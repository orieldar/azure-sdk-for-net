{
  "Entries": [
    {
<<<<<<< HEAD
      "RequestUri": "https://seanstagetest.blob.core.windows.net/test-container-f06d2a50-d523-125d-a3a4-2d27b072a5b7?restype=container",
      "RequestMethod": "PUT",
      "RequestHeaders": {
        "Authorization": "Sanitized",
        "traceparent": "00-d3bceec5a0dd614bb9eedf933b08d767-8a53a4a304b10b45-00",
        "User-Agent": [
          "azsdk-net-Storage.Blobs/12.4.0-dev.20200305.1",
          "(.NET Core 4.6.28325.01; Microsoft Windows 10.0.18363 )"
        ],
        "x-ms-blob-public-access": "container",
        "x-ms-client-request-id": "e301170b-8568-08ed-5311-0e4f0286a085",
        "x-ms-date": "Thu, 05 Mar 2020 22:53:42 GMT",
        "x-ms-return-client-request-id": "true",
        "x-ms-version": "2019-10-10"
=======
      "RequestUri": "https://seanmcccanary.blob.core.windows.net/test-container-f06d2a50-d523-125d-a3a4-2d27b072a5b7?restype=container",
      "RequestMethod": "PUT",
      "RequestHeaders": {
        "Authorization": "Sanitized",
        "traceparent": "00-82ea234e91edb74e80ee4b63f6d83534-feac8bd69869734e-00",
        "User-Agent": [
          "azsdk-net-Storage.Blobs/12.5.0-dev.20200403.1",
          "(.NET Core 4.6.28325.01; Microsoft Windows 10.0.18362 )"
        ],
        "x-ms-blob-public-access": "container",
        "x-ms-client-request-id": "e301170b-8568-08ed-5311-0e4f0286a085",
        "x-ms-date": "Fri, 03 Apr 2020 20:33:46 GMT",
        "x-ms-return-client-request-id": "true",
        "x-ms-version": "2019-12-12"
>>>>>>> 32e373e2
      },
      "RequestBody": null,
      "StatusCode": 201,
      "ResponseHeaders": {
        "Content-Length": "0",
<<<<<<< HEAD
        "Date": "Thu, 05 Mar 2020 22:53:42 GMT",
        "ETag": "\u00220x8D7C1580DC626A4\u0022",
        "Last-Modified": "Thu, 05 Mar 2020 22:53:42 GMT",
=======
        "Date": "Fri, 03 Apr 2020 20:33:45 GMT",
        "ETag": "\u00220x8D7D80E4EB125B5\u0022",
        "Last-Modified": "Fri, 03 Apr 2020 20:33:45 GMT",
>>>>>>> 32e373e2
        "Server": [
          "Windows-Azure-Blob/1.0",
          "Microsoft-HTTPAPI/2.0"
        ],
        "x-ms-client-request-id": "e301170b-8568-08ed-5311-0e4f0286a085",
<<<<<<< HEAD
        "x-ms-request-id": "0fb3551a-d01e-0015-4540-f38588000000",
        "x-ms-version": "2019-10-10"
=======
        "x-ms-request-id": "1f545087-f01e-0070-77f7-09f457000000",
        "x-ms-version": "2019-12-12"
>>>>>>> 32e373e2
      },
      "ResponseBody": []
    },
    {
<<<<<<< HEAD
      "RequestUri": "https://seanstagetest.blob.core.windows.net/test-container-f06d2a50-d523-125d-a3a4-2d27b072a5b7/blob1",
=======
      "RequestUri": "https://seanmcccanary.blob.core.windows.net/test-container-f06d2a50-d523-125d-a3a4-2d27b072a5b7/blob1",
>>>>>>> 32e373e2
      "RequestMethod": "PUT",
      "RequestHeaders": {
        "Authorization": "Sanitized",
        "Content-Length": "1024",
        "If-None-Match": "*",
<<<<<<< HEAD
        "traceparent": "00-9f57432aacd2444ab82aa6b7febf588e-1f3c745e3f3b374e-00",
        "User-Agent": [
          "azsdk-net-Storage.Blobs/12.4.0-dev.20200305.1",
          "(.NET Core 4.6.28325.01; Microsoft Windows 10.0.18363 )"
        ],
        "x-ms-blob-type": "BlockBlob",
        "x-ms-client-request-id": "bf9d3d78-2c5a-773e-7f43-65cf0b234660",
        "x-ms-date": "Thu, 05 Mar 2020 22:53:42 GMT",
        "x-ms-return-client-request-id": "true",
        "x-ms-version": "2019-10-10"
=======
        "traceparent": "00-571276629e0063458a5538db36135c57-dc8b04318c437842-00",
        "User-Agent": [
          "azsdk-net-Storage.Blobs/12.5.0-dev.20200403.1",
          "(.NET Core 4.6.28325.01; Microsoft Windows 10.0.18362 )"
        ],
        "x-ms-blob-type": "BlockBlob",
        "x-ms-client-request-id": "bf9d3d78-2c5a-773e-7f43-65cf0b234660",
        "x-ms-date": "Fri, 03 Apr 2020 20:33:47 GMT",
        "x-ms-return-client-request-id": "true",
        "x-ms-version": "2019-12-12"
>>>>>>> 32e373e2
      },
      "RequestBody": "Q6Ugzp65HdiSmQCTX48BJvPxHJhwwk9tT8Eb62lH0Wnv8IlrXOKdUvkoUM6EWanED\u002BhcEWkHFIFVs3/dnTJvSseXpG4FlskQVMmfSHGA6PUXV9uA68AA59wIFahjv7THuAUH7bU6vngfS7yfaMsP1cuJxUZW718Gl7yS/YEgrZQV15BsefpA3ZliYZ8EYH8Q\u002BEDd2fpucMmmAFb4qMH3/p0oipA7o1vQSOet9I2/AjY9gQRBQ9SZp2fGxXmkSDXXa2IB29Xu1VXkDJASwHw75v0fuya8tbvJjuMpdd3iLACy1YgqvSZgT6uvXDZDh\u002Bbrit57hI0OG7WnOEzyxWB3AuCQYOvzESnXvmt6DVmEhgf8Per\u002BZ6dzo7rSgoXZbopLN1pWsyf7\u002BHm1pMUhkw1cI7FF9od1eJo4HbwxII6j/VDhL9b\u002BLtPgAEVxSMPiURCsdl/TlHcC1b7AHZVqytfrEqd0QGQ3XvTeZfVCBDDXVsushKouz2jZ3lkXPhE9dTZthjYcbRGrdBdr9C6BwNGO6MfJvkUtvEI\u002Bm2EKICDjofC/1H35uui6ABCSwto5Vx6HiVVJc7bwQMn03dGvoFT3h1M\u002BwutTlS7eD741mvlnBENDgpbLmS45zpS0BdwWCl\u002B7mjqH\u002B5UyNPQnamP3u6XPjNmNbB29LO4lBPNXn49RxwRfef\u002B\u002B4AmuEE6ioy/KQhPu5HgDiJ5B/W5MYvah25Rk1qJfmEGlEKzQ31vPGoi\u002BWsLgaLsXTT9lHnyRcn0SDTW6Ps2MaqrSSNPMM6lCcuLljQc0wHLZTYhj\u002BXrFFJ4uvdElFNy6Mu8XDSDnSxqVI6uZrOR13kzD4fFFKHEwDTQ0nXXYHF0GKlsYHLJR8QFuztbOLGe6ud\u002BEYjPrdQp\u002B5wDrs62kvQZOkoGJXcGZcfDv11maYuHMeeOWU7oqGrRQmjSyZj1UyRHQgJnlMVwd6/BD/J6w44UfHjnJDmlLI3jNOMKM5wuymw1IyuFI5kiHeGjJ5x4WoLevkkcEirqnhVwhGPmZkAPlkGGQZxij1zfwQpUBgTxZtpgL3VTDrRFSoUWFJs5P7uhk5Fa9hTieC7sPE0glpQMgx2FhjbOuIeNQPcbTHrBpoVOtnZzmnDFfbdGZs5rJLftBZF9s7mE1tcJzbUdyyu0KpnH0eAhmOiswAR/hFW1JhxDKkblR/bPxd\u002Bfacy/p7aLkjg0o1LXz2iozO\u002BxBVKBVKeY3pzkzuam\u002BAwAgjMf8RhR9/IZgILJa17ePHcHHryNHhElIsUVpsdVkatC00k1jN/XYxFcZ9Qkz3NCBpJvn91Td2Qd9s5TOE0ux\u002B7bipgRpK\u002BXM7urMLo9AFdV05w05fHN81/lF5YRgCQ==",
      "StatusCode": 201,
      "ResponseHeaders": {
        "Content-Length": "0",
        "Content-MD5": "fDSDPciHEtXRxs8I/Px7DA==",
<<<<<<< HEAD
        "Date": "Thu, 05 Mar 2020 22:53:42 GMT",
        "ETag": "\u00220x8D7C1580DD34823\u0022",
        "Last-Modified": "Thu, 05 Mar 2020 22:53:42 GMT",
=======
        "Date": "Fri, 03 Apr 2020 20:33:45 GMT",
        "ETag": "\u00220x8D7D80E4EC4938A\u0022",
        "Last-Modified": "Fri, 03 Apr 2020 20:33:45 GMT",
>>>>>>> 32e373e2
        "Server": [
          "Windows-Azure-Blob/1.0",
          "Microsoft-HTTPAPI/2.0"
        ],
        "x-ms-client-request-id": "bf9d3d78-2c5a-773e-7f43-65cf0b234660",
        "x-ms-content-crc64": "tcDi2ioxTdA=",
<<<<<<< HEAD
        "x-ms-request-id": "0fb3551d-d01e-0015-4640-f38588000000",
        "x-ms-request-server-encrypted": "true",
        "x-ms-version": "2019-10-10"
=======
        "x-ms-request-id": "1f54509e-f01e-0070-08f7-09f457000000",
        "x-ms-request-server-encrypted": "true",
        "x-ms-version": "2019-12-12"
>>>>>>> 32e373e2
      },
      "ResponseBody": []
    },
    {
<<<<<<< HEAD
      "RequestUri": "https://seanstagetest.blob.core.windows.net/test-container-f06d2a50-d523-125d-a3a4-2d27b072a5b7/blob2",
=======
      "RequestUri": "https://seanmcccanary.blob.core.windows.net/test-container-f06d2a50-d523-125d-a3a4-2d27b072a5b7/blob2",
>>>>>>> 32e373e2
      "RequestMethod": "PUT",
      "RequestHeaders": {
        "Authorization": "Sanitized",
        "Content-Length": "1024",
        "If-None-Match": "*",
<<<<<<< HEAD
        "traceparent": "00-06e492cb306d964aa6a44714a4da5e69-57b5427251dd584b-00",
        "User-Agent": [
          "azsdk-net-Storage.Blobs/12.4.0-dev.20200305.1",
          "(.NET Core 4.6.28325.01; Microsoft Windows 10.0.18363 )"
        ],
        "x-ms-blob-type": "BlockBlob",
        "x-ms-client-request-id": "148cab08-9368-f37e-5e2e-f3fe5fe4cdff",
        "x-ms-date": "Thu, 05 Mar 2020 22:53:43 GMT",
        "x-ms-return-client-request-id": "true",
        "x-ms-version": "2019-10-10"
=======
        "traceparent": "00-04dbdaa2a592434689a1052bddcb8635-1177614a159a9047-00",
        "User-Agent": [
          "azsdk-net-Storage.Blobs/12.5.0-dev.20200403.1",
          "(.NET Core 4.6.28325.01; Microsoft Windows 10.0.18362 )"
        ],
        "x-ms-blob-type": "BlockBlob",
        "x-ms-client-request-id": "148cab08-9368-f37e-5e2e-f3fe5fe4cdff",
        "x-ms-date": "Fri, 03 Apr 2020 20:33:47 GMT",
        "x-ms-return-client-request-id": "true",
        "x-ms-version": "2019-12-12"
>>>>>>> 32e373e2
      },
      "RequestBody": "a\u002BU5wMWW7cSfqM\u002BUg2BqE8ZNzafnoK\u002BEzfB6DutnwPQyVbAiL1Dl4VDYILFcqfQe2FIIvVWeecs1tPLUG97ZOOjaYS6wR\u002BN1aOxXDoD\u002BJyP8XDaZXgKflNvk7XpeEMVx/\u002BjIgkfFbZFuk1VpR2tKN4zO2L\u002BoP9rlOs1Sy1poF1cm5Q6YNaXcNu6kKsqtNk1vmrXujzgFyMAO40d5c6E2Bnz9QmFdsgLn8qHRAxUPOASA4zGleocfIBxOilJdYsNMbiROr/PrEeezBpyXNMSq/qpD\u002BY9wkYv03iJEDyiwipDdhJXxwIgRlNFK8XTqiOxYo4unGmgz3N2YWtHRpwK/A3wMubAvuT4hMWS\u002BJp8XCVY17GudCG8nqae3WGa3QOzOiu733s48KOlNhekDdLY9gVB6m7uWIfoM5A8Id2HXavF38JuwHyqH\u002BcOCUIOGJDTxedYWPKUxN2j06vq\u002BM7CIdRv4i4QbjWEl8qH3FNF3hsDbF/2KwS1LRrgyvDQwycYT\u002Bdpojpiv1ex18EkDOSOXfGQ64xyy/bTtrEXM6dAs9Snb4xr2D/cnK0ERFdDjSAyUmj/Q9uapYfwmeuJT4\u002BwbSPsgKFUIoG1sErjaoejjCWM4OE6RXP5DMYIe0JQV1EhV9c3VwiC3i/rRY\u002BQuz8ATQ3F\u002BGqudiuv93fbT6dDZVz1vhasaDUZDgaxUv/kaFGLCCowjlrqdt2vh2OUq5KIp\u002BAunvkoU\u002BDUqO5n\u002BScry4siTEN9DtsGD0s0/OTVhGZ0KKsftclYYrRFX\u002BFsgnm2g7/UcltPC5kFKJOt81L//yCL89B8DBHByemLN7L1mYjRfn0lARILJR0OFo05rnNlSVzA4I6lNneuFqhtx9fqE5MG2HDV2v4OfM63cfWAhB96JepSNLT6LEQFeu5pnV1FJAL\u002BNtH\u002Bj25ismfD8cR\u002BKY6I86Htl97eCKwo0FwTpONtckn2hlFNf5Z784JNNjqDh1Ff3Km/W5AkICoh0bsSTw2EVn9\u002Bi6M9P3QLcaBYjNJxqUkOt8Q1rhq5zmYnK63baaR0yOO/AP\u002BuHqE1t\u002Bnvy5NXrCRyA5tJTqRkwLk9GhfGLAf/48fytqRJYJknA/owygbSz3\u002BFaWoNL3o7VkBCbQCNb4vh8\u002BvPZPV8JJ7\u002BJk6uN/q2bkqUQMKZ7rBNt1xkCveUlZByTtYbB2qGBUDPDwkrjSJFjAK59S7FSAE3ga2ZGB2raYy\u002BP\u002Bkkm2bcEjuBzuOrIio\u002BIn7w3qBlqQLQ54W87O0nI6V8bU05IPCb2ebzR3khjF\u002BDXvWitoroWJLmU7fhIyFOWq8\u002BKrTdAQGOWQS9cmWFs1smOZH3hGkalBS6Vs04trbBoOjN42Gmpln0FFw==",
      "StatusCode": 201,
      "ResponseHeaders": {
        "Content-Length": "0",
        "Content-MD5": "UjjGpnukufWAIJfksJuDWw==",
<<<<<<< HEAD
        "Date": "Thu, 05 Mar 2020 22:53:42 GMT",
        "ETag": "\u00220x8D7C1580DE01A40\u0022",
        "Last-Modified": "Thu, 05 Mar 2020 22:53:43 GMT",
=======
        "Date": "Fri, 03 Apr 2020 20:33:45 GMT",
        "ETag": "\u00220x8D7D80E4ED1B549\u0022",
        "Last-Modified": "Fri, 03 Apr 2020 20:33:45 GMT",
>>>>>>> 32e373e2
        "Server": [
          "Windows-Azure-Blob/1.0",
          "Microsoft-HTTPAPI/2.0"
        ],
        "x-ms-client-request-id": "148cab08-9368-f37e-5e2e-f3fe5fe4cdff",
        "x-ms-content-crc64": "iAxDmH1OKMc=",
<<<<<<< HEAD
        "x-ms-request-id": "0fb35520-d01e-0015-4940-f38588000000",
        "x-ms-request-server-encrypted": "true",
        "x-ms-version": "2019-10-10"
=======
        "x-ms-request-id": "1f5450a9-f01e-0070-13f7-09f457000000",
        "x-ms-request-server-encrypted": "true",
        "x-ms-version": "2019-12-12"
>>>>>>> 32e373e2
      },
      "ResponseBody": []
    },
    {
<<<<<<< HEAD
      "RequestUri": "https://seanstagetest.blob.core.windows.net/?comp=batch",
=======
      "RequestUri": "https://seanmcccanary.blob.core.windows.net/?comp=batch",
>>>>>>> 32e373e2
      "RequestMethod": "POST",
      "RequestHeaders": {
        "Authorization": "Sanitized",
        "Content-Length": "1168",
        "Content-Type": "multipart/mixed; boundary=batch_9e0b048b-e144-eb0e-5317-0d867615561f",
<<<<<<< HEAD
        "traceparent": "00-32fb197a7a95af44bf4805b645c63194-994d81f741752546-00",
        "User-Agent": [
          "azsdk-net-Storage.Blobs/12.4.0-dev.20200305.1",
          "(.NET Core 4.6.28325.01; Microsoft Windows 10.0.18363 )"
        ],
        "x-ms-client-request-id": "2f9d5264-300d-b591-c7ed-3a8cbdd5ee57",
        "x-ms-date": "Thu, 05 Mar 2020 22:53:43 GMT",
        "x-ms-return-client-request-id": "true",
        "x-ms-version": "2019-10-10"
      },
      "RequestBody": "LS1iYXRjaF85ZTBiMDQ4Yi1lMTQ0LWViMGUtNTMxNy0wZDg2NzYxNTU2MWYNCkNvbnRlbnQtVHlwZTogYXBwbGljYXRpb24vaHR0cA0KQ29udGVudC1UcmFuc2Zlci1FbmNvZGluZzogYmluYXJ5DQpDb250ZW50LUlEOiAwDQoNClBVVCAvdGVzdC1jb250YWluZXItZjA2ZDJhNTAtZDUyMy0xMjVkLWEzYTQtMmQyN2IwNzJhNWI3L2Jsb2IxP2NvbXA9dGllciBIVFRQLzEuMQ0KeC1tcy1hY2Nlc3MtdGllcjogQ29vbA0KQXV0aG9yaXphdGlvbjogU2hhcmVkS2V5IHNlYW5zdGFnZXRlc3Q6RllXQmJQTTMvTDBNOG00bkhmVXdrR2tGN3c0Zkp0WjJxcG1JWXRPT1Jzbz0NCngtbXMtZGF0ZTogVGh1LCAwNSBNYXIgMjAyMCAyMjo1Mzo0MyBHTVQNCkNvbnRlbnQtTGVuZ3RoOiAwDQoNCi0tYmF0Y2hfOWUwYjA0OGItZTE0NC1lYjBlLTUzMTctMGQ4Njc2MTU1NjFmDQpDb250ZW50LVR5cGU6IGFwcGxpY2F0aW9uL2h0dHANCkNvbnRlbnQtVHJhbnNmZXItRW5jb2Rpbmc6IGJpbmFyeQ0KQ29udGVudC1JRDogMQ0KDQpQVVQgL3Rlc3QtY29udGFpbmVyLWYwNmQyYTUwLWQ1MjMtMTI1ZC1hM2E0LTJkMjdiMDcyYTViNy9ibG9iMj9jb21wPXRpZXIgSFRUUC8xLjENCngtbXMtYWNjZXNzLXRpZXI6IENvb2wNCkF1dGhvcml6YXRpb246IFNoYXJlZEtleSBzZWFuc3RhZ2V0ZXN0OmErSlZHMC9oZ0EycWpEcTFRaFc2ck90TEdLS2pKV0lxU0JCbTRTYTcybFE9DQp4LW1zLWRhdGU6IFRodSwgMDUgTWFyIDIwMjAgMjI6NTM6NDMgR01UDQpDb250ZW50LUxlbmd0aDogMA0KDQotLWJhdGNoXzllMGIwNDhiLWUxNDQtZWIwZS01MzE3LTBkODY3NjE1NTYxZg0KQ29udGVudC1UeXBlOiBhcHBsaWNhdGlvbi9odHRwDQpDb250ZW50LVRyYW5zZmVyLUVuY29kaW5nOiBiaW5hcnkNCkNvbnRlbnQtSUQ6IDINCg0KUFVUIC9pbnZhbGlkY29udGFpbmVyL2Jsb2IzP2NvbXA9dGllciBIVFRQLzEuMQ0KeC1tcy1hY2Nlc3MtdGllcjogQ29vbA0KQXV0aG9yaXphdGlvbjogU2hhcmVkS2V5IHNlYW5zdGFnZXRlc3Q6VWFWeDZZQktqS2ttR2RXQUdKUDRYcmRkeFI5RU1yQ0JhMkh4RWw4U2dhOD0NCngtbXMtZGF0ZTogVGh1LCAwNSBNYXIgMjAyMCAyMjo1Mzo0MyBHTVQNCkNvbnRlbnQtTGVuZ3RoOiAwDQoNCi0tYmF0Y2hfOWUwYjA0OGItZTE0NC1lYjBlLTUzMTctMGQ4Njc2MTU1NjFmLS0NCg==",
      "StatusCode": 202,
      "ResponseHeaders": {
        "Content-Type": "multipart/mixed; boundary=batchresponse_f35a4b51-63d9-45fa-8f7a-6b8b2dc5c628",
        "Date": "Thu, 05 Mar 2020 22:53:42 GMT",
=======
        "traceparent": "00-1fc339d71b2d5f4d863a46eec08057d5-84f31ed791ee844f-00",
        "User-Agent": [
          "azsdk-net-Storage.Blobs/12.5.0-dev.20200403.1",
          "(.NET Core 4.6.28325.01; Microsoft Windows 10.0.18362 )"
        ],
        "x-ms-client-request-id": "2f9d5264-300d-b591-c7ed-3a8cbdd5ee57",
        "x-ms-date": "Fri, 03 Apr 2020 20:33:47 GMT",
        "x-ms-return-client-request-id": "true",
        "x-ms-version": "2019-12-12"
      },
      "RequestBody": "LS1iYXRjaF85ZTBiMDQ4Yi1lMTQ0LWViMGUtNTMxNy0wZDg2NzYxNTU2MWYNCkNvbnRlbnQtVHlwZTogYXBwbGljYXRpb24vaHR0cA0KQ29udGVudC1UcmFuc2Zlci1FbmNvZGluZzogYmluYXJ5DQpDb250ZW50LUlEOiAwDQoNClBVVCAvdGVzdC1jb250YWluZXItZjA2ZDJhNTAtZDUyMy0xMjVkLWEzYTQtMmQyN2IwNzJhNWI3L2Jsb2IxP2NvbXA9dGllciBIVFRQLzEuMQ0KeC1tcy1hY2Nlc3MtdGllcjogQ29vbA0KQXV0aG9yaXphdGlvbjogU2hhcmVkS2V5IHNlYW5tY2NjYW5hcnk6RUJwTmhqd2tNTk5LejR5dFRhSFFVT2locExKeUt6WC8ybTljV252c2x5ND0NCngtbXMtZGF0ZTogRnJpLCAwMyBBcHIgMjAyMCAyMDozMzo0NyBHTVQNCkNvbnRlbnQtTGVuZ3RoOiAwDQoNCi0tYmF0Y2hfOWUwYjA0OGItZTE0NC1lYjBlLTUzMTctMGQ4Njc2MTU1NjFmDQpDb250ZW50LVR5cGU6IGFwcGxpY2F0aW9uL2h0dHANCkNvbnRlbnQtVHJhbnNmZXItRW5jb2Rpbmc6IGJpbmFyeQ0KQ29udGVudC1JRDogMQ0KDQpQVVQgL3Rlc3QtY29udGFpbmVyLWYwNmQyYTUwLWQ1MjMtMTI1ZC1hM2E0LTJkMjdiMDcyYTViNy9ibG9iMj9jb21wPXRpZXIgSFRUUC8xLjENCngtbXMtYWNjZXNzLXRpZXI6IENvb2wNCkF1dGhvcml6YXRpb246IFNoYXJlZEtleSBzZWFubWNjY2FuYXJ5OkZ3alFjSGE2ajd5YTRObDRoc252b1hOOU9sVC9QTTR0YVozQ2tFeHlPYU09DQp4LW1zLWRhdGU6IEZyaSwgMDMgQXByIDIwMjAgMjA6MzM6NDcgR01UDQpDb250ZW50LUxlbmd0aDogMA0KDQotLWJhdGNoXzllMGIwNDhiLWUxNDQtZWIwZS01MzE3LTBkODY3NjE1NTYxZg0KQ29udGVudC1UeXBlOiBhcHBsaWNhdGlvbi9odHRwDQpDb250ZW50LVRyYW5zZmVyLUVuY29kaW5nOiBiaW5hcnkNCkNvbnRlbnQtSUQ6IDINCg0KUFVUIC9pbnZhbGlkY29udGFpbmVyL2Jsb2IzP2NvbXA9dGllciBIVFRQLzEuMQ0KeC1tcy1hY2Nlc3MtdGllcjogQ29vbA0KQXV0aG9yaXphdGlvbjogU2hhcmVkS2V5IHNlYW5tY2NjYW5hcnk6VVNMTEhhVTJLTlJkb1VFZGptQzlDWkJEUkpmTU1NWHJKeE8rdzRJY21KOD0NCngtbXMtZGF0ZTogRnJpLCAwMyBBcHIgMjAyMCAyMDozMzo0NyBHTVQNCkNvbnRlbnQtTGVuZ3RoOiAwDQoNCi0tYmF0Y2hfOWUwYjA0OGItZTE0NC1lYjBlLTUzMTctMGQ4Njc2MTU1NjFmLS0NCg==",
      "StatusCode": 202,
      "ResponseHeaders": {
        "Content-Type": "multipart/mixed; boundary=batchresponse_ebf9a224-b7fb-4355-b063-8b2b4a1590cd",
        "Date": "Fri, 03 Apr 2020 20:33:45 GMT",
>>>>>>> 32e373e2
        "Server": [
          "Windows-Azure-Blob/1.0",
          "Microsoft-HTTPAPI/2.0"
        ],
        "Transfer-Encoding": "chunked",
        "x-ms-client-request-id": "2f9d5264-300d-b591-c7ed-3a8cbdd5ee57",
<<<<<<< HEAD
        "x-ms-request-id": "0fb35521-d01e-0015-4a40-f38588000000",
        "x-ms-version": "2019-10-10"
      },
      "ResponseBody": "LS1iYXRjaHJlc3BvbnNlX2YzNWE0YjUxLTYzZDktNDVmYS04ZjdhLTZiOGIyZGM1YzYyOA0KQ29udGVudC1UeXBlOiBhcHBsaWNhdGlvbi9odHRwDQpDb250ZW50LUlEOiAwDQoNCkhUVFAvMS4xIDIwMCBPSw0KeC1tcy1yZXF1ZXN0LWlkOiAwZmIzNTUyMS1kMDFlLTAwMTUtNGE0MC1mMzg1ODgxZWJmZTUNCngtbXMtdmVyc2lvbjogMjAxOS0xMC0xMA0KU2VydmVyOiBXaW5kb3dzLUF6dXJlLUJsb2IvMS4wDQoNCi0tYmF0Y2hyZXNwb25zZV9mMzVhNGI1MS02M2Q5LTQ1ZmEtOGY3YS02YjhiMmRjNWM2MjgNCkNvbnRlbnQtVHlwZTogYXBwbGljYXRpb24vaHR0cA0KQ29udGVudC1JRDogMQ0KDQpIVFRQLzEuMSAyMDAgT0sNCngtbXMtcmVxdWVzdC1pZDogMGZiMzU1MjEtZDAxZS0wMDE1LTRhNDAtZjM4NTg4MWViZmU3DQp4LW1zLXZlcnNpb246IDIwMTktMTAtMTANClNlcnZlcjogV2luZG93cy1BenVyZS1CbG9iLzEuMA0KDQotLWJhdGNocmVzcG9uc2VfZjM1YTRiNTEtNjNkOS00NWZhLThmN2EtNmI4YjJkYzVjNjI4DQpDb250ZW50LVR5cGU6IGFwcGxpY2F0aW9uL2h0dHANCkNvbnRlbnQtSUQ6IDINCg0KSFRUUC8xLjEgNDA0IFRoZSBzcGVjaWZpZWQgY29udGFpbmVyIGRvZXMgbm90IGV4aXN0Lg0KeC1tcy1lcnJvci1jb2RlOiBDb250YWluZXJOb3RGb3VuZA0KeC1tcy1yZXF1ZXN0LWlkOiAwZmIzNTUyMS1kMDFlLTAwMTUtNGE0MC1mMzg1ODgxZWJmZTgNCngtbXMtdmVyc2lvbjogMjAxOS0xMC0xMA0KQ29udGVudC1MZW5ndGg6IDIyNg0KQ29udGVudC1UeXBlOiBhcHBsaWNhdGlvbi94bWwNClNlcnZlcjogV2luZG93cy1BenVyZS1CbG9iLzEuMA0KDQrvu788P3htbCB2ZXJzaW9uPSIxLjAiIGVuY29kaW5nPSJ1dGYtOCI/Pgo8RXJyb3I\u002BPENvZGU\u002BQ29udGFpbmVyTm90Rm91bmQ8L0NvZGU\u002BPE1lc3NhZ2U\u002BVGhlIHNwZWNpZmllZCBjb250YWluZXIgZG9lcyBub3QgZXhpc3QuClJlcXVlc3RJZDowZmIzNTUyMS1kMDFlLTAwMTUtNGE0MC1mMzg1ODgxZWJmZTgKVGltZToyMDIwLTAzLTA1VDIyOjUzOjQzLjExMjg0NjlaPC9NZXNzYWdlPjwvRXJyb3I\u002BDQotLWJhdGNocmVzcG9uc2VfZjM1YTRiNTEtNjNkOS00NWZhLThmN2EtNmI4YjJkYzVjNjI4LS0="
    },
    {
      "RequestUri": "https://seanstagetest.blob.core.windows.net/test-container-f06d2a50-d523-125d-a3a4-2d27b072a5b7/blob1",
      "RequestMethod": "HEAD",
      "RequestHeaders": {
        "Authorization": "Sanitized",
        "traceparent": "00-d411b974ba74f24e9968ac416ecbc387-a24b30ad17906f4c-00",
        "User-Agent": [
          "azsdk-net-Storage.Blobs/12.4.0-dev.20200305.1",
          "(.NET Core 4.6.28325.01; Microsoft Windows 10.0.18363 )"
        ],
        "x-ms-client-request-id": "242234ea-2777-ff11-8cff-f5bedabe6990",
        "x-ms-date": "Thu, 05 Mar 2020 22:53:43 GMT",
        "x-ms-return-client-request-id": "true",
        "x-ms-version": "2019-10-10"
=======
        "x-ms-request-id": "1f5450b7-f01e-0070-1ff7-09f457000000",
        "x-ms-version": "2019-12-12"
      },
      "ResponseBody": "LS1iYXRjaHJlc3BvbnNlX2ViZjlhMjI0LWI3ZmItNDM1NS1iMDYzLThiMmI0YTE1OTBjZA0KQ29udGVudC1UeXBlOiBhcHBsaWNhdGlvbi9odHRwDQpDb250ZW50LUlEOiAwDQoNCkhUVFAvMS4xIDIwMCBPSw0KeC1tcy1yZXF1ZXN0LWlkOiAxZjU0NTBiNy1mMDFlLTAwNzAtMWZmNy0wOWY0NTcxZTUyNjkNCngtbXMtdmVyc2lvbjogMjAxOS0xMi0xMg0KU2VydmVyOiBXaW5kb3dzLUF6dXJlLUJsb2IvMS4wDQoNCi0tYmF0Y2hyZXNwb25zZV9lYmY5YTIyNC1iN2ZiLTQzNTUtYjA2My04YjJiNGExNTkwY2QNCkNvbnRlbnQtVHlwZTogYXBwbGljYXRpb24vaHR0cA0KQ29udGVudC1JRDogMQ0KDQpIVFRQLzEuMSAyMDAgT0sNCngtbXMtcmVxdWVzdC1pZDogMWY1NDUwYjctZjAxZS0wMDcwLTFmZjctMDlmNDU3MWU1Mjc2DQp4LW1zLXZlcnNpb246IDIwMTktMTItMTINClNlcnZlcjogV2luZG93cy1BenVyZS1CbG9iLzEuMA0KDQotLWJhdGNocmVzcG9uc2VfZWJmOWEyMjQtYjdmYi00MzU1LWIwNjMtOGIyYjRhMTU5MGNkDQpDb250ZW50LVR5cGU6IGFwcGxpY2F0aW9uL2h0dHANCkNvbnRlbnQtSUQ6IDINCg0KSFRUUC8xLjEgNDA0IFRoZSBzcGVjaWZpZWQgY29udGFpbmVyIGRvZXMgbm90IGV4aXN0Lg0KeC1tcy1lcnJvci1jb2RlOiBDb250YWluZXJOb3RGb3VuZA0KeC1tcy1yZXF1ZXN0LWlkOiAxZjU0NTBiNy1mMDFlLTAwNzAtMWZmNy0wOWY0NTcxZTUyNzcNCngtbXMtdmVyc2lvbjogMjAxOS0xMi0xMg0KQ29udGVudC1MZW5ndGg6IDIyNg0KQ29udGVudC1UeXBlOiBhcHBsaWNhdGlvbi94bWwNClNlcnZlcjogV2luZG93cy1BenVyZS1CbG9iLzEuMA0KDQrvu788P3htbCB2ZXJzaW9uPSIxLjAiIGVuY29kaW5nPSJ1dGYtOCI/Pgo8RXJyb3I\u002BPENvZGU\u002BQ29udGFpbmVyTm90Rm91bmQ8L0NvZGU\u002BPE1lc3NhZ2U\u002BVGhlIHNwZWNpZmllZCBjb250YWluZXIgZG9lcyBub3QgZXhpc3QuClJlcXVlc3RJZDoxZjU0NTBiNy1mMDFlLTAwNzAtMWZmNy0wOWY0NTcxZTUyNzcKVGltZToyMDIwLTA0LTAzVDIwOjMzOjQ2LjMyMzI2NzRaPC9NZXNzYWdlPjwvRXJyb3I\u002BDQotLWJhdGNocmVzcG9uc2VfZWJmOWEyMjQtYjdmYi00MzU1LWIwNjMtOGIyYjRhMTU5MGNkLS0="
    },
    {
      "RequestUri": "https://seanmcccanary.blob.core.windows.net/test-container-f06d2a50-d523-125d-a3a4-2d27b072a5b7/blob1",
      "RequestMethod": "HEAD",
      "RequestHeaders": {
        "Authorization": "Sanitized",
        "traceparent": "00-a6e26148cca06e40851298b6aadf0f26-0f1e54847fe66947-00",
        "User-Agent": [
          "azsdk-net-Storage.Blobs/12.5.0-dev.20200403.1",
          "(.NET Core 4.6.28325.01; Microsoft Windows 10.0.18362 )"
        ],
        "x-ms-client-request-id": "242234ea-2777-ff11-8cff-f5bedabe6990",
        "x-ms-date": "Fri, 03 Apr 2020 20:33:47 GMT",
        "x-ms-return-client-request-id": "true",
        "x-ms-version": "2019-12-12"
>>>>>>> 32e373e2
      },
      "RequestBody": null,
      "StatusCode": 200,
      "ResponseHeaders": {
        "Accept-Ranges": "bytes",
        "Content-Length": "1024",
        "Content-MD5": "fDSDPciHEtXRxs8I/Px7DA==",
        "Content-Type": "application/octet-stream",
<<<<<<< HEAD
        "Date": "Thu, 05 Mar 2020 22:53:42 GMT",
        "ETag": "\u00220x8D7C1580DD34823\u0022",
        "Last-Modified": "Thu, 05 Mar 2020 22:53:42 GMT",
=======
        "Date": "Fri, 03 Apr 2020 20:33:45 GMT",
        "ETag": "\u00220x8D7D80E4EC4938A\u0022",
        "Last-Modified": "Fri, 03 Apr 2020 20:33:45 GMT",
>>>>>>> 32e373e2
        "Server": [
          "Windows-Azure-Blob/1.0",
          "Microsoft-HTTPAPI/2.0"
        ],
        "x-ms-access-tier": "Cool",
<<<<<<< HEAD
        "x-ms-access-tier-change-time": "Thu, 05 Mar 2020 22:53:43 GMT",
        "x-ms-blob-type": "BlockBlob",
        "x-ms-client-request-id": "242234ea-2777-ff11-8cff-f5bedabe6990",
        "x-ms-creation-time": "Thu, 05 Mar 2020 22:53:42 GMT",
        "x-ms-lease-state": "available",
        "x-ms-lease-status": "unlocked",
        "x-ms-request-id": "0fb35523-d01e-0015-4c40-f38588000000",
        "x-ms-server-encrypted": "true",
        "x-ms-version": "2019-10-10"
=======
        "x-ms-access-tier-change-time": "Fri, 03 Apr 2020 20:33:46 GMT",
        "x-ms-blob-type": "BlockBlob",
        "x-ms-client-request-id": "242234ea-2777-ff11-8cff-f5bedabe6990",
        "x-ms-creation-time": "Fri, 03 Apr 2020 20:33:45 GMT",
        "x-ms-lease-state": "available",
        "x-ms-lease-status": "unlocked",
        "x-ms-request-id": "1f545103-f01e-0070-5af7-09f457000000",
        "x-ms-server-encrypted": "true",
        "x-ms-version": "2019-12-12"
>>>>>>> 32e373e2
      },
      "ResponseBody": []
    },
    {
<<<<<<< HEAD
      "RequestUri": "https://seanstagetest.blob.core.windows.net/test-container-f06d2a50-d523-125d-a3a4-2d27b072a5b7/blob2",
      "RequestMethod": "HEAD",
      "RequestHeaders": {
        "Authorization": "Sanitized",
        "traceparent": "00-ff5e66c3a89d1642ab4c6b7ecc3112d9-02d55ae8fff1a045-00",
        "User-Agent": [
          "azsdk-net-Storage.Blobs/12.4.0-dev.20200305.1",
          "(.NET Core 4.6.28325.01; Microsoft Windows 10.0.18363 )"
        ],
        "x-ms-client-request-id": "89a12c16-cab3-84e0-ab3a-f67faf6f9bfb",
        "x-ms-date": "Thu, 05 Mar 2020 22:53:43 GMT",
        "x-ms-return-client-request-id": "true",
        "x-ms-version": "2019-10-10"
=======
      "RequestUri": "https://seanmcccanary.blob.core.windows.net/test-container-f06d2a50-d523-125d-a3a4-2d27b072a5b7/blob2",
      "RequestMethod": "HEAD",
      "RequestHeaders": {
        "Authorization": "Sanitized",
        "traceparent": "00-91838ee8c6b477469ebece13d9cfe904-a94816854e77274f-00",
        "User-Agent": [
          "azsdk-net-Storage.Blobs/12.5.0-dev.20200403.1",
          "(.NET Core 4.6.28325.01; Microsoft Windows 10.0.18362 )"
        ],
        "x-ms-client-request-id": "89a12c16-cab3-84e0-ab3a-f67faf6f9bfb",
        "x-ms-date": "Fri, 03 Apr 2020 20:33:47 GMT",
        "x-ms-return-client-request-id": "true",
        "x-ms-version": "2019-12-12"
>>>>>>> 32e373e2
      },
      "RequestBody": null,
      "StatusCode": 200,
      "ResponseHeaders": {
        "Accept-Ranges": "bytes",
        "Content-Length": "1024",
        "Content-MD5": "UjjGpnukufWAIJfksJuDWw==",
        "Content-Type": "application/octet-stream",
<<<<<<< HEAD
        "Date": "Thu, 05 Mar 2020 22:53:42 GMT",
        "ETag": "\u00220x8D7C1580DE01A40\u0022",
        "Last-Modified": "Thu, 05 Mar 2020 22:53:43 GMT",
=======
        "Date": "Fri, 03 Apr 2020 20:33:45 GMT",
        "ETag": "\u00220x8D7D80E4ED1B549\u0022",
        "Last-Modified": "Fri, 03 Apr 2020 20:33:45 GMT",
>>>>>>> 32e373e2
        "Server": [
          "Windows-Azure-Blob/1.0",
          "Microsoft-HTTPAPI/2.0"
        ],
        "x-ms-access-tier": "Cool",
<<<<<<< HEAD
        "x-ms-access-tier-change-time": "Thu, 05 Mar 2020 22:53:43 GMT",
        "x-ms-blob-type": "BlockBlob",
        "x-ms-client-request-id": "89a12c16-cab3-84e0-ab3a-f67faf6f9bfb",
        "x-ms-creation-time": "Thu, 05 Mar 2020 22:53:43 GMT",
        "x-ms-lease-state": "available",
        "x-ms-lease-status": "unlocked",
        "x-ms-request-id": "0fb35524-d01e-0015-4d40-f38588000000",
        "x-ms-server-encrypted": "true",
        "x-ms-version": "2019-10-10"
=======
        "x-ms-access-tier-change-time": "Fri, 03 Apr 2020 20:33:46 GMT",
        "x-ms-blob-type": "BlockBlob",
        "x-ms-client-request-id": "89a12c16-cab3-84e0-ab3a-f67faf6f9bfb",
        "x-ms-creation-time": "Fri, 03 Apr 2020 20:33:45 GMT",
        "x-ms-lease-state": "available",
        "x-ms-lease-status": "unlocked",
        "x-ms-request-id": "1f54510e-f01e-0070-64f7-09f457000000",
        "x-ms-server-encrypted": "true",
        "x-ms-version": "2019-12-12"
>>>>>>> 32e373e2
      },
      "ResponseBody": []
    },
    {
<<<<<<< HEAD
      "RequestUri": "https://seanstagetest.blob.core.windows.net/test-container-f06d2a50-d523-125d-a3a4-2d27b072a5b7?restype=container",
      "RequestMethod": "DELETE",
      "RequestHeaders": {
        "Authorization": "Sanitized",
        "traceparent": "00-38d75ab0f4b2854b8d96d8d5a248b92a-4bc8fae53241ce4d-00",
        "User-Agent": [
          "azsdk-net-Storage.Blobs/12.4.0-dev.20200305.1",
          "(.NET Core 4.6.28325.01; Microsoft Windows 10.0.18363 )"
        ],
        "x-ms-client-request-id": "aea74dad-df1c-82dc-46c0-abd0b3da11b5",
        "x-ms-date": "Thu, 05 Mar 2020 22:53:43 GMT",
        "x-ms-return-client-request-id": "true",
        "x-ms-version": "2019-10-10"
=======
      "RequestUri": "https://seanmcccanary.blob.core.windows.net/test-container-f06d2a50-d523-125d-a3a4-2d27b072a5b7?restype=container",
      "RequestMethod": "DELETE",
      "RequestHeaders": {
        "Authorization": "Sanitized",
        "traceparent": "00-2a9620e3262772489cccb67bb0e903aa-5a17e118b2559c4c-00",
        "User-Agent": [
          "azsdk-net-Storage.Blobs/12.5.0-dev.20200403.1",
          "(.NET Core 4.6.28325.01; Microsoft Windows 10.0.18362 )"
        ],
        "x-ms-client-request-id": "aea74dad-df1c-82dc-46c0-abd0b3da11b5",
        "x-ms-date": "Fri, 03 Apr 2020 20:33:48 GMT",
        "x-ms-return-client-request-id": "true",
        "x-ms-version": "2019-12-12"
>>>>>>> 32e373e2
      },
      "RequestBody": null,
      "StatusCode": 202,
      "ResponseHeaders": {
        "Content-Length": "0",
<<<<<<< HEAD
        "Date": "Thu, 05 Mar 2020 22:53:42 GMT",
=======
        "Date": "Fri, 03 Apr 2020 20:33:45 GMT",
>>>>>>> 32e373e2
        "Server": [
          "Windows-Azure-Blob/1.0",
          "Microsoft-HTTPAPI/2.0"
        ],
        "x-ms-client-request-id": "aea74dad-df1c-82dc-46c0-abd0b3da11b5",
<<<<<<< HEAD
        "x-ms-request-id": "0fb35525-d01e-0015-4e40-f38588000000",
        "x-ms-version": "2019-10-10"
=======
        "x-ms-request-id": "1f54511e-f01e-0070-71f7-09f457000000",
        "x-ms-version": "2019-12-12"
>>>>>>> 32e373e2
      },
      "ResponseBody": []
    }
  ],
  "Variables": {
    "RandomSeed": "1236972284",
<<<<<<< HEAD
    "Storage_TestConfigDefault": "ProductionTenant\nseanstagetest\nU2FuaXRpemVk\nhttps://seanstagetest.blob.core.windows.net\nhttp://seanstagetest.file.core.windows.net\nhttp://seanstagetest.queue.core.windows.net\nhttp://seanstagetest.table.core.windows.net\n\n\n\n\nhttp://seanstagetest-secondary.blob.core.windows.net\nhttp://seanstagetest-secondary.file.core.windows.net\nhttp://seanstagetest-secondary.queue.core.windows.net\nhttp://seanstagetest-secondary.table.core.windows.net\n\nSanitized\n\n\nCloud\nBlobEndpoint=https://seanstagetest.blob.core.windows.net/;QueueEndpoint=http://seanstagetest.queue.core.windows.net/;FileEndpoint=http://seanstagetest.file.core.windows.net/;BlobSecondaryEndpoint=http://seanstagetest-secondary.blob.core.windows.net/;QueueSecondaryEndpoint=http://seanstagetest-secondary.queue.core.windows.net/;FileSecondaryEndpoint=http://seanstagetest-secondary.file.core.windows.net/;AccountName=seanstagetest;AccountKey=Sanitized\nseanscope1"
=======
    "Storage_TestConfigDefault": "ProductionTenant\nseanmcccanary\nU2FuaXRpemVk\nhttps://seanmcccanary.blob.core.windows.net\nhttps://seanmcccanary.file.core.windows.net\nhttps://seanmcccanary.queue.core.windows.net\nhttps://seanmcccanary.table.core.windows.net\n\n\n\n\nhttps://seanmcccanary-secondary.blob.core.windows.net\nhttps://seanmcccanary-secondary.file.core.windows.net\nhttps://seanmcccanary-secondary.queue.core.windows.net\nhttps://seanmcccanary-secondary.table.core.windows.net\n\nSanitized\n\n\nCloud\nBlobEndpoint=https://seanmcccanary.blob.core.windows.net/;QueueEndpoint=https://seanmcccanary.queue.core.windows.net/;FileEndpoint=https://seanmcccanary.file.core.windows.net/;BlobSecondaryEndpoint=https://seanmcccanary-secondary.blob.core.windows.net/;QueueSecondaryEndpoint=https://seanmcccanary-secondary.queue.core.windows.net/;FileSecondaryEndpoint=https://seanmcccanary-secondary.file.core.windows.net/;AccountName=seanmcccanary;AccountKey=Sanitized\nseanscope1"
>>>>>>> 32e373e2
  }
}<|MERGE_RESOLUTION|>--- conflicted
+++ resolved
@@ -1,22 +1,6 @@
 {
   "Entries": [
     {
-<<<<<<< HEAD
-      "RequestUri": "https://seanstagetest.blob.core.windows.net/test-container-f06d2a50-d523-125d-a3a4-2d27b072a5b7?restype=container",
-      "RequestMethod": "PUT",
-      "RequestHeaders": {
-        "Authorization": "Sanitized",
-        "traceparent": "00-d3bceec5a0dd614bb9eedf933b08d767-8a53a4a304b10b45-00",
-        "User-Agent": [
-          "azsdk-net-Storage.Blobs/12.4.0-dev.20200305.1",
-          "(.NET Core 4.6.28325.01; Microsoft Windows 10.0.18363 )"
-        ],
-        "x-ms-blob-public-access": "container",
-        "x-ms-client-request-id": "e301170b-8568-08ed-5311-0e4f0286a085",
-        "x-ms-date": "Thu, 05 Mar 2020 22:53:42 GMT",
-        "x-ms-return-client-request-id": "true",
-        "x-ms-version": "2019-10-10"
-=======
       "RequestUri": "https://seanmcccanary.blob.core.windows.net/test-container-f06d2a50-d523-125d-a3a4-2d27b072a5b7?restype=container",
       "RequestMethod": "PUT",
       "RequestHeaders": {
@@ -31,198 +15,107 @@
         "x-ms-date": "Fri, 03 Apr 2020 20:33:46 GMT",
         "x-ms-return-client-request-id": "true",
         "x-ms-version": "2019-12-12"
->>>>>>> 32e373e2
       },
       "RequestBody": null,
       "StatusCode": 201,
       "ResponseHeaders": {
         "Content-Length": "0",
-<<<<<<< HEAD
-        "Date": "Thu, 05 Mar 2020 22:53:42 GMT",
-        "ETag": "\u00220x8D7C1580DC626A4\u0022",
-        "Last-Modified": "Thu, 05 Mar 2020 22:53:42 GMT",
-=======
         "Date": "Fri, 03 Apr 2020 20:33:45 GMT",
         "ETag": "\u00220x8D7D80E4EB125B5\u0022",
         "Last-Modified": "Fri, 03 Apr 2020 20:33:45 GMT",
->>>>>>> 32e373e2
         "Server": [
           "Windows-Azure-Blob/1.0",
           "Microsoft-HTTPAPI/2.0"
         ],
         "x-ms-client-request-id": "e301170b-8568-08ed-5311-0e4f0286a085",
-<<<<<<< HEAD
-        "x-ms-request-id": "0fb3551a-d01e-0015-4540-f38588000000",
-        "x-ms-version": "2019-10-10"
-=======
         "x-ms-request-id": "1f545087-f01e-0070-77f7-09f457000000",
         "x-ms-version": "2019-12-12"
->>>>>>> 32e373e2
-      },
-      "ResponseBody": []
-    },
-    {
-<<<<<<< HEAD
-      "RequestUri": "https://seanstagetest.blob.core.windows.net/test-container-f06d2a50-d523-125d-a3a4-2d27b072a5b7/blob1",
-=======
+      },
+      "ResponseBody": []
+    },
+    {
       "RequestUri": "https://seanmcccanary.blob.core.windows.net/test-container-f06d2a50-d523-125d-a3a4-2d27b072a5b7/blob1",
->>>>>>> 32e373e2
       "RequestMethod": "PUT",
       "RequestHeaders": {
         "Authorization": "Sanitized",
         "Content-Length": "1024",
         "If-None-Match": "*",
-<<<<<<< HEAD
-        "traceparent": "00-9f57432aacd2444ab82aa6b7febf588e-1f3c745e3f3b374e-00",
-        "User-Agent": [
-          "azsdk-net-Storage.Blobs/12.4.0-dev.20200305.1",
-          "(.NET Core 4.6.28325.01; Microsoft Windows 10.0.18363 )"
+        "traceparent": "00-571276629e0063458a5538db36135c57-dc8b04318c437842-00",
+        "User-Agent": [
+          "azsdk-net-Storage.Blobs/12.5.0-dev.20200403.1",
+          "(.NET Core 4.6.28325.01; Microsoft Windows 10.0.18362 )"
         ],
         "x-ms-blob-type": "BlockBlob",
         "x-ms-client-request-id": "bf9d3d78-2c5a-773e-7f43-65cf0b234660",
-        "x-ms-date": "Thu, 05 Mar 2020 22:53:42 GMT",
-        "x-ms-return-client-request-id": "true",
-        "x-ms-version": "2019-10-10"
-=======
-        "traceparent": "00-571276629e0063458a5538db36135c57-dc8b04318c437842-00",
-        "User-Agent": [
-          "azsdk-net-Storage.Blobs/12.5.0-dev.20200403.1",
-          "(.NET Core 4.6.28325.01; Microsoft Windows 10.0.18362 )"
-        ],
-        "x-ms-blob-type": "BlockBlob",
-        "x-ms-client-request-id": "bf9d3d78-2c5a-773e-7f43-65cf0b234660",
-        "x-ms-date": "Fri, 03 Apr 2020 20:33:47 GMT",
-        "x-ms-return-client-request-id": "true",
-        "x-ms-version": "2019-12-12"
->>>>>>> 32e373e2
+        "x-ms-date": "Fri, 03 Apr 2020 20:33:47 GMT",
+        "x-ms-return-client-request-id": "true",
+        "x-ms-version": "2019-12-12"
       },
       "RequestBody": "Q6Ugzp65HdiSmQCTX48BJvPxHJhwwk9tT8Eb62lH0Wnv8IlrXOKdUvkoUM6EWanED\u002BhcEWkHFIFVs3/dnTJvSseXpG4FlskQVMmfSHGA6PUXV9uA68AA59wIFahjv7THuAUH7bU6vngfS7yfaMsP1cuJxUZW718Gl7yS/YEgrZQV15BsefpA3ZliYZ8EYH8Q\u002BEDd2fpucMmmAFb4qMH3/p0oipA7o1vQSOet9I2/AjY9gQRBQ9SZp2fGxXmkSDXXa2IB29Xu1VXkDJASwHw75v0fuya8tbvJjuMpdd3iLACy1YgqvSZgT6uvXDZDh\u002Bbrit57hI0OG7WnOEzyxWB3AuCQYOvzESnXvmt6DVmEhgf8Per\u002BZ6dzo7rSgoXZbopLN1pWsyf7\u002BHm1pMUhkw1cI7FF9od1eJo4HbwxII6j/VDhL9b\u002BLtPgAEVxSMPiURCsdl/TlHcC1b7AHZVqytfrEqd0QGQ3XvTeZfVCBDDXVsushKouz2jZ3lkXPhE9dTZthjYcbRGrdBdr9C6BwNGO6MfJvkUtvEI\u002Bm2EKICDjofC/1H35uui6ABCSwto5Vx6HiVVJc7bwQMn03dGvoFT3h1M\u002BwutTlS7eD741mvlnBENDgpbLmS45zpS0BdwWCl\u002B7mjqH\u002B5UyNPQnamP3u6XPjNmNbB29LO4lBPNXn49RxwRfef\u002B\u002B4AmuEE6ioy/KQhPu5HgDiJ5B/W5MYvah25Rk1qJfmEGlEKzQ31vPGoi\u002BWsLgaLsXTT9lHnyRcn0SDTW6Ps2MaqrSSNPMM6lCcuLljQc0wHLZTYhj\u002BXrFFJ4uvdElFNy6Mu8XDSDnSxqVI6uZrOR13kzD4fFFKHEwDTQ0nXXYHF0GKlsYHLJR8QFuztbOLGe6ud\u002BEYjPrdQp\u002B5wDrs62kvQZOkoGJXcGZcfDv11maYuHMeeOWU7oqGrRQmjSyZj1UyRHQgJnlMVwd6/BD/J6w44UfHjnJDmlLI3jNOMKM5wuymw1IyuFI5kiHeGjJ5x4WoLevkkcEirqnhVwhGPmZkAPlkGGQZxij1zfwQpUBgTxZtpgL3VTDrRFSoUWFJs5P7uhk5Fa9hTieC7sPE0glpQMgx2FhjbOuIeNQPcbTHrBpoVOtnZzmnDFfbdGZs5rJLftBZF9s7mE1tcJzbUdyyu0KpnH0eAhmOiswAR/hFW1JhxDKkblR/bPxd\u002Bfacy/p7aLkjg0o1LXz2iozO\u002BxBVKBVKeY3pzkzuam\u002BAwAgjMf8RhR9/IZgILJa17ePHcHHryNHhElIsUVpsdVkatC00k1jN/XYxFcZ9Qkz3NCBpJvn91Td2Qd9s5TOE0ux\u002B7bipgRpK\u002BXM7urMLo9AFdV05w05fHN81/lF5YRgCQ==",
       "StatusCode": 201,
       "ResponseHeaders": {
         "Content-Length": "0",
         "Content-MD5": "fDSDPciHEtXRxs8I/Px7DA==",
-<<<<<<< HEAD
-        "Date": "Thu, 05 Mar 2020 22:53:42 GMT",
-        "ETag": "\u00220x8D7C1580DD34823\u0022",
-        "Last-Modified": "Thu, 05 Mar 2020 22:53:42 GMT",
-=======
         "Date": "Fri, 03 Apr 2020 20:33:45 GMT",
         "ETag": "\u00220x8D7D80E4EC4938A\u0022",
         "Last-Modified": "Fri, 03 Apr 2020 20:33:45 GMT",
->>>>>>> 32e373e2
         "Server": [
           "Windows-Azure-Blob/1.0",
           "Microsoft-HTTPAPI/2.0"
         ],
         "x-ms-client-request-id": "bf9d3d78-2c5a-773e-7f43-65cf0b234660",
         "x-ms-content-crc64": "tcDi2ioxTdA=",
-<<<<<<< HEAD
-        "x-ms-request-id": "0fb3551d-d01e-0015-4640-f38588000000",
-        "x-ms-request-server-encrypted": "true",
-        "x-ms-version": "2019-10-10"
-=======
         "x-ms-request-id": "1f54509e-f01e-0070-08f7-09f457000000",
         "x-ms-request-server-encrypted": "true",
         "x-ms-version": "2019-12-12"
->>>>>>> 32e373e2
-      },
-      "ResponseBody": []
-    },
-    {
-<<<<<<< HEAD
-      "RequestUri": "https://seanstagetest.blob.core.windows.net/test-container-f06d2a50-d523-125d-a3a4-2d27b072a5b7/blob2",
-=======
+      },
+      "ResponseBody": []
+    },
+    {
       "RequestUri": "https://seanmcccanary.blob.core.windows.net/test-container-f06d2a50-d523-125d-a3a4-2d27b072a5b7/blob2",
->>>>>>> 32e373e2
       "RequestMethod": "PUT",
       "RequestHeaders": {
         "Authorization": "Sanitized",
         "Content-Length": "1024",
         "If-None-Match": "*",
-<<<<<<< HEAD
-        "traceparent": "00-06e492cb306d964aa6a44714a4da5e69-57b5427251dd584b-00",
-        "User-Agent": [
-          "azsdk-net-Storage.Blobs/12.4.0-dev.20200305.1",
-          "(.NET Core 4.6.28325.01; Microsoft Windows 10.0.18363 )"
+        "traceparent": "00-04dbdaa2a592434689a1052bddcb8635-1177614a159a9047-00",
+        "User-Agent": [
+          "azsdk-net-Storage.Blobs/12.5.0-dev.20200403.1",
+          "(.NET Core 4.6.28325.01; Microsoft Windows 10.0.18362 )"
         ],
         "x-ms-blob-type": "BlockBlob",
         "x-ms-client-request-id": "148cab08-9368-f37e-5e2e-f3fe5fe4cdff",
-        "x-ms-date": "Thu, 05 Mar 2020 22:53:43 GMT",
-        "x-ms-return-client-request-id": "true",
-        "x-ms-version": "2019-10-10"
-=======
-        "traceparent": "00-04dbdaa2a592434689a1052bddcb8635-1177614a159a9047-00",
-        "User-Agent": [
-          "azsdk-net-Storage.Blobs/12.5.0-dev.20200403.1",
-          "(.NET Core 4.6.28325.01; Microsoft Windows 10.0.18362 )"
-        ],
-        "x-ms-blob-type": "BlockBlob",
-        "x-ms-client-request-id": "148cab08-9368-f37e-5e2e-f3fe5fe4cdff",
-        "x-ms-date": "Fri, 03 Apr 2020 20:33:47 GMT",
-        "x-ms-return-client-request-id": "true",
-        "x-ms-version": "2019-12-12"
->>>>>>> 32e373e2
+        "x-ms-date": "Fri, 03 Apr 2020 20:33:47 GMT",
+        "x-ms-return-client-request-id": "true",
+        "x-ms-version": "2019-12-12"
       },
       "RequestBody": "a\u002BU5wMWW7cSfqM\u002BUg2BqE8ZNzafnoK\u002BEzfB6DutnwPQyVbAiL1Dl4VDYILFcqfQe2FIIvVWeecs1tPLUG97ZOOjaYS6wR\u002BN1aOxXDoD\u002BJyP8XDaZXgKflNvk7XpeEMVx/\u002BjIgkfFbZFuk1VpR2tKN4zO2L\u002BoP9rlOs1Sy1poF1cm5Q6YNaXcNu6kKsqtNk1vmrXujzgFyMAO40d5c6E2Bnz9QmFdsgLn8qHRAxUPOASA4zGleocfIBxOilJdYsNMbiROr/PrEeezBpyXNMSq/qpD\u002BY9wkYv03iJEDyiwipDdhJXxwIgRlNFK8XTqiOxYo4unGmgz3N2YWtHRpwK/A3wMubAvuT4hMWS\u002BJp8XCVY17GudCG8nqae3WGa3QOzOiu733s48KOlNhekDdLY9gVB6m7uWIfoM5A8Id2HXavF38JuwHyqH\u002BcOCUIOGJDTxedYWPKUxN2j06vq\u002BM7CIdRv4i4QbjWEl8qH3FNF3hsDbF/2KwS1LRrgyvDQwycYT\u002Bdpojpiv1ex18EkDOSOXfGQ64xyy/bTtrEXM6dAs9Snb4xr2D/cnK0ERFdDjSAyUmj/Q9uapYfwmeuJT4\u002BwbSPsgKFUIoG1sErjaoejjCWM4OE6RXP5DMYIe0JQV1EhV9c3VwiC3i/rRY\u002BQuz8ATQ3F\u002BGqudiuv93fbT6dDZVz1vhasaDUZDgaxUv/kaFGLCCowjlrqdt2vh2OUq5KIp\u002BAunvkoU\u002BDUqO5n\u002BScry4siTEN9DtsGD0s0/OTVhGZ0KKsftclYYrRFX\u002BFsgnm2g7/UcltPC5kFKJOt81L//yCL89B8DBHByemLN7L1mYjRfn0lARILJR0OFo05rnNlSVzA4I6lNneuFqhtx9fqE5MG2HDV2v4OfM63cfWAhB96JepSNLT6LEQFeu5pnV1FJAL\u002BNtH\u002Bj25ismfD8cR\u002BKY6I86Htl97eCKwo0FwTpONtckn2hlFNf5Z784JNNjqDh1Ff3Km/W5AkICoh0bsSTw2EVn9\u002Bi6M9P3QLcaBYjNJxqUkOt8Q1rhq5zmYnK63baaR0yOO/AP\u002BuHqE1t\u002Bnvy5NXrCRyA5tJTqRkwLk9GhfGLAf/48fytqRJYJknA/owygbSz3\u002BFaWoNL3o7VkBCbQCNb4vh8\u002BvPZPV8JJ7\u002BJk6uN/q2bkqUQMKZ7rBNt1xkCveUlZByTtYbB2qGBUDPDwkrjSJFjAK59S7FSAE3ga2ZGB2raYy\u002BP\u002Bkkm2bcEjuBzuOrIio\u002BIn7w3qBlqQLQ54W87O0nI6V8bU05IPCb2ebzR3khjF\u002BDXvWitoroWJLmU7fhIyFOWq8\u002BKrTdAQGOWQS9cmWFs1smOZH3hGkalBS6Vs04trbBoOjN42Gmpln0FFw==",
       "StatusCode": 201,
       "ResponseHeaders": {
         "Content-Length": "0",
         "Content-MD5": "UjjGpnukufWAIJfksJuDWw==",
-<<<<<<< HEAD
-        "Date": "Thu, 05 Mar 2020 22:53:42 GMT",
-        "ETag": "\u00220x8D7C1580DE01A40\u0022",
-        "Last-Modified": "Thu, 05 Mar 2020 22:53:43 GMT",
-=======
         "Date": "Fri, 03 Apr 2020 20:33:45 GMT",
         "ETag": "\u00220x8D7D80E4ED1B549\u0022",
         "Last-Modified": "Fri, 03 Apr 2020 20:33:45 GMT",
->>>>>>> 32e373e2
         "Server": [
           "Windows-Azure-Blob/1.0",
           "Microsoft-HTTPAPI/2.0"
         ],
         "x-ms-client-request-id": "148cab08-9368-f37e-5e2e-f3fe5fe4cdff",
         "x-ms-content-crc64": "iAxDmH1OKMc=",
-<<<<<<< HEAD
-        "x-ms-request-id": "0fb35520-d01e-0015-4940-f38588000000",
-        "x-ms-request-server-encrypted": "true",
-        "x-ms-version": "2019-10-10"
-=======
         "x-ms-request-id": "1f5450a9-f01e-0070-13f7-09f457000000",
         "x-ms-request-server-encrypted": "true",
         "x-ms-version": "2019-12-12"
->>>>>>> 32e373e2
-      },
-      "ResponseBody": []
-    },
-    {
-<<<<<<< HEAD
-      "RequestUri": "https://seanstagetest.blob.core.windows.net/?comp=batch",
-=======
+      },
+      "ResponseBody": []
+    },
+    {
       "RequestUri": "https://seanmcccanary.blob.core.windows.net/?comp=batch",
->>>>>>> 32e373e2
       "RequestMethod": "POST",
       "RequestHeaders": {
         "Authorization": "Sanitized",
         "Content-Length": "1168",
         "Content-Type": "multipart/mixed; boundary=batch_9e0b048b-e144-eb0e-5317-0d867615561f",
-<<<<<<< HEAD
-        "traceparent": "00-32fb197a7a95af44bf4805b645c63194-994d81f741752546-00",
-        "User-Agent": [
-          "azsdk-net-Storage.Blobs/12.4.0-dev.20200305.1",
-          "(.NET Core 4.6.28325.01; Microsoft Windows 10.0.18363 )"
-        ],
-        "x-ms-client-request-id": "2f9d5264-300d-b591-c7ed-3a8cbdd5ee57",
-        "x-ms-date": "Thu, 05 Mar 2020 22:53:43 GMT",
-        "x-ms-return-client-request-id": "true",
-        "x-ms-version": "2019-10-10"
-      },
-      "RequestBody": "LS1iYXRjaF85ZTBiMDQ4Yi1lMTQ0LWViMGUtNTMxNy0wZDg2NzYxNTU2MWYNCkNvbnRlbnQtVHlwZTogYXBwbGljYXRpb24vaHR0cA0KQ29udGVudC1UcmFuc2Zlci1FbmNvZGluZzogYmluYXJ5DQpDb250ZW50LUlEOiAwDQoNClBVVCAvdGVzdC1jb250YWluZXItZjA2ZDJhNTAtZDUyMy0xMjVkLWEzYTQtMmQyN2IwNzJhNWI3L2Jsb2IxP2NvbXA9dGllciBIVFRQLzEuMQ0KeC1tcy1hY2Nlc3MtdGllcjogQ29vbA0KQXV0aG9yaXphdGlvbjogU2hhcmVkS2V5IHNlYW5zdGFnZXRlc3Q6RllXQmJQTTMvTDBNOG00bkhmVXdrR2tGN3c0Zkp0WjJxcG1JWXRPT1Jzbz0NCngtbXMtZGF0ZTogVGh1LCAwNSBNYXIgMjAyMCAyMjo1Mzo0MyBHTVQNCkNvbnRlbnQtTGVuZ3RoOiAwDQoNCi0tYmF0Y2hfOWUwYjA0OGItZTE0NC1lYjBlLTUzMTctMGQ4Njc2MTU1NjFmDQpDb250ZW50LVR5cGU6IGFwcGxpY2F0aW9uL2h0dHANCkNvbnRlbnQtVHJhbnNmZXItRW5jb2Rpbmc6IGJpbmFyeQ0KQ29udGVudC1JRDogMQ0KDQpQVVQgL3Rlc3QtY29udGFpbmVyLWYwNmQyYTUwLWQ1MjMtMTI1ZC1hM2E0LTJkMjdiMDcyYTViNy9ibG9iMj9jb21wPXRpZXIgSFRUUC8xLjENCngtbXMtYWNjZXNzLXRpZXI6IENvb2wNCkF1dGhvcml6YXRpb246IFNoYXJlZEtleSBzZWFuc3RhZ2V0ZXN0OmErSlZHMC9oZ0EycWpEcTFRaFc2ck90TEdLS2pKV0lxU0JCbTRTYTcybFE9DQp4LW1zLWRhdGU6IFRodSwgMDUgTWFyIDIwMjAgMjI6NTM6NDMgR01UDQpDb250ZW50LUxlbmd0aDogMA0KDQotLWJhdGNoXzllMGIwNDhiLWUxNDQtZWIwZS01MzE3LTBkODY3NjE1NTYxZg0KQ29udGVudC1UeXBlOiBhcHBsaWNhdGlvbi9odHRwDQpDb250ZW50LVRyYW5zZmVyLUVuY29kaW5nOiBiaW5hcnkNCkNvbnRlbnQtSUQ6IDINCg0KUFVUIC9pbnZhbGlkY29udGFpbmVyL2Jsb2IzP2NvbXA9dGllciBIVFRQLzEuMQ0KeC1tcy1hY2Nlc3MtdGllcjogQ29vbA0KQXV0aG9yaXphdGlvbjogU2hhcmVkS2V5IHNlYW5zdGFnZXRlc3Q6VWFWeDZZQktqS2ttR2RXQUdKUDRYcmRkeFI5RU1yQ0JhMkh4RWw4U2dhOD0NCngtbXMtZGF0ZTogVGh1LCAwNSBNYXIgMjAyMCAyMjo1Mzo0MyBHTVQNCkNvbnRlbnQtTGVuZ3RoOiAwDQoNCi0tYmF0Y2hfOWUwYjA0OGItZTE0NC1lYjBlLTUzMTctMGQ4Njc2MTU1NjFmLS0NCg==",
-      "StatusCode": 202,
-      "ResponseHeaders": {
-        "Content-Type": "multipart/mixed; boundary=batchresponse_f35a4b51-63d9-45fa-8f7a-6b8b2dc5c628",
-        "Date": "Thu, 05 Mar 2020 22:53:42 GMT",
-=======
         "traceparent": "00-1fc339d71b2d5f4d863a46eec08057d5-84f31ed791ee844f-00",
         "User-Agent": [
           "azsdk-net-Storage.Blobs/12.5.0-dev.20200403.1",
@@ -238,34 +131,12 @@
       "ResponseHeaders": {
         "Content-Type": "multipart/mixed; boundary=batchresponse_ebf9a224-b7fb-4355-b063-8b2b4a1590cd",
         "Date": "Fri, 03 Apr 2020 20:33:45 GMT",
->>>>>>> 32e373e2
         "Server": [
           "Windows-Azure-Blob/1.0",
           "Microsoft-HTTPAPI/2.0"
         ],
         "Transfer-Encoding": "chunked",
         "x-ms-client-request-id": "2f9d5264-300d-b591-c7ed-3a8cbdd5ee57",
-<<<<<<< HEAD
-        "x-ms-request-id": "0fb35521-d01e-0015-4a40-f38588000000",
-        "x-ms-version": "2019-10-10"
-      },
-      "ResponseBody": "LS1iYXRjaHJlc3BvbnNlX2YzNWE0YjUxLTYzZDktNDVmYS04ZjdhLTZiOGIyZGM1YzYyOA0KQ29udGVudC1UeXBlOiBhcHBsaWNhdGlvbi9odHRwDQpDb250ZW50LUlEOiAwDQoNCkhUVFAvMS4xIDIwMCBPSw0KeC1tcy1yZXF1ZXN0LWlkOiAwZmIzNTUyMS1kMDFlLTAwMTUtNGE0MC1mMzg1ODgxZWJmZTUNCngtbXMtdmVyc2lvbjogMjAxOS0xMC0xMA0KU2VydmVyOiBXaW5kb3dzLUF6dXJlLUJsb2IvMS4wDQoNCi0tYmF0Y2hyZXNwb25zZV9mMzVhNGI1MS02M2Q5LTQ1ZmEtOGY3YS02YjhiMmRjNWM2MjgNCkNvbnRlbnQtVHlwZTogYXBwbGljYXRpb24vaHR0cA0KQ29udGVudC1JRDogMQ0KDQpIVFRQLzEuMSAyMDAgT0sNCngtbXMtcmVxdWVzdC1pZDogMGZiMzU1MjEtZDAxZS0wMDE1LTRhNDAtZjM4NTg4MWViZmU3DQp4LW1zLXZlcnNpb246IDIwMTktMTAtMTANClNlcnZlcjogV2luZG93cy1BenVyZS1CbG9iLzEuMA0KDQotLWJhdGNocmVzcG9uc2VfZjM1YTRiNTEtNjNkOS00NWZhLThmN2EtNmI4YjJkYzVjNjI4DQpDb250ZW50LVR5cGU6IGFwcGxpY2F0aW9uL2h0dHANCkNvbnRlbnQtSUQ6IDINCg0KSFRUUC8xLjEgNDA0IFRoZSBzcGVjaWZpZWQgY29udGFpbmVyIGRvZXMgbm90IGV4aXN0Lg0KeC1tcy1lcnJvci1jb2RlOiBDb250YWluZXJOb3RGb3VuZA0KeC1tcy1yZXF1ZXN0LWlkOiAwZmIzNTUyMS1kMDFlLTAwMTUtNGE0MC1mMzg1ODgxZWJmZTgNCngtbXMtdmVyc2lvbjogMjAxOS0xMC0xMA0KQ29udGVudC1MZW5ndGg6IDIyNg0KQ29udGVudC1UeXBlOiBhcHBsaWNhdGlvbi94bWwNClNlcnZlcjogV2luZG93cy1BenVyZS1CbG9iLzEuMA0KDQrvu788P3htbCB2ZXJzaW9uPSIxLjAiIGVuY29kaW5nPSJ1dGYtOCI/Pgo8RXJyb3I\u002BPENvZGU\u002BQ29udGFpbmVyTm90Rm91bmQ8L0NvZGU\u002BPE1lc3NhZ2U\u002BVGhlIHNwZWNpZmllZCBjb250YWluZXIgZG9lcyBub3QgZXhpc3QuClJlcXVlc3RJZDowZmIzNTUyMS1kMDFlLTAwMTUtNGE0MC1mMzg1ODgxZWJmZTgKVGltZToyMDIwLTAzLTA1VDIyOjUzOjQzLjExMjg0NjlaPC9NZXNzYWdlPjwvRXJyb3I\u002BDQotLWJhdGNocmVzcG9uc2VfZjM1YTRiNTEtNjNkOS00NWZhLThmN2EtNmI4YjJkYzVjNjI4LS0="
-    },
-    {
-      "RequestUri": "https://seanstagetest.blob.core.windows.net/test-container-f06d2a50-d523-125d-a3a4-2d27b072a5b7/blob1",
-      "RequestMethod": "HEAD",
-      "RequestHeaders": {
-        "Authorization": "Sanitized",
-        "traceparent": "00-d411b974ba74f24e9968ac416ecbc387-a24b30ad17906f4c-00",
-        "User-Agent": [
-          "azsdk-net-Storage.Blobs/12.4.0-dev.20200305.1",
-          "(.NET Core 4.6.28325.01; Microsoft Windows 10.0.18363 )"
-        ],
-        "x-ms-client-request-id": "242234ea-2777-ff11-8cff-f5bedabe6990",
-        "x-ms-date": "Thu, 05 Mar 2020 22:53:43 GMT",
-        "x-ms-return-client-request-id": "true",
-        "x-ms-version": "2019-10-10"
-=======
         "x-ms-request-id": "1f5450b7-f01e-0070-1ff7-09f457000000",
         "x-ms-version": "2019-12-12"
       },
@@ -285,7 +156,6 @@
         "x-ms-date": "Fri, 03 Apr 2020 20:33:47 GMT",
         "x-ms-return-client-request-id": "true",
         "x-ms-version": "2019-12-12"
->>>>>>> 32e373e2
       },
       "RequestBody": null,
       "StatusCode": 200,
@@ -294,31 +164,14 @@
         "Content-Length": "1024",
         "Content-MD5": "fDSDPciHEtXRxs8I/Px7DA==",
         "Content-Type": "application/octet-stream",
-<<<<<<< HEAD
-        "Date": "Thu, 05 Mar 2020 22:53:42 GMT",
-        "ETag": "\u00220x8D7C1580DD34823\u0022",
-        "Last-Modified": "Thu, 05 Mar 2020 22:53:42 GMT",
-=======
         "Date": "Fri, 03 Apr 2020 20:33:45 GMT",
         "ETag": "\u00220x8D7D80E4EC4938A\u0022",
         "Last-Modified": "Fri, 03 Apr 2020 20:33:45 GMT",
->>>>>>> 32e373e2
         "Server": [
           "Windows-Azure-Blob/1.0",
           "Microsoft-HTTPAPI/2.0"
         ],
         "x-ms-access-tier": "Cool",
-<<<<<<< HEAD
-        "x-ms-access-tier-change-time": "Thu, 05 Mar 2020 22:53:43 GMT",
-        "x-ms-blob-type": "BlockBlob",
-        "x-ms-client-request-id": "242234ea-2777-ff11-8cff-f5bedabe6990",
-        "x-ms-creation-time": "Thu, 05 Mar 2020 22:53:42 GMT",
-        "x-ms-lease-state": "available",
-        "x-ms-lease-status": "unlocked",
-        "x-ms-request-id": "0fb35523-d01e-0015-4c40-f38588000000",
-        "x-ms-server-encrypted": "true",
-        "x-ms-version": "2019-10-10"
-=======
         "x-ms-access-tier-change-time": "Fri, 03 Apr 2020 20:33:46 GMT",
         "x-ms-blob-type": "BlockBlob",
         "x-ms-client-request-id": "242234ea-2777-ff11-8cff-f5bedabe6990",
@@ -328,26 +181,10 @@
         "x-ms-request-id": "1f545103-f01e-0070-5af7-09f457000000",
         "x-ms-server-encrypted": "true",
         "x-ms-version": "2019-12-12"
->>>>>>> 32e373e2
-      },
-      "ResponseBody": []
-    },
-    {
-<<<<<<< HEAD
-      "RequestUri": "https://seanstagetest.blob.core.windows.net/test-container-f06d2a50-d523-125d-a3a4-2d27b072a5b7/blob2",
-      "RequestMethod": "HEAD",
-      "RequestHeaders": {
-        "Authorization": "Sanitized",
-        "traceparent": "00-ff5e66c3a89d1642ab4c6b7ecc3112d9-02d55ae8fff1a045-00",
-        "User-Agent": [
-          "azsdk-net-Storage.Blobs/12.4.0-dev.20200305.1",
-          "(.NET Core 4.6.28325.01; Microsoft Windows 10.0.18363 )"
-        ],
-        "x-ms-client-request-id": "89a12c16-cab3-84e0-ab3a-f67faf6f9bfb",
-        "x-ms-date": "Thu, 05 Mar 2020 22:53:43 GMT",
-        "x-ms-return-client-request-id": "true",
-        "x-ms-version": "2019-10-10"
-=======
+      },
+      "ResponseBody": []
+    },
+    {
       "RequestUri": "https://seanmcccanary.blob.core.windows.net/test-container-f06d2a50-d523-125d-a3a4-2d27b072a5b7/blob2",
       "RequestMethod": "HEAD",
       "RequestHeaders": {
@@ -361,7 +198,6 @@
         "x-ms-date": "Fri, 03 Apr 2020 20:33:47 GMT",
         "x-ms-return-client-request-id": "true",
         "x-ms-version": "2019-12-12"
->>>>>>> 32e373e2
       },
       "RequestBody": null,
       "StatusCode": 200,
@@ -370,31 +206,14 @@
         "Content-Length": "1024",
         "Content-MD5": "UjjGpnukufWAIJfksJuDWw==",
         "Content-Type": "application/octet-stream",
-<<<<<<< HEAD
-        "Date": "Thu, 05 Mar 2020 22:53:42 GMT",
-        "ETag": "\u00220x8D7C1580DE01A40\u0022",
-        "Last-Modified": "Thu, 05 Mar 2020 22:53:43 GMT",
-=======
         "Date": "Fri, 03 Apr 2020 20:33:45 GMT",
         "ETag": "\u00220x8D7D80E4ED1B549\u0022",
         "Last-Modified": "Fri, 03 Apr 2020 20:33:45 GMT",
->>>>>>> 32e373e2
         "Server": [
           "Windows-Azure-Blob/1.0",
           "Microsoft-HTTPAPI/2.0"
         ],
         "x-ms-access-tier": "Cool",
-<<<<<<< HEAD
-        "x-ms-access-tier-change-time": "Thu, 05 Mar 2020 22:53:43 GMT",
-        "x-ms-blob-type": "BlockBlob",
-        "x-ms-client-request-id": "89a12c16-cab3-84e0-ab3a-f67faf6f9bfb",
-        "x-ms-creation-time": "Thu, 05 Mar 2020 22:53:43 GMT",
-        "x-ms-lease-state": "available",
-        "x-ms-lease-status": "unlocked",
-        "x-ms-request-id": "0fb35524-d01e-0015-4d40-f38588000000",
-        "x-ms-server-encrypted": "true",
-        "x-ms-version": "2019-10-10"
-=======
         "x-ms-access-tier-change-time": "Fri, 03 Apr 2020 20:33:46 GMT",
         "x-ms-blob-type": "BlockBlob",
         "x-ms-client-request-id": "89a12c16-cab3-84e0-ab3a-f67faf6f9bfb",
@@ -404,26 +223,10 @@
         "x-ms-request-id": "1f54510e-f01e-0070-64f7-09f457000000",
         "x-ms-server-encrypted": "true",
         "x-ms-version": "2019-12-12"
->>>>>>> 32e373e2
-      },
-      "ResponseBody": []
-    },
-    {
-<<<<<<< HEAD
-      "RequestUri": "https://seanstagetest.blob.core.windows.net/test-container-f06d2a50-d523-125d-a3a4-2d27b072a5b7?restype=container",
-      "RequestMethod": "DELETE",
-      "RequestHeaders": {
-        "Authorization": "Sanitized",
-        "traceparent": "00-38d75ab0f4b2854b8d96d8d5a248b92a-4bc8fae53241ce4d-00",
-        "User-Agent": [
-          "azsdk-net-Storage.Blobs/12.4.0-dev.20200305.1",
-          "(.NET Core 4.6.28325.01; Microsoft Windows 10.0.18363 )"
-        ],
-        "x-ms-client-request-id": "aea74dad-df1c-82dc-46c0-abd0b3da11b5",
-        "x-ms-date": "Thu, 05 Mar 2020 22:53:43 GMT",
-        "x-ms-return-client-request-id": "true",
-        "x-ms-version": "2019-10-10"
-=======
+      },
+      "ResponseBody": []
+    },
+    {
       "RequestUri": "https://seanmcccanary.blob.core.windows.net/test-container-f06d2a50-d523-125d-a3a4-2d27b072a5b7?restype=container",
       "RequestMethod": "DELETE",
       "RequestHeaders": {
@@ -437,39 +240,25 @@
         "x-ms-date": "Fri, 03 Apr 2020 20:33:48 GMT",
         "x-ms-return-client-request-id": "true",
         "x-ms-version": "2019-12-12"
->>>>>>> 32e373e2
       },
       "RequestBody": null,
       "StatusCode": 202,
       "ResponseHeaders": {
         "Content-Length": "0",
-<<<<<<< HEAD
-        "Date": "Thu, 05 Mar 2020 22:53:42 GMT",
-=======
-        "Date": "Fri, 03 Apr 2020 20:33:45 GMT",
->>>>>>> 32e373e2
+        "Date": "Fri, 03 Apr 2020 20:33:45 GMT",
         "Server": [
           "Windows-Azure-Blob/1.0",
           "Microsoft-HTTPAPI/2.0"
         ],
         "x-ms-client-request-id": "aea74dad-df1c-82dc-46c0-abd0b3da11b5",
-<<<<<<< HEAD
-        "x-ms-request-id": "0fb35525-d01e-0015-4e40-f38588000000",
-        "x-ms-version": "2019-10-10"
-=======
         "x-ms-request-id": "1f54511e-f01e-0070-71f7-09f457000000",
         "x-ms-version": "2019-12-12"
->>>>>>> 32e373e2
       },
       "ResponseBody": []
     }
   ],
   "Variables": {
     "RandomSeed": "1236972284",
-<<<<<<< HEAD
-    "Storage_TestConfigDefault": "ProductionTenant\nseanstagetest\nU2FuaXRpemVk\nhttps://seanstagetest.blob.core.windows.net\nhttp://seanstagetest.file.core.windows.net\nhttp://seanstagetest.queue.core.windows.net\nhttp://seanstagetest.table.core.windows.net\n\n\n\n\nhttp://seanstagetest-secondary.blob.core.windows.net\nhttp://seanstagetest-secondary.file.core.windows.net\nhttp://seanstagetest-secondary.queue.core.windows.net\nhttp://seanstagetest-secondary.table.core.windows.net\n\nSanitized\n\n\nCloud\nBlobEndpoint=https://seanstagetest.blob.core.windows.net/;QueueEndpoint=http://seanstagetest.queue.core.windows.net/;FileEndpoint=http://seanstagetest.file.core.windows.net/;BlobSecondaryEndpoint=http://seanstagetest-secondary.blob.core.windows.net/;QueueSecondaryEndpoint=http://seanstagetest-secondary.queue.core.windows.net/;FileSecondaryEndpoint=http://seanstagetest-secondary.file.core.windows.net/;AccountName=seanstagetest;AccountKey=Sanitized\nseanscope1"
-=======
     "Storage_TestConfigDefault": "ProductionTenant\nseanmcccanary\nU2FuaXRpemVk\nhttps://seanmcccanary.blob.core.windows.net\nhttps://seanmcccanary.file.core.windows.net\nhttps://seanmcccanary.queue.core.windows.net\nhttps://seanmcccanary.table.core.windows.net\n\n\n\n\nhttps://seanmcccanary-secondary.blob.core.windows.net\nhttps://seanmcccanary-secondary.file.core.windows.net\nhttps://seanmcccanary-secondary.queue.core.windows.net\nhttps://seanmcccanary-secondary.table.core.windows.net\n\nSanitized\n\n\nCloud\nBlobEndpoint=https://seanmcccanary.blob.core.windows.net/;QueueEndpoint=https://seanmcccanary.queue.core.windows.net/;FileEndpoint=https://seanmcccanary.file.core.windows.net/;BlobSecondaryEndpoint=https://seanmcccanary-secondary.blob.core.windows.net/;QueueSecondaryEndpoint=https://seanmcccanary-secondary.queue.core.windows.net/;FileSecondaryEndpoint=https://seanmcccanary-secondary.file.core.windows.net/;AccountName=seanmcccanary;AccountKey=Sanitized\nseanscope1"
->>>>>>> 32e373e2
   }
 }