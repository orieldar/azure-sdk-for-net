--- conflicted
+++ resolved
@@ -1,22 +1,6 @@
 {
   "Entries": [
     {
-<<<<<<< HEAD
-      "RequestUri": "https://seanstagetest.blob.core.windows.net/test-container-a5ae2239-7195-60ec-03d6-d62bf98a8251?restype=container",
-      "RequestMethod": "PUT",
-      "RequestHeaders": {
-        "Authorization": "Sanitized",
-        "traceparent": "00-15894572b3d3784394a419482da6cd08-301ab24a1469054f-00",
-        "User-Agent": [
-          "azsdk-net-Storage.Blobs/12.4.0-dev.20200305.1",
-          "(.NET Core 4.6.28325.01; Microsoft Windows 10.0.18363 )"
-        ],
-        "x-ms-blob-public-access": "container",
-        "x-ms-client-request-id": "0c3c0c9e-c179-e616-61bb-1c0a45d0515e",
-        "x-ms-date": "Thu, 05 Mar 2020 22:52:45 GMT",
-        "x-ms-return-client-request-id": "true",
-        "x-ms-version": "2019-10-10"
-=======
       "RequestUri": "https://seanmcccanary.blob.core.windows.net/test-container-a5ae2239-7195-60ec-03d6-d62bf98a8251?restype=container",
       "RequestMethod": "PUT",
       "RequestHeaders": {
@@ -31,265 +15,145 @@
         "x-ms-date": "Fri, 03 Apr 2020 20:31:44 GMT",
         "x-ms-return-client-request-id": "true",
         "x-ms-version": "2019-12-12"
->>>>>>> 32e373e2
       },
       "RequestBody": null,
       "StatusCode": 201,
       "ResponseHeaders": {
         "Content-Length": "0",
-<<<<<<< HEAD
-        "Date": "Thu, 05 Mar 2020 22:52:45 GMT",
-        "ETag": "\u00220x8D7C157EBAE7D5A\u0022",
-        "Last-Modified": "Thu, 05 Mar 2020 22:52:45 GMT",
-=======
         "Date": "Fri, 03 Apr 2020 20:31:43 GMT",
         "ETag": "\u00220x8D7D80E05D3369D\u0022",
         "Last-Modified": "Fri, 03 Apr 2020 20:31:43 GMT",
->>>>>>> 32e373e2
         "Server": [
           "Windows-Azure-Blob/1.0",
           "Microsoft-HTTPAPI/2.0"
         ],
         "x-ms-client-request-id": "0c3c0c9e-c179-e616-61bb-1c0a45d0515e",
-<<<<<<< HEAD
-        "x-ms-request-id": "1dffd9c7-501e-000b-4240-f36950000000",
-        "x-ms-version": "2019-10-10"
-=======
         "x-ms-request-id": "3560dae6-701e-000c-23f6-09daa8000000",
         "x-ms-version": "2019-12-12"
->>>>>>> 32e373e2
-      },
-      "ResponseBody": []
-    },
-    {
-<<<<<<< HEAD
-      "RequestUri": "https://seanstagetest.blob.core.windows.net/test-container-a5ae2239-7195-60ec-03d6-d62bf98a8251/blob1",
-=======
+      },
+      "ResponseBody": []
+    },
+    {
       "RequestUri": "https://seanmcccanary.blob.core.windows.net/test-container-a5ae2239-7195-60ec-03d6-d62bf98a8251/blob1",
->>>>>>> 32e373e2
       "RequestMethod": "PUT",
       "RequestHeaders": {
         "Authorization": "Sanitized",
         "Content-Length": "1024",
         "If-None-Match": "*",
-<<<<<<< HEAD
-        "traceparent": "00-4758feb9261a1f4b8d933703406ece0c-a8de09b04049ea42-00",
-        "User-Agent": [
-          "azsdk-net-Storage.Blobs/12.4.0-dev.20200305.1",
-          "(.NET Core 4.6.28325.01; Microsoft Windows 10.0.18363 )"
+        "traceparent": "00-de52f35c5257464b80250e05a9583f6c-4525d2b69d2d354f-00",
+        "User-Agent": [
+          "azsdk-net-Storage.Blobs/12.5.0-dev.20200403.1",
+          "(.NET Core 4.6.28325.01; Microsoft Windows 10.0.18362 )"
         ],
         "x-ms-blob-type": "BlockBlob",
         "x-ms-client-request-id": "b8c09c86-cbdd-c57e-1d40-30a3d38eb148",
-        "x-ms-date": "Thu, 05 Mar 2020 22:52:45 GMT",
-        "x-ms-return-client-request-id": "true",
-        "x-ms-version": "2019-10-10"
-=======
-        "traceparent": "00-de52f35c5257464b80250e05a9583f6c-4525d2b69d2d354f-00",
-        "User-Agent": [
-          "azsdk-net-Storage.Blobs/12.5.0-dev.20200403.1",
-          "(.NET Core 4.6.28325.01; Microsoft Windows 10.0.18362 )"
-        ],
-        "x-ms-blob-type": "BlockBlob",
-        "x-ms-client-request-id": "b8c09c86-cbdd-c57e-1d40-30a3d38eb148",
-        "x-ms-date": "Fri, 03 Apr 2020 20:31:45 GMT",
-        "x-ms-return-client-request-id": "true",
-        "x-ms-version": "2019-12-12"
->>>>>>> 32e373e2
+        "x-ms-date": "Fri, 03 Apr 2020 20:31:45 GMT",
+        "x-ms-return-client-request-id": "true",
+        "x-ms-version": "2019-12-12"
       },
       "RequestBody": "\u002B5W/k4o0bzBDtW6KrU\u002BMcFPPjOxOdtjmVQ21BO3Us2a6ZaE\u002B0/B8aZ0LycNTizkSL6u3dkNkEIS92D19fmpDbgIH0EetTZ1iUiNPQ60Vk8nTo9VBHD0iVVQdgfqy/\u002BoyyFrAS7vxZeENVSMgFM3XqEVzqduVAVHF5HrzkMyjr1M4HXpTVEcO4j7zNMcZAkGHRdm0PlYPnMcI\u002B2ZB/tQVaqXQ5/dShFP9Zcacoc2Kq\u002BE4a0ry7nD8KYGzSljgzORp3soiSRtKNcGFt9mPcvr5flCFCJOKIns00751nzn7HJniM8MDZ2HG7jaIbTeXbbaGucwHW8NR3rtO7XZc1JaHiZtArT839hbvvhlcAbVEnGYI7\u002BVt9MDVkVQHtHrrahqgAeObV792TsO1GJ2q9N0GClAPVOSwGpXaahzrMEGcA1P/vADSqEWmkaEht9siK5x3AKop2xU27\u002BdNweyjix2BGRVJqjfcNGELacNCjmK5uD9/dC\u002BXcic\u002ByM0ZhOdYAgWEoJ3G2IBlmsxJHnJS82CEkwisJBbt6qftC\u002BFqw7B5sme9vu7E89\u002B/GtljTlO169VslfDerN3ulrb22M2e\u002Btccz2wKlDVxv6Ap7Qo8iZtTOB8M/S6/mwWJzic4zhoRIB8CR3/nqlef\u002BtVPtL7TsQwaoqCtkf2pXDNmgcUOOfGGF8zrOkIcbI3IbQJYcOZHthwaHit5Y48iWepLgCmRkcHjyZ3y6HfK/TYT5ST6UOxNH8up9BvFDLQ9yOBY0etkN9xBdaZJVM6lUCD1Zn5qKAn9/WFd6JylHrzotR\u002BWcStKr65IuNtGBMr9A6T60KY10qDXWtOJBk4/nFfpYJ6vDt70qrfPIm8tt/mWYOT4qk0Ws\u002BJ\u002BvxdYwahfCByEXKMsTfTFBSXvZbAxqaLZ86VqRvEJ06y8ME/HnOkOcBlTqVtWahPvM6QnJk0yTBV0fs0D9cIreoj2cByl/mk84fWX3f9Gg4iSehNM4axfieQ5Uh0bCnpWKC7SX/r2SjQ760VYmm4VLvtFcXuu3pnbl\u002BY4a6xMINZ6QLXRcySOnDDfEfVnB\u002B91JCQi1pn/qEmV98cUvd6H78pu3Vq5RLrWttVKz82jc5D2w0eIKUo9e5hsPHxced9RVyEq\u002BSmVu99pSx/EtNh78YM3HfmX/8WAMWHBTQg9eT31\u002BHereXpmYQhnHt4reMa/8Er5JVzlulhcqsfI027XK9Hizrth0HcI0LvxL\u002BDnVbiaAly9RFTgED4fT86yno6ZkPMMSKoKXiDT8FSh9It3dFUPLdESGed9Ab59QYCpVTItV57t2gwOj6M86lP/Pxuyp9p5o3C8h3cLj0brjRyfKZsidJztippIAJ0t1S\u002BTfQ==",
       "StatusCode": 201,
       "ResponseHeaders": {
         "Content-Length": "0",
         "Content-MD5": "j4x1XeUwbUF4JWj8dtNjsA==",
-<<<<<<< HEAD
-        "Date": "Thu, 05 Mar 2020 22:52:45 GMT",
-        "ETag": "\u00220x8D7C157EBBB269F\u0022",
-        "Last-Modified": "Thu, 05 Mar 2020 22:52:45 GMT",
-=======
         "Date": "Fri, 03 Apr 2020 20:31:43 GMT",
         "ETag": "\u00220x8D7D80E05E0968E\u0022",
         "Last-Modified": "Fri, 03 Apr 2020 20:31:43 GMT",
->>>>>>> 32e373e2
         "Server": [
           "Windows-Azure-Blob/1.0",
           "Microsoft-HTTPAPI/2.0"
         ],
         "x-ms-client-request-id": "b8c09c86-cbdd-c57e-1d40-30a3d38eb148",
         "x-ms-content-crc64": "IEHD5Ns0Zjw=",
-<<<<<<< HEAD
-        "x-ms-request-id": "1dffd9ca-501e-000b-4340-f36950000000",
-        "x-ms-request-server-encrypted": "true",
-        "x-ms-version": "2019-10-10"
-=======
         "x-ms-request-id": "3560daf0-701e-000c-2bf6-09daa8000000",
         "x-ms-request-server-encrypted": "true",
         "x-ms-version": "2019-12-12"
->>>>>>> 32e373e2
-      },
-      "ResponseBody": []
-    },
-    {
-<<<<<<< HEAD
-      "RequestUri": "https://seanstagetest.blob.core.windows.net/test-container-a5ae2239-7195-60ec-03d6-d62bf98a8251/blob2",
-=======
+      },
+      "ResponseBody": []
+    },
+    {
       "RequestUri": "https://seanmcccanary.blob.core.windows.net/test-container-a5ae2239-7195-60ec-03d6-d62bf98a8251/blob2",
->>>>>>> 32e373e2
       "RequestMethod": "PUT",
       "RequestHeaders": {
         "Authorization": "Sanitized",
         "Content-Length": "1024",
         "If-None-Match": "*",
-<<<<<<< HEAD
-        "traceparent": "00-4581380818b7a144b6939547fd6974ea-1020c6e78703cf41-00",
-        "User-Agent": [
-          "azsdk-net-Storage.Blobs/12.4.0-dev.20200305.1",
-          "(.NET Core 4.6.28325.01; Microsoft Windows 10.0.18363 )"
+        "traceparent": "00-5bb005da03f83643a0b16554cf47e80a-c5c935ba8f056243-00",
+        "User-Agent": [
+          "azsdk-net-Storage.Blobs/12.5.0-dev.20200403.1",
+          "(.NET Core 4.6.28325.01; Microsoft Windows 10.0.18362 )"
         ],
         "x-ms-blob-type": "BlockBlob",
         "x-ms-client-request-id": "6fb681bf-1be2-863f-63b6-85c8f9f1f0a9",
-        "x-ms-date": "Thu, 05 Mar 2020 22:52:45 GMT",
-        "x-ms-return-client-request-id": "true",
-        "x-ms-version": "2019-10-10"
-=======
-        "traceparent": "00-5bb005da03f83643a0b16554cf47e80a-c5c935ba8f056243-00",
-        "User-Agent": [
-          "azsdk-net-Storage.Blobs/12.5.0-dev.20200403.1",
-          "(.NET Core 4.6.28325.01; Microsoft Windows 10.0.18362 )"
-        ],
-        "x-ms-blob-type": "BlockBlob",
-        "x-ms-client-request-id": "6fb681bf-1be2-863f-63b6-85c8f9f1f0a9",
-        "x-ms-date": "Fri, 03 Apr 2020 20:31:45 GMT",
-        "x-ms-return-client-request-id": "true",
-        "x-ms-version": "2019-12-12"
->>>>>>> 32e373e2
+        "x-ms-date": "Fri, 03 Apr 2020 20:31:45 GMT",
+        "x-ms-return-client-request-id": "true",
+        "x-ms-version": "2019-12-12"
       },
       "RequestBody": "eBGDSMKD\u002BvnpYAPLxahOgt2apjhu26D3JAV7Zf8O7uEf32k5QtpAA6LHz33Hsv918a7FOOd42ZxxjCO8B5T623EirOY\u002BFUADWqOWpgwiL3IFBnNQSLb5pwXMyLW2g/wNzfMLpQYZNtxuwt5E4TOQTlyxtwEhqZK7KAXhcUyKTNaniNkYFops7M\u002BW4obYtMXRO3lYBcz77CRhUHwAOMSP43UHnVlaeDfSRcoxisYL4nRADzbSMkcKrJy1tsYNa7MKB/4Q0BZrd8NChsAByWFdVm0IwCmOvbEu/fG8pMJxxNkWJoPI\u002BhJd1JdykKyGCOI6V19YBaqKe0lN4tMlr9IA0MHm6qLelVtbquyRGywFqPQOgU1iGL4vjKs5ehg\u002BNyTEcr/qoB1AXMID/Fq9\u002BWAdRzreFi6FnrgCtl73pBpDHXPIzalsGgfXziSKXhtkcpNLHDPdXyH2PtQH6Om/SbiowN/n9Su2sCwyB0cJ\u002Bz\u002BcnkTLrIjnZb1R0Y/VZTIeGIVs4p48fHxnlGsGq1fZ7UOUa0mk85wvwFohliOc4Ev5E\u002B/CnBihYCLIYxcd4Lpmd\u002BRLQPrpeiToPSFEGuVYy7MgDJdnF1Aq8won3I\u002BFEuCfux4/UKBQEJnL2V/3XEY8b5hj/NMj/mCTIUzvwp6VYypApF7HGXoTz/z9nD7xM5bE6mz2IRUNfL2\u002Bqy9TYU77NnU0trjndVUeUC3WJWEhou61KtcxnkIVMyegCG5Lv26uAWbIvXze3XUX2NDoNldcnAlAnTZ2ypgzH4KRR2zn0pC\u002BKCP7WeRx101hGcVxLP3QRGxkCiI3NzfOlZ76TJYJLwZAKQ0zYEMkz8XpFbDSwfKFwAL/g8duh/HsLMNGdou3WOq\u002BMQPvnOMpPztcTiKG\u002B9OrdYuTCaw/0aIcRzN/3Vk6MbzGE5DvlSQe1kOMETnOZTHwmwH/I089f19g01WwqmLiIhxlv\u002BhDvOBndTJpssBoTeECjkJXOw5tiZMwjsLObizhqu8caKZJrN8hl64c1M2e94VzrRsfiuYO\u002BDZUEi0dmAcGiAjRTOU7ueFjNqNfULXGkZY9W8ARwSAIDnBv9JqxA/6nFkvEzaugOPQ5vFNDrqeBjYCW4D1G9MboyD50zMRHsTOkuDppAcTqnSLM2AXMxV/I7WYaGiLBYCGF3AVtK2wv8QofnvZtGIy8q0MaeRzBGwPerN5dLZYR41cZ5CW\u002BfXG2neb7rCdpW9XaXW7epucEw8ACj36N0cRzDrueVDRn/S7RY9w2xm7bdVEJgs8oMjxwFCBkvO7zKcshh55sygagc2BADEMKzv1RJhkshE/1S9t\u002BLj8UAkBA3joRFD7Qb6pKaA9v5yX5ZUUiEpbUxg==",
       "StatusCode": 201,
       "ResponseHeaders": {
         "Content-Length": "0",
         "Content-MD5": "STcVtVh2NQ3H9I7tYMVZZw==",
-<<<<<<< HEAD
-        "Date": "Thu, 05 Mar 2020 22:52:45 GMT",
-        "ETag": "\u00220x8D7C157EBC7A7FC\u0022",
-        "Last-Modified": "Thu, 05 Mar 2020 22:52:45 GMT",
-=======
         "Date": "Fri, 03 Apr 2020 20:31:43 GMT",
         "ETag": "\u00220x8D7D80E05EE2D99\u0022",
         "Last-Modified": "Fri, 03 Apr 2020 20:31:43 GMT",
->>>>>>> 32e373e2
         "Server": [
           "Windows-Azure-Blob/1.0",
           "Microsoft-HTTPAPI/2.0"
         ],
         "x-ms-client-request-id": "6fb681bf-1be2-863f-63b6-85c8f9f1f0a9",
         "x-ms-content-crc64": "Mhum\u002B\u002BVxZi0=",
-<<<<<<< HEAD
-        "x-ms-request-id": "1dffd9cb-501e-000b-4440-f36950000000",
-        "x-ms-request-server-encrypted": "true",
-        "x-ms-version": "2019-10-10"
-=======
         "x-ms-request-id": "3560dafa-701e-000c-34f6-09daa8000000",
         "x-ms-request-server-encrypted": "true",
         "x-ms-version": "2019-12-12"
->>>>>>> 32e373e2
-      },
-      "ResponseBody": []
-    },
-    {
-<<<<<<< HEAD
-      "RequestUri": "https://seanstagetest.blob.core.windows.net/test-container-a5ae2239-7195-60ec-03d6-d62bf98a8251/blob3",
-=======
+      },
+      "ResponseBody": []
+    },
+    {
       "RequestUri": "https://seanmcccanary.blob.core.windows.net/test-container-a5ae2239-7195-60ec-03d6-d62bf98a8251/blob3",
->>>>>>> 32e373e2
       "RequestMethod": "PUT",
       "RequestHeaders": {
         "Authorization": "Sanitized",
         "Content-Length": "1024",
         "If-None-Match": "*",
-<<<<<<< HEAD
-        "traceparent": "00-82440cbe1ebd4840b82be1cd2cd7e46a-bc7ec92f80f82b4b-00",
-        "User-Agent": [
-          "azsdk-net-Storage.Blobs/12.4.0-dev.20200305.1",
-          "(.NET Core 4.6.28325.01; Microsoft Windows 10.0.18363 )"
+        "traceparent": "00-3b88161a196b06468a695b1288b9d707-6bb6c18f5117af4a-00",
+        "User-Agent": [
+          "azsdk-net-Storage.Blobs/12.5.0-dev.20200403.1",
+          "(.NET Core 4.6.28325.01; Microsoft Windows 10.0.18362 )"
         ],
         "x-ms-blob-type": "BlockBlob",
         "x-ms-client-request-id": "2cc21223-2622-7867-8a0b-240e6ba8892c",
-        "x-ms-date": "Thu, 05 Mar 2020 22:52:45 GMT",
-        "x-ms-return-client-request-id": "true",
-        "x-ms-version": "2019-10-10"
-=======
-        "traceparent": "00-3b88161a196b06468a695b1288b9d707-6bb6c18f5117af4a-00",
-        "User-Agent": [
-          "azsdk-net-Storage.Blobs/12.5.0-dev.20200403.1",
-          "(.NET Core 4.6.28325.01; Microsoft Windows 10.0.18362 )"
-        ],
-        "x-ms-blob-type": "BlockBlob",
-        "x-ms-client-request-id": "2cc21223-2622-7867-8a0b-240e6ba8892c",
-        "x-ms-date": "Fri, 03 Apr 2020 20:31:45 GMT",
-        "x-ms-return-client-request-id": "true",
-        "x-ms-version": "2019-12-12"
->>>>>>> 32e373e2
+        "x-ms-date": "Fri, 03 Apr 2020 20:31:45 GMT",
+        "x-ms-return-client-request-id": "true",
+        "x-ms-version": "2019-12-12"
       },
       "RequestBody": "axiVlecCDYINg9ueT\u002Bf38GyLYpDgZOOJPKbYDGfTzZqAdZQVc2PSvXMzYV8/oTZ8vpVcbo9fyQc0C1lBKgEbOrVAHdlT4n0IuaUcrAKESppvXE3Sdl8LIayN4GcKkJJyGCep/oRdKNwYVLTpQh0Er8G\u002B0s2zScNWNfwsxgEV/SkSqpPb20sWETNxuSKqIt6PiDGmS77Fvs9kUsmHMGLaAlaL1piJKdR2qMCaQY\u002BgqxIenT3Qb7FqTevDdoiBjuDRlrfLHkxGBV9cL6P9Kn1Aw6a2aZMlCpOkIIisxbJL9BrfyKrY1YzG15jdcz8ObSNug7PhyiRNrIwjJv3DmUCtETuIHWHSaO4a8JH6R5dTlbNlPkL/aSn1kRwetK6PAj5XL2IDhk/BnBrEx9qSUmT0z5BKXlr9rqcSk4xEs7NAiu1Toxg1Tw9kpKInOqJOYj\u002B4KeQdRKTjWYG68fPDfOhnhDztP69Mv3\u002BB5bq41nQEwzBNjInPI0ZIb0mXel4coSe5wLZlYSKPbGpknF/qK4MMti7Cde9el2H2pNBmtUUhZEOS/ha9n2INvSAfaofmXkTFisQvWis3WihVb7xSKLckQzcbVyxtTxbMtbjPPy3ZD0aLoCuB8QoXW6TuaDClupVp\u002ByZPygYYWDutY6RzZxv6e191xoeMo1EtA/yIfubmJvoiZkQGikVAc0jv041lpPOI8\u002B3QL/MN3VfVIsYJkNlUxjyqUAHX8/AZNVM/nM/Dx18J/4v5FfcGFYnsMWh\u002BNuNumw1Qu1PxsP/8tvqgzkGIEVpn/5BOW7BFozt368GIm/5v0QDBcgwLF0\u002BL/F79ZUdIYyANFjdTIEBcCxgYecU9dBv7MfxAxp5OXOhBwl5SSD3zL4iheoXHHLHAZWfz8p2KTYhDATRKB5yCv7pOEl3hCsLaJEo8nPmVNBVLgGE2WmlKt3XWDkcIqSfrH7vKeApT31ulGM5TTbCOrc0f/oc7S2RRBFroCvt70nsiUX0\u002By7sL\u002BKAGkUKb92rESGB56aqgsNNWeXSva9RfKUZSMPszT\u002BISFAbnNLoitgzwI8KbAunQgqCp51FGW4zMp2j7SMZukPh\u002BZ9SkuXsZNMNnvkcSwyddga5aiWeQy7h5Go1RJm1GgpPJHZoULMklkLOO3p1EuuNAnscYEweQ7ZscKp7uxw1VITu0SKaMSFTkNfm0AuwaNWCqEYimLm6LOS//\u002BAIrN8imOL1hkHE8tFZyM94O3OquAfU9Q7aFr/PMKA53jU9Suf4wDckvuaTubl0yM/qQfVxFUPcM7fMSIYnJlWdixSYGH3rf3s4hf0dQTtVYUnv4O6uyMjxYRcsKHew/ZSQ9i6g2KxSAsZ\u002BOI9GvvJ8duQ==",
       "StatusCode": 201,
       "ResponseHeaders": {
         "Content-Length": "0",
         "Content-MD5": "OWY1d5IfXomDR4kcgrIXsw==",
-<<<<<<< HEAD
-        "Date": "Thu, 05 Mar 2020 22:52:45 GMT",
-        "ETag": "\u00220x8D7C157EBD3DD6F\u0022",
-        "Last-Modified": "Thu, 05 Mar 2020 22:52:45 GMT",
-=======
         "Date": "Fri, 03 Apr 2020 20:31:43 GMT",
         "ETag": "\u00220x8D7D80E05FB767A\u0022",
         "Last-Modified": "Fri, 03 Apr 2020 20:31:43 GMT",
->>>>>>> 32e373e2
         "Server": [
           "Windows-Azure-Blob/1.0",
           "Microsoft-HTTPAPI/2.0"
         ],
         "x-ms-client-request-id": "2cc21223-2622-7867-8a0b-240e6ba8892c",
         "x-ms-content-crc64": "Gb\u002Bpej0VcFY=",
-<<<<<<< HEAD
-        "x-ms-request-id": "1dffd9cc-501e-000b-4540-f36950000000",
-        "x-ms-request-server-encrypted": "true",
-        "x-ms-version": "2019-10-10"
-=======
         "x-ms-request-id": "3560db01-701e-000c-3bf6-09daa8000000",
         "x-ms-request-server-encrypted": "true",
         "x-ms-version": "2019-12-12"
->>>>>>> 32e373e2
-      },
-      "ResponseBody": []
-    },
-    {
-<<<<<<< HEAD
-      "RequestUri": "https://seanstagetest.blob.core.windows.net/?comp=batch",
-=======
+      },
+      "ResponseBody": []
+    },
+    {
       "RequestUri": "https://seanmcccanary.blob.core.windows.net/?comp=batch",
->>>>>>> 32e373e2
       "RequestMethod": "POST",
       "RequestHeaders": {
         "Authorization": "Sanitized",
         "Content-Length": "1110",
         "Content-Type": "multipart/mixed; boundary=batch_b3cc772c-e01c-fc50-cc77-893cfcd24e90",
-<<<<<<< HEAD
-        "traceparent": "00-5c9727bb8280d64f8c9c94a6f2209041-3d1f34390a85c24d-00",
-        "User-Agent": [
-          "azsdk-net-Storage.Blobs/12.4.0-dev.20200305.1",
-          "(.NET Core 4.6.28325.01; Microsoft Windows 10.0.18363 )"
-        ],
-        "x-ms-client-request-id": "148220b1-cbb8-6fe9-31eb-904b27475cbe",
-        "x-ms-date": "Thu, 05 Mar 2020 22:52:46 GMT",
-        "x-ms-return-client-request-id": "true",
-        "x-ms-version": "2019-10-10"
-      },
-      "RequestBody": "LS1iYXRjaF9iM2NjNzcyYy1lMDFjLWZjNTAtY2M3Ny04OTNjZmNkMjRlOTANCkNvbnRlbnQtVHlwZTogYXBwbGljYXRpb24vaHR0cA0KQ29udGVudC1UcmFuc2Zlci1FbmNvZGluZzogYmluYXJ5DQpDb250ZW50LUlEOiAwDQoNCkRFTEVURSAvdGVzdC1jb250YWluZXItYTVhZTIyMzktNzE5NS02MGVjLTAzZDYtZDYyYmY5OGE4MjUxL2Jsb2IxIEhUVFAvMS4xDQpBdXRob3JpemF0aW9uOiBTaGFyZWRLZXkgc2VhbnN0YWdldGVzdDpVckVPM1NhRFgwdlhDbEcxU3VvRzQ2SzI2c28xblNtN0pGUWMwcWNqeUtzPQ0KeC1tcy1kYXRlOiBUaHUsIDA1IE1hciAyMDIwIDIyOjUyOjQ2IEdNVA0KQ29udGVudC1MZW5ndGg6IDANCg0KLS1iYXRjaF9iM2NjNzcyYy1lMDFjLWZjNTAtY2M3Ny04OTNjZmNkMjRlOTANCkNvbnRlbnQtVHlwZTogYXBwbGljYXRpb24vaHR0cA0KQ29udGVudC1UcmFuc2Zlci1FbmNvZGluZzogYmluYXJ5DQpDb250ZW50LUlEOiAxDQoNCkRFTEVURSAvdGVzdC1jb250YWluZXItYTVhZTIyMzktNzE5NS02MGVjLTAzZDYtZDYyYmY5OGE4MjUxL2Jsb2IyIEhUVFAvMS4xDQpBdXRob3JpemF0aW9uOiBTaGFyZWRLZXkgc2VhbnN0YWdldGVzdDpaOFlYQkpnMzEzTGRsckJwZHRXMXcyaFptaWJDZkRXWENKa1pndGhIT0ZVPQ0KeC1tcy1kYXRlOiBUaHUsIDA1IE1hciAyMDIwIDIyOjUyOjQ2IEdNVA0KQ29udGVudC1MZW5ndGg6IDANCg0KLS1iYXRjaF9iM2NjNzcyYy1lMDFjLWZjNTAtY2M3Ny04OTNjZmNkMjRlOTANCkNvbnRlbnQtVHlwZTogYXBwbGljYXRpb24vaHR0cA0KQ29udGVudC1UcmFuc2Zlci1FbmNvZGluZzogYmluYXJ5DQpDb250ZW50LUlEOiAyDQoNCkRFTEVURSAvdGVzdC1jb250YWluZXItYTVhZTIyMzktNzE5NS02MGVjLTAzZDYtZDYyYmY5OGE4MjUxL2Jsb2IzIEhUVFAvMS4xDQpBdXRob3JpemF0aW9uOiBTaGFyZWRLZXkgc2VhbnN0YWdldGVzdDpHUis5a3JyWmI2NmpudDRxa2krZnpMcGo5UUhybGRKY2ZuNVRCTWdxQUNvPQ0KeC1tcy1kYXRlOiBUaHUsIDA1IE1hciAyMDIwIDIyOjUyOjQ2IEdNVA0KQ29udGVudC1MZW5ndGg6IDANCg0KLS1iYXRjaF9iM2NjNzcyYy1lMDFjLWZjNTAtY2M3Ny04OTNjZmNkMjRlOTAtLQ0K",
-      "StatusCode": 202,
-      "ResponseHeaders": {
-        "Content-Type": "multipart/mixed; boundary=batchresponse_8d6f513d-2110-44fa-ba88-59dcdd0921d8",
-        "Date": "Thu, 05 Mar 2020 22:52:45 GMT",
-=======
         "traceparent": "00-6123e703bbb5e64688cd2bd24e10ca3a-93f66271a841ee4a-00",
         "User-Agent": [
           "azsdk-net-Storage.Blobs/12.5.0-dev.20200403.1",
@@ -305,34 +169,12 @@
       "ResponseHeaders": {
         "Content-Type": "multipart/mixed; boundary=batchresponse_d26395ae-7811-4019-9c95-e4e4e1341e35",
         "Date": "Fri, 03 Apr 2020 20:31:43 GMT",
->>>>>>> 32e373e2
         "Server": [
           "Windows-Azure-Blob/1.0",
           "Microsoft-HTTPAPI/2.0"
         ],
         "Transfer-Encoding": "chunked",
         "x-ms-client-request-id": "148220b1-cbb8-6fe9-31eb-904b27475cbe",
-<<<<<<< HEAD
-        "x-ms-request-id": "1dffd9d0-501e-000b-4840-f36950000000",
-        "x-ms-version": "2019-10-10"
-      },
-      "ResponseBody": "LS1iYXRjaHJlc3BvbnNlXzhkNmY1MTNkLTIxMTAtNDRmYS1iYTg4LTU5ZGNkZDA5MjFkOA0KQ29udGVudC1UeXBlOiBhcHBsaWNhdGlvbi9odHRwDQpDb250ZW50LUlEOiAwDQoNCkhUVFAvMS4xIDIwMiBBY2NlcHRlZA0KeC1tcy1kZWxldGUtdHlwZS1wZXJtYW5lbnQ6IHRydWUNCngtbXMtcmVxdWVzdC1pZDogMWRmZmQ5ZDAtNTAxZS0wMDBiLTQ4NDAtZjM2OTUwMWU2Y2ZkDQp4LW1zLXZlcnNpb246IDIwMTktMTAtMTANClNlcnZlcjogV2luZG93cy1BenVyZS1CbG9iLzEuMA0KDQotLWJhdGNocmVzcG9uc2VfOGQ2ZjUxM2QtMjExMC00NGZhLWJhODgtNTlkY2RkMDkyMWQ4DQpDb250ZW50LVR5cGU6IGFwcGxpY2F0aW9uL2h0dHANCkNvbnRlbnQtSUQ6IDENCg0KSFRUUC8xLjEgMjAyIEFjY2VwdGVkDQp4LW1zLWRlbGV0ZS10eXBlLXBlcm1hbmVudDogdHJ1ZQ0KeC1tcy1yZXF1ZXN0LWlkOiAxZGZmZDlkMC01MDFlLTAwMGItNDg0MC1mMzY5NTAxZTZjZmYNCngtbXMtdmVyc2lvbjogMjAxOS0xMC0xMA0KU2VydmVyOiBXaW5kb3dzLUF6dXJlLUJsb2IvMS4wDQoNCi0tYmF0Y2hyZXNwb25zZV84ZDZmNTEzZC0yMTEwLTQ0ZmEtYmE4OC01OWRjZGQwOTIxZDgNCkNvbnRlbnQtVHlwZTogYXBwbGljYXRpb24vaHR0cA0KQ29udGVudC1JRDogMg0KDQpIVFRQLzEuMSAyMDIgQWNjZXB0ZWQNCngtbXMtZGVsZXRlLXR5cGUtcGVybWFuZW50OiB0cnVlDQp4LW1zLXJlcXVlc3QtaWQ6IDFkZmZkOWQwLTUwMWUtMDAwYi00ODQwLWYzNjk1MDFlNmQwMA0KeC1tcy12ZXJzaW9uOiAyMDE5LTEwLTEwDQpTZXJ2ZXI6IFdpbmRvd3MtQXp1cmUtQmxvYi8xLjANCg0KLS1iYXRjaHJlc3BvbnNlXzhkNmY1MTNkLTIxMTAtNDRmYS1iYTg4LTU5ZGNkZDA5MjFkOC0t"
-    },
-    {
-      "RequestUri": "https://seanstagetest.blob.core.windows.net/test-container-a5ae2239-7195-60ec-03d6-d62bf98a8251/blob1",
-      "RequestMethod": "HEAD",
-      "RequestHeaders": {
-        "Authorization": "Sanitized",
-        "traceparent": "00-4166cc004411364087373fc0e07ecf34-553ca503319ca540-00",
-        "User-Agent": [
-          "azsdk-net-Storage.Blobs/12.4.0-dev.20200305.1",
-          "(.NET Core 4.6.28325.01; Microsoft Windows 10.0.18363 )"
-        ],
-        "x-ms-client-request-id": "db8a0e79-3a4f-03d8-8e7a-1f08f19d6aec",
-        "x-ms-date": "Thu, 05 Mar 2020 22:52:46 GMT",
-        "x-ms-return-client-request-id": "true",
-        "x-ms-version": "2019-10-10"
-=======
         "x-ms-request-id": "3560db0f-701e-000c-48f6-09daa8000000",
         "x-ms-version": "2019-12-12"
       },
@@ -352,16 +194,11 @@
         "x-ms-date": "Fri, 03 Apr 2020 20:31:45 GMT",
         "x-ms-return-client-request-id": "true",
         "x-ms-version": "2019-12-12"
->>>>>>> 32e373e2
       },
       "RequestBody": null,
       "StatusCode": 404,
       "ResponseHeaders": {
-<<<<<<< HEAD
-        "Date": "Thu, 05 Mar 2020 22:52:45 GMT",
-=======
         "Date": "Fri, 03 Apr 2020 20:31:44 GMT",
->>>>>>> 32e373e2
         "Server": [
           "Windows-Azure-Blob/1.0",
           "Microsoft-HTTPAPI/2.0"
@@ -369,32 +206,12 @@
         "Transfer-Encoding": "chunked",
         "x-ms-client-request-id": "db8a0e79-3a4f-03d8-8e7a-1f08f19d6aec",
         "x-ms-error-code": "BlobNotFound",
-<<<<<<< HEAD
-        "x-ms-request-id": "1dffd9d1-501e-000b-4940-f36950000000",
-        "x-ms-version": "2019-10-10"
-=======
         "x-ms-request-id": "3560db58-701e-000c-03f6-09daa8000000",
         "x-ms-version": "2019-12-12"
->>>>>>> 32e373e2
-      },
-      "ResponseBody": []
-    },
-    {
-<<<<<<< HEAD
-      "RequestUri": "https://seanstagetest.blob.core.windows.net/test-container-a5ae2239-7195-60ec-03d6-d62bf98a8251/blob2",
-      "RequestMethod": "HEAD",
-      "RequestHeaders": {
-        "Authorization": "Sanitized",
-        "traceparent": "00-7dcc75830a9f05418515e79acd88d18e-59750cc67414bc4d-00",
-        "User-Agent": [
-          "azsdk-net-Storage.Blobs/12.4.0-dev.20200305.1",
-          "(.NET Core 4.6.28325.01; Microsoft Windows 10.0.18363 )"
-        ],
-        "x-ms-client-request-id": "18d286c8-80bc-5e6f-ae04-a3c636b0b8f0",
-        "x-ms-date": "Thu, 05 Mar 2020 22:52:46 GMT",
-        "x-ms-return-client-request-id": "true",
-        "x-ms-version": "2019-10-10"
-=======
+      },
+      "ResponseBody": []
+    },
+    {
       "RequestUri": "https://seanmcccanary.blob.core.windows.net/test-container-a5ae2239-7195-60ec-03d6-d62bf98a8251/blob2",
       "RequestMethod": "HEAD",
       "RequestHeaders": {
@@ -408,16 +225,11 @@
         "x-ms-date": "Fri, 03 Apr 2020 20:31:45 GMT",
         "x-ms-return-client-request-id": "true",
         "x-ms-version": "2019-12-12"
->>>>>>> 32e373e2
       },
       "RequestBody": null,
       "StatusCode": 404,
       "ResponseHeaders": {
-<<<<<<< HEAD
-        "Date": "Thu, 05 Mar 2020 22:52:45 GMT",
-=======
         "Date": "Fri, 03 Apr 2020 20:31:44 GMT",
->>>>>>> 32e373e2
         "Server": [
           "Windows-Azure-Blob/1.0",
           "Microsoft-HTTPAPI/2.0"
@@ -425,32 +237,12 @@
         "Transfer-Encoding": "chunked",
         "x-ms-client-request-id": "18d286c8-80bc-5e6f-ae04-a3c636b0b8f0",
         "x-ms-error-code": "BlobNotFound",
-<<<<<<< HEAD
-        "x-ms-request-id": "1dffd9d2-501e-000b-4a40-f36950000000",
-        "x-ms-version": "2019-10-10"
-=======
         "x-ms-request-id": "3560db7a-701e-000c-22f6-09daa8000000",
         "x-ms-version": "2019-12-12"
->>>>>>> 32e373e2
-      },
-      "ResponseBody": []
-    },
-    {
-<<<<<<< HEAD
-      "RequestUri": "https://seanstagetest.blob.core.windows.net/test-container-a5ae2239-7195-60ec-03d6-d62bf98a8251/blob3",
-      "RequestMethod": "HEAD",
-      "RequestHeaders": {
-        "Authorization": "Sanitized",
-        "traceparent": "00-2d043d0a070fd34ea872c25b5c3f1c46-d9566becff651f4e-00",
-        "User-Agent": [
-          "azsdk-net-Storage.Blobs/12.4.0-dev.20200305.1",
-          "(.NET Core 4.6.28325.01; Microsoft Windows 10.0.18363 )"
-        ],
-        "x-ms-client-request-id": "6b4049d2-51cb-562f-eafd-a4b6297225b5",
-        "x-ms-date": "Thu, 05 Mar 2020 22:52:46 GMT",
-        "x-ms-return-client-request-id": "true",
-        "x-ms-version": "2019-10-10"
-=======
+      },
+      "ResponseBody": []
+    },
+    {
       "RequestUri": "https://seanmcccanary.blob.core.windows.net/test-container-a5ae2239-7195-60ec-03d6-d62bf98a8251/blob3",
       "RequestMethod": "HEAD",
       "RequestHeaders": {
@@ -464,16 +256,11 @@
         "x-ms-date": "Fri, 03 Apr 2020 20:31:45 GMT",
         "x-ms-return-client-request-id": "true",
         "x-ms-version": "2019-12-12"
->>>>>>> 32e373e2
       },
       "RequestBody": null,
       "StatusCode": 404,
       "ResponseHeaders": {
-<<<<<<< HEAD
-        "Date": "Thu, 05 Mar 2020 22:52:45 GMT",
-=======
         "Date": "Fri, 03 Apr 2020 20:31:44 GMT",
->>>>>>> 32e373e2
         "Server": [
           "Windows-Azure-Blob/1.0",
           "Microsoft-HTTPAPI/2.0"
@@ -481,32 +268,12 @@
         "Transfer-Encoding": "chunked",
         "x-ms-client-request-id": "6b4049d2-51cb-562f-eafd-a4b6297225b5",
         "x-ms-error-code": "BlobNotFound",
-<<<<<<< HEAD
-        "x-ms-request-id": "1dffd9d3-501e-000b-4b40-f36950000000",
-        "x-ms-version": "2019-10-10"
-=======
         "x-ms-request-id": "3560db94-701e-000c-37f6-09daa8000000",
         "x-ms-version": "2019-12-12"
->>>>>>> 32e373e2
-      },
-      "ResponseBody": []
-    },
-    {
-<<<<<<< HEAD
-      "RequestUri": "https://seanstagetest.blob.core.windows.net/test-container-a5ae2239-7195-60ec-03d6-d62bf98a8251?restype=container",
-      "RequestMethod": "DELETE",
-      "RequestHeaders": {
-        "Authorization": "Sanitized",
-        "traceparent": "00-2eaffbcc1e0587428de5eab664bef6ee-339a92706a368e4d-00",
-        "User-Agent": [
-          "azsdk-net-Storage.Blobs/12.4.0-dev.20200305.1",
-          "(.NET Core 4.6.28325.01; Microsoft Windows 10.0.18363 )"
-        ],
-        "x-ms-client-request-id": "ecf3164c-4d70-7f24-63ba-83012c978363",
-        "x-ms-date": "Thu, 05 Mar 2020 22:52:46 GMT",
-        "x-ms-return-client-request-id": "true",
-        "x-ms-version": "2019-10-10"
-=======
+      },
+      "ResponseBody": []
+    },
+    {
       "RequestUri": "https://seanmcccanary.blob.core.windows.net/test-container-a5ae2239-7195-60ec-03d6-d62bf98a8251?restype=container",
       "RequestMethod": "DELETE",
       "RequestHeaders": {
@@ -520,39 +287,25 @@
         "x-ms-date": "Fri, 03 Apr 2020 20:31:45 GMT",
         "x-ms-return-client-request-id": "true",
         "x-ms-version": "2019-12-12"
->>>>>>> 32e373e2
       },
       "RequestBody": null,
       "StatusCode": 202,
       "ResponseHeaders": {
         "Content-Length": "0",
-<<<<<<< HEAD
-        "Date": "Thu, 05 Mar 2020 22:52:45 GMT",
-=======
         "Date": "Fri, 03 Apr 2020 20:31:44 GMT",
->>>>>>> 32e373e2
         "Server": [
           "Windows-Azure-Blob/1.0",
           "Microsoft-HTTPAPI/2.0"
         ],
         "x-ms-client-request-id": "ecf3164c-4d70-7f24-63ba-83012c978363",
-<<<<<<< HEAD
-        "x-ms-request-id": "1dffd9d4-501e-000b-4c40-f36950000000",
-        "x-ms-version": "2019-10-10"
-=======
         "x-ms-request-id": "3560dba3-701e-000c-43f6-09daa8000000",
         "x-ms-version": "2019-12-12"
->>>>>>> 32e373e2
       },
       "ResponseBody": []
     }
   ],
   "Variables": {
     "RandomSeed": "388956807",
-<<<<<<< HEAD
-    "Storage_TestConfigDefault": "ProductionTenant\nseanstagetest\nU2FuaXRpemVk\nhttps://seanstagetest.blob.core.windows.net\nhttp://seanstagetest.file.core.windows.net\nhttp://seanstagetest.queue.core.windows.net\nhttp://seanstagetest.table.core.windows.net\n\n\n\n\nhttp://seanstagetest-secondary.blob.core.windows.net\nhttp://seanstagetest-secondary.file.core.windows.net\nhttp://seanstagetest-secondary.queue.core.windows.net\nhttp://seanstagetest-secondary.table.core.windows.net\n\nSanitized\n\n\nCloud\nBlobEndpoint=https://seanstagetest.blob.core.windows.net/;QueueEndpoint=http://seanstagetest.queue.core.windows.net/;FileEndpoint=http://seanstagetest.file.core.windows.net/;BlobSecondaryEndpoint=http://seanstagetest-secondary.blob.core.windows.net/;QueueSecondaryEndpoint=http://seanstagetest-secondary.queue.core.windows.net/;FileSecondaryEndpoint=http://seanstagetest-secondary.file.core.windows.net/;AccountName=seanstagetest;AccountKey=Sanitized\nseanscope1"
-=======
     "Storage_TestConfigDefault": "ProductionTenant\nseanmcccanary\nU2FuaXRpemVk\nhttps://seanmcccanary.blob.core.windows.net\nhttps://seanmcccanary.file.core.windows.net\nhttps://seanmcccanary.queue.core.windows.net\nhttps://seanmcccanary.table.core.windows.net\n\n\n\n\nhttps://seanmcccanary-secondary.blob.core.windows.net\nhttps://seanmcccanary-secondary.file.core.windows.net\nhttps://seanmcccanary-secondary.queue.core.windows.net\nhttps://seanmcccanary-secondary.table.core.windows.net\n\nSanitized\n\n\nCloud\nBlobEndpoint=https://seanmcccanary.blob.core.windows.net/;QueueEndpoint=https://seanmcccanary.queue.core.windows.net/;FileEndpoint=https://seanmcccanary.file.core.windows.net/;BlobSecondaryEndpoint=https://seanmcccanary-secondary.blob.core.windows.net/;QueueSecondaryEndpoint=https://seanmcccanary-secondary.queue.core.windows.net/;FileSecondaryEndpoint=https://seanmcccanary-secondary.file.core.windows.net/;AccountName=seanmcccanary;AccountKey=Sanitized\nseanscope1"
->>>>>>> 32e373e2
   }
 }