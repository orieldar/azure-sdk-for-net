--- conflicted
+++ resolved
@@ -13,11 +13,7 @@
         "x-ms-client-request-id": "e515d94d-bc7c-d687-cd6e-69252967587d",
         "x-ms-date": "Thu, 05 Mar 2020 21:42:33 GMT",
         "x-ms-return-client-request-id": "true",
-<<<<<<< HEAD
-        "x-ms-version": "2019-10-10"
-=======
         "x-ms-version": "2019-12-12"
->>>>>>> 32e373e2
       },
       "RequestBody": null,
       "StatusCode": 201,
@@ -32,11 +28,7 @@
         ],
         "x-ms-client-request-id": "e515d94d-bc7c-d687-cd6e-69252967587d",
         "x-ms-request-id": "c9ef5fac-f01a-0012-1436-f3e9eb000000",
-<<<<<<< HEAD
-        "x-ms-version": "2019-10-10"
-=======
         "x-ms-version": "2019-12-12"
->>>>>>> 32e373e2
       },
       "ResponseBody": []
     },
@@ -57,11 +49,7 @@
         "x-ms-file-last-write-time": "Now",
         "x-ms-file-permission": "Inherit",
         "x-ms-return-client-request-id": "true",
-<<<<<<< HEAD
-        "x-ms-version": "2019-10-10"
-=======
         "x-ms-version": "2019-12-12"
->>>>>>> 32e373e2
       },
       "RequestBody": null,
       "StatusCode": 201,
@@ -84,11 +72,7 @@
         "x-ms-file-permission-key": "7855875120676328179*422928105932735866",
         "x-ms-request-id": "c9ef5fae-f01a-0012-1536-f3e9eb000000",
         "x-ms-request-server-encrypted": "true",
-<<<<<<< HEAD
-        "x-ms-version": "2019-10-10"
-=======
         "x-ms-version": "2019-12-12"
->>>>>>> 32e373e2
       },
       "ResponseBody": []
     },
@@ -106,11 +90,7 @@
         "x-ms-date": "Thu, 05 Mar 2020 21:42:33 GMT",
         "x-ms-delete-snapshots": "include",
         "x-ms-return-client-request-id": "true",
-<<<<<<< HEAD
-        "x-ms-version": "2019-10-10"
-=======
         "x-ms-version": "2019-12-12"
->>>>>>> 32e373e2
       },
       "RequestBody": null,
       "StatusCode": 202,
@@ -123,11 +103,7 @@
         ],
         "x-ms-client-request-id": "ab0f525d-efd7-2de2-9505-8ac564b9baf4",
         "x-ms-request-id": "c9ef5faf-f01a-0012-1636-f3e9eb000000",
-<<<<<<< HEAD
-        "x-ms-version": "2019-10-10"
-=======
         "x-ms-version": "2019-12-12"
->>>>>>> 32e373e2
       },
       "ResponseBody": []
     }
