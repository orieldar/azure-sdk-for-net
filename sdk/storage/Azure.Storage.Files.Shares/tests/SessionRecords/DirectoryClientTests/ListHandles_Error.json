{
  "Entries": [
    {
      "RequestUri": "http://seanstagetest.file.core.windows.net/test-share-bb92a3f8-a04a-9cc6-d414-c3cdce0d263b?restype=share",
      "RequestMethod": "PUT",
      "RequestHeaders": {
        "Authorization": "Sanitized",
        "traceparent": "00-d42e00c0313323449cefa3551df28117-b0ddd65ed6197e4b-00",
        "User-Agent": [
          "azsdk-net-Storage.Files.Shares/12.2.0-dev.20200305.1",
          "(.NET Core 4.6.28325.01; Microsoft Windows 10.0.18363 )"
        ],
        "x-ms-client-request-id": "c8c2c8c5-e9fc-a50a-b140-3c22b50180ca",
        "x-ms-date": "Thu, 05 Mar 2020 21:42:41 GMT",
        "x-ms-return-client-request-id": "true",
<<<<<<< HEAD
        "x-ms-version": "2019-10-10"
=======
        "x-ms-version": "2019-12-12"
>>>>>>> 32e373e2
      },
      "RequestBody": null,
      "StatusCode": 201,
      "ResponseHeaders": {
        "Content-Length": "0",
        "Date": "Thu, 05 Mar 2020 21:42:41 GMT",
        "ETag": "\u00220x8D7C14E21BAD03F\u0022",
        "Last-Modified": "Thu, 05 Mar 2020 21:42:41 GMT",
        "Server": [
          "Windows-Azure-File/1.0",
          "Microsoft-HTTPAPI/2.0"
        ],
        "x-ms-client-request-id": "c8c2c8c5-e9fc-a50a-b140-3c22b50180ca",
        "x-ms-request-id": "c9ef6022-f01a-0012-6e36-f3e9eb000000",
<<<<<<< HEAD
        "x-ms-version": "2019-10-10"
=======
        "x-ms-version": "2019-12-12"
>>>>>>> 32e373e2
      },
      "ResponseBody": []
    },
    {
      "RequestUri": "http://seanstagetest.file.core.windows.net/test-share-bb92a3f8-a04a-9cc6-d414-c3cdce0d263b/test-directory-54aedb29-5d15-7f76-ff2b-3d6100087231?comp=listhandles",
      "RequestMethod": "GET",
      "RequestHeaders": {
        "Authorization": "Sanitized",
        "User-Agent": [
          "azsdk-net-Storage.Files.Shares/12.2.0-dev.20200305.1",
          "(.NET Core 4.6.28325.01; Microsoft Windows 10.0.18363 )"
        ],
        "x-ms-client-request-id": "4e94d568-20f4-685c-5143-c8d0aca9a5a9",
        "x-ms-date": "Thu, 05 Mar 2020 21:42:41 GMT",
        "x-ms-return-client-request-id": "true",
<<<<<<< HEAD
        "x-ms-version": "2019-10-10"
=======
        "x-ms-version": "2019-12-12"
>>>>>>> 32e373e2
      },
      "RequestBody": null,
      "StatusCode": 404,
      "ResponseHeaders": {
        "Access-Control-Allow-Origin": "*",
        "Content-Length": "223",
        "Content-Type": "application/xml",
        "Date": "Thu, 05 Mar 2020 21:42:41 GMT",
        "Server": [
          "Windows-Azure-File/1.0",
          "Microsoft-HTTPAPI/2.0"
        ],
        "x-ms-client-request-id": "4e94d568-20f4-685c-5143-c8d0aca9a5a9",
        "x-ms-error-code": "ResourceNotFound",
        "x-ms-request-id": "c9ef6024-f01a-0012-6f36-f3e9eb000000",
<<<<<<< HEAD
        "x-ms-version": "2019-10-10"
=======
        "x-ms-version": "2019-12-12"
>>>>>>> 32e373e2
      },
      "ResponseBody": [
        "\uFEFF\u003C?xml version=\u00221.0\u0022 encoding=\u0022utf-8\u0022?\u003E\u003CError\u003E\u003CCode\u003EResourceNotFound\u003C/Code\u003E\u003CMessage\u003EThe specified resource does not exist.\n",
        "RequestId:c9ef6024-f01a-0012-6f36-f3e9eb000000\n",
        "Time:2020-03-05T21:42:41.5175528Z\u003C/Message\u003E\u003C/Error\u003E"
      ]
    },
    {
      "RequestUri": "http://seanstagetest.file.core.windows.net/test-share-bb92a3f8-a04a-9cc6-d414-c3cdce0d263b?restype=share",
      "RequestMethod": "DELETE",
      "RequestHeaders": {
        "Authorization": "Sanitized",
        "traceparent": "00-7ee91614307a2f4d89e65d0ae34b604a-e0ea49e892279c48-00",
        "User-Agent": [
          "azsdk-net-Storage.Files.Shares/12.2.0-dev.20200305.1",
          "(.NET Core 4.6.28325.01; Microsoft Windows 10.0.18363 )"
        ],
        "x-ms-client-request-id": "2af8c07a-2373-7e3c-f59f-b506946e775a",
        "x-ms-date": "Thu, 05 Mar 2020 21:42:41 GMT",
        "x-ms-delete-snapshots": "include",
        "x-ms-return-client-request-id": "true",
<<<<<<< HEAD
        "x-ms-version": "2019-10-10"
=======
        "x-ms-version": "2019-12-12"
>>>>>>> 32e373e2
      },
      "RequestBody": null,
      "StatusCode": 202,
      "ResponseHeaders": {
        "Content-Length": "0",
        "Date": "Thu, 05 Mar 2020 21:42:41 GMT",
        "Server": [
          "Windows-Azure-File/1.0",
          "Microsoft-HTTPAPI/2.0"
        ],
        "x-ms-client-request-id": "2af8c07a-2373-7e3c-f59f-b506946e775a",
        "x-ms-request-id": "c9ef6025-f01a-0012-7036-f3e9eb000000",
<<<<<<< HEAD
        "x-ms-version": "2019-10-10"
=======
        "x-ms-version": "2019-12-12"
>>>>>>> 32e373e2
      },
      "ResponseBody": []
    }
  ],
  "Variables": {
    "RandomSeed": "265577246",
    "Storage_TestConfigDefault": "ProductionTenant\nseanstagetest\nU2FuaXRpemVk\nhttps://seanstagetest.blob.core.windows.net\nhttp://seanstagetest.file.core.windows.net\nhttp://seanstagetest.queue.core.windows.net\nhttp://seanstagetest.table.core.windows.net\n\n\n\n\nhttp://seanstagetest-secondary.blob.core.windows.net\nhttp://seanstagetest-secondary.file.core.windows.net\nhttp://seanstagetest-secondary.queue.core.windows.net\nhttp://seanstagetest-secondary.table.core.windows.net\n\nSanitized\n\n\nCloud\nBlobEndpoint=https://seanstagetest.blob.core.windows.net/;QueueEndpoint=http://seanstagetest.queue.core.windows.net/;FileEndpoint=http://seanstagetest.file.core.windows.net/;BlobSecondaryEndpoint=http://seanstagetest-secondary.blob.core.windows.net/;QueueSecondaryEndpoint=http://seanstagetest-secondary.queue.core.windows.net/;FileSecondaryEndpoint=http://seanstagetest-secondary.file.core.windows.net/;AccountName=seanstagetest;AccountKey=Sanitized\nseanscope1"
  }
}<|MERGE_RESOLUTION|>--- conflicted
+++ resolved
@@ -13,11 +13,7 @@
         "x-ms-client-request-id": "c8c2c8c5-e9fc-a50a-b140-3c22b50180ca",
         "x-ms-date": "Thu, 05 Mar 2020 21:42:41 GMT",
         "x-ms-return-client-request-id": "true",
-<<<<<<< HEAD
-        "x-ms-version": "2019-10-10"
-=======
         "x-ms-version": "2019-12-12"
->>>>>>> 32e373e2
       },
       "RequestBody": null,
       "StatusCode": 201,
@@ -32,11 +28,7 @@
         ],
         "x-ms-client-request-id": "c8c2c8c5-e9fc-a50a-b140-3c22b50180ca",
         "x-ms-request-id": "c9ef6022-f01a-0012-6e36-f3e9eb000000",
-<<<<<<< HEAD
-        "x-ms-version": "2019-10-10"
-=======
         "x-ms-version": "2019-12-12"
->>>>>>> 32e373e2
       },
       "ResponseBody": []
     },
@@ -52,11 +44,7 @@
         "x-ms-client-request-id": "4e94d568-20f4-685c-5143-c8d0aca9a5a9",
         "x-ms-date": "Thu, 05 Mar 2020 21:42:41 GMT",
         "x-ms-return-client-request-id": "true",
-<<<<<<< HEAD
-        "x-ms-version": "2019-10-10"
-=======
         "x-ms-version": "2019-12-12"
->>>>>>> 32e373e2
       },
       "RequestBody": null,
       "StatusCode": 404,
@@ -72,11 +60,7 @@
         "x-ms-client-request-id": "4e94d568-20f4-685c-5143-c8d0aca9a5a9",
         "x-ms-error-code": "ResourceNotFound",
         "x-ms-request-id": "c9ef6024-f01a-0012-6f36-f3e9eb000000",
-<<<<<<< HEAD
-        "x-ms-version": "2019-10-10"
-=======
         "x-ms-version": "2019-12-12"
->>>>>>> 32e373e2
       },
       "ResponseBody": [
         "\uFEFF\u003C?xml version=\u00221.0\u0022 encoding=\u0022utf-8\u0022?\u003E\u003CError\u003E\u003CCode\u003EResourceNotFound\u003C/Code\u003E\u003CMessage\u003EThe specified resource does not exist.\n",
@@ -98,11 +82,7 @@
         "x-ms-date": "Thu, 05 Mar 2020 21:42:41 GMT",
         "x-ms-delete-snapshots": "include",
         "x-ms-return-client-request-id": "true",
-<<<<<<< HEAD
-        "x-ms-version": "2019-10-10"
-=======
         "x-ms-version": "2019-12-12"
->>>>>>> 32e373e2
       },
       "RequestBody": null,
       "StatusCode": 202,
@@ -115,11 +95,7 @@
         ],
         "x-ms-client-request-id": "2af8c07a-2373-7e3c-f59f-b506946e775a",
         "x-ms-request-id": "c9ef6025-f01a-0012-7036-f3e9eb000000",
-<<<<<<< HEAD
-        "x-ms-version": "2019-10-10"
-=======
         "x-ms-version": "2019-12-12"
->>>>>>> 32e373e2
       },
       "ResponseBody": []
     }
