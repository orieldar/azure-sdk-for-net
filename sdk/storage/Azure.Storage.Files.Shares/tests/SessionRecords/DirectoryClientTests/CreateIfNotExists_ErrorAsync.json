{
  "Entries": [
    {
      "RequestUri": "http://seanstagetest.file.core.windows.net/test-share-1cdef204-76d0-1fb5-5b0d-d7bdf9149fc9?restype=share",
      "RequestMethod": "PUT",
      "RequestHeaders": {
        "Authorization": "Sanitized",
        "traceparent": "00-03511fbae1d16e4794136498accc05c1-859bb66b26cfc24e-00",
        "User-Agent": [
          "azsdk-net-Storage.Files.Shares/12.2.0-dev.20200305.1",
          "(.NET Core 4.6.28325.01; Microsoft Windows 10.0.18363 )"
        ],
        "x-ms-client-request-id": "1372b0a9-493f-708c-ce9c-d43d74b66b4f",
        "x-ms-date": "Thu, 05 Mar 2020 21:42:46 GMT",
        "x-ms-return-client-request-id": "true",
<<<<<<< HEAD
        "x-ms-version": "2019-10-10"
=======
        "x-ms-version": "2019-12-12"
>>>>>>> 32e373e2
      },
      "RequestBody": null,
      "StatusCode": 201,
      "ResponseHeaders": {
        "Content-Length": "0",
        "Date": "Thu, 05 Mar 2020 21:42:46 GMT",
        "ETag": "\u00220x8D7C14E24CB6D0A\u0022",
        "Last-Modified": "Thu, 05 Mar 2020 21:42:46 GMT",
        "Server": [
          "Windows-Azure-File/1.0",
          "Microsoft-HTTPAPI/2.0"
        ],
        "x-ms-client-request-id": "1372b0a9-493f-708c-ce9c-d43d74b66b4f",
        "x-ms-request-id": "c9ef6071-f01a-0012-2937-f3e9eb000000",
<<<<<<< HEAD
        "x-ms-version": "2019-10-10"
=======
        "x-ms-version": "2019-12-12"
>>>>>>> 32e373e2
      },
      "ResponseBody": []
    },
    {
      "RequestUri": "http://seanstagetest.file.core.windows.net/test-share-1cdef204-76d0-1fb5-5b0d-d7bdf9149fc9/test-directory-4327c337-0ffb-792f-1092-2cfa8b9cef4e?restype=directory",
      "RequestMethod": "PUT",
      "RequestHeaders": {
        "traceparent": "00-c5e0ef6682cb58468f827867c8ae9ec6-ab16ad889625e24a-00",
        "User-Agent": [
          "azsdk-net-Storage.Files.Shares/12.2.0-dev.20200305.1",
          "(.NET Core 4.6.28325.01; Microsoft Windows 10.0.18363 )"
        ],
        "x-ms-client-request-id": "6de09b6b-cfe5-9aaa-81f9-02ac1c92e431",
        "x-ms-file-attributes": "None",
        "x-ms-file-creation-time": "Now",
        "x-ms-file-last-write-time": "Now",
        "x-ms-file-permission": "Inherit",
        "x-ms-return-client-request-id": "true",
<<<<<<< HEAD
        "x-ms-version": "2019-10-10"
=======
        "x-ms-version": "2019-12-12"
>>>>>>> 32e373e2
      },
      "RequestBody": null,
      "StatusCode": 404,
      "ResponseHeaders": {
        "Content-Length": "223",
        "Content-Type": "application/xml",
        "Date": "Thu, 05 Mar 2020 21:42:46 GMT",
        "Server": [
          "Windows-Azure-File/1.0",
          "Microsoft-HTTPAPI/2.0"
        ],
        "x-ms-client-request-id": "6de09b6b-cfe5-9aaa-81f9-02ac1c92e431",
        "x-ms-error-code": "ResourceNotFound",
        "x-ms-request-id": "c9ef6073-f01a-0012-2a37-f3e9eb000000",
<<<<<<< HEAD
        "x-ms-version": "2019-10-10"
=======
        "x-ms-version": "2019-12-12"
>>>>>>> 32e373e2
      },
      "ResponseBody": [
        "\uFEFF\u003C?xml version=\u00221.0\u0022 encoding=\u0022utf-8\u0022?\u003E\u003CError\u003E\u003CCode\u003EResourceNotFound\u003C/Code\u003E\u003CMessage\u003EThe specified resource does not exist.\n",
        "RequestId:c9ef6073-f01a-0012-2a37-f3e9eb000000\n",
        "Time:2020-03-05T21:42:46.6035899Z\u003C/Message\u003E\u003C/Error\u003E"
      ]
    },
    {
      "RequestUri": "http://seanstagetest.file.core.windows.net/test-share-1cdef204-76d0-1fb5-5b0d-d7bdf9149fc9?restype=share",
      "RequestMethod": "DELETE",
      "RequestHeaders": {
        "Authorization": "Sanitized",
        "traceparent": "00-cf5c56d6cc0fad498647d708165150bb-3d55d419b8958445-00",
        "User-Agent": [
          "azsdk-net-Storage.Files.Shares/12.2.0-dev.20200305.1",
          "(.NET Core 4.6.28325.01; Microsoft Windows 10.0.18363 )"
        ],
        "x-ms-client-request-id": "ef8ef3bb-82bc-2a68-8679-c7a889dd37f6",
        "x-ms-date": "Thu, 05 Mar 2020 21:42:46 GMT",
        "x-ms-delete-snapshots": "include",
        "x-ms-return-client-request-id": "true",
<<<<<<< HEAD
        "x-ms-version": "2019-10-10"
=======
        "x-ms-version": "2019-12-12"
>>>>>>> 32e373e2
      },
      "RequestBody": null,
      "StatusCode": 202,
      "ResponseHeaders": {
        "Content-Length": "0",
        "Date": "Thu, 05 Mar 2020 21:42:46 GMT",
        "Server": [
          "Windows-Azure-File/1.0",
          "Microsoft-HTTPAPI/2.0"
        ],
        "x-ms-client-request-id": "ef8ef3bb-82bc-2a68-8679-c7a889dd37f6",
        "x-ms-request-id": "c9ef6074-f01a-0012-2b37-f3e9eb000000",
<<<<<<< HEAD
        "x-ms-version": "2019-10-10"
=======
        "x-ms-version": "2019-12-12"
>>>>>>> 32e373e2
      },
      "ResponseBody": []
    }
  ],
  "Variables": {
    "RandomSeed": "1375495339",
    "Storage_TestConfigDefault": "ProductionTenant\nseanstagetest\nU2FuaXRpemVk\nhttps://seanstagetest.blob.core.windows.net\nhttp://seanstagetest.file.core.windows.net\nhttp://seanstagetest.queue.core.windows.net\nhttp://seanstagetest.table.core.windows.net\n\n\n\n\nhttp://seanstagetest-secondary.blob.core.windows.net\nhttp://seanstagetest-secondary.file.core.windows.net\nhttp://seanstagetest-secondary.queue.core.windows.net\nhttp://seanstagetest-secondary.table.core.windows.net\n\nSanitized\n\n\nCloud\nBlobEndpoint=https://seanstagetest.blob.core.windows.net/;QueueEndpoint=http://seanstagetest.queue.core.windows.net/;FileEndpoint=http://seanstagetest.file.core.windows.net/;BlobSecondaryEndpoint=http://seanstagetest-secondary.blob.core.windows.net/;QueueSecondaryEndpoint=http://seanstagetest-secondary.queue.core.windows.net/;FileSecondaryEndpoint=http://seanstagetest-secondary.file.core.windows.net/;AccountName=seanstagetest;AccountKey=Sanitized\nseanscope1"
  }
}<|MERGE_RESOLUTION|>--- conflicted
+++ resolved
@@ -13,11 +13,7 @@
         "x-ms-client-request-id": "1372b0a9-493f-708c-ce9c-d43d74b66b4f",
         "x-ms-date": "Thu, 05 Mar 2020 21:42:46 GMT",
         "x-ms-return-client-request-id": "true",
-<<<<<<< HEAD
-        "x-ms-version": "2019-10-10"
-=======
         "x-ms-version": "2019-12-12"
->>>>>>> 32e373e2
       },
       "RequestBody": null,
       "StatusCode": 201,
@@ -32,11 +28,7 @@
         ],
         "x-ms-client-request-id": "1372b0a9-493f-708c-ce9c-d43d74b66b4f",
         "x-ms-request-id": "c9ef6071-f01a-0012-2937-f3e9eb000000",
-<<<<<<< HEAD
-        "x-ms-version": "2019-10-10"
-=======
         "x-ms-version": "2019-12-12"
->>>>>>> 32e373e2
       },
       "ResponseBody": []
     },
@@ -55,11 +47,7 @@
         "x-ms-file-last-write-time": "Now",
         "x-ms-file-permission": "Inherit",
         "x-ms-return-client-request-id": "true",
-<<<<<<< HEAD
-        "x-ms-version": "2019-10-10"
-=======
         "x-ms-version": "2019-12-12"
->>>>>>> 32e373e2
       },
       "RequestBody": null,
       "StatusCode": 404,
@@ -74,11 +62,7 @@
         "x-ms-client-request-id": "6de09b6b-cfe5-9aaa-81f9-02ac1c92e431",
         "x-ms-error-code": "ResourceNotFound",
         "x-ms-request-id": "c9ef6073-f01a-0012-2a37-f3e9eb000000",
-<<<<<<< HEAD
-        "x-ms-version": "2019-10-10"
-=======
         "x-ms-version": "2019-12-12"
->>>>>>> 32e373e2
       },
       "ResponseBody": [
         "\uFEFF\u003C?xml version=\u00221.0\u0022 encoding=\u0022utf-8\u0022?\u003E\u003CError\u003E\u003CCode\u003EResourceNotFound\u003C/Code\u003E\u003CMessage\u003EThe specified resource does not exist.\n",
@@ -100,11 +84,7 @@
         "x-ms-date": "Thu, 05 Mar 2020 21:42:46 GMT",
         "x-ms-delete-snapshots": "include",
         "x-ms-return-client-request-id": "true",
-<<<<<<< HEAD
-        "x-ms-version": "2019-10-10"
-=======
         "x-ms-version": "2019-12-12"
->>>>>>> 32e373e2
       },
       "RequestBody": null,
       "StatusCode": 202,
@@ -117,11 +97,7 @@
         ],
         "x-ms-client-request-id": "ef8ef3bb-82bc-2a68-8679-c7a889dd37f6",
         "x-ms-request-id": "c9ef6074-f01a-0012-2b37-f3e9eb000000",
-<<<<<<< HEAD
-        "x-ms-version": "2019-10-10"
-=======
         "x-ms-version": "2019-12-12"
->>>>>>> 32e373e2
       },
       "ResponseBody": []
     }
