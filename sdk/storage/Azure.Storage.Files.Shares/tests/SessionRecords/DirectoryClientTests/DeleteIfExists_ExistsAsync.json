--- conflicted
+++ resolved
@@ -13,11 +13,7 @@
         "x-ms-client-request-id": "33e860e9-b0cc-6592-0fd2-4fd5471a5fb0",
         "x-ms-date": "Thu, 05 Mar 2020 21:42:49 GMT",
         "x-ms-return-client-request-id": "true",
-<<<<<<< HEAD
-        "x-ms-version": "2019-10-10"
-=======
         "x-ms-version": "2019-12-12"
->>>>>>> 32e373e2
       },
       "RequestBody": null,
       "StatusCode": 201,
@@ -32,11 +28,7 @@
         ],
         "x-ms-client-request-id": "33e860e9-b0cc-6592-0fd2-4fd5471a5fb0",
         "x-ms-request-id": "c9ef609d-f01a-0012-4b37-f3e9eb000000",
-<<<<<<< HEAD
-        "x-ms-version": "2019-10-10"
-=======
         "x-ms-version": "2019-12-12"
->>>>>>> 32e373e2
       },
       "ResponseBody": []
     },
@@ -57,11 +49,7 @@
         "x-ms-file-last-write-time": "Now",
         "x-ms-file-permission": "Inherit",
         "x-ms-return-client-request-id": "true",
-<<<<<<< HEAD
-        "x-ms-version": "2019-10-10"
-=======
         "x-ms-version": "2019-12-12"
->>>>>>> 32e373e2
       },
       "RequestBody": null,
       "StatusCode": 201,
@@ -84,11 +72,7 @@
         "x-ms-file-permission-key": "7855875120676328179*422928105932735866",
         "x-ms-request-id": "c9ef609f-f01a-0012-4c37-f3e9eb000000",
         "x-ms-request-server-encrypted": "true",
-<<<<<<< HEAD
-        "x-ms-version": "2019-10-10"
-=======
         "x-ms-version": "2019-12-12"
->>>>>>> 32e373e2
       },
       "ResponseBody": []
     },
@@ -105,11 +89,7 @@
         "x-ms-client-request-id": "5b8de6be-3240-fbab-7434-41d69983d177",
         "x-ms-date": "Thu, 05 Mar 2020 21:42:49 GMT",
         "x-ms-return-client-request-id": "true",
-<<<<<<< HEAD
-        "x-ms-version": "2019-10-10"
-=======
         "x-ms-version": "2019-12-12"
->>>>>>> 32e373e2
       },
       "RequestBody": null,
       "StatusCode": 202,
@@ -122,11 +102,7 @@
         ],
         "x-ms-client-request-id": "5b8de6be-3240-fbab-7434-41d69983d177",
         "x-ms-request-id": "c9ef60a0-f01a-0012-4d37-f3e9eb000000",
-<<<<<<< HEAD
-        "x-ms-version": "2019-10-10"
-=======
         "x-ms-version": "2019-12-12"
->>>>>>> 32e373e2
       },
       "ResponseBody": []
     },
@@ -144,11 +120,7 @@
         "x-ms-date": "Thu, 05 Mar 2020 21:42:49 GMT",
         "x-ms-delete-snapshots": "include",
         "x-ms-return-client-request-id": "true",
-<<<<<<< HEAD
-        "x-ms-version": "2019-10-10"
-=======
         "x-ms-version": "2019-12-12"
->>>>>>> 32e373e2
       },
       "RequestBody": null,
       "StatusCode": 202,
@@ -161,11 +133,7 @@
         ],
         "x-ms-client-request-id": "9bbe1d15-4df4-97ca-d317-f539f4e7ecd8",
         "x-ms-request-id": "c9ef60a1-f01a-0012-4e37-f3e9eb000000",
-<<<<<<< HEAD
-        "x-ms-version": "2019-10-10"
-=======
         "x-ms-version": "2019-12-12"
->>>>>>> 32e373e2
       },
       "ResponseBody": []
     }
