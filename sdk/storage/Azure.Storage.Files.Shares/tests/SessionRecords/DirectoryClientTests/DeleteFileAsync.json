--- conflicted
+++ resolved
@@ -13,11 +13,7 @@
         "x-ms-client-request-id": "8da00857-7e5a-71d5-24f4-a1ad0622ad4e",
         "x-ms-date": "Thu, 05 Mar 2020 21:42:34 GMT",
         "x-ms-return-client-request-id": "true",
-<<<<<<< HEAD
-        "x-ms-version": "2019-10-10"
-=======
-        "x-ms-version": "2019-12-12"
->>>>>>> 32e373e2
+        "x-ms-version": "2019-12-12"
       },
       "RequestBody": null,
       "StatusCode": 201,
@@ -32,11 +28,7 @@
         ],
         "x-ms-client-request-id": "8da00857-7e5a-71d5-24f4-a1ad0622ad4e",
         "x-ms-request-id": "c9ef5fbf-f01a-0012-2336-f3e9eb000000",
-<<<<<<< HEAD
-        "x-ms-version": "2019-10-10"
-=======
-        "x-ms-version": "2019-12-12"
->>>>>>> 32e373e2
+        "x-ms-version": "2019-12-12"
       },
       "ResponseBody": []
     },
@@ -57,11 +49,7 @@
         "x-ms-file-last-write-time": "Now",
         "x-ms-file-permission": "Inherit",
         "x-ms-return-client-request-id": "true",
-<<<<<<< HEAD
-        "x-ms-version": "2019-10-10"
-=======
-        "x-ms-version": "2019-12-12"
->>>>>>> 32e373e2
+        "x-ms-version": "2019-12-12"
       },
       "RequestBody": null,
       "StatusCode": 201,
@@ -84,11 +72,7 @@
         "x-ms-file-permission-key": "7855875120676328179*422928105932735866",
         "x-ms-request-id": "c9ef5fc1-f01a-0012-2436-f3e9eb000000",
         "x-ms-request-server-encrypted": "true",
-<<<<<<< HEAD
-        "x-ms-version": "2019-10-10"
-=======
-        "x-ms-version": "2019-12-12"
->>>>>>> 32e373e2
+        "x-ms-version": "2019-12-12"
       },
       "ResponseBody": []
     },
@@ -111,11 +95,7 @@
         "x-ms-file-permission": "Inherit",
         "x-ms-return-client-request-id": "true",
         "x-ms-type": "file",
-<<<<<<< HEAD
-        "x-ms-version": "2019-10-10"
-=======
-        "x-ms-version": "2019-12-12"
->>>>>>> 32e373e2
+        "x-ms-version": "2019-12-12"
       },
       "RequestBody": null,
       "StatusCode": 201,
@@ -138,11 +118,7 @@
         "x-ms-file-permission-key": "12501538048846835188*422928105932735866",
         "x-ms-request-id": "c9ef5fc2-f01a-0012-2536-f3e9eb000000",
         "x-ms-request-server-encrypted": "true",
-<<<<<<< HEAD
-        "x-ms-version": "2019-10-10"
-=======
-        "x-ms-version": "2019-12-12"
->>>>>>> 32e373e2
+        "x-ms-version": "2019-12-12"
       },
       "ResponseBody": []
     },
@@ -159,11 +135,7 @@
         "x-ms-client-request-id": "335f4c9a-aae1-d949-0c3b-6b14155bbfb2",
         "x-ms-date": "Thu, 05 Mar 2020 21:42:34 GMT",
         "x-ms-return-client-request-id": "true",
-<<<<<<< HEAD
-        "x-ms-version": "2019-10-10"
-=======
-        "x-ms-version": "2019-12-12"
->>>>>>> 32e373e2
+        "x-ms-version": "2019-12-12"
       },
       "RequestBody": null,
       "StatusCode": 202,
@@ -176,11 +148,7 @@
         ],
         "x-ms-client-request-id": "335f4c9a-aae1-d949-0c3b-6b14155bbfb2",
         "x-ms-request-id": "c9ef5fc4-f01a-0012-2636-f3e9eb000000",
-<<<<<<< HEAD
-        "x-ms-version": "2019-10-10"
-=======
-        "x-ms-version": "2019-12-12"
->>>>>>> 32e373e2
+        "x-ms-version": "2019-12-12"
       },
       "ResponseBody": []
     },
@@ -196,11 +164,7 @@
         "x-ms-client-request-id": "ff2e508c-9f1c-6928-3dd0-dcc2364b15ae",
         "x-ms-date": "Thu, 05 Mar 2020 21:42:35 GMT",
         "x-ms-return-client-request-id": "true",
-<<<<<<< HEAD
-        "x-ms-version": "2019-10-10"
-=======
-        "x-ms-version": "2019-12-12"
->>>>>>> 32e373e2
+        "x-ms-version": "2019-12-12"
       },
       "RequestBody": null,
       "StatusCode": 404,
@@ -215,11 +179,7 @@
         "x-ms-client-request-id": "ff2e508c-9f1c-6928-3dd0-dcc2364b15ae",
         "x-ms-error-code": "ResourceNotFound",
         "x-ms-request-id": "c9ef5fc5-f01a-0012-2736-f3e9eb000000",
-<<<<<<< HEAD
-        "x-ms-version": "2019-10-10"
-=======
-        "x-ms-version": "2019-12-12"
->>>>>>> 32e373e2
+        "x-ms-version": "2019-12-12"
       },
       "ResponseBody": []
     },
@@ -237,11 +197,7 @@
         "x-ms-date": "Thu, 05 Mar 2020 21:42:35 GMT",
         "x-ms-delete-snapshots": "include",
         "x-ms-return-client-request-id": "true",
-<<<<<<< HEAD
-        "x-ms-version": "2019-10-10"
-=======
-        "x-ms-version": "2019-12-12"
->>>>>>> 32e373e2
+        "x-ms-version": "2019-12-12"
       },
       "RequestBody": null,
       "StatusCode": 202,
@@ -254,11 +210,7 @@
         ],
         "x-ms-client-request-id": "c5877e11-c02c-f296-ed15-9c3f2993857d",
         "x-ms-request-id": "c9ef5fc6-f01a-0012-2836-f3e9eb000000",
-<<<<<<< HEAD
-        "x-ms-version": "2019-10-10"
-=======
-        "x-ms-version": "2019-12-12"
->>>>>>> 32e373e2
+        "x-ms-version": "2019-12-12"
       },
       "ResponseBody": []
     }
