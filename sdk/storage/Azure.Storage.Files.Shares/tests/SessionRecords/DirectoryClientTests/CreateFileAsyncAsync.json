--- conflicted
+++ resolved
@@ -13,11 +13,7 @@
         "x-ms-client-request-id": "ac8994f6-4d0c-09b4-00c1-d71e653d1929",
         "x-ms-date": "Thu, 05 Mar 2020 21:42:46 GMT",
         "x-ms-return-client-request-id": "true",
-<<<<<<< HEAD
-        "x-ms-version": "2019-10-10"
-=======
-        "x-ms-version": "2019-12-12"
->>>>>>> 32e373e2
+        "x-ms-version": "2019-12-12"
       },
       "RequestBody": null,
       "StatusCode": 201,
@@ -32,11 +28,7 @@
         ],
         "x-ms-client-request-id": "ac8994f6-4d0c-09b4-00c1-d71e653d1929",
         "x-ms-request-id": "c9ef606b-f01a-0012-2437-f3e9eb000000",
-<<<<<<< HEAD
-        "x-ms-version": "2019-10-10"
-=======
-        "x-ms-version": "2019-12-12"
->>>>>>> 32e373e2
+        "x-ms-version": "2019-12-12"
       },
       "ResponseBody": []
     },
@@ -57,11 +49,7 @@
         "x-ms-file-last-write-time": "Now",
         "x-ms-file-permission": "Inherit",
         "x-ms-return-client-request-id": "true",
-<<<<<<< HEAD
-        "x-ms-version": "2019-10-10"
-=======
-        "x-ms-version": "2019-12-12"
->>>>>>> 32e373e2
+        "x-ms-version": "2019-12-12"
       },
       "RequestBody": null,
       "StatusCode": 201,
@@ -84,11 +72,7 @@
         "x-ms-file-permission-key": "7855875120676328179*422928105932735866",
         "x-ms-request-id": "c9ef606d-f01a-0012-2537-f3e9eb000000",
         "x-ms-request-server-encrypted": "true",
-<<<<<<< HEAD
-        "x-ms-version": "2019-10-10"
-=======
-        "x-ms-version": "2019-12-12"
->>>>>>> 32e373e2
+        "x-ms-version": "2019-12-12"
       },
       "ResponseBody": []
     },
@@ -111,11 +95,7 @@
         "x-ms-file-permission": "Inherit",
         "x-ms-return-client-request-id": "true",
         "x-ms-type": "file",
-<<<<<<< HEAD
-        "x-ms-version": "2019-10-10"
-=======
-        "x-ms-version": "2019-12-12"
->>>>>>> 32e373e2
+        "x-ms-version": "2019-12-12"
       },
       "RequestBody": null,
       "StatusCode": 201,
@@ -138,11 +118,7 @@
         "x-ms-file-permission-key": "12501538048846835188*422928105932735866",
         "x-ms-request-id": "c9ef606e-f01a-0012-2637-f3e9eb000000",
         "x-ms-request-server-encrypted": "true",
-<<<<<<< HEAD
-        "x-ms-version": "2019-10-10"
-=======
-        "x-ms-version": "2019-12-12"
->>>>>>> 32e373e2
+        "x-ms-version": "2019-12-12"
       },
       "ResponseBody": []
     },
@@ -158,11 +134,7 @@
         "x-ms-client-request-id": "111b2519-2730-46c7-f641-f4285558db37",
         "x-ms-date": "Thu, 05 Mar 2020 21:42:46 GMT",
         "x-ms-return-client-request-id": "true",
-<<<<<<< HEAD
-        "x-ms-version": "2019-10-10"
-=======
-        "x-ms-version": "2019-12-12"
->>>>>>> 32e373e2
+        "x-ms-version": "2019-12-12"
       },
       "RequestBody": null,
       "StatusCode": 200,
@@ -190,11 +162,7 @@
         "x-ms-request-id": "c9ef606f-f01a-0012-2737-f3e9eb000000",
         "x-ms-server-encrypted": "true",
         "x-ms-type": "File",
-<<<<<<< HEAD
-        "x-ms-version": "2019-10-10"
-=======
-        "x-ms-version": "2019-12-12"
->>>>>>> 32e373e2
+        "x-ms-version": "2019-12-12"
       },
       "ResponseBody": []
     },
@@ -212,11 +180,7 @@
         "x-ms-date": "Thu, 05 Mar 2020 21:42:46 GMT",
         "x-ms-delete-snapshots": "include",
         "x-ms-return-client-request-id": "true",
-<<<<<<< HEAD
-        "x-ms-version": "2019-10-10"
-=======
-        "x-ms-version": "2019-12-12"
->>>>>>> 32e373e2
+        "x-ms-version": "2019-12-12"
       },
       "RequestBody": null,
       "StatusCode": 202,
@@ -229,11 +193,7 @@
         ],
         "x-ms-client-request-id": "ffc85601-d36f-e957-de2d-a764da757c34",
         "x-ms-request-id": "c9ef6070-f01a-0012-2837-f3e9eb000000",
-<<<<<<< HEAD
-        "x-ms-version": "2019-10-10"
-=======
-        "x-ms-version": "2019-12-12"
->>>>>>> 32e373e2
+        "x-ms-version": "2019-12-12"
       },
       "ResponseBody": []
     }
