--- conflicted
+++ resolved
@@ -13,11 +13,7 @@
         "x-ms-client-request-id": "f92e7f6f-6055-a6ae-fe40-704eff361b5b",
         "x-ms-date": "Thu, 05 Mar 2020 21:43:32 GMT",
         "x-ms-return-client-request-id": "true",
-<<<<<<< HEAD
-        "x-ms-version": "2019-10-10"
-=======
         "x-ms-version": "2019-12-12"
->>>>>>> 32e373e2
       },
       "RequestBody": null,
       "StatusCode": 201,
@@ -32,11 +28,7 @@
         ],
         "x-ms-client-request-id": "f92e7f6f-6055-a6ae-fe40-704eff361b5b",
         "x-ms-request-id": "c9ef61c2-f01a-0012-0f37-f3e9eb000000",
-<<<<<<< HEAD
-        "x-ms-version": "2019-10-10"
-=======
         "x-ms-version": "2019-12-12"
->>>>>>> 32e373e2
       },
       "ResponseBody": []
     },
@@ -57,11 +49,7 @@
         "x-ms-file-last-write-time": "Now",
         "x-ms-file-permission": "Inherit",
         "x-ms-return-client-request-id": "true",
-<<<<<<< HEAD
-        "x-ms-version": "2019-10-10"
-=======
         "x-ms-version": "2019-12-12"
->>>>>>> 32e373e2
       },
       "RequestBody": null,
       "StatusCode": 201,
@@ -84,11 +72,7 @@
         "x-ms-file-permission-key": "7855875120676328179*422928105932735866",
         "x-ms-request-id": "c9ef61c4-f01a-0012-1037-f3e9eb000000",
         "x-ms-request-server-encrypted": "true",
-<<<<<<< HEAD
-        "x-ms-version": "2019-10-10"
-=======
         "x-ms-version": "2019-12-12"
->>>>>>> 32e373e2
       },
       "ResponseBody": []
     },
@@ -106,11 +90,7 @@
         "x-ms-date": "Thu, 05 Mar 2020 21:43:33 GMT",
         "x-ms-delete-snapshots": "include",
         "x-ms-return-client-request-id": "true",
-<<<<<<< HEAD
-        "x-ms-version": "2019-10-10"
-=======
         "x-ms-version": "2019-12-12"
->>>>>>> 32e373e2
       },
       "RequestBody": null,
       "StatusCode": 202,
@@ -123,11 +103,7 @@
         ],
         "x-ms-client-request-id": "f6b6a356-0f8d-e445-9c96-38b1bd2250cc",
         "x-ms-request-id": "c9ef61c5-f01a-0012-1137-f3e9eb000000",
-<<<<<<< HEAD
-        "x-ms-version": "2019-10-10"
-=======
         "x-ms-version": "2019-12-12"
->>>>>>> 32e373e2
       },
       "ResponseBody": []
     }
