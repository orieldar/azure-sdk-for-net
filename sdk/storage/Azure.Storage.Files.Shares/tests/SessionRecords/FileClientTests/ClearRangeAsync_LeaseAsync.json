--- conflicted
+++ resolved
@@ -13,11 +13,7 @@
         "x-ms-client-request-id": "be071e4c-7e3b-3740-7b7d-713b6191d032",
         "x-ms-date": "Thu, 05 Mar 2020 21:45:13 GMT",
         "x-ms-return-client-request-id": "true",
-<<<<<<< HEAD
-        "x-ms-version": "2019-10-10"
-=======
         "x-ms-version": "2019-12-12"
->>>>>>> 32e373e2
       },
       "RequestBody": null,
       "StatusCode": 201,
@@ -32,11 +28,7 @@
         ],
         "x-ms-client-request-id": "be071e4c-7e3b-3740-7b7d-713b6191d032",
         "x-ms-request-id": "c9ef6737-f01a-0012-2237-f3e9eb000000",
-<<<<<<< HEAD
-        "x-ms-version": "2019-10-10"
-=======
         "x-ms-version": "2019-12-12"
->>>>>>> 32e373e2
       },
       "ResponseBody": []
     },
@@ -59,11 +51,7 @@
         "x-ms-file-permission": "Inherit",
         "x-ms-return-client-request-id": "true",
         "x-ms-type": "file",
-<<<<<<< HEAD
-        "x-ms-version": "2019-10-10"
-=======
         "x-ms-version": "2019-12-12"
->>>>>>> 32e373e2
       },
       "RequestBody": null,
       "StatusCode": 201,
@@ -86,11 +74,7 @@
         "x-ms-file-permission-key": "12501538048846835188*422928105932735866",
         "x-ms-request-id": "c9ef6739-f01a-0012-2337-f3e9eb000000",
         "x-ms-request-server-encrypted": "true",
-<<<<<<< HEAD
-        "x-ms-version": "2019-10-10"
-=======
         "x-ms-version": "2019-12-12"
->>>>>>> 32e373e2
       },
       "ResponseBody": []
     },
@@ -110,11 +94,7 @@
         "x-ms-lease-duration": "-1",
         "x-ms-proposed-lease-id": "458b0393-d8f8-8128-2bad-fbb62b240ca7",
         "x-ms-return-client-request-id": "true",
-<<<<<<< HEAD
-        "x-ms-version": "2019-10-10"
-=======
         "x-ms-version": "2019-12-12"
->>>>>>> 32e373e2
       },
       "RequestBody": null,
       "StatusCode": 201,
@@ -130,11 +110,7 @@
         "x-ms-client-request-id": "8b653d4e-a44e-c526-695d-10af849dfedb",
         "x-ms-lease-id": "458b0393-d8f8-8128-2bad-fbb62b240ca7",
         "x-ms-request-id": "c9ef673a-f01a-0012-2437-f3e9eb000000",
-<<<<<<< HEAD
-        "x-ms-version": "2019-10-10"
-=======
         "x-ms-version": "2019-12-12"
->>>>>>> 32e373e2
       },
       "ResponseBody": []
     },
@@ -154,11 +130,7 @@
         "x-ms-lease-id": "458b0393-d8f8-8128-2bad-fbb62b240ca7",
         "x-ms-range": "bytes=1024-2047",
         "x-ms-return-client-request-id": "true",
-<<<<<<< HEAD
-        "x-ms-version": "2019-10-10",
-=======
         "x-ms-version": "2019-12-12",
->>>>>>> 32e373e2
         "x-ms-write": "clear"
       },
       "RequestBody": null,
@@ -174,11 +146,7 @@
         ],
         "x-ms-client-request-id": "ee68fffb-81bf-8b58-f478-b3869e5fab29",
         "x-ms-request-id": "c9ef673b-f01a-0012-2537-f3e9eb000000",
-<<<<<<< HEAD
-        "x-ms-version": "2019-10-10"
-=======
         "x-ms-version": "2019-12-12"
->>>>>>> 32e373e2
       },
       "ResponseBody": []
     },
@@ -196,11 +164,7 @@
         "x-ms-date": "Thu, 05 Mar 2020 21:45:13 GMT",
         "x-ms-delete-snapshots": "include",
         "x-ms-return-client-request-id": "true",
-<<<<<<< HEAD
-        "x-ms-version": "2019-10-10"
-=======
         "x-ms-version": "2019-12-12"
->>>>>>> 32e373e2
       },
       "RequestBody": null,
       "StatusCode": 202,
@@ -213,11 +177,7 @@
         ],
         "x-ms-client-request-id": "85b40380-1035-dc1c-3d67-32afb84f4694",
         "x-ms-request-id": "c9ef673c-f01a-0012-2637-f3e9eb000000",
-<<<<<<< HEAD
-        "x-ms-version": "2019-10-10"
-=======
         "x-ms-version": "2019-12-12"
->>>>>>> 32e373e2
       },
       "ResponseBody": []
     }
