{
  "Entries": [
    {
      "RequestUri": "http://seanstagetest.file.core.windows.net/test-share-b47e0e75-0f02-7404-e75d-4334c88b52b7?restype=share",
      "RequestMethod": "PUT",
      "RequestHeaders": {
        "Authorization": "Sanitized",
        "traceparent": "00-51fdf12ffb650748a296895b09af8699-61e8b96923a44c42-00",
        "User-Agent": [
          "azsdk-net-Storage.Files.Shares/12.2.0-dev.20200305.1",
          "(.NET Core 4.6.28325.01; Microsoft Windows 10.0.18363 )"
        ],
        "x-ms-client-request-id": "b4afb26a-541e-3641-d8f5-3fc08da3f1d7",
        "x-ms-date": "Thu, 05 Mar 2020 21:45:14 GMT",
        "x-ms-return-client-request-id": "true",
<<<<<<< HEAD
        "x-ms-version": "2019-10-10"
=======
        "x-ms-version": "2019-12-12"
>>>>>>> 32e373e2
      },
      "RequestBody": null,
      "StatusCode": 201,
      "ResponseHeaders": {
        "Content-Length": "0",
        "Date": "Thu, 05 Mar 2020 21:45:14 GMT",
        "ETag": "\u00220x8D7C14E7CF15A4B\u0022",
        "Last-Modified": "Thu, 05 Mar 2020 21:45:14 GMT",
        "Server": [
          "Windows-Azure-File/1.0",
          "Microsoft-HTTPAPI/2.0"
        ],
        "x-ms-client-request-id": "b4afb26a-541e-3641-d8f5-3fc08da3f1d7",
        "x-ms-request-id": "c9ef6746-f01a-0012-2e37-f3e9eb000000",
<<<<<<< HEAD
        "x-ms-version": "2019-10-10"
=======
        "x-ms-version": "2019-12-12"
>>>>>>> 32e373e2
      },
      "ResponseBody": []
    },
    {
      "RequestUri": "http://seanstagetest.file.core.windows.net/test-share-b47e0e75-0f02-7404-e75d-4334c88b52b7/test-directory-bb7b3eac-fdf2-c468-541d-58b5ede1f5cc?restype=directory",
      "RequestMethod": "PUT",
      "RequestHeaders": {
        "Authorization": "Sanitized",
        "traceparent": "00-ec993a3a24bbeb418d8568cce6c7cad8-61bb10538f5a8f48-00",
        "User-Agent": [
          "azsdk-net-Storage.Files.Shares/12.2.0-dev.20200305.1",
          "(.NET Core 4.6.28325.01; Microsoft Windows 10.0.18363 )"
        ],
        "x-ms-client-request-id": "41764a5b-a79f-6db8-49ea-6001fc8b48f7",
        "x-ms-date": "Thu, 05 Mar 2020 21:45:14 GMT",
        "x-ms-file-attributes": "None",
        "x-ms-file-creation-time": "Now",
        "x-ms-file-last-write-time": "Now",
        "x-ms-file-permission": "Inherit",
        "x-ms-return-client-request-id": "true",
<<<<<<< HEAD
        "x-ms-version": "2019-10-10"
=======
        "x-ms-version": "2019-12-12"
>>>>>>> 32e373e2
      },
      "RequestBody": null,
      "StatusCode": 201,
      "ResponseHeaders": {
        "Content-Length": "0",
        "Date": "Thu, 05 Mar 2020 21:45:14 GMT",
        "ETag": "\u00220x8D7C14E7CFE949C\u0022",
        "Last-Modified": "Thu, 05 Mar 2020 21:45:14 GMT",
        "Server": [
          "Windows-Azure-File/1.0",
          "Microsoft-HTTPAPI/2.0"
        ],
        "x-ms-client-request-id": "41764a5b-a79f-6db8-49ea-6001fc8b48f7",
        "x-ms-file-attributes": "Directory",
        "x-ms-file-change-time": "2020-03-05T21:45:14.4883356Z",
        "x-ms-file-creation-time": "2020-03-05T21:45:14.4883356Z",
        "x-ms-file-id": "13835128424026341376",
        "x-ms-file-last-write-time": "2020-03-05T21:45:14.4883356Z",
        "x-ms-file-parent-id": "0",
        "x-ms-file-permission-key": "7855875120676328179*422928105932735866",
        "x-ms-request-id": "c9ef6748-f01a-0012-2f37-f3e9eb000000",
        "x-ms-request-server-encrypted": "true",
<<<<<<< HEAD
        "x-ms-version": "2019-10-10"
=======
        "x-ms-version": "2019-12-12"
>>>>>>> 32e373e2
      },
      "ResponseBody": []
    },
    {
      "RequestUri": "http://seanstagetest.file.core.windows.net/test-share-b47e0e75-0f02-7404-e75d-4334c88b52b7/test-directory-bb7b3eac-fdf2-c468-541d-58b5ede1f5cc/test-file-f5c57300-dbd9-0ffb-a512-397e7594525c",
      "RequestMethod": "PUT",
      "RequestHeaders": {
        "Authorization": "Sanitized",
        "traceparent": "00-16cda2d3e366824d8945b72806b50cf8-8660074a9d7ca447-00",
        "User-Agent": [
          "azsdk-net-Storage.Files.Shares/12.2.0-dev.20200305.1",
          "(.NET Core 4.6.28325.01; Microsoft Windows 10.0.18363 )"
        ],
        "x-ms-client-request-id": "fed3902b-de32-80de-4e67-9b8d6d39f7b5",
        "x-ms-content-length": "1048576",
        "x-ms-date": "Thu, 05 Mar 2020 21:45:14 GMT",
        "x-ms-file-attributes": "None",
        "x-ms-file-creation-time": "Now",
        "x-ms-file-last-write-time": "Now",
        "x-ms-file-permission": "O:S-1-5-21-2127521184-1604012920-1887927527-21560751G:S-1-5-21-2127521184-1604012920-1887927527-513D:AI(A;;FA;;;SY)(A;;FA;;;BA)(A;;0x1200a9;;;S-1-5-21-397955417-626881126-188441444-3053964)",
        "x-ms-return-client-request-id": "true",
        "x-ms-type": "file",
<<<<<<< HEAD
        "x-ms-version": "2019-10-10"
=======
        "x-ms-version": "2019-12-12"
>>>>>>> 32e373e2
      },
      "RequestBody": null,
      "StatusCode": 201,
      "ResponseHeaders": {
        "Content-Length": "0",
        "Date": "Thu, 05 Mar 2020 21:45:14 GMT",
        "ETag": "\u00220x8D7C14E7D0B8B10\u0022",
        "Last-Modified": "Thu, 05 Mar 2020 21:45:14 GMT",
        "Server": [
          "Windows-Azure-File/1.0",
          "Microsoft-HTTPAPI/2.0"
        ],
        "x-ms-client-request-id": "fed3902b-de32-80de-4e67-9b8d6d39f7b5",
        "x-ms-file-attributes": "Archive",
        "x-ms-file-change-time": "2020-03-05T21:45:14.5732880Z",
        "x-ms-file-creation-time": "2020-03-05T21:45:14.5732880Z",
        "x-ms-file-id": "11529285414812647424",
        "x-ms-file-last-write-time": "2020-03-05T21:45:14.5732880Z",
        "x-ms-file-parent-id": "13835128424026341376",
        "x-ms-file-permission-key": "16713728419002454479*422928105932735866",
        "x-ms-request-id": "c9ef6749-f01a-0012-3037-f3e9eb000000",
        "x-ms-request-server-encrypted": "true",
<<<<<<< HEAD
        "x-ms-version": "2019-10-10"
=======
        "x-ms-version": "2019-12-12"
>>>>>>> 32e373e2
      },
      "ResponseBody": []
    },
    {
      "RequestUri": "http://seanstagetest.file.core.windows.net/test-share-b47e0e75-0f02-7404-e75d-4334c88b52b7?restype=share",
      "RequestMethod": "DELETE",
      "RequestHeaders": {
        "Authorization": "Sanitized",
        "traceparent": "00-463a42c4e0ec7143aefa8e9f632870bf-e3dd2af631262d49-00",
        "User-Agent": [
          "azsdk-net-Storage.Files.Shares/12.2.0-dev.20200305.1",
          "(.NET Core 4.6.28325.01; Microsoft Windows 10.0.18363 )"
        ],
        "x-ms-client-request-id": "e55344a4-54c0-6a29-c1d8-5403179fe6a5",
        "x-ms-date": "Thu, 05 Mar 2020 21:45:14 GMT",
        "x-ms-delete-snapshots": "include",
        "x-ms-return-client-request-id": "true",
<<<<<<< HEAD
        "x-ms-version": "2019-10-10"
=======
        "x-ms-version": "2019-12-12"
>>>>>>> 32e373e2
      },
      "RequestBody": null,
      "StatusCode": 202,
      "ResponseHeaders": {
        "Content-Length": "0",
        "Date": "Thu, 05 Mar 2020 21:45:14 GMT",
        "Server": [
          "Windows-Azure-File/1.0",
          "Microsoft-HTTPAPI/2.0"
        ],
        "x-ms-client-request-id": "e55344a4-54c0-6a29-c1d8-5403179fe6a5",
        "x-ms-request-id": "c9ef674a-f01a-0012-3137-f3e9eb000000",
<<<<<<< HEAD
        "x-ms-version": "2019-10-10"
=======
        "x-ms-version": "2019-12-12"
>>>>>>> 32e373e2
      },
      "ResponseBody": []
    }
  ],
  "Variables": {
    "RandomSeed": "1427285326",
    "Storage_TestConfigDefault": "ProductionTenant\nseanstagetest\nU2FuaXRpemVk\nhttps://seanstagetest.blob.core.windows.net\nhttp://seanstagetest.file.core.windows.net\nhttp://seanstagetest.queue.core.windows.net\nhttp://seanstagetest.table.core.windows.net\n\n\n\n\nhttp://seanstagetest-secondary.blob.core.windows.net\nhttp://seanstagetest-secondary.file.core.windows.net\nhttp://seanstagetest-secondary.queue.core.windows.net\nhttp://seanstagetest-secondary.table.core.windows.net\n\nSanitized\n\n\nCloud\nBlobEndpoint=https://seanstagetest.blob.core.windows.net/;QueueEndpoint=http://seanstagetest.queue.core.windows.net/;FileEndpoint=http://seanstagetest.file.core.windows.net/;BlobSecondaryEndpoint=http://seanstagetest-secondary.blob.core.windows.net/;QueueSecondaryEndpoint=http://seanstagetest-secondary.queue.core.windows.net/;FileSecondaryEndpoint=http://seanstagetest-secondary.file.core.windows.net/;AccountName=seanstagetest;AccountKey=Sanitized\nseanscope1"
  }
}<|MERGE_RESOLUTION|>--- conflicted
+++ resolved
@@ -13,11 +13,7 @@
         "x-ms-client-request-id": "b4afb26a-541e-3641-d8f5-3fc08da3f1d7",
         "x-ms-date": "Thu, 05 Mar 2020 21:45:14 GMT",
         "x-ms-return-client-request-id": "true",
-<<<<<<< HEAD
-        "x-ms-version": "2019-10-10"
-=======
         "x-ms-version": "2019-12-12"
->>>>>>> 32e373e2
       },
       "RequestBody": null,
       "StatusCode": 201,
@@ -32,11 +28,7 @@
         ],
         "x-ms-client-request-id": "b4afb26a-541e-3641-d8f5-3fc08da3f1d7",
         "x-ms-request-id": "c9ef6746-f01a-0012-2e37-f3e9eb000000",
-<<<<<<< HEAD
-        "x-ms-version": "2019-10-10"
-=======
         "x-ms-version": "2019-12-12"
->>>>>>> 32e373e2
       },
       "ResponseBody": []
     },
@@ -57,11 +49,7 @@
         "x-ms-file-last-write-time": "Now",
         "x-ms-file-permission": "Inherit",
         "x-ms-return-client-request-id": "true",
-<<<<<<< HEAD
-        "x-ms-version": "2019-10-10"
-=======
         "x-ms-version": "2019-12-12"
->>>>>>> 32e373e2
       },
       "RequestBody": null,
       "StatusCode": 201,
@@ -84,11 +72,7 @@
         "x-ms-file-permission-key": "7855875120676328179*422928105932735866",
         "x-ms-request-id": "c9ef6748-f01a-0012-2f37-f3e9eb000000",
         "x-ms-request-server-encrypted": "true",
-<<<<<<< HEAD
-        "x-ms-version": "2019-10-10"
-=======
         "x-ms-version": "2019-12-12"
->>>>>>> 32e373e2
       },
       "ResponseBody": []
     },
@@ -111,11 +95,7 @@
         "x-ms-file-permission": "O:S-1-5-21-2127521184-1604012920-1887927527-21560751G:S-1-5-21-2127521184-1604012920-1887927527-513D:AI(A;;FA;;;SY)(A;;FA;;;BA)(A;;0x1200a9;;;S-1-5-21-397955417-626881126-188441444-3053964)",
         "x-ms-return-client-request-id": "true",
         "x-ms-type": "file",
-<<<<<<< HEAD
-        "x-ms-version": "2019-10-10"
-=======
         "x-ms-version": "2019-12-12"
->>>>>>> 32e373e2
       },
       "RequestBody": null,
       "StatusCode": 201,
@@ -138,11 +118,7 @@
         "x-ms-file-permission-key": "16713728419002454479*422928105932735866",
         "x-ms-request-id": "c9ef6749-f01a-0012-3037-f3e9eb000000",
         "x-ms-request-server-encrypted": "true",
-<<<<<<< HEAD
-        "x-ms-version": "2019-10-10"
-=======
         "x-ms-version": "2019-12-12"
->>>>>>> 32e373e2
       },
       "ResponseBody": []
     },
@@ -160,11 +136,7 @@
         "x-ms-date": "Thu, 05 Mar 2020 21:45:14 GMT",
         "x-ms-delete-snapshots": "include",
         "x-ms-return-client-request-id": "true",
-<<<<<<< HEAD
-        "x-ms-version": "2019-10-10"
-=======
         "x-ms-version": "2019-12-12"
->>>>>>> 32e373e2
       },
       "RequestBody": null,
       "StatusCode": 202,
@@ -177,11 +149,7 @@
         ],
         "x-ms-client-request-id": "e55344a4-54c0-6a29-c1d8-5403179fe6a5",
         "x-ms-request-id": "c9ef674a-f01a-0012-3137-f3e9eb000000",
-<<<<<<< HEAD
-        "x-ms-version": "2019-10-10"
-=======
         "x-ms-version": "2019-12-12"
->>>>>>> 32e373e2
       },
       "ResponseBody": []
     }
