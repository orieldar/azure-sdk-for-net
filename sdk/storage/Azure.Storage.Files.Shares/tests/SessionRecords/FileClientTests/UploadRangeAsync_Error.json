--- conflicted
+++ resolved
@@ -13,11 +13,7 @@
         "x-ms-client-request-id": "9abd0300-0a51-1bb8-0afb-ec5e4fb089ae",
         "x-ms-date": "Thu, 05 Mar 2020 21:44:07 GMT",
         "x-ms-return-client-request-id": "true",
-<<<<<<< HEAD
-        "x-ms-version": "2019-10-10"
-=======
         "x-ms-version": "2019-12-12"
->>>>>>> 32e373e2
       },
       "RequestBody": null,
       "StatusCode": 201,
@@ -32,11 +28,7 @@
         ],
         "x-ms-client-request-id": "9abd0300-0a51-1bb8-0afb-ec5e4fb089ae",
         "x-ms-request-id": "c9ef63b8-f01a-0012-1037-f3e9eb000000",
-<<<<<<< HEAD
-        "x-ms-version": "2019-10-10"
-=======
         "x-ms-version": "2019-12-12"
->>>>>>> 32e373e2
       },
       "ResponseBody": []
     },
@@ -57,11 +49,7 @@
         "x-ms-file-last-write-time": "Now",
         "x-ms-file-permission": "Inherit",
         "x-ms-return-client-request-id": "true",
-<<<<<<< HEAD
-        "x-ms-version": "2019-10-10"
-=======
         "x-ms-version": "2019-12-12"
->>>>>>> 32e373e2
       },
       "RequestBody": null,
       "StatusCode": 201,
@@ -84,11 +72,7 @@
         "x-ms-file-permission-key": "7855875120676328179*422928105932735866",
         "x-ms-request-id": "c9ef63bb-f01a-0012-1137-f3e9eb000000",
         "x-ms-request-server-encrypted": "true",
-<<<<<<< HEAD
-        "x-ms-version": "2019-10-10"
-=======
         "x-ms-version": "2019-12-12"
->>>>>>> 32e373e2
       },
       "ResponseBody": []
     },
@@ -107,11 +91,7 @@
         "x-ms-date": "Thu, 05 Mar 2020 21:44:07 GMT",
         "x-ms-range": "bytes=1024-2047",
         "x-ms-return-client-request-id": "true",
-<<<<<<< HEAD
-        "x-ms-version": "2019-10-10",
-=======
         "x-ms-version": "2019-12-12",
->>>>>>> 32e373e2
         "x-ms-write": "update"
       },
       "RequestBody": "KjI1hyQY94oDC2oBNrd7RW8\u002BE0OmekTODy4bZrmbxl2nd\u002Bgu1EGATUVVlSZAudyo1PWobQMGqLDuZ3j1/JHRaEUNWb/PTXAuvcX\u002BUOQdjVVSc5LD8lhZoc83P23IilC0hC3hM18c2YaEea89B1fM0dkioon/DXXss7jvmA0DZTJ0Ssu2O1n2NpkLPnioHJl3a26TpujHtXa49YCnLUF4gRR9yL2MFZV/LGzv88/8Q5cedyyfb79KrZVU/kbZTghYkr1kK1Pb61XZE3p818Gnu7HoibUU2RFUMhsoNxdOpt1jlmESlxhDQozXxVxFzdXTrUKV8MRTRLirEPg3s7Q9im2cGUBglSOYpUYpPBS1D2VFVInUubUZD1KoZocfC4/XmTvuqbSUcxce/Et\u002BKgek9gCT8V4qadC4gwnuty6ceJm3UqLYxmawseFxtbxpmuVKA3CHjBoxrDBqNiarprvpgoOyx9hlyzCa4kB9uLMUTugjpLS\u002BFex/haVybo8/BAoliDM4t9MN5Tc/7KnZtPN9Vug9iAIHKm2XM0Ey8l2hWt42VzCA25cUFb58fihDpdGx9BemAnwIHV3FoYSS2/LanpLLolzD/XpRKXNDi6xEVI1vgf5G\u002BlhhLjnSujoSgjrMouCWdwJ17fecVdgIxJKxgE33Iln0k6Q5aXQj8EJAPqY5dunLrtyK\u002BpMGqaR/WGmnITnsG1/g2A48XA6OUvy1XBcyz02o5dFwbCjG7ur/uhAKe88JUyJGWZ7bj1LO\u002B6iWUU2MTIkc/jtnfK43GeojPKH9g9Ytqwj163avzVZ/onGAL5ydc22H7n2UoddzDz\u002Bzt1Kw0HjRaaVEl2ESbDDk6Nk9tulNhsk0dpRYmAowgtw2\u002BxUEztL4rsb3WNsMdIFMr7n9NVhVZjGIfFnjeNCaFBSE23Eb4BkHRQcjVS3tKAISC\u002BlQMkyD4ZTje1J4FDX1XUTHh5gQMc6g9u9QMRAEmlRX0W3nSeHHAfrcN2XGjjHRLvjpJqBpAtobsDxdMq\u002BE3\u002BD\u002BIUPIDhNj/4WdM/po2We\u002BfwMYGnSz7c6SzJmkas9KWFeFyG3tCR/lhicazM/fstbVnrOsbMRrSzN0NUJ5vpS2U9qj4xH60HXjMpRMmCH/sxnCz8wbnuySGXw5edPda8eSY3j0PM7F2809yDkwH7ISdYIot\u002B/Im7TuEMqUwFeiBsfMujSoCndL/PT\u002B3dazYvrKJgNRtLTYysjEBSwEMBp1m8FxY2V\u002BamoL3br6yr3dO67QyplUUVIT8\u002B9r4wVLRsvZiEIVQf6VS7yZRtb53QAL5sp9NGaAIUpuXm91EoZlwJbuIUF6yPmvOn7duwt7GRbvYPw6zRJlWWb4puOOHw==",
@@ -127,11 +107,7 @@
         "x-ms-client-request-id": "5944f23e-b185-2b89-f283-89c7da822116",
         "x-ms-error-code": "ResourceNotFound",
         "x-ms-request-id": "c9ef63bc-f01a-0012-1237-f3e9eb000000",
-<<<<<<< HEAD
-        "x-ms-version": "2019-10-10"
-=======
         "x-ms-version": "2019-12-12"
->>>>>>> 32e373e2
       },
       "ResponseBody": [
         "\uFEFF\u003C?xml version=\u00221.0\u0022 encoding=\u0022utf-8\u0022?\u003E\u003CError\u003E\u003CCode\u003EResourceNotFound\u003C/Code\u003E\u003CMessage\u003EThe specified resource does not exist.\n",
@@ -153,11 +129,7 @@
         "x-ms-date": "Thu, 05 Mar 2020 21:44:07 GMT",
         "x-ms-delete-snapshots": "include",
         "x-ms-return-client-request-id": "true",
-<<<<<<< HEAD
-        "x-ms-version": "2019-10-10"
-=======
         "x-ms-version": "2019-12-12"
->>>>>>> 32e373e2
       },
       "RequestBody": null,
       "StatusCode": 202,
@@ -170,11 +142,7 @@
         ],
         "x-ms-client-request-id": "b3b9ffb6-349e-879a-ac08-93bc81f4e30d",
         "x-ms-request-id": "c9ef63bd-f01a-0012-1337-f3e9eb000000",
-<<<<<<< HEAD
-        "x-ms-version": "2019-10-10"
-=======
         "x-ms-version": "2019-12-12"
->>>>>>> 32e373e2
       },
       "ResponseBody": []
     }
