{
  "Entries": [
    {
      "RequestUri": "http://seanstagetest.file.core.windows.net/test-share-1e892691-27e3-c180-bfbc-069fe9a1bd61?restype=share",
      "RequestMethod": "PUT",
      "RequestHeaders": {
        "Authorization": "Sanitized",
        "traceparent": "00-9487a232ca508649a7440328ec7f8af1-a4b22dd4a6d0a347-00",
        "User-Agent": [
          "azsdk-net-Storage.Files.Shares/12.2.0-dev.20200305.1",
          "(.NET Core 4.6.28325.01; Microsoft Windows 10.0.18363 )"
        ],
        "x-ms-client-request-id": "8996cea1-edbe-9ccb-07c6-cd17860d1521",
        "x-ms-date": "Thu, 05 Mar 2020 21:43:34 GMT",
        "x-ms-return-client-request-id": "true",
<<<<<<< HEAD
        "x-ms-version": "2019-10-10"
=======
        "x-ms-version": "2019-12-12"
>>>>>>> 32e373e2
      },
      "RequestBody": null,
      "StatusCode": 201,
      "ResponseHeaders": {
        "Content-Length": "0",
        "Date": "Thu, 05 Mar 2020 21:43:34 GMT",
        "ETag": "\u00220x8D7C14E41AA87EE\u0022",
        "Last-Modified": "Thu, 05 Mar 2020 21:43:34 GMT",
        "Server": [
          "Windows-Azure-File/1.0",
          "Microsoft-HTTPAPI/2.0"
        ],
        "x-ms-client-request-id": "8996cea1-edbe-9ccb-07c6-cd17860d1521",
        "x-ms-request-id": "c9ef61df-f01a-0012-2737-f3e9eb000000",
<<<<<<< HEAD
        "x-ms-version": "2019-10-10"
=======
        "x-ms-version": "2019-12-12"
>>>>>>> 32e373e2
      },
      "ResponseBody": []
    },
    {
      "RequestUri": "http://seanstagetest.file.core.windows.net/test-share-1e892691-27e3-c180-bfbc-069fe9a1bd61?restype=share\u0026comp=filepermission",
      "RequestMethod": "PUT",
      "RequestHeaders": {
        "Authorization": "Sanitized",
        "Content-Length": "206",
        "Content-Type": "application/json",
        "traceparent": "00-445993d7eb4daf4880236f19260abf59-e877ed5438412e4f-00",
        "User-Agent": [
          "azsdk-net-Storage.Files.Shares/12.2.0-dev.20200305.1",
          "(.NET Core 4.6.28325.01; Microsoft Windows 10.0.18363 )"
        ],
        "x-ms-client-request-id": "1afd6ecf-340a-7ea3-949d-1401fe07e961",
        "x-ms-date": "Thu, 05 Mar 2020 21:43:35 GMT",
        "x-ms-return-client-request-id": "true",
<<<<<<< HEAD
        "x-ms-version": "2019-10-10"
=======
        "x-ms-version": "2019-12-12"
>>>>>>> 32e373e2
      },
      "RequestBody": {
        "permission": "O:S-1-5-21-2127521184-1604012920-1887927527-21560751G:S-1-5-21-2127521184-1604012920-1887927527-513D:AI(A;;FA;;;SY)(A;;FA;;;BA)(A;;0x1200a9;;;S-1-5-21-397955417-626881126-188441444-3053964)"
      },
      "StatusCode": 201,
      "ResponseHeaders": {
        "Date": "Thu, 05 Mar 2020 21:43:34 GMT",
        "Server": [
          "Windows-Azure-File/1.0",
          "Microsoft-HTTPAPI/2.0"
        ],
        "Transfer-Encoding": "chunked",
        "x-ms-client-request-id": "1afd6ecf-340a-7ea3-949d-1401fe07e961",
        "x-ms-file-permission-key": "11680444563946999947*422928105932735866",
        "x-ms-request-id": "c9ef61e2-f01a-0012-2837-f3e9eb000000",
<<<<<<< HEAD
        "x-ms-version": "2019-10-10"
=======
        "x-ms-version": "2019-12-12"
>>>>>>> 32e373e2
      },
      "ResponseBody": []
    },
    {
      "RequestUri": "http://seanstagetest.file.core.windows.net/test-share-1e892691-27e3-c180-bfbc-069fe9a1bd61/test-directory-e716013d-fe78-b458-60d1-82a53e3a9704?restype=directory",
      "RequestMethod": "PUT",
      "RequestHeaders": {
        "Authorization": "Sanitized",
        "traceparent": "00-d251e1fdfa3d574e84a36774704c497d-8fd1520e606a0d44-00",
        "User-Agent": [
          "azsdk-net-Storage.Files.Shares/12.2.0-dev.20200305.1",
          "(.NET Core 4.6.28325.01; Microsoft Windows 10.0.18363 )"
        ],
        "x-ms-client-request-id": "02534d2f-30ec-d01b-1649-ba39b2fd4059",
        "x-ms-date": "Thu, 05 Mar 2020 21:43:35 GMT",
        "x-ms-file-attributes": "None",
        "x-ms-file-creation-time": "Now",
        "x-ms-file-last-write-time": "Now",
        "x-ms-file-permission": "Inherit",
        "x-ms-return-client-request-id": "true",
<<<<<<< HEAD
        "x-ms-version": "2019-10-10"
=======
        "x-ms-version": "2019-12-12"
>>>>>>> 32e373e2
      },
      "RequestBody": null,
      "StatusCode": 201,
      "ResponseHeaders": {
        "Content-Length": "0",
        "Date": "Thu, 05 Mar 2020 21:43:34 GMT",
        "ETag": "\u00220x8D7C14E41C5F43F\u0022",
        "Last-Modified": "Thu, 05 Mar 2020 21:43:35 GMT",
        "Server": [
          "Windows-Azure-File/1.0",
          "Microsoft-HTTPAPI/2.0"
        ],
        "x-ms-client-request-id": "02534d2f-30ec-d01b-1649-ba39b2fd4059",
        "x-ms-file-attributes": "Directory",
        "x-ms-file-change-time": "2020-03-05T21:43:35.1316543Z",
        "x-ms-file-creation-time": "2020-03-05T21:43:35.1316543Z",
        "x-ms-file-id": "13835128424026341376",
        "x-ms-file-last-write-time": "2020-03-05T21:43:35.1316543Z",
        "x-ms-file-parent-id": "0",
        "x-ms-file-permission-key": "7855875120676328179*422928105932735866",
        "x-ms-request-id": "c9ef61e3-f01a-0012-2937-f3e9eb000000",
        "x-ms-request-server-encrypted": "true",
<<<<<<< HEAD
        "x-ms-version": "2019-10-10"
=======
        "x-ms-version": "2019-12-12"
>>>>>>> 32e373e2
      },
      "ResponseBody": []
    },
    {
      "RequestUri": "http://seanstagetest.file.core.windows.net/test-share-1e892691-27e3-c180-bfbc-069fe9a1bd61/test-directory-e716013d-fe78-b458-60d1-82a53e3a9704/test-file-c5531006-d1c0-4352-ebe3-ca44a4b6dbf3",
      "RequestMethod": "PUT",
      "RequestHeaders": {
        "Authorization": "Sanitized",
        "traceparent": "00-a6f1d4d36e876e468fa9e044576def86-0f51496b6b925b4e-00",
        "User-Agent": [
          "azsdk-net-Storage.Files.Shares/12.2.0-dev.20200305.1",
          "(.NET Core 4.6.28325.01; Microsoft Windows 10.0.18363 )"
        ],
        "x-ms-client-request-id": "c89bfff3-0019-5e3e-fb10-170966d72b5f",
        "x-ms-content-length": "1024",
        "x-ms-date": "Thu, 05 Mar 2020 21:43:35 GMT",
        "x-ms-file-attributes": "ReadOnly|Archive",
        "x-ms-file-creation-time": "2019-08-15T05:15:25.0600000Z",
        "x-ms-file-last-write-time": "2019-08-26T05:15:25.0600000Z",
        "x-ms-file-permission-key": "11680444563946999947*422928105932735866",
        "x-ms-return-client-request-id": "true",
        "x-ms-type": "file",
<<<<<<< HEAD
        "x-ms-version": "2019-10-10"
=======
        "x-ms-version": "2019-12-12"
>>>>>>> 32e373e2
      },
      "RequestBody": null,
      "StatusCode": 201,
      "ResponseHeaders": {
        "Content-Length": "0",
        "Date": "Thu, 05 Mar 2020 21:43:34 GMT",
        "ETag": "\u00220x8D7213F9447BC40\u0022",
        "Last-Modified": "Thu, 15 Aug 2019 05:15:25 GMT",
        "Server": [
          "Windows-Azure-File/1.0",
          "Microsoft-HTTPAPI/2.0"
        ],
        "x-ms-client-request-id": "c89bfff3-0019-5e3e-fb10-170966d72b5f",
        "x-ms-file-attributes": "ReadOnly | Archive",
        "x-ms-file-change-time": "2019-08-15T05:15:25.0600000Z",
        "x-ms-file-creation-time": "2019-08-15T05:15:25.0600000Z",
        "x-ms-file-id": "11529285414812647424",
        "x-ms-file-last-write-time": "2019-08-26T05:15:25.0600000Z",
        "x-ms-file-parent-id": "13835128424026341376",
        "x-ms-file-permission-key": "16713728419002454479*422928105932735866",
        "x-ms-request-id": "c9ef61e4-f01a-0012-2a37-f3e9eb000000",
        "x-ms-request-server-encrypted": "true",
<<<<<<< HEAD
        "x-ms-version": "2019-10-10"
=======
        "x-ms-version": "2019-12-12"
>>>>>>> 32e373e2
      },
      "ResponseBody": []
    },
    {
      "RequestUri": "http://seanstagetest.file.core.windows.net/test-share-1e892691-27e3-c180-bfbc-069fe9a1bd61?restype=share",
      "RequestMethod": "DELETE",
      "RequestHeaders": {
        "Authorization": "Sanitized",
        "traceparent": "00-ad1e7c64fcbf7147b4416f0c5000a2c5-03a7f6a2312ae247-00",
        "User-Agent": [
          "azsdk-net-Storage.Files.Shares/12.2.0-dev.20200305.1",
          "(.NET Core 4.6.28325.01; Microsoft Windows 10.0.18363 )"
        ],
        "x-ms-client-request-id": "a450aa62-131b-0ada-4418-f5d67e0d1746",
        "x-ms-date": "Thu, 05 Mar 2020 21:43:35 GMT",
        "x-ms-delete-snapshots": "include",
        "x-ms-return-client-request-id": "true",
<<<<<<< HEAD
        "x-ms-version": "2019-10-10"
=======
        "x-ms-version": "2019-12-12"
>>>>>>> 32e373e2
      },
      "RequestBody": null,
      "StatusCode": 202,
      "ResponseHeaders": {
        "Content-Length": "0",
        "Date": "Thu, 05 Mar 2020 21:43:34 GMT",
        "Server": [
          "Windows-Azure-File/1.0",
          "Microsoft-HTTPAPI/2.0"
        ],
        "x-ms-client-request-id": "a450aa62-131b-0ada-4418-f5d67e0d1746",
        "x-ms-request-id": "c9ef61e5-f01a-0012-2b37-f3e9eb000000",
<<<<<<< HEAD
        "x-ms-version": "2019-10-10"
=======
        "x-ms-version": "2019-12-12"
>>>>>>> 32e373e2
      },
      "ResponseBody": []
    }
  ],
  "Variables": {
    "RandomSeed": "471635872",
    "Storage_TestConfigDefault": "ProductionTenant\nseanstagetest\nU2FuaXRpemVk\nhttps://seanstagetest.blob.core.windows.net\nhttp://seanstagetest.file.core.windows.net\nhttp://seanstagetest.queue.core.windows.net\nhttp://seanstagetest.table.core.windows.net\n\n\n\n\nhttp://seanstagetest-secondary.blob.core.windows.net\nhttp://seanstagetest-secondary.file.core.windows.net\nhttp://seanstagetest-secondary.queue.core.windows.net\nhttp://seanstagetest-secondary.table.core.windows.net\n\nSanitized\n\n\nCloud\nBlobEndpoint=https://seanstagetest.blob.core.windows.net/;QueueEndpoint=http://seanstagetest.queue.core.windows.net/;FileEndpoint=http://seanstagetest.file.core.windows.net/;BlobSecondaryEndpoint=http://seanstagetest-secondary.blob.core.windows.net/;QueueSecondaryEndpoint=http://seanstagetest-secondary.queue.core.windows.net/;FileSecondaryEndpoint=http://seanstagetest-secondary.file.core.windows.net/;AccountName=seanstagetest;AccountKey=Sanitized\nseanscope1"
  }
}<|MERGE_RESOLUTION|>--- conflicted
+++ resolved
@@ -13,11 +13,7 @@
         "x-ms-client-request-id": "8996cea1-edbe-9ccb-07c6-cd17860d1521",
         "x-ms-date": "Thu, 05 Mar 2020 21:43:34 GMT",
         "x-ms-return-client-request-id": "true",
-<<<<<<< HEAD
-        "x-ms-version": "2019-10-10"
-=======
         "x-ms-version": "2019-12-12"
->>>>>>> 32e373e2
       },
       "RequestBody": null,
       "StatusCode": 201,
@@ -32,11 +28,7 @@
         ],
         "x-ms-client-request-id": "8996cea1-edbe-9ccb-07c6-cd17860d1521",
         "x-ms-request-id": "c9ef61df-f01a-0012-2737-f3e9eb000000",
-<<<<<<< HEAD
-        "x-ms-version": "2019-10-10"
-=======
         "x-ms-version": "2019-12-12"
->>>>>>> 32e373e2
       },
       "ResponseBody": []
     },
@@ -55,11 +47,7 @@
         "x-ms-client-request-id": "1afd6ecf-340a-7ea3-949d-1401fe07e961",
         "x-ms-date": "Thu, 05 Mar 2020 21:43:35 GMT",
         "x-ms-return-client-request-id": "true",
-<<<<<<< HEAD
-        "x-ms-version": "2019-10-10"
-=======
         "x-ms-version": "2019-12-12"
->>>>>>> 32e373e2
       },
       "RequestBody": {
         "permission": "O:S-1-5-21-2127521184-1604012920-1887927527-21560751G:S-1-5-21-2127521184-1604012920-1887927527-513D:AI(A;;FA;;;SY)(A;;FA;;;BA)(A;;0x1200a9;;;S-1-5-21-397955417-626881126-188441444-3053964)"
@@ -75,11 +63,7 @@
         "x-ms-client-request-id": "1afd6ecf-340a-7ea3-949d-1401fe07e961",
         "x-ms-file-permission-key": "11680444563946999947*422928105932735866",
         "x-ms-request-id": "c9ef61e2-f01a-0012-2837-f3e9eb000000",
-<<<<<<< HEAD
-        "x-ms-version": "2019-10-10"
-=======
         "x-ms-version": "2019-12-12"
->>>>>>> 32e373e2
       },
       "ResponseBody": []
     },
@@ -100,11 +84,7 @@
         "x-ms-file-last-write-time": "Now",
         "x-ms-file-permission": "Inherit",
         "x-ms-return-client-request-id": "true",
-<<<<<<< HEAD
-        "x-ms-version": "2019-10-10"
-=======
         "x-ms-version": "2019-12-12"
->>>>>>> 32e373e2
       },
       "RequestBody": null,
       "StatusCode": 201,
@@ -127,11 +107,7 @@
         "x-ms-file-permission-key": "7855875120676328179*422928105932735866",
         "x-ms-request-id": "c9ef61e3-f01a-0012-2937-f3e9eb000000",
         "x-ms-request-server-encrypted": "true",
-<<<<<<< HEAD
-        "x-ms-version": "2019-10-10"
-=======
         "x-ms-version": "2019-12-12"
->>>>>>> 32e373e2
       },
       "ResponseBody": []
     },
@@ -154,11 +130,7 @@
         "x-ms-file-permission-key": "11680444563946999947*422928105932735866",
         "x-ms-return-client-request-id": "true",
         "x-ms-type": "file",
-<<<<<<< HEAD
-        "x-ms-version": "2019-10-10"
-=======
         "x-ms-version": "2019-12-12"
->>>>>>> 32e373e2
       },
       "RequestBody": null,
       "StatusCode": 201,
@@ -181,11 +153,7 @@
         "x-ms-file-permission-key": "16713728419002454479*422928105932735866",
         "x-ms-request-id": "c9ef61e4-f01a-0012-2a37-f3e9eb000000",
         "x-ms-request-server-encrypted": "true",
-<<<<<<< HEAD
-        "x-ms-version": "2019-10-10"
-=======
         "x-ms-version": "2019-12-12"
->>>>>>> 32e373e2
       },
       "ResponseBody": []
     },
@@ -203,11 +171,7 @@
         "x-ms-date": "Thu, 05 Mar 2020 21:43:35 GMT",
         "x-ms-delete-snapshots": "include",
         "x-ms-return-client-request-id": "true",
-<<<<<<< HEAD
-        "x-ms-version": "2019-10-10"
-=======
         "x-ms-version": "2019-12-12"
->>>>>>> 32e373e2
       },
       "RequestBody": null,
       "StatusCode": 202,
@@ -220,11 +184,7 @@
         ],
         "x-ms-client-request-id": "a450aa62-131b-0ada-4418-f5d67e0d1746",
         "x-ms-request-id": "c9ef61e5-f01a-0012-2b37-f3e9eb000000",
-<<<<<<< HEAD
-        "x-ms-version": "2019-10-10"
-=======
         "x-ms-version": "2019-12-12"
->>>>>>> 32e373e2
       },
       "ResponseBody": []
     }
