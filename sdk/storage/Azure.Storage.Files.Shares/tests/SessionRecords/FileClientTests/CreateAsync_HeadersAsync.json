{
  "Entries": [
    {
      "RequestUri": "http://seanstagetest.file.core.windows.net/test-share-950d7358-6f4f-9d78-1c85-aed3fd70b66b?restype=share",
      "RequestMethod": "PUT",
      "RequestHeaders": {
        "Authorization": "Sanitized",
        "traceparent": "00-a60ee47e4121d1469ffed698ba893e1b-96dc0e3fc30c2b45-00",
        "User-Agent": [
          "azsdk-net-Storage.Files.Shares/12.2.0-dev.20200305.1",
          "(.NET Core 4.6.28325.01; Microsoft Windows 10.0.18363 )"
        ],
        "x-ms-client-request-id": "6e831799-0d43-3ee6-b769-3fca69e2dcfb",
        "x-ms-date": "Thu, 05 Mar 2020 21:45:15 GMT",
        "x-ms-return-client-request-id": "true",
<<<<<<< HEAD
        "x-ms-version": "2019-10-10"
=======
        "x-ms-version": "2019-12-12"
>>>>>>> 32e373e2
      },
      "RequestBody": null,
      "StatusCode": 201,
      "ResponseHeaders": {
        "Content-Length": "0",
        "Date": "Thu, 05 Mar 2020 21:45:15 GMT",
        "ETag": "\u00220x8D7C14E7D72987F\u0022",
        "Last-Modified": "Thu, 05 Mar 2020 21:45:15 GMT",
        "Server": [
          "Windows-Azure-File/1.0",
          "Microsoft-HTTPAPI/2.0"
        ],
        "x-ms-client-request-id": "6e831799-0d43-3ee6-b769-3fca69e2dcfb",
        "x-ms-request-id": "c9ef675b-f01a-0012-3d37-f3e9eb000000",
<<<<<<< HEAD
        "x-ms-version": "2019-10-10"
=======
        "x-ms-version": "2019-12-12"
>>>>>>> 32e373e2
      },
      "ResponseBody": []
    },
    {
      "RequestUri": "http://seanstagetest.file.core.windows.net/test-share-950d7358-6f4f-9d78-1c85-aed3fd70b66b/test-directory-78b85689-c4ae-9af8-9d72-14b4a0243228?restype=directory",
      "RequestMethod": "PUT",
      "RequestHeaders": {
        "Authorization": "Sanitized",
        "traceparent": "00-8d594587ea523d4c8836750d45a0c8ab-ce7f4d568c269a49-00",
        "User-Agent": [
          "azsdk-net-Storage.Files.Shares/12.2.0-dev.20200305.1",
          "(.NET Core 4.6.28325.01; Microsoft Windows 10.0.18363 )"
        ],
        "x-ms-client-request-id": "14c9d4be-f73b-d4e4-1ee8-d0d0f9329e93",
        "x-ms-date": "Thu, 05 Mar 2020 21:45:15 GMT",
        "x-ms-file-attributes": "None",
        "x-ms-file-creation-time": "Now",
        "x-ms-file-last-write-time": "Now",
        "x-ms-file-permission": "Inherit",
        "x-ms-return-client-request-id": "true",
<<<<<<< HEAD
        "x-ms-version": "2019-10-10"
=======
        "x-ms-version": "2019-12-12"
>>>>>>> 32e373e2
      },
      "RequestBody": null,
      "StatusCode": 201,
      "ResponseHeaders": {
        "Content-Length": "0",
        "Date": "Thu, 05 Mar 2020 21:45:15 GMT",
        "ETag": "\u00220x8D7C14E7D7FD0D3\u0022",
        "Last-Modified": "Thu, 05 Mar 2020 21:45:15 GMT",
        "Server": [
          "Windows-Azure-File/1.0",
          "Microsoft-HTTPAPI/2.0"
        ],
        "x-ms-client-request-id": "14c9d4be-f73b-d4e4-1ee8-d0d0f9329e93",
        "x-ms-file-attributes": "Directory",
        "x-ms-file-change-time": "2020-03-05T21:45:15.3352915Z",
        "x-ms-file-creation-time": "2020-03-05T21:45:15.3352915Z",
        "x-ms-file-id": "13835128424026341376",
        "x-ms-file-last-write-time": "2020-03-05T21:45:15.3352915Z",
        "x-ms-file-parent-id": "0",
        "x-ms-file-permission-key": "7855875120676328179*422928105932735866",
        "x-ms-request-id": "c9ef675d-f01a-0012-3e37-f3e9eb000000",
        "x-ms-request-server-encrypted": "true",
<<<<<<< HEAD
        "x-ms-version": "2019-10-10"
=======
        "x-ms-version": "2019-12-12"
>>>>>>> 32e373e2
      },
      "ResponseBody": []
    },
    {
      "RequestUri": "http://seanstagetest.file.core.windows.net/test-share-950d7358-6f4f-9d78-1c85-aed3fd70b66b/test-directory-78b85689-c4ae-9af8-9d72-14b4a0243228/test-file-4fb61637-f6a8-410e-2eaa-660aaaeb1c93",
      "RequestMethod": "PUT",
      "RequestHeaders": {
        "Authorization": "Sanitized",
        "traceparent": "00-494c26c7f3fb794f99443268f23e505c-de96c14a4f98174a-00",
        "User-Agent": [
          "azsdk-net-Storage.Files.Shares/12.2.0-dev.20200305.1",
          "(.NET Core 4.6.28325.01; Microsoft Windows 10.0.18363 )"
        ],
        "x-ms-cache-control": "lvkodyxcvaoxgrpjdvxd",
        "x-ms-client-request-id": "67d68706-e154-c8f7-c688-e59190da2a33",
        "x-ms-content-disposition": "aweljnynefmgxmossxld",
        "x-ms-content-encoding": "nnofwpmlmffcfopnrxep",
        "x-ms-content-language": "ykwpniysdvpfkupmiyos",
        "x-ms-content-length": "1048576",
        "x-ms-content-md5": "haG7sczsom3R9pVUWbRCtg==",
        "x-ms-content-type": "anaxakajwbbtsudcpxqn",
        "x-ms-date": "Thu, 05 Mar 2020 21:45:15 GMT",
        "x-ms-file-attributes": "None",
        "x-ms-file-creation-time": "Now",
        "x-ms-file-last-write-time": "Now",
        "x-ms-file-permission": "Inherit",
        "x-ms-return-client-request-id": "true",
        "x-ms-type": "file",
<<<<<<< HEAD
        "x-ms-version": "2019-10-10"
=======
        "x-ms-version": "2019-12-12"
>>>>>>> 32e373e2
      },
      "RequestBody": null,
      "StatusCode": 201,
      "ResponseHeaders": {
        "Content-Length": "0",
        "Date": "Thu, 05 Mar 2020 21:45:15 GMT",
        "ETag": "\u00220x8D7C14E7D8CA2B2\u0022",
        "Last-Modified": "Thu, 05 Mar 2020 21:45:15 GMT",
        "Server": [
          "Windows-Azure-File/1.0",
          "Microsoft-HTTPAPI/2.0"
        ],
        "x-ms-client-request-id": "67d68706-e154-c8f7-c688-e59190da2a33",
        "x-ms-file-attributes": "Archive",
        "x-ms-file-change-time": "2020-03-05T21:45:15.4193074Z",
        "x-ms-file-creation-time": "2020-03-05T21:45:15.4193074Z",
        "x-ms-file-id": "11529285414812647424",
        "x-ms-file-last-write-time": "2020-03-05T21:45:15.4193074Z",
        "x-ms-file-parent-id": "13835128424026341376",
        "x-ms-file-permission-key": "12501538048846835188*422928105932735866",
        "x-ms-request-id": "c9ef675e-f01a-0012-3f37-f3e9eb000000",
        "x-ms-request-server-encrypted": "true",
<<<<<<< HEAD
        "x-ms-version": "2019-10-10"
=======
        "x-ms-version": "2019-12-12"
>>>>>>> 32e373e2
      },
      "ResponseBody": []
    },
    {
      "RequestUri": "http://seanstagetest.file.core.windows.net/test-share-950d7358-6f4f-9d78-1c85-aed3fd70b66b/test-directory-78b85689-c4ae-9af8-9d72-14b4a0243228/test-file-4fb61637-f6a8-410e-2eaa-660aaaeb1c93",
      "RequestMethod": "HEAD",
      "RequestHeaders": {
        "Authorization": "Sanitized",
        "traceparent": "00-d83dd782a802a3469920e2c757d0112c-dbcb698d1b3e6443-00",
        "User-Agent": [
          "azsdk-net-Storage.Files.Shares/12.2.0-dev.20200305.1",
          "(.NET Core 4.6.28325.01; Microsoft Windows 10.0.18363 )"
        ],
        "x-ms-client-request-id": "22038795-b515-603e-7d2d-05d2385b8b5a",
        "x-ms-date": "Thu, 05 Mar 2020 21:45:15 GMT",
        "x-ms-return-client-request-id": "true",
<<<<<<< HEAD
        "x-ms-version": "2019-10-10"
=======
        "x-ms-version": "2019-12-12"
>>>>>>> 32e373e2
      },
      "RequestBody": null,
      "StatusCode": 200,
      "ResponseHeaders": {
        "Cache-Control": "lvkodyxcvaoxgrpjdvxd",
        "Content-Disposition": "aweljnynefmgxmossxld",
        "Content-Encoding": "nnofwpmlmffcfopnrxep",
        "Content-Language": "ykwpniysdvpfkupmiyos",
        "Content-Length": "1048576",
        "Content-MD5": "haG7sczsom3R9pVUWbRCtg==",
        "Content-Type": "anaxakajwbbtsudcpxqn",
        "Date": "Thu, 05 Mar 2020 21:45:15 GMT",
        "ETag": "\u00220x8D7C14E7D8CA2B2\u0022",
        "Last-Modified": "Thu, 05 Mar 2020 21:45:15 GMT",
        "Server": [
          "Windows-Azure-File/1.0",
          "Microsoft-HTTPAPI/2.0"
        ],
        "Vary": "Origin",
        "x-ms-client-request-id": "22038795-b515-603e-7d2d-05d2385b8b5a",
        "x-ms-file-attributes": "Archive",
        "x-ms-file-change-time": "2020-03-05T21:45:15.4193074Z",
        "x-ms-file-creation-time": "2020-03-05T21:45:15.4193074Z",
        "x-ms-file-id": "11529285414812647424",
        "x-ms-file-last-write-time": "2020-03-05T21:45:15.4193074Z",
        "x-ms-file-parent-id": "13835128424026341376",
        "x-ms-file-permission-key": "12501538048846835188*422928105932735866",
        "x-ms-lease-state": "available",
        "x-ms-lease-status": "unlocked",
        "x-ms-request-id": "c9ef675f-f01a-0012-4037-f3e9eb000000",
        "x-ms-server-encrypted": "true",
        "x-ms-type": "File",
<<<<<<< HEAD
        "x-ms-version": "2019-10-10"
=======
        "x-ms-version": "2019-12-12"
>>>>>>> 32e373e2
      },
      "ResponseBody": []
    },
    {
      "RequestUri": "http://seanstagetest.file.core.windows.net/test-share-950d7358-6f4f-9d78-1c85-aed3fd70b66b?restype=share",
      "RequestMethod": "DELETE",
      "RequestHeaders": {
        "Authorization": "Sanitized",
        "traceparent": "00-e8b35bd4bc99e3488f45b5746336be1a-fbb13f7d8a2c4e4f-00",
        "User-Agent": [
          "azsdk-net-Storage.Files.Shares/12.2.0-dev.20200305.1",
          "(.NET Core 4.6.28325.01; Microsoft Windows 10.0.18363 )"
        ],
        "x-ms-client-request-id": "09fb0ebd-07d7-161e-ff2e-070fcd66e0ce",
        "x-ms-date": "Thu, 05 Mar 2020 21:45:15 GMT",
        "x-ms-delete-snapshots": "include",
        "x-ms-return-client-request-id": "true",
<<<<<<< HEAD
        "x-ms-version": "2019-10-10"
=======
        "x-ms-version": "2019-12-12"
>>>>>>> 32e373e2
      },
      "RequestBody": null,
      "StatusCode": 202,
      "ResponseHeaders": {
        "Content-Length": "0",
        "Date": "Thu, 05 Mar 2020 21:45:15 GMT",
        "Server": [
          "Windows-Azure-File/1.0",
          "Microsoft-HTTPAPI/2.0"
        ],
        "x-ms-client-request-id": "09fb0ebd-07d7-161e-ff2e-070fcd66e0ce",
        "x-ms-request-id": "c9ef6760-f01a-0012-4137-f3e9eb000000",
<<<<<<< HEAD
        "x-ms-version": "2019-10-10"
=======
        "x-ms-version": "2019-12-12"
>>>>>>> 32e373e2
      },
      "ResponseBody": []
    }
  ],
  "Variables": {
    "DateTimeOffsetNow": "2020-03-05T13:45:15.2900197-08:00",
    "RandomSeed": "754452338",
    "Storage_TestConfigDefault": "ProductionTenant\nseanstagetest\nU2FuaXRpemVk\nhttps://seanstagetest.blob.core.windows.net\nhttp://seanstagetest.file.core.windows.net\nhttp://seanstagetest.queue.core.windows.net\nhttp://seanstagetest.table.core.windows.net\n\n\n\n\nhttp://seanstagetest-secondary.blob.core.windows.net\nhttp://seanstagetest-secondary.file.core.windows.net\nhttp://seanstagetest-secondary.queue.core.windows.net\nhttp://seanstagetest-secondary.table.core.windows.net\n\nSanitized\n\n\nCloud\nBlobEndpoint=https://seanstagetest.blob.core.windows.net/;QueueEndpoint=http://seanstagetest.queue.core.windows.net/;FileEndpoint=http://seanstagetest.file.core.windows.net/;BlobSecondaryEndpoint=http://seanstagetest-secondary.blob.core.windows.net/;QueueSecondaryEndpoint=http://seanstagetest-secondary.queue.core.windows.net/;FileSecondaryEndpoint=http://seanstagetest-secondary.file.core.windows.net/;AccountName=seanstagetest;AccountKey=Sanitized\nseanscope1"
  }
}<|MERGE_RESOLUTION|>--- conflicted
+++ resolved
@@ -13,11 +13,7 @@
         "x-ms-client-request-id": "6e831799-0d43-3ee6-b769-3fca69e2dcfb",
         "x-ms-date": "Thu, 05 Mar 2020 21:45:15 GMT",
         "x-ms-return-client-request-id": "true",
-<<<<<<< HEAD
-        "x-ms-version": "2019-10-10"
-=======
-        "x-ms-version": "2019-12-12"
->>>>>>> 32e373e2
+        "x-ms-version": "2019-12-12"
       },
       "RequestBody": null,
       "StatusCode": 201,
@@ -32,11 +28,7 @@
         ],
         "x-ms-client-request-id": "6e831799-0d43-3ee6-b769-3fca69e2dcfb",
         "x-ms-request-id": "c9ef675b-f01a-0012-3d37-f3e9eb000000",
-<<<<<<< HEAD
-        "x-ms-version": "2019-10-10"
-=======
-        "x-ms-version": "2019-12-12"
->>>>>>> 32e373e2
+        "x-ms-version": "2019-12-12"
       },
       "ResponseBody": []
     },
@@ -57,11 +49,7 @@
         "x-ms-file-last-write-time": "Now",
         "x-ms-file-permission": "Inherit",
         "x-ms-return-client-request-id": "true",
-<<<<<<< HEAD
-        "x-ms-version": "2019-10-10"
-=======
-        "x-ms-version": "2019-12-12"
->>>>>>> 32e373e2
+        "x-ms-version": "2019-12-12"
       },
       "RequestBody": null,
       "StatusCode": 201,
@@ -84,11 +72,7 @@
         "x-ms-file-permission-key": "7855875120676328179*422928105932735866",
         "x-ms-request-id": "c9ef675d-f01a-0012-3e37-f3e9eb000000",
         "x-ms-request-server-encrypted": "true",
-<<<<<<< HEAD
-        "x-ms-version": "2019-10-10"
-=======
-        "x-ms-version": "2019-12-12"
->>>>>>> 32e373e2
+        "x-ms-version": "2019-12-12"
       },
       "ResponseBody": []
     },
@@ -117,11 +101,7 @@
         "x-ms-file-permission": "Inherit",
         "x-ms-return-client-request-id": "true",
         "x-ms-type": "file",
-<<<<<<< HEAD
-        "x-ms-version": "2019-10-10"
-=======
-        "x-ms-version": "2019-12-12"
->>>>>>> 32e373e2
+        "x-ms-version": "2019-12-12"
       },
       "RequestBody": null,
       "StatusCode": 201,
@@ -144,11 +124,7 @@
         "x-ms-file-permission-key": "12501538048846835188*422928105932735866",
         "x-ms-request-id": "c9ef675e-f01a-0012-3f37-f3e9eb000000",
         "x-ms-request-server-encrypted": "true",
-<<<<<<< HEAD
-        "x-ms-version": "2019-10-10"
-=======
-        "x-ms-version": "2019-12-12"
->>>>>>> 32e373e2
+        "x-ms-version": "2019-12-12"
       },
       "ResponseBody": []
     },
@@ -165,11 +141,7 @@
         "x-ms-client-request-id": "22038795-b515-603e-7d2d-05d2385b8b5a",
         "x-ms-date": "Thu, 05 Mar 2020 21:45:15 GMT",
         "x-ms-return-client-request-id": "true",
-<<<<<<< HEAD
-        "x-ms-version": "2019-10-10"
-=======
-        "x-ms-version": "2019-12-12"
->>>>>>> 32e373e2
+        "x-ms-version": "2019-12-12"
       },
       "RequestBody": null,
       "StatusCode": 200,
@@ -202,11 +174,7 @@
         "x-ms-request-id": "c9ef675f-f01a-0012-4037-f3e9eb000000",
         "x-ms-server-encrypted": "true",
         "x-ms-type": "File",
-<<<<<<< HEAD
-        "x-ms-version": "2019-10-10"
-=======
-        "x-ms-version": "2019-12-12"
->>>>>>> 32e373e2
+        "x-ms-version": "2019-12-12"
       },
       "ResponseBody": []
     },
@@ -224,11 +192,7 @@
         "x-ms-date": "Thu, 05 Mar 2020 21:45:15 GMT",
         "x-ms-delete-snapshots": "include",
         "x-ms-return-client-request-id": "true",
-<<<<<<< HEAD
-        "x-ms-version": "2019-10-10"
-=======
-        "x-ms-version": "2019-12-12"
->>>>>>> 32e373e2
+        "x-ms-version": "2019-12-12"
       },
       "RequestBody": null,
       "StatusCode": 202,
@@ -241,11 +205,7 @@
         ],
         "x-ms-client-request-id": "09fb0ebd-07d7-161e-ff2e-070fcd66e0ce",
         "x-ms-request-id": "c9ef6760-f01a-0012-4137-f3e9eb000000",
-<<<<<<< HEAD
-        "x-ms-version": "2019-10-10"
-=======
-        "x-ms-version": "2019-12-12"
->>>>>>> 32e373e2
+        "x-ms-version": "2019-12-12"
       },
       "ResponseBody": []
     }
