--- conflicted
+++ resolved
@@ -13,11 +13,7 @@
         "x-ms-client-request-id": "82e686c3-c804-5a80-5659-fe4ee691f998",
         "x-ms-date": "Thu, 05 Mar 2020 21:45:54 GMT",
         "x-ms-return-client-request-id": "true",
-<<<<<<< HEAD
-        "x-ms-version": "2019-10-10"
-=======
-        "x-ms-version": "2019-12-12"
->>>>>>> 32e373e2
+        "x-ms-version": "2019-12-12"
       },
       "RequestBody": null,
       "StatusCode": 201,
@@ -32,11 +28,7 @@
         ],
         "x-ms-client-request-id": "82e686c3-c804-5a80-5659-fe4ee691f998",
         "x-ms-request-id": "c9ef6982-f01a-0012-6337-f3e9eb000000",
-<<<<<<< HEAD
-        "x-ms-version": "2019-10-10"
-=======
-        "x-ms-version": "2019-12-12"
->>>>>>> 32e373e2
+        "x-ms-version": "2019-12-12"
       },
       "ResponseBody": []
     },
@@ -59,11 +51,7 @@
         "x-ms-file-permission": "Inherit",
         "x-ms-return-client-request-id": "true",
         "x-ms-type": "file",
-<<<<<<< HEAD
-        "x-ms-version": "2019-10-10"
-=======
-        "x-ms-version": "2019-12-12"
->>>>>>> 32e373e2
+        "x-ms-version": "2019-12-12"
       },
       "RequestBody": null,
       "StatusCode": 201,
@@ -86,11 +74,7 @@
         "x-ms-file-permission-key": "12501538048846835188*422928105932735866",
         "x-ms-request-id": "c9ef6984-f01a-0012-6437-f3e9eb000000",
         "x-ms-request-server-encrypted": "true",
-<<<<<<< HEAD
-        "x-ms-version": "2019-10-10"
-=======
-        "x-ms-version": "2019-12-12"
->>>>>>> 32e373e2
+        "x-ms-version": "2019-12-12"
       },
       "ResponseBody": []
     },
@@ -108,11 +92,7 @@
         "x-ms-date": "Thu, 05 Mar 2020 21:45:54 GMT",
         "x-ms-range": "bytes=0-1023",
         "x-ms-return-client-request-id": "true",
-<<<<<<< HEAD
-        "x-ms-version": "2019-10-10",
-=======
         "x-ms-version": "2019-12-12",
->>>>>>> 32e373e2
         "x-ms-write": "update"
       },
       "RequestBody": "XKpx9bZEE6/i5HkEN53QxAc\u002Bfh2UsEQO1ESI1QTuP/yf7RUb0xgR1jtnNu61NEKiKpRn/y1yx6tmYiBxvD6r86V9ZEqHtfHuLafiLXpVWZ8B5qpwhj/PLCVptHD3nxn8vEJJOND4GnWieNKFj5oxEAmBcNaTO2xlrTgkHQCA946N5XE4CyDPCMs1zQ5tSZyLOKNndi5CaYDV5IuY1Px0IoFD\u002BKop\u002BQXpsWcLXW1e92SbmeVcGIFgSnzwYieVNzTOwKuNKlHyYj6efsTHNwwTduwm/DoXGAkA460uOJbdVHoyPJzC0c0SqDenvZq8mBNv3ew7bjr6t6iijUekxCmnwSpKlPpvUKUeFFQDb1puQ0qavluqoeY/OIX0IESGbuQN//twcQQYAIxGHFnm9kdNM0n8CQbO/CBEC1t1ejBhmKVv9XBf/tJFgr3OY4SMWEI9p\u002Bz6iWTdPwLbLGWoooZb5YS0dgDX7jV2t4dI/5mbt7IZN9JEZg5AkrZtg9FsnN83c34A2OFBZrm2g9LdlEBpQHSzj2qzF391c\u002BRKaWtjChqoEYwamt/R19EZjeI8Y/12A0JduQ11g1v/imT89/xOUnm4NYO0TqaU4beZmYmcOQ/n1GUoBVAMMo4wGw971ODUyzpphC55wbScyddW3OnSYlFUFSOWJU0oqwL1hDOWGA3WxM5OM7ThbRKxjDx5tlakXbi\u002BJr\u002B8PaXtQNgshD2BBrDKfxcbgy\u002Bcc6cR5ZgQr/WrUSZ62PJOGoYoYPLctenUL4aMrjc/iNqJIbMXq1gN3ZHjgDMXBi2\u002BfGWR8iI8wL6\u002BPLYShAC\u002BbMhL8bc\u002BNm4uG4Nh\u002BDS1vShYzTLRrZW3TGD1WW\u002Bh\u002BliQJRRryxV2f0b2Y9ef28eJCH6NubbN7L4ylKRWSdz\u002BjCAq0NMfSvES4U7s2kq\u002BGHGYa1DwFECiwjlWOTdxIDZp\u002BNa2dAr0ar6Metho4RFzc3syvd2MDnfgiA2ayBC6ocEYg\u002BJzB6NnpAGRY5loOuEn4sW7PmNY3ele1uz8WqGt0tkWUF4uAGzYyxjc\u002Bqred04scuZL/2Jdv6X5FDG3akpf45HAUemC\u002BeJZ43NKfOI\u002BgF\u002Bez\u002Bi7YtJ3uJC4Nes7IWDOfBYZHSVkqXgD8hzuE0PCupTRGJpipIG\u002BSZhZycT3HcESe//MJWI5OiZvt2\u002B2iKVN9XpXaQjGbNiVW9SMCuC0DNRa3JdE9pUxmN508uwRB8HzC9NJn7S4TA8mNsqNrC9FuqqaXKsNCf/lJdEqUXnrg1MTmf8Ma2wgoY\u002BIHb/Ko\u002BuuLjhCd6sV5QLUY3rjjvqVOrN2ehMwOU49erobhes/GoLleyJBqQun/rP8NwjyPBOV8uIMUynYfg==",
@@ -130,11 +110,7 @@
         "x-ms-client-request-id": "3c855ada-8117-8996-0f57-7b34c24f983d",
         "x-ms-request-id": "c9ef6985-f01a-0012-6537-f3e9eb000000",
         "x-ms-request-server-encrypted": "true",
-<<<<<<< HEAD
-        "x-ms-version": "2019-10-10"
-=======
-        "x-ms-version": "2019-12-12"
->>>>>>> 32e373e2
+        "x-ms-version": "2019-12-12"
       },
       "ResponseBody": []
     },
@@ -152,11 +128,7 @@
         "x-ms-date": "Thu, 05 Mar 2020 21:45:54 GMT",
         "x-ms-range": "bytes=1024-2047",
         "x-ms-return-client-request-id": "true",
-<<<<<<< HEAD
-        "x-ms-version": "2019-10-10",
-=======
         "x-ms-version": "2019-12-12",
->>>>>>> 32e373e2
         "x-ms-write": "update"
       },
       "RequestBody": "9ekE/PH5XxaVSPj9EtdUkKfPfF8zAkZLPaeGkwkzxlkN/C1XpQ\u002B2BFTmor/6PwC9nVFkhK15S/KjuL9KcswNYYGf8Bap/euYGXcLTV\u002BHUP6nyfa3zkKrk7E6tOxPbJKH2UA9W07pE59my2s1bv6TG2jBo6nVVpI/81xkbkn\u002BSKzlg3QfSvWvvbVWUAPWdiWzp5iEjsnosoKt/WjyhaRWaIO\u002BUOuKc9FyEebzfgWPaH02scewebnj/NDxcUyMvDcRAOh/GCU6KDPGEX3j9TN9HZXru9Pdpe7J21QamQKF5lWu4X4dD1BX/IiT6Wg8AAeddFO3oQBkNFr5tjzRII8xQSsnNRO0Xw1Ek79KSbuGjdtMfCSuzkRUSa0jI1kUhtv5Yqg8FMv06RRFcg1AGuqfcyhhhKNqgnPn0\u002BtlkTuzMA3jUecTSXgQWJMQaVs2Ey/DhLAxsgE4jt80VUHfjljZkUIAXcgCjCmwUSsQWhkYsL\u002B7oQ2Kgn0Lq8II3vQ2MMo7N9cYNbZmwfeGgGHWJzTGHKSBI\u002BxLTg7E9bEG\u002Bq41eSBh1SNB/3oJVeAVBAIcNISOQcFPtQzd8OjIUz8EYMZJUAdAdFEQhRwpeM4LNUkMqMAtd7js5sQUhOU6eKw7BPQZy7P73MAyfbykJT0\u002B0bqfvKt/1\u002BgOXGpCLPBs1gxw7nPZ8WqWEcsA\u002Bvr8SMGH1bIrm7wAvC0MC25JuLDQxaevMzbJZN9QCKrgftzuEhSou1Y9QTpPcDJGzeb7TFkaMDVSTBSLvXDS25ISHz1QHvlZofxakoRsYMMDgpf5VLxQxU6nm8YAHf3lamaoPVD19q7soatcwJ2w5exRhzrY2YbVwVruqIIzWYP/dCcexCJyDYzoDLMR9ASx9rbZr5XCDJHf0nz2Bk0suUcnXUx1kiDJ3nmu8MzTxM1VPbHMWartPGeWPvKmfAc/vFJr6Za4PGSVENAcFBzFDA2voMmbYGCdOSDk3lQuI2JybjN5aNo2nABNNknZ0ShL0DLk9ts9o1vyzbB11F0QZ\u002BxuqaXoS6MzeAPITSoXxGf4mA4hSSyGNcvYh5oqwMijPc9caiiCYoWOsX7YdFYx2ghIfTtP7h6/6HTaEMQICbc7JQ9aulk/dTaIk5eursB0p6yS4UOMVE\u002BxnYKzqFLAhajGnE5G1iCuCAcFxlqGEDqzZWkXdid0rtHAqRzXi83jxw7v6BFyLtCM49k8h430KoxIAEPpqQ6BUu59hS0D13w6If5MlygoQTaYi5NOOCZDy36Qj4uJ\u002Bh7/bZUi9KijiAtcAWWPqJNkH78MUB17MxrHOrquc0fxsCffTSmSBkyN9QKH8TbBtCPrK2/MfakBhDp7W7ru9BXDaw==",
@@ -174,11 +146,7 @@
         "x-ms-client-request-id": "dc572ee1-637f-f7d0-886b-a909c1670d62",
         "x-ms-request-id": "c9ef6986-f01a-0012-6637-f3e9eb000000",
         "x-ms-request-server-encrypted": "true",
-<<<<<<< HEAD
-        "x-ms-version": "2019-10-10"
-=======
-        "x-ms-version": "2019-12-12"
->>>>>>> 32e373e2
+        "x-ms-version": "2019-12-12"
       },
       "ResponseBody": []
     },
@@ -196,11 +164,7 @@
         "x-ms-date": "Thu, 05 Mar 2020 21:45:54 GMT",
         "x-ms-range": "bytes=0-",
         "x-ms-return-client-request-id": "true",
-<<<<<<< HEAD
-        "x-ms-version": "2019-10-10"
-=======
-        "x-ms-version": "2019-12-12"
->>>>>>> 32e373e2
+        "x-ms-version": "2019-12-12"
       },
       "RequestBody": null,
       "StatusCode": 206,
@@ -230,11 +194,7 @@
         "x-ms-request-id": "c9ef6987-f01a-0012-6737-f3e9eb000000",
         "x-ms-server-encrypted": "true",
         "x-ms-type": "File",
-<<<<<<< HEAD
-        "x-ms-version": "2019-10-10"
-=======
-        "x-ms-version": "2019-12-12"
->>>>>>> 32e373e2
+        "x-ms-version": "2019-12-12"
       },
       "ResponseBody": "XKpx9bZEE6/i5HkEN53QxAc\u002Bfh2UsEQO1ESI1QTuP/yf7RUb0xgR1jtnNu61NEKiKpRn/y1yx6tmYiBxvD6r86V9ZEqHtfHuLafiLXpVWZ8B5qpwhj/PLCVptHD3nxn8vEJJOND4GnWieNKFj5oxEAmBcNaTO2xlrTgkHQCA946N5XE4CyDPCMs1zQ5tSZyLOKNndi5CaYDV5IuY1Px0IoFD\u002BKop\u002BQXpsWcLXW1e92SbmeVcGIFgSnzwYieVNzTOwKuNKlHyYj6efsTHNwwTduwm/DoXGAkA460uOJbdVHoyPJzC0c0SqDenvZq8mBNv3ew7bjr6t6iijUekxCmnwSpKlPpvUKUeFFQDb1puQ0qavluqoeY/OIX0IESGbuQN//twcQQYAIxGHFnm9kdNM0n8CQbO/CBEC1t1ejBhmKVv9XBf/tJFgr3OY4SMWEI9p\u002Bz6iWTdPwLbLGWoooZb5YS0dgDX7jV2t4dI/5mbt7IZN9JEZg5AkrZtg9FsnN83c34A2OFBZrm2g9LdlEBpQHSzj2qzF391c\u002BRKaWtjChqoEYwamt/R19EZjeI8Y/12A0JduQ11g1v/imT89/xOUnm4NYO0TqaU4beZmYmcOQ/n1GUoBVAMMo4wGw971ODUyzpphC55wbScyddW3OnSYlFUFSOWJU0oqwL1hDOWGA3WxM5OM7ThbRKxjDx5tlakXbi\u002BJr\u002B8PaXtQNgshD2BBrDKfxcbgy\u002Bcc6cR5ZgQr/WrUSZ62PJOGoYoYPLctenUL4aMrjc/iNqJIbMXq1gN3ZHjgDMXBi2\u002BfGWR8iI8wL6\u002BPLYShAC\u002BbMhL8bc\u002BNm4uG4Nh\u002BDS1vShYzTLRrZW3TGD1WW\u002Bh\u002BliQJRRryxV2f0b2Y9ef28eJCH6NubbN7L4ylKRWSdz\u002BjCAq0NMfSvES4U7s2kq\u002BGHGYa1DwFECiwjlWOTdxIDZp\u002BNa2dAr0ar6Metho4RFzc3syvd2MDnfgiA2ayBC6ocEYg\u002BJzB6NnpAGRY5loOuEn4sW7PmNY3ele1uz8WqGt0tkWUF4uAGzYyxjc\u002Bqred04scuZL/2Jdv6X5FDG3akpf45HAUemC\u002BeJZ43NKfOI\u002BgF\u002Bez\u002Bi7YtJ3uJC4Nes7IWDOfBYZHSVkqXgD8hzuE0PCupTRGJpipIG\u002BSZhZycT3HcESe//MJWI5OiZvt2\u002B2iKVN9XpXaQjGbNiVW9SMCuC0DNRa3JdE9pUxmN508uwRB8HzC9NJn7S4TA8mNsqNrC9FuqqaXKsNCf/lJdEqUXnrg1MTmf8Ma2wgoY\u002BIHb/Ko\u002BuuLjhCd6sV5QLUY3rjjvqVOrN2ehMwOU49erobhes/GoLleyJBqQun/rP8NwjyPBOV8uIMUynYfvXpBPzx\u002BV8WlUj4/RLXVJCnz3xfMwJGSz2nhpMJM8ZZDfwtV6UPtgRU5qK/\u002Bj8AvZ1RZISteUvyo7i/SnLMDWGBn/AWqf3rmBl3C01fh1D\u002Bp8n2t85Cq5OxOrTsT2ySh9lAPVtO6ROfZstrNW7\u002BkxtowaOp1VaSP/NcZG5J/kis5YN0H0r1r721VlAD1nYls6eYhI7J6LKCrf1o8oWkVmiDvlDrinPRchHm834Fj2h9NrHHsHm54/zQ8XFMjLw3EQDofxglOigzxhF94/UzfR2V67vT3aXuydtUGpkCheZVruF\u002BHQ9QV/yIk\u002BloPAAHnXRTt6EAZDRa\u002BbY80SCPMUErJzUTtF8NRJO/Skm7ho3bTHwkrs5EVEmtIyNZFIbb\u002BWKoPBTL9OkURXINQBrqn3MoYYSjaoJz59PrZZE7szAN41HnE0l4EFiTEGlbNhMvw4SwMbIBOI7fNFVB345Y2ZFCAF3IAowpsFErEFoZGLC/u6ENioJ9C6vCCN70NjDKOzfXGDW2ZsH3hoBh1ic0xhykgSPsS04OxPWxBvquNXkgYdUjQf96CVXgFQQCHDSEjkHBT7UM3fDoyFM/BGDGSVAHQHRREIUcKXjOCzVJDKjALXe47ObEFITlOnisOwT0Gcuz\u002B9zAMn28pCU9PtG6n7yrf9foDlxqQizwbNYMcO5z2fFqlhHLAPr6/EjBh9WyK5u8ALwtDAtuSbiw0MWnrzM2yWTfUAiq4H7c7hIUqLtWPUE6T3AyRs3m\u002B0xZGjA1UkwUi71w0tuSEh89UB75WaH8WpKEbGDDA4KX\u002BVS8UMVOp5vGAB395WpmqD1Q9fau7KGrXMCdsOXsUYc62NmG1cFa7qiCM1mD/3QnHsQicg2M6AyzEfQEsfa22a\u002BVwgyR39J89gZNLLlHJ11MdZIgyd55rvDM08TNVT2xzFmq7Txnlj7ypnwHP7xSa\u002BmWuDxklRDQHBQcxQwNr6DJm2BgnTkg5N5ULiNicm4zeWjaNpwATTZJ2dEoS9Ay5PbbPaNb8s2wddRdEGfsbqml6EujM3gDyE0qF8Rn\u002BJgOIUkshjXL2IeaKsDIoz3PXGoogmKFjrF\u002B2HRWMdoISH07T\u002B4ev\u002Bh02hDECAm3OyUPWrpZP3U2iJOXrq7AdKeskuFDjFRPsZ2Cs6hSwIWoxpxORtYgrggHBcZahhA6s2VpF3YndK7RwKkc14vN48cO7\u002BgRci7QjOPZPIeN9CqMSABD6akOgVLufYUtA9d8OiH\u002BTJcoKEE2mIuTTjgmQ8t\u002BkI\u002BLifoe/22VIvSoo4gLXAFlj6iTZB\u002B/DFAdezMaxzq6rnNH8bAn300pkgZMjfUCh/E2wbQj6ytvzH2pAYQ6e1u67vQVw2s="
     },
@@ -252,11 +212,7 @@
         "x-ms-date": "Thu, 05 Mar 2020 21:45:54 GMT",
         "x-ms-delete-snapshots": "include",
         "x-ms-return-client-request-id": "true",
-<<<<<<< HEAD
-        "x-ms-version": "2019-10-10"
-=======
-        "x-ms-version": "2019-12-12"
->>>>>>> 32e373e2
+        "x-ms-version": "2019-12-12"
       },
       "RequestBody": null,
       "StatusCode": 202,
@@ -269,11 +225,7 @@
         ],
         "x-ms-client-request-id": "0a1ed7c4-7814-336a-f3aa-09ce458b07b7",
         "x-ms-request-id": "c9ef6988-f01a-0012-6837-f3e9eb000000",
-<<<<<<< HEAD
-        "x-ms-version": "2019-10-10"
-=======
-        "x-ms-version": "2019-12-12"
->>>>>>> 32e373e2
+        "x-ms-version": "2019-12-12"
       },
       "ResponseBody": []
     }
