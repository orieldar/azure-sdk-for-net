--- conflicted
+++ resolved
@@ -13,11 +13,7 @@
         "x-ms-client-request-id": "5dc1db8d-e339-67c1-c752-049c5caf70fc",
         "x-ms-date": "Thu, 05 Mar 2020 21:45:28 GMT",
         "x-ms-return-client-request-id": "true",
-<<<<<<< HEAD
-        "x-ms-version": "2019-10-10"
-=======
-        "x-ms-version": "2019-12-12"
->>>>>>> 32e373e2
+        "x-ms-version": "2019-12-12"
       },
       "RequestBody": null,
       "StatusCode": 201,
@@ -32,11 +28,7 @@
         ],
         "x-ms-client-request-id": "5dc1db8d-e339-67c1-c752-049c5caf70fc",
         "x-ms-request-id": "c9ef6817-f01a-0012-4f37-f3e9eb000000",
-<<<<<<< HEAD
-        "x-ms-version": "2019-10-10"
-=======
-        "x-ms-version": "2019-12-12"
->>>>>>> 32e373e2
+        "x-ms-version": "2019-12-12"
       },
       "ResponseBody": []
     },
@@ -57,11 +49,7 @@
         "x-ms-file-last-write-time": "Now",
         "x-ms-file-permission": "Inherit",
         "x-ms-return-client-request-id": "true",
-<<<<<<< HEAD
-        "x-ms-version": "2019-10-10"
-=======
-        "x-ms-version": "2019-12-12"
->>>>>>> 32e373e2
+        "x-ms-version": "2019-12-12"
       },
       "RequestBody": null,
       "StatusCode": 201,
@@ -84,11 +72,7 @@
         "x-ms-file-permission-key": "7855875120676328179*422928105932735866",
         "x-ms-request-id": "c9ef6819-f01a-0012-5037-f3e9eb000000",
         "x-ms-request-server-encrypted": "true",
-<<<<<<< HEAD
-        "x-ms-version": "2019-10-10"
-=======
-        "x-ms-version": "2019-12-12"
->>>>>>> 32e373e2
+        "x-ms-version": "2019-12-12"
       },
       "ResponseBody": []
     },
@@ -111,11 +95,7 @@
         "x-ms-file-permission": "Inherit",
         "x-ms-return-client-request-id": "true",
         "x-ms-type": "file",
-<<<<<<< HEAD
-        "x-ms-version": "2019-10-10"
-=======
-        "x-ms-version": "2019-12-12"
->>>>>>> 32e373e2
+        "x-ms-version": "2019-12-12"
       },
       "RequestBody": null,
       "StatusCode": 201,
@@ -138,11 +118,7 @@
         "x-ms-file-permission-key": "12501538048846835188*422928105932735866",
         "x-ms-request-id": "c9ef681a-f01a-0012-5137-f3e9eb000000",
         "x-ms-request-server-encrypted": "true",
-<<<<<<< HEAD
-        "x-ms-version": "2019-10-10"
-=======
-        "x-ms-version": "2019-12-12"
->>>>>>> 32e373e2
+        "x-ms-version": "2019-12-12"
       },
       "ResponseBody": []
     },
@@ -162,11 +138,7 @@
         "x-ms-lease-duration": "-1",
         "x-ms-proposed-lease-id": "2a581b21-f712-6af0-a18f-100c21047f28",
         "x-ms-return-client-request-id": "true",
-<<<<<<< HEAD
-        "x-ms-version": "2019-10-10"
-=======
-        "x-ms-version": "2019-12-12"
->>>>>>> 32e373e2
+        "x-ms-version": "2019-12-12"
       },
       "RequestBody": null,
       "StatusCode": 201,
@@ -182,11 +154,7 @@
         "x-ms-client-request-id": "cd095681-9af6-7202-1351-015fbac26c86",
         "x-ms-lease-id": "2a581b21-f712-6af0-a18f-100c21047f28",
         "x-ms-request-id": "c9ef681b-f01a-0012-5237-f3e9eb000000",
-<<<<<<< HEAD
-        "x-ms-version": "2019-10-10"
-=======
-        "x-ms-version": "2019-12-12"
->>>>>>> 32e373e2
+        "x-ms-version": "2019-12-12"
       },
       "ResponseBody": []
     },
@@ -203,11 +171,7 @@
         "x-ms-client-request-id": "ca8bd496-b1fb-c031-9f59-78ccdddb6fc3",
         "x-ms-date": "Thu, 05 Mar 2020 21:45:29 GMT",
         "x-ms-return-client-request-id": "true",
-<<<<<<< HEAD
-        "x-ms-version": "2019-10-10"
-=======
-        "x-ms-version": "2019-12-12"
->>>>>>> 32e373e2
+        "x-ms-version": "2019-12-12"
       },
       "RequestBody": null,
       "StatusCode": 200,
@@ -236,11 +200,7 @@
         "x-ms-request-id": "c9ef681d-f01a-0012-5437-f3e9eb000000",
         "x-ms-server-encrypted": "true",
         "x-ms-type": "File",
-<<<<<<< HEAD
-        "x-ms-version": "2019-10-10"
-=======
-        "x-ms-version": "2019-12-12"
->>>>>>> 32e373e2
+        "x-ms-version": "2019-12-12"
       },
       "ResponseBody": []
     },
@@ -258,11 +218,7 @@
         "x-ms-date": "Thu, 05 Mar 2020 21:45:29 GMT",
         "x-ms-delete-snapshots": "include",
         "x-ms-return-client-request-id": "true",
-<<<<<<< HEAD
-        "x-ms-version": "2019-10-10"
-=======
-        "x-ms-version": "2019-12-12"
->>>>>>> 32e373e2
+        "x-ms-version": "2019-12-12"
       },
       "RequestBody": null,
       "StatusCode": 202,
@@ -275,11 +231,7 @@
         ],
         "x-ms-client-request-id": "e5c826a9-a137-a78a-9f78-34b9ab576504",
         "x-ms-request-id": "c9ef681e-f01a-0012-5537-f3e9eb000000",
-<<<<<<< HEAD
-        "x-ms-version": "2019-10-10"
-=======
-        "x-ms-version": "2019-12-12"
->>>>>>> 32e373e2
+        "x-ms-version": "2019-12-12"
       },
       "ResponseBody": []
     }
