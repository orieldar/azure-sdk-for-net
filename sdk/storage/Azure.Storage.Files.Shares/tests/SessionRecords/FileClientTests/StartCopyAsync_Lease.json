{
  "Entries": [
    {
      "RequestUri": "http://seanstagetest.file.core.windows.net/test-share-686389b5-108f-d30d-a4cc-913bef31774f?restype=share",
      "RequestMethod": "PUT",
      "RequestHeaders": {
        "Authorization": "Sanitized",
        "traceparent": "00-a0df61dd932729499a4e1551cfab1c0b-f5e9c801710ffa43-00",
        "User-Agent": [
          "azsdk-net-Storage.Files.Shares/12.2.0-dev.20200305.1",
          "(.NET Core 4.6.28325.01; Microsoft Windows 10.0.18363 )"
        ],
        "x-ms-client-request-id": "295c9bc9-eb50-f7e5-55db-aea7f3ee7539",
        "x-ms-date": "Thu, 05 Mar 2020 21:44:03 GMT",
        "x-ms-return-client-request-id": "true",
<<<<<<< HEAD
        "x-ms-version": "2019-10-10"
=======
        "x-ms-version": "2019-12-12"
>>>>>>> 32e373e2
      },
      "RequestBody": null,
      "StatusCode": 201,
      "ResponseHeaders": {
        "Content-Length": "0",
        "Date": "Thu, 05 Mar 2020 21:44:02 GMT",
        "ETag": "\u00220x8D7C14E52AB96F9\u0022",
        "Last-Modified": "Thu, 05 Mar 2020 21:44:03 GMT",
        "Server": [
          "Windows-Azure-File/1.0",
          "Microsoft-HTTPAPI/2.0"
        ],
        "x-ms-client-request-id": "295c9bc9-eb50-f7e5-55db-aea7f3ee7539",
        "x-ms-request-id": "c9ef6382-f01a-0012-6537-f3e9eb000000",
<<<<<<< HEAD
        "x-ms-version": "2019-10-10"
=======
        "x-ms-version": "2019-12-12"
>>>>>>> 32e373e2
      },
      "ResponseBody": []
    },
    {
      "RequestUri": "http://seanstagetest.file.core.windows.net/test-share-686389b5-108f-d30d-a4cc-913bef31774f/test-directory-00c4c48e-e41b-3aa0-9be2-0379d7595b9c?restype=directory",
      "RequestMethod": "PUT",
      "RequestHeaders": {
        "Authorization": "Sanitized",
        "traceparent": "00-67f2a6fa22fde24ea059d78faa6aedc0-e04a769a228ec145-00",
        "User-Agent": [
          "azsdk-net-Storage.Files.Shares/12.2.0-dev.20200305.1",
          "(.NET Core 4.6.28325.01; Microsoft Windows 10.0.18363 )"
        ],
        "x-ms-client-request-id": "b424ffa0-7d43-e568-fa21-8e6de86b1ffb",
        "x-ms-date": "Thu, 05 Mar 2020 21:44:03 GMT",
        "x-ms-file-attributes": "None",
        "x-ms-file-creation-time": "Now",
        "x-ms-file-last-write-time": "Now",
        "x-ms-file-permission": "Inherit",
        "x-ms-return-client-request-id": "true",
<<<<<<< HEAD
        "x-ms-version": "2019-10-10"
=======
        "x-ms-version": "2019-12-12"
>>>>>>> 32e373e2
      },
      "RequestBody": null,
      "StatusCode": 201,
      "ResponseHeaders": {
        "Content-Length": "0",
        "Date": "Thu, 05 Mar 2020 21:44:02 GMT",
        "ETag": "\u00220x8D7C14E52B96DBE\u0022",
        "Last-Modified": "Thu, 05 Mar 2020 21:44:03 GMT",
        "Server": [
          "Windows-Azure-File/1.0",
          "Microsoft-HTTPAPI/2.0"
        ],
        "x-ms-client-request-id": "b424ffa0-7d43-e568-fa21-8e6de86b1ffb",
        "x-ms-file-attributes": "Directory",
        "x-ms-file-change-time": "2020-03-05T21:44:03.5708350Z",
        "x-ms-file-creation-time": "2020-03-05T21:44:03.5708350Z",
        "x-ms-file-id": "13835128424026341376",
        "x-ms-file-last-write-time": "2020-03-05T21:44:03.5708350Z",
        "x-ms-file-parent-id": "0",
        "x-ms-file-permission-key": "7855875120676328179*422928105932735866",
        "x-ms-request-id": "c9ef6384-f01a-0012-6637-f3e9eb000000",
        "x-ms-request-server-encrypted": "true",
<<<<<<< HEAD
        "x-ms-version": "2019-10-10"
=======
        "x-ms-version": "2019-12-12"
>>>>>>> 32e373e2
      },
      "ResponseBody": []
    },
    {
      "RequestUri": "http://seanstagetest.file.core.windows.net/test-share-686389b5-108f-d30d-a4cc-913bef31774f/test-directory-00c4c48e-e41b-3aa0-9be2-0379d7595b9c/test-file-e658117f-217c-4063-c5f7-50631eca6f54",
      "RequestMethod": "PUT",
      "RequestHeaders": {
        "Authorization": "Sanitized",
        "traceparent": "00-3f0aacc098b97143a1592cf5d3ba3cc7-25e8bc3c0024de4b-00",
        "User-Agent": [
          "azsdk-net-Storage.Files.Shares/12.2.0-dev.20200305.1",
          "(.NET Core 4.6.28325.01; Microsoft Windows 10.0.18363 )"
        ],
        "x-ms-client-request-id": "ba56ca98-a6ee-7ffa-9be4-ee4c2c05c630",
        "x-ms-content-length": "1048576",
        "x-ms-date": "Thu, 05 Mar 2020 21:44:03 GMT",
        "x-ms-file-attributes": "None",
        "x-ms-file-creation-time": "Now",
        "x-ms-file-last-write-time": "Now",
        "x-ms-file-permission": "Inherit",
        "x-ms-return-client-request-id": "true",
        "x-ms-type": "file",
<<<<<<< HEAD
        "x-ms-version": "2019-10-10"
=======
        "x-ms-version": "2019-12-12"
>>>>>>> 32e373e2
      },
      "RequestBody": null,
      "StatusCode": 201,
      "ResponseHeaders": {
        "Content-Length": "0",
        "Date": "Thu, 05 Mar 2020 21:44:02 GMT",
        "ETag": "\u00220x8D7C14E52C79EEC\u0022",
        "Last-Modified": "Thu, 05 Mar 2020 21:44:03 GMT",
        "Server": [
          "Windows-Azure-File/1.0",
          "Microsoft-HTTPAPI/2.0"
        ],
        "x-ms-client-request-id": "ba56ca98-a6ee-7ffa-9be4-ee4c2c05c630",
        "x-ms-file-attributes": "Archive",
        "x-ms-file-change-time": "2020-03-05T21:44:03.6638444Z",
        "x-ms-file-creation-time": "2020-03-05T21:44:03.6638444Z",
        "x-ms-file-id": "11529285414812647424",
        "x-ms-file-last-write-time": "2020-03-05T21:44:03.6638444Z",
        "x-ms-file-parent-id": "13835128424026341376",
        "x-ms-file-permission-key": "12501538048846835188*422928105932735866",
        "x-ms-request-id": "c9ef6385-f01a-0012-6737-f3e9eb000000",
        "x-ms-request-server-encrypted": "true",
<<<<<<< HEAD
        "x-ms-version": "2019-10-10"
=======
        "x-ms-version": "2019-12-12"
>>>>>>> 32e373e2
      },
      "ResponseBody": []
    },
    {
      "RequestUri": "http://seanstagetest.file.core.windows.net/test-share-5c173ab2-4792-d8c6-b887-41f0c8b08034?restype=share",
      "RequestMethod": "PUT",
      "RequestHeaders": {
        "Authorization": "Sanitized",
        "traceparent": "00-bd8337e9d6367f4eb8555d661bdbbe87-373ab87920f1a541-00",
        "User-Agent": [
          "azsdk-net-Storage.Files.Shares/12.2.0-dev.20200305.1",
          "(.NET Core 4.6.28325.01; Microsoft Windows 10.0.18363 )"
        ],
        "x-ms-client-request-id": "850128c5-8779-51b1-037d-0166640ab6eb",
        "x-ms-date": "Thu, 05 Mar 2020 21:44:03 GMT",
        "x-ms-return-client-request-id": "true",
<<<<<<< HEAD
        "x-ms-version": "2019-10-10"
=======
        "x-ms-version": "2019-12-12"
>>>>>>> 32e373e2
      },
      "RequestBody": null,
      "StatusCode": 201,
      "ResponseHeaders": {
        "Content-Length": "0",
        "Date": "Thu, 05 Mar 2020 21:44:02 GMT",
        "ETag": "\u00220x8D7C14E52D517FD\u0022",
        "Last-Modified": "Thu, 05 Mar 2020 21:44:03 GMT",
        "Server": [
          "Windows-Azure-File/1.0",
          "Microsoft-HTTPAPI/2.0"
        ],
        "x-ms-client-request-id": "850128c5-8779-51b1-037d-0166640ab6eb",
        "x-ms-request-id": "c9ef6386-f01a-0012-6837-f3e9eb000000",
<<<<<<< HEAD
        "x-ms-version": "2019-10-10"
=======
        "x-ms-version": "2019-12-12"
>>>>>>> 32e373e2
      },
      "ResponseBody": []
    },
    {
      "RequestUri": "http://seanstagetest.file.core.windows.net/test-share-5c173ab2-4792-d8c6-b887-41f0c8b08034/test-directory-2038ba64-733a-fdbb-d468-cb380a761fac?restype=directory",
      "RequestMethod": "PUT",
      "RequestHeaders": {
        "Authorization": "Sanitized",
        "traceparent": "00-52866fcaa6d6aa41b6a53119d707d3b5-c1bc93c008961748-00",
        "User-Agent": [
          "azsdk-net-Storage.Files.Shares/12.2.0-dev.20200305.1",
          "(.NET Core 4.6.28325.01; Microsoft Windows 10.0.18363 )"
        ],
        "x-ms-client-request-id": "feec51a3-84d4-5264-6c04-b011bc79468d",
        "x-ms-date": "Thu, 05 Mar 2020 21:44:03 GMT",
        "x-ms-file-attributes": "None",
        "x-ms-file-creation-time": "Now",
        "x-ms-file-last-write-time": "Now",
        "x-ms-file-permission": "Inherit",
        "x-ms-return-client-request-id": "true",
<<<<<<< HEAD
        "x-ms-version": "2019-10-10"
=======
        "x-ms-version": "2019-12-12"
>>>>>>> 32e373e2
      },
      "RequestBody": null,
      "StatusCode": 201,
      "ResponseHeaders": {
        "Content-Length": "0",
        "Date": "Thu, 05 Mar 2020 21:44:02 GMT",
        "ETag": "\u00220x8D7C14E52E2EF3B\u0022",
        "Last-Modified": "Thu, 05 Mar 2020 21:44:03 GMT",
        "Server": [
          "Windows-Azure-File/1.0",
          "Microsoft-HTTPAPI/2.0"
        ],
        "x-ms-client-request-id": "feec51a3-84d4-5264-6c04-b011bc79468d",
        "x-ms-file-attributes": "Directory",
        "x-ms-file-change-time": "2020-03-05T21:44:03.8428475Z",
        "x-ms-file-creation-time": "2020-03-05T21:44:03.8428475Z",
        "x-ms-file-id": "13835128424026341376",
        "x-ms-file-last-write-time": "2020-03-05T21:44:03.8428475Z",
        "x-ms-file-parent-id": "0",
        "x-ms-file-permission-key": "7855875120676328179*422928105932735866",
        "x-ms-request-id": "c9ef6388-f01a-0012-6937-f3e9eb000000",
        "x-ms-request-server-encrypted": "true",
<<<<<<< HEAD
        "x-ms-version": "2019-10-10"
=======
        "x-ms-version": "2019-12-12"
>>>>>>> 32e373e2
      },
      "ResponseBody": []
    },
    {
      "RequestUri": "http://seanstagetest.file.core.windows.net/test-share-5c173ab2-4792-d8c6-b887-41f0c8b08034/test-directory-2038ba64-733a-fdbb-d468-cb380a761fac/test-file-c284555e-16de-693d-ffac-c5c023c549d5",
      "RequestMethod": "PUT",
      "RequestHeaders": {
        "Authorization": "Sanitized",
        "traceparent": "00-7150449101ae734693e759281aef6ba0-4794a00ca2593d44-00",
        "User-Agent": [
          "azsdk-net-Storage.Files.Shares/12.2.0-dev.20200305.1",
          "(.NET Core 4.6.28325.01; Microsoft Windows 10.0.18363 )"
        ],
        "x-ms-client-request-id": "5e98c233-887a-8ca8-1383-fe27bea32fa7",
        "x-ms-content-length": "1048576",
        "x-ms-date": "Thu, 05 Mar 2020 21:44:03 GMT",
        "x-ms-file-attributes": "None",
        "x-ms-file-creation-time": "Now",
        "x-ms-file-last-write-time": "Now",
        "x-ms-file-permission": "Inherit",
        "x-ms-return-client-request-id": "true",
        "x-ms-type": "file",
<<<<<<< HEAD
        "x-ms-version": "2019-10-10"
=======
        "x-ms-version": "2019-12-12"
>>>>>>> 32e373e2
      },
      "RequestBody": null,
      "StatusCode": 201,
      "ResponseHeaders": {
        "Content-Length": "0",
        "Date": "Thu, 05 Mar 2020 21:44:03 GMT",
        "ETag": "\u00220x8D7C14E52F05C57\u0022",
        "Last-Modified": "Thu, 05 Mar 2020 21:44:03 GMT",
        "Server": [
          "Windows-Azure-File/1.0",
          "Microsoft-HTTPAPI/2.0"
        ],
        "x-ms-client-request-id": "5e98c233-887a-8ca8-1383-fe27bea32fa7",
        "x-ms-file-attributes": "Archive",
        "x-ms-file-change-time": "2020-03-05T21:44:03.9308375Z",
        "x-ms-file-creation-time": "2020-03-05T21:44:03.9308375Z",
        "x-ms-file-id": "11529285414812647424",
        "x-ms-file-last-write-time": "2020-03-05T21:44:03.9308375Z",
        "x-ms-file-parent-id": "13835128424026341376",
        "x-ms-file-permission-key": "12501538048846835188*422928105932735866",
        "x-ms-request-id": "c9ef6389-f01a-0012-6a37-f3e9eb000000",
        "x-ms-request-server-encrypted": "true",
<<<<<<< HEAD
        "x-ms-version": "2019-10-10"
=======
        "x-ms-version": "2019-12-12"
>>>>>>> 32e373e2
      },
      "ResponseBody": []
    },
    {
      "RequestUri": "http://seanstagetest.file.core.windows.net/test-share-5c173ab2-4792-d8c6-b887-41f0c8b08034/test-directory-2038ba64-733a-fdbb-d468-cb380a761fac/test-file-c284555e-16de-693d-ffac-c5c023c549d5?comp=lease",
      "RequestMethod": "PUT",
      "RequestHeaders": {
        "Authorization": "Sanitized",
        "traceparent": "00-afdafe4c41aa4d42b5d489390f9926cd-16db55780307da41-00",
        "User-Agent": [
          "azsdk-net-Storage.Files.Shares/12.2.0-dev.20200305.1",
          "(.NET Core 4.6.28325.01; Microsoft Windows 10.0.18363 )"
        ],
        "x-ms-client-request-id": "6eef8baa-58b6-a6fd-be5b-e15404a2a880",
        "x-ms-date": "Thu, 05 Mar 2020 21:44:04 GMT",
        "x-ms-lease-action": "acquire",
        "x-ms-lease-duration": "-1",
        "x-ms-proposed-lease-id": "77f3dbba-8ce4-3d03-7d26-8405e3931e55",
        "x-ms-return-client-request-id": "true",
<<<<<<< HEAD
        "x-ms-version": "2019-10-10"
=======
        "x-ms-version": "2019-12-12"
>>>>>>> 32e373e2
      },
      "RequestBody": null,
      "StatusCode": 201,
      "ResponseHeaders": {
        "Date": "Thu, 05 Mar 2020 21:44:03 GMT",
        "ETag": "\u00220x8D7C14E52F05C57\u0022",
        "Last-Modified": "Thu, 05 Mar 2020 21:44:03 GMT",
        "Server": [
          "Windows-Azure-File/1.0",
          "Microsoft-HTTPAPI/2.0"
        ],
        "Transfer-Encoding": "chunked",
        "x-ms-client-request-id": "6eef8baa-58b6-a6fd-be5b-e15404a2a880",
        "x-ms-lease-id": "77f3dbba-8ce4-3d03-7d26-8405e3931e55",
        "x-ms-request-id": "c9ef638a-f01a-0012-6b37-f3e9eb000000",
<<<<<<< HEAD
        "x-ms-version": "2019-10-10"
=======
        "x-ms-version": "2019-12-12"
>>>>>>> 32e373e2
      },
      "ResponseBody": []
    },
    {
      "RequestUri": "http://seanstagetest.file.core.windows.net/test-share-686389b5-108f-d30d-a4cc-913bef31774f/test-directory-00c4c48e-e41b-3aa0-9be2-0379d7595b9c/test-file-e658117f-217c-4063-c5f7-50631eca6f54?comp=range",
      "RequestMethod": "PUT",
      "RequestHeaders": {
        "Authorization": "Sanitized",
        "Content-Length": "1024",
        "traceparent": "00-2337d7079ac8d34cbc852a8a0fc462a8-7d26a946d1815d41-00",
        "User-Agent": [
          "azsdk-net-Storage.Files.Shares/12.2.0-dev.20200305.1",
          "(.NET Core 4.6.28325.01; Microsoft Windows 10.0.18363 )"
        ],
        "x-ms-client-request-id": "b0e9d52a-779c-684b-c1d4-edb73e7ff6bd",
        "x-ms-date": "Thu, 05 Mar 2020 21:44:04 GMT",
        "x-ms-range": "bytes=0-1023",
        "x-ms-return-client-request-id": "true",
<<<<<<< HEAD
        "x-ms-version": "2019-10-10",
=======
        "x-ms-version": "2019-12-12",
>>>>>>> 32e373e2
        "x-ms-write": "update"
      },
      "RequestBody": "ZKlK2RbOe8\u002BAX9vb5/0bzIfqW1ijsJ\u002BE5\u002Bai0QkGj/lfJKF4ZsWD3BAf7VZ9Ib/BQBTMGUdQ3LQKxfIvLKnFes/he8JbombBZ35IhMJIB8Un4ZD1OXaxDkftbqDTU7BmWXOHm6X9ZZ2uCrLICFjxwb4sCEoZ0EBZMGx6bTTF7hPO4SpPwWsgKXvzRi/E6Abv/Kzhp0tlTYgyLWs5g/hp6Rye\u002BSYtof9TDN7PJYoRlUdminCH5EfIaZSiHJMA5qaCiV0TJe7fwVusjppslSf\u002BIZgk0viH4QTU1Y\u002BSi4RrUiU4TJwt/m9YhskV21WsXNRto/v73BSu\u002B6dYPlBeTTbWQDt1NEiK0CMoy0svcgavJ3m7JOeJcHYQiVH11b8f\u002BTmSPpoaNyeM4tPY0hDIf4mgqBfWoyhOTdDEZKr2lftkCdESnDNslfBRL0EUsJ1lSArIVCyoSFYQRPDKVdJ8lU3Xc8k\u002BtuNVMxMmhXTmOpwyXhygLkDPu8B7AVhCokAd1Jn0PD3UJ5ImciAYgcPhKQlUl/a23GcMCLgIwrSLE5HTCLDa8v1fXTeKersftjr9mthO7gpKZ/gy5zOEzGTem1\u002BPRXgSBzYM9Dq\u002BK2Gr7FJ9CijbPSWGiaG4pwrK2pDTrN5bkHDB65KhQvnQizuWhvvhB8I7Al46CbzXWV8sQhmp63\u002BDT1zhvB\u002BVOvortf1lIiAP6NPOl6mAIYa06ZEzdQDgJ6C7Ezee/0uipchjD1O\u002Bcjc\u002BHVlF2lPWAi7VLNKNYsX6S45cqQ7pcOiIK/HhHRIz9ndZ9Femmk1M5RAIydN4FUMDaMTEYckpVKxwva5i9OUcoTZaNG1tVLBBD8P94acVDxau3rRNbpSuMKCrNtye6vEr7CecHeDVlhQTg1EFK3MEW62XsxYwzjOhrATNwR3ToiXR0vSAePI22EigOutCqAQsptsvBzbb\u002Bh30\u002BnHcCNT2P\u002BAsNFh\u002BhOK7YdvOkJNHXwT/oBtCpJvu9tjWjH2AWs90qfsKFXSrriH4dKVbDWmKrJtt3Gi4tJpFPT2Ap/hlOgcLWeeYPUmQU/L5SjD1k\u002BluTN/hE31nu/Vgxdg2KwYpkzmeT7OB8W9R3Yh2vmlqT6pTEVsYgyeJo57yOHdxWSjsz7b2VkM27FtwkDb08fyL9XUt4xmqERASFasUj7n34INgie6zc/hmHSQAp/PwlLKhZ0ICQ3YOQb6m5EGYIV2ieK\u002BylGcN2IJ8x8X0qmkdIYD5cyh29ZwNUUgwDI\u002B3zvvHXS9DPQBKk47AhXywGpZUiMLAn641K4MSpEIe3cvyxfnKLUw62eOAruCZtnAfXTey24PM9y5NkTKsMJm9K7XDzcCD5exJGq/eP/DOm3US8g==",
      "StatusCode": 201,
      "ResponseHeaders": {
        "Content-Length": "0",
        "Content-MD5": "mz2BwLGlFnIZLEBoXecP9w==",
        "Date": "Thu, 05 Mar 2020 21:44:03 GMT",
        "ETag": "\u00220x8D7C14E53098C69\u0022",
        "Last-Modified": "Thu, 05 Mar 2020 21:44:04 GMT",
        "Server": [
          "Windows-Azure-File/1.0",
          "Microsoft-HTTPAPI/2.0"
        ],
        "x-ms-client-request-id": "b0e9d52a-779c-684b-c1d4-edb73e7ff6bd",
        "x-ms-request-id": "c9ef638b-f01a-0012-6c37-f3e9eb000000",
        "x-ms-request-server-encrypted": "true",
<<<<<<< HEAD
        "x-ms-version": "2019-10-10"
=======
        "x-ms-version": "2019-12-12"
>>>>>>> 32e373e2
      },
      "ResponseBody": []
    },
    {
      "RequestUri": "http://seanstagetest.file.core.windows.net/test-share-5c173ab2-4792-d8c6-b887-41f0c8b08034/test-directory-2038ba64-733a-fdbb-d468-cb380a761fac/test-file-c284555e-16de-693d-ffac-c5c023c549d5",
      "RequestMethod": "PUT",
      "RequestHeaders": {
        "Authorization": "Sanitized",
        "traceparent": "00-cb8448a6f9091f43ac36e57ccdb0e7a3-5dc1f0eaeacf7b41-00",
        "User-Agent": [
          "azsdk-net-Storage.Files.Shares/12.2.0-dev.20200305.1",
          "(.NET Core 4.6.28325.01; Microsoft Windows 10.0.18363 )"
        ],
        "x-ms-client-request-id": "c5a36d7c-628c-cf56-c003-3f7238168bfd",
        "x-ms-copy-source": "http://seanstagetest.file.core.windows.net/test-share-686389b5-108f-d30d-a4cc-913bef31774f/test-directory-00c4c48e-e41b-3aa0-9be2-0379d7595b9c/test-file-e658117f-217c-4063-c5f7-50631eca6f54",
        "x-ms-date": "Thu, 05 Mar 2020 21:44:04 GMT",
        "x-ms-lease-id": "77f3dbba-8ce4-3d03-7d26-8405e3931e55",
        "x-ms-return-client-request-id": "true",
<<<<<<< HEAD
        "x-ms-version": "2019-10-10"
=======
        "x-ms-version": "2019-12-12"
>>>>>>> 32e373e2
      },
      "RequestBody": null,
      "StatusCode": 202,
      "ResponseHeaders": {
        "Content-Length": "0",
        "Date": "Thu, 05 Mar 2020 21:44:03 GMT",
        "ETag": "\u00220x8D7C14E5320E256\u0022",
        "Last-Modified": "Thu, 05 Mar 2020 21:44:04 GMT",
        "Server": [
          "Windows-Azure-File/1.0",
          "Microsoft-HTTPAPI/2.0"
        ],
        "x-ms-client-request-id": "c5a36d7c-628c-cf56-c003-3f7238168bfd",
        "x-ms-copy-id": "11e2510e-dba7-450e-a784-e9d0fd4adf2b",
        "x-ms-copy-status": "success",
        "x-ms-request-id": "c9ef638c-f01a-0012-6d37-f3e9eb000000",
<<<<<<< HEAD
        "x-ms-version": "2019-10-10"
=======
        "x-ms-version": "2019-12-12"
>>>>>>> 32e373e2
      },
      "ResponseBody": []
    },
    {
      "RequestUri": "http://seanstagetest.file.core.windows.net/test-share-5c173ab2-4792-d8c6-b887-41f0c8b08034?restype=share",
      "RequestMethod": "DELETE",
      "RequestHeaders": {
        "Authorization": "Sanitized",
        "traceparent": "00-f8f5fa42f6629044bde2a76d91cf091f-b3968b6cf6f80441-00",
        "User-Agent": [
          "azsdk-net-Storage.Files.Shares/12.2.0-dev.20200305.1",
          "(.NET Core 4.6.28325.01; Microsoft Windows 10.0.18363 )"
        ],
        "x-ms-client-request-id": "d03a59cf-30db-3731-e782-f2bb74096edc",
        "x-ms-date": "Thu, 05 Mar 2020 21:44:04 GMT",
        "x-ms-delete-snapshots": "include",
        "x-ms-return-client-request-id": "true",
<<<<<<< HEAD
        "x-ms-version": "2019-10-10"
=======
        "x-ms-version": "2019-12-12"
>>>>>>> 32e373e2
      },
      "RequestBody": null,
      "StatusCode": 202,
      "ResponseHeaders": {
        "Content-Length": "0",
        "Date": "Thu, 05 Mar 2020 21:44:03 GMT",
        "Server": [
          "Windows-Azure-File/1.0",
          "Microsoft-HTTPAPI/2.0"
        ],
        "x-ms-client-request-id": "d03a59cf-30db-3731-e782-f2bb74096edc",
        "x-ms-request-id": "c9ef638d-f01a-0012-6e37-f3e9eb000000",
<<<<<<< HEAD
        "x-ms-version": "2019-10-10"
=======
        "x-ms-version": "2019-12-12"
>>>>>>> 32e373e2
      },
      "ResponseBody": []
    },
    {
      "RequestUri": "http://seanstagetest.file.core.windows.net/test-share-686389b5-108f-d30d-a4cc-913bef31774f?restype=share",
      "RequestMethod": "DELETE",
      "RequestHeaders": {
        "Authorization": "Sanitized",
        "traceparent": "00-1e43c119c39f74449aa53b276affbb66-39692b6f6dc0b146-00",
        "User-Agent": [
          "azsdk-net-Storage.Files.Shares/12.2.0-dev.20200305.1",
          "(.NET Core 4.6.28325.01; Microsoft Windows 10.0.18363 )"
        ],
        "x-ms-client-request-id": "dea309c9-bbdb-7522-2bbd-84751e070150",
        "x-ms-date": "Thu, 05 Mar 2020 21:44:04 GMT",
        "x-ms-delete-snapshots": "include",
        "x-ms-return-client-request-id": "true",
<<<<<<< HEAD
        "x-ms-version": "2019-10-10"
=======
        "x-ms-version": "2019-12-12"
>>>>>>> 32e373e2
      },
      "RequestBody": null,
      "StatusCode": 202,
      "ResponseHeaders": {
        "Content-Length": "0",
        "Date": "Thu, 05 Mar 2020 21:44:03 GMT",
        "Server": [
          "Windows-Azure-File/1.0",
          "Microsoft-HTTPAPI/2.0"
        ],
        "x-ms-client-request-id": "dea309c9-bbdb-7522-2bbd-84751e070150",
        "x-ms-request-id": "c9ef638e-f01a-0012-6f37-f3e9eb000000",
<<<<<<< HEAD
        "x-ms-version": "2019-10-10"
=======
        "x-ms-version": "2019-12-12"
>>>>>>> 32e373e2
      },
      "ResponseBody": []
    }
  ],
  "Variables": {
    "RandomSeed": "1640180916",
    "Storage_TestConfigDefault": "ProductionTenant\nseanstagetest\nU2FuaXRpemVk\nhttps://seanstagetest.blob.core.windows.net\nhttp://seanstagetest.file.core.windows.net\nhttp://seanstagetest.queue.core.windows.net\nhttp://seanstagetest.table.core.windows.net\n\n\n\n\nhttp://seanstagetest-secondary.blob.core.windows.net\nhttp://seanstagetest-secondary.file.core.windows.net\nhttp://seanstagetest-secondary.queue.core.windows.net\nhttp://seanstagetest-secondary.table.core.windows.net\n\nSanitized\n\n\nCloud\nBlobEndpoint=https://seanstagetest.blob.core.windows.net/;QueueEndpoint=http://seanstagetest.queue.core.windows.net/;FileEndpoint=http://seanstagetest.file.core.windows.net/;BlobSecondaryEndpoint=http://seanstagetest-secondary.blob.core.windows.net/;QueueSecondaryEndpoint=http://seanstagetest-secondary.queue.core.windows.net/;FileSecondaryEndpoint=http://seanstagetest-secondary.file.core.windows.net/;AccountName=seanstagetest;AccountKey=Sanitized\nseanscope1"
  }
}<|MERGE_RESOLUTION|>--- conflicted
+++ resolved
@@ -13,11 +13,7 @@
         "x-ms-client-request-id": "295c9bc9-eb50-f7e5-55db-aea7f3ee7539",
         "x-ms-date": "Thu, 05 Mar 2020 21:44:03 GMT",
         "x-ms-return-client-request-id": "true",
-<<<<<<< HEAD
-        "x-ms-version": "2019-10-10"
-=======
-        "x-ms-version": "2019-12-12"
->>>>>>> 32e373e2
+        "x-ms-version": "2019-12-12"
       },
       "RequestBody": null,
       "StatusCode": 201,
@@ -32,11 +28,7 @@
         ],
         "x-ms-client-request-id": "295c9bc9-eb50-f7e5-55db-aea7f3ee7539",
         "x-ms-request-id": "c9ef6382-f01a-0012-6537-f3e9eb000000",
-<<<<<<< HEAD
-        "x-ms-version": "2019-10-10"
-=======
-        "x-ms-version": "2019-12-12"
->>>>>>> 32e373e2
+        "x-ms-version": "2019-12-12"
       },
       "ResponseBody": []
     },
@@ -57,11 +49,7 @@
         "x-ms-file-last-write-time": "Now",
         "x-ms-file-permission": "Inherit",
         "x-ms-return-client-request-id": "true",
-<<<<<<< HEAD
-        "x-ms-version": "2019-10-10"
-=======
-        "x-ms-version": "2019-12-12"
->>>>>>> 32e373e2
+        "x-ms-version": "2019-12-12"
       },
       "RequestBody": null,
       "StatusCode": 201,
@@ -84,11 +72,7 @@
         "x-ms-file-permission-key": "7855875120676328179*422928105932735866",
         "x-ms-request-id": "c9ef6384-f01a-0012-6637-f3e9eb000000",
         "x-ms-request-server-encrypted": "true",
-<<<<<<< HEAD
-        "x-ms-version": "2019-10-10"
-=======
-        "x-ms-version": "2019-12-12"
->>>>>>> 32e373e2
+        "x-ms-version": "2019-12-12"
       },
       "ResponseBody": []
     },
@@ -111,11 +95,7 @@
         "x-ms-file-permission": "Inherit",
         "x-ms-return-client-request-id": "true",
         "x-ms-type": "file",
-<<<<<<< HEAD
-        "x-ms-version": "2019-10-10"
-=======
-        "x-ms-version": "2019-12-12"
->>>>>>> 32e373e2
+        "x-ms-version": "2019-12-12"
       },
       "RequestBody": null,
       "StatusCode": 201,
@@ -138,11 +118,7 @@
         "x-ms-file-permission-key": "12501538048846835188*422928105932735866",
         "x-ms-request-id": "c9ef6385-f01a-0012-6737-f3e9eb000000",
         "x-ms-request-server-encrypted": "true",
-<<<<<<< HEAD
-        "x-ms-version": "2019-10-10"
-=======
-        "x-ms-version": "2019-12-12"
->>>>>>> 32e373e2
+        "x-ms-version": "2019-12-12"
       },
       "ResponseBody": []
     },
@@ -159,11 +135,7 @@
         "x-ms-client-request-id": "850128c5-8779-51b1-037d-0166640ab6eb",
         "x-ms-date": "Thu, 05 Mar 2020 21:44:03 GMT",
         "x-ms-return-client-request-id": "true",
-<<<<<<< HEAD
-        "x-ms-version": "2019-10-10"
-=======
-        "x-ms-version": "2019-12-12"
->>>>>>> 32e373e2
+        "x-ms-version": "2019-12-12"
       },
       "RequestBody": null,
       "StatusCode": 201,
@@ -178,11 +150,7 @@
         ],
         "x-ms-client-request-id": "850128c5-8779-51b1-037d-0166640ab6eb",
         "x-ms-request-id": "c9ef6386-f01a-0012-6837-f3e9eb000000",
-<<<<<<< HEAD
-        "x-ms-version": "2019-10-10"
-=======
-        "x-ms-version": "2019-12-12"
->>>>>>> 32e373e2
+        "x-ms-version": "2019-12-12"
       },
       "ResponseBody": []
     },
@@ -203,11 +171,7 @@
         "x-ms-file-last-write-time": "Now",
         "x-ms-file-permission": "Inherit",
         "x-ms-return-client-request-id": "true",
-<<<<<<< HEAD
-        "x-ms-version": "2019-10-10"
-=======
-        "x-ms-version": "2019-12-12"
->>>>>>> 32e373e2
+        "x-ms-version": "2019-12-12"
       },
       "RequestBody": null,
       "StatusCode": 201,
@@ -230,11 +194,7 @@
         "x-ms-file-permission-key": "7855875120676328179*422928105932735866",
         "x-ms-request-id": "c9ef6388-f01a-0012-6937-f3e9eb000000",
         "x-ms-request-server-encrypted": "true",
-<<<<<<< HEAD
-        "x-ms-version": "2019-10-10"
-=======
-        "x-ms-version": "2019-12-12"
->>>>>>> 32e373e2
+        "x-ms-version": "2019-12-12"
       },
       "ResponseBody": []
     },
@@ -257,11 +217,7 @@
         "x-ms-file-permission": "Inherit",
         "x-ms-return-client-request-id": "true",
         "x-ms-type": "file",
-<<<<<<< HEAD
-        "x-ms-version": "2019-10-10"
-=======
-        "x-ms-version": "2019-12-12"
->>>>>>> 32e373e2
+        "x-ms-version": "2019-12-12"
       },
       "RequestBody": null,
       "StatusCode": 201,
@@ -284,11 +240,7 @@
         "x-ms-file-permission-key": "12501538048846835188*422928105932735866",
         "x-ms-request-id": "c9ef6389-f01a-0012-6a37-f3e9eb000000",
         "x-ms-request-server-encrypted": "true",
-<<<<<<< HEAD
-        "x-ms-version": "2019-10-10"
-=======
-        "x-ms-version": "2019-12-12"
->>>>>>> 32e373e2
+        "x-ms-version": "2019-12-12"
       },
       "ResponseBody": []
     },
@@ -308,11 +260,7 @@
         "x-ms-lease-duration": "-1",
         "x-ms-proposed-lease-id": "77f3dbba-8ce4-3d03-7d26-8405e3931e55",
         "x-ms-return-client-request-id": "true",
-<<<<<<< HEAD
-        "x-ms-version": "2019-10-10"
-=======
-        "x-ms-version": "2019-12-12"
->>>>>>> 32e373e2
+        "x-ms-version": "2019-12-12"
       },
       "RequestBody": null,
       "StatusCode": 201,
@@ -328,11 +276,7 @@
         "x-ms-client-request-id": "6eef8baa-58b6-a6fd-be5b-e15404a2a880",
         "x-ms-lease-id": "77f3dbba-8ce4-3d03-7d26-8405e3931e55",
         "x-ms-request-id": "c9ef638a-f01a-0012-6b37-f3e9eb000000",
-<<<<<<< HEAD
-        "x-ms-version": "2019-10-10"
-=======
-        "x-ms-version": "2019-12-12"
->>>>>>> 32e373e2
+        "x-ms-version": "2019-12-12"
       },
       "ResponseBody": []
     },
@@ -351,11 +295,7 @@
         "x-ms-date": "Thu, 05 Mar 2020 21:44:04 GMT",
         "x-ms-range": "bytes=0-1023",
         "x-ms-return-client-request-id": "true",
-<<<<<<< HEAD
-        "x-ms-version": "2019-10-10",
-=======
         "x-ms-version": "2019-12-12",
->>>>>>> 32e373e2
         "x-ms-write": "update"
       },
       "RequestBody": "ZKlK2RbOe8\u002BAX9vb5/0bzIfqW1ijsJ\u002BE5\u002Bai0QkGj/lfJKF4ZsWD3BAf7VZ9Ib/BQBTMGUdQ3LQKxfIvLKnFes/he8JbombBZ35IhMJIB8Un4ZD1OXaxDkftbqDTU7BmWXOHm6X9ZZ2uCrLICFjxwb4sCEoZ0EBZMGx6bTTF7hPO4SpPwWsgKXvzRi/E6Abv/Kzhp0tlTYgyLWs5g/hp6Rye\u002BSYtof9TDN7PJYoRlUdminCH5EfIaZSiHJMA5qaCiV0TJe7fwVusjppslSf\u002BIZgk0viH4QTU1Y\u002BSi4RrUiU4TJwt/m9YhskV21WsXNRto/v73BSu\u002B6dYPlBeTTbWQDt1NEiK0CMoy0svcgavJ3m7JOeJcHYQiVH11b8f\u002BTmSPpoaNyeM4tPY0hDIf4mgqBfWoyhOTdDEZKr2lftkCdESnDNslfBRL0EUsJ1lSArIVCyoSFYQRPDKVdJ8lU3Xc8k\u002BtuNVMxMmhXTmOpwyXhygLkDPu8B7AVhCokAd1Jn0PD3UJ5ImciAYgcPhKQlUl/a23GcMCLgIwrSLE5HTCLDa8v1fXTeKersftjr9mthO7gpKZ/gy5zOEzGTem1\u002BPRXgSBzYM9Dq\u002BK2Gr7FJ9CijbPSWGiaG4pwrK2pDTrN5bkHDB65KhQvnQizuWhvvhB8I7Al46CbzXWV8sQhmp63\u002BDT1zhvB\u002BVOvortf1lIiAP6NPOl6mAIYa06ZEzdQDgJ6C7Ezee/0uipchjD1O\u002Bcjc\u002BHVlF2lPWAi7VLNKNYsX6S45cqQ7pcOiIK/HhHRIz9ndZ9Femmk1M5RAIydN4FUMDaMTEYckpVKxwva5i9OUcoTZaNG1tVLBBD8P94acVDxau3rRNbpSuMKCrNtye6vEr7CecHeDVlhQTg1EFK3MEW62XsxYwzjOhrATNwR3ToiXR0vSAePI22EigOutCqAQsptsvBzbb\u002Bh30\u002BnHcCNT2P\u002BAsNFh\u002BhOK7YdvOkJNHXwT/oBtCpJvu9tjWjH2AWs90qfsKFXSrriH4dKVbDWmKrJtt3Gi4tJpFPT2Ap/hlOgcLWeeYPUmQU/L5SjD1k\u002BluTN/hE31nu/Vgxdg2KwYpkzmeT7OB8W9R3Yh2vmlqT6pTEVsYgyeJo57yOHdxWSjsz7b2VkM27FtwkDb08fyL9XUt4xmqERASFasUj7n34INgie6zc/hmHSQAp/PwlLKhZ0ICQ3YOQb6m5EGYIV2ieK\u002BylGcN2IJ8x8X0qmkdIYD5cyh29ZwNUUgwDI\u002B3zvvHXS9DPQBKk47AhXywGpZUiMLAn641K4MSpEIe3cvyxfnKLUw62eOAruCZtnAfXTey24PM9y5NkTKsMJm9K7XDzcCD5exJGq/eP/DOm3US8g==",
@@ -373,11 +313,7 @@
         "x-ms-client-request-id": "b0e9d52a-779c-684b-c1d4-edb73e7ff6bd",
         "x-ms-request-id": "c9ef638b-f01a-0012-6c37-f3e9eb000000",
         "x-ms-request-server-encrypted": "true",
-<<<<<<< HEAD
-        "x-ms-version": "2019-10-10"
-=======
-        "x-ms-version": "2019-12-12"
->>>>>>> 32e373e2
+        "x-ms-version": "2019-12-12"
       },
       "ResponseBody": []
     },
@@ -396,11 +332,7 @@
         "x-ms-date": "Thu, 05 Mar 2020 21:44:04 GMT",
         "x-ms-lease-id": "77f3dbba-8ce4-3d03-7d26-8405e3931e55",
         "x-ms-return-client-request-id": "true",
-<<<<<<< HEAD
-        "x-ms-version": "2019-10-10"
-=======
-        "x-ms-version": "2019-12-12"
->>>>>>> 32e373e2
+        "x-ms-version": "2019-12-12"
       },
       "RequestBody": null,
       "StatusCode": 202,
@@ -417,11 +349,7 @@
         "x-ms-copy-id": "11e2510e-dba7-450e-a784-e9d0fd4adf2b",
         "x-ms-copy-status": "success",
         "x-ms-request-id": "c9ef638c-f01a-0012-6d37-f3e9eb000000",
-<<<<<<< HEAD
-        "x-ms-version": "2019-10-10"
-=======
-        "x-ms-version": "2019-12-12"
->>>>>>> 32e373e2
+        "x-ms-version": "2019-12-12"
       },
       "ResponseBody": []
     },
@@ -439,11 +367,7 @@
         "x-ms-date": "Thu, 05 Mar 2020 21:44:04 GMT",
         "x-ms-delete-snapshots": "include",
         "x-ms-return-client-request-id": "true",
-<<<<<<< HEAD
-        "x-ms-version": "2019-10-10"
-=======
-        "x-ms-version": "2019-12-12"
->>>>>>> 32e373e2
+        "x-ms-version": "2019-12-12"
       },
       "RequestBody": null,
       "StatusCode": 202,
@@ -456,11 +380,7 @@
         ],
         "x-ms-client-request-id": "d03a59cf-30db-3731-e782-f2bb74096edc",
         "x-ms-request-id": "c9ef638d-f01a-0012-6e37-f3e9eb000000",
-<<<<<<< HEAD
-        "x-ms-version": "2019-10-10"
-=======
-        "x-ms-version": "2019-12-12"
->>>>>>> 32e373e2
+        "x-ms-version": "2019-12-12"
       },
       "ResponseBody": []
     },
@@ -478,11 +398,7 @@
         "x-ms-date": "Thu, 05 Mar 2020 21:44:04 GMT",
         "x-ms-delete-snapshots": "include",
         "x-ms-return-client-request-id": "true",
-<<<<<<< HEAD
-        "x-ms-version": "2019-10-10"
-=======
-        "x-ms-version": "2019-12-12"
->>>>>>> 32e373e2
+        "x-ms-version": "2019-12-12"
       },
       "RequestBody": null,
       "StatusCode": 202,
@@ -495,11 +411,7 @@
         ],
         "x-ms-client-request-id": "dea309c9-bbdb-7522-2bbd-84751e070150",
         "x-ms-request-id": "c9ef638e-f01a-0012-6f37-f3e9eb000000",
-<<<<<<< HEAD
-        "x-ms-version": "2019-10-10"
-=======
-        "x-ms-version": "2019-12-12"
->>>>>>> 32e373e2
+        "x-ms-version": "2019-12-12"
       },
       "ResponseBody": []
     }
