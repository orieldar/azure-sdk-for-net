{
  "Entries": [
    {
      "RequestUri": "http://seanstagetest.file.core.windows.net/test-share-8942faa6-d783-b46f-2dc4-0c58d6367ea8?restype=share",
      "RequestMethod": "PUT",
      "RequestHeaders": {
        "Authorization": "Sanitized",
        "traceparent": "00-ad5ac8e8981c7144a0f2664d072a21e2-935c6064b759f747-00",
        "User-Agent": [
          "azsdk-net-Storage.Files.Shares/12.2.0-dev.20200305.1",
          "(.NET Core 4.6.28325.01; Microsoft Windows 10.0.18363 )"
        ],
        "x-ms-client-request-id": "436c59dd-ac2a-2675-e8d5-dd14fc06c7f4",
        "x-ms-date": "Thu, 05 Mar 2020 21:43:58 GMT",
        "x-ms-return-client-request-id": "true",
<<<<<<< HEAD
        "x-ms-version": "2019-10-10"
=======
        "x-ms-version": "2019-12-12"
>>>>>>> 32e373e2
      },
      "RequestBody": null,
      "StatusCode": 201,
      "ResponseHeaders": {
        "Content-Length": "0",
        "Date": "Thu, 05 Mar 2020 21:43:57 GMT",
        "ETag": "\u00220x8D7C14E4FB5FC36\u0022",
        "Last-Modified": "Thu, 05 Mar 2020 21:43:58 GMT",
        "Server": [
          "Windows-Azure-File/1.0",
          "Microsoft-HTTPAPI/2.0"
        ],
        "x-ms-client-request-id": "436c59dd-ac2a-2675-e8d5-dd14fc06c7f4",
        "x-ms-request-id": "c9ef6339-f01a-0012-3337-f3e9eb000000",
<<<<<<< HEAD
        "x-ms-version": "2019-10-10"
=======
        "x-ms-version": "2019-12-12"
>>>>>>> 32e373e2
      },
      "ResponseBody": []
    },
    {
      "RequestUri": "http://seanstagetest.file.core.windows.net/test-share-8942faa6-d783-b46f-2dc4-0c58d6367ea8/test-directory-743ce995-a3cf-a0fa-c393-1c11f6795942?restype=directory",
      "RequestMethod": "PUT",
      "RequestHeaders": {
        "Authorization": "Sanitized",
        "traceparent": "00-bdfcc37263ad624d8867bf54520a4109-0255650056c12e43-00",
        "User-Agent": [
          "azsdk-net-Storage.Files.Shares/12.2.0-dev.20200305.1",
          "(.NET Core 4.6.28325.01; Microsoft Windows 10.0.18363 )"
        ],
        "x-ms-client-request-id": "7160ecaa-91ae-3a34-5fcb-7f979063306f",
        "x-ms-date": "Thu, 05 Mar 2020 21:43:58 GMT",
        "x-ms-file-attributes": "None",
        "x-ms-file-creation-time": "Now",
        "x-ms-file-last-write-time": "Now",
        "x-ms-file-permission": "Inherit",
        "x-ms-return-client-request-id": "true",
<<<<<<< HEAD
        "x-ms-version": "2019-10-10"
=======
        "x-ms-version": "2019-12-12"
>>>>>>> 32e373e2
      },
      "RequestBody": null,
      "StatusCode": 201,
      "ResponseHeaders": {
        "Content-Length": "0",
        "Date": "Thu, 05 Mar 2020 21:43:57 GMT",
        "ETag": "\u00220x8D7C14E4FC46F4F\u0022",
        "Last-Modified": "Thu, 05 Mar 2020 21:43:58 GMT",
        "Server": [
          "Windows-Azure-File/1.0",
          "Microsoft-HTTPAPI/2.0"
        ],
        "x-ms-client-request-id": "7160ecaa-91ae-3a34-5fcb-7f979063306f",
        "x-ms-file-attributes": "Directory",
        "x-ms-file-change-time": "2020-03-05T21:43:58.6097999Z",
        "x-ms-file-creation-time": "2020-03-05T21:43:58.6097999Z",
        "x-ms-file-id": "13835128424026341376",
        "x-ms-file-last-write-time": "2020-03-05T21:43:58.6097999Z",
        "x-ms-file-parent-id": "0",
        "x-ms-file-permission-key": "7855875120676328179*422928105932735866",
        "x-ms-request-id": "c9ef633b-f01a-0012-3437-f3e9eb000000",
        "x-ms-request-server-encrypted": "true",
<<<<<<< HEAD
        "x-ms-version": "2019-10-10"
=======
        "x-ms-version": "2019-12-12"
>>>>>>> 32e373e2
      },
      "ResponseBody": []
    },
    {
      "RequestUri": "http://seanstagetest.file.core.windows.net/test-share-8942faa6-d783-b46f-2dc4-0c58d6367ea8/test-directory-743ce995-a3cf-a0fa-c393-1c11f6795942/test-file-f4559b7c-4a8b-592a-6b97-99593f5276a0",
      "RequestMethod": "PUT",
      "RequestHeaders": {
        "Authorization": "Sanitized",
        "traceparent": "00-cd4c3396912d7746b928303b6ad69088-1a188a57e4463a43-00",
        "User-Agent": [
          "azsdk-net-Storage.Files.Shares/12.2.0-dev.20200305.1",
          "(.NET Core 4.6.28325.01; Microsoft Windows 10.0.18363 )"
        ],
        "x-ms-client-request-id": "8d2bf446-becd-5fdb-c106-0516f8dafb0c",
        "x-ms-content-length": "1048576",
        "x-ms-date": "Thu, 05 Mar 2020 21:43:58 GMT",
        "x-ms-file-attributes": "None",
        "x-ms-file-creation-time": "Now",
        "x-ms-file-last-write-time": "Now",
        "x-ms-file-permission": "Inherit",
        "x-ms-return-client-request-id": "true",
        "x-ms-type": "file",
<<<<<<< HEAD
        "x-ms-version": "2019-10-10"
=======
        "x-ms-version": "2019-12-12"
>>>>>>> 32e373e2
      },
      "RequestBody": null,
      "StatusCode": 201,
      "ResponseHeaders": {
        "Content-Length": "0",
        "Date": "Thu, 05 Mar 2020 21:43:58 GMT",
        "ETag": "\u00220x8D7C14E4FD22B3B\u0022",
        "Last-Modified": "Thu, 05 Mar 2020 21:43:58 GMT",
        "Server": [
          "Windows-Azure-File/1.0",
          "Microsoft-HTTPAPI/2.0"
        ],
        "x-ms-client-request-id": "8d2bf446-becd-5fdb-c106-0516f8dafb0c",
        "x-ms-file-attributes": "Archive",
        "x-ms-file-change-time": "2020-03-05T21:43:58.6998075Z",
        "x-ms-file-creation-time": "2020-03-05T21:43:58.6998075Z",
        "x-ms-file-id": "11529285414812647424",
        "x-ms-file-last-write-time": "2020-03-05T21:43:58.6998075Z",
        "x-ms-file-parent-id": "13835128424026341376",
        "x-ms-file-permission-key": "12501538048846835188*422928105932735866",
        "x-ms-request-id": "c9ef633c-f01a-0012-3537-f3e9eb000000",
        "x-ms-request-server-encrypted": "true",
<<<<<<< HEAD
        "x-ms-version": "2019-10-10"
=======
        "x-ms-version": "2019-12-12"
>>>>>>> 32e373e2
      },
      "ResponseBody": []
    },
    {
      "RequestUri": "http://seanstagetest.file.core.windows.net/test-share-dbb6df55-26fc-9356-0729-1f4a2d2c9d84?restype=share",
      "RequestMethod": "PUT",
      "RequestHeaders": {
        "Authorization": "Sanitized",
        "traceparent": "00-56ff656e631d55469f3c79cd462dc877-b1e89b4b8c76b447-00",
        "User-Agent": [
          "azsdk-net-Storage.Files.Shares/12.2.0-dev.20200305.1",
          "(.NET Core 4.6.28325.01; Microsoft Windows 10.0.18363 )"
        ],
        "x-ms-client-request-id": "dca91046-3830-1f7a-9e98-86a39e913295",
        "x-ms-date": "Thu, 05 Mar 2020 21:43:58 GMT",
        "x-ms-return-client-request-id": "true",
<<<<<<< HEAD
        "x-ms-version": "2019-10-10"
=======
        "x-ms-version": "2019-12-12"
>>>>>>> 32e373e2
      },
      "RequestBody": null,
      "StatusCode": 201,
      "ResponseHeaders": {
        "Content-Length": "0",
        "Date": "Thu, 05 Mar 2020 21:43:58 GMT",
        "ETag": "\u00220x8D7C14E4FDF7D4C\u0022",
        "Last-Modified": "Thu, 05 Mar 2020 21:43:58 GMT",
        "Server": [
          "Windows-Azure-File/1.0",
          "Microsoft-HTTPAPI/2.0"
        ],
        "x-ms-client-request-id": "dca91046-3830-1f7a-9e98-86a39e913295",
        "x-ms-request-id": "c9ef633d-f01a-0012-3637-f3e9eb000000",
<<<<<<< HEAD
        "x-ms-version": "2019-10-10"
=======
        "x-ms-version": "2019-12-12"
>>>>>>> 32e373e2
      },
      "ResponseBody": []
    },
    {
      "RequestUri": "http://seanstagetest.file.core.windows.net/test-share-dbb6df55-26fc-9356-0729-1f4a2d2c9d84/test-directory-d5928168-b0c8-6ce5-0c94-01f5dd44b08a?restype=directory",
      "RequestMethod": "PUT",
      "RequestHeaders": {
        "Authorization": "Sanitized",
        "traceparent": "00-9b95153d23d9d7478477911fbfd67e49-d22c2f5e3c660b46-00",
        "User-Agent": [
          "azsdk-net-Storage.Files.Shares/12.2.0-dev.20200305.1",
          "(.NET Core 4.6.28325.01; Microsoft Windows 10.0.18363 )"
        ],
        "x-ms-client-request-id": "60a9b3d4-5eea-9531-2b3d-d09c36844159",
        "x-ms-date": "Thu, 05 Mar 2020 21:43:58 GMT",
        "x-ms-file-attributes": "None",
        "x-ms-file-creation-time": "Now",
        "x-ms-file-last-write-time": "Now",
        "x-ms-file-permission": "Inherit",
        "x-ms-return-client-request-id": "true",
<<<<<<< HEAD
        "x-ms-version": "2019-10-10"
=======
        "x-ms-version": "2019-12-12"
>>>>>>> 32e373e2
      },
      "RequestBody": null,
      "StatusCode": 201,
      "ResponseHeaders": {
        "Content-Length": "0",
        "Date": "Thu, 05 Mar 2020 21:43:58 GMT",
        "ETag": "\u00220x8D7C14E4FED0650\u0022",
        "Last-Modified": "Thu, 05 Mar 2020 21:43:58 GMT",
        "Server": [
          "Windows-Azure-File/1.0",
          "Microsoft-HTTPAPI/2.0"
        ],
        "x-ms-client-request-id": "60a9b3d4-5eea-9531-2b3d-d09c36844159",
        "x-ms-file-attributes": "Directory",
        "x-ms-file-change-time": "2020-03-05T21:43:58.8758096Z",
        "x-ms-file-creation-time": "2020-03-05T21:43:58.8758096Z",
        "x-ms-file-id": "13835128424026341376",
        "x-ms-file-last-write-time": "2020-03-05T21:43:58.8758096Z",
        "x-ms-file-parent-id": "0",
        "x-ms-file-permission-key": "7855875120676328179*422928105932735866",
        "x-ms-request-id": "c9ef633f-f01a-0012-3737-f3e9eb000000",
        "x-ms-request-server-encrypted": "true",
<<<<<<< HEAD
        "x-ms-version": "2019-10-10"
=======
        "x-ms-version": "2019-12-12"
>>>>>>> 32e373e2
      },
      "ResponseBody": []
    },
    {
      "RequestUri": "http://seanstagetest.file.core.windows.net/test-share-dbb6df55-26fc-9356-0729-1f4a2d2c9d84/test-directory-d5928168-b0c8-6ce5-0c94-01f5dd44b08a/test-file-78adfce7-148d-a711-2e47-2dd5045609dc",
      "RequestMethod": "PUT",
      "RequestHeaders": {
        "Authorization": "Sanitized",
        "traceparent": "00-9fbde225f3db8541a2ce567f32308cc0-e6aba43714c4c140-00",
        "User-Agent": [
          "azsdk-net-Storage.Files.Shares/12.2.0-dev.20200305.1",
          "(.NET Core 4.6.28325.01; Microsoft Windows 10.0.18363 )"
        ],
        "x-ms-client-request-id": "66a652b0-0a81-c0ba-a102-32a3315c91d4",
        "x-ms-content-length": "1048576",
        "x-ms-date": "Thu, 05 Mar 2020 21:43:59 GMT",
        "x-ms-file-attributes": "None",
        "x-ms-file-creation-time": "Now",
        "x-ms-file-last-write-time": "Now",
        "x-ms-file-permission": "Inherit",
        "x-ms-return-client-request-id": "true",
        "x-ms-type": "file",
<<<<<<< HEAD
        "x-ms-version": "2019-10-10"
=======
        "x-ms-version": "2019-12-12"
>>>>>>> 32e373e2
      },
      "RequestBody": null,
      "StatusCode": 201,
      "ResponseHeaders": {
        "Content-Length": "0",
        "Date": "Thu, 05 Mar 2020 21:43:58 GMT",
        "ETag": "\u00220x8D7C14E4FFA9CC9\u0022",
        "Last-Modified": "Thu, 05 Mar 2020 21:43:58 GMT",
        "Server": [
          "Windows-Azure-File/1.0",
          "Microsoft-HTTPAPI/2.0"
        ],
        "x-ms-client-request-id": "66a652b0-0a81-c0ba-a102-32a3315c91d4",
        "x-ms-file-attributes": "Archive",
        "x-ms-file-change-time": "2020-03-05T21:43:58.9648585Z",
        "x-ms-file-creation-time": "2020-03-05T21:43:58.9648585Z",
        "x-ms-file-id": "11529285414812647424",
        "x-ms-file-last-write-time": "2020-03-05T21:43:58.9648585Z",
        "x-ms-file-parent-id": "13835128424026341376",
        "x-ms-file-permission-key": "12501538048846835188*422928105932735866",
        "x-ms-request-id": "c9ef6340-f01a-0012-3837-f3e9eb000000",
        "x-ms-request-server-encrypted": "true",
<<<<<<< HEAD
        "x-ms-version": "2019-10-10"
=======
        "x-ms-version": "2019-12-12"
>>>>>>> 32e373e2
      },
      "ResponseBody": []
    },
    {
      "RequestUri": "http://seanstagetest.file.core.windows.net/test-share-8942faa6-d783-b46f-2dc4-0c58d6367ea8/test-directory-743ce995-a3cf-a0fa-c393-1c11f6795942/test-file-f4559b7c-4a8b-592a-6b97-99593f5276a0?comp=range",
      "RequestMethod": "PUT",
      "RequestHeaders": {
        "Authorization": "Sanitized",
        "Content-Length": "1024",
        "traceparent": "00-b5fccc47a26acd4db29c96c6a9edce71-e371d656d3d29147-00",
        "User-Agent": [
          "azsdk-net-Storage.Files.Shares/12.2.0-dev.20200305.1",
          "(.NET Core 4.6.28325.01; Microsoft Windows 10.0.18363 )"
        ],
        "x-ms-client-request-id": "82d1d9be-bd67-c01b-3d1f-21082e1d278b",
        "x-ms-date": "Thu, 05 Mar 2020 21:43:59 GMT",
        "x-ms-range": "bytes=0-1023",
        "x-ms-return-client-request-id": "true",
<<<<<<< HEAD
        "x-ms-version": "2019-10-10",
=======
        "x-ms-version": "2019-12-12",
>>>>>>> 32e373e2
        "x-ms-write": "update"
      },
      "RequestBody": "M/SKfGMXv5hcFoMeIsu2djIIJLGvo1oH/2CIlxz8ZZjcHRL8LZjAmZIOCmuGm53VTLxwKDffJZCag3wCjih7X7HqQgW5uUmaR4oeoJnvgGTDskpgiz1h/PiCYqkbvgpqkqq6nFmYHJJy1uCtwYT3qwMYP9zdG9NziUUMNleffomAtA3uNeQLKpa37bVctDt0i7emA34ujXfWRhIUi\u002BY701dXLA12CHYeDRRGJS0eF9UJmKug\u002BHsKUiaWF\u002B7R9p\u002BvfBpdBYcu/YJAh/Zq6GdJuC89CvM7mtrcTNrm4PCHTRZ1lqgTwBFN2pooX3CEoGq\u002BTF\u002B/lOusdOE/gbmtSB2RuTrf9VG/Nvgd7zBYEjtpV6tvJ5ORx7gqySLH1D5XoJJ8lqU2pasY/xZmoaW7U2Gm1SkNPSCKAPKCtSsv92G5xU6d3HyVM7L/Vyd9KyUTbnXAIP4USWJy8paztO9/6Ai0rdtWHnflEKJ3Deb4DNXMbka1b9ZjpHvsK\u002Bnl4X/CgG4fyX1JvVD\u002B2w9cnTt8eeXB50WoyXkxUQhgavON/y8itI142ENXgrH2t5PHBwY/b7EDJPk6Grb07nh06VJdcdvgOeiuBKGiamWTshLmaUkBIPpCido16JrXg\u002BnL4phemEW35s0ekWsPYbqUpmejDoUuc8lYG\u002BcBq1FO14C314fNNBnNLoN8446OMiggoEEzM3VknG/OBn1dtjt8z7rrWIkyx3FN1t8CsY87yum\u002B4AoPG6QKUzoY/i6cb3dHABTUotqe7tnQ5VyVYuvfkzuUn9YxbLQW4AVPGchDsWdourF7ZicPIPEwPzVHdfBPOGvyB9ChFZNgvcLUT9UQjTP0Lac5ZCwUhX7kAC1\u002BzmsUAOBdUKmXxqQeG6lkOtAcILICU0dIFtQ\u002B3YJRvBVm4e9WwE/0sjyJXGYDGkmDr0uuyOB6fHsjy\u002BoMH3InRgqPuDm5DXmBJ211ePbgRfuKuy02ovM062V0M/Rl6JPKYRVbc2IQyaLRLaByBQOEQ4bugWRE8aQXWszTRdqEGz/aqxbhhdKYevGLZHVTwuZh7/BudmYvhXBxRBiVPITHTBFgmFnto720VgdyuIwuxJjmcVXqFqXZqiWlb0C5Aj1txBhk8imMdEwyuh9evM3kQoCArssu3DZrh\u002B00SDN9\u002BlPKBfR0ytFuWv0IuFyFeu5YwCzAOFRxPufh\u002BGo7VywZtL/MlLbZcHiuEVTNJiTZ5Qz/24cGvcL/WMcMktJmMwLR7wOcueY3f1C0ESf/oxjDCBJePHylEvf9zDzvzN6mR95R/DYgPCwmx1w2Uqua/7SvSIq/CPaGK9wMn\u002BypSLJxDspJrqfho8vlN3QfbsBLYs2HP4NU5j7nyg==",
      "StatusCode": 201,
      "ResponseHeaders": {
        "Content-Length": "0",
        "Content-MD5": "slDt9mAC185ZehNnzOVtGg==",
        "Date": "Thu, 05 Mar 2020 21:43:58 GMT",
        "ETag": "\u00220x8D7C14E5007457D\u0022",
        "Last-Modified": "Thu, 05 Mar 2020 21:43:59 GMT",
        "Server": [
          "Windows-Azure-File/1.0",
          "Microsoft-HTTPAPI/2.0"
        ],
        "x-ms-client-request-id": "82d1d9be-bd67-c01b-3d1f-21082e1d278b",
        "x-ms-request-id": "c9ef6341-f01a-0012-3937-f3e9eb000000",
        "x-ms-request-server-encrypted": "true",
<<<<<<< HEAD
        "x-ms-version": "2019-10-10"
=======
        "x-ms-version": "2019-12-12"
>>>>>>> 32e373e2
      },
      "ResponseBody": []
    },
    {
      "RequestUri": "http://seanstagetest.file.core.windows.net/test-share-8942faa6-d783-b46f-2dc4-0c58d6367ea8?restype=share\u0026comp=filepermission",
      "RequestMethod": "PUT",
      "RequestHeaders": {
        "Authorization": "Sanitized",
        "Content-Length": "206",
        "Content-Type": "application/json",
        "traceparent": "00-e1fc44474e34454fa3730228677c9b8c-af8302f2b49ded44-00",
        "User-Agent": [
          "azsdk-net-Storage.Files.Shares/12.2.0-dev.20200305.1",
          "(.NET Core 4.6.28325.01; Microsoft Windows 10.0.18363 )"
        ],
        "x-ms-client-request-id": "0d95dd71-656c-1363-3f54-5f215b767aa7",
        "x-ms-date": "Thu, 05 Mar 2020 21:43:59 GMT",
        "x-ms-return-client-request-id": "true",
<<<<<<< HEAD
        "x-ms-version": "2019-10-10"
=======
        "x-ms-version": "2019-12-12"
>>>>>>> 32e373e2
      },
      "RequestBody": {
        "permission": "O:S-1-5-21-2127521184-1604012920-1887927527-21560751G:S-1-5-21-2127521184-1604012920-1887927527-513D:AI(A;;FA;;;SY)(A;;FA;;;BA)(A;;0x1200a9;;;S-1-5-21-397955417-626881126-188441444-3053964)"
      },
      "StatusCode": 201,
      "ResponseHeaders": {
        "Date": "Thu, 05 Mar 2020 21:43:58 GMT",
        "Server": [
          "Windows-Azure-File/1.0",
          "Microsoft-HTTPAPI/2.0"
        ],
        "Transfer-Encoding": "chunked",
        "x-ms-client-request-id": "0d95dd71-656c-1363-3f54-5f215b767aa7",
        "x-ms-file-permission-key": "11680444563946999947*422928105932735866",
        "x-ms-request-id": "c9ef634a-f01a-0012-3a37-f3e9eb000000",
<<<<<<< HEAD
        "x-ms-version": "2019-10-10"
=======
        "x-ms-version": "2019-12-12"
>>>>>>> 32e373e2
      },
      "ResponseBody": []
    },
    {
      "RequestUri": "http://seanstagetest.file.core.windows.net/test-share-8942faa6-d783-b46f-2dc4-0c58d6367ea8/test-directory-743ce995-a3cf-a0fa-c393-1c11f6795942/test-file-f4559b7c-4a8b-592a-6b97-99593f5276a0",
      "RequestMethod": "PUT",
      "RequestHeaders": {
        "Authorization": "Sanitized",
        "traceparent": "00-ec3ca851d8f8d14cad92547af35dfe9a-9d121ad30c4fba45-00",
        "User-Agent": [
          "azsdk-net-Storage.Files.Shares/12.2.0-dev.20200305.1",
          "(.NET Core 4.6.28325.01; Microsoft Windows 10.0.18363 )"
        ],
        "x-ms-client-request-id": "5196a7a2-1a88-fb1e-81c2-473acd845f7e",
        "x-ms-copy-source": "http://seanstagetest.file.core.windows.net/test-share-8942faa6-d783-b46f-2dc4-0c58d6367ea8/test-directory-743ce995-a3cf-a0fa-c393-1c11f6795942/test-file-f4559b7c-4a8b-592a-6b97-99593f5276a0",
        "x-ms-date": "Thu, 05 Mar 2020 21:43:59 GMT",
        "x-ms-file-attributes": "ReadOnly|Archive",
        "x-ms-file-creation-time": "2019-08-15T05:15:25.0600000Z",
        "x-ms-file-last-write-time": "2019-08-26T05:15:25.0600000Z",
        "x-ms-file-permission-copy-mode": "override",
        "x-ms-file-permission-key": "11680444563946999947*422928105932735866",
        "x-ms-return-client-request-id": "true",
<<<<<<< HEAD
        "x-ms-version": "2019-10-10"
=======
        "x-ms-version": "2019-12-12"
>>>>>>> 32e373e2
      },
      "RequestBody": null,
      "StatusCode": 202,
      "ResponseHeaders": {
        "Content-Length": "0",
        "Date": "Thu, 05 Mar 2020 21:43:58 GMT",
        "ETag": "\u00220x8D7C14E502A8487\u0022",
        "Last-Modified": "Thu, 05 Mar 2020 21:43:59 GMT",
        "Server": [
          "Windows-Azure-File/1.0",
          "Microsoft-HTTPAPI/2.0"
        ],
        "x-ms-client-request-id": "5196a7a2-1a88-fb1e-81c2-473acd845f7e",
        "x-ms-copy-id": "e98ef24e-dc89-4fa2-a1d5-9ae26173b400",
        "x-ms-copy-status": "success",
        "x-ms-request-id": "c9ef634b-f01a-0012-3b37-f3e9eb000000",
<<<<<<< HEAD
        "x-ms-version": "2019-10-10"
=======
        "x-ms-version": "2019-12-12"
>>>>>>> 32e373e2
      },
      "ResponseBody": []
    },
    {
      "RequestUri": "http://seanstagetest.file.core.windows.net/test-share-8942faa6-d783-b46f-2dc4-0c58d6367ea8/test-directory-743ce995-a3cf-a0fa-c393-1c11f6795942/test-file-f4559b7c-4a8b-592a-6b97-99593f5276a0",
      "RequestMethod": "HEAD",
      "RequestHeaders": {
        "Authorization": "Sanitized",
        "traceparent": "00-daa5d3c8d3950a458a1d49388cb37859-ad8e4b6346ee1241-00",
        "User-Agent": [
          "azsdk-net-Storage.Files.Shares/12.2.0-dev.20200305.1",
          "(.NET Core 4.6.28325.01; Microsoft Windows 10.0.18363 )"
        ],
        "x-ms-client-request-id": "b37e33fe-29e0-011f-37f4-eb7400dcc3af",
        "x-ms-date": "Thu, 05 Mar 2020 21:43:59 GMT",
        "x-ms-return-client-request-id": "true",
<<<<<<< HEAD
        "x-ms-version": "2019-10-10"
=======
        "x-ms-version": "2019-12-12"
>>>>>>> 32e373e2
      },
      "RequestBody": null,
      "StatusCode": 200,
      "ResponseHeaders": {
        "Content-Length": "1048576",
        "Content-Type": "application/octet-stream",
        "Date": "Thu, 05 Mar 2020 21:43:58 GMT",
        "ETag": "\u00220x8D7C14E502A8487\u0022",
        "Last-Modified": "Thu, 05 Mar 2020 21:43:59 GMT",
        "Server": [
          "Windows-Azure-File/1.0",
          "Microsoft-HTTPAPI/2.0"
        ],
        "Vary": "Origin",
        "x-ms-client-request-id": "b37e33fe-29e0-011f-37f4-eb7400dcc3af",
        "x-ms-copy-completion-time": "Thu, 05 Mar 2020 21:43:59 GMT",
        "x-ms-copy-id": "e98ef24e-dc89-4fa2-a1d5-9ae26173b400",
        "x-ms-copy-progress": "1048576/1048576",
        "x-ms-copy-source": "https://seanstagetest.file.core.windows.net/test-share-8942faa6-d783-b46f-2dc4-0c58d6367ea8/test-directory-743ce995-a3cf-a0fa-c393-1c11f6795942/test-file-f4559b7c-4a8b-592a-6b97-99593f5276a0",
        "x-ms-copy-status": "success",
        "x-ms-file-attributes": "ReadOnly | Archive",
        "x-ms-file-change-time": "2020-03-05T21:43:59.2788103Z",
        "x-ms-file-creation-time": "2019-08-15T05:15:25.0600000Z",
        "x-ms-file-id": "11529285414812647424",
        "x-ms-file-last-write-time": "2019-08-26T05:15:25.0600000Z",
        "x-ms-file-parent-id": "13835128424026341376",
        "x-ms-file-permission-key": "16713728419002454479*422928105932735866",
        "x-ms-lease-state": "available",
        "x-ms-lease-status": "unlocked",
        "x-ms-request-id": "c9ef634c-f01a-0012-3c37-f3e9eb000000",
        "x-ms-server-encrypted": "true",
        "x-ms-type": "File",
<<<<<<< HEAD
        "x-ms-version": "2019-10-10"
=======
        "x-ms-version": "2019-12-12"
>>>>>>> 32e373e2
      },
      "ResponseBody": []
    },
    {
      "RequestUri": "http://seanstagetest.file.core.windows.net/test-share-dbb6df55-26fc-9356-0729-1f4a2d2c9d84?restype=share",
      "RequestMethod": "DELETE",
      "RequestHeaders": {
        "Authorization": "Sanitized",
        "traceparent": "00-c5863872ade9664085f20c4b9cf6f160-53dae4752bbb2240-00",
        "User-Agent": [
          "azsdk-net-Storage.Files.Shares/12.2.0-dev.20200305.1",
          "(.NET Core 4.6.28325.01; Microsoft Windows 10.0.18363 )"
        ],
        "x-ms-client-request-id": "9a3ca6c3-ab05-d19e-e260-dd2b25cf2aea",
        "x-ms-date": "Thu, 05 Mar 2020 21:43:59 GMT",
        "x-ms-delete-snapshots": "include",
        "x-ms-return-client-request-id": "true",
<<<<<<< HEAD
        "x-ms-version": "2019-10-10"
=======
        "x-ms-version": "2019-12-12"
>>>>>>> 32e373e2
      },
      "RequestBody": null,
      "StatusCode": 202,
      "ResponseHeaders": {
        "Content-Length": "0",
        "Date": "Thu, 05 Mar 2020 21:43:58 GMT",
        "Server": [
          "Windows-Azure-File/1.0",
          "Microsoft-HTTPAPI/2.0"
        ],
        "x-ms-client-request-id": "9a3ca6c3-ab05-d19e-e260-dd2b25cf2aea",
        "x-ms-request-id": "c9ef634d-f01a-0012-3d37-f3e9eb000000",
<<<<<<< HEAD
        "x-ms-version": "2019-10-10"
=======
        "x-ms-version": "2019-12-12"
>>>>>>> 32e373e2
      },
      "ResponseBody": []
    },
    {
      "RequestUri": "http://seanstagetest.file.core.windows.net/test-share-8942faa6-d783-b46f-2dc4-0c58d6367ea8?restype=share",
      "RequestMethod": "DELETE",
      "RequestHeaders": {
        "Authorization": "Sanitized",
        "traceparent": "00-fe6d71bdd5207147b260edee2facfc9a-b648e024be42c748-00",
        "User-Agent": [
          "azsdk-net-Storage.Files.Shares/12.2.0-dev.20200305.1",
          "(.NET Core 4.6.28325.01; Microsoft Windows 10.0.18363 )"
        ],
        "x-ms-client-request-id": "59b0dcd1-28a0-0ca9-7024-2fdc63e06c95",
        "x-ms-date": "Thu, 05 Mar 2020 21:43:59 GMT",
        "x-ms-delete-snapshots": "include",
        "x-ms-return-client-request-id": "true",
<<<<<<< HEAD
        "x-ms-version": "2019-10-10"
=======
        "x-ms-version": "2019-12-12"
>>>>>>> 32e373e2
      },
      "RequestBody": null,
      "StatusCode": 202,
      "ResponseHeaders": {
        "Content-Length": "0",
        "Date": "Thu, 05 Mar 2020 21:43:58 GMT",
        "Server": [
          "Windows-Azure-File/1.0",
          "Microsoft-HTTPAPI/2.0"
        ],
        "x-ms-client-request-id": "59b0dcd1-28a0-0ca9-7024-2fdc63e06c95",
        "x-ms-request-id": "c9ef634e-f01a-0012-3e37-f3e9eb000000",
<<<<<<< HEAD
        "x-ms-version": "2019-10-10"
=======
        "x-ms-version": "2019-12-12"
>>>>>>> 32e373e2
      },
      "ResponseBody": []
    }
  ],
  "Variables": {
    "RandomSeed": "111127222",
    "Storage_TestConfigDefault": "ProductionTenant\nseanstagetest\nU2FuaXRpemVk\nhttps://seanstagetest.blob.core.windows.net\nhttp://seanstagetest.file.core.windows.net\nhttp://seanstagetest.queue.core.windows.net\nhttp://seanstagetest.table.core.windows.net\n\n\n\n\nhttp://seanstagetest-secondary.blob.core.windows.net\nhttp://seanstagetest-secondary.file.core.windows.net\nhttp://seanstagetest-secondary.queue.core.windows.net\nhttp://seanstagetest-secondary.table.core.windows.net\n\nSanitized\n\n\nCloud\nBlobEndpoint=https://seanstagetest.blob.core.windows.net/;QueueEndpoint=http://seanstagetest.queue.core.windows.net/;FileEndpoint=http://seanstagetest.file.core.windows.net/;BlobSecondaryEndpoint=http://seanstagetest-secondary.blob.core.windows.net/;QueueSecondaryEndpoint=http://seanstagetest-secondary.queue.core.windows.net/;FileSecondaryEndpoint=http://seanstagetest-secondary.file.core.windows.net/;AccountName=seanstagetest;AccountKey=Sanitized\nseanscope1"
  }
}<|MERGE_RESOLUTION|>--- conflicted
+++ resolved
@@ -13,11 +13,7 @@
         "x-ms-client-request-id": "436c59dd-ac2a-2675-e8d5-dd14fc06c7f4",
         "x-ms-date": "Thu, 05 Mar 2020 21:43:58 GMT",
         "x-ms-return-client-request-id": "true",
-<<<<<<< HEAD
-        "x-ms-version": "2019-10-10"
-=======
-        "x-ms-version": "2019-12-12"
->>>>>>> 32e373e2
+        "x-ms-version": "2019-12-12"
       },
       "RequestBody": null,
       "StatusCode": 201,
@@ -32,11 +28,7 @@
         ],
         "x-ms-client-request-id": "436c59dd-ac2a-2675-e8d5-dd14fc06c7f4",
         "x-ms-request-id": "c9ef6339-f01a-0012-3337-f3e9eb000000",
-<<<<<<< HEAD
-        "x-ms-version": "2019-10-10"
-=======
-        "x-ms-version": "2019-12-12"
->>>>>>> 32e373e2
+        "x-ms-version": "2019-12-12"
       },
       "ResponseBody": []
     },
@@ -57,11 +49,7 @@
         "x-ms-file-last-write-time": "Now",
         "x-ms-file-permission": "Inherit",
         "x-ms-return-client-request-id": "true",
-<<<<<<< HEAD
-        "x-ms-version": "2019-10-10"
-=======
-        "x-ms-version": "2019-12-12"
->>>>>>> 32e373e2
+        "x-ms-version": "2019-12-12"
       },
       "RequestBody": null,
       "StatusCode": 201,
@@ -84,11 +72,7 @@
         "x-ms-file-permission-key": "7855875120676328179*422928105932735866",
         "x-ms-request-id": "c9ef633b-f01a-0012-3437-f3e9eb000000",
         "x-ms-request-server-encrypted": "true",
-<<<<<<< HEAD
-        "x-ms-version": "2019-10-10"
-=======
-        "x-ms-version": "2019-12-12"
->>>>>>> 32e373e2
+        "x-ms-version": "2019-12-12"
       },
       "ResponseBody": []
     },
@@ -111,11 +95,7 @@
         "x-ms-file-permission": "Inherit",
         "x-ms-return-client-request-id": "true",
         "x-ms-type": "file",
-<<<<<<< HEAD
-        "x-ms-version": "2019-10-10"
-=======
-        "x-ms-version": "2019-12-12"
->>>>>>> 32e373e2
+        "x-ms-version": "2019-12-12"
       },
       "RequestBody": null,
       "StatusCode": 201,
@@ -138,11 +118,7 @@
         "x-ms-file-permission-key": "12501538048846835188*422928105932735866",
         "x-ms-request-id": "c9ef633c-f01a-0012-3537-f3e9eb000000",
         "x-ms-request-server-encrypted": "true",
-<<<<<<< HEAD
-        "x-ms-version": "2019-10-10"
-=======
-        "x-ms-version": "2019-12-12"
->>>>>>> 32e373e2
+        "x-ms-version": "2019-12-12"
       },
       "ResponseBody": []
     },
@@ -159,11 +135,7 @@
         "x-ms-client-request-id": "dca91046-3830-1f7a-9e98-86a39e913295",
         "x-ms-date": "Thu, 05 Mar 2020 21:43:58 GMT",
         "x-ms-return-client-request-id": "true",
-<<<<<<< HEAD
-        "x-ms-version": "2019-10-10"
-=======
-        "x-ms-version": "2019-12-12"
->>>>>>> 32e373e2
+        "x-ms-version": "2019-12-12"
       },
       "RequestBody": null,
       "StatusCode": 201,
@@ -178,11 +150,7 @@
         ],
         "x-ms-client-request-id": "dca91046-3830-1f7a-9e98-86a39e913295",
         "x-ms-request-id": "c9ef633d-f01a-0012-3637-f3e9eb000000",
-<<<<<<< HEAD
-        "x-ms-version": "2019-10-10"
-=======
-        "x-ms-version": "2019-12-12"
->>>>>>> 32e373e2
+        "x-ms-version": "2019-12-12"
       },
       "ResponseBody": []
     },
@@ -203,11 +171,7 @@
         "x-ms-file-last-write-time": "Now",
         "x-ms-file-permission": "Inherit",
         "x-ms-return-client-request-id": "true",
-<<<<<<< HEAD
-        "x-ms-version": "2019-10-10"
-=======
-        "x-ms-version": "2019-12-12"
->>>>>>> 32e373e2
+        "x-ms-version": "2019-12-12"
       },
       "RequestBody": null,
       "StatusCode": 201,
@@ -230,11 +194,7 @@
         "x-ms-file-permission-key": "7855875120676328179*422928105932735866",
         "x-ms-request-id": "c9ef633f-f01a-0012-3737-f3e9eb000000",
         "x-ms-request-server-encrypted": "true",
-<<<<<<< HEAD
-        "x-ms-version": "2019-10-10"
-=======
-        "x-ms-version": "2019-12-12"
->>>>>>> 32e373e2
+        "x-ms-version": "2019-12-12"
       },
       "ResponseBody": []
     },
@@ -257,11 +217,7 @@
         "x-ms-file-permission": "Inherit",
         "x-ms-return-client-request-id": "true",
         "x-ms-type": "file",
-<<<<<<< HEAD
-        "x-ms-version": "2019-10-10"
-=======
-        "x-ms-version": "2019-12-12"
->>>>>>> 32e373e2
+        "x-ms-version": "2019-12-12"
       },
       "RequestBody": null,
       "StatusCode": 201,
@@ -284,11 +240,7 @@
         "x-ms-file-permission-key": "12501538048846835188*422928105932735866",
         "x-ms-request-id": "c9ef6340-f01a-0012-3837-f3e9eb000000",
         "x-ms-request-server-encrypted": "true",
-<<<<<<< HEAD
-        "x-ms-version": "2019-10-10"
-=======
-        "x-ms-version": "2019-12-12"
->>>>>>> 32e373e2
+        "x-ms-version": "2019-12-12"
       },
       "ResponseBody": []
     },
@@ -307,11 +259,7 @@
         "x-ms-date": "Thu, 05 Mar 2020 21:43:59 GMT",
         "x-ms-range": "bytes=0-1023",
         "x-ms-return-client-request-id": "true",
-<<<<<<< HEAD
-        "x-ms-version": "2019-10-10",
-=======
         "x-ms-version": "2019-12-12",
->>>>>>> 32e373e2
         "x-ms-write": "update"
       },
       "RequestBody": "M/SKfGMXv5hcFoMeIsu2djIIJLGvo1oH/2CIlxz8ZZjcHRL8LZjAmZIOCmuGm53VTLxwKDffJZCag3wCjih7X7HqQgW5uUmaR4oeoJnvgGTDskpgiz1h/PiCYqkbvgpqkqq6nFmYHJJy1uCtwYT3qwMYP9zdG9NziUUMNleffomAtA3uNeQLKpa37bVctDt0i7emA34ujXfWRhIUi\u002BY701dXLA12CHYeDRRGJS0eF9UJmKug\u002BHsKUiaWF\u002B7R9p\u002BvfBpdBYcu/YJAh/Zq6GdJuC89CvM7mtrcTNrm4PCHTRZ1lqgTwBFN2pooX3CEoGq\u002BTF\u002B/lOusdOE/gbmtSB2RuTrf9VG/Nvgd7zBYEjtpV6tvJ5ORx7gqySLH1D5XoJJ8lqU2pasY/xZmoaW7U2Gm1SkNPSCKAPKCtSsv92G5xU6d3HyVM7L/Vyd9KyUTbnXAIP4USWJy8paztO9/6Ai0rdtWHnflEKJ3Deb4DNXMbka1b9ZjpHvsK\u002Bnl4X/CgG4fyX1JvVD\u002B2w9cnTt8eeXB50WoyXkxUQhgavON/y8itI142ENXgrH2t5PHBwY/b7EDJPk6Grb07nh06VJdcdvgOeiuBKGiamWTshLmaUkBIPpCido16JrXg\u002BnL4phemEW35s0ekWsPYbqUpmejDoUuc8lYG\u002BcBq1FO14C314fNNBnNLoN8446OMiggoEEzM3VknG/OBn1dtjt8z7rrWIkyx3FN1t8CsY87yum\u002B4AoPG6QKUzoY/i6cb3dHABTUotqe7tnQ5VyVYuvfkzuUn9YxbLQW4AVPGchDsWdourF7ZicPIPEwPzVHdfBPOGvyB9ChFZNgvcLUT9UQjTP0Lac5ZCwUhX7kAC1\u002BzmsUAOBdUKmXxqQeG6lkOtAcILICU0dIFtQ\u002B3YJRvBVm4e9WwE/0sjyJXGYDGkmDr0uuyOB6fHsjy\u002BoMH3InRgqPuDm5DXmBJ211ePbgRfuKuy02ovM062V0M/Rl6JPKYRVbc2IQyaLRLaByBQOEQ4bugWRE8aQXWszTRdqEGz/aqxbhhdKYevGLZHVTwuZh7/BudmYvhXBxRBiVPITHTBFgmFnto720VgdyuIwuxJjmcVXqFqXZqiWlb0C5Aj1txBhk8imMdEwyuh9evM3kQoCArssu3DZrh\u002B00SDN9\u002BlPKBfR0ytFuWv0IuFyFeu5YwCzAOFRxPufh\u002BGo7VywZtL/MlLbZcHiuEVTNJiTZ5Qz/24cGvcL/WMcMktJmMwLR7wOcueY3f1C0ESf/oxjDCBJePHylEvf9zDzvzN6mR95R/DYgPCwmx1w2Uqua/7SvSIq/CPaGK9wMn\u002BypSLJxDspJrqfho8vlN3QfbsBLYs2HP4NU5j7nyg==",
@@ -329,11 +277,7 @@
         "x-ms-client-request-id": "82d1d9be-bd67-c01b-3d1f-21082e1d278b",
         "x-ms-request-id": "c9ef6341-f01a-0012-3937-f3e9eb000000",
         "x-ms-request-server-encrypted": "true",
-<<<<<<< HEAD
-        "x-ms-version": "2019-10-10"
-=======
-        "x-ms-version": "2019-12-12"
->>>>>>> 32e373e2
+        "x-ms-version": "2019-12-12"
       },
       "ResponseBody": []
     },
@@ -352,11 +296,7 @@
         "x-ms-client-request-id": "0d95dd71-656c-1363-3f54-5f215b767aa7",
         "x-ms-date": "Thu, 05 Mar 2020 21:43:59 GMT",
         "x-ms-return-client-request-id": "true",
-<<<<<<< HEAD
-        "x-ms-version": "2019-10-10"
-=======
-        "x-ms-version": "2019-12-12"
->>>>>>> 32e373e2
+        "x-ms-version": "2019-12-12"
       },
       "RequestBody": {
         "permission": "O:S-1-5-21-2127521184-1604012920-1887927527-21560751G:S-1-5-21-2127521184-1604012920-1887927527-513D:AI(A;;FA;;;SY)(A;;FA;;;BA)(A;;0x1200a9;;;S-1-5-21-397955417-626881126-188441444-3053964)"
@@ -372,11 +312,7 @@
         "x-ms-client-request-id": "0d95dd71-656c-1363-3f54-5f215b767aa7",
         "x-ms-file-permission-key": "11680444563946999947*422928105932735866",
         "x-ms-request-id": "c9ef634a-f01a-0012-3a37-f3e9eb000000",
-<<<<<<< HEAD
-        "x-ms-version": "2019-10-10"
-=======
-        "x-ms-version": "2019-12-12"
->>>>>>> 32e373e2
+        "x-ms-version": "2019-12-12"
       },
       "ResponseBody": []
     },
@@ -399,11 +335,7 @@
         "x-ms-file-permission-copy-mode": "override",
         "x-ms-file-permission-key": "11680444563946999947*422928105932735866",
         "x-ms-return-client-request-id": "true",
-<<<<<<< HEAD
-        "x-ms-version": "2019-10-10"
-=======
-        "x-ms-version": "2019-12-12"
->>>>>>> 32e373e2
+        "x-ms-version": "2019-12-12"
       },
       "RequestBody": null,
       "StatusCode": 202,
@@ -420,11 +352,7 @@
         "x-ms-copy-id": "e98ef24e-dc89-4fa2-a1d5-9ae26173b400",
         "x-ms-copy-status": "success",
         "x-ms-request-id": "c9ef634b-f01a-0012-3b37-f3e9eb000000",
-<<<<<<< HEAD
-        "x-ms-version": "2019-10-10"
-=======
-        "x-ms-version": "2019-12-12"
->>>>>>> 32e373e2
+        "x-ms-version": "2019-12-12"
       },
       "ResponseBody": []
     },
@@ -441,11 +369,7 @@
         "x-ms-client-request-id": "b37e33fe-29e0-011f-37f4-eb7400dcc3af",
         "x-ms-date": "Thu, 05 Mar 2020 21:43:59 GMT",
         "x-ms-return-client-request-id": "true",
-<<<<<<< HEAD
-        "x-ms-version": "2019-10-10"
-=======
-        "x-ms-version": "2019-12-12"
->>>>>>> 32e373e2
+        "x-ms-version": "2019-12-12"
       },
       "RequestBody": null,
       "StatusCode": 200,
@@ -478,11 +402,7 @@
         "x-ms-request-id": "c9ef634c-f01a-0012-3c37-f3e9eb000000",
         "x-ms-server-encrypted": "true",
         "x-ms-type": "File",
-<<<<<<< HEAD
-        "x-ms-version": "2019-10-10"
-=======
-        "x-ms-version": "2019-12-12"
->>>>>>> 32e373e2
+        "x-ms-version": "2019-12-12"
       },
       "ResponseBody": []
     },
@@ -500,11 +420,7 @@
         "x-ms-date": "Thu, 05 Mar 2020 21:43:59 GMT",
         "x-ms-delete-snapshots": "include",
         "x-ms-return-client-request-id": "true",
-<<<<<<< HEAD
-        "x-ms-version": "2019-10-10"
-=======
-        "x-ms-version": "2019-12-12"
->>>>>>> 32e373e2
+        "x-ms-version": "2019-12-12"
       },
       "RequestBody": null,
       "StatusCode": 202,
@@ -517,11 +433,7 @@
         ],
         "x-ms-client-request-id": "9a3ca6c3-ab05-d19e-e260-dd2b25cf2aea",
         "x-ms-request-id": "c9ef634d-f01a-0012-3d37-f3e9eb000000",
-<<<<<<< HEAD
-        "x-ms-version": "2019-10-10"
-=======
-        "x-ms-version": "2019-12-12"
->>>>>>> 32e373e2
+        "x-ms-version": "2019-12-12"
       },
       "ResponseBody": []
     },
@@ -539,11 +451,7 @@
         "x-ms-date": "Thu, 05 Mar 2020 21:43:59 GMT",
         "x-ms-delete-snapshots": "include",
         "x-ms-return-client-request-id": "true",
-<<<<<<< HEAD
-        "x-ms-version": "2019-10-10"
-=======
-        "x-ms-version": "2019-12-12"
->>>>>>> 32e373e2
+        "x-ms-version": "2019-12-12"
       },
       "RequestBody": null,
       "StatusCode": 202,
@@ -556,11 +464,7 @@
         ],
         "x-ms-client-request-id": "59b0dcd1-28a0-0ca9-7024-2fdc63e06c95",
         "x-ms-request-id": "c9ef634e-f01a-0012-3e37-f3e9eb000000",
-<<<<<<< HEAD
-        "x-ms-version": "2019-10-10"
-=======
-        "x-ms-version": "2019-12-12"
->>>>>>> 32e373e2
+        "x-ms-version": "2019-12-12"
       },
       "ResponseBody": []
     }
