﻿// Copyright (c) Microsoft Corporation. All rights reserved.
// Licensed under the MIT License.

using System;
using System.Collections.Generic;
using System.IO;
using System.Linq;
using System.Xml.Linq;
using Azure.Storage.Common.Tests.Shared;
using NUnit.Framework;

namespace Azure.Storage.Test
{
    /// <summary>
    /// The TestConfigurations lazily loads the XML config file full of Azure
    /// Storage tenants to use when executing our tests.
    /// </summary>
    /// <remarks>
    /// The TestConfigurations file contains a fixed set of names and a
    /// variable list of TenantConfiguration definitions.  Each name refers to
    /// a tenant that supports certain functionality (i.e., the OAuth tenant
    /// needs to be setup for requests that use AD to authenticate).  It's
    /// possible that each name refers to a unique tenant, but it's also
    /// possible that multiple names will refer to the same tenant (i.e., if
    /// you want to use a Premium blob with OAuth enabled as your
    /// "TargetTestTenant", "TargetPremiumBlobTenant", and "TargetOAuthTenant"
    /// simultaneously).
    /// </remarks>
    public class TestConfigurations
    {
        /// <summary>
        /// Gets or sets a mapping of tenant names to definitions.  The
        /// Target*TenantName properties define the keys to use with this
        /// dictionary.  You should only access the tenants via the GetTenant
        /// method that will Assert.Inconclusive if the desired tenant wasn't
        /// defined in this configuration.
        /// </summary>
        private IDictionary<string, TenantConfiguration> Tenants { get; set; }

        /// <summary>
        /// Gets or sets a mapping of keyvault names to definitions.  The
        /// Target*TenantName properties define the keys to use with this
        /// dictionary.  You should only access the tenants via the GetTenant
        /// method that will Assert.Inconclusive if the desired tenant wasn't
        /// defined in this configuration.
        /// </summary>
        private IDictionary<string, KeyVaultConfiguration> KeyVaults { get; set; }

        /// <summary>
        /// Gets the name of the tenant in the Tenants dictionary to use by
        /// default for our tests.
        /// </summary>
        private string TargetTenantName { get; set; }

        /// <summary>
        /// Gets the name of the tenant in the Tenants dictionary to use for
        /// any tests that require Read Access Geo-Redundant Storage to be setup.
        /// </summary>
        private string TargetSecondaryTenantName { get; set; }

        /// <summary>
        /// Gets the name of the tenant in the Tenants dictionary to use for
        /// any tests that require Premium SSDs.
        /// </summary>
        private string TargetPremiumBlobTenantName { get; set; }

        /// <summary>
        /// Gets the name of the tenant in the Tenants dictionary to use for
        /// any tests that require preview features.
        /// </summary>
        private string TargetPreviewBlobTenantName { get; set; }

        /// <summary>
        /// Gets the name of the tenant in the Tenants dictionary to use for
        /// any tests that require authentication with Azure AD.
        /// </summary>
        private string TargetOAuthTenantName { get; set; }

        /// <summary>
        /// Gets the name of the tenant in the keyvaults dictionary to use for
        /// any tests that require integration with key vault.
        /// </summary>
        private string TargetKeyVaultName { get; set; }

        /// <summary>
        /// Gets the name of the tenant in the Tenants dictionary to use for
        /// any tests that require hierarchical namespace.
        /// </summary>
        private string TargetHierarchicalNamespaceTenantName { get; set; }

        /// <summary>
        /// Gets the name of the tenant in the Tenants dictionary to use for
        /// any tests that require managed disk
        /// </summary>
        private string TargetManagedDiskTenantName { get; set; }

        /// <summary>
        /// Gets the tenant to use by default for our tests.
        /// </summary>
        public static TenantConfiguration DefaultTargetTenant =>
            GetTenant("TargetTestTenant", s_configurations.Value.TargetTenantName);

        /// <summary>
        /// Gets a tenant to use for any tests that require Read Access
        /// Geo-Redundant Storage to be setup.
        /// </summary>
        public static TenantConfiguration DefaultSecondaryTargetTenant =>
            GetTenant("TargetSecondaryTestTenant", s_configurations.Value.TargetSecondaryTenantName);

        /// <summary>
        /// Gets a tenant to use for any tests that require Premium SSDs.
        /// </summary>
        public static TenantConfiguration DefaultTargetPremiumBlobTenant =>
            GetTenant("TargetPremiumBlobTenant", s_configurations.Value.TargetPremiumBlobTenantName);

        /// <summary>
        /// Gets a tenant that uses preview features for tests that require it.
        /// </summary>
        public static TenantConfiguration DefaultTargetPreviewBlobTenant =>
            GetTenant("TargetPreviewBlobTenant", s_configurations.Value.TargetPreviewBlobTenantName);

        /// <summary>
        /// Gets a tenant to use for any tests that require authentication with
        /// Azure AD.
        /// </summary>
        public static TenantConfiguration DefaultTargetOAuthTenant =>
            GetTenant("TargetOAuthTenant", s_configurations.Value.TargetOAuthTenantName);

        /// <summary>
<<<<<<< HEAD
        /// Gets a keyvault to use for any tests that require keyvault access.
        /// </summary>
        public static KeyVaultConfiguration DefaultTargetKeyVault =>
            GetKeyVault("TargetKeyVault", s_configurations.Value.TargetKeyVaultName);

        /// <summary>
        /// Gets a tenant to use for any tests that require hierarchical namespace
=======
        /// Gets a tenant to use for any tests that require hierarchical namespace.
>>>>>>> 79f10ab4
        /// </summary>
        public static TenantConfiguration DefaultTargetHierarchicalNamespaceTenant =>
            GetTenant("TargetHierarchicalNamespaceTenant", s_configurations.Value.TargetHierarchicalNamespaceTenantName);

        /// <summary>
        /// Gets a tenant to use for any tests that a managed disk account.
        /// </summary>
        public static TenantConfiguration DefaultTargetManagedDiskTenant =>
            GetTenant("TargetManagedDiskTenant", s_configurations.Value.TargetManagedDiskTenantName);

        /// <summary>
        /// When loading our test configuration, we'll check the
        /// AZ_STORAGE_CONFIG_PATH first.
        /// </summary>
        private const string DefaultTestConfigPathEnvironmentVariable = @"AZ_STORAGE_CONFIG_PATH";

        /// <summary>
        /// When loading our test configuration, we'll check for a local file
        /// named TestConfigurations.xml second.
        /// </summary>
        private const string DefaultTestConfigFilePath = @"TestConfigurations.xml";

        /// <summary>
        /// Gets or sets the path of the file containing the live test
        /// configurations.  This is only used for throwing informative error
        /// messages to aid debugging configuration mishaps.
        /// </summary>
        private static string TestConfigurationsPath { get; set; }

        /// <summary>
        /// Lazily load the live test configuraions the first time they're
        /// required.
        /// </summary>
        private static readonly Lazy<TestConfigurations> s_configurations =
            new Lazy<TestConfigurations>(LoadTestConfigurations);

        /// <summary>
        /// Get the live test configuration for a specific tenant type, or
        /// stop running the test via Assert.Inconclusive if not found.
        /// </summary>
        /// <param name="type">
        /// The name of the tenant type (XML element) to get.
        /// </param>
        /// <param name="name">The name of the tenant.</param>
        /// <returns>
        /// The live test configuration for a specific tenant type.
        /// </returns>
        private static TenantConfiguration GetTenant(string type, string name)
        {
            if (!s_configurations.Value.Tenants.TryGetValue(name, out TenantConfiguration config))
            {
                Assert.Inconclusive($"Live test configuration tenant type '{type}' named '{name}' was not found in file {TestConfigurationsPath}!");
            }
            return config;
        }

        /// <summary>
        /// Get the live test configuration for a specific key vault type, or
        /// stop running the test via Assert.Inconclusive if not found.
        /// </summary>
        /// <param name="type">
        /// The name of the key vault type (XML element) to get.
        /// </param>
        /// <param name="name">The name of the keyvault.</param>
        /// <returns>
        /// The live test configuration for a specific tenant type.
        /// </returns>
        private static KeyVaultConfiguration GetKeyVault(string type, string name)
        {
            if (!s_configurations.Value.KeyVaults.TryGetValue(name, out KeyVaultConfiguration config))
            {
                Assert.Inconclusive($"Live test configuration key vault type '{type}' named '{name}' was not found in file {TestConfigurationsPath}!");
            }
            return config;
        }

        /// <summary>
        /// Load the test configurations file from the path pointed to by the
        /// AZ_STORAGE_CONFIG_PATH environment variable or the local copy of
        /// the TestConfigurations.xml if present.  If we fail to find or load
        /// the test configurations, we'll stop running the test
        /// via Assert.Inconclusive.
        /// </summary>
        /// <returns>The test configurations.</returns>
        private static TestConfigurations LoadTestConfigurations()
        {
            // Get the live test configurations path
            TestConfigurationsPath = Environment.GetEnvironmentVariable(DefaultTestConfigPathEnvironmentVariable);
            if (string.IsNullOrEmpty(TestConfigurationsPath) || !File.Exists(TestConfigurationsPath))
            {
                TestConfigurationsPath = Path.Combine(TestContext.CurrentContext.TestDirectory, DefaultTestConfigFilePath);
                if (string.IsNullOrEmpty(TestConfigurationsPath) || !File.Exists(TestConfigurationsPath))
                {
                    Assert.Inconclusive($"Live test configuration not found at file {TestConfigurationsPath}!");
                }
            }

            // Load the live test configurations
            try
            {
                return ReadFromXml(XDocument.Load(TestConfigurationsPath));
            }
            catch (Exception ex)
            {
                Assert.Inconclusive($"Live test configuration failed to load from file {TestConfigurationsPath}!\n{ex.ToString()}");
                return null;
            }
        }

        /// <summary>
        /// Parse the test configurations XML.
        /// </summary>
        /// <param name="doc">The root of the XML document.</param>
        /// <returns>The test configurations.</returns>
        private static TestConfigurations ReadFromXml(XDocument doc)
        {
            XElement config = doc.Element("TestConfigurations");
            string Get(string name) => (string)config.Element(name);
            return new TestConfigurations
            {
                TargetTenantName = Get("TargetTestTenant"),
                TargetSecondaryTenantName = Get("TargetSecondaryTestTenant"),
                TargetPremiumBlobTenantName = Get("TargetPremiumBlobTenant"),
                TargetPreviewBlobTenantName = Get("TargetPreviewBlobTenant"),
                TargetOAuthTenantName = Get("TargetOAuthTenant"),
                TargetKeyVaultName = Get("TargetKeyVault"),
                TargetHierarchicalNamespaceTenantName = Get("TargetHierarchicalNamespaceTenant"),
                TargetManagedDiskTenantName = Get("TargetManagedDiskTenant"),
                Tenants =
                    config.Element("TenantConfigurations").Elements("TenantConfiguration")
                    .Select(TenantConfiguration.Parse)
                    .ToDictionary(tenant => tenant.TenantName),
                KeyVaults =
                    config.Element("KeyVaultConfigurations").Elements("KeyVaultConfiguration")
                    .Select(KeyVaultConfiguration.Parse)
                    .ToDictionary(keyvault => keyvault.VaultName)
            };
        }
    }
}<|MERGE_RESOLUTION|>--- conflicted
+++ resolved
@@ -127,17 +127,13 @@
             GetTenant("TargetOAuthTenant", s_configurations.Value.TargetOAuthTenantName);
 
         /// <summary>
-<<<<<<< HEAD
         /// Gets a keyvault to use for any tests that require keyvault access.
         /// </summary>
         public static KeyVaultConfiguration DefaultTargetKeyVault =>
             GetKeyVault("TargetKeyVault", s_configurations.Value.TargetKeyVaultName);
 
         /// <summary>
-        /// Gets a tenant to use for any tests that require hierarchical namespace
-=======
         /// Gets a tenant to use for any tests that require hierarchical namespace.
->>>>>>> 79f10ab4
         /// </summary>
         public static TenantConfiguration DefaultTargetHierarchicalNamespaceTenant =>
             GetTenant("TargetHierarchicalNamespaceTenant", s_configurations.Value.TargetHierarchicalNamespaceTenantName);
