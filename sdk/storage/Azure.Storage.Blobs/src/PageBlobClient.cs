﻿// Copyright (c) Microsoft Corporation. All rights reserved.
// Licensed under the MIT License.

using System;
using System.ComponentModel;
using System.IO;
using System.Threading;
using System.Threading.Tasks;
using Azure.Core;
using Azure.Core.Pipeline;
using Azure.Storage.Blobs.Models;
using Metadata = System.Collections.Generic.IDictionary<string, string>;

#pragma warning disable SA1402  // File may only contain a single type

namespace Azure.Storage.Blobs.Specialized
{
    /// <summary>
    /// The <see cref="PageBlobClient"/> allows you to manipulate Azure
    /// Storage page blobs.
    ///
    /// Page blobs are a collection of 512-byte pages optimized for random
    /// read and write operations. To create a page blob, you initialize the
    /// page blob and specify the maximum size the page blob will grow. To add
    /// or update the contents of a page blob, you write a page or pages by
    /// specifying an offset and a range that align to 512-byte page
    /// boundaries.  A write to a page blob can overwrite just one page, some
    /// pages, or up to 4 MB of the page blob.  Writes to page blobs happen
    /// in-place and are immediately committed to the blob. The maximum size
    /// for a page blob is 8 TB.
    /// </summary>
    public class PageBlobClient : BlobBaseClient
    {
        /// <summary>
        /// Gets the number of bytes in a page (512).
        /// </summary>
		public virtual int PageBlobPageBytes => 512;

        /// <summary>
        /// Gets the maximum number of bytes that can be sent in a call
        /// to the <see cref="UploadPagesAsync"/> operation.
        /// </summary>
        public virtual int PageBlobMaxUploadPagesBytes => 4 * Constants.MB; // 4MB

        #region ctors
        /// <summary>
        /// Initializes a new instance of the <see cref="PageBlobClient"/>
        /// class for mocking.
        /// </summary>
        protected PageBlobClient()
        {
        }

        /// <summary>
        /// Initializes a new instance of the <see cref="PageBlobClient"/>
        /// class.
        /// </summary>
        /// <param name="connectionString">
        /// A connection string includes the authentication information
        /// required for your application to access data in an Azure Storage
        /// account at runtime.
        ///
        /// For more information, <see href="https://docs.microsoft.com/en-us/azure/storage/common/storage-configure-connection-string"/>.
        /// </param>
        /// <param name="blobContainerName">
        /// The name of the container containing this page blob.
        /// </param>
        /// <param name="blobName">
        /// The name of this page blob.
        /// </param>
        public PageBlobClient(string connectionString, string blobContainerName, string blobName)
            : base(connectionString, blobContainerName, blobName)
        {
        }

        /// <summary>
        /// Initializes a new instance of the <see cref="PageBlobClient"/>
        /// class.
        /// </summary>
        /// <param name="connectionString">
        /// A connection string includes the authentication information
        /// required for your application to access data in an Azure Storage
        /// account at runtime.
        ///
        /// For more information, <see href="https://docs.microsoft.com/en-us/azure/storage/common/storage-configure-connection-string"/>.
        /// </param>
        /// <param name="blobContainerName">
        /// The name of the container containing this page blob.
        /// </param>
        /// <param name="blobName">
        /// The name of this page blob.
        /// </param>
        /// <param name="options">
        /// Optional client options that define the transport pipeline
        /// policies for authentication, retries, etc., that are applied to
        /// every request.
        /// </param>
        public PageBlobClient(string connectionString, string blobContainerName, string blobName, BlobClientOptions options)
            : base(connectionString, blobContainerName, blobName, options)
        {
        }

        /// <summary>
        /// Initializes a new instance of the <see cref="PageBlobClient"/>
        /// class.
        /// </summary>
        /// <param name="blobUri">
        /// A <see cref="Uri"/> referencing the page blob that includes the
        /// name of the account, the name of the blob container, and the name of
        /// the blob.
        /// </param>
        /// <param name="options">
        /// Optional client options that define the transport pipeline
        /// policies for authentication, retries, etc., that are applied to
        /// every request.
        /// </param>
        public PageBlobClient(Uri blobUri, BlobClientOptions options = default)
            : base(blobUri, options)
        {
        }

        /// <summary>
        /// Initializes a new instance of the <see cref="PageBlobClient"/>
        /// class.
        /// </summary>
        /// <param name="blobUri">
        /// A <see cref="Uri"/> referencing the page blob that includes the
        /// name of the account, the name of the blob container, and the name of
        /// the blob.
        /// </param>
        /// <param name="credential">
        /// The shared key credential used to sign requests.
        /// </param>
        /// <param name="options">
        /// Optional client options that define the transport pipeline
        /// policies for authentication, retries, etc., that are applied to
        /// every request.
        /// </param>
        public PageBlobClient(Uri blobUri, StorageSharedKeyCredential credential, BlobClientOptions options = default)
            : base(blobUri, credential, options)
        {
        }

        /// <summary>
        /// Initializes a new instance of the <see cref="PageBlobClient"/>
        /// class.
        /// </summary>
        /// <param name="blobUri">
        /// A <see cref="Uri"/> referencing the page blob that includes the
        /// name of the account, the name of the blob container, and the name of
        /// the blob.
        /// </param>
        /// <param name="credential">
        /// The token credential used to sign requests.
        /// </param>
        /// <param name="options">
        /// Optional client options that define the transport pipeline
        /// policies for authentication, retries, etc., that are applied to
        /// every request.
        /// </param>
        public PageBlobClient(Uri blobUri, TokenCredential credential, BlobClientOptions options = default)
            : base(blobUri, credential, options)
        {
        }

        /// <summary>
        /// Initializes a new instance of the <see cref="PageBlobClient"/>
        /// class.
        /// </summary>
        /// <param name="blobUri">
        /// A <see cref="Uri"/> referencing the page blob that includes the
        /// name of the account, the name of the blob container, and the name of
        /// the blob.
        /// </param>
        /// <param name="pipeline">
        /// The transport pipeline used to send every request.
        /// </param>
        /// <param name="authentication">
        /// The authentication policy that was used in the given pipeline, for tracking purposes.
        /// </param>
<<<<<<< HEAD
        /// <param name="options">
        /// The options used to construct the given pipeline, for tracking purposes.
        /// </param>
        /// <remarks>
        /// This constructor is intended for existing clients to pass on their
        /// pipeline when creating new clients.
        /// </remarks>
        internal PageBlobClient(Uri blobUri, HttpPipeline pipeline, HttpPipelinePolicy authentication, BlobClientOptions options)
            : base(blobUri, pipeline, authentication, options)
=======
        /// <param name="clientDiagnostics">Client diagnostics.</param>
        /// <param name="customerProvidedKey">Customer provided key.</param>
        /// <param name="encryptionScope">Encryption scope.</param>
        internal PageBlobClient(
            Uri blobUri,
            HttpPipeline pipeline,
            BlobClientOptions.ServiceVersion version,
            ClientDiagnostics clientDiagnostics,
            CustomerProvidedKey? customerProvidedKey,
            string encryptionScope)
            : base(blobUri, pipeline, version, clientDiagnostics, customerProvidedKey, encryptionScope)
>>>>>>> 79f10ab4
        {
        }
        #endregion ctors

        /// <summary>
        /// Initializes a new instance of the <see cref="PageBlobClient"/>
        /// class with an identical <see cref="Uri"/> source but the specified
        /// snapshot timestamp.
        ///
        /// For more information, see <see href="https://docs.microsoft.com/en-us/rest/api/storageservices/creating-a-snapshot-of-a-blob" />.
        /// </summary>
        /// <param name="snapshot">The snapshot identifier.</param>
        /// <returns>A new <see cref="PageBlobClient"/> instance.</returns>
        /// <remarks>
        /// Pass null or empty string to remove the snapshot returning a URL
        /// to the base blob.
        /// </remarks>
        public new PageBlobClient WithSnapshot(string snapshot) => (PageBlobClient)WithSnapshotCore(snapshot);

        /// <summary>
        /// Creates a new instance of the <see cref="PageBlobClient"/> class
        /// with an identical <see cref="Uri"/> source but the specified
        /// snapshot timestamp.
        /// </summary>
        /// <param name="snapshot">The snapshot identifier.</param>
        /// <returns>A new <see cref="PageBlobClient"/> instance.</returns>
        protected sealed override BlobBaseClient WithSnapshotCore(string snapshot)
        {
            var builder = new BlobUriBuilder(Uri) { Snapshot = snapshot };
<<<<<<< HEAD
            return new PageBlobClient(builder.ToUri(), Pipeline, AuthenticationPolicy, SourceOptions);
=======

            return new PageBlobClient(builder.ToUri(), Pipeline, Version, ClientDiagnostics, CustomerProvidedKey, EncryptionScope);
>>>>>>> 79f10ab4
        }

        ///// <summary>
        ///// Creates a new PageBlobClient object identical to the source but with the specified version ID.
        ///// Pass "" to remove the version ID returning a URL to the base blob.
        ///// </summary>
        ///// <param name="versionId">version ID</param>
        ///// <returns></returns>
        //public new PageBlobClient WithVersionId(string versionId) => (PageBlobUri)this.WithVersionIdImpl(versionId);

        //protected sealed override BlobBaseClient WithVersionIdImpl(string versionId)
        //{
        //    var builder = new BlobUriBuilder(this.Uri) { VersionId = versionId };
        //    return new PageBlobClient(builder.ToUri(), this.Pipeline);
        //}

        #region Create
        /// <summary>
        /// The <see cref="Create"/> operation creates a new page blob of
        /// the specified <paramref name="size"/>.  The content of any
        /// existing blob is overwritten with the newly initialized page blob
        /// To add content to the page blob, call the
        /// <see cref="UploadPages"/> operation.
        ///
        /// For more information, see https://docs.microsoft.com/rest/api/storageservices/put-blob.
        /// </summary>
        /// <param name="size">
        /// Specifies the maximum size for the page blob, up to 8 TB.  The
        /// size must be aligned to a 512-byte boundary.
        /// </param>
        /// <param name="sequenceNumber">
        /// Optional user-controlled value that you can use to track requests.
        /// The value of the <paramref name="sequenceNumber"/> must be between
        /// 0 and 2^63 - 1.  The default value is 0.
        /// </param>
        /// <param name="httpHeaders">
        /// Optional standard HTTP header properties that can be set for the
        /// new page blob.
        /// </param>
        /// <param name="metadata">
        /// Optional custom metadata to set for this page blob.
        /// </param>
        /// <param name="conditions">
        /// Optional <see cref="PageBlobRequestConditions"/> to add
        /// conditions on the creation of this new page blob.
        /// </param>
        /// <param name="cancellationToken">
        /// Optional <see cref="CancellationToken"/> to propagate
        /// notifications that the operation should be cancelled.
        /// </param>
        /// <returns>
        /// A <see cref="Response{BlobContentInfo}"/> describing the
        /// newly created page blob.
        /// </returns>
        /// <remarks>
        /// A <see cref="RequestFailedException"/> will be thrown if
        /// a failure occurs.
        /// </remarks>
        public virtual Response<BlobContentInfo> Create(
            long size,
            long? sequenceNumber = default,
            BlobHttpHeaders httpHeaders = default,
            Metadata metadata = default,
            PageBlobRequestConditions conditions = default,
            CancellationToken cancellationToken = default) =>
            CreateInternal(
                size,
                sequenceNumber,
                httpHeaders,
                metadata,
                conditions,
                false, // async
                cancellationToken)
                .EnsureCompleted();

        /// <summary>
        /// The <see cref="CreateAsync"/> operation creates a new page blob of
        /// the specified <paramref name="size"/>.  The content of any
        /// existing blob is overwritten with the newly initialized page blob
        /// To add content to the page blob, call the
        /// <see cref="UploadPagesAsync"/> operation.
        ///
        /// For more information, see https://docs.microsoft.com/rest/api/storageservices/put-blob.
        /// </summary>
        /// <param name="size">
        /// Specifies the maximum size for the page blob, up to 8 TB.  The
        /// size must be aligned to a 512-byte boundary.
        /// </param>
        /// <param name="sequenceNumber">
        /// Optional user-controlled value that you can use to track requests.
        /// The value of the <paramref name="sequenceNumber"/> must be between
        /// 0 and 2^63 - 1.  The default value is 0.
        /// </param>
        /// <param name="httpHeaders">
        /// Optional standard HTTP header properties that can be set for the
        /// new page blob.
        /// </param>
        /// <param name="metadata">
        /// Optional custom metadata to set for this page blob.
        /// </param>
        /// <param name="conditions">
        /// Optional <see cref="PageBlobRequestConditions"/> to add
        /// conditions on the creation of this new page blob.
        /// </param>
        /// <param name="cancellationToken">
        /// Optional <see cref="CancellationToken"/> to propagate
        /// notifications that the operation should be cancelled.
        /// </param>
        /// <returns>
        /// A <see cref="Response{BlobContentInfo}"/> describing the
        /// newly created page blob.
        /// </returns>
        /// <remarks>
        /// A <see cref="RequestFailedException"/> will be thrown if
        /// a failure occurs.
        /// </remarks>
        public virtual async Task<Response<BlobContentInfo>> CreateAsync(
            long size,
            long? sequenceNumber = default,
            BlobHttpHeaders httpHeaders = default,
            Metadata metadata = default,
            PageBlobRequestConditions conditions = default,
            CancellationToken cancellationToken = default) =>
            await CreateInternal(
                size,
                sequenceNumber,
                httpHeaders,
                metadata,
                conditions,
                true, // async
                cancellationToken)
                .ConfigureAwait(false);

        /// <summary>
        /// The <see cref="CreateIfNotExists"/> operation creates a new page blob
        /// of the specified <paramref name="size"/>.  If the blob already exists, the content of
        /// the existing blob will remain unchanged. If the blob does not already exists,
        /// a new page blob with the specified <paramref name="size"/> will be created.
        /// <see cref="UploadPages"/> operation.
        ///
        /// For more information, see https://docs.microsoft.com/rest/api/storageservices/put-blob.
        /// </summary>
        /// <param name="size">
        /// Specifies the maximum size for the page blob, up to 8 TB.  The
        /// size must be aligned to a 512-byte boundary.
        /// </param>
        /// <param name="sequenceNumber">
        /// Optional user-controlled value that you can use to track requests.
        /// The value of the <paramref name="sequenceNumber"/> must be between
        /// 0 and 2^63 - 1.  The default value is 0.
        /// </param>
        /// <param name="httpHeaders">
        /// Optional standard HTTP header properties that can be set for the
        /// new page blob.
        /// </param>
        /// <param name="metadata">
        /// Optional custom metadata to set for this page blob.
        /// </param>
        /// /// <param name="cancellationToken">
        /// Optional <see cref="CancellationToken"/> to propagate
        /// notifications that the operation should be cancelled.
        /// </param>
        /// <returns>
        /// If the page blob does not already exist, A <see cref="Response{BlobContentInfo}"/>
        /// describing the newly created page blob. Otherwise, <c>null</c>.
        /// </returns>
        /// <remarks>
        /// A <see cref="RequestFailedException"/> will be thrown if
        /// a failure occurs.
        /// </remarks>
        public virtual Response<BlobContentInfo> CreateIfNotExists(
            long size,
            long? sequenceNumber = default,
            BlobHttpHeaders httpHeaders = default,
            Metadata metadata = default,
            CancellationToken cancellationToken = default) =>
            CreateIfNotExistsInternal(
                size,
                sequenceNumber,
                httpHeaders,
                metadata,
                false, // async
                cancellationToken)
                .EnsureCompleted();

        /// <summary>
        /// The <see cref="CreateIfNotExistsAsync"/> operation creates a new page blob
        /// of the specified <paramref name="size"/>.  If the blob already exists, the content of
        /// the existing blob will remain unchanged. If the blob does not already exists,
        /// a new page blob with the specified <paramref name="size"/> will be created.
        /// <see cref="UploadPagesAsync"/> operation.
        ///
        /// For more information, see https://docs.microsoft.com/rest/api/storageservices/put-blob.
        /// </summary>
        /// <param name="size">
        /// Specifies the maximum size for the page blob, up to 8 TB.  The
        /// size must be aligned to a 512-byte boundary.
        /// </param>
        /// <param name="sequenceNumber">
        /// Optional user-controlled value that you can use to track requests.
        /// The value of the <paramref name="sequenceNumber"/> must be between
        /// 0 and 2^63 - 1.  The default value is 0.
        /// </param>
        /// <param name="httpHeaders">
        /// Optional standard HTTP header properties that can be set for the
        /// new page blob.
        /// </param>
        /// <param name="metadata">
        /// Optional custom metadata to set for this page blob.
        /// </param>
        /// <param name="cancellationToken">
        /// Optional <see cref="CancellationToken"/> to propagate
        /// notifications that the operation should be cancelled.
        /// </param>
        /// <returns>
        /// If the page blob does not already exist, A <see cref="Response{BlobContentInfo}"/>
        /// describing the newly created page blob. Otherwise, <c>null</c>.
        /// </returns>
        /// <remarks>
        /// A <see cref="RequestFailedException"/> will be thrown if
        /// a failure occurs.
        /// </remarks>
        public virtual async Task<Response<BlobContentInfo>> CreateIfNotExistsAsync(
            long size,
            long? sequenceNumber = default,
            BlobHttpHeaders httpHeaders = default,
            Metadata metadata = default,
            CancellationToken cancellationToken = default) =>
            await CreateIfNotExistsInternal(
                size,
                sequenceNumber,
                httpHeaders,
                metadata,
                true, // async
                cancellationToken)
                .ConfigureAwait(false);

        /// <summary>
        /// The <see cref="CreateIfNotExistsInternal"/> operation creates a new page blob
        /// of the specified <paramref name="size"/>.  If the blob already exists, the content of
        /// the existing blob will remain unchanged. If the blob does not already exists,
        /// a new page blob with the specified <paramref name="size"/> will be created.
        /// To add content to the page blob, call the
        /// <see cref="UploadPagesAsync"/> operation.
        ///
        /// For more information, see https://docs.microsoft.com/rest/api/storageservices/put-blob.
        /// </summary>
        /// <param name="size">
        /// Specifies the maximum size for the page blob, up to 8 TB.  The
        /// size must be aligned to a 512-byte boundary.
        /// </param>
        /// <param name="sequenceNumber">
        /// Optional user-controlled value that you can use to track requests.
        /// The value of the <paramref name="sequenceNumber"/> must be between
        /// 0 and 2^63 - 1.  The default value is 0.
        /// </param>
        /// <param name="httpHeaders">
        /// Optional standard HTTP header properties that can be set for the
        /// new page blob.
        /// </param>
        /// <param name="metadata">
        /// Optional custom metadata to set for this page blob.
        /// </param>
        /// <param name="async">
        /// Whether to invoke the operation asynchronously.
        /// </param>
        /// <param name="cancellationToken">
        /// Optional <see cref="CancellationToken"/> to propagate
        /// notifications that the operation should be cancelled.
        /// </param>
        /// <returns>
        /// If the page blob does not already exist, A <see cref="Response{BlobContentInfo}"/>
        /// describing the newly created page blob. Otherwise, <c>null</c>.
        /// </returns>
        /// <remarks>
        /// A <see cref="RequestFailedException"/> will be thrown if
        /// a failure occurs.
        /// </remarks>
        private async Task<Response<BlobContentInfo>> CreateIfNotExistsInternal(
            long size,
            long? sequenceNumber,
            BlobHttpHeaders httpHeaders,
            Metadata metadata,
            bool async,
            CancellationToken cancellationToken)
        {
            var conditions = new PageBlobRequestConditions { IfNoneMatch = new ETag(Constants.Wildcard) };
            try
            {
                return await CreateInternal(
                    size,
                    sequenceNumber,
                    httpHeaders,
                    metadata,
                    conditions,
                    async,
                    cancellationToken,
                    $"{nameof(PageBlobClient)}.{nameof(CreateIfNotExists)}")
                    .ConfigureAwait(false);
            }
            catch (RequestFailedException storageRequestFailedException)
            when (storageRequestFailedException.ErrorCode == BlobErrorCode.BlobAlreadyExists)
            {
                return default;
            }
        }

        /// <summary>
        /// The <see cref="CreateInternal"/> operation creates a new page blob
        /// of the specified <paramref name="size"/>.  The content of any
        /// existing blob is overwritten with the newly initialized page blob
        /// To add content to the page blob, call the
        /// <see cref="UploadPagesAsync"/> operation.
        ///
        /// For more information, see https://docs.microsoft.com/rest/api/storageservices/put-blob.
        /// </summary>
        /// <param name="size">
        /// Specifies the maximum size for the page blob, up to 8 TB.  The
        /// size must be aligned to a 512-byte boundary.
        /// </param>
        /// <param name="sequenceNumber">
        /// Optional user-controlled value that you can use to track requests.
        /// The value of the <paramref name="sequenceNumber"/> must be between
        /// 0 and 2^63 - 1.  The default value is 0.
        /// </param>
        /// <param name="httpHeaders">
        /// Optional standard HTTP header properties that can be set for the
        /// new page blob.
        /// </param>
        /// <param name="metadata">
        /// Optional custom metadata to set for this page blob.
        /// </param>
        /// <param name="conditions">
        /// Optional <see cref="PageBlobRequestConditions"/> to add
        /// conditions on the creation of this new page blob.
        /// </param>
        /// <param name="async">
        /// Whether to invoke the operation asynchronously.
        /// </param>
        /// <param name="cancellationToken">
        /// Optional <see cref="CancellationToken"/> to propagate
        /// notifications that the operation should be cancelled.
        /// </param>
        /// <param name="operationName">
        /// Optional. To indicate if the name of the operation.
        /// </param>
        /// <returns>
        /// A <see cref="Response{BlobContentInfo}"/> describing the
        /// newly created page blob.
        /// </returns>
        /// <remarks>
        /// A <see cref="RequestFailedException"/> will be thrown if
        /// a failure occurs.
        /// </remarks>
        private async Task<Response<BlobContentInfo>> CreateInternal(
            long size,
            long? sequenceNumber,
            BlobHttpHeaders httpHeaders,
            Metadata metadata,
            PageBlobRequestConditions conditions,
            bool async,
            CancellationToken cancellationToken,
            string operationName = null)
        {
            using (Pipeline.BeginLoggingScope(nameof(PageBlobClient)))
            {
                Pipeline.LogMethodEnter(
                    nameof(PageBlobClient),
                    message:
                    $"{nameof(Uri)}: {Uri}\n" +
                    $"{nameof(size)}: {size}\n" +
                    $"{nameof(sequenceNumber)}: {sequenceNumber}\n" +
                    $"{nameof(httpHeaders)}: {httpHeaders}");
                try
                {
                    return await BlobRestClient.PageBlob.CreateAsync(
                        ClientDiagnostics,
                        Pipeline,
                        Uri,
                        version: Version.ToVersionString(),
                        contentLength: default,
                        blobContentType: httpHeaders?.ContentType,
                        blobContentEncoding: httpHeaders?.ContentEncoding,
                        blobContentLanguage: httpHeaders?.ContentLanguage,
                        blobContentHash: httpHeaders?.ContentHash,
                        blobCacheControl: httpHeaders?.CacheControl,
                        metadata: metadata,
                        leaseId: conditions?.LeaseId,
                        encryptionKey: CustomerProvidedKey?.EncryptionKey,
                        encryptionKeySha256: CustomerProvidedKey?.EncryptionKeyHash,
                        encryptionAlgorithm: CustomerProvidedKey?.EncryptionAlgorithm,
                        encryptionScope: EncryptionScope,
                        blobContentDisposition: httpHeaders?.ContentDisposition,
                        ifModifiedSince: conditions?.IfModifiedSince,
                        ifUnmodifiedSince: conditions?.IfUnmodifiedSince,
                        ifMatch: conditions?.IfMatch,
                        ifNoneMatch: conditions?.IfNoneMatch,
                        blobContentLength: size,
                        blobSequenceNumber: sequenceNumber,
                        async: async,
                        operationName: operationName ?? $"{nameof(PageBlobClient)}.{nameof(Create)}",
                        cancellationToken: cancellationToken)
                        .ConfigureAwait(false);
                }
                catch (Exception ex)
                {
                    Pipeline.LogException(ex);
                    throw;
                }
                finally
                {
                    Pipeline.LogMethodExit(nameof(PageBlobClient));
                }
            }
        }
        #endregion Create

        #region UploadPages
        /// <summary>
        /// The <see cref="UploadPages"/> operation writes
        /// <paramref name="content"/> to a range of pages in a page blob,
        /// starting at <paramref name="offset"/>.
        ///
        /// For more information, see <see href="https://docs.microsoft.com/rest/api/storageservices/put-page" />.
        /// </summary>
        /// <param name="content">
        /// A <see cref="Stream"/> containing the content of the pages to
        /// upload.  The content can be up to 4 MB in size.
        /// </param>
        /// <param name="offset">
        /// Specifies the starting offset for the <paramref name="content"/>
        /// to be written as a page.  Given that pages must be aligned with
        /// 512-byte boundaries, the start offset must be a modulus of 512.
        /// </param>
        /// <param name="transactionalContentHash">
        /// Optional MD5 hash of the block content.  This hash is used to
        /// verify the integrity of the block during transport. When this hash
        /// is specified, the storage service compares the hash of the content
        /// that has arrived with this value.  Note that this MD5 hash is not
        /// stored with the blob.  If the two hashes do not match, the
        /// operation will fail with a <see cref="RequestFailedException"/>.
        /// </param>
        /// <param name="conditions">
        /// Optional <see cref="PageBlobRequestConditions"/> to add
        /// conditions on uploading pages to this page blob.
        /// </param>
        /// <param name="progressHandler">
        /// Optional <see cref="IProgress{Long}"/> to provide
        /// progress updates about data transfers.
        /// </param>
        /// <param name="cancellationToken">
        /// Optional <see cref="CancellationToken"/> to propagate
        /// notifications that the operation should be cancelled.
        /// </param>
        /// <returns>
        /// A <see cref="Response{PageInfo}"/> describing the
        /// state of the updated pages.
        /// </returns>
        /// <remarks>
        /// A <see cref="RequestFailedException"/> will be thrown if
        /// a failure occurs.
        /// </remarks>
        public virtual Response<PageInfo> UploadPages(
            Stream content,
            long offset,
            byte[] transactionalContentHash = default,
            PageBlobRequestConditions conditions = default,
            IProgress<long> progressHandler = default,
            CancellationToken cancellationToken = default) =>
            UploadPagesInternal(
                content,
                offset,
                transactionalContentHash,
                conditions,
                progressHandler,
                false, // async
                cancellationToken)
                .EnsureCompleted();

        /// <summary>
        /// The <see cref="UploadPagesAsync"/> operation writes
        /// <paramref name="content"/> to a range of pages in a page blob,
        /// starting at <paramref name="offset"/>.
        ///
        /// For more information, see <see href="https://docs.microsoft.com/rest/api/storageservices/put-page" />.
        /// </summary>
        /// <param name="content">
        /// A <see cref="Stream"/> containing the content of the pages to
        /// upload.  The content can be up to 4 MB in size.
        /// </param>
        /// <param name="offset">
        /// Specifies the starting offset for the <paramref name="content"/>
        /// to be written as a page.  Given that pages must be aligned with
        /// 512-byte boundaries, the start offset must be a modulus of 512.
        /// </param>
        /// <param name="transactionalContentHash">
        /// Optional MD5 hash of the block content.  This hash is used to
        /// verify the integrity of the block during transport. When this hash
        /// is specified, the storage service compares the hash of the content
        /// that has arrived with this value.  Note that this MD5 hash is not
        /// stored with the blob.  If the two hashes do not match, the
        /// operation will fail with a <see cref="RequestFailedException"/>.
        /// </param>
        /// <param name="conditions">
        /// Optional <see cref="PageBlobRequestConditions"/> to add
        /// conditions on uploading pages to this page blob.
        /// </param>
        /// <param name="progressHandler">
        /// Optional <see cref="IProgress{Long}"/> to provide
        /// progress updates about data transfers.
        /// </param>
        /// <param name="cancellationToken">
        /// Optional <see cref="CancellationToken"/> to propagate
        /// notifications that the operation should be cancelled.
        /// </param>
        /// <returns>
        /// A <see cref="Response{PageInfo}"/> describing the
        /// state of the updated pages.
        /// </returns>
        /// <remarks>
        /// A <see cref="RequestFailedException"/> will be thrown if
        /// a failure occurs.
        /// </remarks>
        public virtual async Task<Response<PageInfo>> UploadPagesAsync(
            Stream content,
            long offset,
            byte[] transactionalContentHash = default,
            PageBlobRequestConditions conditions = default,
            IProgress<long> progressHandler = default,
            CancellationToken cancellationToken = default) =>
            await UploadPagesInternal(
                content,
                offset,
                transactionalContentHash,
                conditions,
                progressHandler,
                true, // async
                cancellationToken)
                .ConfigureAwait(false);

        /// <summary>
        /// The <see cref="UploadPagesInternal"/> operation writes
        /// <paramref name="content"/> to a range of pages in a page blob,
        /// starting at <paramref name="offset"/>.
        ///
        /// For more information, see <see href="https://docs.microsoft.com/rest/api/storageservices/put-page" />.
        /// </summary>
        /// <param name="content">
        /// A <see cref="Stream"/> containing the content of the pages to
        /// upload.  The content can be up to 4 MB in size.
        /// </param>
        /// <param name="offset">
        /// Specifies the starting offset for the <paramref name="content"/>
        /// to be written as a page.  Given that pages must be aligned with
        /// 512-byte boundaries, the start offset must be a modulus of 512.
        /// </param>
        /// <param name="transactionalContentHash">
        /// Optional MD5 hash of the block content.  This hash is used to
        /// verify the integrity of the block during transport. When this hash
        /// is specified, the storage service compares the hash of the content
        /// that has arrived with this value.  Note that this MD5 hash is not
        /// stored with the blob.  If the two hashes do not match, the
        /// operation will fail with a <see cref="RequestFailedException"/>.
        /// </param>
        /// <param name="conditions">
        /// Optional <see cref="PageBlobRequestConditions"/> to add
        /// conditions on uploading pages to this page blob.
        /// </param>
        /// <param name="progressHandler">
        /// Optional <see cref="IProgress{Long}"/> to provide
        /// progress updates about data transfers.
        /// </param>
        /// <param name="async">
        /// Whether to invoke the operation asynchronously.
        /// </param>
        /// <param name="cancellationToken">
        /// Optional <see cref="CancellationToken"/> to propagate
        /// notifications that the operation should be cancelled.
        /// </param>
        /// <returns>
        /// A <see cref="Response{PageInfo}"/> describing the
        /// state of the updated pages.
        /// </returns>
        /// <remarks>
        /// A <see cref="RequestFailedException"/> will be thrown if
        /// a failure occurs.
        /// </remarks>
        private async Task<Response<PageInfo>> UploadPagesInternal(
            Stream content,
            long offset,
            byte[] transactionalContentHash,
            PageBlobRequestConditions conditions,
            IProgress<long> progressHandler,
            bool async,
            CancellationToken cancellationToken)
        {
            using (Pipeline.BeginLoggingScope(nameof(PageBlobClient)))
            {
                Pipeline.LogMethodEnter(
                    nameof(PageBlobClient),
                    message:
                    $"{nameof(Uri)}: {Uri}\n" +
                    $"{nameof(offset)}: {offset}\n" +
                    $"{nameof(conditions)}: {conditions}");
                try
                {
                    content = content?.WithNoDispose().WithProgress(progressHandler);
                    var range = new HttpRange(offset, content?.Length ?? null);

                    return await BlobRestClient.PageBlob.UploadPagesAsync(
                        ClientDiagnostics,
                        Pipeline,
                        Uri,
                        body: content,
                        contentLength: content?.Length ?? 0,
                        version: Version.ToVersionString(),
                        transactionalContentHash: transactionalContentHash,
                        timeout: default,
                        range: range.ToString(),
                        leaseId: conditions?.LeaseId,
                        encryptionKey: CustomerProvidedKey?.EncryptionKey,
                        encryptionKeySha256: CustomerProvidedKey?.EncryptionKeyHash,
                        encryptionAlgorithm: CustomerProvidedKey?.EncryptionAlgorithm,
                        encryptionScope: EncryptionScope,
                        ifSequenceNumberLessThanOrEqualTo: conditions?.IfSequenceNumberLessThanOrEqual,
                        ifSequenceNumberLessThan: conditions?.IfSequenceNumberLessThan,
                        ifSequenceNumberEqualTo: conditions?.IfSequenceNumberEqual,
                        ifModifiedSince: conditions?.IfModifiedSince,
                        ifUnmodifiedSince: conditions?.IfUnmodifiedSince,
                        ifMatch: conditions?.IfMatch,
                        ifNoneMatch: conditions?.IfNoneMatch,
                        async: async,
                        operationName: $"{nameof(PageBlobClient)}.{nameof(UploadPages)}",
                        cancellationToken: cancellationToken).ConfigureAwait(false);
                }
                catch (Exception ex)
                {
                    Pipeline.LogException(ex);
                    throw;
                }
                finally
                {
                    Pipeline.LogMethodExit(nameof(PageBlobClient));
                }
            }
        }
        #endregion UploadPages

        #region ClearPages
        /// <summary>
        /// The <see cref="ClearPages"/> operation clears one or more
        /// pages from the page blob, as specificed by the <paramref name="range"/>.
        ///
        /// For more information, see <see href="https://docs.microsoft.com/rest/api/storageservices/put-page" />.
        /// </summary>
        /// <param name="range">
        /// Specifies the range of bytes to be cleared. Both the start and
        /// end of the range must be specified.  For a page clear operation,
        /// the page range can be up to the value of the blob's full size.
        /// Given that pages must be aligned with 512-byte boundaries, the
        /// start of the range must be a modulus of 512 and the end of the
        /// range must be a modulus of 512 – 1.  Examples of valid byte ranges
        /// are 0-511, 512-1023, etc.
        /// </param>
        /// <param name="conditions">
        /// Optional <see cref="PageBlobRequestConditions"/> to add
        /// conditions on clearing pages from this page blob.
        /// </param>
        /// <param name="cancellationToken">
        /// Optional <see cref="CancellationToken"/> to propagate
        /// notifications that the operation should be cancelled.
        /// </param>
        /// <returns>
        /// A <see cref="Response{PageInfo}"/> describing the
        /// state of the updated pages.
        /// </returns>
        /// <remarks>
        /// A <see cref="RequestFailedException"/> will be thrown if
        /// a failure occurs.
        /// </remarks>
        public virtual Response<PageInfo> ClearPages(
            HttpRange range,
            PageBlobRequestConditions conditions = default,
            CancellationToken cancellationToken = default) =>
            ClearPagesInternal(
                range,
                conditions,
                false, // async
                cancellationToken)
                .EnsureCompleted();

        /// <summary>
        /// The <see cref="ClearPagesAsync"/> operation clears one or more
        /// pages from the page blob, as specificed by the <paramref name="range"/>.
        ///
        /// For more information, see <see href="https://docs.microsoft.com/rest/api/storageservices/put-page" />.
        /// </summary>
        /// <param name="range">
        /// Specifies the range of bytes to be cleared. Both the start and
        /// end of the range must be specified.  For a page clear operation,
        /// the page range can be up to the value of the blob's full size.
        /// Given that pages must be aligned with 512-byte boundaries, the
        /// start of the range must be a modulus of 512 and the end of the
        /// range must be a modulus of 512 – 1.  Examples of valid byte ranges
        /// are 0-511, 512-1023, etc.
        /// </param>
        /// <param name="conditions">
        /// Optional <see cref="PageBlobRequestConditions"/> to add
        /// conditions on clearing pages from this page blob.
        /// </param>
        /// <param name="cancellationToken">
        /// Optional <see cref="CancellationToken"/> to propagate
        /// notifications that the operation should be cancelled.
        /// </param>
        /// <returns>
        /// A <see cref="Response{PageInfo}"/> describing the
        /// state of the updated pages.
        /// </returns>
        /// <remarks>
        /// A <see cref="RequestFailedException"/> will be thrown if
        /// a failure occurs.
        /// </remarks>
        public virtual async Task<Response<PageInfo>> ClearPagesAsync(
            HttpRange range,
            PageBlobRequestConditions conditions = default,
            CancellationToken cancellationToken = default) =>
            await ClearPagesInternal(
                range,
                conditions,
                true, // async
                cancellationToken)
                .ConfigureAwait(false);

        /// <summary>
        /// The <see cref="ClearPagesInternal"/> operation clears one or more
        /// pages from the page blob, as specificed by the <paramref name="range"/>.
        ///
        /// For more information, see <see href="https://docs.microsoft.com/rest/api/storageservices/put-page" />.
        /// </summary>
        /// <param name="range">
        /// Specifies the range of bytes to be cleared. Both the start and
        /// end of the range must be specified.  For a page clear operation,
        /// the page range can be up to the value of the blob's full size.
        /// Given that pages must be aligned with 512-byte boundaries, the
        /// start of the range must be a modulus of 512 and the end of the
        /// range must be a modulus of 512 – 1.  Examples of valid byte ranges
        /// are 0-511, 512-1023, etc.
        /// </param>
        /// <param name="conditions">
        /// Optional <see cref="PageBlobRequestConditions"/> to add
        /// conditions on clearing pages from this page blob.
        /// </param>
        /// <param name="async">
        /// Whether to invoke the operation asynchronously.
        /// </param>
        /// <param name="cancellationToken">
        /// Optional <see cref="CancellationToken"/> to propagate
        /// notifications that the operation should be cancelled.
        /// </param>
        /// <returns>
        /// A <see cref="Response{PageInfo}"/> describing the
        /// state of the updated pages.
        /// </returns>
        /// <remarks>
        /// A <see cref="RequestFailedException"/> will be thrown if
        /// a failure occurs.
        /// </remarks>
        private async Task<Response<PageInfo>> ClearPagesInternal(
            HttpRange range,
            PageBlobRequestConditions conditions,
            bool async,
            CancellationToken cancellationToken)
        {
            using (Pipeline.BeginLoggingScope(nameof(PageBlobClient)))
            {
                Pipeline.LogMethodEnter(
                    nameof(PageBlobClient),
                    message:
                    $"{nameof(Uri)}: {Uri}\n" +
                    $"{nameof(conditions)}: {conditions}");
                try
                {
                    return await BlobRestClient.PageBlob.ClearPagesAsync(
                        ClientDiagnostics,
                        Pipeline,
                        Uri,
                        contentLength: default,
                        version: Version.ToVersionString(),
                        range: range.ToString(),
                        leaseId: conditions?.LeaseId,
                        encryptionKey: CustomerProvidedKey?.EncryptionKey,
                        encryptionKeySha256: CustomerProvidedKey?.EncryptionKeyHash,
                        encryptionAlgorithm: CustomerProvidedKey?.EncryptionAlgorithm,
                        encryptionScope: EncryptionScope,
                        ifSequenceNumberLessThanOrEqualTo: conditions?.IfSequenceNumberLessThanOrEqual,
                        ifSequenceNumberLessThan: conditions?.IfSequenceNumberLessThan,
                        ifSequenceNumberEqualTo: conditions?.IfSequenceNumberEqual,
                        ifModifiedSince: conditions?.IfModifiedSince,
                        ifUnmodifiedSince: conditions?.IfUnmodifiedSince,
                        ifMatch: conditions?.IfMatch,
                        ifNoneMatch: conditions?.IfNoneMatch,
                        async: async,
                        operationName: $"{nameof(PageBlobClient)}.{nameof(ClearPages)}",
                        cancellationToken: cancellationToken)
                        .ConfigureAwait(false);
                }
                catch (Exception ex)
                {
                    Pipeline.LogException(ex);
                    throw;
                }
                finally
                {
                    Pipeline.LogMethodExit(nameof(PageBlobClient));
                }
            }
        }
        #endregion ClearPages

        #region GetPageRanges
        /// <summary>
        /// The <see cref="GetPageRanges"/> operation returns the list of
        /// valid page ranges for a page blob or snapshot of a page blob.
        ///
        /// For more information, see <see href="https://docs.microsoft.com/en-us/rest/api/storageservices/get-page-ranges" />.
        /// </summary>
        /// <param name="range">
        /// Optionally specifies the range of bytes over which to list ranges,
        /// inclusively. If omitted, then all ranges for the blob are returned.
        /// </param>
        /// <param name="snapshot">
        /// Optionally specifies the blob snapshot to retrieve page ranges
        /// information from. For more information on working with blob snapshots,
        /// <see href="https://docs.microsoft.com/en-us/rest/api/storageservices/creating-a-snapshot-of-a-blob"/>.
        /// </param>
        /// <param name="conditions">
        /// Optional <see cref="PageBlobRequestConditions"/> to add
        /// conditions on getting page ranges for the this blob.
        /// </param>
        /// <param name="cancellationToken">
        /// Optional <see cref="CancellationToken"/> to propagate
        /// notifications that the operation should be cancelled.
        /// </param>
        /// <returns>
        /// A <see cref="Response{PageRangesInfo}"/> describing the
        /// valid page ranges for this blob.
        /// </returns>
        /// <remarks>
        /// A <see cref="RequestFailedException"/> will be thrown if
        /// a failure occurs.
        /// </remarks>
        public virtual Response<PageRangesInfo> GetPageRanges(
            HttpRange? range = default,
            string snapshot = default,
            PageBlobRequestConditions conditions = default,
            CancellationToken cancellationToken = default) =>
            GetPageRangesInternal(
                range,
                snapshot,
                conditions,
                false, // async
                cancellationToken)
                .EnsureCompleted();

        /// <summary>
        /// The <see cref="GetPageRangesAsync"/> operation returns the list of
        /// valid page ranges for a page blob or snapshot of a page blob.
        ///
        /// For more information, see <see href="https://docs.microsoft.com/en-us/rest/api/storageservices/get-page-ranges" />.
        /// </summary>
        /// <param name="range">
        /// Optionally specifies the range of bytes over which to list ranges,
        /// inclusively. If omitted, then all ranges for the blob are returned.
        /// </param>
        /// <param name="snapshot">
        /// Optionally specifies the blob snapshot to retrieve page ranges
        /// information from. For more information on working with blob snapshots,
        /// <see href="https://docs.microsoft.com/en-us/rest/api/storageservices/creating-a-snapshot-of-a-blob"/>.
        /// </param>
        /// <param name="conditions">
        /// Optional <see cref="PageBlobRequestConditions"/> to add
        /// conditions on getting page ranges for the this blob.
        /// </param>
        /// <param name="cancellationToken">
        /// Optional <see cref="CancellationToken"/> to propagate
        /// notifications that the operation should be cancelled.
        /// </param>
        /// <returns>
        /// A <see cref="Response{PageRangesInfo}"/> describing the
        /// valid page ranges for this blob.
        /// </returns>
        /// <remarks>
        /// A <see cref="RequestFailedException"/> will be thrown if
        /// a failure occurs.
        /// </remarks>
        public virtual async Task<Response<PageRangesInfo>> GetPageRangesAsync(
            HttpRange? range = default,
            string snapshot = default,
            PageBlobRequestConditions conditions = default,
            CancellationToken cancellationToken = default) =>
            await GetPageRangesInternal(
                range,
                snapshot,
                conditions,
                true, // async
                cancellationToken)
                .ConfigureAwait(false);

        /// <summary>
        /// The <see cref="GetPageRangesInternal"/> operation returns the list
        /// of valid page ranges for a page blob or snapshot of a page blob.
        ///
        /// For more information, see <see href="https://docs.microsoft.com/en-us/rest/api/storageservices/get-page-ranges" />.
        /// </summary>
        /// <param name="range">
        /// Optionally specifies the range of bytes over which to list ranges,
        /// inclusively. If omitted, then all ranges for the blob are returned.
        /// </param>
        /// <param name="snapshot">
        /// Optionally specifies the blob snapshot to retrieve page ranges
        /// information from. For more information on working with blob snapshots,
        /// <see href="https://docs.microsoft.com/en-us/rest/api/storageservices/creating-a-snapshot-of-a-blob"/>.
        /// </param>
        /// <param name="conditions">
        /// Optional <see cref="PageBlobRequestConditions"/> to add
        /// conditions on getting page ranges for the this blob.
        /// </param>
        /// <param name="async">
        /// Whether to invoke the operation asynchronously.
        /// </param>
        /// <param name="cancellationToken">
        /// Optional <see cref="CancellationToken"/> to propagate
        /// notifications that the operation should be cancelled.
        /// </param>
        /// <returns>
        /// A <see cref="Response{PageRangesInfo}"/> describing the
        /// valid page ranges for this blob.
        /// </returns>
        /// <remarks>
        /// A <see cref="RequestFailedException"/> will be thrown if
        /// a failure occurs.
        /// </remarks>
        private async Task<Response<PageRangesInfo>> GetPageRangesInternal(
            HttpRange? range,
            string snapshot,
            PageBlobRequestConditions conditions,
            bool async,
            CancellationToken cancellationToken)
        {
            using (Pipeline.BeginLoggingScope(nameof(PageBlobClient)))
            {
                Pipeline.LogMethodEnter(
                    nameof(PageBlobClient),
                    message:
                    $"{nameof(Uri)}: {Uri}\n" +
                    $"{nameof(snapshot)}: {snapshot}\n" +
                    $"{nameof(conditions)}: {conditions}");
                try
                {
                    Response<PageRangesInfoInternal> response = await BlobRestClient.PageBlob.GetPageRangesAsync(
                        ClientDiagnostics,
                        Pipeline,
                        Uri,
                        version: Version.ToVersionString(),
                        snapshot: snapshot,
                        range: range?.ToString(),
                        leaseId: conditions?.LeaseId,
                        ifModifiedSince: conditions?.IfModifiedSince,
                        ifUnmodifiedSince: conditions?.IfUnmodifiedSince,
                        ifMatch: conditions?.IfMatch,
                        ifNoneMatch: conditions?.IfNoneMatch,
                        async: async,
                        operationName: $"{nameof(PageBlobClient)}.{nameof(GetPageRanges)}",
                        cancellationToken: cancellationToken)
                        .ConfigureAwait(false);

                    // Return an exploding Response on 304
                    return response.IsUnavailable() ?
                        response.GetRawResponse().AsNoBodyResponse<PageRangesInfo>() :
                        Response.FromValue(new PageRangesInfo(response.Value), response.GetRawResponse());
                }
                catch (Exception ex)
                {
                    Pipeline.LogException(ex);
                    throw;
                }
                finally
                {
                    Pipeline.LogMethodExit(nameof(PageBlobClient));
                }
            }
        }
        #endregion GetPageRanges

        #region GetPageRangesDiff
        /// <summary>
        /// The <see cref="GetPageRangesDiff"/>
        /// operation returns the list of page ranges that differ between a
        /// <paramref name="previousSnapshot"/> and this page blob. Changed pages
        /// include both updated and cleared pages.
        ///
        /// For more information, see <see href="https://docs.microsoft.com/en-us/rest/api/storageservices/get-page-ranges" />.
        /// </summary>
        /// <param name="range">
        /// Optionally specifies the range of bytes over which to list ranges,
        /// inclusively. If omitted, then all ranges for the blob are returned.
        /// </param>
        /// <param name="snapshot">
        /// Optionally specifies the blob snapshot to retrieve page ranges
        /// information from. For more information on working with blob snapshots,
        /// <see href="https://docs.microsoft.com/en-us/rest/api/storageservices/creating-a-snapshot-of-a-blob"/>.
        /// </param>
        /// <param name="previousSnapshot">
        /// Specifies that the response will contain only pages that were
        /// changed between target blob and previous snapshot.  Changed pages
        /// include both updated and cleared pages. The target blob may be a
        /// snapshot, as long as the snapshot specified by
        /// <paramref name="previousSnapshot"/> is the older of the two.
        /// </param>
        /// <param name="conditions">
        /// Optional <see cref="PageBlobRequestConditions"/> to add
        /// conditions on getting page ranges for the this blob.
        /// </param>
        /// <param name="cancellationToken">
        /// Optional <see cref="CancellationToken"/> to propagate
        /// notifications that the operation should be cancelled.
        /// </param>
        /// <returns>
        /// A <see cref="Response{PageRangesInfo}"/> describing the
        /// valid page ranges for this blob.
        /// </returns>
        /// <remarks>
        /// A <see cref="RequestFailedException"/> will be thrown if
        /// a failure occurs.
        /// </remarks>
        public virtual Response<PageRangesInfo> GetPageRangesDiff(
            HttpRange? range = default,
            string snapshot = default,
            string previousSnapshot = default,
            PageBlobRequestConditions conditions = default,
            CancellationToken cancellationToken = default) =>
            GetPageRangesDiffInternal(
                range,
                snapshot,
                previousSnapshot,
                previousSnapshotUri: default,
                conditions,
                async: false,
                operationName: $"{nameof(PageBlobClient)}.{nameof(GetPageRangesDiff)}",
                cancellationToken)
                .EnsureCompleted();

        /// <summary>
        /// The <see cref="GetPageRangesDiffAsync"/>
        /// operation returns the list of page ranges that differ between a
        /// <paramref name="previousSnapshot"/> and this page blob. Changed pages
        /// include both updated and cleared pages.
        ///
        /// For more information, see <see href="https://docs.microsoft.com/en-us/rest/api/storageservices/get-page-ranges" />.
        /// </summary>
        /// <param name="range">
        /// Optionally specifies the range of bytes over which to list ranges,
        /// inclusively. If omitted, then all ranges for the blob are returned.
        /// </param>
        /// <param name="snapshot">
        /// Optionally specifies the blob snapshot to retrieve page ranges
        /// information from. For more information on working with blob snapshots,
        /// <see href="https://docs.microsoft.com/en-us/rest/api/storageservices/creating-a-snapshot-of-a-blob"/>.
        /// </param>
        /// <param name="previousSnapshot">
        /// Specifies that the response will contain only pages that were
        /// changed between target blob and previous snapshot.  Changed pages
        /// include both updated and cleared pages. The target blob may be a
        /// snapshot, as long as the snapshot specified by
        /// <paramref name="previousSnapshot"/> is the older of the two.
        /// </param>
        /// <param name="conditions">
        /// Optional <see cref="PageBlobRequestConditions"/> to add
        /// conditions on getting page ranges for the this blob.
        /// </param>
        /// <param name="cancellationToken">
        /// Optional <see cref="CancellationToken"/> to propagate
        /// notifications that the operation should be cancelled.
        /// </param>
        /// <returns>
        /// A <see cref="Response{PageRangesInfo}"/> describing the
        /// valid page ranges for this blob.
        /// </returns>
        /// <remarks>
        /// A <see cref="RequestFailedException"/> will be thrown if
        /// a failure occurs.
        /// </remarks>
        public virtual async Task<Response<PageRangesInfo>> GetPageRangesDiffAsync(
            HttpRange? range = default,
            string snapshot = default,
            string previousSnapshot = default,
            PageBlobRequestConditions conditions = default,
            CancellationToken cancellationToken = default) =>
            await GetPageRangesDiffInternal(
                range,
                snapshot,
                previousSnapshot,
                previousSnapshotUri: default,
                conditions,
                async: true,
                operationName: $"{nameof(PageBlobClient)}.{nameof(GetPageRangesDiff)}",
                cancellationToken)
                .ConfigureAwait(false);

        /// <summary>
        /// The <see cref="GetPageRangesDiffInternal"/> operation returns the
        /// list of page ranges that differ between a
        /// <paramref name="previousSnapshot"/> and this page blob. Changed pages
        /// include both updated and cleared pages.
        ///
        /// For more information, see <see href="https://docs.microsoft.com/en-us/rest/api/storageservices/get-page-ranges" />.
        /// </summary>
        /// <param name="range">
        /// Optionally specifies the range of bytes over which to list ranges,
        /// inclusively. If omitted, then all ranges for the blob are returned.
        /// </param>
        /// <param name="snapshot">
        /// Optionally specifies the blob snapshot to retrieve page ranges
        /// information from. For more information on working with blob snapshots,
        /// <see href="https://docs.microsoft.com/en-us/rest/api/storageservices/creating-a-snapshot-of-a-blob"/>.
        /// </param>
        /// <param name="previousSnapshot">
        /// Specifies that the response will contain only pages that were
        /// changed between target blob and previous snapshot.  Changed pages
        /// include both updated and cleared pages. The target blob may be a
        /// snapshot, as long as the snapshot specified by
        /// <paramref name="previousSnapshot"/> is the older of the two.
        /// </param>
        /// <param name="previousSnapshotUri">
        /// This parameter only works with managed disk storage accounts.
        /// Specifies that the response will contain only pages that were
        /// changed between target blob and previous snapshot.  Changed pages
        /// include both updated and cleared pages. The target blob may be a
        /// snapshot, as long as the snapshot specified by
        /// <paramref name="previousSnapshotUri"/> is the older of the two.
        /// </param>
        /// <param name="conditions">
        /// Optional <see cref="PageBlobRequestConditions"/> to add
        /// conditions on getting page ranges for the this blob.
        /// </param>
        /// <param name="async">
        /// Whether to invoke the operation asynchronously.
        /// </param>
        /// <param name="operationName">
        /// The name of the operation.
        /// </param>
        /// <param name="cancellationToken">
        /// Optional <see cref="CancellationToken"/> to propagate
        /// notifications that the operation should be cancelled.
        /// </param>
        /// <returns>
        /// A <see cref="Response{PageRangesInfo}"/> describing the
        /// valid page ranges for this blob.
        /// </returns>
        /// <remarks>
        /// A <see cref="RequestFailedException"/> will be thrown if
        /// a failure occurs.
        /// </remarks>
        private async Task<Response<PageRangesInfo>> GetPageRangesDiffInternal(
            HttpRange? range,
            string snapshot,
            string previousSnapshot,
            Uri previousSnapshotUri,
            PageBlobRequestConditions conditions,
            bool async,
            string operationName,
            CancellationToken cancellationToken)
        {
            using (Pipeline.BeginLoggingScope(nameof(PageBlobClient)))
            {
                Pipeline.LogMethodEnter(
                    nameof(PageBlobClient),
                    message:
                    $"{nameof(Uri)}: {Uri}\n" +
                    $"{nameof(snapshot)}: {snapshot}\n" +
                    $"{nameof(previousSnapshot)}: {previousSnapshot}\n" +
                    $"{nameof(previousSnapshotUri)}: {previousSnapshotUri}\n" +
                    $"{nameof(conditions)}: {conditions}");
                try
                {
                    Response<PageRangesInfoInternal> response = await BlobRestClient.PageBlob.GetPageRangesDiffAsync(
                        ClientDiagnostics,
                        Pipeline,
                        Uri,
                        version: Version.ToVersionString(),
                        snapshot: snapshot,
                        prevsnapshot: previousSnapshot,
                        prevSnapshotUrl: previousSnapshotUri,
                        range: range?.ToString(),
                        leaseId: conditions?.LeaseId,
                        ifModifiedSince: conditions?.IfModifiedSince,
                        ifUnmodifiedSince: conditions?.IfUnmodifiedSince,
                        ifMatch: conditions?.IfMatch,
                        ifNoneMatch: conditions?.IfNoneMatch,
                        async: async,
                        operationName: operationName,
                        cancellationToken: cancellationToken)
                        .ConfigureAwait(false);

                    // Return an exploding Response on 304
                    return response.IsUnavailable() ?
                        response.GetRawResponse().AsNoBodyResponse<PageRangesInfo>() :
                        Response.FromValue(new PageRangesInfo(response.Value), response.GetRawResponse());
                }
                catch (Exception ex)
                {
                    Pipeline.LogException(ex);
                    throw;
                }
                finally
                {
                    Pipeline.LogMethodExit(nameof(PageBlobClient));
                }
            }
        }
        #endregion GetPageRangesDiff

        #region GetManagedDiskPageRangesDiff
        /// <summary>
        /// The <see cref="GetManagedDiskPageRangesDiff"/>
        /// operation returns the list of page ranges that differ between a
        /// <paramref name="previousSnapshotUri"/> and this page blob. Changed pages
        /// include both updated and cleared pages.  This API only works with
        /// managed disk storage accounts.
        ///
        /// For more information, see <see href="https://docs.microsoft.com/en-us/rest/api/storageservices/get-page-ranges" />.
        /// </summary>
        /// <param name="range">
        /// Optionally specifies the range of bytes over which to list ranges,
        /// inclusively. If omitted, then all ranges for the blob are returned.
        /// </param>
        /// <param name="snapshot">
        /// Optionally specifies the blob snapshot to retrieve page ranges
        /// information from. For more information on working with blob snapshots,
        /// <see href="https://docs.microsoft.com/en-us/rest/api/storageservices/creating-a-snapshot-of-a-blob"/>.
        /// </param>
        /// <param name="previousSnapshotUri">
        /// This parameter only works with managed disk storage accounts.
        /// Specifies that the response will contain only pages that were
        /// changed between target blob and previous snapshot.  Changed pages
        /// include both updated and cleared pages. The target blob may be a
        /// snapshot, as long as the snapshot specified by
        /// <paramref name="previousSnapshotUri"/> is the older of the two.
        /// </param>
        /// <param name="conditions">
        /// Optional <see cref="PageBlobRequestConditions"/> to add
        /// conditions on getting page ranges for the this blob.
        /// </param>
        /// <param name="cancellationToken">
        /// Optional <see cref="CancellationToken"/> to propagate
        /// notifications that the operation should be cancelled.
        /// </param>
        /// <returns>
        /// A <see cref="Response{PageRangesInfo}"/> describing the
        /// valid page ranges for this blob.
        /// </returns>
        /// <remarks>
        /// A <see cref="RequestFailedException"/> will be thrown if
        /// a failure occurs.
        /// </remarks>
        public virtual Response<PageRangesInfo> GetManagedDiskPageRangesDiff(
            HttpRange? range = default,
            string snapshot = default,
            Uri previousSnapshotUri = default,
            PageBlobRequestConditions conditions = default,
            CancellationToken cancellationToken = default) =>
            GetPageRangesDiffInternal(
                range,
                snapshot,
                previousSnapshot: default,
                previousSnapshotUri,
                conditions,
                async: false,
                operationName: $"{nameof(PageBlobClient)}.{nameof(GetManagedDiskPageRangesDiff)}",
                cancellationToken)
                .EnsureCompleted();

        /// <summary>
        /// The <see cref="GetManagedDiskPageRangesDiffAsync"/>
        /// operation returns the list of page ranges that differ between a
        /// <paramref name="previousSnapshotUri"/> and this page blob. Changed pages
        /// include both updated and cleared pages.  This API only works with
        /// managed disk storage accounts.
        ///
        /// For more information, see <see href="https://docs.microsoft.com/en-us/rest/api/storageservices/get-page-ranges" />.
        /// </summary>
        /// <param name="range">
        /// Optionally specifies the range of bytes over which to list ranges,
        /// inclusively. If omitted, then all ranges for the blob are returned.
        /// </param>
        /// <param name="snapshot">
        /// Optionally specifies the blob snapshot to retrieve page ranges
        /// information from. For more information on working with blob snapshots,
        /// <see href="https://docs.microsoft.com/en-us/rest/api/storageservices/creating-a-snapshot-of-a-blob"/>.
        /// </param>
        /// <param name="previousSnapshotUri">
        /// This parameter only works with managed disk storage accounts.
        /// Specifies that the response will contain only pages that were
        /// changed between target blob and previous snapshot.  Changed pages
        /// include both updated and cleared pages. The target blob may be a
        /// snapshot, as long as the snapshot specified by
        /// <paramref name="previousSnapshotUri"/> is the older of the two.
        /// </param>
        /// <param name="conditions">
        /// Optional <see cref="PageBlobRequestConditions"/> to add
        /// conditions on getting page ranges for the this blob.
        /// </param>
        /// <param name="cancellationToken">
        /// Optional <see cref="CancellationToken"/> to propagate
        /// notifications that the operation should be cancelled.
        /// </param>
        /// <returns>
        /// A <see cref="Response{PageRangesInfo}"/> describing the
        /// valid page ranges for this blob.
        /// </returns>
        /// <remarks>
        /// A <see cref="RequestFailedException"/> will be thrown if
        /// a failure occurs.
        /// </remarks>
        public virtual async Task<Response<PageRangesInfo>> GetManagedDiskPageRangesDiffAsync(
            HttpRange? range = default,
            string snapshot = default,
            Uri previousSnapshotUri = default,
            PageBlobRequestConditions conditions = default,
            CancellationToken cancellationToken = default) =>
            await GetPageRangesDiffInternal(
                range,
                snapshot,
                previousSnapshot: default,
                previousSnapshotUri,
                conditions,
                async: true,
                operationName: $"{nameof(PageBlobClient)}.{nameof(GetManagedDiskPageRangesDiff)}",
                cancellationToken)
                .ConfigureAwait(false);

        #endregion GetManagedDiskPageRangesDiff

        #region Resize
        /// <summary>
        /// The <see cref="Resize"/> operation resizes the page blob to
        /// the specified size (which must be a multiple of 512).  If the
        /// specified value is less than the current size of the blob, then
        /// all pages above the specified value are cleared.
        ///
        /// For more information, see <see href="https://docs.microsoft.com/rest/api/storageservices/set-blob-properties" />.
        /// </summary>
        /// <param name="size">
        /// Specifies the maximum size for the page blob, up to 8 TB.  The
        /// size must be aligned to a 512-byte boundary.  If the specified
        /// value is less than the current size of the blob, then all pages
        /// above the specified value are cleared.
        /// </param>
        /// <param name="conditions">
        /// Optional <see cref="PageBlobRequestConditions"/> to add
        /// conditions on the resize of this page blob.
        /// </param>
        /// <param name="cancellationToken">
        /// Optional <see cref="CancellationToken"/> to propagate
        /// notifications that the operation should be cancelled.
        /// </param>
        /// <returns>
        /// A <see cref="Response{PageBlobInfo}"/> describing the resized
        /// page blob.
        /// </returns>
        /// <remarks>
        /// A <see cref="RequestFailedException"/> will be thrown if
        /// a failure occurs.
        /// </remarks>
        public virtual Response<PageBlobInfo> Resize(
            long size,
            PageBlobRequestConditions conditions = default,
            CancellationToken cancellationToken = default) =>
            ResizeInternal(
                size,
                conditions,
                false, // async
                cancellationToken)
                .EnsureCompleted();

        /// <summary>
        /// The <see cref="ResizeAsync"/> operation resizes the page blob to
        /// the specified size (which must be a multiple of 512).  If the
        /// specified value is less than the current size of the blob, then
        /// all pages above the specified value are cleared.
        ///
        /// For more information, see <see href="https://docs.microsoft.com/rest/api/storageservices/set-blob-properties" />.
        /// </summary>
        /// <param name="size">
        /// Specifies the maximum size for the page blob, up to 8 TB.  The
        /// size must be aligned to a 512-byte boundary.  If the specified
        /// value is less than the current size of the blob, then all pages
        /// above the specified value are cleared.
        /// </param>
        /// <param name="conditions">
        /// Optional <see cref="PageBlobRequestConditions"/> to add
        /// conditions on the resize of this page blob.
        /// </param>
        /// <param name="cancellationToken">
        /// Optional <see cref="CancellationToken"/> to propagate
        /// notifications that the operation should be cancelled.
        /// </param>
        /// <returns>
        /// A <see cref="Response{PageBlobInfo}"/> describing the resized
        /// page blob.
        /// </returns>
        /// <remarks>
        /// A <see cref="RequestFailedException"/> will be thrown if
        /// a failure occurs.
        /// </remarks>
        public virtual async Task<Response<PageBlobInfo>> ResizeAsync(
            long size,
            PageBlobRequestConditions conditions = default,
            CancellationToken cancellationToken = default) =>
            await ResizeInternal(
                size,
                conditions,
                true, // async
                cancellationToken)
                .ConfigureAwait(false);

        /// <summary>
        /// The <see cref="ResizeAsync"/> operation resizes the page blob to
        /// the specified size (which must be a multiple of 512).  If the
        /// specified value is less than the current size of the blob, then
        /// all pages above the specified value are cleared.
        ///
        /// For more information, see <see href="https://docs.microsoft.com/rest/api/storageservices/set-blob-properties" />.
        /// </summary>
        /// <param name="size">
        /// Specifies the maximum size for the page blob, up to 8 TB.  The
        /// size must be aligned to a 512-byte boundary.  If the specified
        /// value is less than the current size of the blob, then all pages
        /// above the specified value are cleared.
        /// </param>
        /// <param name="conditions">
        /// Optional <see cref="PageBlobRequestConditions"/> to add
        /// conditions on the resize of this page blob.
        /// </param>
        /// <param name="async">
        /// Whether to invoke the operation asynchronously.
        /// </param>
        /// <param name="cancellationToken">
        /// Optional <see cref="CancellationToken"/> to propagate
        /// notifications that the operation should be cancelled.
        /// </param>
        /// <returns>
        /// A <see cref="Response{PageBlobInfo}"/> describing the resized
        /// page blob.
        /// </returns>
        /// <remarks>
        /// A <see cref="RequestFailedException"/> will be thrown if
        /// a failure occurs.
        /// </remarks>
        private async Task<Response<PageBlobInfo>> ResizeInternal(
            long size,
            PageBlobRequestConditions conditions,
            bool async,
            CancellationToken cancellationToken)
        {
            using (Pipeline.BeginLoggingScope(nameof(PageBlobClient)))
            {
                Pipeline.LogMethodEnter(
                    nameof(PageBlobClient),
                    message:
                    $"{nameof(Uri)}: {Uri}\n" +
                    $"{nameof(size)}: {size}\n" +
                    $"{nameof(conditions)}: {conditions}");
                try
                {
                    return await BlobRestClient.PageBlob.ResizeAsync(
                        ClientDiagnostics,
                        Pipeline,
                        Uri,
                        blobContentLength: size,
                        version: Version.ToVersionString(),
                        leaseId: conditions?.LeaseId,
                        encryptionKey: CustomerProvidedKey?.EncryptionKey,
                        encryptionKeySha256: CustomerProvidedKey?.EncryptionKeyHash,
                        encryptionAlgorithm: CustomerProvidedKey?.EncryptionAlgorithm,
                        encryptionScope: EncryptionScope,
                        ifModifiedSince: conditions?.IfModifiedSince,
                        ifUnmodifiedSince: conditions?.IfUnmodifiedSince,
                        ifMatch: conditions?.IfMatch,
                        ifNoneMatch: conditions?.IfNoneMatch,
                        async: async,
                        operationName: $"{nameof(PageBlobClient)}.{nameof(Resize)}",
                        cancellationToken: cancellationToken)
                        .ConfigureAwait(false);
                }
                catch (Exception ex)
                {
                    Pipeline.LogException(ex);
                    throw;
                }
                finally
                {
                    Pipeline.LogMethodExit(nameof(PageBlobClient));
                }
            }
        }
        #endregion Resize

        #region UpdateSequenceNumber
        /// <summary>
        /// The <see cref="UpdateSequenceNumber"/> operation changes the
        /// sequence number <paramref name="action"/> and <paramref name="sequenceNumber"/>
        /// for this page blob.
        ///
        /// For more information, see <see href="https://docs.microsoft.com/rest/api/storageservices/set-blob-properties" />.
        /// </summary>
        /// <param name="action">
        /// Specifies how the service should modify the blob's sequence number.
        /// <see cref="SequenceNumberAction.Max"/> sets the sequence number to
        /// be the higher of the value included with the request and the value
        /// currently stored for the blob.  <see cref="SequenceNumberAction.Update"/>
        /// sets the sequence number to the <paramref name="sequenceNumber"/>
        /// value.  <see cref="SequenceNumberAction.Increment"/> increments
        /// the value of the sequence number by 1.  If specifying
        /// <see cref="SequenceNumberAction.Increment"/>, do not include the
        /// <paramref name="sequenceNumber"/> because that will throw a
        /// <see cref="RequestFailedException"/>.
        /// </param>
        /// <param name="sequenceNumber">
        /// An updated sequence number of your choosing, if
        /// <paramref name="action"/> is <see cref="SequenceNumberAction.Max"/>
        /// or <see cref="SequenceNumberAction.Update"/>.  The value should
        /// not be provided if <paramref name="action"/> is
        /// <see cref="SequenceNumberAction.Increment"/>.  The sequence number
        /// is a user-controlled property that you can use to track requests
        /// and manage concurrency issues via <see cref="PageBlobRequestConditions"/>.
        /// </param>
        /// <param name="conditions">
        /// Optional <see cref="PageBlobRequestConditions"/> to add conditions
        /// on updating the sequence number of this page blob.
        /// </param>
        /// <param name="cancellationToken">
        /// Optional <see cref="CancellationToken"/> to propagate
        /// notifications that the operation should be cancelled.
        /// </param>
        /// <returns>
        /// A <see cref="Response{PageBlobInfo}"/> describing the updated
        /// page blob.
        /// </returns>
        /// <remarks>
        /// A <see cref="RequestFailedException"/> will be thrown if
        /// a failure occurs.
        /// </remarks>
        public virtual Response<PageBlobInfo> UpdateSequenceNumber(
            SequenceNumberAction action,
            long? sequenceNumber = default,
            PageBlobRequestConditions conditions = default,
            CancellationToken cancellationToken = default) =>
            UpdateSequenceNumberInternal(
                action,
                sequenceNumber,
                conditions,
                false, // async
                cancellationToken)
                .EnsureCompleted();

        /// <summary>
        /// The <see cref="UpdateSequenceNumberAsync"/> operation changes the
        /// sequence number <paramref name="action"/> and <paramref name="sequenceNumber"/>
        /// for this page blob.
        ///
        /// For more information, see <see href="https://docs.microsoft.com/rest/api/storageservices/set-blob-properties" />.
        /// </summary>
        /// <param name="action">
        /// Specifies how the service should modify the blob's sequence number.
        /// <see cref="SequenceNumberAction.Max"/> sets the sequence number to
        /// be the higher of the value included with the request and the value
        /// currently stored for the blob.  <see cref="SequenceNumberAction.Update"/>
        /// sets the sequence number to the <paramref name="sequenceNumber"/>
        /// value.  <see cref="SequenceNumberAction.Increment"/> increments
        /// the value of the sequence number by 1.  If specifying
        /// <see cref="SequenceNumberAction.Increment"/>, do not include the
        /// <paramref name="sequenceNumber"/> because that will throw a
        /// <see cref="RequestFailedException"/>.
        /// </param>
        /// <param name="sequenceNumber">
        /// An updated sequence number of your choosing, if
        /// <paramref name="action"/> is <see cref="SequenceNumberAction.Max"/>
        /// or <see cref="SequenceNumberAction.Update"/>.  The value should
        /// not be provided if <paramref name="action"/> is
        /// <see cref="SequenceNumberAction.Increment"/>.  The sequence number
        /// is a user-controlled property that you can use to track requests
        /// and manage concurrency issues via <see cref="PageBlobRequestConditions"/>.
        /// </param>
        /// <param name="conditions">
        /// Optional <see cref="PageBlobRequestConditions"/> to add conditions
        /// on updating the sequence number of this page blob.
        /// </param>
        /// <param name="cancellationToken">
        /// Optional <see cref="CancellationToken"/> to propagate
        /// notifications that the operation should be cancelled.
        /// </param>
        /// <returns>
        /// A <see cref="Response{PageBlobInfo}"/> describing the updated
        /// page blob.
        /// </returns>
        /// <remarks>
        /// A <see cref="RequestFailedException"/> will be thrown if
        /// a failure occurs.
        /// </remarks>
        public virtual async Task<Response<PageBlobInfo>> UpdateSequenceNumberAsync(
            SequenceNumberAction action,
            long? sequenceNumber = default,
            PageBlobRequestConditions conditions = default,
            CancellationToken cancellationToken = default) =>
            await UpdateSequenceNumberInternal(
                action,
                sequenceNumber,
                conditions,
                true, // async
                cancellationToken)
                .ConfigureAwait(false);

        /// <summary>
        /// The <see cref="UpdateSequenceNumberInternal"/> operation changes the
        /// sequence number <paramref name="action"/> and <paramref name="sequenceNumber"/>
        /// for this page blob.
        ///
        /// For more information, see <see href="https://docs.microsoft.com/rest/api/storageservices/set-blob-properties" />.
        /// </summary>
        /// <param name="action">
        /// Specifies how the service should modify the blob's sequence number.
        /// <see cref="SequenceNumberAction.Max"/> sets the sequence number to
        /// be the higher of the value included with the request and the value
        /// currently stored for the blob.  <see cref="SequenceNumberAction.Update"/>
        /// sets the sequence number to the <paramref name="sequenceNumber"/>
        /// value.  <see cref="SequenceNumberAction.Increment"/> increments
        /// the value of the sequence number by 1.  If specifying
        /// <see cref="SequenceNumberAction.Increment"/>, do not include the
        /// <paramref name="sequenceNumber"/> because that will throw a
        /// <see cref="RequestFailedException"/>.
        /// </param>
        /// <param name="sequenceNumber">
        /// An updated sequence number of your choosing, if
        /// <paramref name="action"/> is <see cref="SequenceNumberAction.Max"/>
        /// or <see cref="SequenceNumberAction.Update"/>.  The value should
        /// not be provided if <paramref name="action"/> is
        /// <see cref="SequenceNumberAction.Increment"/>.  The sequence number
        /// is a user-controlled property that you can use to track requests
        /// and manage concurrency issues via <see cref="PageBlobRequestConditions"/>.
        /// </param>
        /// <param name="conditions">
        /// Optional <see cref="PageBlobRequestConditions"/> to add conditions
        /// on updating the sequence number of this page blob.
        /// </param>
        /// <param name="async">
        /// Whether to invoke the operation asynchronously.
        /// </param>
        /// <param name="cancellationToken">
        /// Optional <see cref="CancellationToken"/> to propagate
        /// notifications that the operation should be cancelled.
        /// </param>
        /// <returns>
        /// A <see cref="Response{PageBlobInfo}"/> describing the updated
        /// page blob.
        /// </returns>
        /// <remarks>
        /// A <see cref="RequestFailedException"/> will be thrown if
        /// a failure occurs.
        /// </remarks>
        private async Task<Response<PageBlobInfo>> UpdateSequenceNumberInternal(
            SequenceNumberAction action,
            long? sequenceNumber,
            PageBlobRequestConditions conditions,
            bool async,
            CancellationToken cancellationToken)
        {
            using (Pipeline.BeginLoggingScope(nameof(PageBlobClient)))
            {
                Pipeline.LogMethodEnter(
                    nameof(PageBlobClient),
                    message:
                    $"{nameof(Uri)}: {Uri}\n" +
                    $"{nameof(action)}: {action}\n" +
                    $"{nameof(sequenceNumber)}: {sequenceNumber}\n" +
                    $"{nameof(conditions)}: {conditions}");
                try
                {
                    return await BlobRestClient.PageBlob.UpdateSequenceNumberAsync(
                        ClientDiagnostics,
                        Pipeline,
                        Uri,
                        sequenceNumberAction: action,
                        version: Version.ToVersionString(),
                        blobSequenceNumber: sequenceNumber,
                        leaseId: conditions?.LeaseId,
                        ifModifiedSince: conditions?.IfModifiedSince,
                        ifUnmodifiedSince: conditions?.IfUnmodifiedSince,
                        ifMatch: conditions?.IfMatch,
                        ifNoneMatch: conditions?.IfNoneMatch,
                        operationName: $"{nameof(PageBlobClient)}.{nameof(UpdateSequenceNumber)}",
                        async: async,
                        cancellationToken: cancellationToken)
                        .ConfigureAwait(false);
                }
                catch (Exception ex)
                {
                    Pipeline.LogException(ex);
                    throw;
                }
                finally
                {
                    Pipeline.LogMethodExit(nameof(PageBlobClient));
                }
            }
        }
        #endregion UpdateSequenceNumber

        #region StartCopyIncremental
        /// <summary>
        /// The <see cref="StartCopyIncremental(Uri, string, PageBlobRequestConditions, CancellationToken)"/>
        /// operation starts copying a snapshot of the sourceUri page blob to
        /// this page blob.  The snapshot is copied such that only the
        /// differential changes between the previously copied snapshot are
        /// transferred to the destination.  The copied snapshots are complete
        /// copies of the original snapshot and can be read or copied from as
        /// usual.  You can check the <see cref="BlobProperties.CopyStatus"/>
        /// returned from the <see cref="BlobBaseClient.GetProperties"/> to
        /// determine if the copy has completed.
        ///
        /// For more information, see <see href="https://docs.microsoft.com/en-us/rest/api/storageservices/incremental-copy-blob" />
        /// and <see href="https://docs.microsoft.com/en-us/azure/virtual-machines/windows/incremental-snapshots"/>.
        /// </summary>
        /// <param name="sourceUri">
        /// Specifies the to the source page blob as a <see cref="Uri"/> up to
        /// 2 KB in length.  The source blob must either be public or must be
        /// authenticated via a shared access signature.
        /// </param>
        /// <param name="snapshot">
        /// The name of a snapshot to start copying from
        /// sourceUri.
        /// </param>
        /// <param name="conditions">
        /// Optional <see cref="PageBlobRequestConditions"/> to add
        /// conditions on the incremental copy into this page blob.
        /// </param>
        /// <param name="cancellationToken">
        /// Optional <see cref="CancellationToken"/> to propagate
        /// notifications that the operation should be cancelled.
        /// </param>
        /// <returns>
        /// A <see cref="CopyFromUriOperation"/> referencing the incremental
        /// copy operation.
        /// </returns>
        /// <remarks>
        /// A <see cref="RequestFailedException"/> will be thrown if
        /// a failure occurs.
        ///
        /// The destination of an incremental copy must either not exist, or
        /// must have been created with a previous incremental copy from the
        /// same source blob.  Once created, the destination blob is
        /// permanently associated with the source and may only be used for
        /// incremental copies.
        ///
        /// The <see cref="BlobBaseClient.GetProperties"/>,
        /// <see cref="BlobContainerClient.GetBlobs"/>, and
        /// <see cref="BlobContainerClient.GetBlobsByHierarchy"/>
        /// operations indicate whether the blob is an incremental copy blob
        /// created in this way.  Incremental copy blobs may not be downloaded
        /// directly.  The only supported operations are
        /// <see cref="BlobBaseClient.GetProperties"/>,
        /// <see cref="StartCopyIncremental(Uri, string, PageBlobRequestConditions, CancellationToken)"/>,
        /// and <see cref="BlobBaseClient.Delete"/>.  The copied snapshots may
        /// be read and deleted as usual.
        ///
        /// An incremental copy is performed asynchronously on the service and
        /// must be polled for completion.  You can poll
        /// <see cref="BlobBaseClient.GetProperties"/> and check
        /// <see cref="BlobProperties.CopyStatus"/> to determine when the copy
        /// has completed.  When the copy completes, the destination blob will
        /// contain a new snapshot.  The <see cref="BlobBaseClient.GetProperties"/>
        /// operation returns the snapshot time of the newly created snapshot.
        ///
        /// The first time an incremental copy is performed on a destination
        /// blob, a new blob is created with a snapshot that is fully copied
        /// from the source.  Each subsequent call to <see cref="StartCopyIncremental(Uri, string, PageBlobRequestConditions, CancellationToken)"/>
        /// will create a new snapshot by copying only the differential
        /// changes from the previously copied snapshot.  The differential
        /// changes are computed on the server by issuing a <see cref="GetPageRanges"/>
        /// call on the source blob snapshot with prevSnapshot set to the most
        /// recently copied snapshot. Therefore, the same restrictions on
        /// <see cref="GetPageRanges"/> apply to
        /// <see cref="StartCopyIncremental(Uri, string, PageBlobRequestConditions, CancellationToken)"/>.
        /// Specifically, snapshots must be copied in ascending order and if
        /// the source blob is recreated using <see cref="UploadPages"/> or
        /// <see cref="BlobBaseClient.StartCopyFromUri(Uri, Metadata, AccessTier?, BlobRequestConditions, BlobRequestConditions, RehydratePriority?, CancellationToken)"/>
        /// then  <see cref="StartCopyIncremental(Uri, string, PageBlobRequestConditions, CancellationToken)"/>
        /// on new snapshots will fail.
        ///
        /// The additional storage space consumed by the copied snapshot is
        /// the size of the differential data transferred during the copy.
        /// This can be determined by performing a
        /// <see cref="GetPageRangesDiff"/>
        /// call on the snapshot to compare it to the previous snapshot.
        /// </remarks>
        public virtual CopyFromUriOperation StartCopyIncremental(
            Uri sourceUri,
            string snapshot,
            PageBlobRequestConditions conditions = default,
            CancellationToken cancellationToken = default)
        {
            Response<BlobCopyInfo> response = StartCopyIncrementalInternal(
                sourceUri,
                snapshot,
                conditions,
                false, // async
                cancellationToken)
                .EnsureCompleted();
            return new CopyFromUriOperation(
                this,
                response.Value.CopyId,
                response.GetRawResponse(),
                cancellationToken);
        }

        /// <summary>
        /// The <see cref="StartCopyIncrementalAsync(Uri, string, PageBlobRequestConditions, CancellationToken)"/>
        /// operation starts copying a snapshot of the sourceUri page blob to
        /// this page blob.  The snapshot is copied such that only the
        /// differential changes between the previously copied snapshot are
        /// transferred to the destination. The copied snapshots are complete
        /// copies of the original snapshot and can be read or copied from as
        /// usual.  You can check the <see cref="BlobProperties.CopyStatus"/>
        /// returned from the <see cref="BlobBaseClient.GetPropertiesAsync"/>
        /// to determine if thecopy has completed.
        ///
        /// For more information, see <see href="https://docs.microsoft.com/en-us/rest/api/storageservices/incremental-copy-blob" />
        /// and <see href="https://docs.microsoft.com/en-us/azure/virtual-machines/windows/incremental-snapshots"/>.
        /// </summary>
        /// <param name="sourceUri">
        /// Specifies the to the source page blob as a <see cref="Uri"/> up to
        /// 2 KB in length.  The source blob must either be public or must be
        /// authenticated via a shared access signature.
        /// </param>
        /// <param name="snapshot">
        /// The name of a snapshot to start copying from
        /// sourceUri.
        /// </param>
        /// <param name="conditions">
        /// Optional <see cref="PageBlobRequestConditions"/> to add
        /// conditions on the incremental copy into this page blob.
        /// </param>
        /// <param name="cancellationToken">
        /// Optional <see cref="CancellationToken"/> to propagate
        /// notifications that the operation should be cancelled.
        /// </param>
        /// <returns>
        /// A <see cref="CopyFromUriOperation"/> describing the
        /// state of the incremental copy operation.
        /// </returns>
        /// <remarks>
        /// A <see cref="RequestFailedException"/> will be thrown if
        /// a failure occurs.
        ///
        /// The destination of an incremental copy must either not exist, or
        /// must have been created with a previous incremental copy from the
        /// same source blob.  Once created, the destination blob is
        /// permanently associated with the source and may only be used for
        /// incremental copies.
        ///
        /// The <see cref="BlobBaseClient.GetPropertiesAsync"/>,
        /// <see cref="BlobContainerClient.GetBlobsAsync"/>, and
        /// <see cref="BlobContainerClient.GetBlobsByHierarchyAsync"/>
        /// operations indicate whether the blob is an incremental copy blob
        /// created in this way.  Incremental copy blobs may not be downloaded
        /// directly.  The only supported operations are
        /// <see cref="BlobBaseClient.GetPropertiesAsync"/>,
        /// <see cref="StartCopyIncrementalAsync(Uri, string, PageBlobRequestConditions, CancellationToken)"/>,
        /// and  <see cref="BlobBaseClient.DeleteAsync"/>.  The copied
        /// snapshots may be read and deleted as usual.
        ///
        /// An incremental copy is performed asynchronously on the service and
        /// must be polled for completion.  You can poll
        /// <see cref="BlobBaseClient.GetPropertiesAsync"/> and check
        /// <see cref="BlobProperties.CopyStatus"/> to determine when the copy
        /// has completed.  When the copy completes, the destination blob will
        /// contain a new snapshot.  The <see cref="BlobBaseClient.GetPropertiesAsync"/>
        /// operation returns the snapshot time of the newly created snapshot.
        ///
        /// The first time an incremental copy is performed on a destination
        /// blob, a new blob is created with a snapshot that is fully copied
        /// from the source.  Each subsequent call to <see cref="StartCopyIncrementalAsync(Uri, string, PageBlobRequestConditions, CancellationToken)"/>
        /// will create a new snapshot by copying only the differential
        /// changes from the previously copied snapshot.  The differential
        /// changes are computed on the server by issuing a <see cref="GetPageRangesAsync"/>
        /// call on the source blob snapshot with prevSnapshot set to the most
        /// recently copied snapshot. Therefore, the same restrictions on
        /// <see cref="GetPageRangesAsync"/> apply to
        /// <see cref="StartCopyIncrementalAsync(Uri, string, PageBlobRequestConditions, CancellationToken)"/>.
        /// Specifically, snapshots must be copied in ascending order and if
        /// the source blob is recreated using <see cref="UploadPagesAsync"/> or
        /// <see cref="BlobBaseClient.StartCopyFromUriAsync(Uri, Metadata, AccessTier?, BlobRequestConditions, BlobRequestConditions, RehydratePriority?, CancellationToken)"/>
        /// then <see cref="StartCopyIncrementalAsync(Uri, string, PageBlobRequestConditions, CancellationToken)"/>
        /// on new snapshots will fail.
        ///
        /// The additional storage space consumed by the copied snapshot is
        /// the size of the differential data transferred during the copy.
        /// This can be determined by performing a
        /// <see cref="GetPageRangesDiffAsync"/>
        /// call on the snapshot to compare it to the previous snapshot.
        /// </remarks>
        public virtual async Task<CopyFromUriOperation> StartCopyIncrementalAsync(
            Uri sourceUri,
            string snapshot,
            PageBlobRequestConditions conditions = default,
            CancellationToken cancellationToken = default)
        {
            Response<BlobCopyInfo> response = await StartCopyIncrementalInternal(
                sourceUri,
                snapshot,
                conditions,
                true, // async
                cancellationToken)
                .ConfigureAwait(false);
            return new CopyFromUriOperation(
                this,
                response.Value.CopyId,
                response.GetRawResponse(),
                cancellationToken);
        }

        /// <summary>
        /// The <see cref="StartCopyIncrementalInternal"/> operation starts
        /// copying a snapshot of the
        /// sourceUri page blob to this page blob.  The
        /// snapshot is copied such that only the differential changes between
        /// the previously copied snapshot are transferred to the destination.
        /// The copied snapshots are complete copies of the original snapshot
        /// and can be read or copied from as usual.  You can check the
        /// <see cref="BlobProperties.CopyStatus"/> returned from the
        /// <see cref="BlobBaseClient.GetPropertiesAsync"/> to determine if the
        /// copy has completed.
        ///
        /// For more information, see <see href="https://docs.microsoft.com/en-us/rest/api/storageservices/incremental-copy-blob" />
        /// and <see href="https://docs.microsoft.com/en-us/azure/virtual-machines/windows/incremental-snapshots"/>.
        /// </summary>
        /// <param name="sourceUri">
        /// Specifies the to the source page blob as a <see cref="Uri"/> up to
        /// 2 KB in length.  The source blob must either be public or must be
        /// authenticated via a shared access signature.
        /// </param>
        /// <param name="snapshot">
        /// The name of a snapshot to start copying from
        /// sourceUri.
        /// </param>
        /// <param name="conditions">
        /// Optional <see cref="PageBlobRequestConditions"/> to add
        /// conditions on the incremental copy into this page blob.
        /// </param>
        /// <param name="async">
        /// Whether to invoke the operation asynchronously.
        /// </param>
        /// <param name="cancellationToken">
        /// Optional <see cref="CancellationToken"/> to propagate
        /// notifications that the operation should be cancelled.
        /// </param>
        /// <returns>
        /// A <see cref="Response{BlobCopyInfo}"/> describing the
        /// state of the incremental copy operation.
        /// </returns>
        /// <remarks>
        /// A <see cref="RequestFailedException"/> will be thrown if
        /// a failure occurs.
        ///
        /// The destination of an incremental copy must either not exist, or
        /// must have been created with a previous incremental copy from the
        /// same source blob.  Once created, the destination blob is
        /// permanently associated with the source and may only be used for
        /// incremental copies.
        ///
        /// The <see cref="BlobBaseClient.GetPropertiesAsync"/>,
        /// <see cref="BlobContainerClient.GetBlobsAsync"/>, and
        /// <see cref="BlobContainerClient.GetBlobsByHierarchyAsync"/>
        /// operations indicate whether the blob is an incremental copy blob
        /// created in this way.  Incremental copy blobs may not be downloaded
        /// directly.  The only supported operations are
        /// <see cref="BlobBaseClient.GetPropertiesAsync"/>,
        /// <see cref="StartCopyIncremental(Uri, string, PageBlobRequestConditions, CancellationToken)"/>,
        /// and  <see cref="BlobBaseClient.DeleteAsync"/>.  The copied
        /// snapshots may be read and deleted as usual.
        ///
        /// An incremental copy is performed asynchronously on the service and
        /// must be polled for completion.  You can poll
        /// <see cref="BlobBaseClient.GetPropertiesAsync"/> and check
        /// <see cref="BlobProperties.CopyStatus"/> to determine when the copy
        /// has completed.  When the copy completes, the destination blob will
        /// contain a new snapshot.  The <see cref="BlobBaseClient.GetPropertiesAsync"/>
        /// operation returns the snapshot time of the newly created snapshot.
        ///
        /// The first time an incremental copy is performed on a destination
        /// blob, a new blob is created with a snapshot that is fully copied
        /// from the source.  Each subsequent call to <see cref="StartCopyIncrementalAsync(Uri, string, PageBlobRequestConditions, CancellationToken)"/>
        /// will create a new snapshot by copying only the differential
        /// changes from the previously copied snapshot.  The differential
        /// changes are computed on the server by issuing a <see cref="GetPageRangesAsync"/>
        /// call on the source blob snapshot with prevSnapshot set to the most
        /// recently copied snapshot. Therefore, the same restrictions on
        /// <see cref="GetPageRangesAsync"/> apply to
        /// <see cref="StartCopyIncrementalAsync(Uri, string, PageBlobRequestConditions, CancellationToken)"/>.
        /// Specifically, snapshots must be copied in ascending order and if
        /// the source blob is recreated using <see cref="UploadPagesAsync"/>
        /// or  <see cref="BlobBaseClient.StartCopyFromUriAsync(Uri, Metadata, AccessTier?, BlobRequestConditions, BlobRequestConditions, RehydratePriority?, CancellationToken)"/>
        /// then <see cref="StartCopyIncrementalAsync(Uri, string, PageBlobRequestConditions, CancellationToken)"/>
        /// on new snapshots will fail.
        ///
        /// The additional storage space consumed by the copied snapshot is
        /// the size of the differential data transferred during the copy.
        /// This can be determined by performing a
        /// <see cref="GetPageRangesDiffInternal"/>
        /// call on the snapshot to compare it to the previous snapshot.
        /// </remarks>
        private async Task<Response<BlobCopyInfo>> StartCopyIncrementalInternal(
            Uri sourceUri,
            string snapshot,
            PageBlobRequestConditions conditions,
            bool async,
            CancellationToken cancellationToken)
        {
            using (Pipeline.BeginLoggingScope(nameof(PageBlobClient)))
            {
                Pipeline.LogMethodEnter(
                    nameof(PageBlobClient),
                    message:
                    $"{nameof(Uri)}: {Uri}\n" +
                    $"{nameof(sourceUri)}: {sourceUri}\n" +
                    $"{nameof(snapshot)}: {snapshot}\n" +
                    $"{nameof(conditions)}: {conditions}");
                try
                {
                    // Create copySource Uri
<<<<<<< HEAD
                    PageBlobClient pageBlobUri = new PageBlobClient(sourceUri, Pipeline, AuthenticationPolicy, SourceOptions).WithSnapshot(snapshot);
=======
                    PageBlobClient pageBlobUri = new PageBlobClient(
                        sourceUri,
                        Pipeline,
                        Version,
                        ClientDiagnostics,
                        CustomerProvidedKey,
                        EncryptionScope).WithSnapshot(snapshot);
>>>>>>> 79f10ab4

                    return await BlobRestClient.PageBlob.CopyIncrementalAsync(
                        ClientDiagnostics,
                        Pipeline,
                        Uri,
                        copySource: pageBlobUri.Uri,
                        version: Version.ToVersionString(),
                        ifModifiedSince: conditions?.IfModifiedSince,
                        ifUnmodifiedSince: conditions?.IfUnmodifiedSince,
                        ifMatch: conditions?.IfMatch,
                        ifNoneMatch: conditions?.IfNoneMatch,
                        async: async,
                        operationName: $"{nameof(PageBlobClient)}.{nameof(StartCopyIncremental)}",
                        cancellationToken: cancellationToken)
                        .ConfigureAwait(false);
                }
                catch (Exception ex)
                {
                    Pipeline.LogException(ex);
                    throw;
                }
                finally
                {
                    Pipeline.LogMethodExit(nameof(PageBlobClient));
                }
            }
        }
        #endregion StartCopyIncremental

        #region UploadPagesFromUri
        /// <summary>
        /// The <see cref="UploadPagesFromUri"/> operation writes a range
        /// of pages to a page blob where the contents are read from
        /// sourceUri.
        ///
        /// For more information, see <see href="https://docs.microsoft.com/en-us/rest/api/storageservices/put-page-from-url" />.
        /// </summary>
        /// <param name="sourceUri">
        /// Specifies the <see cref="Uri"/> of the source blob.  The value may
        /// be a <see cref="Uri" /> of up to 2 KB in length that specifies a
        /// blob.  The source blob must either be public or must be
        /// authenticated via a shared access signature.  If the source blob
        /// is public, no authentication is required to perform the operation.
        /// </param>
        /// <param name="sourceRange">
        /// Optionally only upload the bytes of the blob in the
        /// sourceUri in the specified range.
        /// </param>
        /// <param name="range">
        /// Specifies the range to be written as a page. Both the start and
        /// end of the range must be specified and can be up to 4MB in size.
        /// Given that pages must be aligned with 512-byte boundaries, the
        /// start of the range must be a modulus of 512 and the end of the
        /// range must be a modulus of 512 – 1.  Examples of valid byte ranges
        /// are 0-511, 512-1023, etc.
        /// </param>
        /// <param name="sourceContentHash">
        /// Optional MD5 hash of the page block content from the
        /// sourceUri.  This hash is used to verify the
        /// integrity of the block during transport of the data from the Uri.
        /// When this hash is specified, the storage service compares the hash
        /// of the content that has arrived from the sourceUri
        /// with this value.  Note that this md5 hash is not stored with the
        /// blob.  If the two hashes do not match, the operation will fail
        /// with a <see cref="RequestFailedException"/>.
        /// </param>
        /// <param name="conditions">
        /// Optional <see cref="AppendBlobRequestConditions"/> to add
        /// conditions on the copying of data to this page blob.
        /// </param>
        /// <param name="sourceConditions">
        /// Optional <see cref="AppendBlobRequestConditions"/> to add
        /// conditions on the copying of data from this source blob.
        /// </param>
        /// <param name="cancellationToken">
        /// Optional <see cref="CancellationToken"/> to propagate
        /// notifications that the operation should be cancelled.
        /// </param>
        /// <returns>
        /// A <see cref="Response{PageInfo}"/> describing the
        /// state of the updated pages.
        /// </returns>
        /// <remarks>
        /// A <see cref="RequestFailedException"/> will be thrown if
        /// a failure occurs.
        /// </remarks>
        public virtual Response<PageInfo> UploadPagesFromUri(
            Uri sourceUri,
            HttpRange sourceRange,
            HttpRange range,
            byte[] sourceContentHash = default,
            PageBlobRequestConditions conditions = default,
            PageBlobRequestConditions sourceConditions = default,
            CancellationToken cancellationToken = default) =>
            UploadPagesFromUriInternal(
                sourceUri,
                sourceRange,
                range,
                sourceContentHash,
                conditions,
                sourceConditions,
                false, // async
                cancellationToken)
                .EnsureCompleted();

        /// <summary>
        /// The <see cref="UploadPagesFromUriAsync"/> operation writes a range
        /// of pages to a page blob where the contents are read from
        /// sourceUri.
        ///
        /// For more information, see <see href="https://docs.microsoft.com/en-us/rest/api/storageservices/put-page-from-url" />.
        /// </summary>
        /// <param name="sourceUri">
        /// Specifies the <see cref="Uri"/> of the source blob.  The value may
        /// be a <see cref="Uri" /> of up to 2 KB in length that specifies a
        /// blob.  The source blob must either be public or must be
        /// authenticated via a shared access signature.  If the source blob
        /// is public, no authentication is required to perform the operation.
        /// </param>
        /// <param name="sourceRange">
        /// Optionally only upload the bytes of the blob in the
        /// sourceUri in the specified range.
        /// </param>
        /// <param name="range">
        /// Specifies the range to be written as a page. Both the start and
        /// end of the range must be specified and can be up to 4MB in size.
        /// Given that pages must be aligned with 512-byte boundaries, the
        /// start of the range must be a modulus of 512 and the end of the
        /// range must be a modulus of 512 – 1.  Examples of valid byte ranges
        /// are 0-511, 512-1023, etc.
        /// </param>
        /// <param name="sourceContentHash">
        /// Optional MD5 hash of the page block content from the
        /// sourceUri.  This hash is used to verify the
        /// integrity of the block during transport of the data from the Uri.
        /// When this hash is specified, the storage service compares the hash
        /// of the content that has arrived from the sourceUri
        /// with this value.  Note that this md5 hash is not stored with the
        /// blob.  If the two hashes do not match, the operation will fail
        /// with a <see cref="RequestFailedException"/>.
        /// </param>
        /// <param name="conditions">
        /// Optional <see cref="AppendBlobRequestConditions"/> to add
        /// conditions on the copying of data to this page blob.
        /// </param>
        /// <param name="sourceConditions">
        /// Optional <see cref="AppendBlobRequestConditions"/> to add
        /// conditions on the copying of data from this source blob.
        /// </param>
        /// <param name="cancellationToken">
        /// Optional <see cref="CancellationToken"/> to propagate
        /// notifications that the operation should be cancelled.
        /// </param>
        /// <returns>
        /// A <see cref="Response{PageInfo}"/> describing the
        /// state of the updated pages.
        /// </returns>
        /// <remarks>
        /// A <see cref="RequestFailedException"/> will be thrown if
        /// a failure occurs.
        /// </remarks>
        public virtual async Task<Response<PageInfo>> UploadPagesFromUriAsync(
            Uri sourceUri,
            HttpRange sourceRange,
            HttpRange range,
            byte[] sourceContentHash = default,
            PageBlobRequestConditions conditions = default,
            PageBlobRequestConditions sourceConditions = default,
            CancellationToken cancellationToken = default) =>
            await UploadPagesFromUriInternal(
                sourceUri,
                sourceRange,
                range,
                sourceContentHash,
                conditions,
                sourceConditions,
                true, // async
                cancellationToken)
                .ConfigureAwait(false);

        /// <summary>
        /// The <see cref="UploadPagesFromUriInternal"/> operation writes a
        /// range of pages to a page blob where the contents are read from
        /// sourceUri.
        ///
        /// For more information, see <see href="https://docs.microsoft.com/en-us/rest/api/storageservices/put-page-from-url" />.
        /// </summary>
        /// <param name="sourceUri">
        /// Specifies the <see cref="Uri"/> of the source blob.  The value may
        /// be a <see cref="Uri" /> of up to 2 KB in length that specifies a
        /// blob.  The source blob must either be public or must be
        /// authenticated via a shared access signature.  If the source blob
        /// is public, no authentication is required to perform the operation.
        /// </param>
        /// <param name="sourceRange">
        /// Optionally only upload the bytes of the blob in the
        /// sourceUri in the specified range.
        /// </param>
        /// <param name="range">
        /// Specifies the range to be written as a page. Both the start and
        /// end of the range must be specified and can be up to 4MB in size.
        /// Given that pages must be aligned with 512-byte boundaries, the
        /// start of the range must be a modulus of 512 and the end of the
        /// range must be a modulus of 512 – 1.  Examples of valid byte ranges
        /// are 0-511, 512-1023, etc.
        /// </param>
        /// <param name="sourceContentHash">
        /// Optional MD5 hash of the page block content from the
        /// sourceUri.  This hash is used to verify the
        /// integrity of the block during transport of the data from the Uri.
        /// When this hash is specified, the storage service compares the hash
        /// of the content that has arrived from the sourceUri
        /// with this value.  Note that this md5 hash is not stored with the
        /// blob.  If the two hashes do not match, the operation will fail
        /// with a <see cref="RequestFailedException"/>.
        /// </param>
        /// <param name="conditions">
        /// Optional <see cref="AppendBlobRequestConditions"/> to add
        /// conditions on the copying of data to this page blob.
        /// </param>
        /// <param name="sourceConditions">
        /// Optional <see cref="AppendBlobRequestConditions"/> to add
        /// conditions on the copying of data from this source blob.
        /// </param>
        /// <param name="async">
        /// Whether to invoke the operation asynchronously.
        /// </param>
        /// <param name="cancellationToken">
        /// Optional <see cref="CancellationToken"/> to propagate
        /// notifications that the operation should be cancelled.
        /// </param>
        /// <returns>
        /// A <see cref="Response{PageInfo}"/> describing the
        /// state of the updated pages.
        /// </returns>
        /// <remarks>
        /// A <see cref="RequestFailedException"/> will be thrown if
        /// a failure occurs.
        /// </remarks>
        private async Task<Response<PageInfo>> UploadPagesFromUriInternal(
            Uri sourceUri,
            HttpRange sourceRange,
            HttpRange range,
            byte[] sourceContentHash,
            PageBlobRequestConditions conditions,
            PageBlobRequestConditions sourceConditions,
            bool async,
            CancellationToken cancellationToken)
        {
            using (Pipeline.BeginLoggingScope(nameof(PageBlobClient)))
            {
                Pipeline.LogMethodEnter(
                    nameof(PageBlobClient),
                    message:
                    $"{nameof(Uri)}: {Uri}\n" +
                    $"{nameof(sourceUri)}: {sourceUri}");
                try
                {
                    return await BlobRestClient.PageBlob.UploadPagesFromUriAsync(
                        ClientDiagnostics,
                        Pipeline,
                        Uri,
                        sourceUri: sourceUri,
                        sourceRange: sourceRange.ToString(),
                        sourceContentHash: sourceContentHash,
                        contentLength: default,
                        version: Version.ToVersionString(),
                        timeout: default,
                        encryptionKey: CustomerProvidedKey?.EncryptionKey,
                        encryptionKeySha256: CustomerProvidedKey?.EncryptionKeyHash,
                        encryptionAlgorithm: CustomerProvidedKey?.EncryptionAlgorithm,
                        encryptionScope: EncryptionScope,
                        range: range.ToString(),
                        leaseId: conditions?.LeaseId,
                        ifSequenceNumberLessThanOrEqualTo: conditions?.IfSequenceNumberLessThanOrEqual,
                        ifSequenceNumberLessThan: conditions?.IfSequenceNumberLessThan,
                        ifSequenceNumberEqualTo: conditions?.IfSequenceNumberEqual,
                        ifModifiedSince: conditions?.IfModifiedSince,
                        ifUnmodifiedSince: conditions?.IfUnmodifiedSince,
                        ifMatch: conditions?.IfMatch,
                        ifNoneMatch: conditions?.IfNoneMatch,
                        sourceIfModifiedSince: sourceConditions?.IfModifiedSince,
                        sourceIfUnmodifiedSince: sourceConditions?.IfUnmodifiedSince,
                        sourceIfMatch: sourceConditions?.IfMatch,
                        sourceIfNoneMatch: sourceConditions?.IfNoneMatch,
                        async: async,
                        operationName: $"{nameof(PageBlobClient)}.{nameof(UploadPagesFromUri)}",
                        cancellationToken: cancellationToken)
                        .ConfigureAwait(false);
                }
                catch (Exception ex)
                {
                    Pipeline.LogException(ex);
                    throw;
                }
                finally
                {
                    Pipeline.LogMethodExit(nameof(PageBlobClient));
                }
            }
        }
        #endregion UploadPagesFromUri
    }

    /// <summary>
    /// Add easy to discover methods to <see cref="BlobContainerClient"/> for
    /// creating <see cref="PageBlobClient"/> instances.
    /// </summary>
    public static partial class SpecializedBlobExtensions
    {
        /// <summary>
        /// Create a new <see cref="PageBlobClient"/> object by
        /// concatenating <paramref name="blobName"/> to
        /// the end of the <paramref name="client"/>'s
        /// <see cref="BlobContainerClient.Uri"/>. The new
        /// <see cref="PageBlobClient"/>
        /// uses the same request policy pipeline as the
        /// <see cref="BlobContainerClient"/>.
        /// </summary>
        /// <param name="client">The <see cref="BlobContainerClient"/>.</param>
        /// <param name="blobName">The name of the page blob.</param>
        /// <returns>A new <see cref="PageBlobClient"/> instance.</returns>
        public static PageBlobClient GetPageBlobClient(
            this BlobContainerClient client,
            string blobName) =>
            new PageBlobClient(
                client.Uri.AppendToPath(blobName),
                client.Pipeline,
<<<<<<< HEAD
                client.AuthenticationPolicy,
                client.SourceOptions);
=======
                client.Version,
                client.ClientDiagnostics,
                client.CustomerProvidedKey,
                client.EncryptionScope);
>>>>>>> 79f10ab4
    }
}<|MERGE_RESOLUTION|>--- conflicted
+++ resolved
@@ -178,7 +178,6 @@
         /// <param name="authentication">
         /// The authentication policy that was used in the given pipeline, for tracking purposes.
         /// </param>
-<<<<<<< HEAD
         /// <param name="options">
         /// The options used to construct the given pipeline, for tracking purposes.
         /// </param>
@@ -188,19 +187,6 @@
         /// </remarks>
         internal PageBlobClient(Uri blobUri, HttpPipeline pipeline, HttpPipelinePolicy authentication, BlobClientOptions options)
             : base(blobUri, pipeline, authentication, options)
-=======
-        /// <param name="clientDiagnostics">Client diagnostics.</param>
-        /// <param name="customerProvidedKey">Customer provided key.</param>
-        /// <param name="encryptionScope">Encryption scope.</param>
-        internal PageBlobClient(
-            Uri blobUri,
-            HttpPipeline pipeline,
-            BlobClientOptions.ServiceVersion version,
-            ClientDiagnostics clientDiagnostics,
-            CustomerProvidedKey? customerProvidedKey,
-            string encryptionScope)
-            : base(blobUri, pipeline, version, clientDiagnostics, customerProvidedKey, encryptionScope)
->>>>>>> 79f10ab4
         {
         }
         #endregion ctors
@@ -230,12 +216,7 @@
         protected sealed override BlobBaseClient WithSnapshotCore(string snapshot)
         {
             var builder = new BlobUriBuilder(Uri) { Snapshot = snapshot };
-<<<<<<< HEAD
             return new PageBlobClient(builder.ToUri(), Pipeline, AuthenticationPolicy, SourceOptions);
-=======
-
-            return new PageBlobClient(builder.ToUri(), Pipeline, Version, ClientDiagnostics, CustomerProvidedKey, EncryptionScope);
->>>>>>> 79f10ab4
         }
 
         ///// <summary>
@@ -2276,17 +2257,7 @@
                 try
                 {
                     // Create copySource Uri
-<<<<<<< HEAD
                     PageBlobClient pageBlobUri = new PageBlobClient(sourceUri, Pipeline, AuthenticationPolicy, SourceOptions).WithSnapshot(snapshot);
-=======
-                    PageBlobClient pageBlobUri = new PageBlobClient(
-                        sourceUri,
-                        Pipeline,
-                        Version,
-                        ClientDiagnostics,
-                        CustomerProvidedKey,
-                        EncryptionScope).WithSnapshot(snapshot);
->>>>>>> 79f10ab4
 
                     return await BlobRestClient.PageBlob.CopyIncrementalAsync(
                         ClientDiagnostics,
@@ -2615,14 +2586,7 @@
             new PageBlobClient(
                 client.Uri.AppendToPath(blobName),
                 client.Pipeline,
-<<<<<<< HEAD
                 client.AuthenticationPolicy,
                 client.SourceOptions);
-=======
-                client.Version,
-                client.ClientDiagnostics,
-                client.CustomerProvidedKey,
-                client.EncryptionScope);
->>>>>>> 79f10ab4
     }
 }