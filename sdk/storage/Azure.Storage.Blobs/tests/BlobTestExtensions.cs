﻿// Copyright (c) Microsoft Corporation. All rights reserved.
// Licensed under the MIT License.

using System;
using Azure.Core;
using Azure.Storage.Blobs;
using Azure.Storage.Blobs.Models;
using Azure.Storage.Blobs.Specialized;

namespace Azure.Storage
{
    /// <summary>
    /// Extension methods to make tests easier to author.
    /// </summary>
    public static partial class BlobTestExtensions
    {
        private static Uri ToHttps(Uri uri)
        {
            RequestUriBuilder builder = new RequestUriBuilder();
            builder.Reset(uri);
            builder.Scheme = Constants.Https;
            builder.Port = Constants.Blob.HttpsPort;
            return builder.ToUri();
        }

        public static AppendBlobClient WithCustomerProvidedKey(
            this AppendBlobClient blob,
            CustomerProvidedKey customerProvidedKey)
        {
            // this technically corrupts the field. But this is test-only code, we so we can get away with it.
            blob.SourceOptions.CustomerProvidedKey = customerProvidedKey;
            return new AppendBlobClient(
                ToHttps(blob.Uri),
                blob.Pipeline,
<<<<<<< HEAD
                blob.AuthenticationPolicy,
                blob.SourceOptions);
        }
=======
                blob.Version,
                blob.ClientDiagnostics,
                customerProvidedKey,
                null);

        //TODO remove ToHttps() after service fixes HTTPS bug.
        public static AppendBlobClient WithEncryptionScope(
            this AppendBlobClient blob,
            string encryptionScope) =>
            new AppendBlobClient(
                ToHttps(blob.Uri),
                blob.Pipeline,
                blob.Version,
                blob.ClientDiagnostics,
                null,
                encryptionScope);
>>>>>>> 79f10ab4

        public static BlockBlobClient WithCustomerProvidedKey(
            this BlockBlobClient blob,
            CustomerProvidedKey customerProvidedKey)
        {
            // this technically corrupts the field. But this is test-only code, we so we can get away with it.
            blob.SourceOptions.CustomerProvidedKey = customerProvidedKey;
            return new BlockBlobClient(
                ToHttps(blob.Uri),
                blob.Pipeline,
<<<<<<< HEAD
                blob.AuthenticationPolicy,
                blob.SourceOptions);
        }
=======
                blob.Version,
                blob.ClientDiagnostics,
                customerProvidedKey,
                null);

        //TODO remove ToHttps() after service fixes HTTPS bug.
        public static BlockBlobClient WithEncryptionScope(
            this BlockBlobClient blob,
            string encryptionScope) =>
            new BlockBlobClient(
                ToHttps(blob.Uri),
                blob.Pipeline,
                blob.Version,
                blob.ClientDiagnostics,
                null,
                encryptionScope);
>>>>>>> 79f10ab4

        public static PageBlobClient WithCustomerProvidedKey(
            this PageBlobClient blob,
            CustomerProvidedKey customerProvidedKey)
        {
            // this technically corrupts the field. But this is test-only code, we so we can get away with it.
            blob.SourceOptions.CustomerProvidedKey = customerProvidedKey;
            return new PageBlobClient(
                ToHttps(blob.Uri),
                blob.Pipeline,
<<<<<<< HEAD
                blob.AuthenticationPolicy,
                blob.SourceOptions);
        }
=======
                blob.Version,
                blob.ClientDiagnostics,
                customerProvidedKey,
                null);

        //TODO remove ToHttps() after service fixes HTTPS bug.
        public static PageBlobClient WithEncryptionScope(
            this PageBlobClient blob,
            string encryptionScope) =>
            new PageBlobClient(
                ToHttps(blob.Uri),
                blob.Pipeline,
                blob.Version,
                blob.ClientDiagnostics,
                null,
                encryptionScope);
>>>>>>> 79f10ab4

        /// <summary>
        /// Convert a base RequestConditions to BlobRequestConditions.
        /// </summary>
        /// <param name="conditions">The <see cref="RequestConditions"/>.</param>
        /// <returns>The <see cref="BlobRequestConditions"/>.</returns>
        public static BlobRequestConditions ToBlobRequestConditions(this RequestConditions conditions) =>
            conditions == null ?
                null :
                new BlobRequestConditions
                {
                    IfMatch = conditions.IfMatch,
                    IfNoneMatch = conditions.IfNoneMatch,
                    IfModifiedSince = conditions.IfModifiedSince,
                    IfUnmodifiedSince = conditions.IfUnmodifiedSince
                };
    }
}<|MERGE_RESOLUTION|>--- conflicted
+++ resolved
@@ -32,28 +32,23 @@
             return new AppendBlobClient(
                 ToHttps(blob.Uri),
                 blob.Pipeline,
-<<<<<<< HEAD
                 blob.AuthenticationPolicy,
                 blob.SourceOptions);
         }
-=======
-                blob.Version,
-                blob.ClientDiagnostics,
-                customerProvidedKey,
-                null);
 
         //TODO remove ToHttps() after service fixes HTTPS bug.
         public static AppendBlobClient WithEncryptionScope(
             this AppendBlobClient blob,
-            string encryptionScope) =>
-            new AppendBlobClient(
+            string encryptionScope)
+        {
+            // this technically corrupts the field. But this is test-only code, we so we can get away with it.
+            blob.SourceOptions.EncryptionScope = encryptionScope;
+            return new AppendBlobClient(
                 ToHttps(blob.Uri),
                 blob.Pipeline,
-                blob.Version,
-                blob.ClientDiagnostics,
-                null,
-                encryptionScope);
->>>>>>> 79f10ab4
+                blob.AuthenticationPolicy,
+                blob.SourceOptions);
+        }
 
         public static BlockBlobClient WithCustomerProvidedKey(
             this BlockBlobClient blob,
@@ -64,28 +59,23 @@
             return new BlockBlobClient(
                 ToHttps(blob.Uri),
                 blob.Pipeline,
-<<<<<<< HEAD
                 blob.AuthenticationPolicy,
                 blob.SourceOptions);
         }
-=======
-                blob.Version,
-                blob.ClientDiagnostics,
-                customerProvidedKey,
-                null);
 
         //TODO remove ToHttps() after service fixes HTTPS bug.
         public static BlockBlobClient WithEncryptionScope(
             this BlockBlobClient blob,
-            string encryptionScope) =>
-            new BlockBlobClient(
+            string encryptionScope)
+        {
+            // this technically corrupts the field. But this is test-only code, we so we can get away with it.
+            blob.SourceOptions.EncryptionScope = encryptionScope;
+            return new BlockBlobClient(
                 ToHttps(blob.Uri),
                 blob.Pipeline,
-                blob.Version,
-                blob.ClientDiagnostics,
-                null,
-                encryptionScope);
->>>>>>> 79f10ab4
+                blob.AuthenticationPolicy,
+                blob.SourceOptions);
+        }
 
         public static PageBlobClient WithCustomerProvidedKey(
             this PageBlobClient blob,
@@ -96,28 +86,23 @@
             return new PageBlobClient(
                 ToHttps(blob.Uri),
                 blob.Pipeline,
-<<<<<<< HEAD
                 blob.AuthenticationPolicy,
                 blob.SourceOptions);
         }
-=======
-                blob.Version,
-                blob.ClientDiagnostics,
-                customerProvidedKey,
-                null);
 
         //TODO remove ToHttps() after service fixes HTTPS bug.
         public static PageBlobClient WithEncryptionScope(
             this PageBlobClient blob,
-            string encryptionScope) =>
-            new PageBlobClient(
+            string encryptionScope)
+        {
+            // this technically corrupts the field. But this is test-only code, we so we can get away with it.
+            blob.SourceOptions.EncryptionScope = encryptionScope;
+            return new PageBlobClient(
                 ToHttps(blob.Uri),
                 blob.Pipeline,
-                blob.Version,
-                blob.ClientDiagnostics,
-                null,
-                encryptionScope);
->>>>>>> 79f10ab4
+                blob.AuthenticationPolicy,
+                blob.SourceOptions);
+        }
 
         /// <summary>
         /// Convert a base RequestConditions to BlobRequestConditions.
