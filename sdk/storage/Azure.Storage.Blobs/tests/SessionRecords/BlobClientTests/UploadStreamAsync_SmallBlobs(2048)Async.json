--- conflicted
+++ resolved
@@ -1,22 +1,6 @@
 {
   "Entries": [
     {
-<<<<<<< HEAD
-      "RequestUri": "https://seanstagetest.blob.core.windows.net/test-container-45b2a579-7500-3e7a-5a4e-83558058ccf1?restype=container",
-      "RequestMethod": "PUT",
-      "RequestHeaders": {
-        "Authorization": "Sanitized",
-        "traceparent": "00-3c5266b5b9efd14491f487a1b299c86e-0b38328850e2b344-00",
-        "User-Agent": [
-          "azsdk-net-Storage.Blobs/12.4.0-dev.20200305.1",
-          "(.NET Core 4.6.28325.01; Microsoft Windows 10.0.18363 )"
-        ],
-        "x-ms-blob-public-access": "container",
-        "x-ms-client-request-id": "b6834c55-31ca-b7b0-1d5c-55f1bce8d605",
-        "x-ms-date": "Thu, 05 Mar 2020 21:09:38 GMT",
-        "x-ms-return-client-request-id": "true",
-        "x-ms-version": "2019-10-10"
-=======
       "RequestUri": "https://seanmcccanary.blob.core.windows.net/test-container-0568403f-652b-5be6-4d90-0a8c99f06886?restype=container",
       "RequestMethod": "PUT",
       "RequestHeaders": {
@@ -31,57 +15,31 @@
         "x-ms-date": "Sat, 04 Apr 2020 01:41:21 GMT",
         "x-ms-return-client-request-id": "true",
         "x-ms-version": "2019-12-12"
->>>>>>> 32e373e2
       },
       "RequestBody": null,
       "StatusCode": 201,
       "ResponseHeaders": {
         "Content-Length": "0",
-<<<<<<< HEAD
-        "Date": "Thu, 05 Mar 2020 21:09:38 GMT",
-        "ETag": "\u00220x8D7C14983EB17BC\u0022",
-        "Last-Modified": "Thu, 05 Mar 2020 21:09:38 GMT",
-=======
         "Date": "Sat, 04 Apr 2020 01:41:21 GMT",
         "ETag": "\u00220x8D7D8394741DD25\u0022",
         "Last-Modified": "Sat, 04 Apr 2020 01:41:21 GMT",
->>>>>>> 32e373e2
-        "Server": [
-          "Windows-Azure-Blob/1.0",
-          "Microsoft-HTTPAPI/2.0"
-        ],
-<<<<<<< HEAD
-        "x-ms-client-request-id": "b6834c55-31ca-b7b0-1d5c-55f1bce8d605",
-        "x-ms-request-id": "d521718e-301e-0022-1f32-f35724000000",
-        "x-ms-version": "2019-10-10"
-=======
+        "Server": [
+          "Windows-Azure-Blob/1.0",
+          "Microsoft-HTTPAPI/2.0"
+        ],
         "x-ms-client-request-id": "8f7160b9-e953-bbc0-8611-1f15e753d55a",
         "x-ms-request-id": "1a0612ab-701e-0041-2a22-0a1544000000",
         "x-ms-version": "2019-12-12"
->>>>>>> 32e373e2
-      },
-      "ResponseBody": []
-    },
-    {
-<<<<<<< HEAD
-      "RequestUri": "https://seanstagetest.blob.core.windows.net/test-container-45b2a579-7500-3e7a-5a4e-83558058ccf1/test-blob-6f5de575-3cd1-3210-4295-c7eca1683c33?comp=block\u0026blockid=AAQAAAAAAAAAAAAAAAAAAAAAAAAAAAAAAAAAAAAAAAAAAAAAAAAAAAAAAAAAAAAA",
-=======
+      },
+      "ResponseBody": []
+    },
+    {
       "RequestUri": "https://seanmcccanary.blob.core.windows.net/test-container-0568403f-652b-5be6-4d90-0a8c99f06886/test-blob-024c0bcc-28fb-6d40-c9af-6f0940c51bec?comp=block\u0026blockid=AAQAAAAAAAAAAAAAAAAAAAAAAAAAAAAAAAAAAAAAAAAAAAAAAAAAAAAAAAAAAAAA",
->>>>>>> 32e373e2
       "RequestMethod": "PUT",
       "RequestHeaders": {
         "Authorization": "Sanitized",
         "Content-Length": "1024",
         "User-Agent": [
-<<<<<<< HEAD
-          "azsdk-net-Storage.Blobs/12.4.0-dev.20200305.1",
-          "(.NET Core 4.6.28325.01; Microsoft Windows 10.0.18363 )"
-        ],
-        "x-ms-client-request-id": "1395146376_AAQAAAAAAAAAAAAAAAAAAAAAAAAAAAAAAAAAAAAAAAAAAAAAAAAAAAAAAAAAAAAA",
-        "x-ms-date": "Thu, 05 Mar 2020 21:09:38 GMT",
-        "x-ms-return-client-request-id": "true",
-        "x-ms-version": "2019-10-10"
-=======
           "azsdk-net-Storage.Blobs/12.5.0-dev.20200403.1",
           "(.NET Core 4.6.28325.01; Microsoft Windows 10.0.18362 )"
         ],
@@ -89,57 +47,31 @@
         "x-ms-date": "Sat, 04 Apr 2020 01:41:21 GMT",
         "x-ms-return-client-request-id": "true",
         "x-ms-version": "2019-12-12"
->>>>>>> 32e373e2
       },
       "RequestBody": "fmut0af162nLTfm6mlxNMpvBAZAkdgufiR83XSfhNwQVSISIri1YAYb8tPcfI5/SZuzyYiBP2whgDkeIvY5B6RX1pVHXxYRtaP8KKMIUf2aAZPY67tXjxW18J5/m0EP3usriKX5N\u002B6FohfkgRbNFS47hB1iYB/o/Et/jWp3kh5i8E234MlbnMmlU0mnbwoC6N9sRBMnqXrPPoheeaqEEg/5hZDJFTBk4\u002BtTvQzSRZE9fKSLB0oLP0bS6KY8\u002BSMjIUE5reV1OdOvC2Qr0\u002Bxp\u002BPT3HP0B\u002BQ7B7kpN9iyOJ\u002BbEMJ/PmJerxEbQ3//l42tWZPOtRdgmHSQ2e8OfK0OnHOOBZ6NQnmBhT1S6MRkO3A7e95E43OIKnhN3mRzUDJ0DKb8YZHvIBcqTT/qDb\u002BwLJ5uwvDOuakABdsWP2QFDiT67twdd8nuTEvHKqZDnhzIjaHWFI1BpVMN/Gu22PCjFT8K/y7jorTEgIalB57yzGe\u002BXaGyPumXqUl5D3tuJ3NbJAVnOK795Or9EYQGrK20CzAECItO4OZFc0XVapM5ZmkTSdOJi5PIsHjGxR1lkQyrxQRLah74DDMvIbVZGHpHs6sa41LKKn\u002BsO0gCiCvI79I5OZWO/gxKK02gamnef5f\u002BfwFiSq250ZqUry7G5YQXVjHjH\u002B7kyMWuwMgVKcAFzcugFBkaVpUkj1gK\u002Bl7dg0W5iRQ361\u002B5GbZLw3nlpLfajtFjJsF7DQ\u002BczpCG2c520U2CW6Cr3eJr5wpS3pMrPtqgIGt9alx0TnwUmyzPMj/nxOIsU0kXLrD/Bz\u002B3GC5scY\u002B11rlS\u002BWbhDh0kl0K1nLTaewmw/uuRiPG6jmMsvSZNqBmtGWuGlNt7S0U78oduOWqK7K0ku4KkJE23mHsDxFD21v85GINJU\u002BY\u002BNbOWVZZ6TET4ocB5KPyHCOUdzvxQd3b0RRuYNSDnMZjG9nXfHc63TVwmCxKAfb4Coh\u002BeO4Tp3c48khB60hckEXA3sjJ2p/smZoGgOmxkc9dtlYMBSPYD3Ri3onu\u002BPGs08emSSMt7jAokd9TzSZNhyC5JDTyEItiKI9UZvvV/aComazhywisL4gmI7NEREIOFVepNdS8usN8RGCTmYc0EpQ\u002Bq3O5q7vYDPRszCzX3aRNBlGkbIfL697ppUbn2JYA8dDfBZjOlKmbkSkgD\u002B6WpGb8BpN1j\u002BXMcv\u002BUz8Y1MDRea9pb\u002BNfLvnGnyJueq9vwEsDf69HCi2Hq0tLZOcSjZmD0waQUequO8EghjYcKbYbj5LzFFURiW\u002BB4cOXE8kStBKJ6qeo3m9hVUPtJ4P3a4KUL9VUHnhEckmXD28mFij3DdEkkz4Oc7Ajkr8RI2LrinZBAuP0vZaZRQ==",
       "StatusCode": 201,
       "ResponseHeaders": {
         "Content-Length": "0",
-<<<<<<< HEAD
-        "Date": "Thu, 05 Mar 2020 21:09:38 GMT",
-=======
-        "Date": "Sat, 04 Apr 2020 01:41:21 GMT",
->>>>>>> 32e373e2
-        "Server": [
-          "Windows-Azure-Blob/1.0",
-          "Microsoft-HTTPAPI/2.0"
-        ],
-<<<<<<< HEAD
-        "x-ms-client-request-id": "1395146376_AAQAAAAAAAAAAAAAAAAAAAAAAAAAAAAAAAAAAAAAAAAAAAAAAAAAAAAAAAAAAAAA",
-        "x-ms-content-crc64": "/VY3FPIw\u002B90=",
-        "x-ms-request-id": "2d183a49-901e-0004-4932-f31f3c000000",
-        "x-ms-request-server-encrypted": "true",
-        "x-ms-version": "2019-10-10"
-=======
+        "Date": "Sat, 04 Apr 2020 01:41:21 GMT",
+        "Server": [
+          "Windows-Azure-Blob/1.0",
+          "Microsoft-HTTPAPI/2.0"
+        ],
         "x-ms-client-request-id": "1626890702_AAQAAAAAAAAAAAAAAAAAAAAAAAAAAAAAAAAAAAAAAAAAAAAAAAAAAAAAAAAAAAAA",
         "x-ms-content-crc64": "iD\u002BoV/\u002BJZwQ=",
         "x-ms-request-id": "d818ef8e-701e-0033-1e22-0a120b000000",
         "x-ms-request-server-encrypted": "true",
         "x-ms-version": "2019-12-12"
->>>>>>> 32e373e2
-      },
-      "ResponseBody": []
-    },
-    {
-<<<<<<< HEAD
-      "RequestUri": "https://seanstagetest.blob.core.windows.net/test-container-45b2a579-7500-3e7a-5a4e-83558058ccf1/test-blob-6f5de575-3cd1-3210-4295-c7eca1683c33?comp=block\u0026blockid=AAgAAAAAAAAAAAAAAAAAAAAAAAAAAAAAAAAAAAAAAAAAAAAAAAAAAAAAAAAAAAAA",
-=======
+      },
+      "ResponseBody": []
+    },
+    {
       "RequestUri": "https://seanmcccanary.blob.core.windows.net/test-container-0568403f-652b-5be6-4d90-0a8c99f06886/test-blob-024c0bcc-28fb-6d40-c9af-6f0940c51bec?comp=block\u0026blockid=AAgAAAAAAAAAAAAAAAAAAAAAAAAAAAAAAAAAAAAAAAAAAAAAAAAAAAAAAAAAAAAA",
->>>>>>> 32e373e2
       "RequestMethod": "PUT",
       "RequestHeaders": {
         "Authorization": "Sanitized",
         "Content-Length": "1024",
         "User-Agent": [
-<<<<<<< HEAD
-          "azsdk-net-Storage.Blobs/12.4.0-dev.20200305.1",
-          "(.NET Core 4.6.28325.01; Microsoft Windows 10.0.18363 )"
-        ],
-        "x-ms-client-request-id": "1395146376_AAgAAAAAAAAAAAAAAAAAAAAAAAAAAAAAAAAAAAAAAAAAAAAAAAAAAAAAAAAAAAAA",
-        "x-ms-date": "Thu, 05 Mar 2020 21:09:38 GMT",
-        "x-ms-return-client-request-id": "true",
-        "x-ms-version": "2019-10-10"
-=======
           "azsdk-net-Storage.Blobs/12.5.0-dev.20200403.1",
           "(.NET Core 4.6.28325.01; Microsoft Windows 10.0.18362 )"
         ],
@@ -147,58 +79,32 @@
         "x-ms-date": "Sat, 04 Apr 2020 01:41:21 GMT",
         "x-ms-return-client-request-id": "true",
         "x-ms-version": "2019-12-12"
->>>>>>> 32e373e2
       },
       "RequestBody": "d14Qz/87Phv1GbHT2EOGvCUxi7kyT\u002BerhfnlE0QDUDuKTcevYuAkV4D1Lkk5tp79fCfOjArgEih3ZEoFVSvX8cl2SIp81llEDDQ4PCGdcs5b55ccNMMwqjueOP6VHgFVHjx/wm4TgaXOin/Wp9UH2fJ8qW6Uur0FRp5O3p5ar\u002B4z4x3lHq9gSGbxTapDWQJmll8LGXWSwWR\u002BeXvPxKMHc9qRo8S3IrtCHGEIomwSwu2b6Ec/TpV4oCG5ZqQzkIPD6drPsrY\u002BrnSjyf0Tih73a7eOM9xbyCRFGAKi/rwXD4veRbiSQxA2XTrTm4WYZRYDwfrspF2nZyG1ipm0m7C4jLlyNUVlZSinWNWhiC2frbPsnzzBKmotN92X3bh2gsGJGg7MJS/QnVvRRUyHBd/0Ft3lyPxz9mJPRP5ozohvMNYUGG0e04eDGwHg7\u002BUdpjH\u002Bo8fbkLrFFiSsfOExaM/TYRR2c\u002B1x1UNVYqz7kgZ8MZ7MaSrAlJ8bTgFJclamUbIyDY7QpzJEjM6Ehi4NyoMdL0pCZf6lEs10WiTrKGPsrhD6yIV4q4prh91cPA1xDoR\u002BLEILY\u002ByzjPrAXEwOWWRql9cdEwH9pIPA194hSNa/AkufbPsg4UskRjuLuE89XS148aU2U/uDgYe/S4wNkkQkAVkAbu1oSraM\u002BczFcuwzgnqwqFcxia5QHOt0YZW\u002BFrT3Z7b2PO5AEKbuqVouvg\u002Bbi8gSXens83eqsFEC9OkgzeIYzQo1PUWLcJiwQt9UIV7b2dXNrLnKC3Q/S4ycPRy9zdx3FvAEZU2ChuxRO7CYVo7zJhoTUyApTcGW9vK57jJ78nQD3Att13OISibMec/DpvX9qRcBqnq7TsgubW5byZi51Ug7lXmDhU6miwn6XNTy0k/9u0UbeUj6R41CP2kELICNE6OGiBF7eSPIWh5xwPH0PJsfXg5SnlwAQU3sQUblol6IbEkwa0o\u002BgUEhUh8qiYebTQLO5c5yOnRHhkbDjzjc4rjA6FOoxNBQ4NzMMUs91rfGUPNEF7yPFjHU6eQDe/IJRG9maaAz84kxfQXypQkpCrCP/D9EmMv8MNEh09vrTGTpwuzb1mwWk1xqEpm2nXAoq940dH\u002BzxaukajnOER\u002BuRTGgCOMcTTNDeGni2YYyRZNh\u002BSj8t9flNv1BN2wyR4E9vMxoFpSNC12q8PwW0eslcSSmbRj2sY5Zu9Lm2xbHETDnpB26yi/\u002B1O3LUcbbz2URG8VHjNppRwo\u002BDlrCpy9G49/MLi3Oaqf1qJkqKl/Hfuts1b9Rf4RWfl0SfLvUOy29hW7nD6A4QrAdUuRAPhyqdpBvVdFv9WRadrDPu\u002B7sIGxsbKXx4G9KNJIOMyygFQ==",
       "StatusCode": 201,
       "ResponseHeaders": {
         "Content-Length": "0",
-<<<<<<< HEAD
-        "Date": "Thu, 05 Mar 2020 21:09:38 GMT",
-=======
-        "Date": "Sat, 04 Apr 2020 01:41:21 GMT",
->>>>>>> 32e373e2
-        "Server": [
-          "Windows-Azure-Blob/1.0",
-          "Microsoft-HTTPAPI/2.0"
-        ],
-<<<<<<< HEAD
-        "x-ms-client-request-id": "1395146376_AAgAAAAAAAAAAAAAAAAAAAAAAAAAAAAAAAAAAAAAAAAAAAAAAAAAAAAAAAAAAAAA",
-        "x-ms-content-crc64": "Y75\u002BydmtbXo=",
-        "x-ms-request-id": "9d9894d5-f01e-0002-3e32-f32c83000000",
-        "x-ms-request-server-encrypted": "true",
-        "x-ms-version": "2019-10-10"
-=======
+        "Date": "Sat, 04 Apr 2020 01:41:21 GMT",
+        "Server": [
+          "Windows-Azure-Blob/1.0",
+          "Microsoft-HTTPAPI/2.0"
+        ],
         "x-ms-client-request-id": "1626890702_AAgAAAAAAAAAAAAAAAAAAAAAAAAAAAAAAAAAAAAAAAAAAAAAAAAAAAAAAAAAAAAA",
         "x-ms-content-crc64": "6Ts5r4\u002BOI7o=",
         "x-ms-request-id": "5acea393-601e-0000-7e22-0a4da0000000",
         "x-ms-request-server-encrypted": "true",
         "x-ms-version": "2019-12-12"
->>>>>>> 32e373e2
-      },
-      "ResponseBody": []
-    },
-    {
-<<<<<<< HEAD
-      "RequestUri": "https://seanstagetest.blob.core.windows.net/test-container-45b2a579-7500-3e7a-5a4e-83558058ccf1/test-blob-6f5de575-3cd1-3210-4295-c7eca1683c33?comp=blocklist",
-=======
+      },
+      "ResponseBody": []
+    },
+    {
       "RequestUri": "https://seanmcccanary.blob.core.windows.net/test-container-0568403f-652b-5be6-4d90-0a8c99f06886/test-blob-024c0bcc-28fb-6d40-c9af-6f0940c51bec?comp=blocklist",
->>>>>>> 32e373e2
       "RequestMethod": "PUT",
       "RequestHeaders": {
         "Authorization": "Sanitized",
         "Content-Length": "185",
         "Content-Type": "application/xml",
         "User-Agent": [
-<<<<<<< HEAD
-          "azsdk-net-Storage.Blobs/12.4.0-dev.20200305.1",
-          "(.NET Core 4.6.28325.01; Microsoft Windows 10.0.18363 )"
-        ],
-        "x-ms-client-request-id": "ccd2ae32-6a20-cb31-e7f8-83a1f201e22e",
-        "x-ms-date": "Thu, 05 Mar 2020 21:09:39 GMT",
-        "x-ms-return-client-request-id": "true",
-        "x-ms-version": "2019-10-10"
-=======
           "azsdk-net-Storage.Blobs/12.5.0-dev.20200403.1",
           "(.NET Core 4.6.28325.01; Microsoft Windows 10.0.18362 )"
         ],
@@ -206,58 +112,27 @@
         "x-ms-date": "Sat, 04 Apr 2020 01:41:22 GMT",
         "x-ms-return-client-request-id": "true",
         "x-ms-version": "2019-12-12"
->>>>>>> 32e373e2
       },
       "RequestBody": "\u003CBlockList\u003E\u003CLatest\u003EAAQAAAAAAAAAAAAAAAAAAAAAAAAAAAAAAAAAAAAAAAAAAAAAAAAAAAAAAAAAAAAA\u003C/Latest\u003E\u003CLatest\u003EAAgAAAAAAAAAAAAAAAAAAAAAAAAAAAAAAAAAAAAAAAAAAAAAAAAAAAAAAAAAAAAA\u003C/Latest\u003E\u003C/BlockList\u003E",
       "StatusCode": 201,
       "ResponseHeaders": {
         "Content-Length": "0",
-<<<<<<< HEAD
-        "Date": "Thu, 05 Mar 2020 21:09:38 GMT",
-        "ETag": "\u00220x8D7C1498428B393\u0022",
-        "Last-Modified": "Thu, 05 Mar 2020 21:09:39 GMT",
-=======
         "Date": "Sat, 04 Apr 2020 01:41:21 GMT",
         "ETag": "\u00220x8D7D8394781EE1A\u0022",
         "Last-Modified": "Sat, 04 Apr 2020 01:41:22 GMT",
->>>>>>> 32e373e2
-        "Server": [
-          "Windows-Azure-Blob/1.0",
-          "Microsoft-HTTPAPI/2.0"
-        ],
-<<<<<<< HEAD
-        "x-ms-client-request-id": "ccd2ae32-6a20-cb31-e7f8-83a1f201e22e",
-        "x-ms-content-crc64": "d9pxDT8aiEc=",
-        "x-ms-request-id": "9d9894da-f01e-0002-4132-f32c83000000",
-        "x-ms-request-server-encrypted": "true",
-        "x-ms-version": "2019-10-10"
-=======
+        "Server": [
+          "Windows-Azure-Blob/1.0",
+          "Microsoft-HTTPAPI/2.0"
+        ],
         "x-ms-client-request-id": "7176be2d-d8e8-970f-4218-7b128f5fb9fb",
         "x-ms-content-crc64": "UOQzPP6dnWc=",
         "x-ms-request-id": "5acea3a6-601e-0000-0a22-0a4da0000000",
         "x-ms-request-server-encrypted": "true",
         "x-ms-version": "2019-12-12"
->>>>>>> 32e373e2
-      },
-      "ResponseBody": []
-    },
-    {
-<<<<<<< HEAD
-      "RequestUri": "https://seanstagetest.blob.core.windows.net/test-container-45b2a579-7500-3e7a-5a4e-83558058ccf1/test-blob-6f5de575-3cd1-3210-4295-c7eca1683c33",
-      "RequestMethod": "GET",
-      "RequestHeaders": {
-        "Authorization": "Sanitized",
-        "traceparent": "00-fdf28ff630e1494bbe80b29dbac4cf7b-d91345da82b01e4b-00",
-        "User-Agent": [
-          "azsdk-net-Storage.Blobs/12.4.0-dev.20200305.1",
-          "(.NET Core 4.6.28325.01; Microsoft Windows 10.0.18363 )"
-        ],
-        "x-ms-client-request-id": "1395146376_bytes=0-2047",
-        "x-ms-date": "Thu, 05 Mar 2020 21:09:39 GMT",
-        "x-ms-range": "bytes=0-2047",
-        "x-ms-return-client-request-id": "true",
-        "x-ms-version": "2019-10-10"
-=======
+      },
+      "ResponseBody": []
+    },
+    {
       "RequestUri": "https://seanmcccanary.blob.core.windows.net/test-container-0568403f-652b-5be6-4d90-0a8c99f06886/test-blob-024c0bcc-28fb-6d40-c9af-6f0940c51bec",
       "RequestMethod": "GET",
       "RequestHeaders": {
@@ -272,7 +147,6 @@
         "x-ms-range": "bytes=0-2047",
         "x-ms-return-client-request-id": "true",
         "x-ms-version": "2019-12-12"
->>>>>>> 32e373e2
       },
       "RequestBody": null,
       "StatusCode": 206,
@@ -281,30 +155,14 @@
         "Content-Length": "2048",
         "Content-Range": "bytes 0-2047/2048",
         "Content-Type": "application/octet-stream",
-<<<<<<< HEAD
-        "Date": "Thu, 05 Mar 2020 21:09:38 GMT",
-        "ETag": "\u00220x8D7C1498428B393\u0022",
-        "Last-Modified": "Thu, 05 Mar 2020 21:09:39 GMT",
-=======
         "Date": "Sat, 04 Apr 2020 01:41:21 GMT",
         "ETag": "\u00220x8D7D8394781EE1A\u0022",
         "Last-Modified": "Sat, 04 Apr 2020 01:41:22 GMT",
->>>>>>> 32e373e2
-        "Server": [
-          "Windows-Azure-Blob/1.0",
-          "Microsoft-HTTPAPI/2.0"
-        ],
-        "Vary": "Origin",
+        "Server": [
+          "Windows-Azure-Blob/1.0",
+          "Microsoft-HTTPAPI/2.0"
+        ],
         "x-ms-blob-type": "BlockBlob",
-<<<<<<< HEAD
-        "x-ms-client-request-id": "1395146376_bytes=0-2047",
-        "x-ms-creation-time": "Thu, 05 Mar 2020 21:09:39 GMT",
-        "x-ms-lease-state": "available",
-        "x-ms-lease-status": "unlocked",
-        "x-ms-request-id": "9d9894dc-f01e-0002-4332-f32c83000000",
-        "x-ms-server-encrypted": "true",
-        "x-ms-version": "2019-10-10"
-=======
         "x-ms-client-request-id": "1626890702_bytes=0-2047",
         "x-ms-creation-time": "Sat, 04 Apr 2020 01:41:22 GMT",
         "x-ms-lease-state": "available",
@@ -312,26 +170,10 @@
         "x-ms-request-id": "5acea3be-601e-0000-1f22-0a4da0000000",
         "x-ms-server-encrypted": "true",
         "x-ms-version": "2019-12-12"
->>>>>>> 32e373e2
       },
       "ResponseBody": "fmut0af162nLTfm6mlxNMpvBAZAkdgufiR83XSfhNwQVSISIri1YAYb8tPcfI5/SZuzyYiBP2whgDkeIvY5B6RX1pVHXxYRtaP8KKMIUf2aAZPY67tXjxW18J5/m0EP3usriKX5N\u002B6FohfkgRbNFS47hB1iYB/o/Et/jWp3kh5i8E234MlbnMmlU0mnbwoC6N9sRBMnqXrPPoheeaqEEg/5hZDJFTBk4\u002BtTvQzSRZE9fKSLB0oLP0bS6KY8\u002BSMjIUE5reV1OdOvC2Qr0\u002Bxp\u002BPT3HP0B\u002BQ7B7kpN9iyOJ\u002BbEMJ/PmJerxEbQ3//l42tWZPOtRdgmHSQ2e8OfK0OnHOOBZ6NQnmBhT1S6MRkO3A7e95E43OIKnhN3mRzUDJ0DKb8YZHvIBcqTT/qDb\u002BwLJ5uwvDOuakABdsWP2QFDiT67twdd8nuTEvHKqZDnhzIjaHWFI1BpVMN/Gu22PCjFT8K/y7jorTEgIalB57yzGe\u002BXaGyPumXqUl5D3tuJ3NbJAVnOK795Or9EYQGrK20CzAECItO4OZFc0XVapM5ZmkTSdOJi5PIsHjGxR1lkQyrxQRLah74DDMvIbVZGHpHs6sa41LKKn\u002BsO0gCiCvI79I5OZWO/gxKK02gamnef5f\u002BfwFiSq250ZqUry7G5YQXVjHjH\u002B7kyMWuwMgVKcAFzcugFBkaVpUkj1gK\u002Bl7dg0W5iRQ361\u002B5GbZLw3nlpLfajtFjJsF7DQ\u002BczpCG2c520U2CW6Cr3eJr5wpS3pMrPtqgIGt9alx0TnwUmyzPMj/nxOIsU0kXLrD/Bz\u002B3GC5scY\u002B11rlS\u002BWbhDh0kl0K1nLTaewmw/uuRiPG6jmMsvSZNqBmtGWuGlNt7S0U78oduOWqK7K0ku4KkJE23mHsDxFD21v85GINJU\u002BY\u002BNbOWVZZ6TET4ocB5KPyHCOUdzvxQd3b0RRuYNSDnMZjG9nXfHc63TVwmCxKAfb4Coh\u002BeO4Tp3c48khB60hckEXA3sjJ2p/smZoGgOmxkc9dtlYMBSPYD3Ri3onu\u002BPGs08emSSMt7jAokd9TzSZNhyC5JDTyEItiKI9UZvvV/aComazhywisL4gmI7NEREIOFVepNdS8usN8RGCTmYc0EpQ\u002Bq3O5q7vYDPRszCzX3aRNBlGkbIfL697ppUbn2JYA8dDfBZjOlKmbkSkgD\u002B6WpGb8BpN1j\u002BXMcv\u002BUz8Y1MDRea9pb\u002BNfLvnGnyJueq9vwEsDf69HCi2Hq0tLZOcSjZmD0waQUequO8EghjYcKbYbj5LzFFURiW\u002BB4cOXE8kStBKJ6qeo3m9hVUPtJ4P3a4KUL9VUHnhEckmXD28mFij3DdEkkz4Oc7Ajkr8RI2LrinZBAuP0vZaZRXdeEM//Oz4b9Rmx09hDhrwlMYu5Mk/nq4X55RNEA1A7ik3Hr2LgJFeA9S5JObae/XwnzowK4BIod2RKBVUr1/HJdkiKfNZZRAw0ODwhnXLOW\u002BeXHDTDMKo7njj\u002BlR4BVR48f8JuE4Glzop/1qfVB9nyfKlulLq9BUaeTt6eWq/uM\u002BMd5R6vYEhm8U2qQ1kCZpZfCxl1ksFkfnl7z8SjB3PakaPEtyK7QhxhCKJsEsLtm\u002BhHP06VeKAhuWakM5CDw\u002Bnaz7K2Pq50o8n9E4oe92u3jjPcW8gkRRgCov68Fw\u002BL3kW4kkMQNl0605uFmGUWA8H67KRdp2chtYqZtJuwuIy5cjVFZWUop1jVoYgtn62z7J88wSpqLTfdl924doLBiRoOzCUv0J1b0UVMhwXf9Bbd5cj8c/ZiT0T\u002BaM6IbzDWFBhtHtOHgxsB4O/lHaYx/qPH25C6xRYkrHzhMWjP02EUdnPtcdVDVWKs\u002B5IGfDGezGkqwJSfG04BSXJWplGyMg2O0KcyRIzOhIYuDcqDHS9KQmX\u002BpRLNdFok6yhj7K4Q\u002BsiFeKuKa4fdXDwNcQ6EfixCC2Pss4z6wFxMDllkapfXHRMB/aSDwNfeIUjWvwJLn2z7IOFLJEY7i7hPPV0tePGlNlP7g4GHv0uMDZJEJAFZAG7taEq2jPnMxXLsM4J6sKhXMYmuUBzrdGGVvha092e29jzuQBCm7qlaLr4Pm4vIEl3p7PN3qrBRAvTpIM3iGM0KNT1Fi3CYsELfVCFe29nVzay5ygt0P0uMnD0cvc3cdxbwBGVNgobsUTuwmFaO8yYaE1MgKU3Blvbyue4ye/J0A9wLbddziEomzHnPw6b1/akXAap6u07ILm1uW8mYudVIO5V5g4VOposJ\u002BlzU8tJP/btFG3lI\u002BkeNQj9pBCyAjROjhogRe3kjyFoeccDx9DybH14OUp5cAEFN7EFG5aJeiGxJMGtKPoFBIVIfKomHm00CzuXOcjp0R4ZGw4843OK4wOhTqMTQUODczDFLPda3xlDzRBe8jxYx1OnkA3vyCURvZmmgM/OJMX0F8qUJKQqwj/w/RJjL/DDRIdPb60xk6cLs29ZsFpNcahKZtp1wKKveNHR/s8WrpGo5zhEfrkUxoAjjHE0zQ3hp4tmGMkWTYfko/LfX5Tb9QTdsMkeBPbzMaBaUjQtdqvD8FtHrJXEkpm0Y9rGOWbvS5tsWxxEw56Qdusov/tTty1HG289lERvFR4zaaUcKPg5awqcvRuPfzC4tzmqn9aiZKipfx37rbNW/UX\u002BEVn5dEny71DstvYVu5w\u002BgOEKwHVLkQD4cqnaQb1XRb/VkWnawz7vu7CBsbGyl8eBvSjSSDjMsoBU="
     },
     {
-<<<<<<< HEAD
-      "RequestUri": "https://seanstagetest.blob.core.windows.net/test-container-45b2a579-7500-3e7a-5a4e-83558058ccf1?restype=container",
-      "RequestMethod": "DELETE",
-      "RequestHeaders": {
-        "Authorization": "Sanitized",
-        "traceparent": "00-3286bb62daaeba4c9c726676961b581f-1087ac6b752f7546-00",
-        "User-Agent": [
-          "azsdk-net-Storage.Blobs/12.4.0-dev.20200305.1",
-          "(.NET Core 4.6.28325.01; Microsoft Windows 10.0.18363 )"
-        ],
-        "x-ms-client-request-id": "fa025ee6-c772-84d2-1235-8fc292a36593",
-        "x-ms-date": "Thu, 05 Mar 2020 21:09:39 GMT",
-        "x-ms-return-client-request-id": "true",
-        "x-ms-version": "2019-10-10"
-=======
       "RequestUri": "https://seanmcccanary.blob.core.windows.net/test-container-0568403f-652b-5be6-4d90-0a8c99f06886?restype=container",
       "RequestMethod": "DELETE",
       "RequestHeaders": {
@@ -345,41 +187,25 @@
         "x-ms-date": "Sat, 04 Apr 2020 01:41:22 GMT",
         "x-ms-return-client-request-id": "true",
         "x-ms-version": "2019-12-12"
->>>>>>> 32e373e2
       },
       "RequestBody": null,
       "StatusCode": 202,
       "ResponseHeaders": {
         "Content-Length": "0",
-<<<<<<< HEAD
-        "Date": "Thu, 05 Mar 2020 21:09:38 GMT",
-=======
-        "Date": "Sat, 04 Apr 2020 01:41:21 GMT",
->>>>>>> 32e373e2
-        "Server": [
-          "Windows-Azure-Blob/1.0",
-          "Microsoft-HTTPAPI/2.0"
-        ],
-<<<<<<< HEAD
-        "x-ms-client-request-id": "fa025ee6-c772-84d2-1235-8fc292a36593",
-        "x-ms-request-id": "9d9894e1-f01e-0002-4832-f32c83000000",
-        "x-ms-version": "2019-10-10"
-=======
+        "Date": "Sat, 04 Apr 2020 01:41:21 GMT",
+        "Server": [
+          "Windows-Azure-Blob/1.0",
+          "Microsoft-HTTPAPI/2.0"
+        ],
         "x-ms-client-request-id": "af068ad7-4c3b-6b20-1088-108c37e2e0e9",
         "x-ms-request-id": "5acea3c9-601e-0000-2822-0a4da0000000",
         "x-ms-version": "2019-12-12"
->>>>>>> 32e373e2
       },
       "ResponseBody": []
     }
   ],
   "Variables": {
-<<<<<<< HEAD
-    "RandomSeed": "1774669484",
-    "Storage_TestConfigDefault": "ProductionTenant\nseanstagetest\nU2FuaXRpemVk\nhttps://seanstagetest.blob.core.windows.net\nhttp://seanstagetest.file.core.windows.net\nhttp://seanstagetest.queue.core.windows.net\nhttp://seanstagetest.table.core.windows.net\n\n\n\n\nhttp://seanstagetest-secondary.blob.core.windows.net\nhttp://seanstagetest-secondary.file.core.windows.net\nhttp://seanstagetest-secondary.queue.core.windows.net\nhttp://seanstagetest-secondary.table.core.windows.net\n\nSanitized\n\n\nCloud\nBlobEndpoint=https://seanstagetest.blob.core.windows.net/;QueueEndpoint=http://seanstagetest.queue.core.windows.net/;FileEndpoint=http://seanstagetest.file.core.windows.net/;BlobSecondaryEndpoint=http://seanstagetest-secondary.blob.core.windows.net/;QueueSecondaryEndpoint=http://seanstagetest-secondary.queue.core.windows.net/;FileSecondaryEndpoint=http://seanstagetest-secondary.file.core.windows.net/;AccountName=seanstagetest;AccountKey=Sanitized\nseanscope1"
-=======
     "RandomSeed": "1747986601",
     "Storage_TestConfigDefault": "ProductionTenant\nseanmcccanary\nU2FuaXRpemVk\nhttps://seanmcccanary.blob.core.windows.net\nhttps://seanmcccanary.file.core.windows.net\nhttps://seanmcccanary.queue.core.windows.net\nhttps://seanmcccanary.table.core.windows.net\n\n\n\n\nhttps://seanmcccanary-secondary.blob.core.windows.net\nhttps://seanmcccanary-secondary.file.core.windows.net\nhttps://seanmcccanary-secondary.queue.core.windows.net\nhttps://seanmcccanary-secondary.table.core.windows.net\n\nSanitized\n\n\nCloud\nBlobEndpoint=https://seanmcccanary.blob.core.windows.net/;QueueEndpoint=https://seanmcccanary.queue.core.windows.net/;FileEndpoint=https://seanmcccanary.file.core.windows.net/;BlobSecondaryEndpoint=https://seanmcccanary-secondary.blob.core.windows.net/;QueueSecondaryEndpoint=https://seanmcccanary-secondary.queue.core.windows.net/;FileSecondaryEndpoint=https://seanmcccanary-secondary.file.core.windows.net/;AccountName=seanmcccanary;AccountKey=Sanitized\nseanscope1"
->>>>>>> 32e373e2
   }
 }