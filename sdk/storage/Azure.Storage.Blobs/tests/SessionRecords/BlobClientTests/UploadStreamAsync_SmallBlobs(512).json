--- conflicted
+++ resolved
@@ -1,22 +1,6 @@
 {
   "Entries": [
     {
-<<<<<<< HEAD
-      "RequestUri": "https://seanstagetest.blob.core.windows.net/test-container-3aba8b5d-e409-44b9-8431-d886ae28b8ac?restype=container",
-      "RequestMethod": "PUT",
-      "RequestHeaders": {
-        "Authorization": "Sanitized",
-        "traceparent": "00-37f28124412b094f82953b5786ebb28e-8117169789859740-00",
-        "User-Agent": [
-          "azsdk-net-Storage.Blobs/12.4.0-dev.20200305.1",
-          "(.NET Core 4.6.28325.01; Microsoft Windows 10.0.18363 )"
-        ],
-        "x-ms-blob-public-access": "container",
-        "x-ms-client-request-id": "9e4647a1-75bf-b70d-fce4-0f8a41011c11",
-        "x-ms-date": "Thu, 05 Mar 2020 21:09:00 GMT",
-        "x-ms-return-client-request-id": "true",
-        "x-ms-version": "2019-10-10"
-=======
       "RequestUri": "https://seanmcccanary.blob.core.windows.net/test-container-3aba8b5d-e409-44b9-8431-d886ae28b8ac?restype=container",
       "RequestMethod": "PUT",
       "RequestHeaders": {
@@ -31,57 +15,31 @@
         "x-ms-date": "Sat, 04 Apr 2020 01:40:22 GMT",
         "x-ms-return-client-request-id": "true",
         "x-ms-version": "2019-12-12"
->>>>>>> 32e373e2
       },
       "RequestBody": null,
       "StatusCode": 201,
       "ResponseHeaders": {
         "Content-Length": "0",
-<<<<<<< HEAD
-        "Date": "Thu, 05 Mar 2020 21:09:00 GMT",
-        "ETag": "\u00220x8D7C1496D8C579E\u0022",
-        "Last-Modified": "Thu, 05 Mar 2020 21:09:01 GMT",
-=======
         "Date": "Sat, 04 Apr 2020 01:40:22 GMT",
         "ETag": "\u00220x8D7D839243D5A82\u0022",
         "Last-Modified": "Sat, 04 Apr 2020 01:40:22 GMT",
->>>>>>> 32e373e2
         "Server": [
           "Windows-Azure-Blob/1.0",
           "Microsoft-HTTPAPI/2.0"
         ],
         "x-ms-client-request-id": "9e4647a1-75bf-b70d-fce4-0f8a41011c11",
-<<<<<<< HEAD
-        "x-ms-request-id": "b519d111-501e-0046-7a32-f3a6bc000000",
-        "x-ms-version": "2019-10-10"
-=======
         "x-ms-request-id": "5a24dabb-401e-0065-5222-0ae3e4000000",
         "x-ms-version": "2019-12-12"
->>>>>>> 32e373e2
       },
       "ResponseBody": []
     },
     {
-<<<<<<< HEAD
-      "RequestUri": "https://seanstagetest.blob.core.windows.net/test-container-3aba8b5d-e409-44b9-8431-d886ae28b8ac/test-blob-af3373c1-360d-2778-d0d0-9ba06faff6ed",
-=======
       "RequestUri": "https://seanmcccanary.blob.core.windows.net/test-container-3aba8b5d-e409-44b9-8431-d886ae28b8ac/test-blob-af3373c1-360d-2778-d0d0-9ba06faff6ed",
->>>>>>> 32e373e2
       "RequestMethod": "PUT",
       "RequestHeaders": {
         "Authorization": "Sanitized",
         "Content-Length": "512",
         "User-Agent": [
-<<<<<<< HEAD
-          "azsdk-net-Storage.Blobs/12.4.0-dev.20200305.1",
-          "(.NET Core 4.6.28325.01; Microsoft Windows 10.0.18363 )"
-        ],
-        "x-ms-blob-type": "BlockBlob",
-        "x-ms-client-request-id": "63da4863-d8e9-ce6b-1fcd-eeda6c484ded",
-        "x-ms-date": "Thu, 05 Mar 2020 21:09:01 GMT",
-        "x-ms-return-client-request-id": "true",
-        "x-ms-version": "2019-10-10"
-=======
           "azsdk-net-Storage.Blobs/12.5.0-dev.20200403.1",
           "(.NET Core 4.6.28325.01; Microsoft Windows 10.0.18362 )"
         ],
@@ -90,57 +48,28 @@
         "x-ms-date": "Sat, 04 Apr 2020 01:40:23 GMT",
         "x-ms-return-client-request-id": "true",
         "x-ms-version": "2019-12-12"
->>>>>>> 32e373e2
       },
       "RequestBody": "jjMtComwjbLEc93T/pXr0Gw15XklxQJALWsfmcYmpLmErSflWwcWd\u002BTwMV5YP\u002BZe8FfmImfg3cgx7NwekPTrnc8kTlFtBXVlHm6UNJOk6O2FwahvQIFRpM9etG8q\u002BObwBZSOM/CV8OrigAT4S6g0jAPvmc9LfF1N0qqBD1EFOyWIoy//FbT879C\u002BjL98WFgmKidrOl8WpYg3QWFFE\u002BGY3EXfcKh5NXdP8qn/je\u002Bd0XpSW\u002BQqmQDFcf6myNRTt9zuJa95neivrfSwHEi2FxiZmW/n8rf8bkNFGf6p0myi/DvMEGc/JDSRoq3ven24D1rmDS9kbMQk8rdsNIPqBtqIDSAM6QewWXU7VU8JDPTFjAmjw8U9PY93qB6v0vCwp5zTZ2xdrCZTNbO6KRd0GuXDp6d6RkIVSs\u002BQlEHpAIaFi62zNqWHZ\u002BDjUI0RgxR4A4047CtINmFZvR2czRflajUsNZ1pwOM/Oz/GlvW1BMa7F5GzsBRbPFVMWXmI65rJ/eZY5E53D0Kp\u002BLDsgp9rpLlW4bWGMbkg0fhIHWdqt1Ck/ZgPXR94RAhOCbdjb7q14LW/MgrlQ8wsNxNVLvLaP0FgR4UGXEaa3ZytNycCvWI\u002BkjyyqoVGv7nM4iYLIhUWc8p2Ayc0roNuJVRtOAukKnmwF5u1KJS7GojLOnkgjruHlsQ=",
       "StatusCode": 201,
       "ResponseHeaders": {
         "Content-Length": "0",
         "Content-MD5": "asB/8Dr6\u002BNHYXJcRLrCLiw==",
-<<<<<<< HEAD
-        "Date": "Thu, 05 Mar 2020 21:09:00 GMT",
-        "ETag": "\u00220x8D7C1496DBCADB2\u0022",
-        "Last-Modified": "Thu, 05 Mar 2020 21:09:01 GMT",
-=======
         "Date": "Sat, 04 Apr 2020 01:40:22 GMT",
         "ETag": "\u00220x8D7D839246E033A\u0022",
         "Last-Modified": "Sat, 04 Apr 2020 01:40:23 GMT",
->>>>>>> 32e373e2
         "Server": [
           "Windows-Azure-Blob/1.0",
           "Microsoft-HTTPAPI/2.0"
         ],
         "x-ms-client-request-id": "63da4863-d8e9-ce6b-1fcd-eeda6c484ded",
         "x-ms-content-crc64": "Lh6hz9ul5wg=",
-<<<<<<< HEAD
-        "x-ms-request-id": "9625b982-f01e-002d-6a32-f32148000000",
-        "x-ms-request-server-encrypted": "true",
-        "x-ms-version": "2019-10-10"
-=======
         "x-ms-request-id": "bd039716-e01e-000e-7822-0a6410000000",
         "x-ms-request-server-encrypted": "true",
         "x-ms-version": "2019-12-12"
->>>>>>> 32e373e2
       },
       "ResponseBody": []
     },
     {
-<<<<<<< HEAD
-      "RequestUri": "https://seanstagetest.blob.core.windows.net/test-container-3aba8b5d-e409-44b9-8431-d886ae28b8ac/test-blob-af3373c1-360d-2778-d0d0-9ba06faff6ed",
-      "RequestMethod": "GET",
-      "RequestHeaders": {
-        "Authorization": "Sanitized",
-        "traceparent": "00-6b79ab30848a174b955f5ae298b89ccc-0fd85bac2e68734e-00",
-        "User-Agent": [
-          "azsdk-net-Storage.Blobs/12.4.0-dev.20200305.1",
-          "(.NET Core 4.6.28325.01; Microsoft Windows 10.0.18363 )"
-        ],
-        "x-ms-client-request-id": "114311832_bytes=0-511",
-        "x-ms-date": "Thu, 05 Mar 2020 21:09:01 GMT",
-        "x-ms-range": "bytes=0-511",
-        "x-ms-return-client-request-id": "true",
-        "x-ms-version": "2019-10-10"
-=======
       "RequestUri": "https://seanmcccanary.blob.core.windows.net/test-container-3aba8b5d-e409-44b9-8431-d886ae28b8ac/test-blob-af3373c1-360d-2778-d0d0-9ba06faff6ed",
       "RequestMethod": "GET",
       "RequestHeaders": {
@@ -155,7 +84,6 @@
         "x-ms-range": "bytes=0-511",
         "x-ms-return-client-request-id": "true",
         "x-ms-version": "2019-12-12"
->>>>>>> 32e373e2
       },
       "RequestBody": null,
       "StatusCode": 206,
@@ -164,57 +92,26 @@
         "Content-Length": "512",
         "Content-Range": "bytes 0-511/512",
         "Content-Type": "application/octet-stream",
-<<<<<<< HEAD
-        "Date": "Thu, 05 Mar 2020 21:09:00 GMT",
-        "ETag": "\u00220x8D7C1496DBCADB2\u0022",
-        "Last-Modified": "Thu, 05 Mar 2020 21:09:01 GMT",
-=======
         "Date": "Sat, 04 Apr 2020 01:40:22 GMT",
         "ETag": "\u00220x8D7D839246E033A\u0022",
         "Last-Modified": "Sat, 04 Apr 2020 01:40:23 GMT",
->>>>>>> 32e373e2
         "Server": [
           "Windows-Azure-Blob/1.0",
           "Microsoft-HTTPAPI/2.0"
         ],
-        "Vary": "Origin",
         "x-ms-blob-content-md5": "asB/8Dr6\u002BNHYXJcRLrCLiw==",
         "x-ms-blob-type": "BlockBlob",
         "x-ms-client-request-id": "114311832_bytes=0-511",
-<<<<<<< HEAD
-        "x-ms-creation-time": "Thu, 05 Mar 2020 21:09:01 GMT",
-        "x-ms-lease-state": "available",
-        "x-ms-lease-status": "unlocked",
-        "x-ms-request-id": "9625b984-f01e-002d-6b32-f32148000000",
-        "x-ms-server-encrypted": "true",
-        "x-ms-version": "2019-10-10"
-=======
         "x-ms-creation-time": "Sat, 04 Apr 2020 01:40:23 GMT",
         "x-ms-lease-state": "available",
         "x-ms-lease-status": "unlocked",
         "x-ms-request-id": "bd03971c-e01e-000e-7d22-0a6410000000",
         "x-ms-server-encrypted": "true",
         "x-ms-version": "2019-12-12"
->>>>>>> 32e373e2
       },
       "ResponseBody": "jjMtComwjbLEc93T/pXr0Gw15XklxQJALWsfmcYmpLmErSflWwcWd\u002BTwMV5YP\u002BZe8FfmImfg3cgx7NwekPTrnc8kTlFtBXVlHm6UNJOk6O2FwahvQIFRpM9etG8q\u002BObwBZSOM/CV8OrigAT4S6g0jAPvmc9LfF1N0qqBD1EFOyWIoy//FbT879C\u002BjL98WFgmKidrOl8WpYg3QWFFE\u002BGY3EXfcKh5NXdP8qn/je\u002Bd0XpSW\u002BQqmQDFcf6myNRTt9zuJa95neivrfSwHEi2FxiZmW/n8rf8bkNFGf6p0myi/DvMEGc/JDSRoq3ven24D1rmDS9kbMQk8rdsNIPqBtqIDSAM6QewWXU7VU8JDPTFjAmjw8U9PY93qB6v0vCwp5zTZ2xdrCZTNbO6KRd0GuXDp6d6RkIVSs\u002BQlEHpAIaFi62zNqWHZ\u002BDjUI0RgxR4A4047CtINmFZvR2czRflajUsNZ1pwOM/Oz/GlvW1BMa7F5GzsBRbPFVMWXmI65rJ/eZY5E53D0Kp\u002BLDsgp9rpLlW4bWGMbkg0fhIHWdqt1Ck/ZgPXR94RAhOCbdjb7q14LW/MgrlQ8wsNxNVLvLaP0FgR4UGXEaa3ZytNycCvWI\u002BkjyyqoVGv7nM4iYLIhUWc8p2Ayc0roNuJVRtOAukKnmwF5u1KJS7GojLOnkgjruHlsQ="
     },
     {
-<<<<<<< HEAD
-      "RequestUri": "https://seanstagetest.blob.core.windows.net/test-container-3aba8b5d-e409-44b9-8431-d886ae28b8ac?restype=container",
-      "RequestMethod": "DELETE",
-      "RequestHeaders": {
-        "Authorization": "Sanitized",
-        "traceparent": "00-37ac3743a83a5f47a32a90664c95364f-661d596fd3b8fe41-00",
-        "User-Agent": [
-          "azsdk-net-Storage.Blobs/12.4.0-dev.20200305.1",
-          "(.NET Core 4.6.28325.01; Microsoft Windows 10.0.18363 )"
-        ],
-        "x-ms-client-request-id": "3f037917-8257-3397-a052-14388e99bc1d",
-        "x-ms-date": "Thu, 05 Mar 2020 21:09:01 GMT",
-        "x-ms-return-client-request-id": "true",
-        "x-ms-version": "2019-10-10"
-=======
       "RequestUri": "https://seanmcccanary.blob.core.windows.net/test-container-3aba8b5d-e409-44b9-8431-d886ae28b8ac?restype=container",
       "RequestMethod": "DELETE",
       "RequestHeaders": {
@@ -228,39 +125,25 @@
         "x-ms-date": "Sat, 04 Apr 2020 01:40:23 GMT",
         "x-ms-return-client-request-id": "true",
         "x-ms-version": "2019-12-12"
->>>>>>> 32e373e2
       },
       "RequestBody": null,
       "StatusCode": 202,
       "ResponseHeaders": {
         "Content-Length": "0",
-<<<<<<< HEAD
-        "Date": "Thu, 05 Mar 2020 21:09:00 GMT",
-=======
         "Date": "Sat, 04 Apr 2020 01:40:22 GMT",
->>>>>>> 32e373e2
         "Server": [
           "Windows-Azure-Blob/1.0",
           "Microsoft-HTTPAPI/2.0"
         ],
         "x-ms-client-request-id": "3f037917-8257-3397-a052-14388e99bc1d",
-<<<<<<< HEAD
-        "x-ms-request-id": "9625b987-f01e-002d-6c32-f32148000000",
-        "x-ms-version": "2019-10-10"
-=======
         "x-ms-request-id": "bd039731-e01e-000e-0f22-0a6410000000",
         "x-ms-version": "2019-12-12"
->>>>>>> 32e373e2
       },
       "ResponseBody": []
     }
   ],
   "Variables": {
     "RandomSeed": "177039560",
-<<<<<<< HEAD
-    "Storage_TestConfigDefault": "ProductionTenant\nseanstagetest\nU2FuaXRpemVk\nhttps://seanstagetest.blob.core.windows.net\nhttp://seanstagetest.file.core.windows.net\nhttp://seanstagetest.queue.core.windows.net\nhttp://seanstagetest.table.core.windows.net\n\n\n\n\nhttp://seanstagetest-secondary.blob.core.windows.net\nhttp://seanstagetest-secondary.file.core.windows.net\nhttp://seanstagetest-secondary.queue.core.windows.net\nhttp://seanstagetest-secondary.table.core.windows.net\n\nSanitized\n\n\nCloud\nBlobEndpoint=https://seanstagetest.blob.core.windows.net/;QueueEndpoint=http://seanstagetest.queue.core.windows.net/;FileEndpoint=http://seanstagetest.file.core.windows.net/;BlobSecondaryEndpoint=http://seanstagetest-secondary.blob.core.windows.net/;QueueSecondaryEndpoint=http://seanstagetest-secondary.queue.core.windows.net/;FileSecondaryEndpoint=http://seanstagetest-secondary.file.core.windows.net/;AccountName=seanstagetest;AccountKey=Sanitized\nseanscope1"
-=======
     "Storage_TestConfigDefault": "ProductionTenant\nseanmcccanary\nU2FuaXRpemVk\nhttps://seanmcccanary.blob.core.windows.net\nhttps://seanmcccanary.file.core.windows.net\nhttps://seanmcccanary.queue.core.windows.net\nhttps://seanmcccanary.table.core.windows.net\n\n\n\n\nhttps://seanmcccanary-secondary.blob.core.windows.net\nhttps://seanmcccanary-secondary.file.core.windows.net\nhttps://seanmcccanary-secondary.queue.core.windows.net\nhttps://seanmcccanary-secondary.table.core.windows.net\n\nSanitized\n\n\nCloud\nBlobEndpoint=https://seanmcccanary.blob.core.windows.net/;QueueEndpoint=https://seanmcccanary.queue.core.windows.net/;FileEndpoint=https://seanmcccanary.file.core.windows.net/;BlobSecondaryEndpoint=https://seanmcccanary-secondary.blob.core.windows.net/;QueueSecondaryEndpoint=https://seanmcccanary-secondary.queue.core.windows.net/;FileSecondaryEndpoint=https://seanmcccanary-secondary.file.core.windows.net/;AccountName=seanmcccanary;AccountKey=Sanitized\nseanscope1"
->>>>>>> 32e373e2
   }
 }