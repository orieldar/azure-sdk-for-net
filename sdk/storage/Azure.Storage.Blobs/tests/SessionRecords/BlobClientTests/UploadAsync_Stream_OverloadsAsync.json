{
  "Entries": [
    {
<<<<<<< HEAD
      "RequestUri": "https://seanstagetest.blob.core.windows.net/test-container-606e6a4e-bc87-5a4d-4d6c-ce4559212874?restype=container",
      "RequestMethod": "PUT",
      "RequestHeaders": {
        "Authorization": "Sanitized",
        "traceparent": "00-ae7afe1e1853114ea24a9152b6de6d41-307c29075dee5946-00",
        "User-Agent": [
          "azsdk-net-Storage.Blobs/12.4.0-dev.20200305.1",
          "(.NET Core 4.6.28325.01; Microsoft Windows 10.0.18363 )"
        ],
        "x-ms-blob-public-access": "container",
        "x-ms-client-request-id": "b26ce006-7809-73d1-d538-99ed768ae597",
        "x-ms-date": "Thu, 05 Mar 2020 21:09:17 GMT",
        "x-ms-return-client-request-id": "true",
        "x-ms-version": "2019-10-10"
=======
      "RequestUri": "https://seanmcccanary.blob.core.windows.net/test-container-ee5e65ae-97ef-5082-d6c3-1c1893f4ecad?restype=container",
      "RequestMethod": "PUT",
      "RequestHeaders": {
        "Authorization": "Sanitized",
        "traceparent": "00-6971453e5cbd5247af5c3e6d642e1b00-6f6a978f9534b347-00",
        "User-Agent": [
          "azsdk-net-Storage.Blobs/12.5.0-dev.20200403.1",
          "(.NET Core 4.6.28325.01; Microsoft Windows 10.0.18362 )"
        ],
        "x-ms-blob-public-access": "container",
        "x-ms-client-request-id": "924d9ced-ca62-e815-9ffe-82ad399c32db",
        "x-ms-date": "Sat, 04 Apr 2020 01:41:02 GMT",
        "x-ms-return-client-request-id": "true",
        "x-ms-version": "2019-12-12"
>>>>>>> 32e373e2
      },
      "RequestBody": null,
      "StatusCode": 201,
      "ResponseHeaders": {
        "Content-Length": "0",
<<<<<<< HEAD
        "Date": "Thu, 05 Mar 2020 21:09:16 GMT",
        "ETag": "\u00220x8D7C149778ED411\u0022",
        "Last-Modified": "Thu, 05 Mar 2020 21:09:17 GMT",
=======
        "Date": "Sat, 04 Apr 2020 01:41:02 GMT",
        "ETag": "\u00220x8D7D8393BE8D146\u0022",
        "Last-Modified": "Sat, 04 Apr 2020 01:41:02 GMT",
>>>>>>> 32e373e2
        "Server": [
          "Windows-Azure-Blob/1.0",
          "Microsoft-HTTPAPI/2.0"
        ],
<<<<<<< HEAD
        "x-ms-client-request-id": "b26ce006-7809-73d1-d538-99ed768ae597",
        "x-ms-request-id": "c0f35f02-a01e-0020-4232-f3e99c000000",
        "x-ms-version": "2019-10-10"
=======
        "x-ms-client-request-id": "924d9ced-ca62-e815-9ffe-82ad399c32db",
        "x-ms-request-id": "bd03acce-e01e-000e-1b22-0a6410000000",
        "x-ms-version": "2019-12-12"
>>>>>>> 32e373e2
      },
      "ResponseBody": []
    },
    {
<<<<<<< HEAD
      "RequestUri": "https://seanstagetest.blob.core.windows.net/test-container-606e6a4e-bc87-5a4d-4d6c-ce4559212874/test-blob-45429180-6af0-1036-bd97-75bb8dd83cfd",
=======
      "RequestUri": "https://seanmcccanary.blob.core.windows.net/test-container-ee5e65ae-97ef-5082-d6c3-1c1893f4ecad/test-blob-898e85fb-7d11-8a60-5b50-6cc36bf9049d",
>>>>>>> 32e373e2
      "RequestMethod": "PUT",
      "RequestHeaders": {
        "Authorization": "Sanitized",
        "Content-Length": "1024",
        "If-None-Match": "*",
<<<<<<< HEAD
        "traceparent": "00-51f8571c2d016148b9060eefecd0cf62-c33a286001bcfd42-00",
        "User-Agent": [
          "azsdk-net-Storage.Blobs/12.4.0-dev.20200305.1",
          "(.NET Core 4.6.28325.01; Microsoft Windows 10.0.18363 )"
        ],
        "x-ms-blob-type": "BlockBlob",
        "x-ms-client-request-id": "89b80457-a90b-9fec-5c73-d4d86aa4a36f",
        "x-ms-date": "Thu, 05 Mar 2020 21:09:18 GMT",
        "x-ms-return-client-request-id": "true",
        "x-ms-version": "2019-10-10"
=======
        "traceparent": "00-cb3df9d33a1bfb4bb5bcb718d6256b11-934517f37aef7340-00",
        "User-Agent": [
          "azsdk-net-Storage.Blobs/12.5.0-dev.20200403.1",
          "(.NET Core 4.6.28325.01; Microsoft Windows 10.0.18362 )"
        ],
        "x-ms-blob-type": "BlockBlob",
        "x-ms-client-request-id": "daf0cc91-2401-fd8d-f513-c6874c6003dc",
        "x-ms-date": "Sat, 04 Apr 2020 01:41:02 GMT",
        "x-ms-return-client-request-id": "true",
        "x-ms-version": "2019-12-12"
>>>>>>> 32e373e2
      },
      "RequestBody": "Oesr96ZZSrSUmH7ooV3T5flQjcaqAB9vPMI3El1RfKb65XRNcTs1oTva9Hj/eOn9fIbJGmw98jjMu7rjIjdWQhvY7bvphnS\u002BG\u002BuL0AumcMPZOZXXh2I5vPM7gbWAUX4DhLJdJ4ouFPYRC/6BsiIsJkr2Cumifru5njDIrQW\u002BPspsh0xZSUg5qyWexXxjuArQD1triUeVYAX3pIlZZWbxU8w0FCrV0twBvV7DA7k\u002BVeUm952qU7SC1iZGYqW/30W\u002BrHKvL6Tf\u002Bz1\u002Baczo0l1LuE6jM27JR/8YsT0Djm83Qt0YBVdHjiVBRvxgK\u002BromgTJ\u002B6lWHKzX9WRyl35m22zNRyfuz8wFBCopYu1xaRwVLxc5OpPF4CYwQQ/y1Pen22qQkuTC\u002Bco3w/Z/Lbm/ZYxIXWdnLKHYB2YBvo69EzAzgoeC4dY4UjZMAXadRrNscduDqXaPQK7It4t9wTs7erDGTKoyPIO2EAswGisrO8GzlEyzOWq5o0LZuSlLupD7EYfG1vkIOjRXzZhrXiWCnXzJySzuiEBFDKloWIJaalV6NQijZGTHqloXW2zRTkUcVhysgfFkDIhGgMlQn\u002BGx/WJD8Sgc3zgYAh/R1y3UdL5kTAJmrelkFSl/XOSadwp5ZV0Jjlwc/3fjlH/RkjVbcgwL7FPeS1B53tv/nYJUfosUV3HPyuZhR0yKgxhqkoLzI\u002BrXj4q3mhoNkK\u002BBHGL1jhb0vTvDjKgmqaQGU8g3DkxYDHmYfe8AXbxXwjk24CvqlfQCdtRHMJdBseXmsEdR1YFjKBDoXREn82B\u002BbMpu78h4HL3TNJh3EdzhVssJGqx1Bey307cbATjj24J0ycPM08IdbZOJfaDp7Bc0BwZFHdm0CGbethsQXRqF8FkVAkcYFIMJ7KwY7IdLzuag5/oynb2pwMBc7hymDBB5BI1H0\u002BnPG/KDPDEsmxzekug0cHUgU1ObbEKHuyZmYt\u002Bcn\u002Bj6A/r90MwIrmCLfCSkflwzcZuaWLE5rGamSGDMHNpRj/sz5I/uN6CpF6TyD\u002B8d4j3JM/FEAUY3wFaTV4drPJGGOu0pcZnNRTr78UEMR512iGYiAunoDY21/CM4WuAYPdsSbNUC9HGj/O23SRAFK3m5Hc4hSTmonSxfc3R1lOtZ47Rl\u002BdvIc5P1fgX7McR9r9Gqfz0R9vSias6oo4H8LmcCXWVcoDGe8Kk6LMozrGto4cOjyhWtSOy/w44MH9AS\u002BFCd\u002BdReIQ\u002BfDI6U1skpbr5jQMK9WGNSVBR4nNyjkdDZKDN5lbKWCcC0BL6GGXEilVXPqN8OVZ/tS6S/5oQy/Hq9u66VsNgLzDYBCVSkzDujVQaH0\u002BjxytOUjEoO1yM7gQdDyF7DjA==",
      "StatusCode": 201,
      "ResponseHeaders": {
        "Content-Length": "0",
<<<<<<< HEAD
        "Content-MD5": "zezh2rZXs9mosPgo4297sA==",
        "Date": "Thu, 05 Mar 2020 21:09:17 GMT",
        "ETag": "\u00220x8D7C149779BAEEF\u0022",
        "Last-Modified": "Thu, 05 Mar 2020 21:09:17 GMT",
=======
        "Content-MD5": "Z1AI516HQ6kvhzrlzIBkzw==",
        "Date": "Sat, 04 Apr 2020 01:41:02 GMT",
        "ETag": "\u00220x8D7D8393BF67E4A\u0022",
        "Last-Modified": "Sat, 04 Apr 2020 01:41:02 GMT",
>>>>>>> 32e373e2
        "Server": [
          "Windows-Azure-Blob/1.0",
          "Microsoft-HTTPAPI/2.0"
        ],
<<<<<<< HEAD
        "x-ms-client-request-id": "89b80457-a90b-9fec-5c73-d4d86aa4a36f",
        "x-ms-content-crc64": "CicWkWNnLw8=",
        "x-ms-request-id": "c0f35f04-a01e-0020-4332-f3e99c000000",
        "x-ms-request-server-encrypted": "true",
        "x-ms-version": "2019-10-10"
=======
        "x-ms-client-request-id": "daf0cc91-2401-fd8d-f513-c6874c6003dc",
        "x-ms-content-crc64": "Q5CZjlO33\u002Bg=",
        "x-ms-request-id": "bd03acd9-e01e-000e-2322-0a6410000000",
        "x-ms-request-server-encrypted": "true",
        "x-ms-version": "2019-12-12"
>>>>>>> 32e373e2
      },
      "ResponseBody": []
    },
    {
<<<<<<< HEAD
      "RequestUri": "https://seanstagetest.blob.core.windows.net/test-container-606e6a4e-bc87-5a4d-4d6c-ce4559212874/test-blob-45429180-6af0-1036-bd97-75bb8dd83cfd",
      "RequestMethod": "GET",
      "RequestHeaders": {
        "Authorization": "Sanitized",
        "traceparent": "00-b4cce6e3bfbcd14d951f0238b30a474b-5afae2925ab5794f-00",
        "User-Agent": [
          "azsdk-net-Storage.Blobs/12.4.0-dev.20200305.1",
          "(.NET Core 4.6.28325.01; Microsoft Windows 10.0.18363 )"
        ],
        "x-ms-client-request-id": "b2988a83-0138-fe74-2fdc-b8bba5e54bfb",
        "x-ms-date": "Thu, 05 Mar 2020 21:09:18 GMT",
        "x-ms-range": "bytes=0-",
        "x-ms-return-client-request-id": "true",
        "x-ms-version": "2019-10-10"
=======
      "RequestUri": "https://seanmcccanary.blob.core.windows.net/test-container-ee5e65ae-97ef-5082-d6c3-1c1893f4ecad/test-blob-898e85fb-7d11-8a60-5b50-6cc36bf9049d",
      "RequestMethod": "GET",
      "RequestHeaders": {
        "Authorization": "Sanitized",
        "traceparent": "00-8a4b97cc4ddaac4db40ca903934c1880-465b289d27d2554f-00",
        "User-Agent": [
          "azsdk-net-Storage.Blobs/12.5.0-dev.20200403.1",
          "(.NET Core 4.6.28325.01; Microsoft Windows 10.0.18362 )"
        ],
        "x-ms-client-request-id": "fbb2dfd6-e86e-c18b-efc6-e79446c4fee7",
        "x-ms-date": "Sat, 04 Apr 2020 01:41:02 GMT",
        "x-ms-return-client-request-id": "true",
        "x-ms-version": "2019-12-12"
>>>>>>> 32e373e2
      },
      "RequestBody": null,
      "StatusCode": 200,
      "ResponseHeaders": {
        "Accept-Ranges": "bytes",
        "Content-Length": "1024",
        "Content-MD5": "Z1AI516HQ6kvhzrlzIBkzw==",
        "Content-Type": "application/octet-stream",
<<<<<<< HEAD
        "Date": "Thu, 05 Mar 2020 21:09:17 GMT",
        "ETag": "\u00220x8D7C149779BAEEF\u0022",
        "Last-Modified": "Thu, 05 Mar 2020 21:09:17 GMT",
=======
        "Date": "Sat, 04 Apr 2020 01:41:02 GMT",
        "ETag": "\u00220x8D7D8393BF67E4A\u0022",
        "Last-Modified": "Sat, 04 Apr 2020 01:41:02 GMT",
>>>>>>> 32e373e2
        "Server": [
          "Windows-Azure-Blob/1.0",
          "Microsoft-HTTPAPI/2.0"
        ],
        "x-ms-blob-type": "BlockBlob",
<<<<<<< HEAD
        "x-ms-client-request-id": "b2988a83-0138-fe74-2fdc-b8bba5e54bfb",
        "x-ms-creation-time": "Thu, 05 Mar 2020 21:09:17 GMT",
        "x-ms-lease-state": "available",
        "x-ms-lease-status": "unlocked",
        "x-ms-request-id": "c0f35f07-a01e-0020-4632-f3e99c000000",
        "x-ms-server-encrypted": "true",
        "x-ms-version": "2019-10-10"
=======
        "x-ms-client-request-id": "fbb2dfd6-e86e-c18b-efc6-e79446c4fee7",
        "x-ms-creation-time": "Sat, 04 Apr 2020 01:41:02 GMT",
        "x-ms-lease-state": "available",
        "x-ms-lease-status": "unlocked",
        "x-ms-request-id": "bd03ace7-e01e-000e-2e22-0a6410000000",
        "x-ms-server-encrypted": "true",
        "x-ms-version": "2019-12-12"
>>>>>>> 32e373e2
      },
      "ResponseBody": "Oesr96ZZSrSUmH7ooV3T5flQjcaqAB9vPMI3El1RfKb65XRNcTs1oTva9Hj/eOn9fIbJGmw98jjMu7rjIjdWQhvY7bvphnS\u002BG\u002BuL0AumcMPZOZXXh2I5vPM7gbWAUX4DhLJdJ4ouFPYRC/6BsiIsJkr2Cumifru5njDIrQW\u002BPspsh0xZSUg5qyWexXxjuArQD1triUeVYAX3pIlZZWbxU8w0FCrV0twBvV7DA7k\u002BVeUm952qU7SC1iZGYqW/30W\u002BrHKvL6Tf\u002Bz1\u002Baczo0l1LuE6jM27JR/8YsT0Djm83Qt0YBVdHjiVBRvxgK\u002BromgTJ\u002B6lWHKzX9WRyl35m22zNRyfuz8wFBCopYu1xaRwVLxc5OpPF4CYwQQ/y1Pen22qQkuTC\u002Bco3w/Z/Lbm/ZYxIXWdnLKHYB2YBvo69EzAzgoeC4dY4UjZMAXadRrNscduDqXaPQK7It4t9wTs7erDGTKoyPIO2EAswGisrO8GzlEyzOWq5o0LZuSlLupD7EYfG1vkIOjRXzZhrXiWCnXzJySzuiEBFDKloWIJaalV6NQijZGTHqloXW2zRTkUcVhysgfFkDIhGgMlQn\u002BGx/WJD8Sgc3zgYAh/R1y3UdL5kTAJmrelkFSl/XOSadwp5ZV0Jjlwc/3fjlH/RkjVbcgwL7FPeS1B53tv/nYJUfosUV3HPyuZhR0yKgxhqkoLzI\u002BrXj4q3mhoNkK\u002BBHGL1jhb0vTvDjKgmqaQGU8g3DkxYDHmYfe8AXbxXwjk24CvqlfQCdtRHMJdBseXmsEdR1YFjKBDoXREn82B\u002BbMpu78h4HL3TNJh3EdzhVssJGqx1Bey307cbATjj24J0ycPM08IdbZOJfaDp7Bc0BwZFHdm0CGbethsQXRqF8FkVAkcYFIMJ7KwY7IdLzuag5/oynb2pwMBc7hymDBB5BI1H0\u002BnPG/KDPDEsmxzekug0cHUgU1ObbEKHuyZmYt\u002Bcn\u002Bj6A/r90MwIrmCLfCSkflwzcZuaWLE5rGamSGDMHNpRj/sz5I/uN6CpF6TyD\u002B8d4j3JM/FEAUY3wFaTV4drPJGGOu0pcZnNRTr78UEMR512iGYiAunoDY21/CM4WuAYPdsSbNUC9HGj/O23SRAFK3m5Hc4hSTmonSxfc3R1lOtZ47Rl\u002BdvIc5P1fgX7McR9r9Gqfz0R9vSias6oo4H8LmcCXWVcoDGe8Kk6LMozrGto4cOjyhWtSOy/w44MH9AS\u002BFCd\u002BdReIQ\u002BfDI6U1skpbr5jQMK9WGNSVBR4nNyjkdDZKDN5lbKWCcC0BL6GGXEilVXPqN8OVZ/tS6S/5oQy/Hq9u66VsNgLzDYBCVSkzDujVQaH0\u002BjxytOUjEoO1yM7gQdDyF7DjA=="
    },
    {
<<<<<<< HEAD
      "RequestUri": "https://seanstagetest.blob.core.windows.net/test-container-606e6a4e-bc87-5a4d-4d6c-ce4559212874/test-blob-45429180-6af0-1036-bd97-75bb8dd83cfd",
=======
      "RequestUri": "https://seanmcccanary.blob.core.windows.net/test-container-ee5e65ae-97ef-5082-d6c3-1c1893f4ecad/test-blob-898e85fb-7d11-8a60-5b50-6cc36bf9049d",
>>>>>>> 32e373e2
      "RequestMethod": "PUT",
      "RequestHeaders": {
        "Authorization": "Sanitized",
        "Content-Length": "1024",
<<<<<<< HEAD
        "traceparent": "00-3fd64fd09ac3c0409d8e626ac588eec8-4ab672fccadbfc43-00",
        "User-Agent": [
          "azsdk-net-Storage.Blobs/12.4.0-dev.20200305.1",
          "(.NET Core 4.6.28325.01; Microsoft Windows 10.0.18363 )"
        ],
        "x-ms-blob-type": "BlockBlob",
        "x-ms-client-request-id": "df55cc04-f00c-5c37-a247-f2d79dcf9464",
        "x-ms-date": "Thu, 05 Mar 2020 21:09:18 GMT",
        "x-ms-return-client-request-id": "true",
        "x-ms-version": "2019-10-10"
=======
        "traceparent": "00-e69c9049f937704a81e350fbae0b966f-d9735e5bccd1a84b-00",
        "User-Agent": [
          "azsdk-net-Storage.Blobs/12.5.0-dev.20200403.1",
          "(.NET Core 4.6.28325.01; Microsoft Windows 10.0.18362 )"
        ],
        "x-ms-blob-type": "BlockBlob",
        "x-ms-client-request-id": "6db10880-07ae-f76e-3d5f-1b4925b378c3",
        "x-ms-date": "Sat, 04 Apr 2020 01:41:02 GMT",
        "x-ms-return-client-request-id": "true",
        "x-ms-version": "2019-12-12"
>>>>>>> 32e373e2
      },
      "RequestBody": "Oesr96ZZSrSUmH7ooV3T5flQjcaqAB9vPMI3El1RfKb65XRNcTs1oTva9Hj/eOn9fIbJGmw98jjMu7rjIjdWQhvY7bvphnS\u002BG\u002BuL0AumcMPZOZXXh2I5vPM7gbWAUX4DhLJdJ4ouFPYRC/6BsiIsJkr2Cumifru5njDIrQW\u002BPspsh0xZSUg5qyWexXxjuArQD1triUeVYAX3pIlZZWbxU8w0FCrV0twBvV7DA7k\u002BVeUm952qU7SC1iZGYqW/30W\u002BrHKvL6Tf\u002Bz1\u002Baczo0l1LuE6jM27JR/8YsT0Djm83Qt0YBVdHjiVBRvxgK\u002BromgTJ\u002B6lWHKzX9WRyl35m22zNRyfuz8wFBCopYu1xaRwVLxc5OpPF4CYwQQ/y1Pen22qQkuTC\u002Bco3w/Z/Lbm/ZYxIXWdnLKHYB2YBvo69EzAzgoeC4dY4UjZMAXadRrNscduDqXaPQK7It4t9wTs7erDGTKoyPIO2EAswGisrO8GzlEyzOWq5o0LZuSlLupD7EYfG1vkIOjRXzZhrXiWCnXzJySzuiEBFDKloWIJaalV6NQijZGTHqloXW2zRTkUcVhysgfFkDIhGgMlQn\u002BGx/WJD8Sgc3zgYAh/R1y3UdL5kTAJmrelkFSl/XOSadwp5ZV0Jjlwc/3fjlH/RkjVbcgwL7FPeS1B53tv/nYJUfosUV3HPyuZhR0yKgxhqkoLzI\u002BrXj4q3mhoNkK\u002BBHGL1jhb0vTvDjKgmqaQGU8g3DkxYDHmYfe8AXbxXwjk24CvqlfQCdtRHMJdBseXmsEdR1YFjKBDoXREn82B\u002BbMpu78h4HL3TNJh3EdzhVssJGqx1Bey307cbATjj24J0ycPM08IdbZOJfaDp7Bc0BwZFHdm0CGbethsQXRqF8FkVAkcYFIMJ7KwY7IdLzuag5/oynb2pwMBc7hymDBB5BI1H0\u002BnPG/KDPDEsmxzekug0cHUgU1ObbEKHuyZmYt\u002Bcn\u002Bj6A/r90MwIrmCLfCSkflwzcZuaWLE5rGamSGDMHNpRj/sz5I/uN6CpF6TyD\u002B8d4j3JM/FEAUY3wFaTV4drPJGGOu0pcZnNRTr78UEMR512iGYiAunoDY21/CM4WuAYPdsSbNUC9HGj/O23SRAFK3m5Hc4hSTmonSxfc3R1lOtZ47Rl\u002BdvIc5P1fgX7McR9r9Gqfz0R9vSias6oo4H8LmcCXWVcoDGe8Kk6LMozrGto4cOjyhWtSOy/w44MH9AS\u002BFCd\u002BdReIQ\u002BfDI6U1skpbr5jQMK9WGNSVBR4nNyjkdDZKDN5lbKWCcC0BL6GGXEilVXPqN8OVZ/tS6S/5oQy/Hq9u66VsNgLzDYBCVSkzDujVQaH0\u002BjxytOUjEoO1yM7gQdDyF7DjA==",
      "StatusCode": 201,
      "ResponseHeaders": {
        "Content-Length": "0",
<<<<<<< HEAD
        "Content-MD5": "zezh2rZXs9mosPgo4297sA==",
        "Date": "Thu, 05 Mar 2020 21:09:17 GMT",
        "ETag": "\u00220x8D7C14977B578A9\u0022",
        "Last-Modified": "Thu, 05 Mar 2020 21:09:18 GMT",
=======
        "Content-MD5": "Z1AI516HQ6kvhzrlzIBkzw==",
        "Date": "Sat, 04 Apr 2020 01:41:02 GMT",
        "ETag": "\u00220x8D7D8393C11D36A\u0022",
        "Last-Modified": "Sat, 04 Apr 2020 01:41:02 GMT",
>>>>>>> 32e373e2
        "Server": [
          "Windows-Azure-Blob/1.0",
          "Microsoft-HTTPAPI/2.0"
        ],
<<<<<<< HEAD
        "x-ms-client-request-id": "df55cc04-f00c-5c37-a247-f2d79dcf9464",
        "x-ms-content-crc64": "CicWkWNnLw8=",
        "x-ms-request-id": "c0f35f09-a01e-0020-4832-f3e99c000000",
        "x-ms-request-server-encrypted": "true",
        "x-ms-version": "2019-10-10"
=======
        "x-ms-client-request-id": "6db10880-07ae-f76e-3d5f-1b4925b378c3",
        "x-ms-content-crc64": "Q5CZjlO33\u002Bg=",
        "x-ms-request-id": "bd03acf6-e01e-000e-3d22-0a6410000000",
        "x-ms-request-server-encrypted": "true",
        "x-ms-version": "2019-12-12"
>>>>>>> 32e373e2
      },
      "ResponseBody": []
    },
    {
<<<<<<< HEAD
      "RequestUri": "https://seanstagetest.blob.core.windows.net/test-container-606e6a4e-bc87-5a4d-4d6c-ce4559212874/test-blob-45429180-6af0-1036-bd97-75bb8dd83cfd",
      "RequestMethod": "GET",
      "RequestHeaders": {
        "Authorization": "Sanitized",
        "traceparent": "00-ab8c900b6b6e184a927c702712c1e773-ca7b9b4b5188cc4b-00",
        "User-Agent": [
          "azsdk-net-Storage.Blobs/12.4.0-dev.20200305.1",
          "(.NET Core 4.6.28325.01; Microsoft Windows 10.0.18363 )"
        ],
        "x-ms-client-request-id": "d9b79f59-6b90-48ee-4087-32856ab262a9",
        "x-ms-date": "Thu, 05 Mar 2020 21:09:18 GMT",
        "x-ms-range": "bytes=0-",
        "x-ms-return-client-request-id": "true",
        "x-ms-version": "2019-10-10"
=======
      "RequestUri": "https://seanmcccanary.blob.core.windows.net/test-container-ee5e65ae-97ef-5082-d6c3-1c1893f4ecad/test-blob-898e85fb-7d11-8a60-5b50-6cc36bf9049d",
      "RequestMethod": "GET",
      "RequestHeaders": {
        "Authorization": "Sanitized",
        "traceparent": "00-ae57894edaef524984cec17a3121ccf1-bf515cbba3652e4a-00",
        "User-Agent": [
          "azsdk-net-Storage.Blobs/12.5.0-dev.20200403.1",
          "(.NET Core 4.6.28325.01; Microsoft Windows 10.0.18362 )"
        ],
        "x-ms-client-request-id": "3e14ac6d-9012-7339-1e44-89fc84cf5fd0",
        "x-ms-date": "Sat, 04 Apr 2020 01:41:03 GMT",
        "x-ms-return-client-request-id": "true",
        "x-ms-version": "2019-12-12"
>>>>>>> 32e373e2
      },
      "RequestBody": null,
      "StatusCode": 200,
      "ResponseHeaders": {
        "Accept-Ranges": "bytes",
        "Content-Length": "1024",
        "Content-MD5": "Z1AI516HQ6kvhzrlzIBkzw==",
        "Content-Type": "application/octet-stream",
<<<<<<< HEAD
        "Date": "Thu, 05 Mar 2020 21:09:17 GMT",
        "ETag": "\u00220x8D7C14977B578A9\u0022",
        "Last-Modified": "Thu, 05 Mar 2020 21:09:18 GMT",
=======
        "Date": "Sat, 04 Apr 2020 01:41:02 GMT",
        "ETag": "\u00220x8D7D8393C11D36A\u0022",
        "Last-Modified": "Sat, 04 Apr 2020 01:41:02 GMT",
>>>>>>> 32e373e2
        "Server": [
          "Windows-Azure-Blob/1.0",
          "Microsoft-HTTPAPI/2.0"
        ],
        "x-ms-blob-type": "BlockBlob",
<<<<<<< HEAD
        "x-ms-client-request-id": "d9b79f59-6b90-48ee-4087-32856ab262a9",
        "x-ms-creation-time": "Thu, 05 Mar 2020 21:09:17 GMT",
        "x-ms-lease-state": "available",
        "x-ms-lease-status": "unlocked",
        "x-ms-request-id": "c0f35f0a-a01e-0020-4932-f3e99c000000",
        "x-ms-server-encrypted": "true",
        "x-ms-version": "2019-10-10"
=======
        "x-ms-client-request-id": "3e14ac6d-9012-7339-1e44-89fc84cf5fd0",
        "x-ms-creation-time": "Sat, 04 Apr 2020 01:41:02 GMT",
        "x-ms-lease-state": "available",
        "x-ms-lease-status": "unlocked",
        "x-ms-request-id": "bd03ad00-e01e-000e-4522-0a6410000000",
        "x-ms-server-encrypted": "true",
        "x-ms-version": "2019-12-12"
>>>>>>> 32e373e2
      },
      "ResponseBody": "Oesr96ZZSrSUmH7ooV3T5flQjcaqAB9vPMI3El1RfKb65XRNcTs1oTva9Hj/eOn9fIbJGmw98jjMu7rjIjdWQhvY7bvphnS\u002BG\u002BuL0AumcMPZOZXXh2I5vPM7gbWAUX4DhLJdJ4ouFPYRC/6BsiIsJkr2Cumifru5njDIrQW\u002BPspsh0xZSUg5qyWexXxjuArQD1triUeVYAX3pIlZZWbxU8w0FCrV0twBvV7DA7k\u002BVeUm952qU7SC1iZGYqW/30W\u002BrHKvL6Tf\u002Bz1\u002Baczo0l1LuE6jM27JR/8YsT0Djm83Qt0YBVdHjiVBRvxgK\u002BromgTJ\u002B6lWHKzX9WRyl35m22zNRyfuz8wFBCopYu1xaRwVLxc5OpPF4CYwQQ/y1Pen22qQkuTC\u002Bco3w/Z/Lbm/ZYxIXWdnLKHYB2YBvo69EzAzgoeC4dY4UjZMAXadRrNscduDqXaPQK7It4t9wTs7erDGTKoyPIO2EAswGisrO8GzlEyzOWq5o0LZuSlLupD7EYfG1vkIOjRXzZhrXiWCnXzJySzuiEBFDKloWIJaalV6NQijZGTHqloXW2zRTkUcVhysgfFkDIhGgMlQn\u002BGx/WJD8Sgc3zgYAh/R1y3UdL5kTAJmrelkFSl/XOSadwp5ZV0Jjlwc/3fjlH/RkjVbcgwL7FPeS1B53tv/nYJUfosUV3HPyuZhR0yKgxhqkoLzI\u002BrXj4q3mhoNkK\u002BBHGL1jhb0vTvDjKgmqaQGU8g3DkxYDHmYfe8AXbxXwjk24CvqlfQCdtRHMJdBseXmsEdR1YFjKBDoXREn82B\u002BbMpu78h4HL3TNJh3EdzhVssJGqx1Bey307cbATjj24J0ycPM08IdbZOJfaDp7Bc0BwZFHdm0CGbethsQXRqF8FkVAkcYFIMJ7KwY7IdLzuag5/oynb2pwMBc7hymDBB5BI1H0\u002BnPG/KDPDEsmxzekug0cHUgU1ObbEKHuyZmYt\u002Bcn\u002Bj6A/r90MwIrmCLfCSkflwzcZuaWLE5rGamSGDMHNpRj/sz5I/uN6CpF6TyD\u002B8d4j3JM/FEAUY3wFaTV4drPJGGOu0pcZnNRTr78UEMR512iGYiAunoDY21/CM4WuAYPdsSbNUC9HGj/O23SRAFK3m5Hc4hSTmonSxfc3R1lOtZ47Rl\u002BdvIc5P1fgX7McR9r9Gqfz0R9vSias6oo4H8LmcCXWVcoDGe8Kk6LMozrGto4cOjyhWtSOy/w44MH9AS\u002BFCd\u002BdReIQ\u002BfDI6U1skpbr5jQMK9WGNSVBR4nNyjkdDZKDN5lbKWCcC0BL6GGXEilVXPqN8OVZ/tS6S/5oQy/Hq9u66VsNgLzDYBCVSkzDujVQaH0\u002BjxytOUjEoO1yM7gQdDyF7DjA=="
    },
    {
<<<<<<< HEAD
      "RequestUri": "https://seanstagetest.blob.core.windows.net/test-container-606e6a4e-bc87-5a4d-4d6c-ce4559212874/test-blob-45429180-6af0-1036-bd97-75bb8dd83cfd",
=======
      "RequestUri": "https://seanmcccanary.blob.core.windows.net/test-container-ee5e65ae-97ef-5082-d6c3-1c1893f4ecad/test-blob-898e85fb-7d11-8a60-5b50-6cc36bf9049d",
>>>>>>> 32e373e2
      "RequestMethod": "PUT",
      "RequestHeaders": {
        "Authorization": "Sanitized",
        "Content-Length": "1024",
<<<<<<< HEAD
        "traceparent": "00-3acec6e6e701c84bbfdd1fdf5ba4439c-621b3f34d5a0734e-00",
        "User-Agent": [
          "azsdk-net-Storage.Blobs/12.4.0-dev.20200305.1",
          "(.NET Core 4.6.28325.01; Microsoft Windows 10.0.18363 )"
        ],
        "x-ms-blob-type": "BlockBlob",
        "x-ms-client-request-id": "fe7db902-bb17-9cd4-0674-64d768b5bc4e",
        "x-ms-date": "Thu, 05 Mar 2020 21:09:18 GMT",
        "x-ms-return-client-request-id": "true",
        "x-ms-version": "2019-10-10"
=======
        "traceparent": "00-7e8b89f40c3aa644b5a0e2c915693406-5fd0c4de784b094c-00",
        "User-Agent": [
          "azsdk-net-Storage.Blobs/12.5.0-dev.20200403.1",
          "(.NET Core 4.6.28325.01; Microsoft Windows 10.0.18362 )"
        ],
        "x-ms-blob-type": "BlockBlob",
        "x-ms-client-request-id": "79dbed7f-3a9f-bab0-22dd-f9394164b0f6",
        "x-ms-date": "Sat, 04 Apr 2020 01:41:03 GMT",
        "x-ms-return-client-request-id": "true",
        "x-ms-version": "2019-12-12"
>>>>>>> 32e373e2
      },
      "RequestBody": "Oesr96ZZSrSUmH7ooV3T5flQjcaqAB9vPMI3El1RfKb65XRNcTs1oTva9Hj/eOn9fIbJGmw98jjMu7rjIjdWQhvY7bvphnS\u002BG\u002BuL0AumcMPZOZXXh2I5vPM7gbWAUX4DhLJdJ4ouFPYRC/6BsiIsJkr2Cumifru5njDIrQW\u002BPspsh0xZSUg5qyWexXxjuArQD1triUeVYAX3pIlZZWbxU8w0FCrV0twBvV7DA7k\u002BVeUm952qU7SC1iZGYqW/30W\u002BrHKvL6Tf\u002Bz1\u002Baczo0l1LuE6jM27JR/8YsT0Djm83Qt0YBVdHjiVBRvxgK\u002BromgTJ\u002B6lWHKzX9WRyl35m22zNRyfuz8wFBCopYu1xaRwVLxc5OpPF4CYwQQ/y1Pen22qQkuTC\u002Bco3w/Z/Lbm/ZYxIXWdnLKHYB2YBvo69EzAzgoeC4dY4UjZMAXadRrNscduDqXaPQK7It4t9wTs7erDGTKoyPIO2EAswGisrO8GzlEyzOWq5o0LZuSlLupD7EYfG1vkIOjRXzZhrXiWCnXzJySzuiEBFDKloWIJaalV6NQijZGTHqloXW2zRTkUcVhysgfFkDIhGgMlQn\u002BGx/WJD8Sgc3zgYAh/R1y3UdL5kTAJmrelkFSl/XOSadwp5ZV0Jjlwc/3fjlH/RkjVbcgwL7FPeS1B53tv/nYJUfosUV3HPyuZhR0yKgxhqkoLzI\u002BrXj4q3mhoNkK\u002BBHGL1jhb0vTvDjKgmqaQGU8g3DkxYDHmYfe8AXbxXwjk24CvqlfQCdtRHMJdBseXmsEdR1YFjKBDoXREn82B\u002BbMpu78h4HL3TNJh3EdzhVssJGqx1Bey307cbATjj24J0ycPM08IdbZOJfaDp7Bc0BwZFHdm0CGbethsQXRqF8FkVAkcYFIMJ7KwY7IdLzuag5/oynb2pwMBc7hymDBB5BI1H0\u002BnPG/KDPDEsmxzekug0cHUgU1ObbEKHuyZmYt\u002Bcn\u002Bj6A/r90MwIrmCLfCSkflwzcZuaWLE5rGamSGDMHNpRj/sz5I/uN6CpF6TyD\u002B8d4j3JM/FEAUY3wFaTV4drPJGGOu0pcZnNRTr78UEMR512iGYiAunoDY21/CM4WuAYPdsSbNUC9HGj/O23SRAFK3m5Hc4hSTmonSxfc3R1lOtZ47Rl\u002BdvIc5P1fgX7McR9r9Gqfz0R9vSias6oo4H8LmcCXWVcoDGe8Kk6LMozrGto4cOjyhWtSOy/w44MH9AS\u002BFCd\u002BdReIQ\u002BfDI6U1skpbr5jQMK9WGNSVBR4nNyjkdDZKDN5lbKWCcC0BL6GGXEilVXPqN8OVZ/tS6S/5oQy/Hq9u66VsNgLzDYBCVSkzDujVQaH0\u002BjxytOUjEoO1yM7gQdDyF7DjA==",
      "StatusCode": 201,
      "ResponseHeaders": {
        "Content-Length": "0",
<<<<<<< HEAD
        "Content-MD5": "zezh2rZXs9mosPgo4297sA==",
        "Date": "Thu, 05 Mar 2020 21:09:17 GMT",
        "ETag": "\u00220x8D7C14977CEA300\u0022",
        "Last-Modified": "Thu, 05 Mar 2020 21:09:18 GMT",
=======
        "Content-MD5": "Z1AI516HQ6kvhzrlzIBkzw==",
        "Date": "Sat, 04 Apr 2020 01:41:02 GMT",
        "ETag": "\u00220x8D7D8393C2C3E0B\u0022",
        "Last-Modified": "Sat, 04 Apr 2020 01:41:03 GMT",
>>>>>>> 32e373e2
        "Server": [
          "Windows-Azure-Blob/1.0",
          "Microsoft-HTTPAPI/2.0"
        ],
<<<<<<< HEAD
        "x-ms-client-request-id": "fe7db902-bb17-9cd4-0674-64d768b5bc4e",
        "x-ms-content-crc64": "CicWkWNnLw8=",
        "x-ms-request-id": "c0f35f0b-a01e-0020-4a32-f3e99c000000",
        "x-ms-request-server-encrypted": "true",
        "x-ms-version": "2019-10-10"
=======
        "x-ms-client-request-id": "79dbed7f-3a9f-bab0-22dd-f9394164b0f6",
        "x-ms-content-crc64": "Q5CZjlO33\u002Bg=",
        "x-ms-request-id": "bd03ad07-e01e-000e-4b22-0a6410000000",
        "x-ms-request-server-encrypted": "true",
        "x-ms-version": "2019-12-12"
>>>>>>> 32e373e2
      },
      "ResponseBody": []
    },
    {
<<<<<<< HEAD
      "RequestUri": "https://seanstagetest.blob.core.windows.net/test-container-606e6a4e-bc87-5a4d-4d6c-ce4559212874/test-blob-45429180-6af0-1036-bd97-75bb8dd83cfd",
      "RequestMethod": "GET",
      "RequestHeaders": {
        "Authorization": "Sanitized",
        "traceparent": "00-93eff849f0d9534da55ed13167791486-2ccf65c84278e843-00",
        "User-Agent": [
          "azsdk-net-Storage.Blobs/12.4.0-dev.20200305.1",
          "(.NET Core 4.6.28325.01; Microsoft Windows 10.0.18363 )"
        ],
        "x-ms-client-request-id": "b1834ded-6434-2e91-0611-bcc67ae301dc",
        "x-ms-date": "Thu, 05 Mar 2020 21:09:18 GMT",
        "x-ms-range": "bytes=0-",
        "x-ms-return-client-request-id": "true",
        "x-ms-version": "2019-10-10"
=======
      "RequestUri": "https://seanmcccanary.blob.core.windows.net/test-container-ee5e65ae-97ef-5082-d6c3-1c1893f4ecad/test-blob-898e85fb-7d11-8a60-5b50-6cc36bf9049d",
      "RequestMethod": "GET",
      "RequestHeaders": {
        "Authorization": "Sanitized",
        "traceparent": "00-1fa8ad9e55f2f749aea09879d16308ff-645e924f58498448-00",
        "User-Agent": [
          "azsdk-net-Storage.Blobs/12.5.0-dev.20200403.1",
          "(.NET Core 4.6.28325.01; Microsoft Windows 10.0.18362 )"
        ],
        "x-ms-client-request-id": "977d1ee2-e6f3-7e30-dfb3-629347827242",
        "x-ms-date": "Sat, 04 Apr 2020 01:41:03 GMT",
        "x-ms-return-client-request-id": "true",
        "x-ms-version": "2019-12-12"
>>>>>>> 32e373e2
      },
      "RequestBody": null,
      "StatusCode": 200,
      "ResponseHeaders": {
        "Accept-Ranges": "bytes",
        "Content-Length": "1024",
        "Content-MD5": "Z1AI516HQ6kvhzrlzIBkzw==",
        "Content-Type": "application/octet-stream",
<<<<<<< HEAD
        "Date": "Thu, 05 Mar 2020 21:09:17 GMT",
        "ETag": "\u00220x8D7C14977CEA300\u0022",
        "Last-Modified": "Thu, 05 Mar 2020 21:09:18 GMT",
=======
        "Date": "Sat, 04 Apr 2020 01:41:02 GMT",
        "ETag": "\u00220x8D7D8393C2C3E0B\u0022",
        "Last-Modified": "Sat, 04 Apr 2020 01:41:03 GMT",
>>>>>>> 32e373e2
        "Server": [
          "Windows-Azure-Blob/1.0",
          "Microsoft-HTTPAPI/2.0"
        ],
        "x-ms-blob-type": "BlockBlob",
<<<<<<< HEAD
        "x-ms-client-request-id": "b1834ded-6434-2e91-0611-bcc67ae301dc",
        "x-ms-creation-time": "Thu, 05 Mar 2020 21:09:17 GMT",
        "x-ms-lease-state": "available",
        "x-ms-lease-status": "unlocked",
        "x-ms-request-id": "c0f35f0c-a01e-0020-4b32-f3e99c000000",
        "x-ms-server-encrypted": "true",
        "x-ms-version": "2019-10-10"
=======
        "x-ms-client-request-id": "977d1ee2-e6f3-7e30-dfb3-629347827242",
        "x-ms-creation-time": "Sat, 04 Apr 2020 01:41:02 GMT",
        "x-ms-lease-state": "available",
        "x-ms-lease-status": "unlocked",
        "x-ms-request-id": "bd03ad14-e01e-000e-5822-0a6410000000",
        "x-ms-server-encrypted": "true",
        "x-ms-version": "2019-12-12"
>>>>>>> 32e373e2
      },
      "ResponseBody": "Oesr96ZZSrSUmH7ooV3T5flQjcaqAB9vPMI3El1RfKb65XRNcTs1oTva9Hj/eOn9fIbJGmw98jjMu7rjIjdWQhvY7bvphnS\u002BG\u002BuL0AumcMPZOZXXh2I5vPM7gbWAUX4DhLJdJ4ouFPYRC/6BsiIsJkr2Cumifru5njDIrQW\u002BPspsh0xZSUg5qyWexXxjuArQD1triUeVYAX3pIlZZWbxU8w0FCrV0twBvV7DA7k\u002BVeUm952qU7SC1iZGYqW/30W\u002BrHKvL6Tf\u002Bz1\u002Baczo0l1LuE6jM27JR/8YsT0Djm83Qt0YBVdHjiVBRvxgK\u002BromgTJ\u002B6lWHKzX9WRyl35m22zNRyfuz8wFBCopYu1xaRwVLxc5OpPF4CYwQQ/y1Pen22qQkuTC\u002Bco3w/Z/Lbm/ZYxIXWdnLKHYB2YBvo69EzAzgoeC4dY4UjZMAXadRrNscduDqXaPQK7It4t9wTs7erDGTKoyPIO2EAswGisrO8GzlEyzOWq5o0LZuSlLupD7EYfG1vkIOjRXzZhrXiWCnXzJySzuiEBFDKloWIJaalV6NQijZGTHqloXW2zRTkUcVhysgfFkDIhGgMlQn\u002BGx/WJD8Sgc3zgYAh/R1y3UdL5kTAJmrelkFSl/XOSadwp5ZV0Jjlwc/3fjlH/RkjVbcgwL7FPeS1B53tv/nYJUfosUV3HPyuZhR0yKgxhqkoLzI\u002BrXj4q3mhoNkK\u002BBHGL1jhb0vTvDjKgmqaQGU8g3DkxYDHmYfe8AXbxXwjk24CvqlfQCdtRHMJdBseXmsEdR1YFjKBDoXREn82B\u002BbMpu78h4HL3TNJh3EdzhVssJGqx1Bey307cbATjj24J0ycPM08IdbZOJfaDp7Bc0BwZFHdm0CGbethsQXRqF8FkVAkcYFIMJ7KwY7IdLzuag5/oynb2pwMBc7hymDBB5BI1H0\u002BnPG/KDPDEsmxzekug0cHUgU1ObbEKHuyZmYt\u002Bcn\u002Bj6A/r90MwIrmCLfCSkflwzcZuaWLE5rGamSGDMHNpRj/sz5I/uN6CpF6TyD\u002B8d4j3JM/FEAUY3wFaTV4drPJGGOu0pcZnNRTr78UEMR512iGYiAunoDY21/CM4WuAYPdsSbNUC9HGj/O23SRAFK3m5Hc4hSTmonSxfc3R1lOtZ47Rl\u002BdvIc5P1fgX7McR9r9Gqfz0R9vSias6oo4H8LmcCXWVcoDGe8Kk6LMozrGto4cOjyhWtSOy/w44MH9AS\u002BFCd\u002BdReIQ\u002BfDI6U1skpbr5jQMK9WGNSVBR4nNyjkdDZKDN5lbKWCcC0BL6GGXEilVXPqN8OVZ/tS6S/5oQy/Hq9u66VsNgLzDYBCVSkzDujVQaH0\u002BjxytOUjEoO1yM7gQdDyF7DjA=="
    },
    {
<<<<<<< HEAD
      "RequestUri": "https://seanstagetest.blob.core.windows.net/test-container-606e6a4e-bc87-5a4d-4d6c-ce4559212874?restype=container",
      "RequestMethod": "DELETE",
      "RequestHeaders": {
        "Authorization": "Sanitized",
        "traceparent": "00-6b728891d0e7e44eaa7b82b2a6ac017b-964bf2b83b7bd242-00",
        "User-Agent": [
          "azsdk-net-Storage.Blobs/12.4.0-dev.20200305.1",
          "(.NET Core 4.6.28325.01; Microsoft Windows 10.0.18363 )"
        ],
        "x-ms-client-request-id": "1aeaa0e3-0a31-d019-fda3-e2fdc5380100",
        "x-ms-date": "Thu, 05 Mar 2020 21:09:18 GMT",
        "x-ms-return-client-request-id": "true",
        "x-ms-version": "2019-10-10"
=======
      "RequestUri": "https://seanmcccanary.blob.core.windows.net/test-container-ee5e65ae-97ef-5082-d6c3-1c1893f4ecad?restype=container",
      "RequestMethod": "DELETE",
      "RequestHeaders": {
        "Authorization": "Sanitized",
        "traceparent": "00-c5e3d4183ffdc94ea2f9f62a32fb663e-2a0fec1b19b31342-00",
        "User-Agent": [
          "azsdk-net-Storage.Blobs/12.5.0-dev.20200403.1",
          "(.NET Core 4.6.28325.01; Microsoft Windows 10.0.18362 )"
        ],
        "x-ms-client-request-id": "23570bfa-19e7-e702-7605-24b1f929e66c",
        "x-ms-date": "Sat, 04 Apr 2020 01:41:03 GMT",
        "x-ms-return-client-request-id": "true",
        "x-ms-version": "2019-12-12"
>>>>>>> 32e373e2
      },
      "RequestBody": null,
      "StatusCode": 202,
      "ResponseHeaders": {
        "Content-Length": "0",
<<<<<<< HEAD
        "Date": "Thu, 05 Mar 2020 21:09:17 GMT",
=======
        "Date": "Sat, 04 Apr 2020 01:41:02 GMT",
>>>>>>> 32e373e2
        "Server": [
          "Windows-Azure-Blob/1.0",
          "Microsoft-HTTPAPI/2.0"
        ],
<<<<<<< HEAD
        "x-ms-client-request-id": "1aeaa0e3-0a31-d019-fda3-e2fdc5380100",
        "x-ms-request-id": "c0f35f0e-a01e-0020-4d32-f3e99c000000",
        "x-ms-version": "2019-10-10"
=======
        "x-ms-client-request-id": "23570bfa-19e7-e702-7605-24b1f929e66c",
        "x-ms-request-id": "bd03ad26-e01e-000e-6622-0a6410000000",
        "x-ms-version": "2019-12-12"
>>>>>>> 32e373e2
      },
      "ResponseBody": []
    }
  ],
  "Variables": {
<<<<<<< HEAD
    "RandomSeed": "524540181",
    "Storage_TestConfigDefault": "ProductionTenant\nseanstagetest\nU2FuaXRpemVk\nhttps://seanstagetest.blob.core.windows.net\nhttp://seanstagetest.file.core.windows.net\nhttp://seanstagetest.queue.core.windows.net\nhttp://seanstagetest.table.core.windows.net\n\n\n\n\nhttp://seanstagetest-secondary.blob.core.windows.net\nhttp://seanstagetest-secondary.file.core.windows.net\nhttp://seanstagetest-secondary.queue.core.windows.net\nhttp://seanstagetest-secondary.table.core.windows.net\n\nSanitized\n\n\nCloud\nBlobEndpoint=https://seanstagetest.blob.core.windows.net/;QueueEndpoint=http://seanstagetest.queue.core.windows.net/;FileEndpoint=http://seanstagetest.file.core.windows.net/;BlobSecondaryEndpoint=http://seanstagetest-secondary.blob.core.windows.net/;QueueSecondaryEndpoint=http://seanstagetest-secondary.queue.core.windows.net/;FileSecondaryEndpoint=http://seanstagetest-secondary.file.core.windows.net/;AccountName=seanstagetest;AccountKey=Sanitized\nseanscope1"
=======
    "RandomSeed": "481631098",
    "Storage_TestConfigDefault": "ProductionTenant\nseanmcccanary\nU2FuaXRpemVk\nhttps://seanmcccanary.blob.core.windows.net\nhttps://seanmcccanary.file.core.windows.net\nhttps://seanmcccanary.queue.core.windows.net\nhttps://seanmcccanary.table.core.windows.net\n\n\n\n\nhttps://seanmcccanary-secondary.blob.core.windows.net\nhttps://seanmcccanary-secondary.file.core.windows.net\nhttps://seanmcccanary-secondary.queue.core.windows.net\nhttps://seanmcccanary-secondary.table.core.windows.net\n\nSanitized\n\n\nCloud\nBlobEndpoint=https://seanmcccanary.blob.core.windows.net/;QueueEndpoint=https://seanmcccanary.queue.core.windows.net/;FileEndpoint=https://seanmcccanary.file.core.windows.net/;BlobSecondaryEndpoint=https://seanmcccanary-secondary.blob.core.windows.net/;QueueSecondaryEndpoint=https://seanmcccanary-secondary.queue.core.windows.net/;FileSecondaryEndpoint=https://seanmcccanary-secondary.file.core.windows.net/;AccountName=seanmcccanary;AccountKey=Sanitized\nseanscope1"
>>>>>>> 32e373e2
  }
}<|MERGE_RESOLUTION|>--- conflicted
+++ resolved
@@ -1,22 +1,6 @@
 {
   "Entries": [
     {
-<<<<<<< HEAD
-      "RequestUri": "https://seanstagetest.blob.core.windows.net/test-container-606e6a4e-bc87-5a4d-4d6c-ce4559212874?restype=container",
-      "RequestMethod": "PUT",
-      "RequestHeaders": {
-        "Authorization": "Sanitized",
-        "traceparent": "00-ae7afe1e1853114ea24a9152b6de6d41-307c29075dee5946-00",
-        "User-Agent": [
-          "azsdk-net-Storage.Blobs/12.4.0-dev.20200305.1",
-          "(.NET Core 4.6.28325.01; Microsoft Windows 10.0.18363 )"
-        ],
-        "x-ms-blob-public-access": "container",
-        "x-ms-client-request-id": "b26ce006-7809-73d1-d538-99ed768ae597",
-        "x-ms-date": "Thu, 05 Mar 2020 21:09:17 GMT",
-        "x-ms-return-client-request-id": "true",
-        "x-ms-version": "2019-10-10"
-=======
       "RequestUri": "https://seanmcccanary.blob.core.windows.net/test-container-ee5e65ae-97ef-5082-d6c3-1c1893f4ecad?restype=container",
       "RequestMethod": "PUT",
       "RequestHeaders": {
@@ -31,60 +15,31 @@
         "x-ms-date": "Sat, 04 Apr 2020 01:41:02 GMT",
         "x-ms-return-client-request-id": "true",
         "x-ms-version": "2019-12-12"
->>>>>>> 32e373e2
       },
       "RequestBody": null,
       "StatusCode": 201,
       "ResponseHeaders": {
         "Content-Length": "0",
-<<<<<<< HEAD
-        "Date": "Thu, 05 Mar 2020 21:09:16 GMT",
-        "ETag": "\u00220x8D7C149778ED411\u0022",
-        "Last-Modified": "Thu, 05 Mar 2020 21:09:17 GMT",
-=======
         "Date": "Sat, 04 Apr 2020 01:41:02 GMT",
         "ETag": "\u00220x8D7D8393BE8D146\u0022",
         "Last-Modified": "Sat, 04 Apr 2020 01:41:02 GMT",
->>>>>>> 32e373e2
-        "Server": [
-          "Windows-Azure-Blob/1.0",
-          "Microsoft-HTTPAPI/2.0"
-        ],
-<<<<<<< HEAD
-        "x-ms-client-request-id": "b26ce006-7809-73d1-d538-99ed768ae597",
-        "x-ms-request-id": "c0f35f02-a01e-0020-4232-f3e99c000000",
-        "x-ms-version": "2019-10-10"
-=======
+        "Server": [
+          "Windows-Azure-Blob/1.0",
+          "Microsoft-HTTPAPI/2.0"
+        ],
         "x-ms-client-request-id": "924d9ced-ca62-e815-9ffe-82ad399c32db",
         "x-ms-request-id": "bd03acce-e01e-000e-1b22-0a6410000000",
         "x-ms-version": "2019-12-12"
->>>>>>> 32e373e2
-      },
-      "ResponseBody": []
-    },
-    {
-<<<<<<< HEAD
-      "RequestUri": "https://seanstagetest.blob.core.windows.net/test-container-606e6a4e-bc87-5a4d-4d6c-ce4559212874/test-blob-45429180-6af0-1036-bd97-75bb8dd83cfd",
-=======
-      "RequestUri": "https://seanmcccanary.blob.core.windows.net/test-container-ee5e65ae-97ef-5082-d6c3-1c1893f4ecad/test-blob-898e85fb-7d11-8a60-5b50-6cc36bf9049d",
->>>>>>> 32e373e2
+      },
+      "ResponseBody": []
+    },
+    {
+      "RequestUri": "https://seanmcccanary.blob.core.windows.net/test-container-ee5e65ae-97ef-5082-d6c3-1c1893f4ecad/test-blob-898e85fb-7d11-8a60-5b50-6cc36bf9049d",
       "RequestMethod": "PUT",
       "RequestHeaders": {
         "Authorization": "Sanitized",
         "Content-Length": "1024",
         "If-None-Match": "*",
-<<<<<<< HEAD
-        "traceparent": "00-51f8571c2d016148b9060eefecd0cf62-c33a286001bcfd42-00",
-        "User-Agent": [
-          "azsdk-net-Storage.Blobs/12.4.0-dev.20200305.1",
-          "(.NET Core 4.6.28325.01; Microsoft Windows 10.0.18363 )"
-        ],
-        "x-ms-blob-type": "BlockBlob",
-        "x-ms-client-request-id": "89b80457-a90b-9fec-5c73-d4d86aa4a36f",
-        "x-ms-date": "Thu, 05 Mar 2020 21:09:18 GMT",
-        "x-ms-return-client-request-id": "true",
-        "x-ms-version": "2019-10-10"
-=======
         "traceparent": "00-cb3df9d33a1bfb4bb5bcb718d6256b11-934517f37aef7340-00",
         "User-Agent": [
           "azsdk-net-Storage.Blobs/12.5.0-dev.20200403.1",
@@ -95,60 +50,28 @@
         "x-ms-date": "Sat, 04 Apr 2020 01:41:02 GMT",
         "x-ms-return-client-request-id": "true",
         "x-ms-version": "2019-12-12"
->>>>>>> 32e373e2
       },
       "RequestBody": "Oesr96ZZSrSUmH7ooV3T5flQjcaqAB9vPMI3El1RfKb65XRNcTs1oTva9Hj/eOn9fIbJGmw98jjMu7rjIjdWQhvY7bvphnS\u002BG\u002BuL0AumcMPZOZXXh2I5vPM7gbWAUX4DhLJdJ4ouFPYRC/6BsiIsJkr2Cumifru5njDIrQW\u002BPspsh0xZSUg5qyWexXxjuArQD1triUeVYAX3pIlZZWbxU8w0FCrV0twBvV7DA7k\u002BVeUm952qU7SC1iZGYqW/30W\u002BrHKvL6Tf\u002Bz1\u002Baczo0l1LuE6jM27JR/8YsT0Djm83Qt0YBVdHjiVBRvxgK\u002BromgTJ\u002B6lWHKzX9WRyl35m22zNRyfuz8wFBCopYu1xaRwVLxc5OpPF4CYwQQ/y1Pen22qQkuTC\u002Bco3w/Z/Lbm/ZYxIXWdnLKHYB2YBvo69EzAzgoeC4dY4UjZMAXadRrNscduDqXaPQK7It4t9wTs7erDGTKoyPIO2EAswGisrO8GzlEyzOWq5o0LZuSlLupD7EYfG1vkIOjRXzZhrXiWCnXzJySzuiEBFDKloWIJaalV6NQijZGTHqloXW2zRTkUcVhysgfFkDIhGgMlQn\u002BGx/WJD8Sgc3zgYAh/R1y3UdL5kTAJmrelkFSl/XOSadwp5ZV0Jjlwc/3fjlH/RkjVbcgwL7FPeS1B53tv/nYJUfosUV3HPyuZhR0yKgxhqkoLzI\u002BrXj4q3mhoNkK\u002BBHGL1jhb0vTvDjKgmqaQGU8g3DkxYDHmYfe8AXbxXwjk24CvqlfQCdtRHMJdBseXmsEdR1YFjKBDoXREn82B\u002BbMpu78h4HL3TNJh3EdzhVssJGqx1Bey307cbATjj24J0ycPM08IdbZOJfaDp7Bc0BwZFHdm0CGbethsQXRqF8FkVAkcYFIMJ7KwY7IdLzuag5/oynb2pwMBc7hymDBB5BI1H0\u002BnPG/KDPDEsmxzekug0cHUgU1ObbEKHuyZmYt\u002Bcn\u002Bj6A/r90MwIrmCLfCSkflwzcZuaWLE5rGamSGDMHNpRj/sz5I/uN6CpF6TyD\u002B8d4j3JM/FEAUY3wFaTV4drPJGGOu0pcZnNRTr78UEMR512iGYiAunoDY21/CM4WuAYPdsSbNUC9HGj/O23SRAFK3m5Hc4hSTmonSxfc3R1lOtZ47Rl\u002BdvIc5P1fgX7McR9r9Gqfz0R9vSias6oo4H8LmcCXWVcoDGe8Kk6LMozrGto4cOjyhWtSOy/w44MH9AS\u002BFCd\u002BdReIQ\u002BfDI6U1skpbr5jQMK9WGNSVBR4nNyjkdDZKDN5lbKWCcC0BL6GGXEilVXPqN8OVZ/tS6S/5oQy/Hq9u66VsNgLzDYBCVSkzDujVQaH0\u002BjxytOUjEoO1yM7gQdDyF7DjA==",
       "StatusCode": 201,
       "ResponseHeaders": {
         "Content-Length": "0",
-<<<<<<< HEAD
-        "Content-MD5": "zezh2rZXs9mosPgo4297sA==",
-        "Date": "Thu, 05 Mar 2020 21:09:17 GMT",
-        "ETag": "\u00220x8D7C149779BAEEF\u0022",
-        "Last-Modified": "Thu, 05 Mar 2020 21:09:17 GMT",
-=======
         "Content-MD5": "Z1AI516HQ6kvhzrlzIBkzw==",
         "Date": "Sat, 04 Apr 2020 01:41:02 GMT",
         "ETag": "\u00220x8D7D8393BF67E4A\u0022",
         "Last-Modified": "Sat, 04 Apr 2020 01:41:02 GMT",
->>>>>>> 32e373e2
-        "Server": [
-          "Windows-Azure-Blob/1.0",
-          "Microsoft-HTTPAPI/2.0"
-        ],
-<<<<<<< HEAD
-        "x-ms-client-request-id": "89b80457-a90b-9fec-5c73-d4d86aa4a36f",
-        "x-ms-content-crc64": "CicWkWNnLw8=",
-        "x-ms-request-id": "c0f35f04-a01e-0020-4332-f3e99c000000",
-        "x-ms-request-server-encrypted": "true",
-        "x-ms-version": "2019-10-10"
-=======
+        "Server": [
+          "Windows-Azure-Blob/1.0",
+          "Microsoft-HTTPAPI/2.0"
+        ],
         "x-ms-client-request-id": "daf0cc91-2401-fd8d-f513-c6874c6003dc",
         "x-ms-content-crc64": "Q5CZjlO33\u002Bg=",
         "x-ms-request-id": "bd03acd9-e01e-000e-2322-0a6410000000",
         "x-ms-request-server-encrypted": "true",
         "x-ms-version": "2019-12-12"
->>>>>>> 32e373e2
-      },
-      "ResponseBody": []
-    },
-    {
-<<<<<<< HEAD
-      "RequestUri": "https://seanstagetest.blob.core.windows.net/test-container-606e6a4e-bc87-5a4d-4d6c-ce4559212874/test-blob-45429180-6af0-1036-bd97-75bb8dd83cfd",
-      "RequestMethod": "GET",
-      "RequestHeaders": {
-        "Authorization": "Sanitized",
-        "traceparent": "00-b4cce6e3bfbcd14d951f0238b30a474b-5afae2925ab5794f-00",
-        "User-Agent": [
-          "azsdk-net-Storage.Blobs/12.4.0-dev.20200305.1",
-          "(.NET Core 4.6.28325.01; Microsoft Windows 10.0.18363 )"
-        ],
-        "x-ms-client-request-id": "b2988a83-0138-fe74-2fdc-b8bba5e54bfb",
-        "x-ms-date": "Thu, 05 Mar 2020 21:09:18 GMT",
-        "x-ms-range": "bytes=0-",
-        "x-ms-return-client-request-id": "true",
-        "x-ms-version": "2019-10-10"
-=======
+      },
+      "ResponseBody": []
+    },
+    {
       "RequestUri": "https://seanmcccanary.blob.core.windows.net/test-container-ee5e65ae-97ef-5082-d6c3-1c1893f4ecad/test-blob-898e85fb-7d11-8a60-5b50-6cc36bf9049d",
       "RequestMethod": "GET",
       "RequestHeaders": {
@@ -162,7 +85,6 @@
         "x-ms-date": "Sat, 04 Apr 2020 01:41:02 GMT",
         "x-ms-return-client-request-id": "true",
         "x-ms-version": "2019-12-12"
->>>>>>> 32e373e2
       },
       "RequestBody": null,
       "StatusCode": 200,
@@ -171,29 +93,14 @@
         "Content-Length": "1024",
         "Content-MD5": "Z1AI516HQ6kvhzrlzIBkzw==",
         "Content-Type": "application/octet-stream",
-<<<<<<< HEAD
-        "Date": "Thu, 05 Mar 2020 21:09:17 GMT",
-        "ETag": "\u00220x8D7C149779BAEEF\u0022",
-        "Last-Modified": "Thu, 05 Mar 2020 21:09:17 GMT",
-=======
         "Date": "Sat, 04 Apr 2020 01:41:02 GMT",
         "ETag": "\u00220x8D7D8393BF67E4A\u0022",
         "Last-Modified": "Sat, 04 Apr 2020 01:41:02 GMT",
->>>>>>> 32e373e2
-        "Server": [
-          "Windows-Azure-Blob/1.0",
-          "Microsoft-HTTPAPI/2.0"
-        ],
-        "x-ms-blob-type": "BlockBlob",
-<<<<<<< HEAD
-        "x-ms-client-request-id": "b2988a83-0138-fe74-2fdc-b8bba5e54bfb",
-        "x-ms-creation-time": "Thu, 05 Mar 2020 21:09:17 GMT",
-        "x-ms-lease-state": "available",
-        "x-ms-lease-status": "unlocked",
-        "x-ms-request-id": "c0f35f07-a01e-0020-4632-f3e99c000000",
-        "x-ms-server-encrypted": "true",
-        "x-ms-version": "2019-10-10"
-=======
+        "Server": [
+          "Windows-Azure-Blob/1.0",
+          "Microsoft-HTTPAPI/2.0"
+        ],
+        "x-ms-blob-type": "BlockBlob",
         "x-ms-client-request-id": "fbb2dfd6-e86e-c18b-efc6-e79446c4fee7",
         "x-ms-creation-time": "Sat, 04 Apr 2020 01:41:02 GMT",
         "x-ms-lease-state": "available",
@@ -201,32 +108,15 @@
         "x-ms-request-id": "bd03ace7-e01e-000e-2e22-0a6410000000",
         "x-ms-server-encrypted": "true",
         "x-ms-version": "2019-12-12"
->>>>>>> 32e373e2
       },
       "ResponseBody": "Oesr96ZZSrSUmH7ooV3T5flQjcaqAB9vPMI3El1RfKb65XRNcTs1oTva9Hj/eOn9fIbJGmw98jjMu7rjIjdWQhvY7bvphnS\u002BG\u002BuL0AumcMPZOZXXh2I5vPM7gbWAUX4DhLJdJ4ouFPYRC/6BsiIsJkr2Cumifru5njDIrQW\u002BPspsh0xZSUg5qyWexXxjuArQD1triUeVYAX3pIlZZWbxU8w0FCrV0twBvV7DA7k\u002BVeUm952qU7SC1iZGYqW/30W\u002BrHKvL6Tf\u002Bz1\u002Baczo0l1LuE6jM27JR/8YsT0Djm83Qt0YBVdHjiVBRvxgK\u002BromgTJ\u002B6lWHKzX9WRyl35m22zNRyfuz8wFBCopYu1xaRwVLxc5OpPF4CYwQQ/y1Pen22qQkuTC\u002Bco3w/Z/Lbm/ZYxIXWdnLKHYB2YBvo69EzAzgoeC4dY4UjZMAXadRrNscduDqXaPQK7It4t9wTs7erDGTKoyPIO2EAswGisrO8GzlEyzOWq5o0LZuSlLupD7EYfG1vkIOjRXzZhrXiWCnXzJySzuiEBFDKloWIJaalV6NQijZGTHqloXW2zRTkUcVhysgfFkDIhGgMlQn\u002BGx/WJD8Sgc3zgYAh/R1y3UdL5kTAJmrelkFSl/XOSadwp5ZV0Jjlwc/3fjlH/RkjVbcgwL7FPeS1B53tv/nYJUfosUV3HPyuZhR0yKgxhqkoLzI\u002BrXj4q3mhoNkK\u002BBHGL1jhb0vTvDjKgmqaQGU8g3DkxYDHmYfe8AXbxXwjk24CvqlfQCdtRHMJdBseXmsEdR1YFjKBDoXREn82B\u002BbMpu78h4HL3TNJh3EdzhVssJGqx1Bey307cbATjj24J0ycPM08IdbZOJfaDp7Bc0BwZFHdm0CGbethsQXRqF8FkVAkcYFIMJ7KwY7IdLzuag5/oynb2pwMBc7hymDBB5BI1H0\u002BnPG/KDPDEsmxzekug0cHUgU1ObbEKHuyZmYt\u002Bcn\u002Bj6A/r90MwIrmCLfCSkflwzcZuaWLE5rGamSGDMHNpRj/sz5I/uN6CpF6TyD\u002B8d4j3JM/FEAUY3wFaTV4drPJGGOu0pcZnNRTr78UEMR512iGYiAunoDY21/CM4WuAYPdsSbNUC9HGj/O23SRAFK3m5Hc4hSTmonSxfc3R1lOtZ47Rl\u002BdvIc5P1fgX7McR9r9Gqfz0R9vSias6oo4H8LmcCXWVcoDGe8Kk6LMozrGto4cOjyhWtSOy/w44MH9AS\u002BFCd\u002BdReIQ\u002BfDI6U1skpbr5jQMK9WGNSVBR4nNyjkdDZKDN5lbKWCcC0BL6GGXEilVXPqN8OVZ/tS6S/5oQy/Hq9u66VsNgLzDYBCVSkzDujVQaH0\u002BjxytOUjEoO1yM7gQdDyF7DjA=="
     },
     {
-<<<<<<< HEAD
-      "RequestUri": "https://seanstagetest.blob.core.windows.net/test-container-606e6a4e-bc87-5a4d-4d6c-ce4559212874/test-blob-45429180-6af0-1036-bd97-75bb8dd83cfd",
-=======
-      "RequestUri": "https://seanmcccanary.blob.core.windows.net/test-container-ee5e65ae-97ef-5082-d6c3-1c1893f4ecad/test-blob-898e85fb-7d11-8a60-5b50-6cc36bf9049d",
->>>>>>> 32e373e2
+      "RequestUri": "https://seanmcccanary.blob.core.windows.net/test-container-ee5e65ae-97ef-5082-d6c3-1c1893f4ecad/test-blob-898e85fb-7d11-8a60-5b50-6cc36bf9049d",
       "RequestMethod": "PUT",
       "RequestHeaders": {
         "Authorization": "Sanitized",
         "Content-Length": "1024",
-<<<<<<< HEAD
-        "traceparent": "00-3fd64fd09ac3c0409d8e626ac588eec8-4ab672fccadbfc43-00",
-        "User-Agent": [
-          "azsdk-net-Storage.Blobs/12.4.0-dev.20200305.1",
-          "(.NET Core 4.6.28325.01; Microsoft Windows 10.0.18363 )"
-        ],
-        "x-ms-blob-type": "BlockBlob",
-        "x-ms-client-request-id": "df55cc04-f00c-5c37-a247-f2d79dcf9464",
-        "x-ms-date": "Thu, 05 Mar 2020 21:09:18 GMT",
-        "x-ms-return-client-request-id": "true",
-        "x-ms-version": "2019-10-10"
-=======
         "traceparent": "00-e69c9049f937704a81e350fbae0b966f-d9735e5bccd1a84b-00",
         "User-Agent": [
           "azsdk-net-Storage.Blobs/12.5.0-dev.20200403.1",
@@ -237,60 +127,28 @@
         "x-ms-date": "Sat, 04 Apr 2020 01:41:02 GMT",
         "x-ms-return-client-request-id": "true",
         "x-ms-version": "2019-12-12"
->>>>>>> 32e373e2
       },
       "RequestBody": "Oesr96ZZSrSUmH7ooV3T5flQjcaqAB9vPMI3El1RfKb65XRNcTs1oTva9Hj/eOn9fIbJGmw98jjMu7rjIjdWQhvY7bvphnS\u002BG\u002BuL0AumcMPZOZXXh2I5vPM7gbWAUX4DhLJdJ4ouFPYRC/6BsiIsJkr2Cumifru5njDIrQW\u002BPspsh0xZSUg5qyWexXxjuArQD1triUeVYAX3pIlZZWbxU8w0FCrV0twBvV7DA7k\u002BVeUm952qU7SC1iZGYqW/30W\u002BrHKvL6Tf\u002Bz1\u002Baczo0l1LuE6jM27JR/8YsT0Djm83Qt0YBVdHjiVBRvxgK\u002BromgTJ\u002B6lWHKzX9WRyl35m22zNRyfuz8wFBCopYu1xaRwVLxc5OpPF4CYwQQ/y1Pen22qQkuTC\u002Bco3w/Z/Lbm/ZYxIXWdnLKHYB2YBvo69EzAzgoeC4dY4UjZMAXadRrNscduDqXaPQK7It4t9wTs7erDGTKoyPIO2EAswGisrO8GzlEyzOWq5o0LZuSlLupD7EYfG1vkIOjRXzZhrXiWCnXzJySzuiEBFDKloWIJaalV6NQijZGTHqloXW2zRTkUcVhysgfFkDIhGgMlQn\u002BGx/WJD8Sgc3zgYAh/R1y3UdL5kTAJmrelkFSl/XOSadwp5ZV0Jjlwc/3fjlH/RkjVbcgwL7FPeS1B53tv/nYJUfosUV3HPyuZhR0yKgxhqkoLzI\u002BrXj4q3mhoNkK\u002BBHGL1jhb0vTvDjKgmqaQGU8g3DkxYDHmYfe8AXbxXwjk24CvqlfQCdtRHMJdBseXmsEdR1YFjKBDoXREn82B\u002BbMpu78h4HL3TNJh3EdzhVssJGqx1Bey307cbATjj24J0ycPM08IdbZOJfaDp7Bc0BwZFHdm0CGbethsQXRqF8FkVAkcYFIMJ7KwY7IdLzuag5/oynb2pwMBc7hymDBB5BI1H0\u002BnPG/KDPDEsmxzekug0cHUgU1ObbEKHuyZmYt\u002Bcn\u002Bj6A/r90MwIrmCLfCSkflwzcZuaWLE5rGamSGDMHNpRj/sz5I/uN6CpF6TyD\u002B8d4j3JM/FEAUY3wFaTV4drPJGGOu0pcZnNRTr78UEMR512iGYiAunoDY21/CM4WuAYPdsSbNUC9HGj/O23SRAFK3m5Hc4hSTmonSxfc3R1lOtZ47Rl\u002BdvIc5P1fgX7McR9r9Gqfz0R9vSias6oo4H8LmcCXWVcoDGe8Kk6LMozrGto4cOjyhWtSOy/w44MH9AS\u002BFCd\u002BdReIQ\u002BfDI6U1skpbr5jQMK9WGNSVBR4nNyjkdDZKDN5lbKWCcC0BL6GGXEilVXPqN8OVZ/tS6S/5oQy/Hq9u66VsNgLzDYBCVSkzDujVQaH0\u002BjxytOUjEoO1yM7gQdDyF7DjA==",
       "StatusCode": 201,
       "ResponseHeaders": {
         "Content-Length": "0",
-<<<<<<< HEAD
-        "Content-MD5": "zezh2rZXs9mosPgo4297sA==",
-        "Date": "Thu, 05 Mar 2020 21:09:17 GMT",
-        "ETag": "\u00220x8D7C14977B578A9\u0022",
-        "Last-Modified": "Thu, 05 Mar 2020 21:09:18 GMT",
-=======
         "Content-MD5": "Z1AI516HQ6kvhzrlzIBkzw==",
         "Date": "Sat, 04 Apr 2020 01:41:02 GMT",
         "ETag": "\u00220x8D7D8393C11D36A\u0022",
         "Last-Modified": "Sat, 04 Apr 2020 01:41:02 GMT",
->>>>>>> 32e373e2
-        "Server": [
-          "Windows-Azure-Blob/1.0",
-          "Microsoft-HTTPAPI/2.0"
-        ],
-<<<<<<< HEAD
-        "x-ms-client-request-id": "df55cc04-f00c-5c37-a247-f2d79dcf9464",
-        "x-ms-content-crc64": "CicWkWNnLw8=",
-        "x-ms-request-id": "c0f35f09-a01e-0020-4832-f3e99c000000",
-        "x-ms-request-server-encrypted": "true",
-        "x-ms-version": "2019-10-10"
-=======
+        "Server": [
+          "Windows-Azure-Blob/1.0",
+          "Microsoft-HTTPAPI/2.0"
+        ],
         "x-ms-client-request-id": "6db10880-07ae-f76e-3d5f-1b4925b378c3",
         "x-ms-content-crc64": "Q5CZjlO33\u002Bg=",
         "x-ms-request-id": "bd03acf6-e01e-000e-3d22-0a6410000000",
         "x-ms-request-server-encrypted": "true",
         "x-ms-version": "2019-12-12"
->>>>>>> 32e373e2
-      },
-      "ResponseBody": []
-    },
-    {
-<<<<<<< HEAD
-      "RequestUri": "https://seanstagetest.blob.core.windows.net/test-container-606e6a4e-bc87-5a4d-4d6c-ce4559212874/test-blob-45429180-6af0-1036-bd97-75bb8dd83cfd",
-      "RequestMethod": "GET",
-      "RequestHeaders": {
-        "Authorization": "Sanitized",
-        "traceparent": "00-ab8c900b6b6e184a927c702712c1e773-ca7b9b4b5188cc4b-00",
-        "User-Agent": [
-          "azsdk-net-Storage.Blobs/12.4.0-dev.20200305.1",
-          "(.NET Core 4.6.28325.01; Microsoft Windows 10.0.18363 )"
-        ],
-        "x-ms-client-request-id": "d9b79f59-6b90-48ee-4087-32856ab262a9",
-        "x-ms-date": "Thu, 05 Mar 2020 21:09:18 GMT",
-        "x-ms-range": "bytes=0-",
-        "x-ms-return-client-request-id": "true",
-        "x-ms-version": "2019-10-10"
-=======
+      },
+      "ResponseBody": []
+    },
+    {
       "RequestUri": "https://seanmcccanary.blob.core.windows.net/test-container-ee5e65ae-97ef-5082-d6c3-1c1893f4ecad/test-blob-898e85fb-7d11-8a60-5b50-6cc36bf9049d",
       "RequestMethod": "GET",
       "RequestHeaders": {
@@ -304,7 +162,6 @@
         "x-ms-date": "Sat, 04 Apr 2020 01:41:03 GMT",
         "x-ms-return-client-request-id": "true",
         "x-ms-version": "2019-12-12"
->>>>>>> 32e373e2
       },
       "RequestBody": null,
       "StatusCode": 200,
@@ -313,29 +170,14 @@
         "Content-Length": "1024",
         "Content-MD5": "Z1AI516HQ6kvhzrlzIBkzw==",
         "Content-Type": "application/octet-stream",
-<<<<<<< HEAD
-        "Date": "Thu, 05 Mar 2020 21:09:17 GMT",
-        "ETag": "\u00220x8D7C14977B578A9\u0022",
-        "Last-Modified": "Thu, 05 Mar 2020 21:09:18 GMT",
-=======
         "Date": "Sat, 04 Apr 2020 01:41:02 GMT",
         "ETag": "\u00220x8D7D8393C11D36A\u0022",
         "Last-Modified": "Sat, 04 Apr 2020 01:41:02 GMT",
->>>>>>> 32e373e2
-        "Server": [
-          "Windows-Azure-Blob/1.0",
-          "Microsoft-HTTPAPI/2.0"
-        ],
-        "x-ms-blob-type": "BlockBlob",
-<<<<<<< HEAD
-        "x-ms-client-request-id": "d9b79f59-6b90-48ee-4087-32856ab262a9",
-        "x-ms-creation-time": "Thu, 05 Mar 2020 21:09:17 GMT",
-        "x-ms-lease-state": "available",
-        "x-ms-lease-status": "unlocked",
-        "x-ms-request-id": "c0f35f0a-a01e-0020-4932-f3e99c000000",
-        "x-ms-server-encrypted": "true",
-        "x-ms-version": "2019-10-10"
-=======
+        "Server": [
+          "Windows-Azure-Blob/1.0",
+          "Microsoft-HTTPAPI/2.0"
+        ],
+        "x-ms-blob-type": "BlockBlob",
         "x-ms-client-request-id": "3e14ac6d-9012-7339-1e44-89fc84cf5fd0",
         "x-ms-creation-time": "Sat, 04 Apr 2020 01:41:02 GMT",
         "x-ms-lease-state": "available",
@@ -343,32 +185,15 @@
         "x-ms-request-id": "bd03ad00-e01e-000e-4522-0a6410000000",
         "x-ms-server-encrypted": "true",
         "x-ms-version": "2019-12-12"
->>>>>>> 32e373e2
       },
       "ResponseBody": "Oesr96ZZSrSUmH7ooV3T5flQjcaqAB9vPMI3El1RfKb65XRNcTs1oTva9Hj/eOn9fIbJGmw98jjMu7rjIjdWQhvY7bvphnS\u002BG\u002BuL0AumcMPZOZXXh2I5vPM7gbWAUX4DhLJdJ4ouFPYRC/6BsiIsJkr2Cumifru5njDIrQW\u002BPspsh0xZSUg5qyWexXxjuArQD1triUeVYAX3pIlZZWbxU8w0FCrV0twBvV7DA7k\u002BVeUm952qU7SC1iZGYqW/30W\u002BrHKvL6Tf\u002Bz1\u002Baczo0l1LuE6jM27JR/8YsT0Djm83Qt0YBVdHjiVBRvxgK\u002BromgTJ\u002B6lWHKzX9WRyl35m22zNRyfuz8wFBCopYu1xaRwVLxc5OpPF4CYwQQ/y1Pen22qQkuTC\u002Bco3w/Z/Lbm/ZYxIXWdnLKHYB2YBvo69EzAzgoeC4dY4UjZMAXadRrNscduDqXaPQK7It4t9wTs7erDGTKoyPIO2EAswGisrO8GzlEyzOWq5o0LZuSlLupD7EYfG1vkIOjRXzZhrXiWCnXzJySzuiEBFDKloWIJaalV6NQijZGTHqloXW2zRTkUcVhysgfFkDIhGgMlQn\u002BGx/WJD8Sgc3zgYAh/R1y3UdL5kTAJmrelkFSl/XOSadwp5ZV0Jjlwc/3fjlH/RkjVbcgwL7FPeS1B53tv/nYJUfosUV3HPyuZhR0yKgxhqkoLzI\u002BrXj4q3mhoNkK\u002BBHGL1jhb0vTvDjKgmqaQGU8g3DkxYDHmYfe8AXbxXwjk24CvqlfQCdtRHMJdBseXmsEdR1YFjKBDoXREn82B\u002BbMpu78h4HL3TNJh3EdzhVssJGqx1Bey307cbATjj24J0ycPM08IdbZOJfaDp7Bc0BwZFHdm0CGbethsQXRqF8FkVAkcYFIMJ7KwY7IdLzuag5/oynb2pwMBc7hymDBB5BI1H0\u002BnPG/KDPDEsmxzekug0cHUgU1ObbEKHuyZmYt\u002Bcn\u002Bj6A/r90MwIrmCLfCSkflwzcZuaWLE5rGamSGDMHNpRj/sz5I/uN6CpF6TyD\u002B8d4j3JM/FEAUY3wFaTV4drPJGGOu0pcZnNRTr78UEMR512iGYiAunoDY21/CM4WuAYPdsSbNUC9HGj/O23SRAFK3m5Hc4hSTmonSxfc3R1lOtZ47Rl\u002BdvIc5P1fgX7McR9r9Gqfz0R9vSias6oo4H8LmcCXWVcoDGe8Kk6LMozrGto4cOjyhWtSOy/w44MH9AS\u002BFCd\u002BdReIQ\u002BfDI6U1skpbr5jQMK9WGNSVBR4nNyjkdDZKDN5lbKWCcC0BL6GGXEilVXPqN8OVZ/tS6S/5oQy/Hq9u66VsNgLzDYBCVSkzDujVQaH0\u002BjxytOUjEoO1yM7gQdDyF7DjA=="
     },
     {
-<<<<<<< HEAD
-      "RequestUri": "https://seanstagetest.blob.core.windows.net/test-container-606e6a4e-bc87-5a4d-4d6c-ce4559212874/test-blob-45429180-6af0-1036-bd97-75bb8dd83cfd",
-=======
-      "RequestUri": "https://seanmcccanary.blob.core.windows.net/test-container-ee5e65ae-97ef-5082-d6c3-1c1893f4ecad/test-blob-898e85fb-7d11-8a60-5b50-6cc36bf9049d",
->>>>>>> 32e373e2
+      "RequestUri": "https://seanmcccanary.blob.core.windows.net/test-container-ee5e65ae-97ef-5082-d6c3-1c1893f4ecad/test-blob-898e85fb-7d11-8a60-5b50-6cc36bf9049d",
       "RequestMethod": "PUT",
       "RequestHeaders": {
         "Authorization": "Sanitized",
         "Content-Length": "1024",
-<<<<<<< HEAD
-        "traceparent": "00-3acec6e6e701c84bbfdd1fdf5ba4439c-621b3f34d5a0734e-00",
-        "User-Agent": [
-          "azsdk-net-Storage.Blobs/12.4.0-dev.20200305.1",
-          "(.NET Core 4.6.28325.01; Microsoft Windows 10.0.18363 )"
-        ],
-        "x-ms-blob-type": "BlockBlob",
-        "x-ms-client-request-id": "fe7db902-bb17-9cd4-0674-64d768b5bc4e",
-        "x-ms-date": "Thu, 05 Mar 2020 21:09:18 GMT",
-        "x-ms-return-client-request-id": "true",
-        "x-ms-version": "2019-10-10"
-=======
         "traceparent": "00-7e8b89f40c3aa644b5a0e2c915693406-5fd0c4de784b094c-00",
         "User-Agent": [
           "azsdk-net-Storage.Blobs/12.5.0-dev.20200403.1",
@@ -379,60 +204,28 @@
         "x-ms-date": "Sat, 04 Apr 2020 01:41:03 GMT",
         "x-ms-return-client-request-id": "true",
         "x-ms-version": "2019-12-12"
->>>>>>> 32e373e2
       },
       "RequestBody": "Oesr96ZZSrSUmH7ooV3T5flQjcaqAB9vPMI3El1RfKb65XRNcTs1oTva9Hj/eOn9fIbJGmw98jjMu7rjIjdWQhvY7bvphnS\u002BG\u002BuL0AumcMPZOZXXh2I5vPM7gbWAUX4DhLJdJ4ouFPYRC/6BsiIsJkr2Cumifru5njDIrQW\u002BPspsh0xZSUg5qyWexXxjuArQD1triUeVYAX3pIlZZWbxU8w0FCrV0twBvV7DA7k\u002BVeUm952qU7SC1iZGYqW/30W\u002BrHKvL6Tf\u002Bz1\u002Baczo0l1LuE6jM27JR/8YsT0Djm83Qt0YBVdHjiVBRvxgK\u002BromgTJ\u002B6lWHKzX9WRyl35m22zNRyfuz8wFBCopYu1xaRwVLxc5OpPF4CYwQQ/y1Pen22qQkuTC\u002Bco3w/Z/Lbm/ZYxIXWdnLKHYB2YBvo69EzAzgoeC4dY4UjZMAXadRrNscduDqXaPQK7It4t9wTs7erDGTKoyPIO2EAswGisrO8GzlEyzOWq5o0LZuSlLupD7EYfG1vkIOjRXzZhrXiWCnXzJySzuiEBFDKloWIJaalV6NQijZGTHqloXW2zRTkUcVhysgfFkDIhGgMlQn\u002BGx/WJD8Sgc3zgYAh/R1y3UdL5kTAJmrelkFSl/XOSadwp5ZV0Jjlwc/3fjlH/RkjVbcgwL7FPeS1B53tv/nYJUfosUV3HPyuZhR0yKgxhqkoLzI\u002BrXj4q3mhoNkK\u002BBHGL1jhb0vTvDjKgmqaQGU8g3DkxYDHmYfe8AXbxXwjk24CvqlfQCdtRHMJdBseXmsEdR1YFjKBDoXREn82B\u002BbMpu78h4HL3TNJh3EdzhVssJGqx1Bey307cbATjj24J0ycPM08IdbZOJfaDp7Bc0BwZFHdm0CGbethsQXRqF8FkVAkcYFIMJ7KwY7IdLzuag5/oynb2pwMBc7hymDBB5BI1H0\u002BnPG/KDPDEsmxzekug0cHUgU1ObbEKHuyZmYt\u002Bcn\u002Bj6A/r90MwIrmCLfCSkflwzcZuaWLE5rGamSGDMHNpRj/sz5I/uN6CpF6TyD\u002B8d4j3JM/FEAUY3wFaTV4drPJGGOu0pcZnNRTr78UEMR512iGYiAunoDY21/CM4WuAYPdsSbNUC9HGj/O23SRAFK3m5Hc4hSTmonSxfc3R1lOtZ47Rl\u002BdvIc5P1fgX7McR9r9Gqfz0R9vSias6oo4H8LmcCXWVcoDGe8Kk6LMozrGto4cOjyhWtSOy/w44MH9AS\u002BFCd\u002BdReIQ\u002BfDI6U1skpbr5jQMK9WGNSVBR4nNyjkdDZKDN5lbKWCcC0BL6GGXEilVXPqN8OVZ/tS6S/5oQy/Hq9u66VsNgLzDYBCVSkzDujVQaH0\u002BjxytOUjEoO1yM7gQdDyF7DjA==",
       "StatusCode": 201,
       "ResponseHeaders": {
         "Content-Length": "0",
-<<<<<<< HEAD
-        "Content-MD5": "zezh2rZXs9mosPgo4297sA==",
-        "Date": "Thu, 05 Mar 2020 21:09:17 GMT",
-        "ETag": "\u00220x8D7C14977CEA300\u0022",
-        "Last-Modified": "Thu, 05 Mar 2020 21:09:18 GMT",
-=======
         "Content-MD5": "Z1AI516HQ6kvhzrlzIBkzw==",
         "Date": "Sat, 04 Apr 2020 01:41:02 GMT",
         "ETag": "\u00220x8D7D8393C2C3E0B\u0022",
         "Last-Modified": "Sat, 04 Apr 2020 01:41:03 GMT",
->>>>>>> 32e373e2
-        "Server": [
-          "Windows-Azure-Blob/1.0",
-          "Microsoft-HTTPAPI/2.0"
-        ],
-<<<<<<< HEAD
-        "x-ms-client-request-id": "fe7db902-bb17-9cd4-0674-64d768b5bc4e",
-        "x-ms-content-crc64": "CicWkWNnLw8=",
-        "x-ms-request-id": "c0f35f0b-a01e-0020-4a32-f3e99c000000",
-        "x-ms-request-server-encrypted": "true",
-        "x-ms-version": "2019-10-10"
-=======
+        "Server": [
+          "Windows-Azure-Blob/1.0",
+          "Microsoft-HTTPAPI/2.0"
+        ],
         "x-ms-client-request-id": "79dbed7f-3a9f-bab0-22dd-f9394164b0f6",
         "x-ms-content-crc64": "Q5CZjlO33\u002Bg=",
         "x-ms-request-id": "bd03ad07-e01e-000e-4b22-0a6410000000",
         "x-ms-request-server-encrypted": "true",
         "x-ms-version": "2019-12-12"
->>>>>>> 32e373e2
-      },
-      "ResponseBody": []
-    },
-    {
-<<<<<<< HEAD
-      "RequestUri": "https://seanstagetest.blob.core.windows.net/test-container-606e6a4e-bc87-5a4d-4d6c-ce4559212874/test-blob-45429180-6af0-1036-bd97-75bb8dd83cfd",
-      "RequestMethod": "GET",
-      "RequestHeaders": {
-        "Authorization": "Sanitized",
-        "traceparent": "00-93eff849f0d9534da55ed13167791486-2ccf65c84278e843-00",
-        "User-Agent": [
-          "azsdk-net-Storage.Blobs/12.4.0-dev.20200305.1",
-          "(.NET Core 4.6.28325.01; Microsoft Windows 10.0.18363 )"
-        ],
-        "x-ms-client-request-id": "b1834ded-6434-2e91-0611-bcc67ae301dc",
-        "x-ms-date": "Thu, 05 Mar 2020 21:09:18 GMT",
-        "x-ms-range": "bytes=0-",
-        "x-ms-return-client-request-id": "true",
-        "x-ms-version": "2019-10-10"
-=======
+      },
+      "ResponseBody": []
+    },
+    {
       "RequestUri": "https://seanmcccanary.blob.core.windows.net/test-container-ee5e65ae-97ef-5082-d6c3-1c1893f4ecad/test-blob-898e85fb-7d11-8a60-5b50-6cc36bf9049d",
       "RequestMethod": "GET",
       "RequestHeaders": {
@@ -446,7 +239,6 @@
         "x-ms-date": "Sat, 04 Apr 2020 01:41:03 GMT",
         "x-ms-return-client-request-id": "true",
         "x-ms-version": "2019-12-12"
->>>>>>> 32e373e2
       },
       "RequestBody": null,
       "StatusCode": 200,
@@ -455,29 +247,14 @@
         "Content-Length": "1024",
         "Content-MD5": "Z1AI516HQ6kvhzrlzIBkzw==",
         "Content-Type": "application/octet-stream",
-<<<<<<< HEAD
-        "Date": "Thu, 05 Mar 2020 21:09:17 GMT",
-        "ETag": "\u00220x8D7C14977CEA300\u0022",
-        "Last-Modified": "Thu, 05 Mar 2020 21:09:18 GMT",
-=======
         "Date": "Sat, 04 Apr 2020 01:41:02 GMT",
         "ETag": "\u00220x8D7D8393C2C3E0B\u0022",
         "Last-Modified": "Sat, 04 Apr 2020 01:41:03 GMT",
->>>>>>> 32e373e2
-        "Server": [
-          "Windows-Azure-Blob/1.0",
-          "Microsoft-HTTPAPI/2.0"
-        ],
-        "x-ms-blob-type": "BlockBlob",
-<<<<<<< HEAD
-        "x-ms-client-request-id": "b1834ded-6434-2e91-0611-bcc67ae301dc",
-        "x-ms-creation-time": "Thu, 05 Mar 2020 21:09:17 GMT",
-        "x-ms-lease-state": "available",
-        "x-ms-lease-status": "unlocked",
-        "x-ms-request-id": "c0f35f0c-a01e-0020-4b32-f3e99c000000",
-        "x-ms-server-encrypted": "true",
-        "x-ms-version": "2019-10-10"
-=======
+        "Server": [
+          "Windows-Azure-Blob/1.0",
+          "Microsoft-HTTPAPI/2.0"
+        ],
+        "x-ms-blob-type": "BlockBlob",
         "x-ms-client-request-id": "977d1ee2-e6f3-7e30-dfb3-629347827242",
         "x-ms-creation-time": "Sat, 04 Apr 2020 01:41:02 GMT",
         "x-ms-lease-state": "available",
@@ -485,26 +262,10 @@
         "x-ms-request-id": "bd03ad14-e01e-000e-5822-0a6410000000",
         "x-ms-server-encrypted": "true",
         "x-ms-version": "2019-12-12"
->>>>>>> 32e373e2
       },
       "ResponseBody": "Oesr96ZZSrSUmH7ooV3T5flQjcaqAB9vPMI3El1RfKb65XRNcTs1oTva9Hj/eOn9fIbJGmw98jjMu7rjIjdWQhvY7bvphnS\u002BG\u002BuL0AumcMPZOZXXh2I5vPM7gbWAUX4DhLJdJ4ouFPYRC/6BsiIsJkr2Cumifru5njDIrQW\u002BPspsh0xZSUg5qyWexXxjuArQD1triUeVYAX3pIlZZWbxU8w0FCrV0twBvV7DA7k\u002BVeUm952qU7SC1iZGYqW/30W\u002BrHKvL6Tf\u002Bz1\u002Baczo0l1LuE6jM27JR/8YsT0Djm83Qt0YBVdHjiVBRvxgK\u002BromgTJ\u002B6lWHKzX9WRyl35m22zNRyfuz8wFBCopYu1xaRwVLxc5OpPF4CYwQQ/y1Pen22qQkuTC\u002Bco3w/Z/Lbm/ZYxIXWdnLKHYB2YBvo69EzAzgoeC4dY4UjZMAXadRrNscduDqXaPQK7It4t9wTs7erDGTKoyPIO2EAswGisrO8GzlEyzOWq5o0LZuSlLupD7EYfG1vkIOjRXzZhrXiWCnXzJySzuiEBFDKloWIJaalV6NQijZGTHqloXW2zRTkUcVhysgfFkDIhGgMlQn\u002BGx/WJD8Sgc3zgYAh/R1y3UdL5kTAJmrelkFSl/XOSadwp5ZV0Jjlwc/3fjlH/RkjVbcgwL7FPeS1B53tv/nYJUfosUV3HPyuZhR0yKgxhqkoLzI\u002BrXj4q3mhoNkK\u002BBHGL1jhb0vTvDjKgmqaQGU8g3DkxYDHmYfe8AXbxXwjk24CvqlfQCdtRHMJdBseXmsEdR1YFjKBDoXREn82B\u002BbMpu78h4HL3TNJh3EdzhVssJGqx1Bey307cbATjj24J0ycPM08IdbZOJfaDp7Bc0BwZFHdm0CGbethsQXRqF8FkVAkcYFIMJ7KwY7IdLzuag5/oynb2pwMBc7hymDBB5BI1H0\u002BnPG/KDPDEsmxzekug0cHUgU1ObbEKHuyZmYt\u002Bcn\u002Bj6A/r90MwIrmCLfCSkflwzcZuaWLE5rGamSGDMHNpRj/sz5I/uN6CpF6TyD\u002B8d4j3JM/FEAUY3wFaTV4drPJGGOu0pcZnNRTr78UEMR512iGYiAunoDY21/CM4WuAYPdsSbNUC9HGj/O23SRAFK3m5Hc4hSTmonSxfc3R1lOtZ47Rl\u002BdvIc5P1fgX7McR9r9Gqfz0R9vSias6oo4H8LmcCXWVcoDGe8Kk6LMozrGto4cOjyhWtSOy/w44MH9AS\u002BFCd\u002BdReIQ\u002BfDI6U1skpbr5jQMK9WGNSVBR4nNyjkdDZKDN5lbKWCcC0BL6GGXEilVXPqN8OVZ/tS6S/5oQy/Hq9u66VsNgLzDYBCVSkzDujVQaH0\u002BjxytOUjEoO1yM7gQdDyF7DjA=="
     },
     {
-<<<<<<< HEAD
-      "RequestUri": "https://seanstagetest.blob.core.windows.net/test-container-606e6a4e-bc87-5a4d-4d6c-ce4559212874?restype=container",
-      "RequestMethod": "DELETE",
-      "RequestHeaders": {
-        "Authorization": "Sanitized",
-        "traceparent": "00-6b728891d0e7e44eaa7b82b2a6ac017b-964bf2b83b7bd242-00",
-        "User-Agent": [
-          "azsdk-net-Storage.Blobs/12.4.0-dev.20200305.1",
-          "(.NET Core 4.6.28325.01; Microsoft Windows 10.0.18363 )"
-        ],
-        "x-ms-client-request-id": "1aeaa0e3-0a31-d019-fda3-e2fdc5380100",
-        "x-ms-date": "Thu, 05 Mar 2020 21:09:18 GMT",
-        "x-ms-return-client-request-id": "true",
-        "x-ms-version": "2019-10-10"
-=======
       "RequestUri": "https://seanmcccanary.blob.core.windows.net/test-container-ee5e65ae-97ef-5082-d6c3-1c1893f4ecad?restype=container",
       "RequestMethod": "DELETE",
       "RequestHeaders": {
@@ -518,41 +279,25 @@
         "x-ms-date": "Sat, 04 Apr 2020 01:41:03 GMT",
         "x-ms-return-client-request-id": "true",
         "x-ms-version": "2019-12-12"
->>>>>>> 32e373e2
       },
       "RequestBody": null,
       "StatusCode": 202,
       "ResponseHeaders": {
         "Content-Length": "0",
-<<<<<<< HEAD
-        "Date": "Thu, 05 Mar 2020 21:09:17 GMT",
-=======
-        "Date": "Sat, 04 Apr 2020 01:41:02 GMT",
->>>>>>> 32e373e2
-        "Server": [
-          "Windows-Azure-Blob/1.0",
-          "Microsoft-HTTPAPI/2.0"
-        ],
-<<<<<<< HEAD
-        "x-ms-client-request-id": "1aeaa0e3-0a31-d019-fda3-e2fdc5380100",
-        "x-ms-request-id": "c0f35f0e-a01e-0020-4d32-f3e99c000000",
-        "x-ms-version": "2019-10-10"
-=======
+        "Date": "Sat, 04 Apr 2020 01:41:02 GMT",
+        "Server": [
+          "Windows-Azure-Blob/1.0",
+          "Microsoft-HTTPAPI/2.0"
+        ],
         "x-ms-client-request-id": "23570bfa-19e7-e702-7605-24b1f929e66c",
         "x-ms-request-id": "bd03ad26-e01e-000e-6622-0a6410000000",
         "x-ms-version": "2019-12-12"
->>>>>>> 32e373e2
       },
       "ResponseBody": []
     }
   ],
   "Variables": {
-<<<<<<< HEAD
-    "RandomSeed": "524540181",
-    "Storage_TestConfigDefault": "ProductionTenant\nseanstagetest\nU2FuaXRpemVk\nhttps://seanstagetest.blob.core.windows.net\nhttp://seanstagetest.file.core.windows.net\nhttp://seanstagetest.queue.core.windows.net\nhttp://seanstagetest.table.core.windows.net\n\n\n\n\nhttp://seanstagetest-secondary.blob.core.windows.net\nhttp://seanstagetest-secondary.file.core.windows.net\nhttp://seanstagetest-secondary.queue.core.windows.net\nhttp://seanstagetest-secondary.table.core.windows.net\n\nSanitized\n\n\nCloud\nBlobEndpoint=https://seanstagetest.blob.core.windows.net/;QueueEndpoint=http://seanstagetest.queue.core.windows.net/;FileEndpoint=http://seanstagetest.file.core.windows.net/;BlobSecondaryEndpoint=http://seanstagetest-secondary.blob.core.windows.net/;QueueSecondaryEndpoint=http://seanstagetest-secondary.queue.core.windows.net/;FileSecondaryEndpoint=http://seanstagetest-secondary.file.core.windows.net/;AccountName=seanstagetest;AccountKey=Sanitized\nseanscope1"
-=======
     "RandomSeed": "481631098",
     "Storage_TestConfigDefault": "ProductionTenant\nseanmcccanary\nU2FuaXRpemVk\nhttps://seanmcccanary.blob.core.windows.net\nhttps://seanmcccanary.file.core.windows.net\nhttps://seanmcccanary.queue.core.windows.net\nhttps://seanmcccanary.table.core.windows.net\n\n\n\n\nhttps://seanmcccanary-secondary.blob.core.windows.net\nhttps://seanmcccanary-secondary.file.core.windows.net\nhttps://seanmcccanary-secondary.queue.core.windows.net\nhttps://seanmcccanary-secondary.table.core.windows.net\n\nSanitized\n\n\nCloud\nBlobEndpoint=https://seanmcccanary.blob.core.windows.net/;QueueEndpoint=https://seanmcccanary.queue.core.windows.net/;FileEndpoint=https://seanmcccanary.file.core.windows.net/;BlobSecondaryEndpoint=https://seanmcccanary-secondary.blob.core.windows.net/;QueueSecondaryEndpoint=https://seanmcccanary-secondary.queue.core.windows.net/;FileSecondaryEndpoint=https://seanmcccanary-secondary.file.core.windows.net/;AccountName=seanmcccanary;AccountKey=Sanitized\nseanscope1"
->>>>>>> 32e373e2
   }
 }