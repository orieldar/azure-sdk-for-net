{
  "Entries": [
    {
<<<<<<< HEAD
      "RequestUri": "https://seanstagetest.blob.core.windows.net/test-container-d5732634-6ee2-5021-aac5-a7a1869bec90?restype=container",
      "RequestMethod": "PUT",
      "RequestHeaders": {
        "Authorization": "Sanitized",
        "traceparent": "00-8b86e976b3409848a4acb2b2982e57df-e54a52e56c38994f-00",
        "User-Agent": [
          "azsdk-net-Storage.Blobs/12.4.0-dev.20200305.1",
          "(.NET Core 4.6.28325.01; Microsoft Windows 10.0.18363 )"
        ],
        "x-ms-blob-public-access": "container",
        "x-ms-client-request-id": "55b5fc96-3a21-823c-ca31-7ac9733b93c4",
        "x-ms-date": "Thu, 05 Mar 2020 21:09:02 GMT",
        "x-ms-return-client-request-id": "true",
        "x-ms-version": "2019-10-10"
=======
      "RequestUri": "https://seanmcccanary.blob.core.windows.net/test-container-16f3508f-6501-c176-bf08-5e3c6bceb969?restype=container",
      "RequestMethod": "PUT",
      "RequestHeaders": {
        "Authorization": "Sanitized",
        "traceparent": "00-d7d153c8d746ca42910614df0c401295-1c96a08e2ca3f548-00",
        "User-Agent": [
          "azsdk-net-Storage.Blobs/12.5.0-dev.20200403.1",
          "(.NET Core 4.6.28325.01; Microsoft Windows 10.0.18362 )"
        ],
        "x-ms-blob-public-access": "container",
        "x-ms-client-request-id": "f3783b71-f25a-a23b-ae06-e75cad718845",
        "x-ms-date": "Sat, 04 Apr 2020 01:40:24 GMT",
        "x-ms-return-client-request-id": "true",
        "x-ms-version": "2019-12-12"
>>>>>>> 32e373e2
      },
      "RequestBody": null,
      "StatusCode": 201,
      "ResponseHeaders": {
        "Content-Length": "0",
<<<<<<< HEAD
        "Date": "Thu, 05 Mar 2020 21:09:01 GMT",
        "ETag": "\u00220x8D7C1496E9474D6\u0022",
        "Last-Modified": "Thu, 05 Mar 2020 21:09:02 GMT",
=======
        "Date": "Sat, 04 Apr 2020 01:40:24 GMT",
        "ETag": "\u00220x8D7D8392550890C\u0022",
        "Last-Modified": "Sat, 04 Apr 2020 01:40:24 GMT",
>>>>>>> 32e373e2
        "Server": [
          "Windows-Azure-Blob/1.0",
          "Microsoft-HTTPAPI/2.0"
        ],
<<<<<<< HEAD
        "x-ms-client-request-id": "55b5fc96-3a21-823c-ca31-7ac9733b93c4",
        "x-ms-request-id": "50f4bef1-701e-0041-6a32-f3cadf000000",
        "x-ms-version": "2019-10-10"
=======
        "x-ms-client-request-id": "f3783b71-f25a-a23b-ae06-e75cad718845",
        "x-ms-request-id": "1e871a6c-b01e-004e-1322-0a6328000000",
        "x-ms-version": "2019-12-12"
>>>>>>> 32e373e2
      },
      "ResponseBody": []
    },
    {
<<<<<<< HEAD
      "RequestUri": "https://seanstagetest.blob.core.windows.net/test-container-d5732634-6ee2-5021-aac5-a7a1869bec90/test-blob-8e484c01-1139-4586-abd0-1d334b8bc846?comp=block\u0026blockid=AAgAAAAAAAAAAAAAAAAAAAAAAAAAAAAAAAAAAAAAAAAAAAAAAAAAAAAAAAAAAAAA",
=======
      "RequestUri": "https://seanmcccanary.blob.core.windows.net/test-container-16f3508f-6501-c176-bf08-5e3c6bceb969/test-blob-3aa87ce1-d3d0-0fc4-4b3c-a8364a208b5c?comp=block\u0026blockid=AAQAAAAAAAAAAAAAAAAAAAAAAAAAAAAAAAAAAAAAAAAAAAAAAAAAAAAAAAAAAAAA",
>>>>>>> 32e373e2
      "RequestMethod": "PUT",
      "RequestHeaders": {
        "Authorization": "Sanitized",
        "Content-Length": "1024",
        "User-Agent": [
<<<<<<< HEAD
          "azsdk-net-Storage.Blobs/12.4.0-dev.20200305.1",
          "(.NET Core 4.6.28325.01; Microsoft Windows 10.0.18363 )"
        ],
        "x-ms-client-request-id": "651934835_AAgAAAAAAAAAAAAAAAAAAAAAAAAAAAAAAAAAAAAAAAAAAAAAAAAAAAAAAAAAAAAA",
        "x-ms-date": "Thu, 05 Mar 2020 21:09:02 GMT",
        "x-ms-return-client-request-id": "true",
        "x-ms-version": "2019-10-10"
      },
      "RequestBody": "CqL5oE2PjeuJOb1HfkXsuej8oHiToVkOG02Ygw5iuvw8MnLTPbusJzgzX\u002BFxZMayq6x/BPJSdWhJ6oQA9gncJn/AC0vTGHssT3g/YEF4nbeG5dhh47UK6r0JilI2rDEuVjhhsFl735IxUrV5EhUn0U3NeRAwekPJtiCOyY4o9aJHEQkIFuxdCwZFMJAAkNeo4rgFaTMg/dv1mPo47BUECF0SMQELHrthb20K6kqzySZI5ufVI4xvJxMuE33yJR7wQSgy7V7WnMT8pPnFFRKRQc7T7wYuLuXRognu3Qo9b0pOGakigNvHckkj2X6SqhIAnNKuHjUYwhJCYUtU6L\u002B5vjWudvtpb8HzDH29ClVmPvj37kA4j1EUNleX3x6QcomJaRpJ4zMXlywQuxG4Wre82yNSXfp\u002BgC/jmT\u002Bk0Y\u002BiY5nzM6A7HFrE4FcUJ9M/XNuf2gP7PRSPCujqZUn0csWcblh4xCcWgb7Ijn2jallcpD1jBfaMpiWEYyi4ULcQ0G2Rd7l7xpi0iFlEM66X7J\u002BPjsAMkG3OEMgy82D\u002BXjAHt70PEfOf4N6kr3ydR3N37XeJKML2BED/w2bwSNM3tikpPXvwh9qs763iZ\u002BDwMclUuwbpdTZuEbN9EE6Nr5gKbflTcwn3hmWc3TgUE5xfDpGcm43NTUDyuivHc3eMHkAV2Prnnb2/XTSgTJj\u002BWf4XHgG88BMKPR\u002B4YLneMBPtEL73/zuheHHT3T5YLAGo9GEtsFR2zy0tCpraLjwE4SwhsjzZBlrCdaaP6RPUshEeEGxYsIC\u002Bd0GQyfSgxkk1z/sSN3nEzu0Gajqu5\u002BYaWViJvB7PrDCsYzv6STxlIq9cWhkXwnqXWUF/UUZFD5BbdXCcFgoqZSLLZdM\u002ByYWwoUiLUY3MA5fd8mLdUFvqZlOrn9PMyQukMvT2TFymWJC7zq/9ur4CjnLYviSoTRTH4P6Akymy49g95h\u002BY1rY6NpnSIYKr7ayVqBFg8wrm/OTfLmteJsRmCerXwNOeari8noeK1SySG/NR6\u002BsYUu/OVuo6uKdL2xDVbBiX1CzY9j1ZpFWCXCa4TBJ3DDvZTbf7CWnpZLERcMJ3tWkU\u002B0fHefStv62aS/rEgWyU087V\u002Bx5gnMvC75KMSDOSCqa8pFHLsJNGK44JYL1vJOJFfJ30orpKs198BIpiIXd6B0BTB9wayCM7j8\u002BQVzsNUsqvR8uWnmjscvHxT6wI4woWjll8HB0FKrN5uBPquVskbrHAs9ms5GjYZ5XrKHl3MqvFesjhkDasqRwXHOZVAriVzeD6SDAwaqrwpLWHGgI6AoVnJT\u002BSQt16Ewm9lMiCg2TdVVqZfOp7lA8e8OyBJI4a3Rlg7d14A4sCfw==",
      "StatusCode": 201,
      "ResponseHeaders": {
        "Content-Length": "0",
        "Date": "Thu, 05 Mar 2020 21:09:03 GMT",
=======
          "azsdk-net-Storage.Blobs/12.5.0-dev.20200403.1",
          "(.NET Core 4.6.28325.01; Microsoft Windows 10.0.18362 )"
        ],
        "x-ms-client-request-id": "60826648_AAQAAAAAAAAAAAAAAAAAAAAAAAAAAAAAAAAAAAAAAAAAAAAAAAAAAAAAAAAAAAAA",
        "x-ms-date": "Sat, 04 Apr 2020 01:40:24 GMT",
        "x-ms-return-client-request-id": "true",
        "x-ms-version": "2019-12-12"
      },
      "RequestBody": "7ZxmMmd\u002BBAyM79ohUMS10m0EtUyePe08YE3Kc1FAJW\u002BWcqYsZjNzrMsvfFIbXahDhp55th0IbrCuKdIZs5C6S8pri94diGs6kQiAbsGbIAOlhu2zx29SjQP2fT1gWfk7dTCIsNLKJv0yPyQVhwDuEwjPdCyjB4RbGf3aJgsu2TcPRfmREnAw2mDvgYhKPAYCCGo0keXMl22rLZfV7wDyA2XsBkEGXQCXnpnMs4X8ENz21x2g\u002BUdSQq6L5eXZW\u002Bpf/X0iXTbE\u002B6tpnPNLAOPnrxy63hfiUQkdmsOTe3cbvkKvbLYI2bOlMttyN11UB0LKozXIH33Sfat0BMNzMIAzTd6wnJMt39VpFKw7bxqsyZKByddBUp/F3O4Lk9XvMgFbPul\u002BpGuunMNgXwrRlw2Rxzsw8Weo8vs\u002B67\u002BlIksAeeGq4DEwLSUn0ywT4fOV80XgecuZv0GZskzuP7irCXp3X\u002BUoJrbcYJoWCB46lBAIqfd6xKiAZrqgES7kQu1sfMqxnIINbM2OBBgxg7YiXh085pbAMETS9/gqhxWI9x6tqYtTifiO\u002Bj0q7L\u002BPTuMEfbIQqFxXq0yF36SJ4\u002BS3BQz6hNoqz9UkruxZlUSEQqgVJgpid0/CVv0/zqlUBBZYc\u002BazlMoI2a7c7Ppw/hUIAJz7dL3aVI29OC3c6wAr0KnVACJe0a3dDExbhYtUUlfnN80NWI9ZfR5Y9lycLO6usRtQmv3yqi/uHWhwf84CaObW9LMyHncae4MEBdtRQeBdrdRvBLda9I2eHjsn6P1PVo11xjc6e5KkNh957qRTndyHEtL5kmQvewAmlAA885KFta9O23qpIzJCy82X4AboS4Fen9UrVcQpRks3E\u002BeSaEOM9Dn0BcFi3u\u002Bgt8aWl5v5PUl\u002B3VO8WV/rJZQvcQ9KsGKKC\u002BvN80W//MDmi579kq6wPdWdE4vvz5vZCeAsMmzfVQZkC4yvLEkDvuCS1s3B7pLlfzQ5rZ3XmztQ8\u002Bplk8lTBjaXmIYiABGLmlSqXPjNGBtNRrM4pqhpjXBQXjhfnisWP9CXKlULw34irRJILD5Cg9vPF0wWGmCOLQsW0aLYLPwpkx0oNu3FQoM1FviVIWAxDttckIbeACRwCPxJ9PHcSYEWH5ghGkztCdXJ4ARn\u002BQyq5cPHe5x1SpP5uC3xe02RWcx3fwHIEPOOb4axFB8fCA/vnw8uFM3koNQFJ2Ie/I2HOIc38HkL4tTPOQwVwzVz2a8eAtw9YkT\u002Bkt4sw\u002BiRb3P5KdyY5xeV5Lw7X9vAz92ekU6yAPmwStZDOF6b3h7rPcqZHJlZ2/GYiR0fAgNoPcMBjTGa3255SN8FVK\u002B5\u002BgWeTyERJ7JDRLZcGnfbkUjS2w==",
      "StatusCode": 201,
      "ResponseHeaders": {
        "Content-Length": "0",
        "Date": "Sat, 04 Apr 2020 01:40:24 GMT",
>>>>>>> 32e373e2
        "Server": [
          "Windows-Azure-Blob/1.0",
          "Microsoft-HTTPAPI/2.0"
        ],
<<<<<<< HEAD
        "x-ms-client-request-id": "651934835_AAgAAAAAAAAAAAAAAAAAAAAAAAAAAAAAAAAAAAAAAAAAAAAAAAAAAAAAAAAAAAAA",
        "x-ms-content-crc64": "ACfumovt3cU=",
        "x-ms-request-id": "6af9f4f6-f01e-0012-1932-f3e9eb000000",
        "x-ms-request-server-encrypted": "true",
        "x-ms-version": "2019-10-10"
=======
        "x-ms-client-request-id": "60826648_AAQAAAAAAAAAAAAAAAAAAAAAAAAAAAAAAAAAAAAAAAAAAAAAAAAAAAAAAAAAAAAA",
        "x-ms-content-crc64": "CeubfReGIbU=",
        "x-ms-request-id": "1efe65e3-e01e-007c-1022-0a635f000000",
        "x-ms-request-server-encrypted": "true",
        "x-ms-version": "2019-12-12"
>>>>>>> 32e373e2
      },
      "ResponseBody": []
    },
    {
<<<<<<< HEAD
      "RequestUri": "https://seanstagetest.blob.core.windows.net/test-container-d5732634-6ee2-5021-aac5-a7a1869bec90/test-blob-8e484c01-1139-4586-abd0-1d334b8bc846?comp=block\u0026blockid=AAQAAAAAAAAAAAAAAAAAAAAAAAAAAAAAAAAAAAAAAAAAAAAAAAAAAAAAAAAAAAAA",
=======
      "RequestUri": "https://seanmcccanary.blob.core.windows.net/test-container-16f3508f-6501-c176-bf08-5e3c6bceb969/test-blob-3aa87ce1-d3d0-0fc4-4b3c-a8364a208b5c?comp=block\u0026blockid=AAgAAAAAAAAAAAAAAAAAAAAAAAAAAAAAAAAAAAAAAAAAAAAAAAAAAAAAAAAAAAAA",
>>>>>>> 32e373e2
      "RequestMethod": "PUT",
      "RequestHeaders": {
        "Authorization": "Sanitized",
        "Content-Length": "1024",
        "User-Agent": [
<<<<<<< HEAD
          "azsdk-net-Storage.Blobs/12.4.0-dev.20200305.1",
          "(.NET Core 4.6.28325.01; Microsoft Windows 10.0.18363 )"
        ],
        "x-ms-client-request-id": "651934835_AAQAAAAAAAAAAAAAAAAAAAAAAAAAAAAAAAAAAAAAAAAAAAAAAAAAAAAAAAAAAAAA",
        "x-ms-date": "Thu, 05 Mar 2020 21:09:02 GMT",
        "x-ms-return-client-request-id": "true",
        "x-ms-version": "2019-10-10"
      },
      "RequestBody": "xoAs/6Vr\u002B8QvNFc17YsaHneBLnJbn\u002BH3TsZ41yndU2ZfI\u002Bfwzlbfmm6qPNphd7yZPEnilE2kyyaeNLHf8iOaUeHw1smkKU8hoZMDsWMHldYK35rg\u002B74ZuljAUZmkAKdLD\u002Br5cKHy9BL5wfO6oRnDl57a1ROJulUi1xtx49i1fKDruKF5DiU0F\u002BqI5zrLXhk//bn6yiuUwVWU1piGgRE5Q0VSzuh4Sol5pr0pAdIbV3gBMuYeu7F1V/ZL5DeMrpbZTqP1eZAwxrMwgSRtasCCeH8ghE8qG4iT3HfyLGVR7PcmULIvJt3o0Wsz7jmNB\u002Bw1yGy4bClHrjMbYZwZPppO35QsRxoNU1KhN7Pj9yxOBdWKvGP5mYDN3qF/FMRBz5LQ5Q\u002BlYcDSJ3QZFjR2Y7cGzFzHjoI2VUUTXmh4jj\u002BOYGghExIdqaMUt5Tu34JMV3vqeUdnekAQmpDJkQNXWpk1i7bLVVCk6SK4stftR3XDxwbtjRX4JuUnEHmCVBigvV37uVTMgAIqRZAkr8hpIlIaBsr8asyEPWXQo0TXIpUKGPV68o4h9kYEw0iF03Ydvu4nZ01Oo1KQd3zv\u002B9y\u002BUiP6GpfT7zDD\u002BQ\u002BD\u002BKeE/mnus\u002BVVsLpHvHSi6XsRMvtqRnAkirjfSs\u002B\u002BY24\u002By6urDHgSAEf3aKJps14jMAa0ssYTGLI3X3SxDmkVl01LCPHI9twD/jGzc93Nu9ZavBnJCbCnKrL5dK0DYfLe4dBUHaptWjopsbOVYKXUaaSeVlJPTI6co94\u002Bz4Ev/50/1JEMeJ0r7WLfn1f9EcoMJAsIZQqfj5VCuHnMLoq4\u002BrIWVosTx/AGcmnwcKw2n5EUMqt2JpqSn0X8ysAkXr/XJ6Wl5rs\u002B\u002BFwaAfKgrx/oCxjnuPvfQdMYg7dGF/0v4hOqGEkHkbjW1TlOWySn8u8mE76nPKbD\u002BOXRjGMD9\u002BFf6x/f9pfW4XpfEOLCkeWvcZHIIAQ/h6Vt5yBjNQRV091Y7nAFx/tYUDFDRyvDAGf/IhvSO9fcIGN5cQ52cqt1Cj0FaqJ0qqmVb9DS\u002Bz96qua5YxPogpcGe84Ni1bt4d2FzT3tvZbEindyPcsHCiQj/8covQ\u002BYjYim/u7TZx5SqI7yTC4CjOxP9NibdkXL/nGq6oyPxCPO7UC0R76n8CNZH5U9FL32IHPa2Mk2/BdC2gB9KXySw\u002BNqJF/tTUQtqAO1QlawjuqztMoYtOxal/Epcm2\u002BKcemxlyx0u9eCNIurDDFgbnBkUwVynWyeQ73EIxuxNvXbn47Dnv5/7v6Vav36gi7lBY3aOAgqF9S9ExNusJi70T2Vz2yinM9x5KRG3TJuo8GO3x2Nlz6tsUe6Bovq0T4l2VnAJLKCQ==",
      "StatusCode": 201,
      "ResponseHeaders": {
        "Content-Length": "0",
        "Date": "Thu, 05 Mar 2020 21:09:02 GMT",
=======
          "azsdk-net-Storage.Blobs/12.5.0-dev.20200403.1",
          "(.NET Core 4.6.28325.01; Microsoft Windows 10.0.18362 )"
        ],
        "x-ms-client-request-id": "60826648_AAgAAAAAAAAAAAAAAAAAAAAAAAAAAAAAAAAAAAAAAAAAAAAAAAAAAAAAAAAAAAAA",
        "x-ms-date": "Sat, 04 Apr 2020 01:40:24 GMT",
        "x-ms-return-client-request-id": "true",
        "x-ms-version": "2019-12-12"
      },
      "RequestBody": "\u002BpuZUO1RXlsg1LpThkLejhiBsuFWFhC\u002BSXo9xfedt5cyebQdYLWw/cO2Bt2I8C8aO\u002BjDD5XxhOSK2wdyFJljgh0iIQ2OwS5i0bUeoA8zNVhLI4kO2acCQfXPk4SuPukqUoPAZs8ii3q6YT7f0\u002BTUV6avJ/APVKl1IN8Yvi2ptJPL802Mcs\u002BIKJcPVHhpIm4Q\u002Bzze/hb4Gv3aSkXwCs1MEayqFN\u002BWSOTXJ/5ZAAAwC/5wB8LxyrV80tlPsSiJlx7JwkPLvg6OerNXB9cYnxr9qT5HfwIKWkb3LkEGR5a8TY/fjz29ZU3w4Y0OmsPeZDO\u002BUQfpQhccvmj81JDMiDIdmrpHOBDdQETxV510\u002B8CDGMoOR/WO0wp4w9DUwJC8I1la8f8Iliwi4BHD9\u002Bt6p8OnebvGvkA9jsevz3Q/CH\u002B0NDNEGgrBeoKd62bjy9sf/RwNLUfU9mUYHWM3WMe44tiRDsO3NY245f45KNLZWcPskNFXMto44D3OK/ymiiG65QiOUbwYZ8iPVEhIms6SPsOfS8j1YLD9WS6F6AmQElrdf0PJSwgG0ykJyN6S8EVvPO05Bz9ZxIVYkfiNk36\u002B/kLtaxuLyPO7mXef7JfSamjoFawcVwobg7q9cboPeECqS8qbpYUq5HP5fW3HutjuhiaQpH7SoaY30edgzVc5rCA39aHMNsXjvjA5ItqdVMniz\u002BqTf9TB16kjZNOdyhcbwNFNj8Q2IVBgrOZNmX7Mmn0efv5tpS1MdR33qdHyRfQZHWEJT8QEq66aM9LtdD4qVspWf0sYrhujARqnP3d\u002BbmfyNHscw0q5GdNP0nJbXgHfzFMHm8aoAG9GZU2pXWw2HMRq\u002BkDCDpJ/nWZ4yNupSKIZyHIkdtKhSTMM1l79D7xnGbWt8GPAHL7AiP5fMDeTnRyqkJX5EqbyybAMtjg0go6qEa8l/Fg\u002BWKuzY\u002B3UQRn8eDhBUn4mbQYPuyazs2WGiwZwtR\u002BHbqHEbDjpRa64HYiXED7/8i8Pg6OoFUExi6RFLdjnY4v6dAmXfeZGPSdYV52eG6Inh5nWYDJ73lhfkuCToxjW0Lr8nZw0Z3RJyUZ7UL6kknABHqY\u002BEAJZfpWxN\u002BsGs5kPgobion0G8h8kjZfs/46au/9vkYVxl7\u002B3ox8Hgi\u002BJQxWsbM43wfDy\u002ByuGGoNqbH4GF3vrliETnerGK/5e/2/wm0mCP5PAYvoPfZZZ6308TDagAGuzna30mM/jcJXxk/y7ln456C3qRrSA3BiLurJsit7Ivf4EPP2cjabE3PFlHemZnVT\u002BAmQJtbq2MsCUaN4ddua3KdX\u002Bt1qAnVqGJmrCG78u8Rxdbod6vgdETQk9CCXIp2ULrfMTm\u002Bb6fWUJgg==",
      "StatusCode": 201,
      "ResponseHeaders": {
        "Content-Length": "0",
        "Date": "Sat, 04 Apr 2020 01:40:24 GMT",
>>>>>>> 32e373e2
        "Server": [
          "Windows-Azure-Blob/1.0",
          "Microsoft-HTTPAPI/2.0"
        ],
<<<<<<< HEAD
        "x-ms-client-request-id": "651934835_AAQAAAAAAAAAAAAAAAAAAAAAAAAAAAAAAAAAAAAAAAAAAAAAAAAAAAAAAAAAAAAA",
        "x-ms-content-crc64": "\u002BYz1Y23pj4U=",
        "x-ms-request-id": "83076ab5-a01e-001f-3132-f3213f000000",
        "x-ms-request-server-encrypted": "true",
        "x-ms-version": "2019-10-10"
=======
        "x-ms-client-request-id": "60826648_AAgAAAAAAAAAAAAAAAAAAAAAAAAAAAAAAAAAAAAAAAAAAAAAAAAAAAAAAAAAAAAA",
        "x-ms-content-crc64": "kGorCjRDgwM=",
        "x-ms-request-id": "789befae-f01e-0070-3e22-0af457000000",
        "x-ms-request-server-encrypted": "true",
        "x-ms-version": "2019-12-12"
>>>>>>> 32e373e2
      },
      "ResponseBody": []
    },
    {
<<<<<<< HEAD
      "RequestUri": "https://seanstagetest.blob.core.windows.net/test-container-d5732634-6ee2-5021-aac5-a7a1869bec90/test-blob-8e484c01-1139-4586-abd0-1d334b8bc846?comp=blocklist",
=======
      "RequestUri": "https://seanmcccanary.blob.core.windows.net/test-container-16f3508f-6501-c176-bf08-5e3c6bceb969/test-blob-3aa87ce1-d3d0-0fc4-4b3c-a8364a208b5c?comp=blocklist",
>>>>>>> 32e373e2
      "RequestMethod": "PUT",
      "RequestHeaders": {
        "Authorization": "Sanitized",
        "Content-Length": "185",
        "Content-Type": "application/xml",
        "User-Agent": [
<<<<<<< HEAD
          "azsdk-net-Storage.Blobs/12.4.0-dev.20200305.1",
          "(.NET Core 4.6.28325.01; Microsoft Windows 10.0.18363 )"
        ],
        "x-ms-client-request-id": "f7ee18a1-2a8d-41b0-8613-75ed1ed82f98",
        "x-ms-date": "Thu, 05 Mar 2020 21:09:03 GMT",
        "x-ms-return-client-request-id": "true",
        "x-ms-version": "2019-10-10"
=======
          "azsdk-net-Storage.Blobs/12.5.0-dev.20200403.1",
          "(.NET Core 4.6.28325.01; Microsoft Windows 10.0.18362 )"
        ],
        "x-ms-client-request-id": "ac75f3ac-a2d0-ea61-2db8-ec1df215029a",
        "x-ms-date": "Sat, 04 Apr 2020 01:40:25 GMT",
        "x-ms-return-client-request-id": "true",
        "x-ms-version": "2019-12-12"
>>>>>>> 32e373e2
      },
      "RequestBody": "\u003CBlockList\u003E\u003CLatest\u003EAAQAAAAAAAAAAAAAAAAAAAAAAAAAAAAAAAAAAAAAAAAAAAAAAAAAAAAAAAAAAAAA\u003C/Latest\u003E\u003CLatest\u003EAAgAAAAAAAAAAAAAAAAAAAAAAAAAAAAAAAAAAAAAAAAAAAAAAAAAAAAAAAAAAAAA\u003C/Latest\u003E\u003C/BlockList\u003E",
      "StatusCode": 201,
      "ResponseHeaders": {
        "Content-Length": "0",
<<<<<<< HEAD
        "Date": "Thu, 05 Mar 2020 21:09:02 GMT",
        "ETag": "\u00220x8D7C1496ED178BE\u0022",
        "Last-Modified": "Thu, 05 Mar 2020 21:09:03 GMT",
=======
        "Date": "Sat, 04 Apr 2020 01:40:24 GMT",
        "ETag": "\u00220x8D7D83925913458\u0022",
        "Last-Modified": "Sat, 04 Apr 2020 01:40:25 GMT",
>>>>>>> 32e373e2
        "Server": [
          "Windows-Azure-Blob/1.0",
          "Microsoft-HTTPAPI/2.0"
        ],
<<<<<<< HEAD
        "x-ms-client-request-id": "f7ee18a1-2a8d-41b0-8613-75ed1ed82f98",
        "x-ms-content-crc64": "d9pxDT8aiEc=",
        "x-ms-request-id": "83076ab9-a01e-001f-3332-f3213f000000",
        "x-ms-request-server-encrypted": "true",
        "x-ms-version": "2019-10-10"
=======
        "x-ms-client-request-id": "ac75f3ac-a2d0-ea61-2db8-ec1df215029a",
        "x-ms-content-crc64": "UOQzPP6dnWc=",
        "x-ms-request-id": "789befb6-f01e-0070-4322-0af457000000",
        "x-ms-request-server-encrypted": "true",
        "x-ms-version": "2019-12-12"
>>>>>>> 32e373e2
      },
      "ResponseBody": []
    },
    {
<<<<<<< HEAD
      "RequestUri": "https://seanstagetest.blob.core.windows.net/test-container-d5732634-6ee2-5021-aac5-a7a1869bec90/test-blob-8e484c01-1139-4586-abd0-1d334b8bc846",
      "RequestMethod": "GET",
      "RequestHeaders": {
        "Authorization": "Sanitized",
        "traceparent": "00-0077f1ade580364a81f493d6df843253-9162c3b678650b4a-00",
        "User-Agent": [
          "azsdk-net-Storage.Blobs/12.4.0-dev.20200305.1",
          "(.NET Core 4.6.28325.01; Microsoft Windows 10.0.18363 )"
        ],
        "x-ms-client-request-id": "651934835_bytes=0-2047",
        "x-ms-date": "Thu, 05 Mar 2020 21:09:03 GMT",
        "x-ms-range": "bytes=0-2047",
        "x-ms-return-client-request-id": "true",
        "x-ms-version": "2019-10-10"
=======
      "RequestUri": "https://seanmcccanary.blob.core.windows.net/test-container-16f3508f-6501-c176-bf08-5e3c6bceb969/test-blob-3aa87ce1-d3d0-0fc4-4b3c-a8364a208b5c",
      "RequestMethod": "GET",
      "RequestHeaders": {
        "Authorization": "Sanitized",
        "traceparent": "00-1e9e023bdd3fd34894024881b5bb75d5-46ce76b5a4240945-00",
        "User-Agent": [
          "azsdk-net-Storage.Blobs/12.5.0-dev.20200403.1",
          "(.NET Core 4.6.28325.01; Microsoft Windows 10.0.18362 )"
        ],
        "x-ms-client-request-id": "60826648_bytes=0-2047",
        "x-ms-date": "Sat, 04 Apr 2020 01:40:25 GMT",
        "x-ms-range": "bytes=0-2047",
        "x-ms-return-client-request-id": "true",
        "x-ms-version": "2019-12-12"
>>>>>>> 32e373e2
      },
      "RequestBody": null,
      "StatusCode": 206,
      "ResponseHeaders": {
        "Accept-Ranges": "bytes",
        "Content-Length": "2048",
        "Content-Range": "bytes 0-2047/2048",
        "Content-Type": "application/octet-stream",
<<<<<<< HEAD
        "Date": "Thu, 05 Mar 2020 21:09:02 GMT",
        "ETag": "\u00220x8D7C1496ED178BE\u0022",
        "Last-Modified": "Thu, 05 Mar 2020 21:09:03 GMT",
=======
        "Date": "Sat, 04 Apr 2020 01:40:24 GMT",
        "ETag": "\u00220x8D7D83925913458\u0022",
        "Last-Modified": "Sat, 04 Apr 2020 01:40:25 GMT",
>>>>>>> 32e373e2
        "Server": [
          "Windows-Azure-Blob/1.0",
          "Microsoft-HTTPAPI/2.0"
        ],
        "Vary": "Origin",
        "x-ms-blob-type": "BlockBlob",
<<<<<<< HEAD
        "x-ms-client-request-id": "651934835_bytes=0-2047",
        "x-ms-creation-time": "Thu, 05 Mar 2020 21:09:03 GMT",
        "x-ms-lease-state": "available",
        "x-ms-lease-status": "unlocked",
        "x-ms-request-id": "83076abe-a01e-001f-3832-f3213f000000",
        "x-ms-server-encrypted": "true",
        "x-ms-version": "2019-10-10"
=======
        "x-ms-client-request-id": "60826648_bytes=0-2047",
        "x-ms-creation-time": "Sat, 04 Apr 2020 01:40:25 GMT",
        "x-ms-lease-state": "available",
        "x-ms-lease-status": "unlocked",
        "x-ms-request-id": "789befbb-f01e-0070-4722-0af457000000",
        "x-ms-server-encrypted": "true",
        "x-ms-version": "2019-12-12"
>>>>>>> 32e373e2
      },
      "ResponseBody": "7ZxmMmd\u002BBAyM79ohUMS10m0EtUyePe08YE3Kc1FAJW\u002BWcqYsZjNzrMsvfFIbXahDhp55th0IbrCuKdIZs5C6S8pri94diGs6kQiAbsGbIAOlhu2zx29SjQP2fT1gWfk7dTCIsNLKJv0yPyQVhwDuEwjPdCyjB4RbGf3aJgsu2TcPRfmREnAw2mDvgYhKPAYCCGo0keXMl22rLZfV7wDyA2XsBkEGXQCXnpnMs4X8ENz21x2g\u002BUdSQq6L5eXZW\u002Bpf/X0iXTbE\u002B6tpnPNLAOPnrxy63hfiUQkdmsOTe3cbvkKvbLYI2bOlMttyN11UB0LKozXIH33Sfat0BMNzMIAzTd6wnJMt39VpFKw7bxqsyZKByddBUp/F3O4Lk9XvMgFbPul\u002BpGuunMNgXwrRlw2Rxzsw8Weo8vs\u002B67\u002BlIksAeeGq4DEwLSUn0ywT4fOV80XgecuZv0GZskzuP7irCXp3X\u002BUoJrbcYJoWCB46lBAIqfd6xKiAZrqgES7kQu1sfMqxnIINbM2OBBgxg7YiXh085pbAMETS9/gqhxWI9x6tqYtTifiO\u002Bj0q7L\u002BPTuMEfbIQqFxXq0yF36SJ4\u002BS3BQz6hNoqz9UkruxZlUSEQqgVJgpid0/CVv0/zqlUBBZYc\u002BazlMoI2a7c7Ppw/hUIAJz7dL3aVI29OC3c6wAr0KnVACJe0a3dDExbhYtUUlfnN80NWI9ZfR5Y9lycLO6usRtQmv3yqi/uHWhwf84CaObW9LMyHncae4MEBdtRQeBdrdRvBLda9I2eHjsn6P1PVo11xjc6e5KkNh957qRTndyHEtL5kmQvewAmlAA885KFta9O23qpIzJCy82X4AboS4Fen9UrVcQpRks3E\u002BeSaEOM9Dn0BcFi3u\u002Bgt8aWl5v5PUl\u002B3VO8WV/rJZQvcQ9KsGKKC\u002BvN80W//MDmi579kq6wPdWdE4vvz5vZCeAsMmzfVQZkC4yvLEkDvuCS1s3B7pLlfzQ5rZ3XmztQ8\u002Bplk8lTBjaXmIYiABGLmlSqXPjNGBtNRrM4pqhpjXBQXjhfnisWP9CXKlULw34irRJILD5Cg9vPF0wWGmCOLQsW0aLYLPwpkx0oNu3FQoM1FviVIWAxDttckIbeACRwCPxJ9PHcSYEWH5ghGkztCdXJ4ARn\u002BQyq5cPHe5x1SpP5uC3xe02RWcx3fwHIEPOOb4axFB8fCA/vnw8uFM3koNQFJ2Ie/I2HOIc38HkL4tTPOQwVwzVz2a8eAtw9YkT\u002Bkt4sw\u002BiRb3P5KdyY5xeV5Lw7X9vAz92ekU6yAPmwStZDOF6b3h7rPcqZHJlZ2/GYiR0fAgNoPcMBjTGa3255SN8FVK\u002B5\u002BgWeTyERJ7JDRLZcGnfbkUjS2/qbmVDtUV5bINS6U4ZC3o4YgbLhVhYQvkl6PcX3nbeXMnm0HWC1sP3DtgbdiPAvGjvoww\u002BV8YTkitsHchSZY4IdIiENjsEuYtG1HqAPMzVYSyOJDtmnAkH1z5OErj7pKlKDwGbPIot6umE\u002B39Pk1FemryfwD1SpdSDfGL4tqbSTy/NNjHLPiCiXD1R4aSJuEPs83v4W\u002BBr92kpF8ArNTBGsqhTflkjk1yf\u002BWQAAMAv\u002BcAfC8cq1fNLZT7EoiZceycJDy74OjnqzVwfXGJ8a/ak\u002BR38CClpG9y5BBkeWvE2P3489vWVN8OGNDprD3mQzvlEH6UIXHL5o/NSQzIgyHZq6RzgQ3UBE8VeddPvAgxjKDkf1jtMKeMPQ1MCQvCNZWvH/CJYsIuARw/freqfDp3m7xr5APY7Hr890Pwh/tDQzRBoKwXqCnetm48vbH/0cDS1H1PZlGB1jN1jHuOLYkQ7DtzWNuOX\u002BOSjS2VnD7JDRVzLaOOA9ziv8poohuuUIjlG8GGfIj1RISJrOkj7Dn0vI9WCw/VkuhegJkBJa3X9DyUsIBtMpCcjekvBFbzztOQc/WcSFWJH4jZN\u002Bvv5C7Wsbi8jzu5l3n\u002ByX0mpo6BWsHFcKG4O6vXG6D3hAqkvKm6WFKuRz\u002BX1tx7rY7oYmkKR\u002B0qGmN9HnYM1XOawgN/WhzDbF474wOSLanVTJ4s/qk3/UwdepI2TTncoXG8DRTY/ENiFQYKzmTZl\u002BzJp9Hn7\u002BbaUtTHUd96nR8kX0GR1hCU/EBKuumjPS7XQ\u002BKlbKVn9LGK4bowEapz93fm5n8jR7HMNKuRnTT9JyW14B38xTB5vGqABvRmVNqV1sNhzEavpAwg6Sf51meMjbqUiiGchyJHbSoUkzDNZe/Q\u002B8Zxm1rfBjwBy\u002BwIj\u002BXzA3k50cqpCV\u002BRKm8smwDLY4NIKOqhGvJfxYPlirs2Pt1EEZ/Hg4QVJ\u002BJm0GD7sms7NlhosGcLUfh26hxGw46UWuuB2IlxA\u002B//IvD4OjqBVBMYukRS3Y52OL\u002BnQJl33mRj0nWFednhuiJ4eZ1mAye95YX5Lgk6MY1tC6/J2cNGd0SclGe1C\u002BpJJwAR6mPhACWX6VsTfrBrOZD4KG4qJ9BvIfJI2X7P\u002BOmrv/b5GFcZe/t6MfB4IviUMVrGzON8Hw8vsrhhqDamx\u002BBhd765YhE53qxiv\u002BXv9v8JtJgj\u002BTwGL6D32WWet9PEw2oABrs52t9JjP43CV8ZP8u5Z\u002BOegt6ka0gNwYi7qybIreyL3\u002BBDz9nI2mxNzxZR3pmZ1U/gJkCbW6tjLAlGjeHXbmtynV/rdagJ1ahiZqwhu/LvEcXW6Her4HRE0JPQglyKdlC63zE5vm\u002Bn1lCYI="
    },
    {
<<<<<<< HEAD
      "RequestUri": "https://seanstagetest.blob.core.windows.net/test-container-d5732634-6ee2-5021-aac5-a7a1869bec90?restype=container",
      "RequestMethod": "DELETE",
      "RequestHeaders": {
        "Authorization": "Sanitized",
        "traceparent": "00-7a1568f5a238e34faa38dc0457c9432b-75e7a2bca9b1e24d-00",
        "User-Agent": [
          "azsdk-net-Storage.Blobs/12.4.0-dev.20200305.1",
          "(.NET Core 4.6.28325.01; Microsoft Windows 10.0.18363 )"
        ],
        "x-ms-client-request-id": "6103d127-9c8f-560c-066e-cc2e624315ec",
        "x-ms-date": "Thu, 05 Mar 2020 21:09:03 GMT",
        "x-ms-return-client-request-id": "true",
        "x-ms-version": "2019-10-10"
=======
      "RequestUri": "https://seanmcccanary.blob.core.windows.net/test-container-16f3508f-6501-c176-bf08-5e3c6bceb969?restype=container",
      "RequestMethod": "DELETE",
      "RequestHeaders": {
        "Authorization": "Sanitized",
        "traceparent": "00-cd92bade6cf2fe44a82f9bb290dfb0ed-e37ee29aa3d7e44b-00",
        "User-Agent": [
          "azsdk-net-Storage.Blobs/12.5.0-dev.20200403.1",
          "(.NET Core 4.6.28325.01; Microsoft Windows 10.0.18362 )"
        ],
        "x-ms-client-request-id": "cf52432f-406a-559a-0a8f-538331dc76dc",
        "x-ms-date": "Sat, 04 Apr 2020 01:40:25 GMT",
        "x-ms-return-client-request-id": "true",
        "x-ms-version": "2019-12-12"
>>>>>>> 32e373e2
      },
      "RequestBody": null,
      "StatusCode": 202,
      "ResponseHeaders": {
        "Content-Length": "0",
<<<<<<< HEAD
        "Date": "Thu, 05 Mar 2020 21:09:02 GMT",
=======
        "Date": "Sat, 04 Apr 2020 01:40:24 GMT",
>>>>>>> 32e373e2
        "Server": [
          "Windows-Azure-Blob/1.0",
          "Microsoft-HTTPAPI/2.0"
        ],
<<<<<<< HEAD
        "x-ms-client-request-id": "6103d127-9c8f-560c-066e-cc2e624315ec",
        "x-ms-request-id": "83076ac0-a01e-001f-3a32-f3213f000000",
        "x-ms-version": "2019-10-10"
=======
        "x-ms-client-request-id": "cf52432f-406a-559a-0a8f-538331dc76dc",
        "x-ms-request-id": "789befc0-f01e-0070-4b22-0af457000000",
        "x-ms-version": "2019-12-12"
>>>>>>> 32e373e2
      },
      "ResponseBody": []
    }
  ],
  "Variables": {
<<<<<<< HEAD
    "RandomSeed": "132595144",
    "Storage_TestConfigDefault": "ProductionTenant\nseanstagetest\nU2FuaXRpemVk\nhttps://seanstagetest.blob.core.windows.net\nhttp://seanstagetest.file.core.windows.net\nhttp://seanstagetest.queue.core.windows.net\nhttp://seanstagetest.table.core.windows.net\n\n\n\n\nhttp://seanstagetest-secondary.blob.core.windows.net\nhttp://seanstagetest-secondary.file.core.windows.net\nhttp://seanstagetest-secondary.queue.core.windows.net\nhttp://seanstagetest-secondary.table.core.windows.net\n\nSanitized\n\n\nCloud\nBlobEndpoint=https://seanstagetest.blob.core.windows.net/;QueueEndpoint=http://seanstagetest.queue.core.windows.net/;FileEndpoint=http://seanstagetest.file.core.windows.net/;BlobSecondaryEndpoint=http://seanstagetest-secondary.blob.core.windows.net/;QueueSecondaryEndpoint=http://seanstagetest-secondary.queue.core.windows.net/;FileSecondaryEndpoint=http://seanstagetest-secondary.file.core.windows.net/;AccountName=seanstagetest;AccountKey=Sanitized\nseanscope1"
=======
    "RandomSeed": "1633190301",
    "Storage_TestConfigDefault": "ProductionTenant\nseanmcccanary\nU2FuaXRpemVk\nhttps://seanmcccanary.blob.core.windows.net\nhttps://seanmcccanary.file.core.windows.net\nhttps://seanmcccanary.queue.core.windows.net\nhttps://seanmcccanary.table.core.windows.net\n\n\n\n\nhttps://seanmcccanary-secondary.blob.core.windows.net\nhttps://seanmcccanary-secondary.file.core.windows.net\nhttps://seanmcccanary-secondary.queue.core.windows.net\nhttps://seanmcccanary-secondary.table.core.windows.net\n\nSanitized\n\n\nCloud\nBlobEndpoint=https://seanmcccanary.blob.core.windows.net/;QueueEndpoint=https://seanmcccanary.queue.core.windows.net/;FileEndpoint=https://seanmcccanary.file.core.windows.net/;BlobSecondaryEndpoint=https://seanmcccanary-secondary.blob.core.windows.net/;QueueSecondaryEndpoint=https://seanmcccanary-secondary.queue.core.windows.net/;FileSecondaryEndpoint=https://seanmcccanary-secondary.file.core.windows.net/;AccountName=seanmcccanary;AccountKey=Sanitized\nseanscope1"
>>>>>>> 32e373e2
  }
}<|MERGE_RESOLUTION|>--- conflicted
+++ resolved
@@ -1,22 +1,6 @@
 {
   "Entries": [
     {
-<<<<<<< HEAD
-      "RequestUri": "https://seanstagetest.blob.core.windows.net/test-container-d5732634-6ee2-5021-aac5-a7a1869bec90?restype=container",
-      "RequestMethod": "PUT",
-      "RequestHeaders": {
-        "Authorization": "Sanitized",
-        "traceparent": "00-8b86e976b3409848a4acb2b2982e57df-e54a52e56c38994f-00",
-        "User-Agent": [
-          "azsdk-net-Storage.Blobs/12.4.0-dev.20200305.1",
-          "(.NET Core 4.6.28325.01; Microsoft Windows 10.0.18363 )"
-        ],
-        "x-ms-blob-public-access": "container",
-        "x-ms-client-request-id": "55b5fc96-3a21-823c-ca31-7ac9733b93c4",
-        "x-ms-date": "Thu, 05 Mar 2020 21:09:02 GMT",
-        "x-ms-return-client-request-id": "true",
-        "x-ms-version": "2019-10-10"
-=======
       "RequestUri": "https://seanmcccanary.blob.core.windows.net/test-container-16f3508f-6501-c176-bf08-5e3c6bceb969?restype=container",
       "RequestMethod": "PUT",
       "RequestHeaders": {
@@ -31,63 +15,31 @@
         "x-ms-date": "Sat, 04 Apr 2020 01:40:24 GMT",
         "x-ms-return-client-request-id": "true",
         "x-ms-version": "2019-12-12"
->>>>>>> 32e373e2
       },
       "RequestBody": null,
       "StatusCode": 201,
       "ResponseHeaders": {
         "Content-Length": "0",
-<<<<<<< HEAD
-        "Date": "Thu, 05 Mar 2020 21:09:01 GMT",
-        "ETag": "\u00220x8D7C1496E9474D6\u0022",
-        "Last-Modified": "Thu, 05 Mar 2020 21:09:02 GMT",
-=======
         "Date": "Sat, 04 Apr 2020 01:40:24 GMT",
         "ETag": "\u00220x8D7D8392550890C\u0022",
         "Last-Modified": "Sat, 04 Apr 2020 01:40:24 GMT",
->>>>>>> 32e373e2
-        "Server": [
-          "Windows-Azure-Blob/1.0",
-          "Microsoft-HTTPAPI/2.0"
-        ],
-<<<<<<< HEAD
-        "x-ms-client-request-id": "55b5fc96-3a21-823c-ca31-7ac9733b93c4",
-        "x-ms-request-id": "50f4bef1-701e-0041-6a32-f3cadf000000",
-        "x-ms-version": "2019-10-10"
-=======
+        "Server": [
+          "Windows-Azure-Blob/1.0",
+          "Microsoft-HTTPAPI/2.0"
+        ],
         "x-ms-client-request-id": "f3783b71-f25a-a23b-ae06-e75cad718845",
         "x-ms-request-id": "1e871a6c-b01e-004e-1322-0a6328000000",
         "x-ms-version": "2019-12-12"
->>>>>>> 32e373e2
-      },
-      "ResponseBody": []
-    },
-    {
-<<<<<<< HEAD
-      "RequestUri": "https://seanstagetest.blob.core.windows.net/test-container-d5732634-6ee2-5021-aac5-a7a1869bec90/test-blob-8e484c01-1139-4586-abd0-1d334b8bc846?comp=block\u0026blockid=AAgAAAAAAAAAAAAAAAAAAAAAAAAAAAAAAAAAAAAAAAAAAAAAAAAAAAAAAAAAAAAA",
-=======
+      },
+      "ResponseBody": []
+    },
+    {
       "RequestUri": "https://seanmcccanary.blob.core.windows.net/test-container-16f3508f-6501-c176-bf08-5e3c6bceb969/test-blob-3aa87ce1-d3d0-0fc4-4b3c-a8364a208b5c?comp=block\u0026blockid=AAQAAAAAAAAAAAAAAAAAAAAAAAAAAAAAAAAAAAAAAAAAAAAAAAAAAAAAAAAAAAAA",
->>>>>>> 32e373e2
       "RequestMethod": "PUT",
       "RequestHeaders": {
         "Authorization": "Sanitized",
         "Content-Length": "1024",
         "User-Agent": [
-<<<<<<< HEAD
-          "azsdk-net-Storage.Blobs/12.4.0-dev.20200305.1",
-          "(.NET Core 4.6.28325.01; Microsoft Windows 10.0.18363 )"
-        ],
-        "x-ms-client-request-id": "651934835_AAgAAAAAAAAAAAAAAAAAAAAAAAAAAAAAAAAAAAAAAAAAAAAAAAAAAAAAAAAAAAAA",
-        "x-ms-date": "Thu, 05 Mar 2020 21:09:02 GMT",
-        "x-ms-return-client-request-id": "true",
-        "x-ms-version": "2019-10-10"
-      },
-      "RequestBody": "CqL5oE2PjeuJOb1HfkXsuej8oHiToVkOG02Ygw5iuvw8MnLTPbusJzgzX\u002BFxZMayq6x/BPJSdWhJ6oQA9gncJn/AC0vTGHssT3g/YEF4nbeG5dhh47UK6r0JilI2rDEuVjhhsFl735IxUrV5EhUn0U3NeRAwekPJtiCOyY4o9aJHEQkIFuxdCwZFMJAAkNeo4rgFaTMg/dv1mPo47BUECF0SMQELHrthb20K6kqzySZI5ufVI4xvJxMuE33yJR7wQSgy7V7WnMT8pPnFFRKRQc7T7wYuLuXRognu3Qo9b0pOGakigNvHckkj2X6SqhIAnNKuHjUYwhJCYUtU6L\u002B5vjWudvtpb8HzDH29ClVmPvj37kA4j1EUNleX3x6QcomJaRpJ4zMXlywQuxG4Wre82yNSXfp\u002BgC/jmT\u002Bk0Y\u002BiY5nzM6A7HFrE4FcUJ9M/XNuf2gP7PRSPCujqZUn0csWcblh4xCcWgb7Ijn2jallcpD1jBfaMpiWEYyi4ULcQ0G2Rd7l7xpi0iFlEM66X7J\u002BPjsAMkG3OEMgy82D\u002BXjAHt70PEfOf4N6kr3ydR3N37XeJKML2BED/w2bwSNM3tikpPXvwh9qs763iZ\u002BDwMclUuwbpdTZuEbN9EE6Nr5gKbflTcwn3hmWc3TgUE5xfDpGcm43NTUDyuivHc3eMHkAV2Prnnb2/XTSgTJj\u002BWf4XHgG88BMKPR\u002B4YLneMBPtEL73/zuheHHT3T5YLAGo9GEtsFR2zy0tCpraLjwE4SwhsjzZBlrCdaaP6RPUshEeEGxYsIC\u002Bd0GQyfSgxkk1z/sSN3nEzu0Gajqu5\u002BYaWViJvB7PrDCsYzv6STxlIq9cWhkXwnqXWUF/UUZFD5BbdXCcFgoqZSLLZdM\u002ByYWwoUiLUY3MA5fd8mLdUFvqZlOrn9PMyQukMvT2TFymWJC7zq/9ur4CjnLYviSoTRTH4P6Akymy49g95h\u002BY1rY6NpnSIYKr7ayVqBFg8wrm/OTfLmteJsRmCerXwNOeari8noeK1SySG/NR6\u002BsYUu/OVuo6uKdL2xDVbBiX1CzY9j1ZpFWCXCa4TBJ3DDvZTbf7CWnpZLERcMJ3tWkU\u002B0fHefStv62aS/rEgWyU087V\u002Bx5gnMvC75KMSDOSCqa8pFHLsJNGK44JYL1vJOJFfJ30orpKs198BIpiIXd6B0BTB9wayCM7j8\u002BQVzsNUsqvR8uWnmjscvHxT6wI4woWjll8HB0FKrN5uBPquVskbrHAs9ms5GjYZ5XrKHl3MqvFesjhkDasqRwXHOZVAriVzeD6SDAwaqrwpLWHGgI6AoVnJT\u002BSQt16Ewm9lMiCg2TdVVqZfOp7lA8e8OyBJI4a3Rlg7d14A4sCfw==",
-      "StatusCode": 201,
-      "ResponseHeaders": {
-        "Content-Length": "0",
-        "Date": "Thu, 05 Mar 2020 21:09:03 GMT",
-=======
           "azsdk-net-Storage.Blobs/12.5.0-dev.20200403.1",
           "(.NET Core 4.6.28325.01; Microsoft Windows 10.0.18362 )"
         ],
@@ -101,53 +53,25 @@
       "ResponseHeaders": {
         "Content-Length": "0",
         "Date": "Sat, 04 Apr 2020 01:40:24 GMT",
->>>>>>> 32e373e2
-        "Server": [
-          "Windows-Azure-Blob/1.0",
-          "Microsoft-HTTPAPI/2.0"
-        ],
-<<<<<<< HEAD
-        "x-ms-client-request-id": "651934835_AAgAAAAAAAAAAAAAAAAAAAAAAAAAAAAAAAAAAAAAAAAAAAAAAAAAAAAAAAAAAAAA",
-        "x-ms-content-crc64": "ACfumovt3cU=",
-        "x-ms-request-id": "6af9f4f6-f01e-0012-1932-f3e9eb000000",
-        "x-ms-request-server-encrypted": "true",
-        "x-ms-version": "2019-10-10"
-=======
+        "Server": [
+          "Windows-Azure-Blob/1.0",
+          "Microsoft-HTTPAPI/2.0"
+        ],
         "x-ms-client-request-id": "60826648_AAQAAAAAAAAAAAAAAAAAAAAAAAAAAAAAAAAAAAAAAAAAAAAAAAAAAAAAAAAAAAAA",
         "x-ms-content-crc64": "CeubfReGIbU=",
         "x-ms-request-id": "1efe65e3-e01e-007c-1022-0a635f000000",
         "x-ms-request-server-encrypted": "true",
         "x-ms-version": "2019-12-12"
->>>>>>> 32e373e2
-      },
-      "ResponseBody": []
-    },
-    {
-<<<<<<< HEAD
-      "RequestUri": "https://seanstagetest.blob.core.windows.net/test-container-d5732634-6ee2-5021-aac5-a7a1869bec90/test-blob-8e484c01-1139-4586-abd0-1d334b8bc846?comp=block\u0026blockid=AAQAAAAAAAAAAAAAAAAAAAAAAAAAAAAAAAAAAAAAAAAAAAAAAAAAAAAAAAAAAAAA",
-=======
+      },
+      "ResponseBody": []
+    },
+    {
       "RequestUri": "https://seanmcccanary.blob.core.windows.net/test-container-16f3508f-6501-c176-bf08-5e3c6bceb969/test-blob-3aa87ce1-d3d0-0fc4-4b3c-a8364a208b5c?comp=block\u0026blockid=AAgAAAAAAAAAAAAAAAAAAAAAAAAAAAAAAAAAAAAAAAAAAAAAAAAAAAAAAAAAAAAA",
->>>>>>> 32e373e2
       "RequestMethod": "PUT",
       "RequestHeaders": {
         "Authorization": "Sanitized",
         "Content-Length": "1024",
         "User-Agent": [
-<<<<<<< HEAD
-          "azsdk-net-Storage.Blobs/12.4.0-dev.20200305.1",
-          "(.NET Core 4.6.28325.01; Microsoft Windows 10.0.18363 )"
-        ],
-        "x-ms-client-request-id": "651934835_AAQAAAAAAAAAAAAAAAAAAAAAAAAAAAAAAAAAAAAAAAAAAAAAAAAAAAAAAAAAAAAA",
-        "x-ms-date": "Thu, 05 Mar 2020 21:09:02 GMT",
-        "x-ms-return-client-request-id": "true",
-        "x-ms-version": "2019-10-10"
-      },
-      "RequestBody": "xoAs/6Vr\u002B8QvNFc17YsaHneBLnJbn\u002BH3TsZ41yndU2ZfI\u002Bfwzlbfmm6qPNphd7yZPEnilE2kyyaeNLHf8iOaUeHw1smkKU8hoZMDsWMHldYK35rg\u002B74ZuljAUZmkAKdLD\u002Br5cKHy9BL5wfO6oRnDl57a1ROJulUi1xtx49i1fKDruKF5DiU0F\u002BqI5zrLXhk//bn6yiuUwVWU1piGgRE5Q0VSzuh4Sol5pr0pAdIbV3gBMuYeu7F1V/ZL5DeMrpbZTqP1eZAwxrMwgSRtasCCeH8ghE8qG4iT3HfyLGVR7PcmULIvJt3o0Wsz7jmNB\u002Bw1yGy4bClHrjMbYZwZPppO35QsRxoNU1KhN7Pj9yxOBdWKvGP5mYDN3qF/FMRBz5LQ5Q\u002BlYcDSJ3QZFjR2Y7cGzFzHjoI2VUUTXmh4jj\u002BOYGghExIdqaMUt5Tu34JMV3vqeUdnekAQmpDJkQNXWpk1i7bLVVCk6SK4stftR3XDxwbtjRX4JuUnEHmCVBigvV37uVTMgAIqRZAkr8hpIlIaBsr8asyEPWXQo0TXIpUKGPV68o4h9kYEw0iF03Ydvu4nZ01Oo1KQd3zv\u002B9y\u002BUiP6GpfT7zDD\u002BQ\u002BD\u002BKeE/mnus\u002BVVsLpHvHSi6XsRMvtqRnAkirjfSs\u002B\u002BY24\u002By6urDHgSAEf3aKJps14jMAa0ssYTGLI3X3SxDmkVl01LCPHI9twD/jGzc93Nu9ZavBnJCbCnKrL5dK0DYfLe4dBUHaptWjopsbOVYKXUaaSeVlJPTI6co94\u002Bz4Ev/50/1JEMeJ0r7WLfn1f9EcoMJAsIZQqfj5VCuHnMLoq4\u002BrIWVosTx/AGcmnwcKw2n5EUMqt2JpqSn0X8ysAkXr/XJ6Wl5rs\u002B\u002BFwaAfKgrx/oCxjnuPvfQdMYg7dGF/0v4hOqGEkHkbjW1TlOWySn8u8mE76nPKbD\u002BOXRjGMD9\u002BFf6x/f9pfW4XpfEOLCkeWvcZHIIAQ/h6Vt5yBjNQRV091Y7nAFx/tYUDFDRyvDAGf/IhvSO9fcIGN5cQ52cqt1Cj0FaqJ0qqmVb9DS\u002Bz96qua5YxPogpcGe84Ni1bt4d2FzT3tvZbEindyPcsHCiQj/8covQ\u002BYjYim/u7TZx5SqI7yTC4CjOxP9NibdkXL/nGq6oyPxCPO7UC0R76n8CNZH5U9FL32IHPa2Mk2/BdC2gB9KXySw\u002BNqJF/tTUQtqAO1QlawjuqztMoYtOxal/Epcm2\u002BKcemxlyx0u9eCNIurDDFgbnBkUwVynWyeQ73EIxuxNvXbn47Dnv5/7v6Vav36gi7lBY3aOAgqF9S9ExNusJi70T2Vz2yinM9x5KRG3TJuo8GO3x2Nlz6tsUe6Bovq0T4l2VnAJLKCQ==",
-      "StatusCode": 201,
-      "ResponseHeaders": {
-        "Content-Length": "0",
-        "Date": "Thu, 05 Mar 2020 21:09:02 GMT",
-=======
           "azsdk-net-Storage.Blobs/12.5.0-dev.20200403.1",
           "(.NET Core 4.6.28325.01; Microsoft Windows 10.0.18362 )"
         ],
@@ -161,48 +85,26 @@
       "ResponseHeaders": {
         "Content-Length": "0",
         "Date": "Sat, 04 Apr 2020 01:40:24 GMT",
->>>>>>> 32e373e2
-        "Server": [
-          "Windows-Azure-Blob/1.0",
-          "Microsoft-HTTPAPI/2.0"
-        ],
-<<<<<<< HEAD
-        "x-ms-client-request-id": "651934835_AAQAAAAAAAAAAAAAAAAAAAAAAAAAAAAAAAAAAAAAAAAAAAAAAAAAAAAAAAAAAAAA",
-        "x-ms-content-crc64": "\u002BYz1Y23pj4U=",
-        "x-ms-request-id": "83076ab5-a01e-001f-3132-f3213f000000",
-        "x-ms-request-server-encrypted": "true",
-        "x-ms-version": "2019-10-10"
-=======
+        "Server": [
+          "Windows-Azure-Blob/1.0",
+          "Microsoft-HTTPAPI/2.0"
+        ],
         "x-ms-client-request-id": "60826648_AAgAAAAAAAAAAAAAAAAAAAAAAAAAAAAAAAAAAAAAAAAAAAAAAAAAAAAAAAAAAAAA",
         "x-ms-content-crc64": "kGorCjRDgwM=",
         "x-ms-request-id": "789befae-f01e-0070-3e22-0af457000000",
         "x-ms-request-server-encrypted": "true",
         "x-ms-version": "2019-12-12"
->>>>>>> 32e373e2
-      },
-      "ResponseBody": []
-    },
-    {
-<<<<<<< HEAD
-      "RequestUri": "https://seanstagetest.blob.core.windows.net/test-container-d5732634-6ee2-5021-aac5-a7a1869bec90/test-blob-8e484c01-1139-4586-abd0-1d334b8bc846?comp=blocklist",
-=======
+      },
+      "ResponseBody": []
+    },
+    {
       "RequestUri": "https://seanmcccanary.blob.core.windows.net/test-container-16f3508f-6501-c176-bf08-5e3c6bceb969/test-blob-3aa87ce1-d3d0-0fc4-4b3c-a8364a208b5c?comp=blocklist",
->>>>>>> 32e373e2
       "RequestMethod": "PUT",
       "RequestHeaders": {
         "Authorization": "Sanitized",
         "Content-Length": "185",
         "Content-Type": "application/xml",
         "User-Agent": [
-<<<<<<< HEAD
-          "azsdk-net-Storage.Blobs/12.4.0-dev.20200305.1",
-          "(.NET Core 4.6.28325.01; Microsoft Windows 10.0.18363 )"
-        ],
-        "x-ms-client-request-id": "f7ee18a1-2a8d-41b0-8613-75ed1ed82f98",
-        "x-ms-date": "Thu, 05 Mar 2020 21:09:03 GMT",
-        "x-ms-return-client-request-id": "true",
-        "x-ms-version": "2019-10-10"
-=======
           "azsdk-net-Storage.Blobs/12.5.0-dev.20200403.1",
           "(.NET Core 4.6.28325.01; Microsoft Windows 10.0.18362 )"
         ],
@@ -210,58 +112,27 @@
         "x-ms-date": "Sat, 04 Apr 2020 01:40:25 GMT",
         "x-ms-return-client-request-id": "true",
         "x-ms-version": "2019-12-12"
->>>>>>> 32e373e2
       },
       "RequestBody": "\u003CBlockList\u003E\u003CLatest\u003EAAQAAAAAAAAAAAAAAAAAAAAAAAAAAAAAAAAAAAAAAAAAAAAAAAAAAAAAAAAAAAAA\u003C/Latest\u003E\u003CLatest\u003EAAgAAAAAAAAAAAAAAAAAAAAAAAAAAAAAAAAAAAAAAAAAAAAAAAAAAAAAAAAAAAAA\u003C/Latest\u003E\u003C/BlockList\u003E",
       "StatusCode": 201,
       "ResponseHeaders": {
         "Content-Length": "0",
-<<<<<<< HEAD
-        "Date": "Thu, 05 Mar 2020 21:09:02 GMT",
-        "ETag": "\u00220x8D7C1496ED178BE\u0022",
-        "Last-Modified": "Thu, 05 Mar 2020 21:09:03 GMT",
-=======
         "Date": "Sat, 04 Apr 2020 01:40:24 GMT",
         "ETag": "\u00220x8D7D83925913458\u0022",
         "Last-Modified": "Sat, 04 Apr 2020 01:40:25 GMT",
->>>>>>> 32e373e2
-        "Server": [
-          "Windows-Azure-Blob/1.0",
-          "Microsoft-HTTPAPI/2.0"
-        ],
-<<<<<<< HEAD
-        "x-ms-client-request-id": "f7ee18a1-2a8d-41b0-8613-75ed1ed82f98",
-        "x-ms-content-crc64": "d9pxDT8aiEc=",
-        "x-ms-request-id": "83076ab9-a01e-001f-3332-f3213f000000",
-        "x-ms-request-server-encrypted": "true",
-        "x-ms-version": "2019-10-10"
-=======
+        "Server": [
+          "Windows-Azure-Blob/1.0",
+          "Microsoft-HTTPAPI/2.0"
+        ],
         "x-ms-client-request-id": "ac75f3ac-a2d0-ea61-2db8-ec1df215029a",
         "x-ms-content-crc64": "UOQzPP6dnWc=",
         "x-ms-request-id": "789befb6-f01e-0070-4322-0af457000000",
         "x-ms-request-server-encrypted": "true",
         "x-ms-version": "2019-12-12"
->>>>>>> 32e373e2
-      },
-      "ResponseBody": []
-    },
-    {
-<<<<<<< HEAD
-      "RequestUri": "https://seanstagetest.blob.core.windows.net/test-container-d5732634-6ee2-5021-aac5-a7a1869bec90/test-blob-8e484c01-1139-4586-abd0-1d334b8bc846",
-      "RequestMethod": "GET",
-      "RequestHeaders": {
-        "Authorization": "Sanitized",
-        "traceparent": "00-0077f1ade580364a81f493d6df843253-9162c3b678650b4a-00",
-        "User-Agent": [
-          "azsdk-net-Storage.Blobs/12.4.0-dev.20200305.1",
-          "(.NET Core 4.6.28325.01; Microsoft Windows 10.0.18363 )"
-        ],
-        "x-ms-client-request-id": "651934835_bytes=0-2047",
-        "x-ms-date": "Thu, 05 Mar 2020 21:09:03 GMT",
-        "x-ms-range": "bytes=0-2047",
-        "x-ms-return-client-request-id": "true",
-        "x-ms-version": "2019-10-10"
-=======
+      },
+      "ResponseBody": []
+    },
+    {
       "RequestUri": "https://seanmcccanary.blob.core.windows.net/test-container-16f3508f-6501-c176-bf08-5e3c6bceb969/test-blob-3aa87ce1-d3d0-0fc4-4b3c-a8364a208b5c",
       "RequestMethod": "GET",
       "RequestHeaders": {
@@ -276,7 +147,6 @@
         "x-ms-range": "bytes=0-2047",
         "x-ms-return-client-request-id": "true",
         "x-ms-version": "2019-12-12"
->>>>>>> 32e373e2
       },
       "RequestBody": null,
       "StatusCode": 206,
@@ -285,30 +155,14 @@
         "Content-Length": "2048",
         "Content-Range": "bytes 0-2047/2048",
         "Content-Type": "application/octet-stream",
-<<<<<<< HEAD
-        "Date": "Thu, 05 Mar 2020 21:09:02 GMT",
-        "ETag": "\u00220x8D7C1496ED178BE\u0022",
-        "Last-Modified": "Thu, 05 Mar 2020 21:09:03 GMT",
-=======
         "Date": "Sat, 04 Apr 2020 01:40:24 GMT",
         "ETag": "\u00220x8D7D83925913458\u0022",
         "Last-Modified": "Sat, 04 Apr 2020 01:40:25 GMT",
->>>>>>> 32e373e2
-        "Server": [
-          "Windows-Azure-Blob/1.0",
-          "Microsoft-HTTPAPI/2.0"
-        ],
-        "Vary": "Origin",
+        "Server": [
+          "Windows-Azure-Blob/1.0",
+          "Microsoft-HTTPAPI/2.0"
+        ],
         "x-ms-blob-type": "BlockBlob",
-<<<<<<< HEAD
-        "x-ms-client-request-id": "651934835_bytes=0-2047",
-        "x-ms-creation-time": "Thu, 05 Mar 2020 21:09:03 GMT",
-        "x-ms-lease-state": "available",
-        "x-ms-lease-status": "unlocked",
-        "x-ms-request-id": "83076abe-a01e-001f-3832-f3213f000000",
-        "x-ms-server-encrypted": "true",
-        "x-ms-version": "2019-10-10"
-=======
         "x-ms-client-request-id": "60826648_bytes=0-2047",
         "x-ms-creation-time": "Sat, 04 Apr 2020 01:40:25 GMT",
         "x-ms-lease-state": "available",
@@ -316,26 +170,10 @@
         "x-ms-request-id": "789befbb-f01e-0070-4722-0af457000000",
         "x-ms-server-encrypted": "true",
         "x-ms-version": "2019-12-12"
->>>>>>> 32e373e2
       },
       "ResponseBody": "7ZxmMmd\u002BBAyM79ohUMS10m0EtUyePe08YE3Kc1FAJW\u002BWcqYsZjNzrMsvfFIbXahDhp55th0IbrCuKdIZs5C6S8pri94diGs6kQiAbsGbIAOlhu2zx29SjQP2fT1gWfk7dTCIsNLKJv0yPyQVhwDuEwjPdCyjB4RbGf3aJgsu2TcPRfmREnAw2mDvgYhKPAYCCGo0keXMl22rLZfV7wDyA2XsBkEGXQCXnpnMs4X8ENz21x2g\u002BUdSQq6L5eXZW\u002Bpf/X0iXTbE\u002B6tpnPNLAOPnrxy63hfiUQkdmsOTe3cbvkKvbLYI2bOlMttyN11UB0LKozXIH33Sfat0BMNzMIAzTd6wnJMt39VpFKw7bxqsyZKByddBUp/F3O4Lk9XvMgFbPul\u002BpGuunMNgXwrRlw2Rxzsw8Weo8vs\u002B67\u002BlIksAeeGq4DEwLSUn0ywT4fOV80XgecuZv0GZskzuP7irCXp3X\u002BUoJrbcYJoWCB46lBAIqfd6xKiAZrqgES7kQu1sfMqxnIINbM2OBBgxg7YiXh085pbAMETS9/gqhxWI9x6tqYtTifiO\u002Bj0q7L\u002BPTuMEfbIQqFxXq0yF36SJ4\u002BS3BQz6hNoqz9UkruxZlUSEQqgVJgpid0/CVv0/zqlUBBZYc\u002BazlMoI2a7c7Ppw/hUIAJz7dL3aVI29OC3c6wAr0KnVACJe0a3dDExbhYtUUlfnN80NWI9ZfR5Y9lycLO6usRtQmv3yqi/uHWhwf84CaObW9LMyHncae4MEBdtRQeBdrdRvBLda9I2eHjsn6P1PVo11xjc6e5KkNh957qRTndyHEtL5kmQvewAmlAA885KFta9O23qpIzJCy82X4AboS4Fen9UrVcQpRks3E\u002BeSaEOM9Dn0BcFi3u\u002Bgt8aWl5v5PUl\u002B3VO8WV/rJZQvcQ9KsGKKC\u002BvN80W//MDmi579kq6wPdWdE4vvz5vZCeAsMmzfVQZkC4yvLEkDvuCS1s3B7pLlfzQ5rZ3XmztQ8\u002Bplk8lTBjaXmIYiABGLmlSqXPjNGBtNRrM4pqhpjXBQXjhfnisWP9CXKlULw34irRJILD5Cg9vPF0wWGmCOLQsW0aLYLPwpkx0oNu3FQoM1FviVIWAxDttckIbeACRwCPxJ9PHcSYEWH5ghGkztCdXJ4ARn\u002BQyq5cPHe5x1SpP5uC3xe02RWcx3fwHIEPOOb4axFB8fCA/vnw8uFM3koNQFJ2Ie/I2HOIc38HkL4tTPOQwVwzVz2a8eAtw9YkT\u002Bkt4sw\u002BiRb3P5KdyY5xeV5Lw7X9vAz92ekU6yAPmwStZDOF6b3h7rPcqZHJlZ2/GYiR0fAgNoPcMBjTGa3255SN8FVK\u002B5\u002BgWeTyERJ7JDRLZcGnfbkUjS2/qbmVDtUV5bINS6U4ZC3o4YgbLhVhYQvkl6PcX3nbeXMnm0HWC1sP3DtgbdiPAvGjvoww\u002BV8YTkitsHchSZY4IdIiENjsEuYtG1HqAPMzVYSyOJDtmnAkH1z5OErj7pKlKDwGbPIot6umE\u002B39Pk1FemryfwD1SpdSDfGL4tqbSTy/NNjHLPiCiXD1R4aSJuEPs83v4W\u002BBr92kpF8ArNTBGsqhTflkjk1yf\u002BWQAAMAv\u002BcAfC8cq1fNLZT7EoiZceycJDy74OjnqzVwfXGJ8a/ak\u002BR38CClpG9y5BBkeWvE2P3489vWVN8OGNDprD3mQzvlEH6UIXHL5o/NSQzIgyHZq6RzgQ3UBE8VeddPvAgxjKDkf1jtMKeMPQ1MCQvCNZWvH/CJYsIuARw/freqfDp3m7xr5APY7Hr890Pwh/tDQzRBoKwXqCnetm48vbH/0cDS1H1PZlGB1jN1jHuOLYkQ7DtzWNuOX\u002BOSjS2VnD7JDRVzLaOOA9ziv8poohuuUIjlG8GGfIj1RISJrOkj7Dn0vI9WCw/VkuhegJkBJa3X9DyUsIBtMpCcjekvBFbzztOQc/WcSFWJH4jZN\u002Bvv5C7Wsbi8jzu5l3n\u002ByX0mpo6BWsHFcKG4O6vXG6D3hAqkvKm6WFKuRz\u002BX1tx7rY7oYmkKR\u002B0qGmN9HnYM1XOawgN/WhzDbF474wOSLanVTJ4s/qk3/UwdepI2TTncoXG8DRTY/ENiFQYKzmTZl\u002BzJp9Hn7\u002BbaUtTHUd96nR8kX0GR1hCU/EBKuumjPS7XQ\u002BKlbKVn9LGK4bowEapz93fm5n8jR7HMNKuRnTT9JyW14B38xTB5vGqABvRmVNqV1sNhzEavpAwg6Sf51meMjbqUiiGchyJHbSoUkzDNZe/Q\u002B8Zxm1rfBjwBy\u002BwIj\u002BXzA3k50cqpCV\u002BRKm8smwDLY4NIKOqhGvJfxYPlirs2Pt1EEZ/Hg4QVJ\u002BJm0GD7sms7NlhosGcLUfh26hxGw46UWuuB2IlxA\u002B//IvD4OjqBVBMYukRS3Y52OL\u002BnQJl33mRj0nWFednhuiJ4eZ1mAye95YX5Lgk6MY1tC6/J2cNGd0SclGe1C\u002BpJJwAR6mPhACWX6VsTfrBrOZD4KG4qJ9BvIfJI2X7P\u002BOmrv/b5GFcZe/t6MfB4IviUMVrGzON8Hw8vsrhhqDamx\u002BBhd765YhE53qxiv\u002BXv9v8JtJgj\u002BTwGL6D32WWet9PEw2oABrs52t9JjP43CV8ZP8u5Z\u002BOegt6ka0gNwYi7qybIreyL3\u002BBDz9nI2mxNzxZR3pmZ1U/gJkCbW6tjLAlGjeHXbmtynV/rdagJ1ahiZqwhu/LvEcXW6Her4HRE0JPQglyKdlC63zE5vm\u002Bn1lCYI="
     },
     {
-<<<<<<< HEAD
-      "RequestUri": "https://seanstagetest.blob.core.windows.net/test-container-d5732634-6ee2-5021-aac5-a7a1869bec90?restype=container",
-      "RequestMethod": "DELETE",
-      "RequestHeaders": {
-        "Authorization": "Sanitized",
-        "traceparent": "00-7a1568f5a238e34faa38dc0457c9432b-75e7a2bca9b1e24d-00",
-        "User-Agent": [
-          "azsdk-net-Storage.Blobs/12.4.0-dev.20200305.1",
-          "(.NET Core 4.6.28325.01; Microsoft Windows 10.0.18363 )"
-        ],
-        "x-ms-client-request-id": "6103d127-9c8f-560c-066e-cc2e624315ec",
-        "x-ms-date": "Thu, 05 Mar 2020 21:09:03 GMT",
-        "x-ms-return-client-request-id": "true",
-        "x-ms-version": "2019-10-10"
-=======
       "RequestUri": "https://seanmcccanary.blob.core.windows.net/test-container-16f3508f-6501-c176-bf08-5e3c6bceb969?restype=container",
       "RequestMethod": "DELETE",
       "RequestHeaders": {
@@ -349,41 +187,25 @@
         "x-ms-date": "Sat, 04 Apr 2020 01:40:25 GMT",
         "x-ms-return-client-request-id": "true",
         "x-ms-version": "2019-12-12"
->>>>>>> 32e373e2
       },
       "RequestBody": null,
       "StatusCode": 202,
       "ResponseHeaders": {
         "Content-Length": "0",
-<<<<<<< HEAD
-        "Date": "Thu, 05 Mar 2020 21:09:02 GMT",
-=======
-        "Date": "Sat, 04 Apr 2020 01:40:24 GMT",
->>>>>>> 32e373e2
-        "Server": [
-          "Windows-Azure-Blob/1.0",
-          "Microsoft-HTTPAPI/2.0"
-        ],
-<<<<<<< HEAD
-        "x-ms-client-request-id": "6103d127-9c8f-560c-066e-cc2e624315ec",
-        "x-ms-request-id": "83076ac0-a01e-001f-3a32-f3213f000000",
-        "x-ms-version": "2019-10-10"
-=======
+        "Date": "Sat, 04 Apr 2020 01:40:24 GMT",
+        "Server": [
+          "Windows-Azure-Blob/1.0",
+          "Microsoft-HTTPAPI/2.0"
+        ],
         "x-ms-client-request-id": "cf52432f-406a-559a-0a8f-538331dc76dc",
         "x-ms-request-id": "789befc0-f01e-0070-4b22-0af457000000",
         "x-ms-version": "2019-12-12"
->>>>>>> 32e373e2
       },
       "ResponseBody": []
     }
   ],
   "Variables": {
-<<<<<<< HEAD
-    "RandomSeed": "132595144",
-    "Storage_TestConfigDefault": "ProductionTenant\nseanstagetest\nU2FuaXRpemVk\nhttps://seanstagetest.blob.core.windows.net\nhttp://seanstagetest.file.core.windows.net\nhttp://seanstagetest.queue.core.windows.net\nhttp://seanstagetest.table.core.windows.net\n\n\n\n\nhttp://seanstagetest-secondary.blob.core.windows.net\nhttp://seanstagetest-secondary.file.core.windows.net\nhttp://seanstagetest-secondary.queue.core.windows.net\nhttp://seanstagetest-secondary.table.core.windows.net\n\nSanitized\n\n\nCloud\nBlobEndpoint=https://seanstagetest.blob.core.windows.net/;QueueEndpoint=http://seanstagetest.queue.core.windows.net/;FileEndpoint=http://seanstagetest.file.core.windows.net/;BlobSecondaryEndpoint=http://seanstagetest-secondary.blob.core.windows.net/;QueueSecondaryEndpoint=http://seanstagetest-secondary.queue.core.windows.net/;FileSecondaryEndpoint=http://seanstagetest-secondary.file.core.windows.net/;AccountName=seanstagetest;AccountKey=Sanitized\nseanscope1"
-=======
     "RandomSeed": "1633190301",
     "Storage_TestConfigDefault": "ProductionTenant\nseanmcccanary\nU2FuaXRpemVk\nhttps://seanmcccanary.blob.core.windows.net\nhttps://seanmcccanary.file.core.windows.net\nhttps://seanmcccanary.queue.core.windows.net\nhttps://seanmcccanary.table.core.windows.net\n\n\n\n\nhttps://seanmcccanary-secondary.blob.core.windows.net\nhttps://seanmcccanary-secondary.file.core.windows.net\nhttps://seanmcccanary-secondary.queue.core.windows.net\nhttps://seanmcccanary-secondary.table.core.windows.net\n\nSanitized\n\n\nCloud\nBlobEndpoint=https://seanmcccanary.blob.core.windows.net/;QueueEndpoint=https://seanmcccanary.queue.core.windows.net/;FileEndpoint=https://seanmcccanary.file.core.windows.net/;BlobSecondaryEndpoint=https://seanmcccanary-secondary.blob.core.windows.net/;QueueSecondaryEndpoint=https://seanmcccanary-secondary.queue.core.windows.net/;FileSecondaryEndpoint=https://seanmcccanary-secondary.file.core.windows.net/;AccountName=seanmcccanary;AccountKey=Sanitized\nseanscope1"
->>>>>>> 32e373e2
   }
 }