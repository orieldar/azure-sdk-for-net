{
  "Entries": [
    {
<<<<<<< HEAD
      "RequestUri": "https://seanstagetest.blob.core.windows.net/test-container-066cbfcb-0011-f2ff-c9e6-1276c97949b1?restype=container",
      "RequestMethod": "PUT",
      "RequestHeaders": {
        "Authorization": "Sanitized",
        "traceparent": "00-b32a15615135bc49a8cafea5763b9101-75638ca6955f424a-00",
        "User-Agent": [
          "azsdk-net-Storage.Blobs/12.4.0-dev.20200305.1",
          "(.NET Core 4.6.28325.01; Microsoft Windows 10.0.18363 )"
        ],
        "x-ms-blob-public-access": "container",
        "x-ms-client-request-id": "2c532322-3ad2-404c-7a81-bbf7a6cf62da",
        "x-ms-date": "Thu, 05 Mar 2020 21:09:22 GMT",
        "x-ms-return-client-request-id": "true",
        "x-ms-version": "2019-10-10"
=======
      "RequestUri": "https://seanmcccanary.blob.core.windows.net/test-container-6ff306f9-f22a-0d7f-b5af-9f8188ed55ec?restype=container",
      "RequestMethod": "PUT",
      "RequestHeaders": {
        "Authorization": "Sanitized",
        "traceparent": "00-01239fac9cdead4a9287954b6c1814d7-4bd457fcb37e304a-00",
        "User-Agent": [
          "azsdk-net-Storage.Blobs/12.5.0-dev.20200403.1",
          "(.NET Core 4.6.28325.01; Microsoft Windows 10.0.18362 )"
        ],
        "x-ms-blob-public-access": "container",
        "x-ms-client-request-id": "9662ad33-f2ce-7459-4a9e-50f80b1a7a4d",
        "x-ms-date": "Sat, 04 Apr 2020 01:41:06 GMT",
        "x-ms-return-client-request-id": "true",
        "x-ms-version": "2019-12-12"
>>>>>>> 32e373e2
      },
      "RequestBody": null,
      "StatusCode": 201,
      "ResponseHeaders": {
        "Content-Length": "0",
<<<<<<< HEAD
        "Date": "Thu, 05 Mar 2020 21:09:22 GMT",
        "ETag": "\u00220x8D7C1497A89538A\u0022",
        "Last-Modified": "Thu, 05 Mar 2020 21:09:22 GMT",
=======
        "Date": "Sat, 04 Apr 2020 01:41:06 GMT",
        "ETag": "\u00220x8D7D8393E2C6735\u0022",
        "Last-Modified": "Sat, 04 Apr 2020 01:41:06 GMT",
>>>>>>> 32e373e2
        "Server": [
          "Windows-Azure-Blob/1.0",
          "Microsoft-HTTPAPI/2.0"
        ],
<<<<<<< HEAD
        "x-ms-client-request-id": "2c532322-3ad2-404c-7a81-bbf7a6cf62da",
        "x-ms-request-id": "09b4acfd-a01e-0030-7132-f32cf4000000",
        "x-ms-version": "2019-10-10"
=======
        "x-ms-client-request-id": "9662ad33-f2ce-7459-4a9e-50f80b1a7a4d",
        "x-ms-request-id": "81720d7d-901e-0014-3822-0a05cf000000",
        "x-ms-version": "2019-12-12"
>>>>>>> 32e373e2
      },
      "ResponseBody": []
    },
    {
<<<<<<< HEAD
      "RequestUri": "https://seanstagetest.blob.core.windows.net/test-container-066cbfcb-0011-f2ff-c9e6-1276c97949b1/test-blob-c4ba4bdd-6cbc-504c-224b-12a09f007865",
=======
      "RequestUri": "https://seanmcccanary.blob.core.windows.net/test-container-6ff306f9-f22a-0d7f-b5af-9f8188ed55ec/test-blob-2b3a659f-1c9b-3ced-cb73-d9c134c7da86",
>>>>>>> 32e373e2
      "RequestMethod": "PUT",
      "RequestHeaders": {
        "Authorization": "Sanitized",
        "Content-Length": "1024",
<<<<<<< HEAD
        "traceparent": "00-07cc194c35e4ba4890fc1dd1e385b363-0d1f69dc69bc5b4f-00",
        "User-Agent": [
          "azsdk-net-Storage.Blobs/12.4.0-dev.20200305.1",
          "(.NET Core 4.6.28325.01; Microsoft Windows 10.0.18363 )"
        ],
        "x-ms-blob-type": "BlockBlob",
        "x-ms-client-request-id": "1fe3e9ac-9068-f9a1-8135-3d611ecc0f64",
        "x-ms-date": "Thu, 05 Mar 2020 21:09:23 GMT",
        "x-ms-return-client-request-id": "true",
        "x-ms-version": "2019-10-10"
=======
        "traceparent": "00-458864666ba5324c81003ee8b42f4a71-407372a7bfbfb546-00",
        "User-Agent": [
          "azsdk-net-Storage.Blobs/12.5.0-dev.20200403.1",
          "(.NET Core 4.6.28325.01; Microsoft Windows 10.0.18362 )"
        ],
        "x-ms-blob-type": "BlockBlob",
        "x-ms-client-request-id": "b41c5081-339f-4a96-7636-a749ed0619cc",
        "x-ms-date": "Sat, 04 Apr 2020 01:41:06 GMT",
        "x-ms-return-client-request-id": "true",
        "x-ms-version": "2019-12-12"
>>>>>>> 32e373e2
      },
      "RequestBody": "lzdN24q/Hpl\u002BnmCYbEJ0eu1vF8307MwXwCXKWxiXQILEymDTzZ/C4EehrP27VNCJ/l/UxbAMkatrNRpk9MKB5l7e1KLioa1OrTeFUz/OXGtVQV24w3vStzi1aJeFXeyFIMae3IAupl2xhRd5hj5rnNmuD7JlyCPjDBxpLTkWyU9KADN5MH/rJ5oABz1jWTD5Scu\u002B1k45H1eiu9BjxHkjm7zILoYK8WxZw\u002BgXZcHmgLPrb\u002BNtV/IBEeDb13Svh2Ih3GuAmiqq71dfZBNlIrqWvDsdeFSVtkPKxxylLxr3qTuG9YhVZeaIQICLDvPfm\u002B8lRBs5kg8NjCUottIOBb89Z7vX3ywxQVZUlTfTCadQ6iwtf\u002Br\u002BvhcseGljLK8TejvBTqc3B7vD8wPE5PzXOoJ92Mum4IXVPqijq2fCzhSnQRv7ErsAGONwaovmOtkaVD3n5VTjbJm16w/\u002BlFxTACXuHaLh2yfHfb/oNXb57gTOiFYp2\u002Bm/w9SBRSerAoOGHGlm9xw3OXgWH2iU\u002BzcjvPwKLwwGKiU7L1nOYJYAG3o8YRgMk/fol0/dE7uBKsidXYkqoNJ2gPJEKsjCaNjiFQTtWJkeFygFIpe9KBZpugSRMAIM1XqnxeEmx2guJS52\u002B/23lNIuf0ZhJX07uVfb2nDEMDjV1kCJRZO390\u002B/1v1oRy0ZsiYyYrG8q7D8bAyJSu34avT2oCS9LU4\u002Bdof3oU6A0nEqwihKks2GGSuPjdiGLqxix2wIcqYIXIXX8\u002BwqxAlhfJqaX4jErtcmcIb5LZ92uEjalNnid1/LImajcp/hXFQhLRE97M4knRmU4gEfDi7lYTujUDAwfwQ6zz0iITs4RRQy2P\u002BOOMt5tvfATZVeqxM3vRFkPgwk8K4MAxyRAXvdW53t7TUuVyhvKZk4cDFv3CMp62Qq1AYIDedRgTWu6LR74vL3cL7dCGbo9BRy64B8nSb5aBYXs4eW5eBO3dXzwEHlvI4/d2xlS\u002BL9QeDyliFm1OMOtX\u002BeZC5rYYrdjyuQ9TTSjC/yPSa5kx00GXKno0\u002B\u002B5wjx5ArCR1hf1BXih7u2bUurIAnydJa9VSJhaku7xL46H6ginhEpD0XWkmkQ1wthfasn\u002B4NGzHJxNI/nYN0NpBBXp2gTk845gRDEG\u002BItrX0XAOyfk8g69FM1sWqCQq9oye5ZuDCiTurd7nlygrCQRIYR0GDwbhBHHbIV3eJktj9gW1Lz1PVMdLECwaVPyHKipGzkcHFPd1rdEZt9jXAHeTc5ESZdnG\u002BQxVyu7qxq\u002BFRAcjl1gEbOEeP4FsNazuZB\u002BkhuFbZMRQf9U6sVoImuchlGPRo3kvjxawBCZYasNvZ1bfNj/OKe9C0xeCyauQ==",
      "StatusCode": 201,
      "ResponseHeaders": {
        "Content-Length": "0",
<<<<<<< HEAD
        "Content-MD5": "7TwhaFIORILtb0WcGfQ8UA==",
        "Date": "Thu, 05 Mar 2020 21:09:22 GMT",
        "ETag": "\u00220x8D7C1497A969BD9\u0022",
        "Last-Modified": "Thu, 05 Mar 2020 21:09:22 GMT",
=======
        "Content-MD5": "KHLfpkdTWbhQ48OSuwb89Q==",
        "Date": "Sat, 04 Apr 2020 01:41:06 GMT",
        "ETag": "\u00220x8D7D8393E38E831\u0022",
        "Last-Modified": "Sat, 04 Apr 2020 01:41:06 GMT",
>>>>>>> 32e373e2
        "Server": [
          "Windows-Azure-Blob/1.0",
          "Microsoft-HTTPAPI/2.0"
        ],
<<<<<<< HEAD
        "x-ms-client-request-id": "1fe3e9ac-9068-f9a1-8135-3d611ecc0f64",
        "x-ms-content-crc64": "4z5L7PO3YRo=",
        "x-ms-request-id": "09b4ad00-a01e-0030-7332-f32cf4000000",
        "x-ms-request-server-encrypted": "true",
        "x-ms-version": "2019-10-10"
=======
        "x-ms-client-request-id": "b41c5081-339f-4a96-7636-a749ed0619cc",
        "x-ms-content-crc64": "bxoZIOuPs14=",
        "x-ms-request-id": "81720d9a-901e-0014-5022-0a05cf000000",
        "x-ms-request-server-encrypted": "true",
        "x-ms-version": "2019-12-12"
>>>>>>> 32e373e2
      },
      "ResponseBody": []
    },
    {
<<<<<<< HEAD
      "RequestUri": "https://seanstagetest.blob.core.windows.net/test-container-066cbfcb-0011-f2ff-c9e6-1276c97949b1/test-blob-c4ba4bdd-6cbc-504c-224b-12a09f007865",
      "RequestMethod": "GET",
      "RequestHeaders": {
        "Authorization": "Sanitized",
        "traceparent": "00-8b4775fc843e514a8126f282e67474fb-d4ce435b82672f41-00",
        "User-Agent": [
          "azsdk-net-Storage.Blobs/12.4.0-dev.20200305.1",
          "(.NET Core 4.6.28325.01; Microsoft Windows 10.0.18363 )"
        ],
        "x-ms-client-request-id": "0a27bdac-cd3c-fe56-f94f-18bcd551dfea",
        "x-ms-date": "Thu, 05 Mar 2020 21:09:23 GMT",
        "x-ms-range": "bytes=0-",
        "x-ms-return-client-request-id": "true",
        "x-ms-version": "2019-10-10"
=======
      "RequestUri": "https://seanmcccanary.blob.core.windows.net/test-container-6ff306f9-f22a-0d7f-b5af-9f8188ed55ec/test-blob-2b3a659f-1c9b-3ced-cb73-d9c134c7da86",
      "RequestMethod": "GET",
      "RequestHeaders": {
        "Authorization": "Sanitized",
        "traceparent": "00-b0528382a401484199f4a299705eb548-c37ef7644429d044-00",
        "User-Agent": [
          "azsdk-net-Storage.Blobs/12.5.0-dev.20200403.1",
          "(.NET Core 4.6.28325.01; Microsoft Windows 10.0.18362 )"
        ],
        "x-ms-client-request-id": "27af4dea-e50f-3c19-c3ff-2d736c46de03",
        "x-ms-date": "Sat, 04 Apr 2020 01:41:06 GMT",
        "x-ms-return-client-request-id": "true",
        "x-ms-version": "2019-12-12"
>>>>>>> 32e373e2
      },
      "RequestBody": null,
      "StatusCode": 200,
      "ResponseHeaders": {
        "Accept-Ranges": "bytes",
        "Content-Length": "1024",
        "Content-MD5": "KHLfpkdTWbhQ48OSuwb89Q==",
        "Content-Type": "application/octet-stream",
<<<<<<< HEAD
        "Date": "Thu, 05 Mar 2020 21:09:22 GMT",
        "ETag": "\u00220x8D7C1497A969BD9\u0022",
        "Last-Modified": "Thu, 05 Mar 2020 21:09:22 GMT",
=======
        "Date": "Sat, 04 Apr 2020 01:41:06 GMT",
        "ETag": "\u00220x8D7D8393E38E831\u0022",
        "Last-Modified": "Sat, 04 Apr 2020 01:41:06 GMT",
>>>>>>> 32e373e2
        "Server": [
          "Windows-Azure-Blob/1.0",
          "Microsoft-HTTPAPI/2.0"
        ],
        "x-ms-blob-type": "BlockBlob",
<<<<<<< HEAD
        "x-ms-client-request-id": "0a27bdac-cd3c-fe56-f94f-18bcd551dfea",
        "x-ms-creation-time": "Thu, 05 Mar 2020 21:09:22 GMT",
        "x-ms-lease-state": "available",
        "x-ms-lease-status": "unlocked",
        "x-ms-request-id": "09b4ad03-a01e-0030-7632-f32cf4000000",
        "x-ms-server-encrypted": "true",
        "x-ms-version": "2019-10-10"
=======
        "x-ms-client-request-id": "27af4dea-e50f-3c19-c3ff-2d736c46de03",
        "x-ms-creation-time": "Sat, 04 Apr 2020 01:41:06 GMT",
        "x-ms-lease-state": "available",
        "x-ms-lease-status": "unlocked",
        "x-ms-request-id": "81720db2-901e-0014-6422-0a05cf000000",
        "x-ms-server-encrypted": "true",
        "x-ms-version": "2019-12-12"
>>>>>>> 32e373e2
      },
      "ResponseBody": "lzdN24q/Hpl\u002BnmCYbEJ0eu1vF8307MwXwCXKWxiXQILEymDTzZ/C4EehrP27VNCJ/l/UxbAMkatrNRpk9MKB5l7e1KLioa1OrTeFUz/OXGtVQV24w3vStzi1aJeFXeyFIMae3IAupl2xhRd5hj5rnNmuD7JlyCPjDBxpLTkWyU9KADN5MH/rJ5oABz1jWTD5Scu\u002B1k45H1eiu9BjxHkjm7zILoYK8WxZw\u002BgXZcHmgLPrb\u002BNtV/IBEeDb13Svh2Ih3GuAmiqq71dfZBNlIrqWvDsdeFSVtkPKxxylLxr3qTuG9YhVZeaIQICLDvPfm\u002B8lRBs5kg8NjCUottIOBb89Z7vX3ywxQVZUlTfTCadQ6iwtf\u002Br\u002BvhcseGljLK8TejvBTqc3B7vD8wPE5PzXOoJ92Mum4IXVPqijq2fCzhSnQRv7ErsAGONwaovmOtkaVD3n5VTjbJm16w/\u002BlFxTACXuHaLh2yfHfb/oNXb57gTOiFYp2\u002Bm/w9SBRSerAoOGHGlm9xw3OXgWH2iU\u002BzcjvPwKLwwGKiU7L1nOYJYAG3o8YRgMk/fol0/dE7uBKsidXYkqoNJ2gPJEKsjCaNjiFQTtWJkeFygFIpe9KBZpugSRMAIM1XqnxeEmx2guJS52\u002B/23lNIuf0ZhJX07uVfb2nDEMDjV1kCJRZO390\u002B/1v1oRy0ZsiYyYrG8q7D8bAyJSu34avT2oCS9LU4\u002Bdof3oU6A0nEqwihKks2GGSuPjdiGLqxix2wIcqYIXIXX8\u002BwqxAlhfJqaX4jErtcmcIb5LZ92uEjalNnid1/LImajcp/hXFQhLRE97M4knRmU4gEfDi7lYTujUDAwfwQ6zz0iITs4RRQy2P\u002BOOMt5tvfATZVeqxM3vRFkPgwk8K4MAxyRAXvdW53t7TUuVyhvKZk4cDFv3CMp62Qq1AYIDedRgTWu6LR74vL3cL7dCGbo9BRy64B8nSb5aBYXs4eW5eBO3dXzwEHlvI4/d2xlS\u002BL9QeDyliFm1OMOtX\u002BeZC5rYYrdjyuQ9TTSjC/yPSa5kx00GXKno0\u002B\u002B5wjx5ArCR1hf1BXih7u2bUurIAnydJa9VSJhaku7xL46H6ginhEpD0XWkmkQ1wthfasn\u002B4NGzHJxNI/nYN0NpBBXp2gTk845gRDEG\u002BItrX0XAOyfk8g69FM1sWqCQq9oye5ZuDCiTurd7nlygrCQRIYR0GDwbhBHHbIV3eJktj9gW1Lz1PVMdLECwaVPyHKipGzkcHFPd1rdEZt9jXAHeTc5ESZdnG\u002BQxVyu7qxq\u002BFRAcjl1gEbOEeP4FsNazuZB\u002BkhuFbZMRQf9U6sVoImuchlGPRo3kvjxawBCZYasNvZ1bfNj/OKe9C0xeCyauQ=="
    },
    {
<<<<<<< HEAD
      "RequestUri": "https://seanstagetest.blob.core.windows.net/test-container-066cbfcb-0011-f2ff-c9e6-1276c97949b1/test-blob-c4ba4bdd-6cbc-504c-224b-12a09f007865",
      "RequestMethod": "HEAD",
      "RequestHeaders": {
        "Authorization": "Sanitized",
        "traceparent": "00-7a3c02993c393145bff5b9a6f696b849-850ae7f1d1d9c146-00",
        "User-Agent": [
          "azsdk-net-Storage.Blobs/12.4.0-dev.20200305.1",
          "(.NET Core 4.6.28325.01; Microsoft Windows 10.0.18363 )"
        ],
        "x-ms-client-request-id": "61b5c7d9-04a5-9827-56de-54b54ad24b5c",
        "x-ms-date": "Thu, 05 Mar 2020 21:09:23 GMT",
        "x-ms-return-client-request-id": "true",
        "x-ms-version": "2019-10-10"
=======
      "RequestUri": "https://seanmcccanary.blob.core.windows.net/test-container-6ff306f9-f22a-0d7f-b5af-9f8188ed55ec/test-blob-2b3a659f-1c9b-3ced-cb73-d9c134c7da86",
      "RequestMethod": "HEAD",
      "RequestHeaders": {
        "Authorization": "Sanitized",
        "traceparent": "00-4ddb03485b807247b0d9de57d346fab6-15120dcf24b95e4b-00",
        "User-Agent": [
          "azsdk-net-Storage.Blobs/12.5.0-dev.20200403.1",
          "(.NET Core 4.6.28325.01; Microsoft Windows 10.0.18362 )"
        ],
        "x-ms-client-request-id": "9f5fbefd-f156-70bc-9852-251cb48eb51f",
        "x-ms-date": "Sat, 04 Apr 2020 01:41:06 GMT",
        "x-ms-return-client-request-id": "true",
        "x-ms-version": "2019-12-12"
>>>>>>> 32e373e2
      },
      "RequestBody": null,
      "StatusCode": 200,
      "ResponseHeaders": {
        "Accept-Ranges": "bytes",
        "Content-Length": "1024",
        "Content-MD5": "KHLfpkdTWbhQ48OSuwb89Q==",
        "Content-Type": "application/octet-stream",
<<<<<<< HEAD
        "Date": "Thu, 05 Mar 2020 21:09:22 GMT",
        "ETag": "\u00220x8D7C1497A969BD9\u0022",
        "Last-Modified": "Thu, 05 Mar 2020 21:09:22 GMT",
=======
        "Date": "Sat, 04 Apr 2020 01:41:06 GMT",
        "ETag": "\u00220x8D7D8393E38E831\u0022",
        "Last-Modified": "Sat, 04 Apr 2020 01:41:06 GMT",
>>>>>>> 32e373e2
        "Server": [
          "Windows-Azure-Blob/1.0",
          "Microsoft-HTTPAPI/2.0"
        ],
        "x-ms-access-tier": "Hot",
        "x-ms-access-tier-inferred": "true",
        "x-ms-blob-type": "BlockBlob",
<<<<<<< HEAD
        "x-ms-client-request-id": "61b5c7d9-04a5-9827-56de-54b54ad24b5c",
        "x-ms-creation-time": "Thu, 05 Mar 2020 21:09:22 GMT",
        "x-ms-lease-state": "available",
        "x-ms-lease-status": "unlocked",
        "x-ms-request-id": "09b4ad04-a01e-0030-7732-f32cf4000000",
        "x-ms-server-encrypted": "true",
        "x-ms-version": "2019-10-10"
=======
        "x-ms-client-request-id": "9f5fbefd-f156-70bc-9852-251cb48eb51f",
        "x-ms-creation-time": "Sat, 04 Apr 2020 01:41:06 GMT",
        "x-ms-lease-state": "available",
        "x-ms-lease-status": "unlocked",
        "x-ms-request-id": "81720dc9-901e-0014-7a22-0a05cf000000",
        "x-ms-server-encrypted": "true",
        "x-ms-version": "2019-12-12"
>>>>>>> 32e373e2
      },
      "ResponseBody": []
    },
    {
<<<<<<< HEAD
      "RequestUri": "https://seanstagetest.blob.core.windows.net/test-container-066cbfcb-0011-f2ff-c9e6-1276c97949b1?restype=container",
      "RequestMethod": "DELETE",
      "RequestHeaders": {
        "Authorization": "Sanitized",
        "traceparent": "00-c843bbf0ae15fb479cf09ba941e2fe74-d2e0b13ae87fa84f-00",
        "User-Agent": [
          "azsdk-net-Storage.Blobs/12.4.0-dev.20200305.1",
          "(.NET Core 4.6.28325.01; Microsoft Windows 10.0.18363 )"
        ],
        "x-ms-client-request-id": "0ee2a57f-7e9c-6e45-d856-5fbbc598ff87",
        "x-ms-date": "Thu, 05 Mar 2020 21:09:23 GMT",
        "x-ms-return-client-request-id": "true",
        "x-ms-version": "2019-10-10"
=======
      "RequestUri": "https://seanmcccanary.blob.core.windows.net/test-container-6ff306f9-f22a-0d7f-b5af-9f8188ed55ec?restype=container",
      "RequestMethod": "DELETE",
      "RequestHeaders": {
        "Authorization": "Sanitized",
        "traceparent": "00-8118854b753a814f825d43babf39b288-c9cee1e3a4653848-00",
        "User-Agent": [
          "azsdk-net-Storage.Blobs/12.5.0-dev.20200403.1",
          "(.NET Core 4.6.28325.01; Microsoft Windows 10.0.18362 )"
        ],
        "x-ms-client-request-id": "ad7636c8-3ee7-5dac-c7b6-5fd3fba8ebbe",
        "x-ms-date": "Sat, 04 Apr 2020 01:41:06 GMT",
        "x-ms-return-client-request-id": "true",
        "x-ms-version": "2019-12-12"
>>>>>>> 32e373e2
      },
      "RequestBody": null,
      "StatusCode": 202,
      "ResponseHeaders": {
        "Content-Length": "0",
<<<<<<< HEAD
        "Date": "Thu, 05 Mar 2020 21:09:22 GMT",
=======
        "Date": "Sat, 04 Apr 2020 01:41:06 GMT",
>>>>>>> 32e373e2
        "Server": [
          "Windows-Azure-Blob/1.0",
          "Microsoft-HTTPAPI/2.0"
        ],
<<<<<<< HEAD
        "x-ms-client-request-id": "0ee2a57f-7e9c-6e45-d856-5fbbc598ff87",
        "x-ms-request-id": "09b4ad05-a01e-0030-7832-f32cf4000000",
        "x-ms-version": "2019-10-10"
=======
        "x-ms-client-request-id": "ad7636c8-3ee7-5dac-c7b6-5fd3fba8ebbe",
        "x-ms-request-id": "81720ddd-901e-0014-0a22-0a05cf000000",
        "x-ms-version": "2019-12-12"
>>>>>>> 32e373e2
      },
      "ResponseBody": []
    }
  ],
  "Variables": {
<<<<<<< HEAD
    "RandomSeed": "1282030764",
    "Storage_TestConfigDefault": "ProductionTenant\nseanstagetest\nU2FuaXRpemVk\nhttps://seanstagetest.blob.core.windows.net\nhttp://seanstagetest.file.core.windows.net\nhttp://seanstagetest.queue.core.windows.net\nhttp://seanstagetest.table.core.windows.net\n\n\n\n\nhttp://seanstagetest-secondary.blob.core.windows.net\nhttp://seanstagetest-secondary.file.core.windows.net\nhttp://seanstagetest-secondary.queue.core.windows.net\nhttp://seanstagetest-secondary.table.core.windows.net\n\nSanitized\n\n\nCloud\nBlobEndpoint=https://seanstagetest.blob.core.windows.net/;QueueEndpoint=http://seanstagetest.queue.core.windows.net/;FileEndpoint=http://seanstagetest.file.core.windows.net/;BlobSecondaryEndpoint=http://seanstagetest-secondary.blob.core.windows.net/;QueueSecondaryEndpoint=http://seanstagetest-secondary.queue.core.windows.net/;FileSecondaryEndpoint=http://seanstagetest-secondary.file.core.windows.net/;AccountName=seanstagetest;AccountKey=Sanitized\nseanscope1"
=======
    "RandomSeed": "1926044275",
    "Storage_TestConfigDefault": "ProductionTenant\nseanmcccanary\nU2FuaXRpemVk\nhttps://seanmcccanary.blob.core.windows.net\nhttps://seanmcccanary.file.core.windows.net\nhttps://seanmcccanary.queue.core.windows.net\nhttps://seanmcccanary.table.core.windows.net\n\n\n\n\nhttps://seanmcccanary-secondary.blob.core.windows.net\nhttps://seanmcccanary-secondary.file.core.windows.net\nhttps://seanmcccanary-secondary.queue.core.windows.net\nhttps://seanmcccanary-secondary.table.core.windows.net\n\nSanitized\n\n\nCloud\nBlobEndpoint=https://seanmcccanary.blob.core.windows.net/;QueueEndpoint=https://seanmcccanary.queue.core.windows.net/;FileEndpoint=https://seanmcccanary.file.core.windows.net/;BlobSecondaryEndpoint=https://seanmcccanary-secondary.blob.core.windows.net/;QueueSecondaryEndpoint=https://seanmcccanary-secondary.queue.core.windows.net/;FileSecondaryEndpoint=https://seanmcccanary-secondary.file.core.windows.net/;AccountName=seanmcccanary;AccountKey=Sanitized\nseanscope1"
>>>>>>> 32e373e2
  }
}<|MERGE_RESOLUTION|>--- conflicted
+++ resolved
@@ -1,22 +1,6 @@
 {
   "Entries": [
     {
-<<<<<<< HEAD
-      "RequestUri": "https://seanstagetest.blob.core.windows.net/test-container-066cbfcb-0011-f2ff-c9e6-1276c97949b1?restype=container",
-      "RequestMethod": "PUT",
-      "RequestHeaders": {
-        "Authorization": "Sanitized",
-        "traceparent": "00-b32a15615135bc49a8cafea5763b9101-75638ca6955f424a-00",
-        "User-Agent": [
-          "azsdk-net-Storage.Blobs/12.4.0-dev.20200305.1",
-          "(.NET Core 4.6.28325.01; Microsoft Windows 10.0.18363 )"
-        ],
-        "x-ms-blob-public-access": "container",
-        "x-ms-client-request-id": "2c532322-3ad2-404c-7a81-bbf7a6cf62da",
-        "x-ms-date": "Thu, 05 Mar 2020 21:09:22 GMT",
-        "x-ms-return-client-request-id": "true",
-        "x-ms-version": "2019-10-10"
-=======
       "RequestUri": "https://seanmcccanary.blob.core.windows.net/test-container-6ff306f9-f22a-0d7f-b5af-9f8188ed55ec?restype=container",
       "RequestMethod": "PUT",
       "RequestHeaders": {
@@ -31,59 +15,30 @@
         "x-ms-date": "Sat, 04 Apr 2020 01:41:06 GMT",
         "x-ms-return-client-request-id": "true",
         "x-ms-version": "2019-12-12"
->>>>>>> 32e373e2
       },
       "RequestBody": null,
       "StatusCode": 201,
       "ResponseHeaders": {
         "Content-Length": "0",
-<<<<<<< HEAD
-        "Date": "Thu, 05 Mar 2020 21:09:22 GMT",
-        "ETag": "\u00220x8D7C1497A89538A\u0022",
-        "Last-Modified": "Thu, 05 Mar 2020 21:09:22 GMT",
-=======
         "Date": "Sat, 04 Apr 2020 01:41:06 GMT",
         "ETag": "\u00220x8D7D8393E2C6735\u0022",
         "Last-Modified": "Sat, 04 Apr 2020 01:41:06 GMT",
->>>>>>> 32e373e2
         "Server": [
           "Windows-Azure-Blob/1.0",
           "Microsoft-HTTPAPI/2.0"
         ],
-<<<<<<< HEAD
-        "x-ms-client-request-id": "2c532322-3ad2-404c-7a81-bbf7a6cf62da",
-        "x-ms-request-id": "09b4acfd-a01e-0030-7132-f32cf4000000",
-        "x-ms-version": "2019-10-10"
-=======
         "x-ms-client-request-id": "9662ad33-f2ce-7459-4a9e-50f80b1a7a4d",
         "x-ms-request-id": "81720d7d-901e-0014-3822-0a05cf000000",
         "x-ms-version": "2019-12-12"
->>>>>>> 32e373e2
       },
       "ResponseBody": []
     },
     {
-<<<<<<< HEAD
-      "RequestUri": "https://seanstagetest.blob.core.windows.net/test-container-066cbfcb-0011-f2ff-c9e6-1276c97949b1/test-blob-c4ba4bdd-6cbc-504c-224b-12a09f007865",
-=======
       "RequestUri": "https://seanmcccanary.blob.core.windows.net/test-container-6ff306f9-f22a-0d7f-b5af-9f8188ed55ec/test-blob-2b3a659f-1c9b-3ced-cb73-d9c134c7da86",
->>>>>>> 32e373e2
       "RequestMethod": "PUT",
       "RequestHeaders": {
         "Authorization": "Sanitized",
         "Content-Length": "1024",
-<<<<<<< HEAD
-        "traceparent": "00-07cc194c35e4ba4890fc1dd1e385b363-0d1f69dc69bc5b4f-00",
-        "User-Agent": [
-          "azsdk-net-Storage.Blobs/12.4.0-dev.20200305.1",
-          "(.NET Core 4.6.28325.01; Microsoft Windows 10.0.18363 )"
-        ],
-        "x-ms-blob-type": "BlockBlob",
-        "x-ms-client-request-id": "1fe3e9ac-9068-f9a1-8135-3d611ecc0f64",
-        "x-ms-date": "Thu, 05 Mar 2020 21:09:23 GMT",
-        "x-ms-return-client-request-id": "true",
-        "x-ms-version": "2019-10-10"
-=======
         "traceparent": "00-458864666ba5324c81003ee8b42f4a71-407372a7bfbfb546-00",
         "User-Agent": [
           "azsdk-net-Storage.Blobs/12.5.0-dev.20200403.1",
@@ -94,60 +49,28 @@
         "x-ms-date": "Sat, 04 Apr 2020 01:41:06 GMT",
         "x-ms-return-client-request-id": "true",
         "x-ms-version": "2019-12-12"
->>>>>>> 32e373e2
       },
       "RequestBody": "lzdN24q/Hpl\u002BnmCYbEJ0eu1vF8307MwXwCXKWxiXQILEymDTzZ/C4EehrP27VNCJ/l/UxbAMkatrNRpk9MKB5l7e1KLioa1OrTeFUz/OXGtVQV24w3vStzi1aJeFXeyFIMae3IAupl2xhRd5hj5rnNmuD7JlyCPjDBxpLTkWyU9KADN5MH/rJ5oABz1jWTD5Scu\u002B1k45H1eiu9BjxHkjm7zILoYK8WxZw\u002BgXZcHmgLPrb\u002BNtV/IBEeDb13Svh2Ih3GuAmiqq71dfZBNlIrqWvDsdeFSVtkPKxxylLxr3qTuG9YhVZeaIQICLDvPfm\u002B8lRBs5kg8NjCUottIOBb89Z7vX3ywxQVZUlTfTCadQ6iwtf\u002Br\u002BvhcseGljLK8TejvBTqc3B7vD8wPE5PzXOoJ92Mum4IXVPqijq2fCzhSnQRv7ErsAGONwaovmOtkaVD3n5VTjbJm16w/\u002BlFxTACXuHaLh2yfHfb/oNXb57gTOiFYp2\u002Bm/w9SBRSerAoOGHGlm9xw3OXgWH2iU\u002BzcjvPwKLwwGKiU7L1nOYJYAG3o8YRgMk/fol0/dE7uBKsidXYkqoNJ2gPJEKsjCaNjiFQTtWJkeFygFIpe9KBZpugSRMAIM1XqnxeEmx2guJS52\u002B/23lNIuf0ZhJX07uVfb2nDEMDjV1kCJRZO390\u002B/1v1oRy0ZsiYyYrG8q7D8bAyJSu34avT2oCS9LU4\u002Bdof3oU6A0nEqwihKks2GGSuPjdiGLqxix2wIcqYIXIXX8\u002BwqxAlhfJqaX4jErtcmcIb5LZ92uEjalNnid1/LImajcp/hXFQhLRE97M4knRmU4gEfDi7lYTujUDAwfwQ6zz0iITs4RRQy2P\u002BOOMt5tvfATZVeqxM3vRFkPgwk8K4MAxyRAXvdW53t7TUuVyhvKZk4cDFv3CMp62Qq1AYIDedRgTWu6LR74vL3cL7dCGbo9BRy64B8nSb5aBYXs4eW5eBO3dXzwEHlvI4/d2xlS\u002BL9QeDyliFm1OMOtX\u002BeZC5rYYrdjyuQ9TTSjC/yPSa5kx00GXKno0\u002B\u002B5wjx5ArCR1hf1BXih7u2bUurIAnydJa9VSJhaku7xL46H6ginhEpD0XWkmkQ1wthfasn\u002B4NGzHJxNI/nYN0NpBBXp2gTk845gRDEG\u002BItrX0XAOyfk8g69FM1sWqCQq9oye5ZuDCiTurd7nlygrCQRIYR0GDwbhBHHbIV3eJktj9gW1Lz1PVMdLECwaVPyHKipGzkcHFPd1rdEZt9jXAHeTc5ESZdnG\u002BQxVyu7qxq\u002BFRAcjl1gEbOEeP4FsNazuZB\u002BkhuFbZMRQf9U6sVoImuchlGPRo3kvjxawBCZYasNvZ1bfNj/OKe9C0xeCyauQ==",
       "StatusCode": 201,
       "ResponseHeaders": {
         "Content-Length": "0",
-<<<<<<< HEAD
-        "Content-MD5": "7TwhaFIORILtb0WcGfQ8UA==",
-        "Date": "Thu, 05 Mar 2020 21:09:22 GMT",
-        "ETag": "\u00220x8D7C1497A969BD9\u0022",
-        "Last-Modified": "Thu, 05 Mar 2020 21:09:22 GMT",
-=======
         "Content-MD5": "KHLfpkdTWbhQ48OSuwb89Q==",
         "Date": "Sat, 04 Apr 2020 01:41:06 GMT",
         "ETag": "\u00220x8D7D8393E38E831\u0022",
         "Last-Modified": "Sat, 04 Apr 2020 01:41:06 GMT",
->>>>>>> 32e373e2
         "Server": [
           "Windows-Azure-Blob/1.0",
           "Microsoft-HTTPAPI/2.0"
         ],
-<<<<<<< HEAD
-        "x-ms-client-request-id": "1fe3e9ac-9068-f9a1-8135-3d611ecc0f64",
-        "x-ms-content-crc64": "4z5L7PO3YRo=",
-        "x-ms-request-id": "09b4ad00-a01e-0030-7332-f32cf4000000",
-        "x-ms-request-server-encrypted": "true",
-        "x-ms-version": "2019-10-10"
-=======
         "x-ms-client-request-id": "b41c5081-339f-4a96-7636-a749ed0619cc",
         "x-ms-content-crc64": "bxoZIOuPs14=",
         "x-ms-request-id": "81720d9a-901e-0014-5022-0a05cf000000",
         "x-ms-request-server-encrypted": "true",
         "x-ms-version": "2019-12-12"
->>>>>>> 32e373e2
       },
       "ResponseBody": []
     },
     {
-<<<<<<< HEAD
-      "RequestUri": "https://seanstagetest.blob.core.windows.net/test-container-066cbfcb-0011-f2ff-c9e6-1276c97949b1/test-blob-c4ba4bdd-6cbc-504c-224b-12a09f007865",
-      "RequestMethod": "GET",
-      "RequestHeaders": {
-        "Authorization": "Sanitized",
-        "traceparent": "00-8b4775fc843e514a8126f282e67474fb-d4ce435b82672f41-00",
-        "User-Agent": [
-          "azsdk-net-Storage.Blobs/12.4.0-dev.20200305.1",
-          "(.NET Core 4.6.28325.01; Microsoft Windows 10.0.18363 )"
-        ],
-        "x-ms-client-request-id": "0a27bdac-cd3c-fe56-f94f-18bcd551dfea",
-        "x-ms-date": "Thu, 05 Mar 2020 21:09:23 GMT",
-        "x-ms-range": "bytes=0-",
-        "x-ms-return-client-request-id": "true",
-        "x-ms-version": "2019-10-10"
-=======
       "RequestUri": "https://seanmcccanary.blob.core.windows.net/test-container-6ff306f9-f22a-0d7f-b5af-9f8188ed55ec/test-blob-2b3a659f-1c9b-3ced-cb73-d9c134c7da86",
       "RequestMethod": "GET",
       "RequestHeaders": {
@@ -161,7 +84,6 @@
         "x-ms-date": "Sat, 04 Apr 2020 01:41:06 GMT",
         "x-ms-return-client-request-id": "true",
         "x-ms-version": "2019-12-12"
->>>>>>> 32e373e2
       },
       "RequestBody": null,
       "StatusCode": 200,
@@ -170,29 +92,14 @@
         "Content-Length": "1024",
         "Content-MD5": "KHLfpkdTWbhQ48OSuwb89Q==",
         "Content-Type": "application/octet-stream",
-<<<<<<< HEAD
-        "Date": "Thu, 05 Mar 2020 21:09:22 GMT",
-        "ETag": "\u00220x8D7C1497A969BD9\u0022",
-        "Last-Modified": "Thu, 05 Mar 2020 21:09:22 GMT",
-=======
         "Date": "Sat, 04 Apr 2020 01:41:06 GMT",
         "ETag": "\u00220x8D7D8393E38E831\u0022",
         "Last-Modified": "Sat, 04 Apr 2020 01:41:06 GMT",
->>>>>>> 32e373e2
         "Server": [
           "Windows-Azure-Blob/1.0",
           "Microsoft-HTTPAPI/2.0"
         ],
         "x-ms-blob-type": "BlockBlob",
-<<<<<<< HEAD
-        "x-ms-client-request-id": "0a27bdac-cd3c-fe56-f94f-18bcd551dfea",
-        "x-ms-creation-time": "Thu, 05 Mar 2020 21:09:22 GMT",
-        "x-ms-lease-state": "available",
-        "x-ms-lease-status": "unlocked",
-        "x-ms-request-id": "09b4ad03-a01e-0030-7632-f32cf4000000",
-        "x-ms-server-encrypted": "true",
-        "x-ms-version": "2019-10-10"
-=======
         "x-ms-client-request-id": "27af4dea-e50f-3c19-c3ff-2d736c46de03",
         "x-ms-creation-time": "Sat, 04 Apr 2020 01:41:06 GMT",
         "x-ms-lease-state": "available",
@@ -200,26 +107,10 @@
         "x-ms-request-id": "81720db2-901e-0014-6422-0a05cf000000",
         "x-ms-server-encrypted": "true",
         "x-ms-version": "2019-12-12"
->>>>>>> 32e373e2
       },
       "ResponseBody": "lzdN24q/Hpl\u002BnmCYbEJ0eu1vF8307MwXwCXKWxiXQILEymDTzZ/C4EehrP27VNCJ/l/UxbAMkatrNRpk9MKB5l7e1KLioa1OrTeFUz/OXGtVQV24w3vStzi1aJeFXeyFIMae3IAupl2xhRd5hj5rnNmuD7JlyCPjDBxpLTkWyU9KADN5MH/rJ5oABz1jWTD5Scu\u002B1k45H1eiu9BjxHkjm7zILoYK8WxZw\u002BgXZcHmgLPrb\u002BNtV/IBEeDb13Svh2Ih3GuAmiqq71dfZBNlIrqWvDsdeFSVtkPKxxylLxr3qTuG9YhVZeaIQICLDvPfm\u002B8lRBs5kg8NjCUottIOBb89Z7vX3ywxQVZUlTfTCadQ6iwtf\u002Br\u002BvhcseGljLK8TejvBTqc3B7vD8wPE5PzXOoJ92Mum4IXVPqijq2fCzhSnQRv7ErsAGONwaovmOtkaVD3n5VTjbJm16w/\u002BlFxTACXuHaLh2yfHfb/oNXb57gTOiFYp2\u002Bm/w9SBRSerAoOGHGlm9xw3OXgWH2iU\u002BzcjvPwKLwwGKiU7L1nOYJYAG3o8YRgMk/fol0/dE7uBKsidXYkqoNJ2gPJEKsjCaNjiFQTtWJkeFygFIpe9KBZpugSRMAIM1XqnxeEmx2guJS52\u002B/23lNIuf0ZhJX07uVfb2nDEMDjV1kCJRZO390\u002B/1v1oRy0ZsiYyYrG8q7D8bAyJSu34avT2oCS9LU4\u002Bdof3oU6A0nEqwihKks2GGSuPjdiGLqxix2wIcqYIXIXX8\u002BwqxAlhfJqaX4jErtcmcIb5LZ92uEjalNnid1/LImajcp/hXFQhLRE97M4knRmU4gEfDi7lYTujUDAwfwQ6zz0iITs4RRQy2P\u002BOOMt5tvfATZVeqxM3vRFkPgwk8K4MAxyRAXvdW53t7TUuVyhvKZk4cDFv3CMp62Qq1AYIDedRgTWu6LR74vL3cL7dCGbo9BRy64B8nSb5aBYXs4eW5eBO3dXzwEHlvI4/d2xlS\u002BL9QeDyliFm1OMOtX\u002BeZC5rYYrdjyuQ9TTSjC/yPSa5kx00GXKno0\u002B\u002B5wjx5ArCR1hf1BXih7u2bUurIAnydJa9VSJhaku7xL46H6ginhEpD0XWkmkQ1wthfasn\u002B4NGzHJxNI/nYN0NpBBXp2gTk845gRDEG\u002BItrX0XAOyfk8g69FM1sWqCQq9oye5ZuDCiTurd7nlygrCQRIYR0GDwbhBHHbIV3eJktj9gW1Lz1PVMdLECwaVPyHKipGzkcHFPd1rdEZt9jXAHeTc5ESZdnG\u002BQxVyu7qxq\u002BFRAcjl1gEbOEeP4FsNazuZB\u002BkhuFbZMRQf9U6sVoImuchlGPRo3kvjxawBCZYasNvZ1bfNj/OKe9C0xeCyauQ=="
     },
     {
-<<<<<<< HEAD
-      "RequestUri": "https://seanstagetest.blob.core.windows.net/test-container-066cbfcb-0011-f2ff-c9e6-1276c97949b1/test-blob-c4ba4bdd-6cbc-504c-224b-12a09f007865",
-      "RequestMethod": "HEAD",
-      "RequestHeaders": {
-        "Authorization": "Sanitized",
-        "traceparent": "00-7a3c02993c393145bff5b9a6f696b849-850ae7f1d1d9c146-00",
-        "User-Agent": [
-          "azsdk-net-Storage.Blobs/12.4.0-dev.20200305.1",
-          "(.NET Core 4.6.28325.01; Microsoft Windows 10.0.18363 )"
-        ],
-        "x-ms-client-request-id": "61b5c7d9-04a5-9827-56de-54b54ad24b5c",
-        "x-ms-date": "Thu, 05 Mar 2020 21:09:23 GMT",
-        "x-ms-return-client-request-id": "true",
-        "x-ms-version": "2019-10-10"
-=======
       "RequestUri": "https://seanmcccanary.blob.core.windows.net/test-container-6ff306f9-f22a-0d7f-b5af-9f8188ed55ec/test-blob-2b3a659f-1c9b-3ced-cb73-d9c134c7da86",
       "RequestMethod": "HEAD",
       "RequestHeaders": {
@@ -233,7 +124,6 @@
         "x-ms-date": "Sat, 04 Apr 2020 01:41:06 GMT",
         "x-ms-return-client-request-id": "true",
         "x-ms-version": "2019-12-12"
->>>>>>> 32e373e2
       },
       "RequestBody": null,
       "StatusCode": 200,
@@ -242,15 +132,9 @@
         "Content-Length": "1024",
         "Content-MD5": "KHLfpkdTWbhQ48OSuwb89Q==",
         "Content-Type": "application/octet-stream",
-<<<<<<< HEAD
-        "Date": "Thu, 05 Mar 2020 21:09:22 GMT",
-        "ETag": "\u00220x8D7C1497A969BD9\u0022",
-        "Last-Modified": "Thu, 05 Mar 2020 21:09:22 GMT",
-=======
         "Date": "Sat, 04 Apr 2020 01:41:06 GMT",
         "ETag": "\u00220x8D7D8393E38E831\u0022",
         "Last-Modified": "Sat, 04 Apr 2020 01:41:06 GMT",
->>>>>>> 32e373e2
         "Server": [
           "Windows-Azure-Blob/1.0",
           "Microsoft-HTTPAPI/2.0"
@@ -258,15 +142,6 @@
         "x-ms-access-tier": "Hot",
         "x-ms-access-tier-inferred": "true",
         "x-ms-blob-type": "BlockBlob",
-<<<<<<< HEAD
-        "x-ms-client-request-id": "61b5c7d9-04a5-9827-56de-54b54ad24b5c",
-        "x-ms-creation-time": "Thu, 05 Mar 2020 21:09:22 GMT",
-        "x-ms-lease-state": "available",
-        "x-ms-lease-status": "unlocked",
-        "x-ms-request-id": "09b4ad04-a01e-0030-7732-f32cf4000000",
-        "x-ms-server-encrypted": "true",
-        "x-ms-version": "2019-10-10"
-=======
         "x-ms-client-request-id": "9f5fbefd-f156-70bc-9852-251cb48eb51f",
         "x-ms-creation-time": "Sat, 04 Apr 2020 01:41:06 GMT",
         "x-ms-lease-state": "available",
@@ -274,26 +149,10 @@
         "x-ms-request-id": "81720dc9-901e-0014-7a22-0a05cf000000",
         "x-ms-server-encrypted": "true",
         "x-ms-version": "2019-12-12"
->>>>>>> 32e373e2
       },
       "ResponseBody": []
     },
     {
-<<<<<<< HEAD
-      "RequestUri": "https://seanstagetest.blob.core.windows.net/test-container-066cbfcb-0011-f2ff-c9e6-1276c97949b1?restype=container",
-      "RequestMethod": "DELETE",
-      "RequestHeaders": {
-        "Authorization": "Sanitized",
-        "traceparent": "00-c843bbf0ae15fb479cf09ba941e2fe74-d2e0b13ae87fa84f-00",
-        "User-Agent": [
-          "azsdk-net-Storage.Blobs/12.4.0-dev.20200305.1",
-          "(.NET Core 4.6.28325.01; Microsoft Windows 10.0.18363 )"
-        ],
-        "x-ms-client-request-id": "0ee2a57f-7e9c-6e45-d856-5fbbc598ff87",
-        "x-ms-date": "Thu, 05 Mar 2020 21:09:23 GMT",
-        "x-ms-return-client-request-id": "true",
-        "x-ms-version": "2019-10-10"
-=======
       "RequestUri": "https://seanmcccanary.blob.core.windows.net/test-container-6ff306f9-f22a-0d7f-b5af-9f8188ed55ec?restype=container",
       "RequestMethod": "DELETE",
       "RequestHeaders": {
@@ -307,41 +166,25 @@
         "x-ms-date": "Sat, 04 Apr 2020 01:41:06 GMT",
         "x-ms-return-client-request-id": "true",
         "x-ms-version": "2019-12-12"
->>>>>>> 32e373e2
       },
       "RequestBody": null,
       "StatusCode": 202,
       "ResponseHeaders": {
         "Content-Length": "0",
-<<<<<<< HEAD
-        "Date": "Thu, 05 Mar 2020 21:09:22 GMT",
-=======
         "Date": "Sat, 04 Apr 2020 01:41:06 GMT",
->>>>>>> 32e373e2
         "Server": [
           "Windows-Azure-Blob/1.0",
           "Microsoft-HTTPAPI/2.0"
         ],
-<<<<<<< HEAD
-        "x-ms-client-request-id": "0ee2a57f-7e9c-6e45-d856-5fbbc598ff87",
-        "x-ms-request-id": "09b4ad05-a01e-0030-7832-f32cf4000000",
-        "x-ms-version": "2019-10-10"
-=======
         "x-ms-client-request-id": "ad7636c8-3ee7-5dac-c7b6-5fd3fba8ebbe",
         "x-ms-request-id": "81720ddd-901e-0014-0a22-0a05cf000000",
         "x-ms-version": "2019-12-12"
->>>>>>> 32e373e2
       },
       "ResponseBody": []
     }
   ],
   "Variables": {
-<<<<<<< HEAD
-    "RandomSeed": "1282030764",
-    "Storage_TestConfigDefault": "ProductionTenant\nseanstagetest\nU2FuaXRpemVk\nhttps://seanstagetest.blob.core.windows.net\nhttp://seanstagetest.file.core.windows.net\nhttp://seanstagetest.queue.core.windows.net\nhttp://seanstagetest.table.core.windows.net\n\n\n\n\nhttp://seanstagetest-secondary.blob.core.windows.net\nhttp://seanstagetest-secondary.file.core.windows.net\nhttp://seanstagetest-secondary.queue.core.windows.net\nhttp://seanstagetest-secondary.table.core.windows.net\n\nSanitized\n\n\nCloud\nBlobEndpoint=https://seanstagetest.blob.core.windows.net/;QueueEndpoint=http://seanstagetest.queue.core.windows.net/;FileEndpoint=http://seanstagetest.file.core.windows.net/;BlobSecondaryEndpoint=http://seanstagetest-secondary.blob.core.windows.net/;QueueSecondaryEndpoint=http://seanstagetest-secondary.queue.core.windows.net/;FileSecondaryEndpoint=http://seanstagetest-secondary.file.core.windows.net/;AccountName=seanstagetest;AccountKey=Sanitized\nseanscope1"
-=======
     "RandomSeed": "1926044275",
     "Storage_TestConfigDefault": "ProductionTenant\nseanmcccanary\nU2FuaXRpemVk\nhttps://seanmcccanary.blob.core.windows.net\nhttps://seanmcccanary.file.core.windows.net\nhttps://seanmcccanary.queue.core.windows.net\nhttps://seanmcccanary.table.core.windows.net\n\n\n\n\nhttps://seanmcccanary-secondary.blob.core.windows.net\nhttps://seanmcccanary-secondary.file.core.windows.net\nhttps://seanmcccanary-secondary.queue.core.windows.net\nhttps://seanmcccanary-secondary.table.core.windows.net\n\nSanitized\n\n\nCloud\nBlobEndpoint=https://seanmcccanary.blob.core.windows.net/;QueueEndpoint=https://seanmcccanary.queue.core.windows.net/;FileEndpoint=https://seanmcccanary.file.core.windows.net/;BlobSecondaryEndpoint=https://seanmcccanary-secondary.blob.core.windows.net/;QueueSecondaryEndpoint=https://seanmcccanary-secondary.queue.core.windows.net/;FileSecondaryEndpoint=https://seanmcccanary-secondary.file.core.windows.net/;AccountName=seanmcccanary;AccountKey=Sanitized\nseanscope1"
->>>>>>> 32e373e2
   }
 }