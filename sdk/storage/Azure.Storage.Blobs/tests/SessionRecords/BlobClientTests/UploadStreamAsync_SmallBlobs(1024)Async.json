{
  "Entries": [
    {
<<<<<<< HEAD
      "RequestUri": "https://seanstagetest.blob.core.windows.net/test-container-fd86978b-ed4c-9b5a-fd49-4d28145cac00?restype=container",
      "RequestMethod": "PUT",
      "RequestHeaders": {
        "Authorization": "Sanitized",
        "traceparent": "00-2c307cab2621b84e8cf5cc3204f68289-9d5cfeb919725e49-00",
        "User-Agent": [
          "azsdk-net-Storage.Blobs/12.4.0-dev.20200305.1",
          "(.NET Core 4.6.28325.01; Microsoft Windows 10.0.18363 )"
        ],
        "x-ms-blob-public-access": "container",
        "x-ms-client-request-id": "bee48987-71be-c377-2a6c-7498d8bdfb35",
        "x-ms-date": "Thu, 05 Mar 2020 21:09:37 GMT",
        "x-ms-return-client-request-id": "true",
        "x-ms-version": "2019-10-10"
=======
      "RequestUri": "https://seanmcccanary.blob.core.windows.net/test-container-7bee7d73-04e2-207c-86e9-88865199b400?restype=container",
      "RequestMethod": "PUT",
      "RequestHeaders": {
        "Authorization": "Sanitized",
        "traceparent": "00-0b09ce2414908e498b33776e93a8f7c9-3abcbc6efdcb5849-00",
        "User-Agent": [
          "azsdk-net-Storage.Blobs/12.5.0-dev.20200403.1",
          "(.NET Core 4.6.28325.01; Microsoft Windows 10.0.18362 )"
        ],
        "x-ms-blob-public-access": "container",
        "x-ms-client-request-id": "4d7c522c-22be-67d9-5584-57ba8b5170cb",
        "x-ms-date": "Sat, 04 Apr 2020 01:41:20 GMT",
        "x-ms-return-client-request-id": "true",
        "x-ms-version": "2019-12-12"
>>>>>>> 32e373e2
      },
      "RequestBody": null,
      "StatusCode": 201,
      "ResponseHeaders": {
        "Content-Length": "0",
<<<<<<< HEAD
        "Date": "Thu, 05 Mar 2020 21:09:37 GMT",
        "ETag": "\u00220x8D7C1498363EF5B\u0022",
        "Last-Modified": "Thu, 05 Mar 2020 21:09:37 GMT",
=======
        "Date": "Sat, 04 Apr 2020 01:41:19 GMT",
        "ETag": "\u00220x8D7D83946B1E723\u0022",
        "Last-Modified": "Sat, 04 Apr 2020 01:41:20 GMT",
>>>>>>> 32e373e2
        "Server": [
          "Windows-Azure-Blob/1.0",
          "Microsoft-HTTPAPI/2.0"
        ],
<<<<<<< HEAD
        "x-ms-client-request-id": "bee48987-71be-c377-2a6c-7498d8bdfb35",
        "x-ms-request-id": "f7bb1e49-001e-0029-3732-f3ac4f000000",
        "x-ms-version": "2019-10-10"
=======
        "x-ms-client-request-id": "4d7c522c-22be-67d9-5584-57ba8b5170cb",
        "x-ms-request-id": "80d9edfa-a01e-001f-6322-0afea4000000",
        "x-ms-version": "2019-12-12"
>>>>>>> 32e373e2
      },
      "ResponseBody": []
    },
    {
<<<<<<< HEAD
      "RequestUri": "https://seanstagetest.blob.core.windows.net/test-container-fd86978b-ed4c-9b5a-fd49-4d28145cac00/test-blob-5ce0cfb4-0198-bd9f-3c39-a79230d5dd2c?comp=block\u0026blockid=AAQAAAAAAAAAAAAAAAAAAAAAAAAAAAAAAAAAAAAAAAAAAAAAAAAAAAAAAAAAAAAA",
=======
      "RequestUri": "https://seanmcccanary.blob.core.windows.net/test-container-7bee7d73-04e2-207c-86e9-88865199b400/test-blob-8bab3dfc-4f75-b498-b39f-e47e5a222c43?comp=block\u0026blockid=AAQAAAAAAAAAAAAAAAAAAAAAAAAAAAAAAAAAAAAAAAAAAAAAAAAAAAAAAAAAAAAA",
>>>>>>> 32e373e2
      "RequestMethod": "PUT",
      "RequestHeaders": {
        "Authorization": "Sanitized",
        "Content-Length": "1024",
        "User-Agent": [
<<<<<<< HEAD
          "azsdk-net-Storage.Blobs/12.4.0-dev.20200305.1",
          "(.NET Core 4.6.28325.01; Microsoft Windows 10.0.18363 )"
        ],
        "x-ms-client-request-id": "1131169159_AAQAAAAAAAAAAAAAAAAAAAAAAAAAAAAAAAAAAAAAAAAAAAAAAAAAAAAAAAAAAAAA",
        "x-ms-date": "Thu, 05 Mar 2020 21:09:37 GMT",
        "x-ms-return-client-request-id": "true",
        "x-ms-version": "2019-10-10"
=======
          "azsdk-net-Storage.Blobs/12.5.0-dev.20200403.1",
          "(.NET Core 4.6.28325.01; Microsoft Windows 10.0.18362 )"
        ],
        "x-ms-client-request-id": "1249660763_AAQAAAAAAAAAAAAAAAAAAAAAAAAAAAAAAAAAAAAAAAAAAAAAAAAAAAAAAAAAAAAA",
        "x-ms-date": "Sat, 04 Apr 2020 01:41:20 GMT",
        "x-ms-return-client-request-id": "true",
        "x-ms-version": "2019-12-12"
>>>>>>> 32e373e2
      },
      "RequestBody": "7BlEFHzrxBRKO1CtZozKU7tC9w7ZrVMjoaR7EDDKYa780uFUSJj2pfQ2O9v0cLC1tiyed1lf2T7FIHLXcLPkf9qhsZSrdgsjS1IZo3J3LzH0xVoDLOlUnPiijiclHzRBUbwBUr4cCUAheywHRjbMTfFA46tZ4FPwTBSbCOfj/Swd11G1dtxz17sZ4rG9TVXC1kE15TyJ53BpEAapgAFYPX0A6W7kF9cVzQvvP/6hM/6\u002B2DKmrhjvlPDhS2XVyVe6waUzvGTn3r9qIBcwmadyx90H66fOso9lEFV\u002BA8txPwS0NX5Zbnaa1/pzPI4AvvpIboSIzd6v6w4VzawPadr0\u002BOASfGQpGVlmbROtW3YBZFFaNZRH6HEmBElvQ6DKi24ffkOt7UKVH1QqIWDKApCYFGlatDNFrRBu7Hgbuda5nOGljdwyU3YPxBZAHMYRWwK51y43b9Y72dEzPwHKemZ\u002BcYV\u002BJXWzZsHyS\u002B8cBZBJXZF1YeKogiwLabML/xR1RUqwwatBkjWNBnBsRCTmHtNA6uFvVBmE1u9Zc7vBqGatfAala0PlB8pb6FtxOz0HJErfyhQyBvAwLOu85x55y10Jv8geQbOQW\u002BIWE2u9EpuyUU9x4d5Re3YVdD9YKR\u002Bs4R39Z3t06eKXT24yG/KFcxlQCpbPCOp/t0RSCcxzNzLCajFOv6sfPWds2ZJvH1\u002BDjwElBx6J3Nkzfq83IuAWIxc7cLDAN7NuMcwuYy9YD5jkznnLTi8TOY5YG0H75xuHVbV6M6\u002Bvw1hNttZSWnmp224XUlNmS9TnKDciZxtyckmxpg153dvpNQshfZdZwd4Ur0DS5JTHIQrgkgt4jFs820ONoLRsMP2TLh1IRc09jmZYDbjboI606oUCmEvQcKmv5KJTyyEpqH9CP7Z3fts8owOkH36jYDq12LUuaZexwr10mWEr6cJFL2U5mGDXPGyqxvRHK1EqC4NnnvJr\u002Bz/nkXz5A\u002BR6ELpBX/AZasfZ3pxJhKKiapdrSY3dxEvP2TMlUQfk3jmHMLU6BsthEKG8jcBWInedRCbkjblXnUxvcYa89Bi/9f9iwlTsaGPMCjnsIDaLeLe8iA3gAFCAL5JpypVFpByI/JjA9F8jsNvDGIJ/a3wV5PjPAGwL3/Wu4ZLBg53Oh2YdYySeyoRXmNcxHefOAMQWVOaddaOvfR2iERLNYi099ZEcYgdXdhl0eGeU2sEN4OHNqi\u002B2MRHCbeYH\u002B7lxiTaq8yhWsZ29vt3NKP07G6NblTAxALf\u002Bh8N/WfUgUHpfAu4w6uaZty5DD\u002BxR6QgTh1FDrGaIP4l/rGxk1linnG5jbSYPCjG8wt4C7fDKrJ27a9Gk3aQT18JksT15NODVmw==",
      "StatusCode": 201,
      "ResponseHeaders": {
        "Content-Length": "0",
<<<<<<< HEAD
        "Date": "Thu, 05 Mar 2020 21:09:37 GMT",
=======
        "Date": "Sat, 04 Apr 2020 01:41:20 GMT",
>>>>>>> 32e373e2
        "Server": [
          "Windows-Azure-Blob/1.0",
          "Microsoft-HTTPAPI/2.0"
        ],
<<<<<<< HEAD
        "x-ms-client-request-id": "1131169159_AAQAAAAAAAAAAAAAAAAAAAAAAAAAAAAAAAAAAAAAAAAAAAAAAAAAAAAAAAAAAAAA",
        "x-ms-content-crc64": "l0N0ngP7WeA=",
        "x-ms-request-id": "c0f3606d-a01e-0020-5f32-f3e99c000000",
        "x-ms-request-server-encrypted": "true",
        "x-ms-version": "2019-10-10"
=======
        "x-ms-client-request-id": "1249660763_AAQAAAAAAAAAAAAAAAAAAAAAAAAAAAAAAAAAAAAAAAAAAAAAAAAAAAAAAAAAAAAA",
        "x-ms-content-crc64": "AGONrF3i6EY=",
        "x-ms-request-id": "aa955647-a01e-0030-7722-0af36f000000",
        "x-ms-request-server-encrypted": "true",
        "x-ms-version": "2019-12-12"
>>>>>>> 32e373e2
      },
      "ResponseBody": []
    },
    {
<<<<<<< HEAD
      "RequestUri": "https://seanstagetest.blob.core.windows.net/test-container-fd86978b-ed4c-9b5a-fd49-4d28145cac00/test-blob-5ce0cfb4-0198-bd9f-3c39-a79230d5dd2c?comp=blocklist",
=======
      "RequestUri": "https://seanmcccanary.blob.core.windows.net/test-container-7bee7d73-04e2-207c-86e9-88865199b400/test-blob-8bab3dfc-4f75-b498-b39f-e47e5a222c43?comp=blocklist",
>>>>>>> 32e373e2
      "RequestMethod": "PUT",
      "RequestHeaders": {
        "Authorization": "Sanitized",
        "Content-Length": "104",
        "Content-Type": "application/xml",
        "User-Agent": [
<<<<<<< HEAD
          "azsdk-net-Storage.Blobs/12.4.0-dev.20200305.1",
          "(.NET Core 4.6.28325.01; Microsoft Windows 10.0.18363 )"
        ],
        "x-ms-client-request-id": "1cfa1048-bc70-8dc6-f1ad-4784436378c5",
        "x-ms-date": "Thu, 05 Mar 2020 21:09:38 GMT",
        "x-ms-return-client-request-id": "true",
        "x-ms-version": "2019-10-10"
=======
          "azsdk-net-Storage.Blobs/12.5.0-dev.20200403.1",
          "(.NET Core 4.6.28325.01; Microsoft Windows 10.0.18362 )"
        ],
        "x-ms-client-request-id": "f7005e13-af71-fb94-ffbc-711d184ca3db",
        "x-ms-date": "Sat, 04 Apr 2020 01:41:21 GMT",
        "x-ms-return-client-request-id": "true",
        "x-ms-version": "2019-12-12"
>>>>>>> 32e373e2
      },
      "RequestBody": "\u003CBlockList\u003E\u003CLatest\u003EAAQAAAAAAAAAAAAAAAAAAAAAAAAAAAAAAAAAAAAAAAAAAAAAAAAAAAAAAAAAAAAA\u003C/Latest\u003E\u003C/BlockList\u003E",
      "StatusCode": 201,
      "ResponseHeaders": {
        "Content-Length": "0",
<<<<<<< HEAD
        "Date": "Thu, 05 Mar 2020 21:09:37 GMT",
        "ETag": "\u00220x8D7C14983A13617\u0022",
        "Last-Modified": "Thu, 05 Mar 2020 21:09:38 GMT",
=======
        "Date": "Sat, 04 Apr 2020 01:41:20 GMT",
        "ETag": "\u00220x8D7D83946F23E29\u0022",
        "Last-Modified": "Sat, 04 Apr 2020 01:41:21 GMT",
>>>>>>> 32e373e2
        "Server": [
          "Windows-Azure-Blob/1.0",
          "Microsoft-HTTPAPI/2.0"
        ],
<<<<<<< HEAD
        "x-ms-client-request-id": "1cfa1048-bc70-8dc6-f1ad-4784436378c5",
        "x-ms-content-crc64": "VDVdRbv592o=",
        "x-ms-request-id": "c0f36070-a01e-0020-6032-f3e99c000000",
        "x-ms-request-server-encrypted": "true",
        "x-ms-version": "2019-10-10"
=======
        "x-ms-client-request-id": "f7005e13-af71-fb94-ffbc-711d184ca3db",
        "x-ms-content-crc64": "uivte8ftxTs=",
        "x-ms-request-id": "aa95565a-a01e-0030-0322-0af36f000000",
        "x-ms-request-server-encrypted": "true",
        "x-ms-version": "2019-12-12"
>>>>>>> 32e373e2
      },
      "ResponseBody": []
    },
    {
<<<<<<< HEAD
      "RequestUri": "https://seanstagetest.blob.core.windows.net/test-container-fd86978b-ed4c-9b5a-fd49-4d28145cac00/test-blob-5ce0cfb4-0198-bd9f-3c39-a79230d5dd2c",
      "RequestMethod": "GET",
      "RequestHeaders": {
        "Authorization": "Sanitized",
        "traceparent": "00-fefc0f990e39b443876268d7aeb25a2f-ad7563db2c60514f-00",
        "User-Agent": [
          "azsdk-net-Storage.Blobs/12.4.0-dev.20200305.1",
          "(.NET Core 4.6.28325.01; Microsoft Windows 10.0.18363 )"
        ],
        "x-ms-client-request-id": "1131169159_bytes=0-1023",
        "x-ms-date": "Thu, 05 Mar 2020 21:09:38 GMT",
        "x-ms-range": "bytes=0-1023",
        "x-ms-return-client-request-id": "true",
        "x-ms-version": "2019-10-10"
=======
      "RequestUri": "https://seanmcccanary.blob.core.windows.net/test-container-7bee7d73-04e2-207c-86e9-88865199b400/test-blob-8bab3dfc-4f75-b498-b39f-e47e5a222c43",
      "RequestMethod": "GET",
      "RequestHeaders": {
        "Authorization": "Sanitized",
        "traceparent": "00-cf3c3df0d6964e44b95933514cbbf034-e41614734869364a-00",
        "User-Agent": [
          "azsdk-net-Storage.Blobs/12.5.0-dev.20200403.1",
          "(.NET Core 4.6.28325.01; Microsoft Windows 10.0.18362 )"
        ],
        "x-ms-client-request-id": "1249660763_bytes=0-1023",
        "x-ms-date": "Sat, 04 Apr 2020 01:41:21 GMT",
        "x-ms-range": "bytes=0-1023",
        "x-ms-return-client-request-id": "true",
        "x-ms-version": "2019-12-12"
>>>>>>> 32e373e2
      },
      "RequestBody": null,
      "StatusCode": 206,
      "ResponseHeaders": {
        "Accept-Ranges": "bytes",
        "Content-Length": "1024",
        "Content-Range": "bytes 0-1023/1024",
        "Content-Type": "application/octet-stream",
<<<<<<< HEAD
        "Date": "Thu, 05 Mar 2020 21:09:37 GMT",
        "ETag": "\u00220x8D7C14983A13617\u0022",
        "Last-Modified": "Thu, 05 Mar 2020 21:09:38 GMT",
=======
        "Date": "Sat, 04 Apr 2020 01:41:20 GMT",
        "ETag": "\u00220x8D7D83946F23E29\u0022",
        "Last-Modified": "Sat, 04 Apr 2020 01:41:21 GMT",
>>>>>>> 32e373e2
        "Server": [
          "Windows-Azure-Blob/1.0",
          "Microsoft-HTTPAPI/2.0"
        ],
        "Vary": "Origin",
        "x-ms-blob-type": "BlockBlob",
<<<<<<< HEAD
        "x-ms-client-request-id": "1131169159_bytes=0-1023",
        "x-ms-creation-time": "Thu, 05 Mar 2020 21:09:38 GMT",
        "x-ms-lease-state": "available",
        "x-ms-lease-status": "unlocked",
        "x-ms-request-id": "c0f36072-a01e-0020-6232-f3e99c000000",
        "x-ms-server-encrypted": "true",
        "x-ms-version": "2019-10-10"
=======
        "x-ms-client-request-id": "1249660763_bytes=0-1023",
        "x-ms-creation-time": "Sat, 04 Apr 2020 01:41:21 GMT",
        "x-ms-lease-state": "available",
        "x-ms-lease-status": "unlocked",
        "x-ms-request-id": "aa955662-a01e-0030-0822-0af36f000000",
        "x-ms-server-encrypted": "true",
        "x-ms-version": "2019-12-12"
>>>>>>> 32e373e2
      },
      "ResponseBody": "7BlEFHzrxBRKO1CtZozKU7tC9w7ZrVMjoaR7EDDKYa780uFUSJj2pfQ2O9v0cLC1tiyed1lf2T7FIHLXcLPkf9qhsZSrdgsjS1IZo3J3LzH0xVoDLOlUnPiijiclHzRBUbwBUr4cCUAheywHRjbMTfFA46tZ4FPwTBSbCOfj/Swd11G1dtxz17sZ4rG9TVXC1kE15TyJ53BpEAapgAFYPX0A6W7kF9cVzQvvP/6hM/6\u002B2DKmrhjvlPDhS2XVyVe6waUzvGTn3r9qIBcwmadyx90H66fOso9lEFV\u002BA8txPwS0NX5Zbnaa1/pzPI4AvvpIboSIzd6v6w4VzawPadr0\u002BOASfGQpGVlmbROtW3YBZFFaNZRH6HEmBElvQ6DKi24ffkOt7UKVH1QqIWDKApCYFGlatDNFrRBu7Hgbuda5nOGljdwyU3YPxBZAHMYRWwK51y43b9Y72dEzPwHKemZ\u002BcYV\u002BJXWzZsHyS\u002B8cBZBJXZF1YeKogiwLabML/xR1RUqwwatBkjWNBnBsRCTmHtNA6uFvVBmE1u9Zc7vBqGatfAala0PlB8pb6FtxOz0HJErfyhQyBvAwLOu85x55y10Jv8geQbOQW\u002BIWE2u9EpuyUU9x4d5Re3YVdD9YKR\u002Bs4R39Z3t06eKXT24yG/KFcxlQCpbPCOp/t0RSCcxzNzLCajFOv6sfPWds2ZJvH1\u002BDjwElBx6J3Nkzfq83IuAWIxc7cLDAN7NuMcwuYy9YD5jkznnLTi8TOY5YG0H75xuHVbV6M6\u002Bvw1hNttZSWnmp224XUlNmS9TnKDciZxtyckmxpg153dvpNQshfZdZwd4Ur0DS5JTHIQrgkgt4jFs820ONoLRsMP2TLh1IRc09jmZYDbjboI606oUCmEvQcKmv5KJTyyEpqH9CP7Z3fts8owOkH36jYDq12LUuaZexwr10mWEr6cJFL2U5mGDXPGyqxvRHK1EqC4NnnvJr\u002Bz/nkXz5A\u002BR6ELpBX/AZasfZ3pxJhKKiapdrSY3dxEvP2TMlUQfk3jmHMLU6BsthEKG8jcBWInedRCbkjblXnUxvcYa89Bi/9f9iwlTsaGPMCjnsIDaLeLe8iA3gAFCAL5JpypVFpByI/JjA9F8jsNvDGIJ/a3wV5PjPAGwL3/Wu4ZLBg53Oh2YdYySeyoRXmNcxHefOAMQWVOaddaOvfR2iERLNYi099ZEcYgdXdhl0eGeU2sEN4OHNqi\u002B2MRHCbeYH\u002B7lxiTaq8yhWsZ29vt3NKP07G6NblTAxALf\u002Bh8N/WfUgUHpfAu4w6uaZty5DD\u002BxR6QgTh1FDrGaIP4l/rGxk1linnG5jbSYPCjG8wt4C7fDKrJ27a9Gk3aQT18JksT15NODVmw=="
    },
    {
<<<<<<< HEAD
      "RequestUri": "https://seanstagetest.blob.core.windows.net/test-container-fd86978b-ed4c-9b5a-fd49-4d28145cac00?restype=container",
      "RequestMethod": "DELETE",
      "RequestHeaders": {
        "Authorization": "Sanitized",
        "traceparent": "00-9ea454085dd1de499465f5a174cb1d58-c8e024eb0297d04f-00",
        "User-Agent": [
          "azsdk-net-Storage.Blobs/12.4.0-dev.20200305.1",
          "(.NET Core 4.6.28325.01; Microsoft Windows 10.0.18363 )"
        ],
        "x-ms-client-request-id": "0fbabf09-50ea-0c9f-edf3-02d06b59d0cc",
        "x-ms-date": "Thu, 05 Mar 2020 21:09:38 GMT",
        "x-ms-return-client-request-id": "true",
        "x-ms-version": "2019-10-10"
=======
      "RequestUri": "https://seanmcccanary.blob.core.windows.net/test-container-7bee7d73-04e2-207c-86e9-88865199b400?restype=container",
      "RequestMethod": "DELETE",
      "RequestHeaders": {
        "Authorization": "Sanitized",
        "traceparent": "00-39f3f0fc9137974282dfca60801755d9-0751fae7187ff745-00",
        "User-Agent": [
          "azsdk-net-Storage.Blobs/12.5.0-dev.20200403.1",
          "(.NET Core 4.6.28325.01; Microsoft Windows 10.0.18362 )"
        ],
        "x-ms-client-request-id": "ce9f43f6-6e90-67e1-05fe-7a2b5bc6d891",
        "x-ms-date": "Sat, 04 Apr 2020 01:41:21 GMT",
        "x-ms-return-client-request-id": "true",
        "x-ms-version": "2019-12-12"
>>>>>>> 32e373e2
      },
      "RequestBody": null,
      "StatusCode": 202,
      "ResponseHeaders": {
        "Content-Length": "0",
<<<<<<< HEAD
        "Date": "Thu, 05 Mar 2020 21:09:37 GMT",
=======
        "Date": "Sat, 04 Apr 2020 01:41:20 GMT",
>>>>>>> 32e373e2
        "Server": [
          "Windows-Azure-Blob/1.0",
          "Microsoft-HTTPAPI/2.0"
        ],
<<<<<<< HEAD
        "x-ms-client-request-id": "0fbabf09-50ea-0c9f-edf3-02d06b59d0cc",
        "x-ms-request-id": "c0f36075-a01e-0020-6532-f3e99c000000",
        "x-ms-version": "2019-10-10"
=======
        "x-ms-client-request-id": "ce9f43f6-6e90-67e1-05fe-7a2b5bc6d891",
        "x-ms-request-id": "aa955666-a01e-0030-0a22-0af36f000000",
        "x-ms-version": "2019-12-12"
>>>>>>> 32e373e2
      },
      "ResponseBody": []
    }
  ],
  "Variables": {
<<<<<<< HEAD
    "RandomSeed": "60523740",
    "Storage_TestConfigDefault": "ProductionTenant\nseanstagetest\nU2FuaXRpemVk\nhttps://seanstagetest.blob.core.windows.net\nhttp://seanstagetest.file.core.windows.net\nhttp://seanstagetest.queue.core.windows.net\nhttp://seanstagetest.table.core.windows.net\n\n\n\n\nhttp://seanstagetest-secondary.blob.core.windows.net\nhttp://seanstagetest-secondary.file.core.windows.net\nhttp://seanstagetest-secondary.queue.core.windows.net\nhttp://seanstagetest-secondary.table.core.windows.net\n\nSanitized\n\n\nCloud\nBlobEndpoint=https://seanstagetest.blob.core.windows.net/;QueueEndpoint=http://seanstagetest.queue.core.windows.net/;FileEndpoint=http://seanstagetest.file.core.windows.net/;BlobSecondaryEndpoint=http://seanstagetest-secondary.blob.core.windows.net/;QueueSecondaryEndpoint=http://seanstagetest-secondary.queue.core.windows.net/;FileSecondaryEndpoint=http://seanstagetest-secondary.file.core.windows.net/;AccountName=seanstagetest;AccountKey=Sanitized\nseanscope1"
=======
    "RandomSeed": "1713501043",
    "Storage_TestConfigDefault": "ProductionTenant\nseanmcccanary\nU2FuaXRpemVk\nhttps://seanmcccanary.blob.core.windows.net\nhttps://seanmcccanary.file.core.windows.net\nhttps://seanmcccanary.queue.core.windows.net\nhttps://seanmcccanary.table.core.windows.net\n\n\n\n\nhttps://seanmcccanary-secondary.blob.core.windows.net\nhttps://seanmcccanary-secondary.file.core.windows.net\nhttps://seanmcccanary-secondary.queue.core.windows.net\nhttps://seanmcccanary-secondary.table.core.windows.net\n\nSanitized\n\n\nCloud\nBlobEndpoint=https://seanmcccanary.blob.core.windows.net/;QueueEndpoint=https://seanmcccanary.queue.core.windows.net/;FileEndpoint=https://seanmcccanary.file.core.windows.net/;BlobSecondaryEndpoint=https://seanmcccanary-secondary.blob.core.windows.net/;QueueSecondaryEndpoint=https://seanmcccanary-secondary.queue.core.windows.net/;FileSecondaryEndpoint=https://seanmcccanary-secondary.file.core.windows.net/;AccountName=seanmcccanary;AccountKey=Sanitized\nseanscope1"
>>>>>>> 32e373e2
  }
}<|MERGE_RESOLUTION|>--- conflicted
+++ resolved
@@ -1,22 +1,6 @@
 {
   "Entries": [
     {
-<<<<<<< HEAD
-      "RequestUri": "https://seanstagetest.blob.core.windows.net/test-container-fd86978b-ed4c-9b5a-fd49-4d28145cac00?restype=container",
-      "RequestMethod": "PUT",
-      "RequestHeaders": {
-        "Authorization": "Sanitized",
-        "traceparent": "00-2c307cab2621b84e8cf5cc3204f68289-9d5cfeb919725e49-00",
-        "User-Agent": [
-          "azsdk-net-Storage.Blobs/12.4.0-dev.20200305.1",
-          "(.NET Core 4.6.28325.01; Microsoft Windows 10.0.18363 )"
-        ],
-        "x-ms-blob-public-access": "container",
-        "x-ms-client-request-id": "bee48987-71be-c377-2a6c-7498d8bdfb35",
-        "x-ms-date": "Thu, 05 Mar 2020 21:09:37 GMT",
-        "x-ms-return-client-request-id": "true",
-        "x-ms-version": "2019-10-10"
-=======
       "RequestUri": "https://seanmcccanary.blob.core.windows.net/test-container-7bee7d73-04e2-207c-86e9-88865199b400?restype=container",
       "RequestMethod": "PUT",
       "RequestHeaders": {
@@ -31,57 +15,31 @@
         "x-ms-date": "Sat, 04 Apr 2020 01:41:20 GMT",
         "x-ms-return-client-request-id": "true",
         "x-ms-version": "2019-12-12"
->>>>>>> 32e373e2
       },
       "RequestBody": null,
       "StatusCode": 201,
       "ResponseHeaders": {
         "Content-Length": "0",
-<<<<<<< HEAD
-        "Date": "Thu, 05 Mar 2020 21:09:37 GMT",
-        "ETag": "\u00220x8D7C1498363EF5B\u0022",
-        "Last-Modified": "Thu, 05 Mar 2020 21:09:37 GMT",
-=======
         "Date": "Sat, 04 Apr 2020 01:41:19 GMT",
         "ETag": "\u00220x8D7D83946B1E723\u0022",
         "Last-Modified": "Sat, 04 Apr 2020 01:41:20 GMT",
->>>>>>> 32e373e2
         "Server": [
           "Windows-Azure-Blob/1.0",
           "Microsoft-HTTPAPI/2.0"
         ],
-<<<<<<< HEAD
-        "x-ms-client-request-id": "bee48987-71be-c377-2a6c-7498d8bdfb35",
-        "x-ms-request-id": "f7bb1e49-001e-0029-3732-f3ac4f000000",
-        "x-ms-version": "2019-10-10"
-=======
         "x-ms-client-request-id": "4d7c522c-22be-67d9-5584-57ba8b5170cb",
         "x-ms-request-id": "80d9edfa-a01e-001f-6322-0afea4000000",
         "x-ms-version": "2019-12-12"
->>>>>>> 32e373e2
       },
       "ResponseBody": []
     },
     {
-<<<<<<< HEAD
-      "RequestUri": "https://seanstagetest.blob.core.windows.net/test-container-fd86978b-ed4c-9b5a-fd49-4d28145cac00/test-blob-5ce0cfb4-0198-bd9f-3c39-a79230d5dd2c?comp=block\u0026blockid=AAQAAAAAAAAAAAAAAAAAAAAAAAAAAAAAAAAAAAAAAAAAAAAAAAAAAAAAAAAAAAAA",
-=======
       "RequestUri": "https://seanmcccanary.blob.core.windows.net/test-container-7bee7d73-04e2-207c-86e9-88865199b400/test-blob-8bab3dfc-4f75-b498-b39f-e47e5a222c43?comp=block\u0026blockid=AAQAAAAAAAAAAAAAAAAAAAAAAAAAAAAAAAAAAAAAAAAAAAAAAAAAAAAAAAAAAAAA",
->>>>>>> 32e373e2
       "RequestMethod": "PUT",
       "RequestHeaders": {
         "Authorization": "Sanitized",
         "Content-Length": "1024",
         "User-Agent": [
-<<<<<<< HEAD
-          "azsdk-net-Storage.Blobs/12.4.0-dev.20200305.1",
-          "(.NET Core 4.6.28325.01; Microsoft Windows 10.0.18363 )"
-        ],
-        "x-ms-client-request-id": "1131169159_AAQAAAAAAAAAAAAAAAAAAAAAAAAAAAAAAAAAAAAAAAAAAAAAAAAAAAAAAAAAAAAA",
-        "x-ms-date": "Thu, 05 Mar 2020 21:09:37 GMT",
-        "x-ms-return-client-request-id": "true",
-        "x-ms-version": "2019-10-10"
-=======
           "azsdk-net-Storage.Blobs/12.5.0-dev.20200403.1",
           "(.NET Core 4.6.28325.01; Microsoft Windows 10.0.18362 )"
         ],
@@ -89,58 +47,32 @@
         "x-ms-date": "Sat, 04 Apr 2020 01:41:20 GMT",
         "x-ms-return-client-request-id": "true",
         "x-ms-version": "2019-12-12"
->>>>>>> 32e373e2
       },
       "RequestBody": "7BlEFHzrxBRKO1CtZozKU7tC9w7ZrVMjoaR7EDDKYa780uFUSJj2pfQ2O9v0cLC1tiyed1lf2T7FIHLXcLPkf9qhsZSrdgsjS1IZo3J3LzH0xVoDLOlUnPiijiclHzRBUbwBUr4cCUAheywHRjbMTfFA46tZ4FPwTBSbCOfj/Swd11G1dtxz17sZ4rG9TVXC1kE15TyJ53BpEAapgAFYPX0A6W7kF9cVzQvvP/6hM/6\u002B2DKmrhjvlPDhS2XVyVe6waUzvGTn3r9qIBcwmadyx90H66fOso9lEFV\u002BA8txPwS0NX5Zbnaa1/pzPI4AvvpIboSIzd6v6w4VzawPadr0\u002BOASfGQpGVlmbROtW3YBZFFaNZRH6HEmBElvQ6DKi24ffkOt7UKVH1QqIWDKApCYFGlatDNFrRBu7Hgbuda5nOGljdwyU3YPxBZAHMYRWwK51y43b9Y72dEzPwHKemZ\u002BcYV\u002BJXWzZsHyS\u002B8cBZBJXZF1YeKogiwLabML/xR1RUqwwatBkjWNBnBsRCTmHtNA6uFvVBmE1u9Zc7vBqGatfAala0PlB8pb6FtxOz0HJErfyhQyBvAwLOu85x55y10Jv8geQbOQW\u002BIWE2u9EpuyUU9x4d5Re3YVdD9YKR\u002Bs4R39Z3t06eKXT24yG/KFcxlQCpbPCOp/t0RSCcxzNzLCajFOv6sfPWds2ZJvH1\u002BDjwElBx6J3Nkzfq83IuAWIxc7cLDAN7NuMcwuYy9YD5jkznnLTi8TOY5YG0H75xuHVbV6M6\u002Bvw1hNttZSWnmp224XUlNmS9TnKDciZxtyckmxpg153dvpNQshfZdZwd4Ur0DS5JTHIQrgkgt4jFs820ONoLRsMP2TLh1IRc09jmZYDbjboI606oUCmEvQcKmv5KJTyyEpqH9CP7Z3fts8owOkH36jYDq12LUuaZexwr10mWEr6cJFL2U5mGDXPGyqxvRHK1EqC4NnnvJr\u002Bz/nkXz5A\u002BR6ELpBX/AZasfZ3pxJhKKiapdrSY3dxEvP2TMlUQfk3jmHMLU6BsthEKG8jcBWInedRCbkjblXnUxvcYa89Bi/9f9iwlTsaGPMCjnsIDaLeLe8iA3gAFCAL5JpypVFpByI/JjA9F8jsNvDGIJ/a3wV5PjPAGwL3/Wu4ZLBg53Oh2YdYySeyoRXmNcxHefOAMQWVOaddaOvfR2iERLNYi099ZEcYgdXdhl0eGeU2sEN4OHNqi\u002B2MRHCbeYH\u002B7lxiTaq8yhWsZ29vt3NKP07G6NblTAxALf\u002Bh8N/WfUgUHpfAu4w6uaZty5DD\u002BxR6QgTh1FDrGaIP4l/rGxk1linnG5jbSYPCjG8wt4C7fDKrJ27a9Gk3aQT18JksT15NODVmw==",
       "StatusCode": 201,
       "ResponseHeaders": {
         "Content-Length": "0",
-<<<<<<< HEAD
-        "Date": "Thu, 05 Mar 2020 21:09:37 GMT",
-=======
         "Date": "Sat, 04 Apr 2020 01:41:20 GMT",
->>>>>>> 32e373e2
         "Server": [
           "Windows-Azure-Blob/1.0",
           "Microsoft-HTTPAPI/2.0"
         ],
-<<<<<<< HEAD
-        "x-ms-client-request-id": "1131169159_AAQAAAAAAAAAAAAAAAAAAAAAAAAAAAAAAAAAAAAAAAAAAAAAAAAAAAAAAAAAAAAA",
-        "x-ms-content-crc64": "l0N0ngP7WeA=",
-        "x-ms-request-id": "c0f3606d-a01e-0020-5f32-f3e99c000000",
-        "x-ms-request-server-encrypted": "true",
-        "x-ms-version": "2019-10-10"
-=======
         "x-ms-client-request-id": "1249660763_AAQAAAAAAAAAAAAAAAAAAAAAAAAAAAAAAAAAAAAAAAAAAAAAAAAAAAAAAAAAAAAA",
         "x-ms-content-crc64": "AGONrF3i6EY=",
         "x-ms-request-id": "aa955647-a01e-0030-7722-0af36f000000",
         "x-ms-request-server-encrypted": "true",
         "x-ms-version": "2019-12-12"
->>>>>>> 32e373e2
       },
       "ResponseBody": []
     },
     {
-<<<<<<< HEAD
-      "RequestUri": "https://seanstagetest.blob.core.windows.net/test-container-fd86978b-ed4c-9b5a-fd49-4d28145cac00/test-blob-5ce0cfb4-0198-bd9f-3c39-a79230d5dd2c?comp=blocklist",
-=======
       "RequestUri": "https://seanmcccanary.blob.core.windows.net/test-container-7bee7d73-04e2-207c-86e9-88865199b400/test-blob-8bab3dfc-4f75-b498-b39f-e47e5a222c43?comp=blocklist",
->>>>>>> 32e373e2
       "RequestMethod": "PUT",
       "RequestHeaders": {
         "Authorization": "Sanitized",
         "Content-Length": "104",
         "Content-Type": "application/xml",
         "User-Agent": [
-<<<<<<< HEAD
-          "azsdk-net-Storage.Blobs/12.4.0-dev.20200305.1",
-          "(.NET Core 4.6.28325.01; Microsoft Windows 10.0.18363 )"
-        ],
-        "x-ms-client-request-id": "1cfa1048-bc70-8dc6-f1ad-4784436378c5",
-        "x-ms-date": "Thu, 05 Mar 2020 21:09:38 GMT",
-        "x-ms-return-client-request-id": "true",
-        "x-ms-version": "2019-10-10"
-=======
           "azsdk-net-Storage.Blobs/12.5.0-dev.20200403.1",
           "(.NET Core 4.6.28325.01; Microsoft Windows 10.0.18362 )"
         ],
@@ -148,58 +80,27 @@
         "x-ms-date": "Sat, 04 Apr 2020 01:41:21 GMT",
         "x-ms-return-client-request-id": "true",
         "x-ms-version": "2019-12-12"
->>>>>>> 32e373e2
       },
       "RequestBody": "\u003CBlockList\u003E\u003CLatest\u003EAAQAAAAAAAAAAAAAAAAAAAAAAAAAAAAAAAAAAAAAAAAAAAAAAAAAAAAAAAAAAAAA\u003C/Latest\u003E\u003C/BlockList\u003E",
       "StatusCode": 201,
       "ResponseHeaders": {
         "Content-Length": "0",
-<<<<<<< HEAD
-        "Date": "Thu, 05 Mar 2020 21:09:37 GMT",
-        "ETag": "\u00220x8D7C14983A13617\u0022",
-        "Last-Modified": "Thu, 05 Mar 2020 21:09:38 GMT",
-=======
         "Date": "Sat, 04 Apr 2020 01:41:20 GMT",
         "ETag": "\u00220x8D7D83946F23E29\u0022",
         "Last-Modified": "Sat, 04 Apr 2020 01:41:21 GMT",
->>>>>>> 32e373e2
         "Server": [
           "Windows-Azure-Blob/1.0",
           "Microsoft-HTTPAPI/2.0"
         ],
-<<<<<<< HEAD
-        "x-ms-client-request-id": "1cfa1048-bc70-8dc6-f1ad-4784436378c5",
-        "x-ms-content-crc64": "VDVdRbv592o=",
-        "x-ms-request-id": "c0f36070-a01e-0020-6032-f3e99c000000",
-        "x-ms-request-server-encrypted": "true",
-        "x-ms-version": "2019-10-10"
-=======
         "x-ms-client-request-id": "f7005e13-af71-fb94-ffbc-711d184ca3db",
         "x-ms-content-crc64": "uivte8ftxTs=",
         "x-ms-request-id": "aa95565a-a01e-0030-0322-0af36f000000",
         "x-ms-request-server-encrypted": "true",
         "x-ms-version": "2019-12-12"
->>>>>>> 32e373e2
       },
       "ResponseBody": []
     },
     {
-<<<<<<< HEAD
-      "RequestUri": "https://seanstagetest.blob.core.windows.net/test-container-fd86978b-ed4c-9b5a-fd49-4d28145cac00/test-blob-5ce0cfb4-0198-bd9f-3c39-a79230d5dd2c",
-      "RequestMethod": "GET",
-      "RequestHeaders": {
-        "Authorization": "Sanitized",
-        "traceparent": "00-fefc0f990e39b443876268d7aeb25a2f-ad7563db2c60514f-00",
-        "User-Agent": [
-          "azsdk-net-Storage.Blobs/12.4.0-dev.20200305.1",
-          "(.NET Core 4.6.28325.01; Microsoft Windows 10.0.18363 )"
-        ],
-        "x-ms-client-request-id": "1131169159_bytes=0-1023",
-        "x-ms-date": "Thu, 05 Mar 2020 21:09:38 GMT",
-        "x-ms-range": "bytes=0-1023",
-        "x-ms-return-client-request-id": "true",
-        "x-ms-version": "2019-10-10"
-=======
       "RequestUri": "https://seanmcccanary.blob.core.windows.net/test-container-7bee7d73-04e2-207c-86e9-88865199b400/test-blob-8bab3dfc-4f75-b498-b39f-e47e5a222c43",
       "RequestMethod": "GET",
       "RequestHeaders": {
@@ -214,7 +115,6 @@
         "x-ms-range": "bytes=0-1023",
         "x-ms-return-client-request-id": "true",
         "x-ms-version": "2019-12-12"
->>>>>>> 32e373e2
       },
       "RequestBody": null,
       "StatusCode": 206,
@@ -223,30 +123,14 @@
         "Content-Length": "1024",
         "Content-Range": "bytes 0-1023/1024",
         "Content-Type": "application/octet-stream",
-<<<<<<< HEAD
-        "Date": "Thu, 05 Mar 2020 21:09:37 GMT",
-        "ETag": "\u00220x8D7C14983A13617\u0022",
-        "Last-Modified": "Thu, 05 Mar 2020 21:09:38 GMT",
-=======
         "Date": "Sat, 04 Apr 2020 01:41:20 GMT",
         "ETag": "\u00220x8D7D83946F23E29\u0022",
         "Last-Modified": "Sat, 04 Apr 2020 01:41:21 GMT",
->>>>>>> 32e373e2
         "Server": [
           "Windows-Azure-Blob/1.0",
           "Microsoft-HTTPAPI/2.0"
         ],
-        "Vary": "Origin",
         "x-ms-blob-type": "BlockBlob",
-<<<<<<< HEAD
-        "x-ms-client-request-id": "1131169159_bytes=0-1023",
-        "x-ms-creation-time": "Thu, 05 Mar 2020 21:09:38 GMT",
-        "x-ms-lease-state": "available",
-        "x-ms-lease-status": "unlocked",
-        "x-ms-request-id": "c0f36072-a01e-0020-6232-f3e99c000000",
-        "x-ms-server-encrypted": "true",
-        "x-ms-version": "2019-10-10"
-=======
         "x-ms-client-request-id": "1249660763_bytes=0-1023",
         "x-ms-creation-time": "Sat, 04 Apr 2020 01:41:21 GMT",
         "x-ms-lease-state": "available",
@@ -254,26 +138,10 @@
         "x-ms-request-id": "aa955662-a01e-0030-0822-0af36f000000",
         "x-ms-server-encrypted": "true",
         "x-ms-version": "2019-12-12"
->>>>>>> 32e373e2
       },
       "ResponseBody": "7BlEFHzrxBRKO1CtZozKU7tC9w7ZrVMjoaR7EDDKYa780uFUSJj2pfQ2O9v0cLC1tiyed1lf2T7FIHLXcLPkf9qhsZSrdgsjS1IZo3J3LzH0xVoDLOlUnPiijiclHzRBUbwBUr4cCUAheywHRjbMTfFA46tZ4FPwTBSbCOfj/Swd11G1dtxz17sZ4rG9TVXC1kE15TyJ53BpEAapgAFYPX0A6W7kF9cVzQvvP/6hM/6\u002B2DKmrhjvlPDhS2XVyVe6waUzvGTn3r9qIBcwmadyx90H66fOso9lEFV\u002BA8txPwS0NX5Zbnaa1/pzPI4AvvpIboSIzd6v6w4VzawPadr0\u002BOASfGQpGVlmbROtW3YBZFFaNZRH6HEmBElvQ6DKi24ffkOt7UKVH1QqIWDKApCYFGlatDNFrRBu7Hgbuda5nOGljdwyU3YPxBZAHMYRWwK51y43b9Y72dEzPwHKemZ\u002BcYV\u002BJXWzZsHyS\u002B8cBZBJXZF1YeKogiwLabML/xR1RUqwwatBkjWNBnBsRCTmHtNA6uFvVBmE1u9Zc7vBqGatfAala0PlB8pb6FtxOz0HJErfyhQyBvAwLOu85x55y10Jv8geQbOQW\u002BIWE2u9EpuyUU9x4d5Re3YVdD9YKR\u002Bs4R39Z3t06eKXT24yG/KFcxlQCpbPCOp/t0RSCcxzNzLCajFOv6sfPWds2ZJvH1\u002BDjwElBx6J3Nkzfq83IuAWIxc7cLDAN7NuMcwuYy9YD5jkznnLTi8TOY5YG0H75xuHVbV6M6\u002Bvw1hNttZSWnmp224XUlNmS9TnKDciZxtyckmxpg153dvpNQshfZdZwd4Ur0DS5JTHIQrgkgt4jFs820ONoLRsMP2TLh1IRc09jmZYDbjboI606oUCmEvQcKmv5KJTyyEpqH9CP7Z3fts8owOkH36jYDq12LUuaZexwr10mWEr6cJFL2U5mGDXPGyqxvRHK1EqC4NnnvJr\u002Bz/nkXz5A\u002BR6ELpBX/AZasfZ3pxJhKKiapdrSY3dxEvP2TMlUQfk3jmHMLU6BsthEKG8jcBWInedRCbkjblXnUxvcYa89Bi/9f9iwlTsaGPMCjnsIDaLeLe8iA3gAFCAL5JpypVFpByI/JjA9F8jsNvDGIJ/a3wV5PjPAGwL3/Wu4ZLBg53Oh2YdYySeyoRXmNcxHefOAMQWVOaddaOvfR2iERLNYi099ZEcYgdXdhl0eGeU2sEN4OHNqi\u002B2MRHCbeYH\u002B7lxiTaq8yhWsZ29vt3NKP07G6NblTAxALf\u002Bh8N/WfUgUHpfAu4w6uaZty5DD\u002BxR6QgTh1FDrGaIP4l/rGxk1linnG5jbSYPCjG8wt4C7fDKrJ27a9Gk3aQT18JksT15NODVmw=="
     },
     {
-<<<<<<< HEAD
-      "RequestUri": "https://seanstagetest.blob.core.windows.net/test-container-fd86978b-ed4c-9b5a-fd49-4d28145cac00?restype=container",
-      "RequestMethod": "DELETE",
-      "RequestHeaders": {
-        "Authorization": "Sanitized",
-        "traceparent": "00-9ea454085dd1de499465f5a174cb1d58-c8e024eb0297d04f-00",
-        "User-Agent": [
-          "azsdk-net-Storage.Blobs/12.4.0-dev.20200305.1",
-          "(.NET Core 4.6.28325.01; Microsoft Windows 10.0.18363 )"
-        ],
-        "x-ms-client-request-id": "0fbabf09-50ea-0c9f-edf3-02d06b59d0cc",
-        "x-ms-date": "Thu, 05 Mar 2020 21:09:38 GMT",
-        "x-ms-return-client-request-id": "true",
-        "x-ms-version": "2019-10-10"
-=======
       "RequestUri": "https://seanmcccanary.blob.core.windows.net/test-container-7bee7d73-04e2-207c-86e9-88865199b400?restype=container",
       "RequestMethod": "DELETE",
       "RequestHeaders": {
@@ -287,41 +155,25 @@
         "x-ms-date": "Sat, 04 Apr 2020 01:41:21 GMT",
         "x-ms-return-client-request-id": "true",
         "x-ms-version": "2019-12-12"
->>>>>>> 32e373e2
       },
       "RequestBody": null,
       "StatusCode": 202,
       "ResponseHeaders": {
         "Content-Length": "0",
-<<<<<<< HEAD
-        "Date": "Thu, 05 Mar 2020 21:09:37 GMT",
-=======
         "Date": "Sat, 04 Apr 2020 01:41:20 GMT",
->>>>>>> 32e373e2
         "Server": [
           "Windows-Azure-Blob/1.0",
           "Microsoft-HTTPAPI/2.0"
         ],
-<<<<<<< HEAD
-        "x-ms-client-request-id": "0fbabf09-50ea-0c9f-edf3-02d06b59d0cc",
-        "x-ms-request-id": "c0f36075-a01e-0020-6532-f3e99c000000",
-        "x-ms-version": "2019-10-10"
-=======
         "x-ms-client-request-id": "ce9f43f6-6e90-67e1-05fe-7a2b5bc6d891",
         "x-ms-request-id": "aa955666-a01e-0030-0a22-0af36f000000",
         "x-ms-version": "2019-12-12"
->>>>>>> 32e373e2
       },
       "ResponseBody": []
     }
   ],
   "Variables": {
-<<<<<<< HEAD
-    "RandomSeed": "60523740",
-    "Storage_TestConfigDefault": "ProductionTenant\nseanstagetest\nU2FuaXRpemVk\nhttps://seanstagetest.blob.core.windows.net\nhttp://seanstagetest.file.core.windows.net\nhttp://seanstagetest.queue.core.windows.net\nhttp://seanstagetest.table.core.windows.net\n\n\n\n\nhttp://seanstagetest-secondary.blob.core.windows.net\nhttp://seanstagetest-secondary.file.core.windows.net\nhttp://seanstagetest-secondary.queue.core.windows.net\nhttp://seanstagetest-secondary.table.core.windows.net\n\nSanitized\n\n\nCloud\nBlobEndpoint=https://seanstagetest.blob.core.windows.net/;QueueEndpoint=http://seanstagetest.queue.core.windows.net/;FileEndpoint=http://seanstagetest.file.core.windows.net/;BlobSecondaryEndpoint=http://seanstagetest-secondary.blob.core.windows.net/;QueueSecondaryEndpoint=http://seanstagetest-secondary.queue.core.windows.net/;FileSecondaryEndpoint=http://seanstagetest-secondary.file.core.windows.net/;AccountName=seanstagetest;AccountKey=Sanitized\nseanscope1"
-=======
     "RandomSeed": "1713501043",
     "Storage_TestConfigDefault": "ProductionTenant\nseanmcccanary\nU2FuaXRpemVk\nhttps://seanmcccanary.blob.core.windows.net\nhttps://seanmcccanary.file.core.windows.net\nhttps://seanmcccanary.queue.core.windows.net\nhttps://seanmcccanary.table.core.windows.net\n\n\n\n\nhttps://seanmcccanary-secondary.blob.core.windows.net\nhttps://seanmcccanary-secondary.file.core.windows.net\nhttps://seanmcccanary-secondary.queue.core.windows.net\nhttps://seanmcccanary-secondary.table.core.windows.net\n\nSanitized\n\n\nCloud\nBlobEndpoint=https://seanmcccanary.blob.core.windows.net/;QueueEndpoint=https://seanmcccanary.queue.core.windows.net/;FileEndpoint=https://seanmcccanary.file.core.windows.net/;BlobSecondaryEndpoint=https://seanmcccanary-secondary.blob.core.windows.net/;QueueSecondaryEndpoint=https://seanmcccanary-secondary.queue.core.windows.net/;FileSecondaryEndpoint=https://seanmcccanary-secondary.file.core.windows.net/;AccountName=seanmcccanary;AccountKey=Sanitized\nseanscope1"
->>>>>>> 32e373e2
   }
 }