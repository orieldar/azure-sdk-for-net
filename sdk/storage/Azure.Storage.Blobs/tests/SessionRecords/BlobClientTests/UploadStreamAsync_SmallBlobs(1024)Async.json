--- conflicted
+++ resolved
@@ -1,33 +1,18 @@
 {
   "Entries": [
     {
-<<<<<<< HEAD
-      "RequestUri": "https://seanmcccanary.blob.core.windows.net/test-container-fd86978b-ed4c-9b5a-fd49-4d28145cac00?restype=container",
+      "RequestUri": "https://seanmcccanary.blob.core.windows.net/test-container-7bee7d73-04e2-207c-86e9-88865199b400?restype=container",
       "RequestMethod": "PUT",
       "RequestHeaders": {
         "Authorization": "Sanitized",
-        "traceparent": "00-219b1524ae12044c90faa85e34d99804-ef2a37ac9401ae41-00",
+        "traceparent": "00-0b09ce2414908e498b33776e93a8f7c9-3abcbc6efdcb5849-00",
         "User-Agent": [
-          "azsdk-net-Storage.Blobs/12.5.0-dev.20200402.1",
+          "azsdk-net-Storage.Blobs/12.5.0-dev.20200403.1",
           "(.NET Core 4.6.28325.01; Microsoft Windows 10.0.18362 )"
         ],
         "x-ms-blob-public-access": "container",
-        "x-ms-client-request-id": "bee48987-71be-c377-2a6c-7498d8bdfb35",
-        "x-ms-date": "Thu, 02 Apr 2020 23:49:53 GMT",
-=======
-      "RequestUri": "http://kasoboltest.blob.core.windows.net/test-container-fd86978b-ed4c-9b5a-fd49-4d28145cac00?restype=container",
-      "RequestMethod": "PUT",
-      "RequestHeaders": {
-        "Authorization": "Sanitized",
-        "traceparent": "00-0ce6907b75cf874e83e3b28ad93f18ca-aafc41d066a56549-00",
-        "User-Agent": [
-          "azsdk-net-Storage.Blobs/12.4.0-dev.20200329.1",
-          "(.NET Core 4.6.28325.01; Microsoft Windows 10.0.18363 )"
-        ],
-        "x-ms-blob-public-access": "container",
-        "x-ms-client-request-id": "bee48987-71be-c377-2a6c-7498d8bdfb35",
-        "x-ms-date": "Mon, 30 Mar 2020 05:49:04 GMT",
->>>>>>> bb257be6
+        "x-ms-client-request-id": "4d7c522c-22be-67d9-5584-57ba8b5170cb",
+        "x-ms-date": "Sat, 04 Apr 2020 01:41:20 GMT",
         "x-ms-return-client-request-id": "true",
         "x-ms-version": "2019-12-12"
       },
@@ -35,107 +20,64 @@
       "StatusCode": 201,
       "ResponseHeaders": {
         "Content-Length": "0",
-<<<<<<< HEAD
-        "Date": "Thu, 02 Apr 2020 23:49:52 GMT",
-        "ETag": "\u00220x8D7D7608A110E53\u0022",
-        "Last-Modified": "Thu, 02 Apr 2020 23:49:52 GMT",
-=======
-        "Date": "Mon, 30 Mar 2020 05:49:04 GMT",
-        "ETag": "\u00220x8D7D46E0E283E29\u0022",
-        "Last-Modified": "Mon, 30 Mar 2020 05:49:04 GMT",
->>>>>>> bb257be6
+        "Date": "Sat, 04 Apr 2020 01:41:19 GMT",
+        "ETag": "\u00220x8D7D83946B1E723\u0022",
+        "Last-Modified": "Sat, 04 Apr 2020 01:41:20 GMT",
         "Server": [
           "Windows-Azure-Blob/1.0",
           "Microsoft-HTTPAPI/2.0"
         ],
-        "x-ms-client-request-id": "bee48987-71be-c377-2a6c-7498d8bdfb35",
-<<<<<<< HEAD
-        "x-ms-request-id": "df673c91-201e-0011-5f49-09d714000000",
+        "x-ms-client-request-id": "4d7c522c-22be-67d9-5584-57ba8b5170cb",
+        "x-ms-request-id": "80d9edfa-a01e-001f-6322-0afea4000000",
         "x-ms-version": "2019-12-12"
-=======
-        "x-ms-request-id": "3d51f48b-601e-003a-4956-061750000000",
-        "x-ms-version": "2019-07-07"
->>>>>>> bb257be6
       },
       "ResponseBody": []
     },
     {
-<<<<<<< HEAD
-      "RequestUri": "https://seanmcccanary.blob.core.windows.net/test-container-fd86978b-ed4c-9b5a-fd49-4d28145cac00/test-blob-5ce0cfb4-0198-bd9f-3c39-a79230d5dd2c?comp=block\u0026blockid=AAQAAAAAAAAAAAAAAAAAAAAAAAAAAAAAAAAAAAAAAAAAAAAAAAAAAAAAAAAAAAAA",
-=======
-      "RequestUri": "http://kasoboltest.blob.core.windows.net/test-container-fd86978b-ed4c-9b5a-fd49-4d28145cac00/test-blob-5ce0cfb4-0198-bd9f-3c39-a79230d5dd2c?comp=block\u0026blockid=AAQAAAAAAAAAAAAAAAAAAAAAAAAAAAAAAAAAAAAAAAAAAAAAAAAAAAAAAAAAAAAA",
->>>>>>> bb257be6
+      "RequestUri": "https://seanmcccanary.blob.core.windows.net/test-container-7bee7d73-04e2-207c-86e9-88865199b400/test-blob-8bab3dfc-4f75-b498-b39f-e47e5a222c43?comp=block\u0026blockid=AAQAAAAAAAAAAAAAAAAAAAAAAAAAAAAAAAAAAAAAAAAAAAAAAAAAAAAAAAAAAAAA",
       "RequestMethod": "PUT",
       "RequestHeaders": {
         "Authorization": "Sanitized",
         "Content-Length": "1024",
         "User-Agent": [
-<<<<<<< HEAD
-          "azsdk-net-Storage.Blobs/12.5.0-dev.20200402.1",
+          "azsdk-net-Storage.Blobs/12.5.0-dev.20200403.1",
           "(.NET Core 4.6.28325.01; Microsoft Windows 10.0.18362 )"
         ],
-        "x-ms-client-request-id": "1131169159_AAQAAAAAAAAAAAAAAAAAAAAAAAAAAAAAAAAAAAAAAAAAAAAAAAAAAAAAAAAAAAAA",
-        "x-ms-date": "Thu, 02 Apr 2020 23:49:53 GMT",
-=======
-          "azsdk-net-Storage.Blobs/12.4.0-dev.20200329.1",
-          "(.NET Core 4.6.28325.01; Microsoft Windows 10.0.18363 )"
-        ],
-        "x-ms-client-request-id": "1131169159_AAQAAAAAAAAAAAAAAAAAAAAAAAAAAAAAAAAAAAAAAAAAAAAAAAAAAAAAAAAAAAAA",
-        "x-ms-date": "Mon, 30 Mar 2020 05:49:04 GMT",
->>>>>>> bb257be6
+        "x-ms-client-request-id": "1249660763_AAQAAAAAAAAAAAAAAAAAAAAAAAAAAAAAAAAAAAAAAAAAAAAAAAAAAAAAAAAAAAAA",
+        "x-ms-date": "Sat, 04 Apr 2020 01:41:20 GMT",
         "x-ms-return-client-request-id": "true",
         "x-ms-version": "2019-12-12"
       },
-      "RequestBody": "TOjCHxZ9\u002B/RnOlhDjuCTHF4DRYal57W7GQvE\u002ByflOD9AsOWwyWEqhcaI0L30E7Y2PaRQCVqwZmUzBgYKuQDNgQEYAt364lP92L/AHRf3xwVUjr2ClS/lkEqAfMJaH8zGuk672xDZO1tRUjGa70hOPD8BtitCS\u002BzSM3KTeWWRornz\u002BmLIO\u002Bv1e1JiMEL9SqEBMkCCWWmhg29h6KeeRcL1wLB3p/TmhQBUDDrY3xqq1ejRkUckD0lPUXbzZ1JDVzaQbXCShqOsG61ALU0vyKRUtxO\u002BzLR60LFnKFV\u002B8x6tELQESHKqF09FJXaZ5OH7IIjSnq8/hYqBFZy\u002BK15NLSiPkh2YK4Axqp/Eeac94ezQawfNq1RubosqgjPW6\u002Bzx\u002BPdOClLDY/UIoPQPegviRDSw7r9WgILTICOSbalMW76z04Gw79aaDAcSxQpfX/R/SD3/Jvwsmnh1euouMPVMu0U2XKaKMlRdFeG4RLt3dMAvEiVrTTXBhjkIO3Xsa9wRxgnFKQNN9BXpoRAbdFa8/QUq/x7Q4G0QdNVtgfffcakFpn6xsku84R4PgaskphHjSz1vwWy\u002BQeWctbQt4HIeCjBmFc7YC0u6bR3/wF/B683EijW5b689R2SYFfyWjgCr8Xd7vpFCCkDxtVRPvoGG2srmaVY8ZZuAKc1qP/ZOI94cVM/nRiw8gX/1x7la7YniEjoysCWqbozc\u002BpXD2MtJo5F1MmmynpSdqefXR53hJjtEhyy7HHO5cuVCC0uXeamzqyQn5bsfMHOmlAY90yfu\u002B9RaflCejoYevMCEb5NIBjA\u002BI5t5uUB/JVa5FIdsfJ6\u002BVBB3PPpYFB2dCSn7m8HgXo7V/7CLdUGT2ln65Xn/sT8hxRqC0Mk15Q5\u002B268XhImV2Lb4lnzuMt7O5GKhXi\u002BjnVfp2dWmXY3EoBqhDZmRe1bPZAzDBhrDMpI8tOxnlIbf2j1YLqq07nooM/ZiTSVEPGgM0foi35c8JadCaqmhXQuUwjJcOUyrG3WRm9IkYeVt93eDWsOMvPqmHAkDcYTRhtbqzory6AMcYLaEkETEGMTB1XMyHQJIBwY3tR1DqKnxwBT8OZJaeg50Z/oMByu24gNEQZsRn2nTosaEuzPl2LcMk9Avx94xZltkvbUIOwDagdIZ/mYN3yGqKZfM1r/ajo5CAHRahhslE9tArOG0ymbGqTlhzNpR/rOvhZ5GZJCciS8mxTuLf/q38\u002BuLzTJA9l4xBiyFecK08QLAqwF83q5KpCKyjQQrOik\u002BqdjuxTGBb44/FV5kFhBtctQ5ytT5OhU9QCkPjmhZBswCRs/pxSvQPzxyPMlP5o0SRBsw8W9VRW/DsYQIceEl5g\u002BSYdBBg6yoaA==",
+      "RequestBody": "7BlEFHzrxBRKO1CtZozKU7tC9w7ZrVMjoaR7EDDKYa780uFUSJj2pfQ2O9v0cLC1tiyed1lf2T7FIHLXcLPkf9qhsZSrdgsjS1IZo3J3LzH0xVoDLOlUnPiijiclHzRBUbwBUr4cCUAheywHRjbMTfFA46tZ4FPwTBSbCOfj/Swd11G1dtxz17sZ4rG9TVXC1kE15TyJ53BpEAapgAFYPX0A6W7kF9cVzQvvP/6hM/6\u002B2DKmrhjvlPDhS2XVyVe6waUzvGTn3r9qIBcwmadyx90H66fOso9lEFV\u002BA8txPwS0NX5Zbnaa1/pzPI4AvvpIboSIzd6v6w4VzawPadr0\u002BOASfGQpGVlmbROtW3YBZFFaNZRH6HEmBElvQ6DKi24ffkOt7UKVH1QqIWDKApCYFGlatDNFrRBu7Hgbuda5nOGljdwyU3YPxBZAHMYRWwK51y43b9Y72dEzPwHKemZ\u002BcYV\u002BJXWzZsHyS\u002B8cBZBJXZF1YeKogiwLabML/xR1RUqwwatBkjWNBnBsRCTmHtNA6uFvVBmE1u9Zc7vBqGatfAala0PlB8pb6FtxOz0HJErfyhQyBvAwLOu85x55y10Jv8geQbOQW\u002BIWE2u9EpuyUU9x4d5Re3YVdD9YKR\u002Bs4R39Z3t06eKXT24yG/KFcxlQCpbPCOp/t0RSCcxzNzLCajFOv6sfPWds2ZJvH1\u002BDjwElBx6J3Nkzfq83IuAWIxc7cLDAN7NuMcwuYy9YD5jkznnLTi8TOY5YG0H75xuHVbV6M6\u002Bvw1hNttZSWnmp224XUlNmS9TnKDciZxtyckmxpg153dvpNQshfZdZwd4Ur0DS5JTHIQrgkgt4jFs820ONoLRsMP2TLh1IRc09jmZYDbjboI606oUCmEvQcKmv5KJTyyEpqH9CP7Z3fts8owOkH36jYDq12LUuaZexwr10mWEr6cJFL2U5mGDXPGyqxvRHK1EqC4NnnvJr\u002Bz/nkXz5A\u002BR6ELpBX/AZasfZ3pxJhKKiapdrSY3dxEvP2TMlUQfk3jmHMLU6BsthEKG8jcBWInedRCbkjblXnUxvcYa89Bi/9f9iwlTsaGPMCjnsIDaLeLe8iA3gAFCAL5JpypVFpByI/JjA9F8jsNvDGIJ/a3wV5PjPAGwL3/Wu4ZLBg53Oh2YdYySeyoRXmNcxHefOAMQWVOaddaOvfR2iERLNYi099ZEcYgdXdhl0eGeU2sEN4OHNqi\u002B2MRHCbeYH\u002B7lxiTaq8yhWsZ29vt3NKP07G6NblTAxALf\u002Bh8N/WfUgUHpfAu4w6uaZty5DD\u002BxR6QgTh1FDrGaIP4l/rGxk1linnG5jbSYPCjG8wt4C7fDKrJ27a9Gk3aQT18JksT15NODVmw==",
       "StatusCode": 201,
       "ResponseHeaders": {
         "Content-Length": "0",
-<<<<<<< HEAD
-        "Date": "Thu, 02 Apr 2020 23:49:52 GMT",
-=======
-        "Date": "Mon, 30 Mar 2020 05:49:03 GMT",
->>>>>>> bb257be6
+        "Date": "Sat, 04 Apr 2020 01:41:20 GMT",
         "Server": [
           "Windows-Azure-Blob/1.0",
           "Microsoft-HTTPAPI/2.0"
         ],
-        "x-ms-client-request-id": "1131169159_AAQAAAAAAAAAAAAAAAAAAAAAAAAAAAAAAAAAAAAAAAAAAAAAAAAAAAAAAAAAAAAA",
-        "x-ms-content-crc64": "l0N0ngP7WeA=",
-<<<<<<< HEAD
-        "x-ms-request-id": "bfb9d579-a01e-0030-4349-09f36f000000",
-=======
-        "x-ms-request-id": "9277cd33-201e-0050-1756-064bfb000000",
->>>>>>> bb257be6
+        "x-ms-client-request-id": "1249660763_AAQAAAAAAAAAAAAAAAAAAAAAAAAAAAAAAAAAAAAAAAAAAAAAAAAAAAAAAAAAAAAA",
+        "x-ms-content-crc64": "AGONrF3i6EY=",
+        "x-ms-request-id": "aa955647-a01e-0030-7722-0af36f000000",
         "x-ms-request-server-encrypted": "true",
         "x-ms-version": "2019-12-12"
       },
       "ResponseBody": []
     },
     {
-<<<<<<< HEAD
-      "RequestUri": "https://seanmcccanary.blob.core.windows.net/test-container-fd86978b-ed4c-9b5a-fd49-4d28145cac00/test-blob-5ce0cfb4-0198-bd9f-3c39-a79230d5dd2c?comp=blocklist",
-=======
-      "RequestUri": "http://kasoboltest.blob.core.windows.net/test-container-fd86978b-ed4c-9b5a-fd49-4d28145cac00/test-blob-5ce0cfb4-0198-bd9f-3c39-a79230d5dd2c?comp=blocklist",
->>>>>>> bb257be6
+      "RequestUri": "https://seanmcccanary.blob.core.windows.net/test-container-7bee7d73-04e2-207c-86e9-88865199b400/test-blob-8bab3dfc-4f75-b498-b39f-e47e5a222c43?comp=blocklist",
       "RequestMethod": "PUT",
       "RequestHeaders": {
         "Authorization": "Sanitized",
         "Content-Length": "104",
         "Content-Type": "application/xml",
         "User-Agent": [
-<<<<<<< HEAD
-          "azsdk-net-Storage.Blobs/12.5.0-dev.20200402.1",
+          "azsdk-net-Storage.Blobs/12.5.0-dev.20200403.1",
           "(.NET Core 4.6.28325.01; Microsoft Windows 10.0.18362 )"
         ],
-        "x-ms-client-request-id": "1cfa1048-bc70-8dc6-f1ad-4784436378c5",
-        "x-ms-date": "Thu, 02 Apr 2020 23:49:54 GMT",
-=======
-          "azsdk-net-Storage.Blobs/12.4.0-dev.20200329.1",
-          "(.NET Core 4.6.28325.01; Microsoft Windows 10.0.18363 )"
-        ],
-        "x-ms-client-request-id": "1cfa1048-bc70-8dc6-f1ad-4784436378c5",
-        "x-ms-date": "Mon, 30 Mar 2020 05:49:04 GMT",
->>>>>>> bb257be6
+        "x-ms-client-request-id": "f7005e13-af71-fb94-ffbc-711d184ca3db",
+        "x-ms-date": "Sat, 04 Apr 2020 01:41:21 GMT",
         "x-ms-return-client-request-id": "true",
         "x-ms-version": "2019-12-12"
       },
@@ -143,58 +85,33 @@
       "StatusCode": 201,
       "ResponseHeaders": {
         "Content-Length": "0",
-<<<<<<< HEAD
-        "Date": "Thu, 02 Apr 2020 23:49:52 GMT",
-        "ETag": "\u00220x8D7D7608A52E82B\u0022",
-        "Last-Modified": "Thu, 02 Apr 2020 23:49:53 GMT",
-=======
-        "Date": "Mon, 30 Mar 2020 05:49:03 GMT",
-        "ETag": "\u00220x8D7D46E0E389064\u0022",
-        "Last-Modified": "Mon, 30 Mar 2020 05:49:04 GMT",
->>>>>>> bb257be6
+        "Date": "Sat, 04 Apr 2020 01:41:20 GMT",
+        "ETag": "\u00220x8D7D83946F23E29\u0022",
+        "Last-Modified": "Sat, 04 Apr 2020 01:41:21 GMT",
         "Server": [
           "Windows-Azure-Blob/1.0",
           "Microsoft-HTTPAPI/2.0"
         ],
-        "x-ms-client-request-id": "1cfa1048-bc70-8dc6-f1ad-4784436378c5",
-<<<<<<< HEAD
-        "x-ms-content-crc64": "VDVdRbv592o=",
-        "x-ms-request-id": "bfb9d584-a01e-0030-4b49-09f36f000000",
-=======
+        "x-ms-client-request-id": "f7005e13-af71-fb94-ffbc-711d184ca3db",
         "x-ms-content-crc64": "uivte8ftxTs=",
-        "x-ms-request-id": "9277cd3b-201e-0050-1c56-064bfb000000",
->>>>>>> bb257be6
+        "x-ms-request-id": "aa95565a-a01e-0030-0322-0af36f000000",
         "x-ms-request-server-encrypted": "true",
         "x-ms-version": "2019-12-12"
       },
       "ResponseBody": []
     },
     {
-<<<<<<< HEAD
-      "RequestUri": "https://seanmcccanary.blob.core.windows.net/test-container-fd86978b-ed4c-9b5a-fd49-4d28145cac00/test-blob-5ce0cfb4-0198-bd9f-3c39-a79230d5dd2c",
+      "RequestUri": "https://seanmcccanary.blob.core.windows.net/test-container-7bee7d73-04e2-207c-86e9-88865199b400/test-blob-8bab3dfc-4f75-b498-b39f-e47e5a222c43",
       "RequestMethod": "GET",
       "RequestHeaders": {
         "Authorization": "Sanitized",
-        "traceparent": "00-ae868f0921259e44836842d25958e833-b254410f990c484a-00",
+        "traceparent": "00-cf3c3df0d6964e44b95933514cbbf034-e41614734869364a-00",
         "User-Agent": [
-          "azsdk-net-Storage.Blobs/12.5.0-dev.20200402.1",
+          "azsdk-net-Storage.Blobs/12.5.0-dev.20200403.1",
           "(.NET Core 4.6.28325.01; Microsoft Windows 10.0.18362 )"
         ],
-        "x-ms-client-request-id": "1131169159_bytes=0-1023",
-        "x-ms-date": "Thu, 02 Apr 2020 23:49:54 GMT",
-=======
-      "RequestUri": "http://kasoboltest.blob.core.windows.net/test-container-fd86978b-ed4c-9b5a-fd49-4d28145cac00/test-blob-5ce0cfb4-0198-bd9f-3c39-a79230d5dd2c",
-      "RequestMethod": "GET",
-      "RequestHeaders": {
-        "Authorization": "Sanitized",
-        "traceparent": "00-4eba72df72e7784a881bdaa0aa0916c8-c917c33773998045-00",
-        "User-Agent": [
-          "azsdk-net-Storage.Blobs/12.4.0-dev.20200329.1",
-          "(.NET Core 4.6.28325.01; Microsoft Windows 10.0.18363 )"
-        ],
-        "x-ms-client-request-id": "1131169159_bytes=0-1023",
-        "x-ms-date": "Mon, 30 Mar 2020 05:49:04 GMT",
->>>>>>> bb257be6
+        "x-ms-client-request-id": "1249660763_bytes=0-1023",
+        "x-ms-date": "Sat, 04 Apr 2020 01:41:21 GMT",
         "x-ms-range": "bytes=0-1023",
         "x-ms-return-client-request-id": "true",
         "x-ms-version": "2019-12-12"
@@ -206,63 +123,36 @@
         "Content-Length": "1024",
         "Content-Range": "bytes 0-1023/1024",
         "Content-Type": "application/octet-stream",
-<<<<<<< HEAD
-        "Date": "Thu, 02 Apr 2020 23:49:52 GMT",
-        "ETag": "\u00220x8D7D7608A52E82B\u0022",
-        "Last-Modified": "Thu, 02 Apr 2020 23:49:53 GMT",
-=======
-        "Date": "Mon, 30 Mar 2020 05:49:03 GMT",
-        "ETag": "\u00220x8D7D46E0E389064\u0022",
-        "Last-Modified": "Mon, 30 Mar 2020 05:49:04 GMT",
->>>>>>> bb257be6
+        "Date": "Sat, 04 Apr 2020 01:41:20 GMT",
+        "ETag": "\u00220x8D7D83946F23E29\u0022",
+        "Last-Modified": "Sat, 04 Apr 2020 01:41:21 GMT",
         "Server": [
           "Windows-Azure-Blob/1.0",
           "Microsoft-HTTPAPI/2.0"
         ],
         "x-ms-blob-type": "BlockBlob",
-        "x-ms-client-request-id": "1131169159_bytes=0-1023",
-<<<<<<< HEAD
-        "x-ms-creation-time": "Thu, 02 Apr 2020 23:49:53 GMT",
+        "x-ms-client-request-id": "1249660763_bytes=0-1023",
+        "x-ms-creation-time": "Sat, 04 Apr 2020 01:41:21 GMT",
         "x-ms-lease-state": "available",
         "x-ms-lease-status": "unlocked",
-        "x-ms-request-id": "bfb9d587-a01e-0030-4e49-09f36f000000",
-=======
-        "x-ms-creation-time": "Mon, 30 Mar 2020 05:49:04 GMT",
-        "x-ms-lease-state": "available",
-        "x-ms-lease-status": "unlocked",
-        "x-ms-request-id": "9277cd40-201e-0050-2056-064bfb000000",
->>>>>>> bb257be6
+        "x-ms-request-id": "aa955662-a01e-0030-0822-0af36f000000",
         "x-ms-server-encrypted": "true",
         "x-ms-version": "2019-12-12"
       },
-      "ResponseBody": "TOjCHxZ9\u002B/RnOlhDjuCTHF4DRYal57W7GQvE\u002ByflOD9AsOWwyWEqhcaI0L30E7Y2PaRQCVqwZmUzBgYKuQDNgQEYAt364lP92L/AHRf3xwVUjr2ClS/lkEqAfMJaH8zGuk672xDZO1tRUjGa70hOPD8BtitCS\u002BzSM3KTeWWRornz\u002BmLIO\u002Bv1e1JiMEL9SqEBMkCCWWmhg29h6KeeRcL1wLB3p/TmhQBUDDrY3xqq1ejRkUckD0lPUXbzZ1JDVzaQbXCShqOsG61ALU0vyKRUtxO\u002BzLR60LFnKFV\u002B8x6tELQESHKqF09FJXaZ5OH7IIjSnq8/hYqBFZy\u002BK15NLSiPkh2YK4Axqp/Eeac94ezQawfNq1RubosqgjPW6\u002Bzx\u002BPdOClLDY/UIoPQPegviRDSw7r9WgILTICOSbalMW76z04Gw79aaDAcSxQpfX/R/SD3/Jvwsmnh1euouMPVMu0U2XKaKMlRdFeG4RLt3dMAvEiVrTTXBhjkIO3Xsa9wRxgnFKQNN9BXpoRAbdFa8/QUq/x7Q4G0QdNVtgfffcakFpn6xsku84R4PgaskphHjSz1vwWy\u002BQeWctbQt4HIeCjBmFc7YC0u6bR3/wF/B683EijW5b689R2SYFfyWjgCr8Xd7vpFCCkDxtVRPvoGG2srmaVY8ZZuAKc1qP/ZOI94cVM/nRiw8gX/1x7la7YniEjoysCWqbozc\u002BpXD2MtJo5F1MmmynpSdqefXR53hJjtEhyy7HHO5cuVCC0uXeamzqyQn5bsfMHOmlAY90yfu\u002B9RaflCejoYevMCEb5NIBjA\u002BI5t5uUB/JVa5FIdsfJ6\u002BVBB3PPpYFB2dCSn7m8HgXo7V/7CLdUGT2ln65Xn/sT8hxRqC0Mk15Q5\u002B268XhImV2Lb4lnzuMt7O5GKhXi\u002BjnVfp2dWmXY3EoBqhDZmRe1bPZAzDBhrDMpI8tOxnlIbf2j1YLqq07nooM/ZiTSVEPGgM0foi35c8JadCaqmhXQuUwjJcOUyrG3WRm9IkYeVt93eDWsOMvPqmHAkDcYTRhtbqzory6AMcYLaEkETEGMTB1XMyHQJIBwY3tR1DqKnxwBT8OZJaeg50Z/oMByu24gNEQZsRn2nTosaEuzPl2LcMk9Avx94xZltkvbUIOwDagdIZ/mYN3yGqKZfM1r/ajo5CAHRahhslE9tArOG0ymbGqTlhzNpR/rOvhZ5GZJCciS8mxTuLf/q38\u002BuLzTJA9l4xBiyFecK08QLAqwF83q5KpCKyjQQrOik\u002BqdjuxTGBb44/FV5kFhBtctQ5ytT5OhU9QCkPjmhZBswCRs/pxSvQPzxyPMlP5o0SRBsw8W9VRW/DsYQIceEl5g\u002BSYdBBg6yoaA=="
+      "ResponseBody": "7BlEFHzrxBRKO1CtZozKU7tC9w7ZrVMjoaR7EDDKYa780uFUSJj2pfQ2O9v0cLC1tiyed1lf2T7FIHLXcLPkf9qhsZSrdgsjS1IZo3J3LzH0xVoDLOlUnPiijiclHzRBUbwBUr4cCUAheywHRjbMTfFA46tZ4FPwTBSbCOfj/Swd11G1dtxz17sZ4rG9TVXC1kE15TyJ53BpEAapgAFYPX0A6W7kF9cVzQvvP/6hM/6\u002B2DKmrhjvlPDhS2XVyVe6waUzvGTn3r9qIBcwmadyx90H66fOso9lEFV\u002BA8txPwS0NX5Zbnaa1/pzPI4AvvpIboSIzd6v6w4VzawPadr0\u002BOASfGQpGVlmbROtW3YBZFFaNZRH6HEmBElvQ6DKi24ffkOt7UKVH1QqIWDKApCYFGlatDNFrRBu7Hgbuda5nOGljdwyU3YPxBZAHMYRWwK51y43b9Y72dEzPwHKemZ\u002BcYV\u002BJXWzZsHyS\u002B8cBZBJXZF1YeKogiwLabML/xR1RUqwwatBkjWNBnBsRCTmHtNA6uFvVBmE1u9Zc7vBqGatfAala0PlB8pb6FtxOz0HJErfyhQyBvAwLOu85x55y10Jv8geQbOQW\u002BIWE2u9EpuyUU9x4d5Re3YVdD9YKR\u002Bs4R39Z3t06eKXT24yG/KFcxlQCpbPCOp/t0RSCcxzNzLCajFOv6sfPWds2ZJvH1\u002BDjwElBx6J3Nkzfq83IuAWIxc7cLDAN7NuMcwuYy9YD5jkznnLTi8TOY5YG0H75xuHVbV6M6\u002Bvw1hNttZSWnmp224XUlNmS9TnKDciZxtyckmxpg153dvpNQshfZdZwd4Ur0DS5JTHIQrgkgt4jFs820ONoLRsMP2TLh1IRc09jmZYDbjboI606oUCmEvQcKmv5KJTyyEpqH9CP7Z3fts8owOkH36jYDq12LUuaZexwr10mWEr6cJFL2U5mGDXPGyqxvRHK1EqC4NnnvJr\u002Bz/nkXz5A\u002BR6ELpBX/AZasfZ3pxJhKKiapdrSY3dxEvP2TMlUQfk3jmHMLU6BsthEKG8jcBWInedRCbkjblXnUxvcYa89Bi/9f9iwlTsaGPMCjnsIDaLeLe8iA3gAFCAL5JpypVFpByI/JjA9F8jsNvDGIJ/a3wV5PjPAGwL3/Wu4ZLBg53Oh2YdYySeyoRXmNcxHefOAMQWVOaddaOvfR2iERLNYi099ZEcYgdXdhl0eGeU2sEN4OHNqi\u002B2MRHCbeYH\u002B7lxiTaq8yhWsZ29vt3NKP07G6NblTAxALf\u002Bh8N/WfUgUHpfAu4w6uaZty5DD\u002BxR6QgTh1FDrGaIP4l/rGxk1linnG5jbSYPCjG8wt4C7fDKrJ27a9Gk3aQT18JksT15NODVmw=="
     },
     {
-<<<<<<< HEAD
-      "RequestUri": "https://seanmcccanary.blob.core.windows.net/test-container-fd86978b-ed4c-9b5a-fd49-4d28145cac00?restype=container",
+      "RequestUri": "https://seanmcccanary.blob.core.windows.net/test-container-7bee7d73-04e2-207c-86e9-88865199b400?restype=container",
       "RequestMethod": "DELETE",
       "RequestHeaders": {
         "Authorization": "Sanitized",
-        "traceparent": "00-f0cbc46f2c8b2a439a4cb24c531f27ef-ddb217a17f92124c-00",
+        "traceparent": "00-39f3f0fc9137974282dfca60801755d9-0751fae7187ff745-00",
         "User-Agent": [
-          "azsdk-net-Storage.Blobs/12.5.0-dev.20200402.1",
+          "azsdk-net-Storage.Blobs/12.5.0-dev.20200403.1",
           "(.NET Core 4.6.28325.01; Microsoft Windows 10.0.18362 )"
         ],
-        "x-ms-client-request-id": "0fbabf09-50ea-0c9f-edf3-02d06b59d0cc",
-        "x-ms-date": "Thu, 02 Apr 2020 23:49:54 GMT",
-=======
-      "RequestUri": "http://kasoboltest.blob.core.windows.net/test-container-fd86978b-ed4c-9b5a-fd49-4d28145cac00?restype=container",
-      "RequestMethod": "DELETE",
-      "RequestHeaders": {
-        "Authorization": "Sanitized",
-        "traceparent": "00-65bd9d5774b74c43acd88103f3c41841-3ace421afe64c940-00",
-        "User-Agent": [
-          "azsdk-net-Storage.Blobs/12.4.0-dev.20200329.1",
-          "(.NET Core 4.6.28325.01; Microsoft Windows 10.0.18363 )"
-        ],
-        "x-ms-client-request-id": "0fbabf09-50ea-0c9f-edf3-02d06b59d0cc",
-        "x-ms-date": "Mon, 30 Mar 2020 05:49:04 GMT",
->>>>>>> bb257be6
+        "x-ms-client-request-id": "ce9f43f6-6e90-67e1-05fe-7a2b5bc6d891",
+        "x-ms-date": "Sat, 04 Apr 2020 01:41:21 GMT",
         "x-ms-return-client-request-id": "true",
         "x-ms-version": "2019-12-12"
       },
@@ -270,33 +160,20 @@
       "StatusCode": 202,
       "ResponseHeaders": {
         "Content-Length": "0",
-<<<<<<< HEAD
-        "Date": "Thu, 02 Apr 2020 23:49:52 GMT",
-=======
-        "Date": "Mon, 30 Mar 2020 05:49:04 GMT",
->>>>>>> bb257be6
+        "Date": "Sat, 04 Apr 2020 01:41:20 GMT",
         "Server": [
           "Windows-Azure-Blob/1.0",
           "Microsoft-HTTPAPI/2.0"
         ],
-        "x-ms-client-request-id": "0fbabf09-50ea-0c9f-edf3-02d06b59d0cc",
-<<<<<<< HEAD
-        "x-ms-request-id": "bfb9d595-a01e-0030-5949-09f36f000000",
+        "x-ms-client-request-id": "ce9f43f6-6e90-67e1-05fe-7a2b5bc6d891",
+        "x-ms-request-id": "aa955666-a01e-0030-0a22-0af36f000000",
         "x-ms-version": "2019-12-12"
-=======
-        "x-ms-request-id": "3d51f4a4-601e-003a-5f56-061750000000",
-        "x-ms-version": "2019-07-07"
->>>>>>> bb257be6
       },
       "ResponseBody": []
     }
   ],
   "Variables": {
-    "RandomSeed": "60523740",
-<<<<<<< HEAD
+    "RandomSeed": "1713501043",
     "Storage_TestConfigDefault": "ProductionTenant\nseanmcccanary\nU2FuaXRpemVk\nhttps://seanmcccanary.blob.core.windows.net\nhttps://seanmcccanary.file.core.windows.net\nhttps://seanmcccanary.queue.core.windows.net\nhttps://seanmcccanary.table.core.windows.net\n\n\n\n\nhttps://seanmcccanary-secondary.blob.core.windows.net\nhttps://seanmcccanary-secondary.file.core.windows.net\nhttps://seanmcccanary-secondary.queue.core.windows.net\nhttps://seanmcccanary-secondary.table.core.windows.net\n\nSanitized\n\n\nCloud\nBlobEndpoint=https://seanmcccanary.blob.core.windows.net/;QueueEndpoint=https://seanmcccanary.queue.core.windows.net/;FileEndpoint=https://seanmcccanary.file.core.windows.net/;BlobSecondaryEndpoint=https://seanmcccanary-secondary.blob.core.windows.net/;QueueSecondaryEndpoint=https://seanmcccanary-secondary.queue.core.windows.net/;FileSecondaryEndpoint=https://seanmcccanary-secondary.file.core.windows.net/;AccountName=seanmcccanary;AccountKey=Sanitized\nseanscope1"
-=======
-    "Storage_TestConfigDefault": "ProductionTenant\nkasoboltest\nU2FuaXRpemVk\nhttp://kasoboltest.blob.core.windows.net\nhttp://kasoboltest.file.core.windows.net\nhttp://kasoboltest.queue.core.windows.net\nhttp://kasoboltest.table.core.windows.net\n\n\n\n\nhttp://kasoboltest-secondary.blob.core.windows.net\nhttp://kasoboltest-secondary.file.core.windows.net\nhttp://kasoboltest-secondary.queue.core.windows.net\nhttp://kasoboltest-secondary.table.core.windows.net\n\nSanitized\n\n\nCloud\nBlobEndpoint=http://kasoboltest.blob.core.windows.net/;QueueEndpoint=http://kasoboltest.queue.core.windows.net/;FileEndpoint=http://kasoboltest.file.core.windows.net/;BlobSecondaryEndpoint=http://kasoboltest-secondary.blob.core.windows.net/;QueueSecondaryEndpoint=http://kasoboltest-secondary.queue.core.windows.net/;FileSecondaryEndpoint=http://kasoboltest-secondary.file.core.windows.net/;AccountName=kasoboltest;AccountKey=Sanitized\nencryptionScope"
->>>>>>> bb257be6
   }
 }