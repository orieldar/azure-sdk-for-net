--- conflicted
+++ resolved
@@ -1,22 +1,6 @@
 {
   "Entries": [
     {
-<<<<<<< HEAD
-      "RequestUri": "https://seanstagetest.blob.core.windows.net/test-container-45173495-8740-d64e-2804-9a854a4f972e?restype=container",
-      "RequestMethod": "PUT",
-      "RequestHeaders": {
-        "Authorization": "Sanitized",
-        "traceparent": "00-0ba92bce9c3ead4e886a0956d7932f45-354bce8061cbe044-00",
-        "User-Agent": [
-          "azsdk-net-Storage.Blobs/12.4.0-dev.20200305.1",
-          "(.NET Core 4.6.28325.01; Microsoft Windows 10.0.18363 )"
-        ],
-        "x-ms-blob-public-access": "container",
-        "x-ms-client-request-id": "e50ae891-4b4c-420f-a414-08af0582ae7e",
-        "x-ms-date": "Thu, 05 Mar 2020 21:09:23 GMT",
-        "x-ms-return-client-request-id": "true",
-        "x-ms-version": "2019-10-10"
-=======
       "RequestUri": "https://seanmcccanary.blob.core.windows.net/test-container-1d4295a8-515a-87da-ca38-c9d77227fb5e?restype=container",
       "RequestMethod": "PUT",
       "RequestHeaders": {
@@ -31,59 +15,30 @@
         "x-ms-date": "Sat, 04 Apr 2020 01:41:06 GMT",
         "x-ms-return-client-request-id": "true",
         "x-ms-version": "2019-12-12"
->>>>>>> 32e373e2
       },
       "RequestBody": null,
       "StatusCode": 201,
       "ResponseHeaders": {
         "Content-Length": "0",
-<<<<<<< HEAD
-        "Date": "Thu, 05 Mar 2020 21:09:22 GMT",
-        "ETag": "\u00220x8D7C1497AEA6B57\u0022",
-        "Last-Modified": "Thu, 05 Mar 2020 21:09:23 GMT",
-=======
         "Date": "Sat, 04 Apr 2020 01:41:06 GMT",
         "ETag": "\u00220x8D7D8393E974A34\u0022",
         "Last-Modified": "Sat, 04 Apr 2020 01:41:07 GMT",
->>>>>>> 32e373e2
         "Server": [
           "Windows-Azure-Blob/1.0",
           "Microsoft-HTTPAPI/2.0"
         ],
-<<<<<<< HEAD
-        "x-ms-client-request-id": "e50ae891-4b4c-420f-a414-08af0582ae7e",
-        "x-ms-request-id": "ee92a731-101e-0047-6632-f3f960000000",
-        "x-ms-version": "2019-10-10"
-=======
         "x-ms-client-request-id": "2c980a20-65c9-672c-bad1-76120cd4b77f",
         "x-ms-request-id": "242507ce-101e-0025-6522-0ae4dc000000",
         "x-ms-version": "2019-12-12"
->>>>>>> 32e373e2
       },
       "ResponseBody": []
     },
     {
-<<<<<<< HEAD
-      "RequestUri": "https://seanstagetest.blob.core.windows.net/test-container-45173495-8740-d64e-2804-9a854a4f972e/test-blob-74453b34-aac0-89ae-0968-47b3783efb50",
-=======
       "RequestUri": "https://seanmcccanary.blob.core.windows.net/test-container-1d4295a8-515a-87da-ca38-c9d77227fb5e/test-blob-89ba05c9-ea5c-775d-dd2c-e5227ca424b8",
->>>>>>> 32e373e2
       "RequestMethod": "PUT",
       "RequestHeaders": {
         "Authorization": "Sanitized",
         "Content-Length": "1024",
-<<<<<<< HEAD
-        "traceparent": "00-316c529499c39547ae66456bf917e0e9-2bc4982dfd2aba40-00",
-        "User-Agent": [
-          "azsdk-net-Storage.Blobs/12.4.0-dev.20200305.1",
-          "(.NET Core 4.6.28325.01; Microsoft Windows 10.0.18363 )"
-        ],
-        "x-ms-blob-type": "BlockBlob",
-        "x-ms-client-request-id": "796af37c-0ae1-f1da-06af-d881bdbb4a6a",
-        "x-ms-date": "Thu, 05 Mar 2020 21:09:23 GMT",
-        "x-ms-return-client-request-id": "true",
-        "x-ms-version": "2019-10-10"
-=======
         "traceparent": "00-b5976ff7bee3894f811f21b9d77e711f-c86e81b8d9054b4a-00",
         "User-Agent": [
           "azsdk-net-Storage.Blobs/12.5.0-dev.20200403.1",
@@ -94,60 +49,28 @@
         "x-ms-date": "Sat, 04 Apr 2020 01:41:07 GMT",
         "x-ms-return-client-request-id": "true",
         "x-ms-version": "2019-12-12"
->>>>>>> 32e373e2
       },
       "RequestBody": "tVu2aI/Plb3lHGPOu6YIY4BVa11X\u002BhI2rCFPnIAK6hWsvV2xHU/v\u002BnD8pECGj7s3I4GiJznGYLpJf7tugPg82jFOIf1JV0YwZXHtWlXRsB1lF3n\u002BaMPb5l2iaJ2TgHp3wMkPN22\u002B7cw7ccHI2AVld8\u002BeCWh/PnJtcjufp\u002B6pneT2dZqMwniwpimsw/cBEw1XPPHN9XcS\u002BIFXocUxH0bdktTc0WNq2bRX7mM\u002B0nt7bF4uR2r826ht5HwZNCGyfofjzjEjJEKq7WM9dgYT0yYG3DVmA9fc4LYrb\u002BzmUaSSpG/cWgNKWEcchFoGv2ShWRBWEljsTHqwBu1697VWw5u\u002BqtKWN3kjvITuSn981SFSihXbkD5Mplf1K1MVz2GRxcC/RxWSCiGXM1bU/gL7MzHMJ2ygejNccgN6oQslDuwjXIS/vI0Mv4DzQ13oeKhV\u002BvgiSKf08UqMYtURGGgVciVqsKF9O3ejwGjrrDfWdPpbJKcTAsVELmo5Mlq4\u002BqcX3dA4fscH176Bf4c/CEUTtu7atvPBAnBfJYI2RAkc6sbB1M5mnvYyU0zpkoM9BSUlJXtr3kOzVttg2FhF0JO0ZJTBfjR2rRj3p2Kn2G/sIiBcEB6OsAyCDn3yBcWd7YO5NC7ue4bxr3hjdDbhDH5sc7Y46L90JrOHP3C3g6dSWbrf7aNA/qaZa2GmKjzWoAH/hpEPZQTDRQ57ZjwWOivQERp7Ah7aK3UQn31ezft2sZ5ut/wWQ/O1G6iVxZdqgjE21hkhWp7jJFsc/8aGZXcSBLWdqIIuus0mxeZ2RWXephxMJ/fiVVb/ipOg\u002BUMtL7UwgsDhzNquBxxL\u002BpW4bN72PVmpOT2AMK9enR3ujcCK\u002BZYwRcKk/NlCnSDallrBRx60qrvqg/V3sFIRgy\u002B8wHlbwQH/hyccUUF/Z5wdpZpUnVX/OeIEn3WguJVwk3mqhd2mf9RZwsD2mFl6axxZWgu4vOXZvIaWVyKLXs6Rq77I1eG\u002BdybF\u002B9uVCKGJiTRZR16JuNaT0clWDyeyzmPxZOyaspU6muLl88AKQ7TlDc3uMRZwCPPnNAQYaGf\u002BEi13o6O079eeH6x7pMUViY0UcAJZxJxNgVz5sn2RITJ65uCTkqAQMR32UBJp9GMu0at2A/dlpU6QKiJHuzxZDP16AL7kgvbtBD/kY3SK44z5yuHRGh47FUGRAmh\u002ByXXhnEMU7/OkSU\u002B1if63gEHaBUaVTfBbiPHfP\u002Bt9U3\u002BNbzvJA8cwdvSYVIGRHJAfg5T/t/0h6HuFhhRRNLAIJ/bPJxrD7X16qY9S/PhvyWtgwLtWfZuCbIa/RH2y3kFDkC2KwvV1W5YXhA1tzuyCFr2o8HT1sqlaTbuUAw==",
       "StatusCode": 201,
       "ResponseHeaders": {
         "Content-Length": "0",
-<<<<<<< HEAD
-        "Content-MD5": "YWUiSUCsNrvs87CSClLavg==",
-        "Date": "Thu, 05 Mar 2020 21:09:22 GMT",
-        "ETag": "\u00220x8D7C1497AF6980F\u0022",
-        "Last-Modified": "Thu, 05 Mar 2020 21:09:23 GMT",
-=======
         "Content-MD5": "TFUXsv1r9GBAQB9\u002BsAbyPA==",
         "Date": "Sat, 04 Apr 2020 01:41:06 GMT",
         "ETag": "\u00220x8D7D8393EA3CB65\u0022",
         "Last-Modified": "Sat, 04 Apr 2020 01:41:07 GMT",
->>>>>>> 32e373e2
         "Server": [
           "Windows-Azure-Blob/1.0",
           "Microsoft-HTTPAPI/2.0"
         ],
-<<<<<<< HEAD
-        "x-ms-client-request-id": "796af37c-0ae1-f1da-06af-d881bdbb4a6a",
-        "x-ms-content-crc64": "Z1qeY3PqLz4=",
-        "x-ms-request-id": "ee92a737-101e-0047-6932-f3f960000000",
-        "x-ms-request-server-encrypted": "true",
-        "x-ms-version": "2019-10-10"
-=======
         "x-ms-client-request-id": "9a9d158e-2d3d-0ac0-edcc-4ede83307439",
         "x-ms-content-crc64": "RYCRlKZ19YI=",
         "x-ms-request-id": "242507f8-101e-0025-0c22-0ae4dc000000",
         "x-ms-request-server-encrypted": "true",
         "x-ms-version": "2019-12-12"
->>>>>>> 32e373e2
       },
       "ResponseBody": []
     },
     {
-<<<<<<< HEAD
-      "RequestUri": "https://seanstagetest.blob.core.windows.net/test-container-45173495-8740-d64e-2804-9a854a4f972e/test-blob-74453b34-aac0-89ae-0968-47b3783efb50",
-      "RequestMethod": "GET",
-      "RequestHeaders": {
-        "Authorization": "Sanitized",
-        "traceparent": "00-c810c13376a4b943acd5c21a5fdeb037-c62c7b5bc919cf48-00",
-        "User-Agent": [
-          "azsdk-net-Storage.Blobs/12.4.0-dev.20200305.1",
-          "(.NET Core 4.6.28325.01; Microsoft Windows 10.0.18363 )"
-        ],
-        "x-ms-client-request-id": "711f4047-2458-c3d3-863e-4ab80c1eb02f",
-        "x-ms-date": "Thu, 05 Mar 2020 21:09:23 GMT",
-        "x-ms-range": "bytes=0-",
-        "x-ms-return-client-request-id": "true",
-        "x-ms-version": "2019-10-10"
-=======
       "RequestUri": "https://seanmcccanary.blob.core.windows.net/test-container-1d4295a8-515a-87da-ca38-c9d77227fb5e/test-blob-89ba05c9-ea5c-775d-dd2c-e5227ca424b8",
       "RequestMethod": "GET",
       "RequestHeaders": {
@@ -161,7 +84,6 @@
         "x-ms-date": "Sat, 04 Apr 2020 01:41:07 GMT",
         "x-ms-return-client-request-id": "true",
         "x-ms-version": "2019-12-12"
->>>>>>> 32e373e2
       },
       "RequestBody": null,
       "StatusCode": 200,
@@ -170,29 +92,14 @@
         "Content-Length": "1024",
         "Content-MD5": "TFUXsv1r9GBAQB9\u002BsAbyPA==",
         "Content-Type": "application/octet-stream",
-<<<<<<< HEAD
-        "Date": "Thu, 05 Mar 2020 21:09:22 GMT",
-        "ETag": "\u00220x8D7C1497AF6980F\u0022",
-        "Last-Modified": "Thu, 05 Mar 2020 21:09:23 GMT",
-=======
         "Date": "Sat, 04 Apr 2020 01:41:06 GMT",
         "ETag": "\u00220x8D7D8393EA3CB65\u0022",
         "Last-Modified": "Sat, 04 Apr 2020 01:41:07 GMT",
->>>>>>> 32e373e2
         "Server": [
           "Windows-Azure-Blob/1.0",
           "Microsoft-HTTPAPI/2.0"
         ],
         "x-ms-blob-type": "BlockBlob",
-<<<<<<< HEAD
-        "x-ms-client-request-id": "711f4047-2458-c3d3-863e-4ab80c1eb02f",
-        "x-ms-creation-time": "Thu, 05 Mar 2020 21:09:23 GMT",
-        "x-ms-lease-state": "available",
-        "x-ms-lease-status": "unlocked",
-        "x-ms-request-id": "ee92a738-101e-0047-6a32-f3f960000000",
-        "x-ms-server-encrypted": "true",
-        "x-ms-version": "2019-10-10"
-=======
         "x-ms-client-request-id": "38ccb072-fa1e-7bc6-40bd-dd81c08e47b4",
         "x-ms-creation-time": "Sat, 04 Apr 2020 01:41:07 GMT",
         "x-ms-lease-state": "available",
@@ -200,26 +107,10 @@
         "x-ms-request-id": "24250838-101e-0025-4b22-0ae4dc000000",
         "x-ms-server-encrypted": "true",
         "x-ms-version": "2019-12-12"
->>>>>>> 32e373e2
       },
       "ResponseBody": "tVu2aI/Plb3lHGPOu6YIY4BVa11X\u002BhI2rCFPnIAK6hWsvV2xHU/v\u002BnD8pECGj7s3I4GiJznGYLpJf7tugPg82jFOIf1JV0YwZXHtWlXRsB1lF3n\u002BaMPb5l2iaJ2TgHp3wMkPN22\u002B7cw7ccHI2AVld8\u002BeCWh/PnJtcjufp\u002B6pneT2dZqMwniwpimsw/cBEw1XPPHN9XcS\u002BIFXocUxH0bdktTc0WNq2bRX7mM\u002B0nt7bF4uR2r826ht5HwZNCGyfofjzjEjJEKq7WM9dgYT0yYG3DVmA9fc4LYrb\u002BzmUaSSpG/cWgNKWEcchFoGv2ShWRBWEljsTHqwBu1697VWw5u\u002BqtKWN3kjvITuSn981SFSihXbkD5Mplf1K1MVz2GRxcC/RxWSCiGXM1bU/gL7MzHMJ2ygejNccgN6oQslDuwjXIS/vI0Mv4DzQ13oeKhV\u002BvgiSKf08UqMYtURGGgVciVqsKF9O3ejwGjrrDfWdPpbJKcTAsVELmo5Mlq4\u002BqcX3dA4fscH176Bf4c/CEUTtu7atvPBAnBfJYI2RAkc6sbB1M5mnvYyU0zpkoM9BSUlJXtr3kOzVttg2FhF0JO0ZJTBfjR2rRj3p2Kn2G/sIiBcEB6OsAyCDn3yBcWd7YO5NC7ue4bxr3hjdDbhDH5sc7Y46L90JrOHP3C3g6dSWbrf7aNA/qaZa2GmKjzWoAH/hpEPZQTDRQ57ZjwWOivQERp7Ah7aK3UQn31ezft2sZ5ut/wWQ/O1G6iVxZdqgjE21hkhWp7jJFsc/8aGZXcSBLWdqIIuus0mxeZ2RWXephxMJ/fiVVb/ipOg\u002BUMtL7UwgsDhzNquBxxL\u002BpW4bN72PVmpOT2AMK9enR3ujcCK\u002BZYwRcKk/NlCnSDallrBRx60qrvqg/V3sFIRgy\u002B8wHlbwQH/hyccUUF/Z5wdpZpUnVX/OeIEn3WguJVwk3mqhd2mf9RZwsD2mFl6axxZWgu4vOXZvIaWVyKLXs6Rq77I1eG\u002BdybF\u002B9uVCKGJiTRZR16JuNaT0clWDyeyzmPxZOyaspU6muLl88AKQ7TlDc3uMRZwCPPnNAQYaGf\u002BEi13o6O079eeH6x7pMUViY0UcAJZxJxNgVz5sn2RITJ65uCTkqAQMR32UBJp9GMu0at2A/dlpU6QKiJHuzxZDP16AL7kgvbtBD/kY3SK44z5yuHRGh47FUGRAmh\u002ByXXhnEMU7/OkSU\u002B1if63gEHaBUaVTfBbiPHfP\u002Bt9U3\u002BNbzvJA8cwdvSYVIGRHJAfg5T/t/0h6HuFhhRRNLAIJ/bPJxrD7X16qY9S/PhvyWtgwLtWfZuCbIa/RH2y3kFDkC2KwvV1W5YXhA1tzuyCFr2o8HT1sqlaTbuUAw=="
     },
     {
-<<<<<<< HEAD
-      "RequestUri": "https://seanstagetest.blob.core.windows.net/test-container-45173495-8740-d64e-2804-9a854a4f972e/test-blob-74453b34-aac0-89ae-0968-47b3783efb50",
-      "RequestMethod": "HEAD",
-      "RequestHeaders": {
-        "Authorization": "Sanitized",
-        "traceparent": "00-e2da12028b3f714eae2e1b09a254c564-978f6e25d44e5247-00",
-        "User-Agent": [
-          "azsdk-net-Storage.Blobs/12.4.0-dev.20200305.1",
-          "(.NET Core 4.6.28325.01; Microsoft Windows 10.0.18363 )"
-        ],
-        "x-ms-client-request-id": "7c3adc32-d89b-9112-c00e-38fc59a206b4",
-        "x-ms-date": "Thu, 05 Mar 2020 21:09:23 GMT",
-        "x-ms-return-client-request-id": "true",
-        "x-ms-version": "2019-10-10"
-=======
       "RequestUri": "https://seanmcccanary.blob.core.windows.net/test-container-1d4295a8-515a-87da-ca38-c9d77227fb5e/test-blob-89ba05c9-ea5c-775d-dd2c-e5227ca424b8",
       "RequestMethod": "HEAD",
       "RequestHeaders": {
@@ -233,7 +124,6 @@
         "x-ms-date": "Sat, 04 Apr 2020 01:41:07 GMT",
         "x-ms-return-client-request-id": "true",
         "x-ms-version": "2019-12-12"
->>>>>>> 32e373e2
       },
       "RequestBody": null,
       "StatusCode": 200,
@@ -242,15 +132,9 @@
         "Content-Length": "1024",
         "Content-MD5": "TFUXsv1r9GBAQB9\u002BsAbyPA==",
         "Content-Type": "application/octet-stream",
-<<<<<<< HEAD
-        "Date": "Thu, 05 Mar 2020 21:09:22 GMT",
-        "ETag": "\u00220x8D7C1497AF6980F\u0022",
-        "Last-Modified": "Thu, 05 Mar 2020 21:09:23 GMT",
-=======
         "Date": "Sat, 04 Apr 2020 01:41:07 GMT",
         "ETag": "\u00220x8D7D8393EA3CB65\u0022",
         "Last-Modified": "Sat, 04 Apr 2020 01:41:07 GMT",
->>>>>>> 32e373e2
         "Server": [
           "Windows-Azure-Blob/1.0",
           "Microsoft-HTTPAPI/2.0"
@@ -258,15 +142,6 @@
         "x-ms-access-tier": "Hot",
         "x-ms-access-tier-inferred": "true",
         "x-ms-blob-type": "BlockBlob",
-<<<<<<< HEAD
-        "x-ms-client-request-id": "7c3adc32-d89b-9112-c00e-38fc59a206b4",
-        "x-ms-creation-time": "Thu, 05 Mar 2020 21:09:23 GMT",
-        "x-ms-lease-state": "available",
-        "x-ms-lease-status": "unlocked",
-        "x-ms-request-id": "ee92a73b-101e-0047-6d32-f3f960000000",
-        "x-ms-server-encrypted": "true",
-        "x-ms-version": "2019-10-10"
-=======
         "x-ms-client-request-id": "d26b7ebc-3c63-e61b-9271-d6ff649dfff1",
         "x-ms-creation-time": "Sat, 04 Apr 2020 01:41:07 GMT",
         "x-ms-lease-state": "available",
@@ -274,26 +149,10 @@
         "x-ms-request-id": "2425085d-101e-0025-6f22-0ae4dc000000",
         "x-ms-server-encrypted": "true",
         "x-ms-version": "2019-12-12"
->>>>>>> 32e373e2
       },
       "ResponseBody": []
     },
     {
-<<<<<<< HEAD
-      "RequestUri": "https://seanstagetest.blob.core.windows.net/test-container-45173495-8740-d64e-2804-9a854a4f972e?restype=container",
-      "RequestMethod": "DELETE",
-      "RequestHeaders": {
-        "Authorization": "Sanitized",
-        "traceparent": "00-aa950aa29b8dc64381759369f8ac2773-71b4e0191ad1ad44-00",
-        "User-Agent": [
-          "azsdk-net-Storage.Blobs/12.4.0-dev.20200305.1",
-          "(.NET Core 4.6.28325.01; Microsoft Windows 10.0.18363 )"
-        ],
-        "x-ms-client-request-id": "3086d80b-34e3-b493-96d0-b26452c47ff6",
-        "x-ms-date": "Thu, 05 Mar 2020 21:09:23 GMT",
-        "x-ms-return-client-request-id": "true",
-        "x-ms-version": "2019-10-10"
-=======
       "RequestUri": "https://seanmcccanary.blob.core.windows.net/test-container-1d4295a8-515a-87da-ca38-c9d77227fb5e?restype=container",
       "RequestMethod": "DELETE",
       "RequestHeaders": {
@@ -307,41 +166,25 @@
         "x-ms-date": "Sat, 04 Apr 2020 01:41:07 GMT",
         "x-ms-return-client-request-id": "true",
         "x-ms-version": "2019-12-12"
->>>>>>> 32e373e2
       },
       "RequestBody": null,
       "StatusCode": 202,
       "ResponseHeaders": {
         "Content-Length": "0",
-<<<<<<< HEAD
-        "Date": "Thu, 05 Mar 2020 21:09:23 GMT",
-=======
         "Date": "Sat, 04 Apr 2020 01:41:07 GMT",
->>>>>>> 32e373e2
         "Server": [
           "Windows-Azure-Blob/1.0",
           "Microsoft-HTTPAPI/2.0"
         ],
-<<<<<<< HEAD
-        "x-ms-client-request-id": "3086d80b-34e3-b493-96d0-b26452c47ff6",
-        "x-ms-request-id": "ee92a73c-101e-0047-6e32-f3f960000000",
-        "x-ms-version": "2019-10-10"
-=======
         "x-ms-client-request-id": "42c5f5e5-7422-5550-2122-79c6523ce758",
         "x-ms-request-id": "24250885-101e-0025-1622-0ae4dc000000",
         "x-ms-version": "2019-12-12"
->>>>>>> 32e373e2
       },
       "ResponseBody": []
     }
   ],
   "Variables": {
-<<<<<<< HEAD
-    "RandomSeed": "1961542965",
-    "Storage_TestConfigDefault": "ProductionTenant\nseanstagetest\nU2FuaXRpemVk\nhttps://seanstagetest.blob.core.windows.net\nhttp://seanstagetest.file.core.windows.net\nhttp://seanstagetest.queue.core.windows.net\nhttp://seanstagetest.table.core.windows.net\n\n\n\n\nhttp://seanstagetest-secondary.blob.core.windows.net\nhttp://seanstagetest-secondary.file.core.windows.net\nhttp://seanstagetest-secondary.queue.core.windows.net\nhttp://seanstagetest-secondary.table.core.windows.net\n\nSanitized\n\n\nCloud\nBlobEndpoint=https://seanstagetest.blob.core.windows.net/;QueueEndpoint=http://seanstagetest.queue.core.windows.net/;FileEndpoint=http://seanstagetest.file.core.windows.net/;BlobSecondaryEndpoint=http://seanstagetest-secondary.blob.core.windows.net/;QueueSecondaryEndpoint=http://seanstagetest-secondary.queue.core.windows.net/;FileSecondaryEndpoint=http://seanstagetest-secondary.file.core.windows.net/;AccountName=seanstagetest;AccountKey=Sanitized\nseanscope1"
-=======
     "RandomSeed": "221967398",
     "Storage_TestConfigDefault": "ProductionTenant\nseanmcccanary\nU2FuaXRpemVk\nhttps://seanmcccanary.blob.core.windows.net\nhttps://seanmcccanary.file.core.windows.net\nhttps://seanmcccanary.queue.core.windows.net\nhttps://seanmcccanary.table.core.windows.net\n\n\n\n\nhttps://seanmcccanary-secondary.blob.core.windows.net\nhttps://seanmcccanary-secondary.file.core.windows.net\nhttps://seanmcccanary-secondary.queue.core.windows.net\nhttps://seanmcccanary-secondary.table.core.windows.net\n\nSanitized\n\n\nCloud\nBlobEndpoint=https://seanmcccanary.blob.core.windows.net/;QueueEndpoint=https://seanmcccanary.queue.core.windows.net/;FileEndpoint=https://seanmcccanary.file.core.windows.net/;BlobSecondaryEndpoint=https://seanmcccanary-secondary.blob.core.windows.net/;QueueSecondaryEndpoint=https://seanmcccanary-secondary.queue.core.windows.net/;FileSecondaryEndpoint=https://seanmcccanary-secondary.file.core.windows.net/;AccountName=seanmcccanary;AccountKey=Sanitized\nseanscope1"
->>>>>>> 32e373e2
   }
 }