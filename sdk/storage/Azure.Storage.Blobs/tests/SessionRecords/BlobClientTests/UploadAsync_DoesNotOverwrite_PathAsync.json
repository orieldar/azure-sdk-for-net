{
  "Entries": [
    {
<<<<<<< HEAD
      "RequestUri": "https://seanstagetest.blob.core.windows.net/test-container-d93fa83d-61f6-96f9-3fe4-f41d9243d140?restype=container",
      "RequestMethod": "PUT",
      "RequestHeaders": {
        "Authorization": "Sanitized",
        "traceparent": "00-31503fbf53e671479c0be7f03b0d0f23-0b611d031c522343-00",
        "User-Agent": [
          "azsdk-net-Storage.Blobs/12.4.0-dev.20200305.1",
          "(.NET Core 4.6.28325.01; Microsoft Windows 10.0.18363 )"
        ],
        "x-ms-blob-public-access": "container",
        "x-ms-client-request-id": "4b41cbbf-74e4-da63-611d-c9f54052803b",
        "x-ms-date": "Thu, 05 Mar 2020 21:09:10 GMT",
        "x-ms-return-client-request-id": "true",
        "x-ms-version": "2019-10-10"
=======
      "RequestUri": "https://seanmcccanary.blob.core.windows.net/test-container-d93fa83d-61f6-96f9-3fe4-f41d9243d140?restype=container",
      "RequestMethod": "PUT",
      "RequestHeaders": {
        "Authorization": "Sanitized",
        "traceparent": "00-6005a500910c164ba51b7094a15443f0-b9453206070fd949-00",
        "User-Agent": [
          "azsdk-net-Storage.Blobs/12.5.0-dev.20200402.1",
          "(.NET Core 4.6.28325.01; Microsoft Windows 10.0.18362 )"
        ],
        "x-ms-blob-public-access": "container",
        "x-ms-client-request-id": "4b41cbbf-74e4-da63-611d-c9f54052803b",
        "x-ms-date": "Thu, 02 Apr 2020 23:49:27 GMT",
        "x-ms-return-client-request-id": "true",
        "x-ms-version": "2019-12-12"
>>>>>>> 32e373e2
      },
      "RequestBody": null,
      "StatusCode": 201,
      "ResponseHeaders": {
        "Content-Length": "0",
<<<<<<< HEAD
        "Date": "Thu, 05 Mar 2020 21:09:09 GMT",
        "ETag": "\u00220x8D7C14973046E36\u0022",
        "Last-Modified": "Thu, 05 Mar 2020 21:09:10 GMT",
=======
        "Date": "Thu, 02 Apr 2020 23:49:26 GMT",
        "ETag": "\u00220x8D7D7607A57C55C\u0022",
        "Last-Modified": "Thu, 02 Apr 2020 23:49:26 GMT",
>>>>>>> 32e373e2
        "Server": [
          "Windows-Azure-Blob/1.0",
          "Microsoft-HTTPAPI/2.0"
        ],
        "x-ms-client-request-id": "4b41cbbf-74e4-da63-611d-c9f54052803b",
<<<<<<< HEAD
        "x-ms-request-id": "c0f35e55-a01e-0020-4a32-f3e99c000000",
        "x-ms-version": "2019-10-10"
=======
        "x-ms-request-id": "f4de7e10-001e-0006-1c49-097e1f000000",
        "x-ms-version": "2019-12-12"
>>>>>>> 32e373e2
      },
      "ResponseBody": []
    },
    {
<<<<<<< HEAD
      "RequestUri": "https://seanstagetest.blob.core.windows.net/test-container-d93fa83d-61f6-96f9-3fe4-f41d9243d140/test-blob-5b02fd3a-7783-6196-d952-07c1166b3174",
=======
      "RequestUri": "https://seanmcccanary.blob.core.windows.net/test-container-d93fa83d-61f6-96f9-3fe4-f41d9243d140/test-blob-5b02fd3a-7783-6196-d952-07c1166b3174",
>>>>>>> 32e373e2
      "RequestMethod": "PUT",
      "RequestHeaders": {
        "Authorization": "Sanitized",
        "Content-Length": "1024",
        "If-None-Match": "*",
<<<<<<< HEAD
        "traceparent": "00-46b1c0d053787b4198ffc73481fff19e-4b253650c78a5c4e-00",
        "User-Agent": [
          "azsdk-net-Storage.Blobs/12.4.0-dev.20200305.1",
          "(.NET Core 4.6.28325.01; Microsoft Windows 10.0.18363 )"
        ],
        "x-ms-blob-type": "BlockBlob",
        "x-ms-client-request-id": "5dfcffae-0f6b-0698-9ad1-240c1409551e",
        "x-ms-date": "Thu, 05 Mar 2020 21:09:10 GMT",
        "x-ms-return-client-request-id": "true",
        "x-ms-version": "2019-10-10"
=======
        "traceparent": "00-df78c184e2780d4298344a21202bd22e-8f65e15cc9e37e4c-00",
        "User-Agent": [
          "azsdk-net-Storage.Blobs/12.5.0-dev.20200402.1",
          "(.NET Core 4.6.28325.01; Microsoft Windows 10.0.18362 )"
        ],
        "x-ms-blob-type": "BlockBlob",
        "x-ms-client-request-id": "5dfcffae-0f6b-0698-9ad1-240c1409551e",
        "x-ms-date": "Thu, 02 Apr 2020 23:49:27 GMT",
        "x-ms-return-client-request-id": "true",
        "x-ms-version": "2019-12-12"
>>>>>>> 32e373e2
      },
      "RequestBody": "ce9dxwGFWxzehEmrE9msfrQPU2fIF4BINeBykm2ixPbsVIRQ9bk5tKHlff4t6k7/pYgNBhfJrFlvFZEgE8muPMBSv75VXIn61Z/G4pqCGkuSc\u002Bzllb7eIqgq4N8nGaHXN0A\u002B2yqQqUj\u002BEjB4A8q\u002B7fpGjp/cyaYCdJ0VK3up07z976tZQz8hAcmk54KNZR7ea/Pl4YoB\u002Bm6aO2aMen7MVD5zexQfZKm7JYzWOOEjdA5\u002BN7\u002BIxPIy/PQ9vwfYlIdL15JEGeoKvwZKKrv9K8GMdsZYDUK\u002BRJBMQX8f4qSh4pAFimFP31sjdHi4PZo2NNAysElAgIdEjZIC99dr6txhqEcr96BgPJZrNJnKBQb1Fgyu7TFaYGEJwf3PTOiDt4mbV5VSCzwv0nSz1UvteoeLDOHLvf2rBkfmITajke\u002Bu6HwQLq5xowvPfhu8p4sVHEZ1Q0AGuPqL71BNbOkGjECEBe3P3EvZGWnW\u002Bz7i7l\u002B70AXvLU2vpy\u002BBhT5eIzYiyfLaOKGeRj/7nCnWMLy8qAHwkpzjFl7z1F69TVcMe/YytDFLCLa9HYnG9JAj2HZzxdw9bZGaPrKU5mND4fnn7iEzpHyKcKBKM3QSHSLNz/znSYd7zw1kl3V/tyFSeTyQ3wVu8DT66FQ78jkciCGQxhdnXJdxax8UzgwGC7l/\u002BLk4gT0cXt/I7WEzQNzTSA5U7vAK6x2kH3PmWiIn89yavPqA5Afjc2c3n282PSpCQIb9shzIdAyck2LKNQS9oPqEmITiU2MHcXqJ0kyubuFIpBqcKUDA0kfu41CkGT5jev51saWmYOwi9UGhP6LA7iWBgZHpIXa5xMY8828TY1c8JldNOb08okQteTT/HpKlLvUqI5iteVmHu\u002B3eaWx8DpLpZRhKcrVoRd9Mu6dCuaUzl8V66D\u002B/j6z\u002BxX3PXTjXsGqhFbl5Wrs/wt64YL6yRQFHq9GmAiZSKtZsS6w4mOemdAo8oaTsuTwKOiZhBi7tTIB7iLJmMa5ETuviDQ8PByn2EuuzdaRdWvGUnMf/8SOnfv8svBA1QENc91K4Cawt\u002BjP8avRCOtbcHS3A0ZXmRF3IO44P40oZwdGoV31RpVBFZqGUA4YuZEQpT5/idW6udbP18M4dHhfo4qkimuNYinjce2rzUkDWmdZK5pOrN0tj\u002BuHKXLSCJ0iKrCHdC8lh0MUmBfkEuiJyHlb30ziDPKpdv6ABjS3DWlMiaaYf\u002BI0M6BXOhTJSXz\u002B/WD5eilMPBm92f0wpYEOXYqql4VF8UiXI6uojtbd4C2BgQTTvZc8AEmM2qXlB44jSNiKHrH3uQgYYlqBo7FC4/XTsyB4OqPzbpc7uRamshgdiUX\u002BU8V/icv8u1w==",
      "StatusCode": 201,
      "ResponseHeaders": {
        "Content-Length": "0",
        "Content-MD5": "XV1gDk05JJ/bQSyf7IV4IA==",
<<<<<<< HEAD
        "Date": "Thu, 05 Mar 2020 21:09:09 GMT",
        "ETag": "\u00220x8D7C149731143DF\u0022",
        "Last-Modified": "Thu, 05 Mar 2020 21:09:10 GMT",
=======
        "Date": "Thu, 02 Apr 2020 23:49:26 GMT",
        "ETag": "\u00220x8D7D7607A67BDAD\u0022",
        "Last-Modified": "Thu, 02 Apr 2020 23:49:26 GMT",
>>>>>>> 32e373e2
        "Server": [
          "Windows-Azure-Blob/1.0",
          "Microsoft-HTTPAPI/2.0"
        ],
        "x-ms-client-request-id": "5dfcffae-0f6b-0698-9ad1-240c1409551e",
        "x-ms-content-crc64": "cbCTnDuAQt8=",
<<<<<<< HEAD
        "x-ms-request-id": "c0f35e5a-a01e-0020-4e32-f3e99c000000",
        "x-ms-request-server-encrypted": "true",
        "x-ms-version": "2019-10-10"
=======
        "x-ms-request-id": "f4de7e1c-001e-0006-2449-097e1f000000",
        "x-ms-request-server-encrypted": "true",
        "x-ms-version": "2019-12-12"
>>>>>>> 32e373e2
      },
      "ResponseBody": []
    },
    {
<<<<<<< HEAD
      "RequestUri": "https://seanstagetest.blob.core.windows.net/test-container-d93fa83d-61f6-96f9-3fe4-f41d9243d140/test-blob-5b02fd3a-7783-6196-d952-07c1166b3174",
=======
      "RequestUri": "https://seanmcccanary.blob.core.windows.net/test-container-d93fa83d-61f6-96f9-3fe4-f41d9243d140/test-blob-5b02fd3a-7783-6196-d952-07c1166b3174",
>>>>>>> 32e373e2
      "RequestMethod": "PUT",
      "RequestHeaders": {
        "Authorization": "Sanitized",
        "Content-Length": "1024",
        "If-None-Match": "*",
<<<<<<< HEAD
        "traceparent": "00-d0b815139e57c14187af81045ed76a5e-f23e6ca236016646-00",
        "User-Agent": [
          "azsdk-net-Storage.Blobs/12.4.0-dev.20200305.1",
          "(.NET Core 4.6.28325.01; Microsoft Windows 10.0.18363 )"
        ],
        "x-ms-blob-type": "BlockBlob",
        "x-ms-client-request-id": "72335845-d102-c06b-9690-8b41599ef04b",
        "x-ms-date": "Thu, 05 Mar 2020 21:09:10 GMT",
        "x-ms-return-client-request-id": "true",
        "x-ms-version": "2019-10-10"
=======
        "traceparent": "00-67009c3afcdf0847a9194bcd1e7bad30-4e93e8237854d14c-00",
        "User-Agent": [
          "azsdk-net-Storage.Blobs/12.5.0-dev.20200402.1",
          "(.NET Core 4.6.28325.01; Microsoft Windows 10.0.18362 )"
        ],
        "x-ms-blob-type": "BlockBlob",
        "x-ms-client-request-id": "72335845-d102-c06b-9690-8b41599ef04b",
        "x-ms-date": "Thu, 02 Apr 2020 23:49:27 GMT",
        "x-ms-return-client-request-id": "true",
        "x-ms-version": "2019-12-12"
>>>>>>> 32e373e2
      },
      "RequestBody": "ce9dxwGFWxzehEmrE9msfrQPU2fIF4BINeBykm2ixPbsVIRQ9bk5tKHlff4t6k7/pYgNBhfJrFlvFZEgE8muPMBSv75VXIn61Z/G4pqCGkuSc\u002Bzllb7eIqgq4N8nGaHXN0A\u002B2yqQqUj\u002BEjB4A8q\u002B7fpGjp/cyaYCdJ0VK3up07z976tZQz8hAcmk54KNZR7ea/Pl4YoB\u002Bm6aO2aMen7MVD5zexQfZKm7JYzWOOEjdA5\u002BN7\u002BIxPIy/PQ9vwfYlIdL15JEGeoKvwZKKrv9K8GMdsZYDUK\u002BRJBMQX8f4qSh4pAFimFP31sjdHi4PZo2NNAysElAgIdEjZIC99dr6txhqEcr96BgPJZrNJnKBQb1Fgyu7TFaYGEJwf3PTOiDt4mbV5VSCzwv0nSz1UvteoeLDOHLvf2rBkfmITajke\u002Bu6HwQLq5xowvPfhu8p4sVHEZ1Q0AGuPqL71BNbOkGjECEBe3P3EvZGWnW\u002Bz7i7l\u002B70AXvLU2vpy\u002BBhT5eIzYiyfLaOKGeRj/7nCnWMLy8qAHwkpzjFl7z1F69TVcMe/YytDFLCLa9HYnG9JAj2HZzxdw9bZGaPrKU5mND4fnn7iEzpHyKcKBKM3QSHSLNz/znSYd7zw1kl3V/tyFSeTyQ3wVu8DT66FQ78jkciCGQxhdnXJdxax8UzgwGC7l/\u002BLk4gT0cXt/I7WEzQNzTSA5U7vAK6x2kH3PmWiIn89yavPqA5Afjc2c3n282PSpCQIb9shzIdAyck2LKNQS9oPqEmITiU2MHcXqJ0kyubuFIpBqcKUDA0kfu41CkGT5jev51saWmYOwi9UGhP6LA7iWBgZHpIXa5xMY8828TY1c8JldNOb08okQteTT/HpKlLvUqI5iteVmHu\u002B3eaWx8DpLpZRhKcrVoRd9Mu6dCuaUzl8V66D\u002B/j6z\u002BxX3PXTjXsGqhFbl5Wrs/wt64YL6yRQFHq9GmAiZSKtZsS6w4mOemdAo8oaTsuTwKOiZhBi7tTIB7iLJmMa5ETuviDQ8PByn2EuuzdaRdWvGUnMf/8SOnfv8svBA1QENc91K4Cawt\u002BjP8avRCOtbcHS3A0ZXmRF3IO44P40oZwdGoV31RpVBFZqGUA4YuZEQpT5/idW6udbP18M4dHhfo4qkimuNYinjce2rzUkDWmdZK5pOrN0tj\u002BuHKXLSCJ0iKrCHdC8lh0MUmBfkEuiJyHlb30ziDPKpdv6ABjS3DWlMiaaYf\u002BI0M6BXOhTJSXz\u002B/WD5eilMPBm92f0wpYEOXYqql4VF8UiXI6uojtbd4C2BgQTTvZc8AEmM2qXlB44jSNiKHrH3uQgYYlqBo7FC4/XTsyB4OqPzbpc7uRamshgdiUX\u002BU8V/icv8u1w==",
      "StatusCode": 409,
      "ResponseHeaders": {
        "Content-Length": "220",
        "Content-Type": "application/xml",
<<<<<<< HEAD
        "Date": "Thu, 05 Mar 2020 21:09:09 GMT",
=======
        "Date": "Thu, 02 Apr 2020 23:49:26 GMT",
>>>>>>> 32e373e2
        "Server": [
          "Windows-Azure-Blob/1.0",
          "Microsoft-HTTPAPI/2.0"
        ],
        "x-ms-client-request-id": "72335845-d102-c06b-9690-8b41599ef04b",
        "x-ms-error-code": "BlobAlreadyExists",
<<<<<<< HEAD
        "x-ms-request-id": "c0f35e5b-a01e-0020-4f32-f3e99c000000",
        "x-ms-version": "2019-10-10"
      },
      "ResponseBody": [
        "\uFEFF\u003C?xml version=\u00221.0\u0022 encoding=\u0022utf-8\u0022?\u003E\u003CError\u003E\u003CCode\u003EBlobAlreadyExists\u003C/Code\u003E\u003CMessage\u003EThe specified blob already exists.\n",
        "RequestId:c0f35e5b-a01e-0020-4f32-f3e99c000000\n",
        "Time:2020-03-05T21:09:10.4519787Z\u003C/Message\u003E\u003C/Error\u003E"
      ]
    },
    {
      "RequestUri": "https://seanstagetest.blob.core.windows.net/test-container-d93fa83d-61f6-96f9-3fe4-f41d9243d140?restype=container",
      "RequestMethod": "DELETE",
      "RequestHeaders": {
        "Authorization": "Sanitized",
        "traceparent": "00-c128a527c3ef22499d433cdcce12b46a-1767585256a6a249-00",
        "User-Agent": [
          "azsdk-net-Storage.Blobs/12.4.0-dev.20200305.1",
          "(.NET Core 4.6.28325.01; Microsoft Windows 10.0.18363 )"
        ],
        "x-ms-client-request-id": "bcc7b6df-e3d5-0d1c-656d-157c1c9a6d5f",
        "x-ms-date": "Thu, 05 Mar 2020 21:09:10 GMT",
        "x-ms-return-client-request-id": "true",
        "x-ms-version": "2019-10-10"
=======
        "x-ms-request-id": "f4de7e25-001e-0006-2d49-097e1f000000",
        "x-ms-version": "2019-12-12"
      },
      "ResponseBody": [
        "\uFEFF\u003C?xml version=\u00221.0\u0022 encoding=\u0022utf-8\u0022?\u003E\u003CError\u003E\u003CCode\u003EBlobAlreadyExists\u003C/Code\u003E\u003CMessage\u003EThe specified blob already exists.\n",
        "RequestId:f4de7e25-001e-0006-2d49-097e1f000000\n",
        "Time:2020-04-02T23:49:26.7540664Z\u003C/Message\u003E\u003C/Error\u003E"
      ]
    },
    {
      "RequestUri": "https://seanmcccanary.blob.core.windows.net/test-container-d93fa83d-61f6-96f9-3fe4-f41d9243d140?restype=container",
      "RequestMethod": "DELETE",
      "RequestHeaders": {
        "Authorization": "Sanitized",
        "traceparent": "00-0d628604d31d80459046cf4e993d1245-fa4023e1cf75cd4a-00",
        "User-Agent": [
          "azsdk-net-Storage.Blobs/12.5.0-dev.20200402.1",
          "(.NET Core 4.6.28325.01; Microsoft Windows 10.0.18362 )"
        ],
        "x-ms-client-request-id": "bcc7b6df-e3d5-0d1c-656d-157c1c9a6d5f",
        "x-ms-date": "Thu, 02 Apr 2020 23:49:27 GMT",
        "x-ms-return-client-request-id": "true",
        "x-ms-version": "2019-12-12"
>>>>>>> 32e373e2
      },
      "RequestBody": null,
      "StatusCode": 202,
      "ResponseHeaders": {
        "Content-Length": "0",
<<<<<<< HEAD
        "Date": "Thu, 05 Mar 2020 21:09:09 GMT",
=======
        "Date": "Thu, 02 Apr 2020 23:49:26 GMT",
>>>>>>> 32e373e2
        "Server": [
          "Windows-Azure-Blob/1.0",
          "Microsoft-HTTPAPI/2.0"
        ],
        "x-ms-client-request-id": "bcc7b6df-e3d5-0d1c-656d-157c1c9a6d5f",
<<<<<<< HEAD
        "x-ms-request-id": "c0f35e5d-a01e-0020-5132-f3e99c000000",
        "x-ms-version": "2019-10-10"
=======
        "x-ms-request-id": "f4de7e29-001e-0006-3149-097e1f000000",
        "x-ms-version": "2019-12-12"
>>>>>>> 32e373e2
      },
      "ResponseBody": []
    }
  ],
  "Variables": {
    "RandomSeed": "617042355",
<<<<<<< HEAD
    "Storage_TestConfigDefault": "ProductionTenant\nseanstagetest\nU2FuaXRpemVk\nhttps://seanstagetest.blob.core.windows.net\nhttp://seanstagetest.file.core.windows.net\nhttp://seanstagetest.queue.core.windows.net\nhttp://seanstagetest.table.core.windows.net\n\n\n\n\nhttp://seanstagetest-secondary.blob.core.windows.net\nhttp://seanstagetest-secondary.file.core.windows.net\nhttp://seanstagetest-secondary.queue.core.windows.net\nhttp://seanstagetest-secondary.table.core.windows.net\n\nSanitized\n\n\nCloud\nBlobEndpoint=https://seanstagetest.blob.core.windows.net/;QueueEndpoint=http://seanstagetest.queue.core.windows.net/;FileEndpoint=http://seanstagetest.file.core.windows.net/;BlobSecondaryEndpoint=http://seanstagetest-secondary.blob.core.windows.net/;QueueSecondaryEndpoint=http://seanstagetest-secondary.queue.core.windows.net/;FileSecondaryEndpoint=http://seanstagetest-secondary.file.core.windows.net/;AccountName=seanstagetest;AccountKey=Sanitized\nseanscope1"
=======
    "Storage_TestConfigDefault": "ProductionTenant\nseanmcccanary\nU2FuaXRpemVk\nhttps://seanmcccanary.blob.core.windows.net\nhttps://seanmcccanary.file.core.windows.net\nhttps://seanmcccanary.queue.core.windows.net\nhttps://seanmcccanary.table.core.windows.net\n\n\n\n\nhttps://seanmcccanary-secondary.blob.core.windows.net\nhttps://seanmcccanary-secondary.file.core.windows.net\nhttps://seanmcccanary-secondary.queue.core.windows.net\nhttps://seanmcccanary-secondary.table.core.windows.net\n\nSanitized\n\n\nCloud\nBlobEndpoint=https://seanmcccanary.blob.core.windows.net/;QueueEndpoint=https://seanmcccanary.queue.core.windows.net/;FileEndpoint=https://seanmcccanary.file.core.windows.net/;BlobSecondaryEndpoint=https://seanmcccanary-secondary.blob.core.windows.net/;QueueSecondaryEndpoint=https://seanmcccanary-secondary.queue.core.windows.net/;FileSecondaryEndpoint=https://seanmcccanary-secondary.file.core.windows.net/;AccountName=seanmcccanary;AccountKey=Sanitized\nseanscope1"
>>>>>>> 32e373e2
  }
}<|MERGE_RESOLUTION|>--- conflicted
+++ resolved
@@ -1,22 +1,6 @@
 {
   "Entries": [
     {
-<<<<<<< HEAD
-      "RequestUri": "https://seanstagetest.blob.core.windows.net/test-container-d93fa83d-61f6-96f9-3fe4-f41d9243d140?restype=container",
-      "RequestMethod": "PUT",
-      "RequestHeaders": {
-        "Authorization": "Sanitized",
-        "traceparent": "00-31503fbf53e671479c0be7f03b0d0f23-0b611d031c522343-00",
-        "User-Agent": [
-          "azsdk-net-Storage.Blobs/12.4.0-dev.20200305.1",
-          "(.NET Core 4.6.28325.01; Microsoft Windows 10.0.18363 )"
-        ],
-        "x-ms-blob-public-access": "container",
-        "x-ms-client-request-id": "4b41cbbf-74e4-da63-611d-c9f54052803b",
-        "x-ms-date": "Thu, 05 Mar 2020 21:09:10 GMT",
-        "x-ms-return-client-request-id": "true",
-        "x-ms-version": "2019-10-10"
-=======
       "RequestUri": "https://seanmcccanary.blob.core.windows.net/test-container-d93fa83d-61f6-96f9-3fe4-f41d9243d140?restype=container",
       "RequestMethod": "PUT",
       "RequestHeaders": {
@@ -31,59 +15,31 @@
         "x-ms-date": "Thu, 02 Apr 2020 23:49:27 GMT",
         "x-ms-return-client-request-id": "true",
         "x-ms-version": "2019-12-12"
->>>>>>> 32e373e2
       },
       "RequestBody": null,
       "StatusCode": 201,
       "ResponseHeaders": {
         "Content-Length": "0",
-<<<<<<< HEAD
-        "Date": "Thu, 05 Mar 2020 21:09:09 GMT",
-        "ETag": "\u00220x8D7C14973046E36\u0022",
-        "Last-Modified": "Thu, 05 Mar 2020 21:09:10 GMT",
-=======
         "Date": "Thu, 02 Apr 2020 23:49:26 GMT",
         "ETag": "\u00220x8D7D7607A57C55C\u0022",
         "Last-Modified": "Thu, 02 Apr 2020 23:49:26 GMT",
->>>>>>> 32e373e2
         "Server": [
           "Windows-Azure-Blob/1.0",
           "Microsoft-HTTPAPI/2.0"
         ],
         "x-ms-client-request-id": "4b41cbbf-74e4-da63-611d-c9f54052803b",
-<<<<<<< HEAD
-        "x-ms-request-id": "c0f35e55-a01e-0020-4a32-f3e99c000000",
-        "x-ms-version": "2019-10-10"
-=======
         "x-ms-request-id": "f4de7e10-001e-0006-1c49-097e1f000000",
         "x-ms-version": "2019-12-12"
->>>>>>> 32e373e2
       },
       "ResponseBody": []
     },
     {
-<<<<<<< HEAD
-      "RequestUri": "https://seanstagetest.blob.core.windows.net/test-container-d93fa83d-61f6-96f9-3fe4-f41d9243d140/test-blob-5b02fd3a-7783-6196-d952-07c1166b3174",
-=======
       "RequestUri": "https://seanmcccanary.blob.core.windows.net/test-container-d93fa83d-61f6-96f9-3fe4-f41d9243d140/test-blob-5b02fd3a-7783-6196-d952-07c1166b3174",
->>>>>>> 32e373e2
       "RequestMethod": "PUT",
       "RequestHeaders": {
         "Authorization": "Sanitized",
         "Content-Length": "1024",
         "If-None-Match": "*",
-<<<<<<< HEAD
-        "traceparent": "00-46b1c0d053787b4198ffc73481fff19e-4b253650c78a5c4e-00",
-        "User-Agent": [
-          "azsdk-net-Storage.Blobs/12.4.0-dev.20200305.1",
-          "(.NET Core 4.6.28325.01; Microsoft Windows 10.0.18363 )"
-        ],
-        "x-ms-blob-type": "BlockBlob",
-        "x-ms-client-request-id": "5dfcffae-0f6b-0698-9ad1-240c1409551e",
-        "x-ms-date": "Thu, 05 Mar 2020 21:09:10 GMT",
-        "x-ms-return-client-request-id": "true",
-        "x-ms-version": "2019-10-10"
-=======
         "traceparent": "00-df78c184e2780d4298344a21202bd22e-8f65e15cc9e37e4c-00",
         "User-Agent": [
           "azsdk-net-Storage.Blobs/12.5.0-dev.20200402.1",
@@ -94,63 +50,34 @@
         "x-ms-date": "Thu, 02 Apr 2020 23:49:27 GMT",
         "x-ms-return-client-request-id": "true",
         "x-ms-version": "2019-12-12"
->>>>>>> 32e373e2
       },
       "RequestBody": "ce9dxwGFWxzehEmrE9msfrQPU2fIF4BINeBykm2ixPbsVIRQ9bk5tKHlff4t6k7/pYgNBhfJrFlvFZEgE8muPMBSv75VXIn61Z/G4pqCGkuSc\u002Bzllb7eIqgq4N8nGaHXN0A\u002B2yqQqUj\u002BEjB4A8q\u002B7fpGjp/cyaYCdJ0VK3up07z976tZQz8hAcmk54KNZR7ea/Pl4YoB\u002Bm6aO2aMen7MVD5zexQfZKm7JYzWOOEjdA5\u002BN7\u002BIxPIy/PQ9vwfYlIdL15JEGeoKvwZKKrv9K8GMdsZYDUK\u002BRJBMQX8f4qSh4pAFimFP31sjdHi4PZo2NNAysElAgIdEjZIC99dr6txhqEcr96BgPJZrNJnKBQb1Fgyu7TFaYGEJwf3PTOiDt4mbV5VSCzwv0nSz1UvteoeLDOHLvf2rBkfmITajke\u002Bu6HwQLq5xowvPfhu8p4sVHEZ1Q0AGuPqL71BNbOkGjECEBe3P3EvZGWnW\u002Bz7i7l\u002B70AXvLU2vpy\u002BBhT5eIzYiyfLaOKGeRj/7nCnWMLy8qAHwkpzjFl7z1F69TVcMe/YytDFLCLa9HYnG9JAj2HZzxdw9bZGaPrKU5mND4fnn7iEzpHyKcKBKM3QSHSLNz/znSYd7zw1kl3V/tyFSeTyQ3wVu8DT66FQ78jkciCGQxhdnXJdxax8UzgwGC7l/\u002BLk4gT0cXt/I7WEzQNzTSA5U7vAK6x2kH3PmWiIn89yavPqA5Afjc2c3n282PSpCQIb9shzIdAyck2LKNQS9oPqEmITiU2MHcXqJ0kyubuFIpBqcKUDA0kfu41CkGT5jev51saWmYOwi9UGhP6LA7iWBgZHpIXa5xMY8828TY1c8JldNOb08okQteTT/HpKlLvUqI5iteVmHu\u002B3eaWx8DpLpZRhKcrVoRd9Mu6dCuaUzl8V66D\u002B/j6z\u002BxX3PXTjXsGqhFbl5Wrs/wt64YL6yRQFHq9GmAiZSKtZsS6w4mOemdAo8oaTsuTwKOiZhBi7tTIB7iLJmMa5ETuviDQ8PByn2EuuzdaRdWvGUnMf/8SOnfv8svBA1QENc91K4Cawt\u002BjP8avRCOtbcHS3A0ZXmRF3IO44P40oZwdGoV31RpVBFZqGUA4YuZEQpT5/idW6udbP18M4dHhfo4qkimuNYinjce2rzUkDWmdZK5pOrN0tj\u002BuHKXLSCJ0iKrCHdC8lh0MUmBfkEuiJyHlb30ziDPKpdv6ABjS3DWlMiaaYf\u002BI0M6BXOhTJSXz\u002B/WD5eilMPBm92f0wpYEOXYqql4VF8UiXI6uojtbd4C2BgQTTvZc8AEmM2qXlB44jSNiKHrH3uQgYYlqBo7FC4/XTsyB4OqPzbpc7uRamshgdiUX\u002BU8V/icv8u1w==",
       "StatusCode": 201,
       "ResponseHeaders": {
         "Content-Length": "0",
         "Content-MD5": "XV1gDk05JJ/bQSyf7IV4IA==",
-<<<<<<< HEAD
-        "Date": "Thu, 05 Mar 2020 21:09:09 GMT",
-        "ETag": "\u00220x8D7C149731143DF\u0022",
-        "Last-Modified": "Thu, 05 Mar 2020 21:09:10 GMT",
-=======
         "Date": "Thu, 02 Apr 2020 23:49:26 GMT",
         "ETag": "\u00220x8D7D7607A67BDAD\u0022",
         "Last-Modified": "Thu, 02 Apr 2020 23:49:26 GMT",
->>>>>>> 32e373e2
         "Server": [
           "Windows-Azure-Blob/1.0",
           "Microsoft-HTTPAPI/2.0"
         ],
         "x-ms-client-request-id": "5dfcffae-0f6b-0698-9ad1-240c1409551e",
         "x-ms-content-crc64": "cbCTnDuAQt8=",
-<<<<<<< HEAD
-        "x-ms-request-id": "c0f35e5a-a01e-0020-4e32-f3e99c000000",
-        "x-ms-request-server-encrypted": "true",
-        "x-ms-version": "2019-10-10"
-=======
         "x-ms-request-id": "f4de7e1c-001e-0006-2449-097e1f000000",
         "x-ms-request-server-encrypted": "true",
         "x-ms-version": "2019-12-12"
->>>>>>> 32e373e2
       },
       "ResponseBody": []
     },
     {
-<<<<<<< HEAD
-      "RequestUri": "https://seanstagetest.blob.core.windows.net/test-container-d93fa83d-61f6-96f9-3fe4-f41d9243d140/test-blob-5b02fd3a-7783-6196-d952-07c1166b3174",
-=======
       "RequestUri": "https://seanmcccanary.blob.core.windows.net/test-container-d93fa83d-61f6-96f9-3fe4-f41d9243d140/test-blob-5b02fd3a-7783-6196-d952-07c1166b3174",
->>>>>>> 32e373e2
       "RequestMethod": "PUT",
       "RequestHeaders": {
         "Authorization": "Sanitized",
         "Content-Length": "1024",
         "If-None-Match": "*",
-<<<<<<< HEAD
-        "traceparent": "00-d0b815139e57c14187af81045ed76a5e-f23e6ca236016646-00",
-        "User-Agent": [
-          "azsdk-net-Storage.Blobs/12.4.0-dev.20200305.1",
-          "(.NET Core 4.6.28325.01; Microsoft Windows 10.0.18363 )"
-        ],
-        "x-ms-blob-type": "BlockBlob",
-        "x-ms-client-request-id": "72335845-d102-c06b-9690-8b41599ef04b",
-        "x-ms-date": "Thu, 05 Mar 2020 21:09:10 GMT",
-        "x-ms-return-client-request-id": "true",
-        "x-ms-version": "2019-10-10"
-=======
         "traceparent": "00-67009c3afcdf0847a9194bcd1e7bad30-4e93e8237854d14c-00",
         "User-Agent": [
           "azsdk-net-Storage.Blobs/12.5.0-dev.20200402.1",
@@ -161,49 +88,19 @@
         "x-ms-date": "Thu, 02 Apr 2020 23:49:27 GMT",
         "x-ms-return-client-request-id": "true",
         "x-ms-version": "2019-12-12"
->>>>>>> 32e373e2
       },
       "RequestBody": "ce9dxwGFWxzehEmrE9msfrQPU2fIF4BINeBykm2ixPbsVIRQ9bk5tKHlff4t6k7/pYgNBhfJrFlvFZEgE8muPMBSv75VXIn61Z/G4pqCGkuSc\u002Bzllb7eIqgq4N8nGaHXN0A\u002B2yqQqUj\u002BEjB4A8q\u002B7fpGjp/cyaYCdJ0VK3up07z976tZQz8hAcmk54KNZR7ea/Pl4YoB\u002Bm6aO2aMen7MVD5zexQfZKm7JYzWOOEjdA5\u002BN7\u002BIxPIy/PQ9vwfYlIdL15JEGeoKvwZKKrv9K8GMdsZYDUK\u002BRJBMQX8f4qSh4pAFimFP31sjdHi4PZo2NNAysElAgIdEjZIC99dr6txhqEcr96BgPJZrNJnKBQb1Fgyu7TFaYGEJwf3PTOiDt4mbV5VSCzwv0nSz1UvteoeLDOHLvf2rBkfmITajke\u002Bu6HwQLq5xowvPfhu8p4sVHEZ1Q0AGuPqL71BNbOkGjECEBe3P3EvZGWnW\u002Bz7i7l\u002B70AXvLU2vpy\u002BBhT5eIzYiyfLaOKGeRj/7nCnWMLy8qAHwkpzjFl7z1F69TVcMe/YytDFLCLa9HYnG9JAj2HZzxdw9bZGaPrKU5mND4fnn7iEzpHyKcKBKM3QSHSLNz/znSYd7zw1kl3V/tyFSeTyQ3wVu8DT66FQ78jkciCGQxhdnXJdxax8UzgwGC7l/\u002BLk4gT0cXt/I7WEzQNzTSA5U7vAK6x2kH3PmWiIn89yavPqA5Afjc2c3n282PSpCQIb9shzIdAyck2LKNQS9oPqEmITiU2MHcXqJ0kyubuFIpBqcKUDA0kfu41CkGT5jev51saWmYOwi9UGhP6LA7iWBgZHpIXa5xMY8828TY1c8JldNOb08okQteTT/HpKlLvUqI5iteVmHu\u002B3eaWx8DpLpZRhKcrVoRd9Mu6dCuaUzl8V66D\u002B/j6z\u002BxX3PXTjXsGqhFbl5Wrs/wt64YL6yRQFHq9GmAiZSKtZsS6w4mOemdAo8oaTsuTwKOiZhBi7tTIB7iLJmMa5ETuviDQ8PByn2EuuzdaRdWvGUnMf/8SOnfv8svBA1QENc91K4Cawt\u002BjP8avRCOtbcHS3A0ZXmRF3IO44P40oZwdGoV31RpVBFZqGUA4YuZEQpT5/idW6udbP18M4dHhfo4qkimuNYinjce2rzUkDWmdZK5pOrN0tj\u002BuHKXLSCJ0iKrCHdC8lh0MUmBfkEuiJyHlb30ziDPKpdv6ABjS3DWlMiaaYf\u002BI0M6BXOhTJSXz\u002B/WD5eilMPBm92f0wpYEOXYqql4VF8UiXI6uojtbd4C2BgQTTvZc8AEmM2qXlB44jSNiKHrH3uQgYYlqBo7FC4/XTsyB4OqPzbpc7uRamshgdiUX\u002BU8V/icv8u1w==",
       "StatusCode": 409,
       "ResponseHeaders": {
         "Content-Length": "220",
         "Content-Type": "application/xml",
-<<<<<<< HEAD
-        "Date": "Thu, 05 Mar 2020 21:09:09 GMT",
-=======
         "Date": "Thu, 02 Apr 2020 23:49:26 GMT",
->>>>>>> 32e373e2
         "Server": [
           "Windows-Azure-Blob/1.0",
           "Microsoft-HTTPAPI/2.0"
         ],
         "x-ms-client-request-id": "72335845-d102-c06b-9690-8b41599ef04b",
         "x-ms-error-code": "BlobAlreadyExists",
-<<<<<<< HEAD
-        "x-ms-request-id": "c0f35e5b-a01e-0020-4f32-f3e99c000000",
-        "x-ms-version": "2019-10-10"
-      },
-      "ResponseBody": [
-        "\uFEFF\u003C?xml version=\u00221.0\u0022 encoding=\u0022utf-8\u0022?\u003E\u003CError\u003E\u003CCode\u003EBlobAlreadyExists\u003C/Code\u003E\u003CMessage\u003EThe specified blob already exists.\n",
-        "RequestId:c0f35e5b-a01e-0020-4f32-f3e99c000000\n",
-        "Time:2020-03-05T21:09:10.4519787Z\u003C/Message\u003E\u003C/Error\u003E"
-      ]
-    },
-    {
-      "RequestUri": "https://seanstagetest.blob.core.windows.net/test-container-d93fa83d-61f6-96f9-3fe4-f41d9243d140?restype=container",
-      "RequestMethod": "DELETE",
-      "RequestHeaders": {
-        "Authorization": "Sanitized",
-        "traceparent": "00-c128a527c3ef22499d433cdcce12b46a-1767585256a6a249-00",
-        "User-Agent": [
-          "azsdk-net-Storage.Blobs/12.4.0-dev.20200305.1",
-          "(.NET Core 4.6.28325.01; Microsoft Windows 10.0.18363 )"
-        ],
-        "x-ms-client-request-id": "bcc7b6df-e3d5-0d1c-656d-157c1c9a6d5f",
-        "x-ms-date": "Thu, 05 Mar 2020 21:09:10 GMT",
-        "x-ms-return-client-request-id": "true",
-        "x-ms-version": "2019-10-10"
-=======
         "x-ms-request-id": "f4de7e25-001e-0006-2d49-097e1f000000",
         "x-ms-version": "2019-12-12"
       },
@@ -227,39 +124,25 @@
         "x-ms-date": "Thu, 02 Apr 2020 23:49:27 GMT",
         "x-ms-return-client-request-id": "true",
         "x-ms-version": "2019-12-12"
->>>>>>> 32e373e2
       },
       "RequestBody": null,
       "StatusCode": 202,
       "ResponseHeaders": {
         "Content-Length": "0",
-<<<<<<< HEAD
-        "Date": "Thu, 05 Mar 2020 21:09:09 GMT",
-=======
         "Date": "Thu, 02 Apr 2020 23:49:26 GMT",
->>>>>>> 32e373e2
         "Server": [
           "Windows-Azure-Blob/1.0",
           "Microsoft-HTTPAPI/2.0"
         ],
         "x-ms-client-request-id": "bcc7b6df-e3d5-0d1c-656d-157c1c9a6d5f",
-<<<<<<< HEAD
-        "x-ms-request-id": "c0f35e5d-a01e-0020-5132-f3e99c000000",
-        "x-ms-version": "2019-10-10"
-=======
         "x-ms-request-id": "f4de7e29-001e-0006-3149-097e1f000000",
         "x-ms-version": "2019-12-12"
->>>>>>> 32e373e2
       },
       "ResponseBody": []
     }
   ],
   "Variables": {
     "RandomSeed": "617042355",
-<<<<<<< HEAD
-    "Storage_TestConfigDefault": "ProductionTenant\nseanstagetest\nU2FuaXRpemVk\nhttps://seanstagetest.blob.core.windows.net\nhttp://seanstagetest.file.core.windows.net\nhttp://seanstagetest.queue.core.windows.net\nhttp://seanstagetest.table.core.windows.net\n\n\n\n\nhttp://seanstagetest-secondary.blob.core.windows.net\nhttp://seanstagetest-secondary.file.core.windows.net\nhttp://seanstagetest-secondary.queue.core.windows.net\nhttp://seanstagetest-secondary.table.core.windows.net\n\nSanitized\n\n\nCloud\nBlobEndpoint=https://seanstagetest.blob.core.windows.net/;QueueEndpoint=http://seanstagetest.queue.core.windows.net/;FileEndpoint=http://seanstagetest.file.core.windows.net/;BlobSecondaryEndpoint=http://seanstagetest-secondary.blob.core.windows.net/;QueueSecondaryEndpoint=http://seanstagetest-secondary.queue.core.windows.net/;FileSecondaryEndpoint=http://seanstagetest-secondary.file.core.windows.net/;AccountName=seanstagetest;AccountKey=Sanitized\nseanscope1"
-=======
     "Storage_TestConfigDefault": "ProductionTenant\nseanmcccanary\nU2FuaXRpemVk\nhttps://seanmcccanary.blob.core.windows.net\nhttps://seanmcccanary.file.core.windows.net\nhttps://seanmcccanary.queue.core.windows.net\nhttps://seanmcccanary.table.core.windows.net\n\n\n\n\nhttps://seanmcccanary-secondary.blob.core.windows.net\nhttps://seanmcccanary-secondary.file.core.windows.net\nhttps://seanmcccanary-secondary.queue.core.windows.net\nhttps://seanmcccanary-secondary.table.core.windows.net\n\nSanitized\n\n\nCloud\nBlobEndpoint=https://seanmcccanary.blob.core.windows.net/;QueueEndpoint=https://seanmcccanary.queue.core.windows.net/;FileEndpoint=https://seanmcccanary.file.core.windows.net/;BlobSecondaryEndpoint=https://seanmcccanary-secondary.blob.core.windows.net/;QueueSecondaryEndpoint=https://seanmcccanary-secondary.queue.core.windows.net/;FileSecondaryEndpoint=https://seanmcccanary-secondary.file.core.windows.net/;AccountName=seanmcccanary;AccountKey=Sanitized\nseanscope1"
->>>>>>> 32e373e2
   }
 }