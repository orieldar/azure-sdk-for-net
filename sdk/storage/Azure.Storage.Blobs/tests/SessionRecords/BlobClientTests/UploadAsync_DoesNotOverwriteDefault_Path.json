{
  "Entries": [
    {
<<<<<<< HEAD
      "RequestUri": "https://seanstagetest.blob.core.windows.net/test-container-29d86586-7652-a509-5e57-41a2ccbcd193?restype=container",
      "RequestMethod": "PUT",
      "RequestHeaders": {
        "Authorization": "Sanitized",
        "traceparent": "00-aa65ce1b9af9a94a8f4d9aee673210e2-3f830f1888af6b4a-00",
        "User-Agent": [
          "azsdk-net-Storage.Blobs/12.4.0-dev.20200305.1",
          "(.NET Core 4.6.28325.01; Microsoft Windows 10.0.18363 )"
        ],
        "x-ms-blob-public-access": "container",
        "x-ms-client-request-id": "a4b15194-cad3-e1b2-87a6-f470c3b3905b",
        "x-ms-date": "Thu, 05 Mar 2020 21:08:37 GMT",
        "x-ms-return-client-request-id": "true",
        "x-ms-version": "2019-10-10"
=======
      "RequestUri": "https://seanmcccanary.blob.core.windows.net/test-container-29d86586-7652-a509-5e57-41a2ccbcd193?restype=container",
      "RequestMethod": "PUT",
      "RequestHeaders": {
        "Authorization": "Sanitized",
        "traceparent": "00-8260b82e1fe3d84fb014459c1d2d1286-e5108251dd1fdc47-00",
        "User-Agent": [
          "azsdk-net-Storage.Blobs/12.5.0-dev.20200402.1",
          "(.NET Core 4.6.28325.01; Microsoft Windows 10.0.18362 )"
        ],
        "x-ms-blob-public-access": "container",
        "x-ms-client-request-id": "a4b15194-cad3-e1b2-87a6-f470c3b3905b",
        "x-ms-date": "Thu, 02 Apr 2020 23:48:52 GMT",
        "x-ms-return-client-request-id": "true",
        "x-ms-version": "2019-12-12"
>>>>>>> 32e373e2
      },
      "RequestBody": null,
      "StatusCode": 201,
      "ResponseHeaders": {
        "Content-Length": "0",
<<<<<<< HEAD
        "Date": "Thu, 05 Mar 2020 21:08:37 GMT",
        "ETag": "\u00220x8D7C1495F5F22C0\u0022",
        "Last-Modified": "Thu, 05 Mar 2020 21:08:37 GMT",
=======
        "Date": "Thu, 02 Apr 2020 23:48:51 GMT",
        "ETag": "\u00220x8D7D76065FA7489\u0022",
        "Last-Modified": "Thu, 02 Apr 2020 23:48:52 GMT",
>>>>>>> 32e373e2
        "Server": [
          "Windows-Azure-Blob/1.0",
          "Microsoft-HTTPAPI/2.0"
        ],
        "x-ms-client-request-id": "a4b15194-cad3-e1b2-87a6-f470c3b3905b",
<<<<<<< HEAD
        "x-ms-request-id": "b519cece-501e-0046-7132-f3a6bc000000",
        "x-ms-version": "2019-10-10"
=======
        "x-ms-request-id": "4b8a049f-a01e-0042-5349-09f420000000",
        "x-ms-version": "2019-12-12"
>>>>>>> 32e373e2
      },
      "ResponseBody": []
    },
    {
<<<<<<< HEAD
      "RequestUri": "https://seanstagetest.blob.core.windows.net/test-container-29d86586-7652-a509-5e57-41a2ccbcd193/test-blob-ccf74f56-8f38-9a68-c891-18379f345bfd",
=======
      "RequestUri": "https://seanmcccanary.blob.core.windows.net/test-container-29d86586-7652-a509-5e57-41a2ccbcd193/test-blob-ccf74f56-8f38-9a68-c891-18379f345bfd",
>>>>>>> 32e373e2
      "RequestMethod": "PUT",
      "RequestHeaders": {
        "Authorization": "Sanitized",
        "Content-Length": "1024",
        "If-None-Match": "*",
<<<<<<< HEAD
        "traceparent": "00-fb76d27dcb1dcd428f7b977476057889-1ced9423a4898746-00",
        "User-Agent": [
          "azsdk-net-Storage.Blobs/12.4.0-dev.20200305.1",
          "(.NET Core 4.6.28325.01; Microsoft Windows 10.0.18363 )"
        ],
        "x-ms-blob-type": "BlockBlob",
        "x-ms-client-request-id": "548d3636-833f-3c2c-1410-438d65e57cfb",
        "x-ms-date": "Thu, 05 Mar 2020 21:08:37 GMT",
        "x-ms-return-client-request-id": "true",
        "x-ms-version": "2019-10-10"
=======
        "traceparent": "00-7073c5d54c86b741b1a9fabe0f14710d-0a1fc831971b6446-00",
        "User-Agent": [
          "azsdk-net-Storage.Blobs/12.5.0-dev.20200402.1",
          "(.NET Core 4.6.28325.01; Microsoft Windows 10.0.18362 )"
        ],
        "x-ms-blob-type": "BlockBlob",
        "x-ms-client-request-id": "548d3636-833f-3c2c-1410-438d65e57cfb",
        "x-ms-date": "Thu, 02 Apr 2020 23:48:53 GMT",
        "x-ms-return-client-request-id": "true",
        "x-ms-version": "2019-12-12"
>>>>>>> 32e373e2
      },
      "RequestBody": "n2cNewosv5Fmojdk9y2DXIp7ffpq66EE6BfcQbF7QlJK99BcphVRKo9mZZZYBKKbDrusI7dhkrPFCJLyUH7f61/kGQBcJ7Z1KlNrBIYLq\u002BR1QDL2zh6b6WUclp2CXtkRhno2dOqhPucFNvlk9o0tulytfQ9L6BxBSDCbQJEZ8sx5Wn0L1Tf60wFL8ZclNvPX7ttA1ODJxZ5e9Cu5Bv5W60Mt65sPIuQls6oO//eEHBE9w1G12B7rr5TfreALQcwD9QVU90tXx8z3GyE1u8Wm2tgZe0KtoBMlQTsHMHUDGXLeCwryMCTF5vyFvb38tfTOOdMI8cWJVlTyLrUQT5dX8wGvV7C7tKm0VJVGJ\u002BNVKYtHOPai\u002ByesVLS1/wFutZZkLsq7TF5DE4UpU50wQy5xnAUpyRegtffaAgP7BbSnRZ7\u002B4fkYmtwtAyVxeKeJfBCGRGP8ROt/xHnS4UpaSA3RgQ7/MWI0WAIo/MXxLzxPUIbzdMBQqwGyfx2ARbiS0rsXoPeZikquUexg00gljZQ9g5DDZ9NMgNUNTLFFtBJJlikK2Y9EtcY7RSPU8Ne4jPGIQ8Iozmvnyx8hjD6ZaJ3ZFj0eG7MF\u002BM3KhyKweI/\u002BVL\u002B/vHBQIce\u002BIw5vIiiIotyF\u002B9mamnE\u002Bgkr1XkZIN1OQIzh\u002B2awsifV1YPilltakQeVGKny1ZLpNgTklWsOBduu73v/wCckvWHLkJDl5mex0UBxhAQzW2r5\u002BMVdyBi4y9OoM6bfXtDgcFtIK0T\u002BA0\u002BhNsQqmH3Tf5QRAcdhxvVFDsjBPba80nJzkReo5zAl//l1uJFUki9R1LASyl0JgqlmAxh4PMWY4GRRtwtqKpRn7wXN6A5n8Hydc2UCrgQVZg5qRuQXqb8z2NQtAtsj564frt9XP5afAg6b3slcmjZcOFD5A\u002BOwTEVGmhM2NvGleY\u002B64wMowip7z0TVf8r11z6hzMaKKufOb16WEKGHaMsc9mU9pbc3N3omgTCa2tB6UMbQkGorH1Kr7Hegkq2I9GZ9tIVltDGLaplIY6WzM5COH8PastRc8dcWlbVDkqDInYjOHSJLEJiRSSXQ3ruo9LzjFnLtrkGOHMKyUx54R9v0f8Yc4RJuQw8nSWmuiBcbbZz4XHgx3vNHQ/xfmL16GQFN3F71iBeqcNdnymTb45SvluWBg\u002BtfxqDS1aESDqpNqSxkXK\u002B0IeGFTeukyhSOb1xrsAHb\u002BJUZ7hm\u002BJrZ2lGItGh00c4Lk\u002B3EH\u002BDH/uviMRGZAql6kdbCXTnKV\u002Bf8rErWFe6/3VfvdhrSQ0/xnGjcdLd5MNe4HiKRsnSUQUwFx2Ol4dj9IlO5uYyemE6GwMDA7dMgg3tjLge8LirjWzTO3Hvg==",
      "StatusCode": 201,
      "ResponseHeaders": {
        "Content-Length": "0",
        "Content-MD5": "EwXEf9e78mapVNRm\u002BiLFtQ==",
<<<<<<< HEAD
        "Date": "Thu, 05 Mar 2020 21:08:37 GMT",
        "ETag": "\u00220x8D7C1495F6D36C4\u0022",
        "Last-Modified": "Thu, 05 Mar 2020 21:08:37 GMT",
=======
        "Date": "Thu, 02 Apr 2020 23:48:52 GMT",
        "ETag": "\u00220x8D7D76066081580\u0022",
        "Last-Modified": "Thu, 02 Apr 2020 23:48:52 GMT",
>>>>>>> 32e373e2
        "Server": [
          "Windows-Azure-Blob/1.0",
          "Microsoft-HTTPAPI/2.0"
        ],
        "x-ms-client-request-id": "548d3636-833f-3c2c-1410-438d65e57cfb",
        "x-ms-content-crc64": "57F\u002BNgF9Ivk=",
<<<<<<< HEAD
        "x-ms-request-id": "b519ced7-501e-0046-7832-f3a6bc000000",
        "x-ms-request-server-encrypted": "true",
        "x-ms-version": "2019-10-10"
=======
        "x-ms-request-id": "4b8a04a4-a01e-0042-5649-09f420000000",
        "x-ms-request-server-encrypted": "true",
        "x-ms-version": "2019-12-12"
>>>>>>> 32e373e2
      },
      "ResponseBody": []
    },
    {
<<<<<<< HEAD
      "RequestUri": "https://seanstagetest.blob.core.windows.net/test-container-29d86586-7652-a509-5e57-41a2ccbcd193/test-blob-ccf74f56-8f38-9a68-c891-18379f345bfd",
=======
      "RequestUri": "https://seanmcccanary.blob.core.windows.net/test-container-29d86586-7652-a509-5e57-41a2ccbcd193/test-blob-ccf74f56-8f38-9a68-c891-18379f345bfd",
>>>>>>> 32e373e2
      "RequestMethod": "PUT",
      "RequestHeaders": {
        "Authorization": "Sanitized",
        "Content-Length": "1024",
        "If-None-Match": "*",
<<<<<<< HEAD
        "traceparent": "00-ffc938cd6af334498c933a4e1c090833-efce2128e8614647-00",
        "User-Agent": [
          "azsdk-net-Storage.Blobs/12.4.0-dev.20200305.1",
          "(.NET Core 4.6.28325.01; Microsoft Windows 10.0.18363 )"
        ],
        "x-ms-blob-type": "BlockBlob",
        "x-ms-client-request-id": "157df993-7360-417f-8d6c-e9e4e2ae928f",
        "x-ms-date": "Thu, 05 Mar 2020 21:08:37 GMT",
        "x-ms-return-client-request-id": "true",
        "x-ms-version": "2019-10-10"
=======
        "traceparent": "00-e6701b6b1c0a9e4993e7db1f7759c99f-b599b58b22f6dd45-00",
        "User-Agent": [
          "azsdk-net-Storage.Blobs/12.5.0-dev.20200402.1",
          "(.NET Core 4.6.28325.01; Microsoft Windows 10.0.18362 )"
        ],
        "x-ms-blob-type": "BlockBlob",
        "x-ms-client-request-id": "157df993-7360-417f-8d6c-e9e4e2ae928f",
        "x-ms-date": "Thu, 02 Apr 2020 23:48:53 GMT",
        "x-ms-return-client-request-id": "true",
        "x-ms-version": "2019-12-12"
>>>>>>> 32e373e2
      },
      "RequestBody": "n2cNewosv5Fmojdk9y2DXIp7ffpq66EE6BfcQbF7QlJK99BcphVRKo9mZZZYBKKbDrusI7dhkrPFCJLyUH7f61/kGQBcJ7Z1KlNrBIYLq\u002BR1QDL2zh6b6WUclp2CXtkRhno2dOqhPucFNvlk9o0tulytfQ9L6BxBSDCbQJEZ8sx5Wn0L1Tf60wFL8ZclNvPX7ttA1ODJxZ5e9Cu5Bv5W60Mt65sPIuQls6oO//eEHBE9w1G12B7rr5TfreALQcwD9QVU90tXx8z3GyE1u8Wm2tgZe0KtoBMlQTsHMHUDGXLeCwryMCTF5vyFvb38tfTOOdMI8cWJVlTyLrUQT5dX8wGvV7C7tKm0VJVGJ\u002BNVKYtHOPai\u002ByesVLS1/wFutZZkLsq7TF5DE4UpU50wQy5xnAUpyRegtffaAgP7BbSnRZ7\u002B4fkYmtwtAyVxeKeJfBCGRGP8ROt/xHnS4UpaSA3RgQ7/MWI0WAIo/MXxLzxPUIbzdMBQqwGyfx2ARbiS0rsXoPeZikquUexg00gljZQ9g5DDZ9NMgNUNTLFFtBJJlikK2Y9EtcY7RSPU8Ne4jPGIQ8Iozmvnyx8hjD6ZaJ3ZFj0eG7MF\u002BM3KhyKweI/\u002BVL\u002B/vHBQIce\u002BIw5vIiiIotyF\u002B9mamnE\u002Bgkr1XkZIN1OQIzh\u002B2awsifV1YPilltakQeVGKny1ZLpNgTklWsOBduu73v/wCckvWHLkJDl5mex0UBxhAQzW2r5\u002BMVdyBi4y9OoM6bfXtDgcFtIK0T\u002BA0\u002BhNsQqmH3Tf5QRAcdhxvVFDsjBPba80nJzkReo5zAl//l1uJFUki9R1LASyl0JgqlmAxh4PMWY4GRRtwtqKpRn7wXN6A5n8Hydc2UCrgQVZg5qRuQXqb8z2NQtAtsj564frt9XP5afAg6b3slcmjZcOFD5A\u002BOwTEVGmhM2NvGleY\u002B64wMowip7z0TVf8r11z6hzMaKKufOb16WEKGHaMsc9mU9pbc3N3omgTCa2tB6UMbQkGorH1Kr7Hegkq2I9GZ9tIVltDGLaplIY6WzM5COH8PastRc8dcWlbVDkqDInYjOHSJLEJiRSSXQ3ruo9LzjFnLtrkGOHMKyUx54R9v0f8Yc4RJuQw8nSWmuiBcbbZz4XHgx3vNHQ/xfmL16GQFN3F71iBeqcNdnymTb45SvluWBg\u002BtfxqDS1aESDqpNqSxkXK\u002B0IeGFTeukyhSOb1xrsAHb\u002BJUZ7hm\u002BJrZ2lGItGh00c4Lk\u002B3EH\u002BDH/uviMRGZAql6kdbCXTnKV\u002Bf8rErWFe6/3VfvdhrSQ0/xnGjcdLd5MNe4HiKRsnSUQUwFx2Ol4dj9IlO5uYyemE6GwMDA7dMgg3tjLge8LirjWzTO3Hvg==",
      "StatusCode": 409,
      "ResponseHeaders": {
        "Content-Length": "220",
        "Content-Type": "application/xml",
<<<<<<< HEAD
        "Date": "Thu, 05 Mar 2020 21:08:37 GMT",
=======
        "Date": "Thu, 02 Apr 2020 23:48:52 GMT",
>>>>>>> 32e373e2
        "Server": [
          "Windows-Azure-Blob/1.0",
          "Microsoft-HTTPAPI/2.0"
        ],
        "x-ms-client-request-id": "157df993-7360-417f-8d6c-e9e4e2ae928f",
        "x-ms-error-code": "BlobAlreadyExists",
<<<<<<< HEAD
        "x-ms-request-id": "b519ceda-501e-0046-7b32-f3a6bc000000",
        "x-ms-version": "2019-10-10"
      },
      "ResponseBody": [
        "\uFEFF\u003C?xml version=\u00221.0\u0022 encoding=\u0022utf-8\u0022?\u003E\u003CError\u003E\u003CCode\u003EBlobAlreadyExists\u003C/Code\u003E\u003CMessage\u003EThe specified blob already exists.\n",
        "RequestId:b519ceda-501e-0046-7b32-f3a6bc000000\n",
        "Time:2020-03-05T21:08:37.4868256Z\u003C/Message\u003E\u003C/Error\u003E"
      ]
    },
    {
      "RequestUri": "https://seanstagetest.blob.core.windows.net/test-container-29d86586-7652-a509-5e57-41a2ccbcd193?restype=container",
      "RequestMethod": "DELETE",
      "RequestHeaders": {
        "Authorization": "Sanitized",
        "traceparent": "00-dfb5ae9995279f49a389321a343bdd9b-904340b680403c47-00",
        "User-Agent": [
          "azsdk-net-Storage.Blobs/12.4.0-dev.20200305.1",
          "(.NET Core 4.6.28325.01; Microsoft Windows 10.0.18363 )"
        ],
        "x-ms-client-request-id": "6cf90f8e-6668-499b-aa65-c4f626042a1d",
        "x-ms-date": "Thu, 05 Mar 2020 21:08:37 GMT",
        "x-ms-return-client-request-id": "true",
        "x-ms-version": "2019-10-10"
=======
        "x-ms-request-id": "4b8a04ac-a01e-0042-5b49-09f420000000",
        "x-ms-version": "2019-12-12"
      },
      "ResponseBody": [
        "\uFEFF\u003C?xml version=\u00221.0\u0022 encoding=\u0022utf-8\u0022?\u003E\u003CError\u003E\u003CCode\u003EBlobAlreadyExists\u003C/Code\u003E\u003CMessage\u003EThe specified blob already exists.\n",
        "RequestId:4b8a04ac-a01e-0042-5b49-09f420000000\n",
        "Time:2020-04-02T23:48:52.5720676Z\u003C/Message\u003E\u003C/Error\u003E"
      ]
    },
    {
      "RequestUri": "https://seanmcccanary.blob.core.windows.net/test-container-29d86586-7652-a509-5e57-41a2ccbcd193?restype=container",
      "RequestMethod": "DELETE",
      "RequestHeaders": {
        "Authorization": "Sanitized",
        "traceparent": "00-d740526903757e45883548a4423592dc-1a23a31cbe7a8f43-00",
        "User-Agent": [
          "azsdk-net-Storage.Blobs/12.5.0-dev.20200402.1",
          "(.NET Core 4.6.28325.01; Microsoft Windows 10.0.18362 )"
        ],
        "x-ms-client-request-id": "6cf90f8e-6668-499b-aa65-c4f626042a1d",
        "x-ms-date": "Thu, 02 Apr 2020 23:48:53 GMT",
        "x-ms-return-client-request-id": "true",
        "x-ms-version": "2019-12-12"
>>>>>>> 32e373e2
      },
      "RequestBody": null,
      "StatusCode": 202,
      "ResponseHeaders": {
        "Content-Length": "0",
<<<<<<< HEAD
        "Date": "Thu, 05 Mar 2020 21:08:37 GMT",
=======
        "Date": "Thu, 02 Apr 2020 23:48:52 GMT",
>>>>>>> 32e373e2
        "Server": [
          "Windows-Azure-Blob/1.0",
          "Microsoft-HTTPAPI/2.0"
        ],
        "x-ms-client-request-id": "6cf90f8e-6668-499b-aa65-c4f626042a1d",
<<<<<<< HEAD
        "x-ms-request-id": "b519cedd-501e-0046-7e32-f3a6bc000000",
        "x-ms-version": "2019-10-10"
=======
        "x-ms-request-id": "4b8a04b7-a01e-0042-6449-09f420000000",
        "x-ms-version": "2019-12-12"
>>>>>>> 32e373e2
      },
      "ResponseBody": []
    }
  ],
  "Variables": {
    "RandomSeed": "609023880",
<<<<<<< HEAD
    "Storage_TestConfigDefault": "ProductionTenant\nseanstagetest\nU2FuaXRpemVk\nhttps://seanstagetest.blob.core.windows.net\nhttp://seanstagetest.file.core.windows.net\nhttp://seanstagetest.queue.core.windows.net\nhttp://seanstagetest.table.core.windows.net\n\n\n\n\nhttp://seanstagetest-secondary.blob.core.windows.net\nhttp://seanstagetest-secondary.file.core.windows.net\nhttp://seanstagetest-secondary.queue.core.windows.net\nhttp://seanstagetest-secondary.table.core.windows.net\n\nSanitized\n\n\nCloud\nBlobEndpoint=https://seanstagetest.blob.core.windows.net/;QueueEndpoint=http://seanstagetest.queue.core.windows.net/;FileEndpoint=http://seanstagetest.file.core.windows.net/;BlobSecondaryEndpoint=http://seanstagetest-secondary.blob.core.windows.net/;QueueSecondaryEndpoint=http://seanstagetest-secondary.queue.core.windows.net/;FileSecondaryEndpoint=http://seanstagetest-secondary.file.core.windows.net/;AccountName=seanstagetest;AccountKey=Sanitized\nseanscope1"
=======
    "Storage_TestConfigDefault": "ProductionTenant\nseanmcccanary\nU2FuaXRpemVk\nhttps://seanmcccanary.blob.core.windows.net\nhttps://seanmcccanary.file.core.windows.net\nhttps://seanmcccanary.queue.core.windows.net\nhttps://seanmcccanary.table.core.windows.net\n\n\n\n\nhttps://seanmcccanary-secondary.blob.core.windows.net\nhttps://seanmcccanary-secondary.file.core.windows.net\nhttps://seanmcccanary-secondary.queue.core.windows.net\nhttps://seanmcccanary-secondary.table.core.windows.net\n\nSanitized\n\n\nCloud\nBlobEndpoint=https://seanmcccanary.blob.core.windows.net/;QueueEndpoint=https://seanmcccanary.queue.core.windows.net/;FileEndpoint=https://seanmcccanary.file.core.windows.net/;BlobSecondaryEndpoint=https://seanmcccanary-secondary.blob.core.windows.net/;QueueSecondaryEndpoint=https://seanmcccanary-secondary.queue.core.windows.net/;FileSecondaryEndpoint=https://seanmcccanary-secondary.file.core.windows.net/;AccountName=seanmcccanary;AccountKey=Sanitized\nseanscope1"
>>>>>>> 32e373e2
  }
}<|MERGE_RESOLUTION|>--- conflicted
+++ resolved
@@ -1,22 +1,6 @@
 {
   "Entries": [
     {
-<<<<<<< HEAD
-      "RequestUri": "https://seanstagetest.blob.core.windows.net/test-container-29d86586-7652-a509-5e57-41a2ccbcd193?restype=container",
-      "RequestMethod": "PUT",
-      "RequestHeaders": {
-        "Authorization": "Sanitized",
-        "traceparent": "00-aa65ce1b9af9a94a8f4d9aee673210e2-3f830f1888af6b4a-00",
-        "User-Agent": [
-          "azsdk-net-Storage.Blobs/12.4.0-dev.20200305.1",
-          "(.NET Core 4.6.28325.01; Microsoft Windows 10.0.18363 )"
-        ],
-        "x-ms-blob-public-access": "container",
-        "x-ms-client-request-id": "a4b15194-cad3-e1b2-87a6-f470c3b3905b",
-        "x-ms-date": "Thu, 05 Mar 2020 21:08:37 GMT",
-        "x-ms-return-client-request-id": "true",
-        "x-ms-version": "2019-10-10"
-=======
       "RequestUri": "https://seanmcccanary.blob.core.windows.net/test-container-29d86586-7652-a509-5e57-41a2ccbcd193?restype=container",
       "RequestMethod": "PUT",
       "RequestHeaders": {
@@ -31,59 +15,31 @@
         "x-ms-date": "Thu, 02 Apr 2020 23:48:52 GMT",
         "x-ms-return-client-request-id": "true",
         "x-ms-version": "2019-12-12"
->>>>>>> 32e373e2
       },
       "RequestBody": null,
       "StatusCode": 201,
       "ResponseHeaders": {
         "Content-Length": "0",
-<<<<<<< HEAD
-        "Date": "Thu, 05 Mar 2020 21:08:37 GMT",
-        "ETag": "\u00220x8D7C1495F5F22C0\u0022",
-        "Last-Modified": "Thu, 05 Mar 2020 21:08:37 GMT",
-=======
         "Date": "Thu, 02 Apr 2020 23:48:51 GMT",
         "ETag": "\u00220x8D7D76065FA7489\u0022",
         "Last-Modified": "Thu, 02 Apr 2020 23:48:52 GMT",
->>>>>>> 32e373e2
         "Server": [
           "Windows-Azure-Blob/1.0",
           "Microsoft-HTTPAPI/2.0"
         ],
         "x-ms-client-request-id": "a4b15194-cad3-e1b2-87a6-f470c3b3905b",
-<<<<<<< HEAD
-        "x-ms-request-id": "b519cece-501e-0046-7132-f3a6bc000000",
-        "x-ms-version": "2019-10-10"
-=======
         "x-ms-request-id": "4b8a049f-a01e-0042-5349-09f420000000",
         "x-ms-version": "2019-12-12"
->>>>>>> 32e373e2
       },
       "ResponseBody": []
     },
     {
-<<<<<<< HEAD
-      "RequestUri": "https://seanstagetest.blob.core.windows.net/test-container-29d86586-7652-a509-5e57-41a2ccbcd193/test-blob-ccf74f56-8f38-9a68-c891-18379f345bfd",
-=======
       "RequestUri": "https://seanmcccanary.blob.core.windows.net/test-container-29d86586-7652-a509-5e57-41a2ccbcd193/test-blob-ccf74f56-8f38-9a68-c891-18379f345bfd",
->>>>>>> 32e373e2
       "RequestMethod": "PUT",
       "RequestHeaders": {
         "Authorization": "Sanitized",
         "Content-Length": "1024",
         "If-None-Match": "*",
-<<<<<<< HEAD
-        "traceparent": "00-fb76d27dcb1dcd428f7b977476057889-1ced9423a4898746-00",
-        "User-Agent": [
-          "azsdk-net-Storage.Blobs/12.4.0-dev.20200305.1",
-          "(.NET Core 4.6.28325.01; Microsoft Windows 10.0.18363 )"
-        ],
-        "x-ms-blob-type": "BlockBlob",
-        "x-ms-client-request-id": "548d3636-833f-3c2c-1410-438d65e57cfb",
-        "x-ms-date": "Thu, 05 Mar 2020 21:08:37 GMT",
-        "x-ms-return-client-request-id": "true",
-        "x-ms-version": "2019-10-10"
-=======
         "traceparent": "00-7073c5d54c86b741b1a9fabe0f14710d-0a1fc831971b6446-00",
         "User-Agent": [
           "azsdk-net-Storage.Blobs/12.5.0-dev.20200402.1",
@@ -94,63 +50,34 @@
         "x-ms-date": "Thu, 02 Apr 2020 23:48:53 GMT",
         "x-ms-return-client-request-id": "true",
         "x-ms-version": "2019-12-12"
->>>>>>> 32e373e2
       },
       "RequestBody": "n2cNewosv5Fmojdk9y2DXIp7ffpq66EE6BfcQbF7QlJK99BcphVRKo9mZZZYBKKbDrusI7dhkrPFCJLyUH7f61/kGQBcJ7Z1KlNrBIYLq\u002BR1QDL2zh6b6WUclp2CXtkRhno2dOqhPucFNvlk9o0tulytfQ9L6BxBSDCbQJEZ8sx5Wn0L1Tf60wFL8ZclNvPX7ttA1ODJxZ5e9Cu5Bv5W60Mt65sPIuQls6oO//eEHBE9w1G12B7rr5TfreALQcwD9QVU90tXx8z3GyE1u8Wm2tgZe0KtoBMlQTsHMHUDGXLeCwryMCTF5vyFvb38tfTOOdMI8cWJVlTyLrUQT5dX8wGvV7C7tKm0VJVGJ\u002BNVKYtHOPai\u002ByesVLS1/wFutZZkLsq7TF5DE4UpU50wQy5xnAUpyRegtffaAgP7BbSnRZ7\u002B4fkYmtwtAyVxeKeJfBCGRGP8ROt/xHnS4UpaSA3RgQ7/MWI0WAIo/MXxLzxPUIbzdMBQqwGyfx2ARbiS0rsXoPeZikquUexg00gljZQ9g5DDZ9NMgNUNTLFFtBJJlikK2Y9EtcY7RSPU8Ne4jPGIQ8Iozmvnyx8hjD6ZaJ3ZFj0eG7MF\u002BM3KhyKweI/\u002BVL\u002B/vHBQIce\u002BIw5vIiiIotyF\u002B9mamnE\u002Bgkr1XkZIN1OQIzh\u002B2awsifV1YPilltakQeVGKny1ZLpNgTklWsOBduu73v/wCckvWHLkJDl5mex0UBxhAQzW2r5\u002BMVdyBi4y9OoM6bfXtDgcFtIK0T\u002BA0\u002BhNsQqmH3Tf5QRAcdhxvVFDsjBPba80nJzkReo5zAl//l1uJFUki9R1LASyl0JgqlmAxh4PMWY4GRRtwtqKpRn7wXN6A5n8Hydc2UCrgQVZg5qRuQXqb8z2NQtAtsj564frt9XP5afAg6b3slcmjZcOFD5A\u002BOwTEVGmhM2NvGleY\u002B64wMowip7z0TVf8r11z6hzMaKKufOb16WEKGHaMsc9mU9pbc3N3omgTCa2tB6UMbQkGorH1Kr7Hegkq2I9GZ9tIVltDGLaplIY6WzM5COH8PastRc8dcWlbVDkqDInYjOHSJLEJiRSSXQ3ruo9LzjFnLtrkGOHMKyUx54R9v0f8Yc4RJuQw8nSWmuiBcbbZz4XHgx3vNHQ/xfmL16GQFN3F71iBeqcNdnymTb45SvluWBg\u002BtfxqDS1aESDqpNqSxkXK\u002B0IeGFTeukyhSOb1xrsAHb\u002BJUZ7hm\u002BJrZ2lGItGh00c4Lk\u002B3EH\u002BDH/uviMRGZAql6kdbCXTnKV\u002Bf8rErWFe6/3VfvdhrSQ0/xnGjcdLd5MNe4HiKRsnSUQUwFx2Ol4dj9IlO5uYyemE6GwMDA7dMgg3tjLge8LirjWzTO3Hvg==",
       "StatusCode": 201,
       "ResponseHeaders": {
         "Content-Length": "0",
         "Content-MD5": "EwXEf9e78mapVNRm\u002BiLFtQ==",
-<<<<<<< HEAD
-        "Date": "Thu, 05 Mar 2020 21:08:37 GMT",
-        "ETag": "\u00220x8D7C1495F6D36C4\u0022",
-        "Last-Modified": "Thu, 05 Mar 2020 21:08:37 GMT",
-=======
         "Date": "Thu, 02 Apr 2020 23:48:52 GMT",
         "ETag": "\u00220x8D7D76066081580\u0022",
         "Last-Modified": "Thu, 02 Apr 2020 23:48:52 GMT",
->>>>>>> 32e373e2
         "Server": [
           "Windows-Azure-Blob/1.0",
           "Microsoft-HTTPAPI/2.0"
         ],
         "x-ms-client-request-id": "548d3636-833f-3c2c-1410-438d65e57cfb",
         "x-ms-content-crc64": "57F\u002BNgF9Ivk=",
-<<<<<<< HEAD
-        "x-ms-request-id": "b519ced7-501e-0046-7832-f3a6bc000000",
-        "x-ms-request-server-encrypted": "true",
-        "x-ms-version": "2019-10-10"
-=======
         "x-ms-request-id": "4b8a04a4-a01e-0042-5649-09f420000000",
         "x-ms-request-server-encrypted": "true",
         "x-ms-version": "2019-12-12"
->>>>>>> 32e373e2
       },
       "ResponseBody": []
     },
     {
-<<<<<<< HEAD
-      "RequestUri": "https://seanstagetest.blob.core.windows.net/test-container-29d86586-7652-a509-5e57-41a2ccbcd193/test-blob-ccf74f56-8f38-9a68-c891-18379f345bfd",
-=======
       "RequestUri": "https://seanmcccanary.blob.core.windows.net/test-container-29d86586-7652-a509-5e57-41a2ccbcd193/test-blob-ccf74f56-8f38-9a68-c891-18379f345bfd",
->>>>>>> 32e373e2
       "RequestMethod": "PUT",
       "RequestHeaders": {
         "Authorization": "Sanitized",
         "Content-Length": "1024",
         "If-None-Match": "*",
-<<<<<<< HEAD
-        "traceparent": "00-ffc938cd6af334498c933a4e1c090833-efce2128e8614647-00",
-        "User-Agent": [
-          "azsdk-net-Storage.Blobs/12.4.0-dev.20200305.1",
-          "(.NET Core 4.6.28325.01; Microsoft Windows 10.0.18363 )"
-        ],
-        "x-ms-blob-type": "BlockBlob",
-        "x-ms-client-request-id": "157df993-7360-417f-8d6c-e9e4e2ae928f",
-        "x-ms-date": "Thu, 05 Mar 2020 21:08:37 GMT",
-        "x-ms-return-client-request-id": "true",
-        "x-ms-version": "2019-10-10"
-=======
         "traceparent": "00-e6701b6b1c0a9e4993e7db1f7759c99f-b599b58b22f6dd45-00",
         "User-Agent": [
           "azsdk-net-Storage.Blobs/12.5.0-dev.20200402.1",
@@ -161,49 +88,19 @@
         "x-ms-date": "Thu, 02 Apr 2020 23:48:53 GMT",
         "x-ms-return-client-request-id": "true",
         "x-ms-version": "2019-12-12"
->>>>>>> 32e373e2
       },
       "RequestBody": "n2cNewosv5Fmojdk9y2DXIp7ffpq66EE6BfcQbF7QlJK99BcphVRKo9mZZZYBKKbDrusI7dhkrPFCJLyUH7f61/kGQBcJ7Z1KlNrBIYLq\u002BR1QDL2zh6b6WUclp2CXtkRhno2dOqhPucFNvlk9o0tulytfQ9L6BxBSDCbQJEZ8sx5Wn0L1Tf60wFL8ZclNvPX7ttA1ODJxZ5e9Cu5Bv5W60Mt65sPIuQls6oO//eEHBE9w1G12B7rr5TfreALQcwD9QVU90tXx8z3GyE1u8Wm2tgZe0KtoBMlQTsHMHUDGXLeCwryMCTF5vyFvb38tfTOOdMI8cWJVlTyLrUQT5dX8wGvV7C7tKm0VJVGJ\u002BNVKYtHOPai\u002ByesVLS1/wFutZZkLsq7TF5DE4UpU50wQy5xnAUpyRegtffaAgP7BbSnRZ7\u002B4fkYmtwtAyVxeKeJfBCGRGP8ROt/xHnS4UpaSA3RgQ7/MWI0WAIo/MXxLzxPUIbzdMBQqwGyfx2ARbiS0rsXoPeZikquUexg00gljZQ9g5DDZ9NMgNUNTLFFtBJJlikK2Y9EtcY7RSPU8Ne4jPGIQ8Iozmvnyx8hjD6ZaJ3ZFj0eG7MF\u002BM3KhyKweI/\u002BVL\u002B/vHBQIce\u002BIw5vIiiIotyF\u002B9mamnE\u002Bgkr1XkZIN1OQIzh\u002B2awsifV1YPilltakQeVGKny1ZLpNgTklWsOBduu73v/wCckvWHLkJDl5mex0UBxhAQzW2r5\u002BMVdyBi4y9OoM6bfXtDgcFtIK0T\u002BA0\u002BhNsQqmH3Tf5QRAcdhxvVFDsjBPba80nJzkReo5zAl//l1uJFUki9R1LASyl0JgqlmAxh4PMWY4GRRtwtqKpRn7wXN6A5n8Hydc2UCrgQVZg5qRuQXqb8z2NQtAtsj564frt9XP5afAg6b3slcmjZcOFD5A\u002BOwTEVGmhM2NvGleY\u002B64wMowip7z0TVf8r11z6hzMaKKufOb16WEKGHaMsc9mU9pbc3N3omgTCa2tB6UMbQkGorH1Kr7Hegkq2I9GZ9tIVltDGLaplIY6WzM5COH8PastRc8dcWlbVDkqDInYjOHSJLEJiRSSXQ3ruo9LzjFnLtrkGOHMKyUx54R9v0f8Yc4RJuQw8nSWmuiBcbbZz4XHgx3vNHQ/xfmL16GQFN3F71iBeqcNdnymTb45SvluWBg\u002BtfxqDS1aESDqpNqSxkXK\u002B0IeGFTeukyhSOb1xrsAHb\u002BJUZ7hm\u002BJrZ2lGItGh00c4Lk\u002B3EH\u002BDH/uviMRGZAql6kdbCXTnKV\u002Bf8rErWFe6/3VfvdhrSQ0/xnGjcdLd5MNe4HiKRsnSUQUwFx2Ol4dj9IlO5uYyemE6GwMDA7dMgg3tjLge8LirjWzTO3Hvg==",
       "StatusCode": 409,
       "ResponseHeaders": {
         "Content-Length": "220",
         "Content-Type": "application/xml",
-<<<<<<< HEAD
-        "Date": "Thu, 05 Mar 2020 21:08:37 GMT",
-=======
         "Date": "Thu, 02 Apr 2020 23:48:52 GMT",
->>>>>>> 32e373e2
         "Server": [
           "Windows-Azure-Blob/1.0",
           "Microsoft-HTTPAPI/2.0"
         ],
         "x-ms-client-request-id": "157df993-7360-417f-8d6c-e9e4e2ae928f",
         "x-ms-error-code": "BlobAlreadyExists",
-<<<<<<< HEAD
-        "x-ms-request-id": "b519ceda-501e-0046-7b32-f3a6bc000000",
-        "x-ms-version": "2019-10-10"
-      },
-      "ResponseBody": [
-        "\uFEFF\u003C?xml version=\u00221.0\u0022 encoding=\u0022utf-8\u0022?\u003E\u003CError\u003E\u003CCode\u003EBlobAlreadyExists\u003C/Code\u003E\u003CMessage\u003EThe specified blob already exists.\n",
-        "RequestId:b519ceda-501e-0046-7b32-f3a6bc000000\n",
-        "Time:2020-03-05T21:08:37.4868256Z\u003C/Message\u003E\u003C/Error\u003E"
-      ]
-    },
-    {
-      "RequestUri": "https://seanstagetest.blob.core.windows.net/test-container-29d86586-7652-a509-5e57-41a2ccbcd193?restype=container",
-      "RequestMethod": "DELETE",
-      "RequestHeaders": {
-        "Authorization": "Sanitized",
-        "traceparent": "00-dfb5ae9995279f49a389321a343bdd9b-904340b680403c47-00",
-        "User-Agent": [
-          "azsdk-net-Storage.Blobs/12.4.0-dev.20200305.1",
-          "(.NET Core 4.6.28325.01; Microsoft Windows 10.0.18363 )"
-        ],
-        "x-ms-client-request-id": "6cf90f8e-6668-499b-aa65-c4f626042a1d",
-        "x-ms-date": "Thu, 05 Mar 2020 21:08:37 GMT",
-        "x-ms-return-client-request-id": "true",
-        "x-ms-version": "2019-10-10"
-=======
         "x-ms-request-id": "4b8a04ac-a01e-0042-5b49-09f420000000",
         "x-ms-version": "2019-12-12"
       },
@@ -227,39 +124,25 @@
         "x-ms-date": "Thu, 02 Apr 2020 23:48:53 GMT",
         "x-ms-return-client-request-id": "true",
         "x-ms-version": "2019-12-12"
->>>>>>> 32e373e2
       },
       "RequestBody": null,
       "StatusCode": 202,
       "ResponseHeaders": {
         "Content-Length": "0",
-<<<<<<< HEAD
-        "Date": "Thu, 05 Mar 2020 21:08:37 GMT",
-=======
         "Date": "Thu, 02 Apr 2020 23:48:52 GMT",
->>>>>>> 32e373e2
         "Server": [
           "Windows-Azure-Blob/1.0",
           "Microsoft-HTTPAPI/2.0"
         ],
         "x-ms-client-request-id": "6cf90f8e-6668-499b-aa65-c4f626042a1d",
-<<<<<<< HEAD
-        "x-ms-request-id": "b519cedd-501e-0046-7e32-f3a6bc000000",
-        "x-ms-version": "2019-10-10"
-=======
         "x-ms-request-id": "4b8a04b7-a01e-0042-6449-09f420000000",
         "x-ms-version": "2019-12-12"
->>>>>>> 32e373e2
       },
       "ResponseBody": []
     }
   ],
   "Variables": {
     "RandomSeed": "609023880",
-<<<<<<< HEAD
-    "Storage_TestConfigDefault": "ProductionTenant\nseanstagetest\nU2FuaXRpemVk\nhttps://seanstagetest.blob.core.windows.net\nhttp://seanstagetest.file.core.windows.net\nhttp://seanstagetest.queue.core.windows.net\nhttp://seanstagetest.table.core.windows.net\n\n\n\n\nhttp://seanstagetest-secondary.blob.core.windows.net\nhttp://seanstagetest-secondary.file.core.windows.net\nhttp://seanstagetest-secondary.queue.core.windows.net\nhttp://seanstagetest-secondary.table.core.windows.net\n\nSanitized\n\n\nCloud\nBlobEndpoint=https://seanstagetest.blob.core.windows.net/;QueueEndpoint=http://seanstagetest.queue.core.windows.net/;FileEndpoint=http://seanstagetest.file.core.windows.net/;BlobSecondaryEndpoint=http://seanstagetest-secondary.blob.core.windows.net/;QueueSecondaryEndpoint=http://seanstagetest-secondary.queue.core.windows.net/;FileSecondaryEndpoint=http://seanstagetest-secondary.file.core.windows.net/;AccountName=seanstagetest;AccountKey=Sanitized\nseanscope1"
-=======
     "Storage_TestConfigDefault": "ProductionTenant\nseanmcccanary\nU2FuaXRpemVk\nhttps://seanmcccanary.blob.core.windows.net\nhttps://seanmcccanary.file.core.windows.net\nhttps://seanmcccanary.queue.core.windows.net\nhttps://seanmcccanary.table.core.windows.net\n\n\n\n\nhttps://seanmcccanary-secondary.blob.core.windows.net\nhttps://seanmcccanary-secondary.file.core.windows.net\nhttps://seanmcccanary-secondary.queue.core.windows.net\nhttps://seanmcccanary-secondary.table.core.windows.net\n\nSanitized\n\n\nCloud\nBlobEndpoint=https://seanmcccanary.blob.core.windows.net/;QueueEndpoint=https://seanmcccanary.queue.core.windows.net/;FileEndpoint=https://seanmcccanary.file.core.windows.net/;BlobSecondaryEndpoint=https://seanmcccanary-secondary.blob.core.windows.net/;QueueSecondaryEndpoint=https://seanmcccanary-secondary.queue.core.windows.net/;FileSecondaryEndpoint=https://seanmcccanary-secondary.file.core.windows.net/;AccountName=seanmcccanary;AccountKey=Sanitized\nseanscope1"
->>>>>>> 32e373e2
   }
 }