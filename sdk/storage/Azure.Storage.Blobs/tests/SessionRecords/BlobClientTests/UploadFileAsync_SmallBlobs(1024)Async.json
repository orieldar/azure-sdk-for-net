--- conflicted
+++ resolved
@@ -1,22 +1,6 @@
 {
   "Entries": [
     {
-<<<<<<< HEAD
-      "RequestUri": "https://seanstagetest.blob.core.windows.net/test-container-82a3b1d4-48d8-1863-c6d4-6a9d416dd508?restype=container",
-      "RequestMethod": "PUT",
-      "RequestHeaders": {
-        "Authorization": "Sanitized",
-        "traceparent": "00-bd7c14b0c3b3344f911cb723b3c5d768-4cf738fd4de5744c-00",
-        "User-Agent": [
-          "azsdk-net-Storage.Blobs/12.4.0-dev.20200305.1",
-          "(.NET Core 4.6.28325.01; Microsoft Windows 10.0.18363 )"
-        ],
-        "x-ms-blob-public-access": "container",
-        "x-ms-client-request-id": "bba98ac5-4b96-0b66-7c7e-13cf091ba4b0",
-        "x-ms-date": "Thu, 05 Mar 2020 21:09:27 GMT",
-        "x-ms-return-client-request-id": "true",
-        "x-ms-version": "2019-10-10"
-=======
       "RequestUri": "https://seanmcccanary.blob.core.windows.net/test-container-4b51cc9e-3c21-777f-6bea-44a080f36c34?restype=container",
       "RequestMethod": "PUT",
       "RequestHeaders": {
@@ -31,57 +15,31 @@
         "x-ms-date": "Sat, 04 Apr 2020 01:41:11 GMT",
         "x-ms-return-client-request-id": "true",
         "x-ms-version": "2019-12-12"
->>>>>>> 32e373e2
       },
       "RequestBody": null,
       "StatusCode": 201,
       "ResponseHeaders": {
         "Content-Length": "0",
-<<<<<<< HEAD
-        "Date": "Thu, 05 Mar 2020 21:09:27 GMT",
-        "ETag": "\u00220x8D7C1497D4C571E\u0022",
-        "Last-Modified": "Thu, 05 Mar 2020 21:09:27 GMT",
-=======
         "Date": "Sat, 04 Apr 2020 01:41:10 GMT",
         "ETag": "\u00220x8D7D839410E421B\u0022",
         "Last-Modified": "Sat, 04 Apr 2020 01:41:11 GMT",
->>>>>>> 32e373e2
         "Server": [
           "Windows-Azure-Blob/1.0",
           "Microsoft-HTTPAPI/2.0"
         ],
-<<<<<<< HEAD
-        "x-ms-client-request-id": "bba98ac5-4b96-0b66-7c7e-13cf091ba4b0",
-        "x-ms-request-id": "ffaa6dc6-301e-0040-2632-f39503000000",
-        "x-ms-version": "2019-10-10"
-=======
         "x-ms-client-request-id": "020e37de-4783-2588-6258-5d68c1824c98",
         "x-ms-request-id": "1a060b56-701e-0041-6f22-0a1544000000",
         "x-ms-version": "2019-12-12"
->>>>>>> 32e373e2
       },
       "ResponseBody": []
     },
     {
-<<<<<<< HEAD
-      "RequestUri": "https://seanstagetest.blob.core.windows.net/test-container-82a3b1d4-48d8-1863-c6d4-6a9d416dd508/test-blob-3305569f-d0da-665b-2859-ee0d0bff9311?comp=block\u0026blockid=AAQAAAAAAAAAAAAAAAAAAAAAAAAAAAAAAAAAAAAAAAAAAAAAAAAAAAAAAAAAAAAA",
-=======
       "RequestUri": "https://seanmcccanary.blob.core.windows.net/test-container-4b51cc9e-3c21-777f-6bea-44a080f36c34/test-blob-691bcdbd-a2be-0c49-1dfb-1b5effc851f9?comp=block\u0026blockid=AAQAAAAAAAAAAAAAAAAAAAAAAAAAAAAAAAAAAAAAAAAAAAAAAAAAAAAAAAAAAAAA",
->>>>>>> 32e373e2
       "RequestMethod": "PUT",
       "RequestHeaders": {
         "Authorization": "Sanitized",
         "Content-Length": "1024",
         "User-Agent": [
-<<<<<<< HEAD
-          "azsdk-net-Storage.Blobs/12.4.0-dev.20200305.1",
-          "(.NET Core 4.6.28325.01; Microsoft Windows 10.0.18363 )"
-        ],
-        "x-ms-client-request-id": "1322577369_AAQAAAAAAAAAAAAAAAAAAAAAAAAAAAAAAAAAAAAAAAAAAAAAAAAAAAAAAAAAAAAA",
-        "x-ms-date": "Thu, 05 Mar 2020 21:09:27 GMT",
-        "x-ms-return-client-request-id": "true",
-        "x-ms-version": "2019-10-10"
-=======
           "azsdk-net-Storage.Blobs/12.5.0-dev.20200403.1",
           "(.NET Core 4.6.28325.01; Microsoft Windows 10.0.18362 )"
         ],
@@ -89,58 +47,32 @@
         "x-ms-date": "Sat, 04 Apr 2020 01:41:11 GMT",
         "x-ms-return-client-request-id": "true",
         "x-ms-version": "2019-12-12"
->>>>>>> 32e373e2
       },
       "RequestBody": "s1HeIaVVeEnTfOOfKJ2kIysZnktgimFVRoLbexPizWx/m936u7t1F0raUH7NhlGiJtFp\u002B1bglSnwidsjev028a52IIy/qWhvpIYAhTrih78wOFVBedEVnwWzCTLfUp1NpF/QV2bE4nxp\u002BVfP3w/vDQEc8kGo9HfdYYGHC6A1kFLps\u002BHaEjBYbFXY2IB6Rb/1xPwww19bpa/n8vXlPdfcM2kF5isuFPvRw4bszxz3YxvBkUejBczyjQ4x8x86cy5\u002B\u002B6QWdF6UxrABXv/Zb9WT8I/aJKuPOS2cElgc/SHbllBXbdR34O68LMqXoqfMGB45nQOPYE\u002BC7sJ3emIGd8mPJcevggEAGw\u002BhHffg\u002BJaGz/o5418dTDYB1H8SAGaLtrUBCH3fHZUdOILz7UNYovYr8KpozJNpcdiRrq6C7hqpFmZB3\u002B8YprJkHKvdKl7zqTKI5g\u002B7I\u002BkhmJekTm/nm0lnStfcFsMGE0r4BLDoi0Z6ngR8\u002BQgL7fJ9IEZYdFdCfIBhdt\u002BGFpJvgdPFwx84OA1QKrBqa6FBXF3kX/V8rp7ztYcwhxRn84dyDHg1RinTROc4CEqm2BDfHxqCobec8tI00Q2XCLH46TYp\u002BF4oDBYzERoOQ6ZUTN12UGf65FHP1RqlAHQbOzw2QB8Tfd\u002BythMET5Cdjq4s34UwIbdJ/QTlWSNEgguhF9bd1wOGQc/9xJpT9pTBMkZreSDu6xmE7UIaLiO8bTQHYje5v7arpp61Mlwd9QdvJCbc2Anrsyu8WerAbBOrQVZlTJRcB3OPwNOBObm8Zvc7qgr835UqHK8L/WXM6jmLCvAGt6lyEhyzTRg2aXly//LzhcEJrmLBOy/lUAoNw9WZ9i/Itq5OyJftSZJ887M1mf1z2GV4gluORXx6jcERpopCnXJKqUlDpbwqG2XQREd7r7cNmupvIXTTOnAy0zvV26IHOlZA6u\u002B0LzOpTWb1vgE0/t0KBAyf0nz\u002Bdm/YEdGBVD/CyArwOsXHWWq2xtMN3ntv/dVdyteWaGfaQnOA2x5iJ/knMvb3Q8MYQ6uh6Ayp8ZjzaBP8JIloLGCiFvhRRn1MVJ7Z5quFeLkRRIcs9H9bMVDbjXMKZQNvvwaWVC3LxvwuVZRtzwvtbu9Z6t8BPDfgR\u002BWndrkJQe6aaial7ySMRX6L/Z/q7mFF7h\u002BDsHokbYPOtQ1HI1BCJBOl0mTkSH7LzKVhdj6Y9VmDYoiahpFzdvyj1joWRSItSNmLRRv9YKWgt\u002BPVw/dENb\u002B0w8HHp56CMVxnQHFEtYeDMy1kDLA9hgHi\u002Bs6tnrIFX6B6YoFgZqE7CRO/lSA0WwJcUpDJ3ykOdz3A5a3P1JOqYuHQyVMGIsyMKQKcfvHhrQ==",
       "StatusCode": 201,
       "ResponseHeaders": {
         "Content-Length": "0",
-<<<<<<< HEAD
-        "Date": "Thu, 05 Mar 2020 21:09:27 GMT",
-=======
         "Date": "Sat, 04 Apr 2020 01:41:11 GMT",
->>>>>>> 32e373e2
         "Server": [
           "Windows-Azure-Blob/1.0",
           "Microsoft-HTTPAPI/2.0"
         ],
-<<<<<<< HEAD
-        "x-ms-client-request-id": "1322577369_AAQAAAAAAAAAAAAAAAAAAAAAAAAAAAAAAAAAAAAAAAAAAAAAAAAAAAAAAAAAAAAA",
-        "x-ms-content-crc64": "aWtGCRQvCX8=",
-        "x-ms-request-id": "0e68f88b-201e-003e-1b32-f30544000000",
-        "x-ms-request-server-encrypted": "true",
-        "x-ms-version": "2019-10-10"
-=======
         "x-ms-client-request-id": "831320562_AAQAAAAAAAAAAAAAAAAAAAAAAAAAAAAAAAAAAAAAAAAAAAAAAAAAAAAAAAAAAAAA",
         "x-ms-content-crc64": "QeAvsCEPwoE=",
         "x-ms-request-id": "c2bae07f-801e-008e-0522-0a9b16000000",
         "x-ms-request-server-encrypted": "true",
         "x-ms-version": "2019-12-12"
->>>>>>> 32e373e2
       },
       "ResponseBody": []
     },
     {
-<<<<<<< HEAD
-      "RequestUri": "https://seanstagetest.blob.core.windows.net/test-container-82a3b1d4-48d8-1863-c6d4-6a9d416dd508/test-blob-3305569f-d0da-665b-2859-ee0d0bff9311?comp=blocklist",
-=======
       "RequestUri": "https://seanmcccanary.blob.core.windows.net/test-container-4b51cc9e-3c21-777f-6bea-44a080f36c34/test-blob-691bcdbd-a2be-0c49-1dfb-1b5effc851f9?comp=blocklist",
->>>>>>> 32e373e2
       "RequestMethod": "PUT",
       "RequestHeaders": {
         "Authorization": "Sanitized",
         "Content-Length": "104",
         "Content-Type": "application/xml",
         "User-Agent": [
-<<<<<<< HEAD
-          "azsdk-net-Storage.Blobs/12.4.0-dev.20200305.1",
-          "(.NET Core 4.6.28325.01; Microsoft Windows 10.0.18363 )"
-        ],
-        "x-ms-client-request-id": "4340f501-ecee-e385-0551-cd9b660a6e18",
-        "x-ms-date": "Thu, 05 Mar 2020 21:09:27 GMT",
-        "x-ms-return-client-request-id": "true",
-        "x-ms-version": "2019-10-10"
-=======
           "azsdk-net-Storage.Blobs/12.5.0-dev.20200403.1",
           "(.NET Core 4.6.28325.01; Microsoft Windows 10.0.18362 )"
         ],
@@ -148,58 +80,27 @@
         "x-ms-date": "Sat, 04 Apr 2020 01:41:11 GMT",
         "x-ms-return-client-request-id": "true",
         "x-ms-version": "2019-12-12"
->>>>>>> 32e373e2
       },
       "RequestBody": "\u003CBlockList\u003E\u003CLatest\u003EAAQAAAAAAAAAAAAAAAAAAAAAAAAAAAAAAAAAAAAAAAAAAAAAAAAAAAAAAAAAAAAA\u003C/Latest\u003E\u003C/BlockList\u003E",
       "StatusCode": 201,
       "ResponseHeaders": {
         "Content-Length": "0",
-<<<<<<< HEAD
-        "Date": "Thu, 05 Mar 2020 21:09:27 GMT",
-        "ETag": "\u00220x8D7C1497D8A8838\u0022",
-        "Last-Modified": "Thu, 05 Mar 2020 21:09:27 GMT",
-=======
         "Date": "Sat, 04 Apr 2020 01:41:11 GMT",
         "ETag": "\u00220x8D7D8394151DBB3\u0022",
         "Last-Modified": "Sat, 04 Apr 2020 01:41:11 GMT",
->>>>>>> 32e373e2
         "Server": [
           "Windows-Azure-Blob/1.0",
           "Microsoft-HTTPAPI/2.0"
         ],
-<<<<<<< HEAD
-        "x-ms-client-request-id": "4340f501-ecee-e385-0551-cd9b660a6e18",
-        "x-ms-content-crc64": "VDVdRbv592o=",
-        "x-ms-request-id": "0e68f890-201e-003e-1e32-f30544000000",
-        "x-ms-request-server-encrypted": "true",
-        "x-ms-version": "2019-10-10"
-=======
         "x-ms-client-request-id": "c0c87564-b402-1c53-e2dc-b1c63ed8d766",
         "x-ms-content-crc64": "uivte8ftxTs=",
         "x-ms-request-id": "c2bae08e-801e-008e-1022-0a9b16000000",
         "x-ms-request-server-encrypted": "true",
         "x-ms-version": "2019-12-12"
->>>>>>> 32e373e2
       },
       "ResponseBody": []
     },
     {
-<<<<<<< HEAD
-      "RequestUri": "https://seanstagetest.blob.core.windows.net/test-container-82a3b1d4-48d8-1863-c6d4-6a9d416dd508/test-blob-3305569f-d0da-665b-2859-ee0d0bff9311",
-      "RequestMethod": "GET",
-      "RequestHeaders": {
-        "Authorization": "Sanitized",
-        "traceparent": "00-32dd93cec732be4a98b23c37afa0a827-39b1f083656a044d-00",
-        "User-Agent": [
-          "azsdk-net-Storage.Blobs/12.4.0-dev.20200305.1",
-          "(.NET Core 4.6.28325.01; Microsoft Windows 10.0.18363 )"
-        ],
-        "x-ms-client-request-id": "1322577369_bytes=0-1023",
-        "x-ms-date": "Thu, 05 Mar 2020 21:09:28 GMT",
-        "x-ms-range": "bytes=0-1023",
-        "x-ms-return-client-request-id": "true",
-        "x-ms-version": "2019-10-10"
-=======
       "RequestUri": "https://seanmcccanary.blob.core.windows.net/test-container-4b51cc9e-3c21-777f-6bea-44a080f36c34/test-blob-691bcdbd-a2be-0c49-1dfb-1b5effc851f9",
       "RequestMethod": "GET",
       "RequestHeaders": {
@@ -214,7 +115,6 @@
         "x-ms-range": "bytes=0-1023",
         "x-ms-return-client-request-id": "true",
         "x-ms-version": "2019-12-12"
->>>>>>> 32e373e2
       },
       "RequestBody": null,
       "StatusCode": 206,
@@ -223,30 +123,14 @@
         "Content-Length": "1024",
         "Content-Range": "bytes 0-1023/1024",
         "Content-Type": "application/octet-stream",
-<<<<<<< HEAD
-        "Date": "Thu, 05 Mar 2020 21:09:27 GMT",
-        "ETag": "\u00220x8D7C1497D8A8838\u0022",
-        "Last-Modified": "Thu, 05 Mar 2020 21:09:27 GMT",
-=======
         "Date": "Sat, 04 Apr 2020 01:41:11 GMT",
         "ETag": "\u00220x8D7D8394151DBB3\u0022",
         "Last-Modified": "Sat, 04 Apr 2020 01:41:11 GMT",
->>>>>>> 32e373e2
         "Server": [
           "Windows-Azure-Blob/1.0",
           "Microsoft-HTTPAPI/2.0"
         ],
-        "Vary": "Origin",
         "x-ms-blob-type": "BlockBlob",
-<<<<<<< HEAD
-        "x-ms-client-request-id": "1322577369_bytes=0-1023",
-        "x-ms-creation-time": "Thu, 05 Mar 2020 21:09:27 GMT",
-        "x-ms-lease-state": "available",
-        "x-ms-lease-status": "unlocked",
-        "x-ms-request-id": "0e68f891-201e-003e-1f32-f30544000000",
-        "x-ms-server-encrypted": "true",
-        "x-ms-version": "2019-10-10"
-=======
         "x-ms-client-request-id": "831320562_bytes=0-1023",
         "x-ms-creation-time": "Sat, 04 Apr 2020 01:41:11 GMT",
         "x-ms-lease-state": "available",
@@ -254,26 +138,10 @@
         "x-ms-request-id": "c2bae09a-801e-008e-1922-0a9b16000000",
         "x-ms-server-encrypted": "true",
         "x-ms-version": "2019-12-12"
->>>>>>> 32e373e2
       },
       "ResponseBody": "s1HeIaVVeEnTfOOfKJ2kIysZnktgimFVRoLbexPizWx/m936u7t1F0raUH7NhlGiJtFp\u002B1bglSnwidsjev028a52IIy/qWhvpIYAhTrih78wOFVBedEVnwWzCTLfUp1NpF/QV2bE4nxp\u002BVfP3w/vDQEc8kGo9HfdYYGHC6A1kFLps\u002BHaEjBYbFXY2IB6Rb/1xPwww19bpa/n8vXlPdfcM2kF5isuFPvRw4bszxz3YxvBkUejBczyjQ4x8x86cy5\u002B\u002B6QWdF6UxrABXv/Zb9WT8I/aJKuPOS2cElgc/SHbllBXbdR34O68LMqXoqfMGB45nQOPYE\u002BC7sJ3emIGd8mPJcevggEAGw\u002BhHffg\u002BJaGz/o5418dTDYB1H8SAGaLtrUBCH3fHZUdOILz7UNYovYr8KpozJNpcdiRrq6C7hqpFmZB3\u002B8YprJkHKvdKl7zqTKI5g\u002B7I\u002BkhmJekTm/nm0lnStfcFsMGE0r4BLDoi0Z6ngR8\u002BQgL7fJ9IEZYdFdCfIBhdt\u002BGFpJvgdPFwx84OA1QKrBqa6FBXF3kX/V8rp7ztYcwhxRn84dyDHg1RinTROc4CEqm2BDfHxqCobec8tI00Q2XCLH46TYp\u002BF4oDBYzERoOQ6ZUTN12UGf65FHP1RqlAHQbOzw2QB8Tfd\u002BythMET5Cdjq4s34UwIbdJ/QTlWSNEgguhF9bd1wOGQc/9xJpT9pTBMkZreSDu6xmE7UIaLiO8bTQHYje5v7arpp61Mlwd9QdvJCbc2Anrsyu8WerAbBOrQVZlTJRcB3OPwNOBObm8Zvc7qgr835UqHK8L/WXM6jmLCvAGt6lyEhyzTRg2aXly//LzhcEJrmLBOy/lUAoNw9WZ9i/Itq5OyJftSZJ887M1mf1z2GV4gluORXx6jcERpopCnXJKqUlDpbwqG2XQREd7r7cNmupvIXTTOnAy0zvV26IHOlZA6u\u002B0LzOpTWb1vgE0/t0KBAyf0nz\u002Bdm/YEdGBVD/CyArwOsXHWWq2xtMN3ntv/dVdyteWaGfaQnOA2x5iJ/knMvb3Q8MYQ6uh6Ayp8ZjzaBP8JIloLGCiFvhRRn1MVJ7Z5quFeLkRRIcs9H9bMVDbjXMKZQNvvwaWVC3LxvwuVZRtzwvtbu9Z6t8BPDfgR\u002BWndrkJQe6aaial7ySMRX6L/Z/q7mFF7h\u002BDsHokbYPOtQ1HI1BCJBOl0mTkSH7LzKVhdj6Y9VmDYoiahpFzdvyj1joWRSItSNmLRRv9YKWgt\u002BPVw/dENb\u002B0w8HHp56CMVxnQHFEtYeDMy1kDLA9hgHi\u002Bs6tnrIFX6B6YoFgZqE7CRO/lSA0WwJcUpDJ3ykOdz3A5a3P1JOqYuHQyVMGIsyMKQKcfvHhrQ=="
     },
     {
-<<<<<<< HEAD
-      "RequestUri": "https://seanstagetest.blob.core.windows.net/test-container-82a3b1d4-48d8-1863-c6d4-6a9d416dd508?restype=container",
-      "RequestMethod": "DELETE",
-      "RequestHeaders": {
-        "Authorization": "Sanitized",
-        "traceparent": "00-459cdb348d481f409b45b4cc26a122e1-e80b90f01a246e4f-00",
-        "User-Agent": [
-          "azsdk-net-Storage.Blobs/12.4.0-dev.20200305.1",
-          "(.NET Core 4.6.28325.01; Microsoft Windows 10.0.18363 )"
-        ],
-        "x-ms-client-request-id": "72e92425-4180-9e87-e23f-60676afeae64",
-        "x-ms-date": "Thu, 05 Mar 2020 21:09:28 GMT",
-        "x-ms-return-client-request-id": "true",
-        "x-ms-version": "2019-10-10"
-=======
       "RequestUri": "https://seanmcccanary.blob.core.windows.net/test-container-4b51cc9e-3c21-777f-6bea-44a080f36c34?restype=container",
       "RequestMethod": "DELETE",
       "RequestHeaders": {
@@ -287,41 +155,25 @@
         "x-ms-date": "Sat, 04 Apr 2020 01:41:11 GMT",
         "x-ms-return-client-request-id": "true",
         "x-ms-version": "2019-12-12"
->>>>>>> 32e373e2
       },
       "RequestBody": null,
       "StatusCode": 202,
       "ResponseHeaders": {
         "Content-Length": "0",
-<<<<<<< HEAD
-        "Date": "Thu, 05 Mar 2020 21:09:27 GMT",
-=======
         "Date": "Sat, 04 Apr 2020 01:41:11 GMT",
->>>>>>> 32e373e2
         "Server": [
           "Windows-Azure-Blob/1.0",
           "Microsoft-HTTPAPI/2.0"
         ],
-<<<<<<< HEAD
-        "x-ms-client-request-id": "72e92425-4180-9e87-e23f-60676afeae64",
-        "x-ms-request-id": "0e68f893-201e-003e-2132-f30544000000",
-        "x-ms-version": "2019-10-10"
-=======
         "x-ms-client-request-id": "43be210d-caca-c10e-125c-3ba7d2cef4d5",
         "x-ms-request-id": "c2bae0a0-801e-008e-1e22-0a9b16000000",
         "x-ms-version": "2019-12-12"
->>>>>>> 32e373e2
       },
       "ResponseBody": []
     }
   ],
   "Variables": {
-<<<<<<< HEAD
-    "RandomSeed": "1014219747",
-    "Storage_TestConfigDefault": "ProductionTenant\nseanstagetest\nU2FuaXRpemVk\nhttps://seanstagetest.blob.core.windows.net\nhttp://seanstagetest.file.core.windows.net\nhttp://seanstagetest.queue.core.windows.net\nhttp://seanstagetest.table.core.windows.net\n\n\n\n\nhttp://seanstagetest-secondary.blob.core.windows.net\nhttp://seanstagetest-secondary.file.core.windows.net\nhttp://seanstagetest-secondary.queue.core.windows.net\nhttp://seanstagetest-secondary.table.core.windows.net\n\nSanitized\n\n\nCloud\nBlobEndpoint=https://seanstagetest.blob.core.windows.net/;QueueEndpoint=http://seanstagetest.queue.core.windows.net/;FileEndpoint=http://seanstagetest.file.core.windows.net/;BlobSecondaryEndpoint=http://seanstagetest-secondary.blob.core.windows.net/;QueueSecondaryEndpoint=http://seanstagetest-secondary.queue.core.windows.net/;FileSecondaryEndpoint=http://seanstagetest-secondary.file.core.windows.net/;AccountName=seanstagetest;AccountKey=Sanitized\nseanscope1"
-=======
     "RandomSeed": "810168048",
     "Storage_TestConfigDefault": "ProductionTenant\nseanmcccanary\nU2FuaXRpemVk\nhttps://seanmcccanary.blob.core.windows.net\nhttps://seanmcccanary.file.core.windows.net\nhttps://seanmcccanary.queue.core.windows.net\nhttps://seanmcccanary.table.core.windows.net\n\n\n\n\nhttps://seanmcccanary-secondary.blob.core.windows.net\nhttps://seanmcccanary-secondary.file.core.windows.net\nhttps://seanmcccanary-secondary.queue.core.windows.net\nhttps://seanmcccanary-secondary.table.core.windows.net\n\nSanitized\n\n\nCloud\nBlobEndpoint=https://seanmcccanary.blob.core.windows.net/;QueueEndpoint=https://seanmcccanary.queue.core.windows.net/;FileEndpoint=https://seanmcccanary.file.core.windows.net/;BlobSecondaryEndpoint=https://seanmcccanary-secondary.blob.core.windows.net/;QueueSecondaryEndpoint=https://seanmcccanary-secondary.queue.core.windows.net/;FileSecondaryEndpoint=https://seanmcccanary-secondary.file.core.windows.net/;AccountName=seanmcccanary;AccountKey=Sanitized\nseanscope1"
->>>>>>> 32e373e2
   }
 }