--- conflicted
+++ resolved
@@ -1,19 +1,6 @@
 {
   "Entries": [
     {
-<<<<<<< HEAD
-      "RequestUri": "https://seanstagetest.blob.core.windows.net/?restype=account\u0026comp=properties",
-      "RequestMethod": "GET",
-      "RequestHeaders": {
-        "traceparent": "00-b704d2af06922448b8aa9b164a36f2aa-5371f18e278d854c-00",
-        "User-Agent": [
-          "azsdk-net-Storage.Blobs/12.4.0-dev.20200305.1",
-          "(.NET Core 4.6.28325.01; Microsoft Windows 10.0.18363 )"
-        ],
-        "x-ms-client-request-id": "5ec2b473-103b-7390-117e-9c5160922143",
-        "x-ms-return-client-request-id": "true",
-        "x-ms-version": "2019-10-10"
-=======
       "RequestUri": "https://seanmcccanary.blob.core.windows.net/?restype=account\u0026comp=properties",
       "RequestMethod": "GET",
       "RequestHeaders": {
@@ -25,33 +12,19 @@
         "x-ms-client-request-id": "5ec2b473-103b-7390-117e-9c5160922143",
         "x-ms-return-client-request-id": "true",
         "x-ms-version": "2019-12-12"
->>>>>>> 32e373e2
       },
       "RequestBody": null,
       "StatusCode": 404,
       "ResponseHeaders": {
         "Content-Length": "223",
         "Content-Type": "application/xml",
-<<<<<<< HEAD
-        "Date": "Thu, 05 Mar 2020 21:17:18 GMT",
-=======
         "Date": "Fri, 03 Apr 2020 00:11:08 GMT",
->>>>>>> 32e373e2
         "Server": [
           "Windows-Azure-Blob/1.0",
           "Microsoft-HTTPAPI/2.0"
         ],
         "x-ms-client-request-id": "5ec2b473-103b-7390-117e-9c5160922143",
         "x-ms-error-code": "ResourceNotFound",
-<<<<<<< HEAD
-        "x-ms-request-id": "b51a0697-501e-0046-5233-f3a6bc000000",
-        "x-ms-version": "2019-10-10"
-      },
-      "ResponseBody": [
-        "\uFEFF\u003C?xml version=\u00221.0\u0022 encoding=\u0022utf-8\u0022?\u003E\u003CError\u003E\u003CCode\u003EResourceNotFound\u003C/Code\u003E\u003CMessage\u003EThe specified resource does not exist.\n",
-        "RequestId:b51a0697-501e-0046-5233-f3a6bc000000\n",
-        "Time:2020-03-05T21:17:18.6622103Z\u003C/Message\u003E\u003C/Error\u003E"
-=======
         "x-ms-request-id": "c4815f27-701e-006e-554c-09188f000000",
         "x-ms-version": "2019-12-12"
       },
@@ -59,16 +32,11 @@
         "\uFEFF\u003C?xml version=\u00221.0\u0022 encoding=\u0022utf-8\u0022?\u003E\u003CError\u003E\u003CCode\u003EResourceNotFound\u003C/Code\u003E\u003CMessage\u003EThe specified resource does not exist.\n",
         "RequestId:c4815f27-701e-006e-554c-09188f000000\n",
         "Time:2020-04-03T00:11:09.0375914Z\u003C/Message\u003E\u003C/Error\u003E"
->>>>>>> 32e373e2
       ]
     }
   ],
   "Variables": {
     "RandomSeed": "1948983418",
-<<<<<<< HEAD
-    "Storage_TestConfigDefault": "ProductionTenant\nseanstagetest\nU2FuaXRpemVk\nhttps://seanstagetest.blob.core.windows.net\nhttp://seanstagetest.file.core.windows.net\nhttp://seanstagetest.queue.core.windows.net\nhttp://seanstagetest.table.core.windows.net\n\n\n\n\nhttp://seanstagetest-secondary.blob.core.windows.net\nhttp://seanstagetest-secondary.file.core.windows.net\nhttp://seanstagetest-secondary.queue.core.windows.net\nhttp://seanstagetest-secondary.table.core.windows.net\n\nSanitized\n\n\nCloud\nBlobEndpoint=https://seanstagetest.blob.core.windows.net/;QueueEndpoint=http://seanstagetest.queue.core.windows.net/;FileEndpoint=http://seanstagetest.file.core.windows.net/;BlobSecondaryEndpoint=http://seanstagetest-secondary.blob.core.windows.net/;QueueSecondaryEndpoint=http://seanstagetest-secondary.queue.core.windows.net/;FileSecondaryEndpoint=http://seanstagetest-secondary.file.core.windows.net/;AccountName=seanstagetest;AccountKey=Sanitized\nseanscope1"
-=======
     "Storage_TestConfigDefault": "ProductionTenant\nseanmcccanary\nU2FuaXRpemVk\nhttps://seanmcccanary.blob.core.windows.net\nhttps://seanmcccanary.file.core.windows.net\nhttps://seanmcccanary.queue.core.windows.net\nhttps://seanmcccanary.table.core.windows.net\n\n\n\n\nhttps://seanmcccanary-secondary.blob.core.windows.net\nhttps://seanmcccanary-secondary.file.core.windows.net\nhttps://seanmcccanary-secondary.queue.core.windows.net\nhttps://seanmcccanary-secondary.table.core.windows.net\n\nSanitized\n\n\nCloud\nBlobEndpoint=https://seanmcccanary.blob.core.windows.net/;QueueEndpoint=https://seanmcccanary.queue.core.windows.net/;FileEndpoint=https://seanmcccanary.file.core.windows.net/;BlobSecondaryEndpoint=https://seanmcccanary-secondary.blob.core.windows.net/;QueueSecondaryEndpoint=https://seanmcccanary-secondary.queue.core.windows.net/;FileSecondaryEndpoint=https://seanmcccanary-secondary.file.core.windows.net/;AccountName=seanmcccanary;AccountKey=Sanitized\nseanscope1"
->>>>>>> 32e373e2
   }
 }