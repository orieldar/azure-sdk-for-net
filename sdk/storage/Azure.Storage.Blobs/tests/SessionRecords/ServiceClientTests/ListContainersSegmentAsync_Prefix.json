--- conflicted
+++ resolved
@@ -1,22 +1,6 @@
 {
   "Entries": [
     {
-<<<<<<< HEAD
-      "RequestUri": "https://seanstagetest.blob.core.windows.net/aaatest-container-4b31ac55-fb97-71e1-3d75-7f5c1bde51ef?restype=container",
-      "RequestMethod": "PUT",
-      "RequestHeaders": {
-        "Authorization": "Sanitized",
-        "traceparent": "00-91654ed705d32e499212ee8ec3abb32d-9b5bdcebdbb25d4f-00",
-        "User-Agent": [
-          "azsdk-net-Storage.Blobs/12.4.0-dev.20200305.1",
-          "(.NET Core 4.6.28325.01; Microsoft Windows 10.0.18363 )"
-        ],
-        "x-ms-blob-public-access": "container",
-        "x-ms-client-request-id": "eba45aab-4061-53d7-bc22-1e30658b6efd",
-        "x-ms-date": "Thu, 05 Mar 2020 21:16:58 GMT",
-        "x-ms-return-client-request-id": "true",
-        "x-ms-version": "2019-10-10"
-=======
       "RequestUri": "https://seanmcccanary.blob.core.windows.net/aaatest-container-4b31ac55-fb97-71e1-3d75-7f5c1bde51ef?restype=container",
       "RequestMethod": "PUT",
       "RequestHeaders": {
@@ -31,55 +15,30 @@
         "x-ms-date": "Fri, 03 Apr 2020 00:10:54 GMT",
         "x-ms-return-client-request-id": "true",
         "x-ms-version": "2019-12-12"
->>>>>>> 32e373e2
       },
       "RequestBody": null,
       "StatusCode": 201,
       "ResponseHeaders": {
         "Content-Length": "0",
-<<<<<<< HEAD
-        "Date": "Thu, 05 Mar 2020 21:16:57 GMT",
-        "ETag": "\u00220x8D7C14A8A2E60D9\u0022",
-        "Last-Modified": "Thu, 05 Mar 2020 21:16:58 GMT",
-=======
         "Date": "Fri, 03 Apr 2020 00:10:54 GMT",
         "ETag": "\u00220x8D7D76379EF2CEC\u0022",
         "Last-Modified": "Fri, 03 Apr 2020 00:10:54 GMT",
->>>>>>> 32e373e2
         "Server": [
           "Windows-Azure-Blob/1.0",
           "Microsoft-HTTPAPI/2.0"
         ],
         "x-ms-client-request-id": "eba45aab-4061-53d7-bc22-1e30658b6efd",
-<<<<<<< HEAD
-        "x-ms-request-id": "b9ea2fb0-001e-0016-2233-f364ec000000",
-        "x-ms-version": "2019-10-10"
-=======
         "x-ms-request-id": "679090de-801e-007a-614c-0950e0000000",
         "x-ms-version": "2019-12-12"
->>>>>>> 32e373e2
       },
       "ResponseBody": []
     },
     {
-<<<<<<< HEAD
-      "RequestUri": "https://seanstagetest.blob.core.windows.net/?comp=list\u0026prefix=aaa",
-=======
       "RequestUri": "https://seanmcccanary.blob.core.windows.net/?comp=list\u0026prefix=aaa",
->>>>>>> 32e373e2
       "RequestMethod": "GET",
       "RequestHeaders": {
         "Authorization": "Sanitized",
         "User-Agent": [
-<<<<<<< HEAD
-          "azsdk-net-Storage.Blobs/12.4.0-dev.20200305.1",
-          "(.NET Core 4.6.28325.01; Microsoft Windows 10.0.18363 )"
-        ],
-        "x-ms-client-request-id": "c0b1ac7d-6539-f68e-68e8-4af6c92bee8f",
-        "x-ms-date": "Thu, 05 Mar 2020 21:16:58 GMT",
-        "x-ms-return-client-request-id": "true",
-        "x-ms-version": "2019-10-10"
-=======
           "azsdk-net-Storage.Blobs/12.5.0-dev.20200402.1",
           "(.NET Core 4.6.28325.01; Microsoft Windows 10.0.18362 )"
         ],
@@ -87,44 +46,18 @@
         "x-ms-date": "Fri, 03 Apr 2020 00:10:55 GMT",
         "x-ms-return-client-request-id": "true",
         "x-ms-version": "2019-12-12"
->>>>>>> 32e373e2
       },
       "RequestBody": null,
       "StatusCode": 200,
       "ResponseHeaders": {
         "Content-Type": "application/xml",
-<<<<<<< HEAD
-        "Date": "Thu, 05 Mar 2020 21:16:57 GMT",
-=======
         "Date": "Fri, 03 Apr 2020 00:10:54 GMT",
->>>>>>> 32e373e2
         "Server": [
           "Windows-Azure-Blob/1.0",
           "Microsoft-HTTPAPI/2.0"
         ],
         "Transfer-Encoding": "chunked",
         "x-ms-client-request-id": "c0b1ac7d-6539-f68e-68e8-4af6c92bee8f",
-<<<<<<< HEAD
-        "x-ms-request-id": "b9ea2fb4-001e-0016-2533-f364ec000000",
-        "x-ms-version": "2019-10-10"
-      },
-      "ResponseBody": "\uFEFF\u003C?xml version=\u00221.0\u0022 encoding=\u0022utf-8\u0022?\u003E\u003CEnumerationResults ServiceEndpoint=\u0022https://seanstagetest.blob.core.windows.net/\u0022\u003E\u003CPrefix\u003Eaaa\u003C/Prefix\u003E\u003CContainers\u003E\u003CContainer\u003E\u003CName\u003Eaaatest-container-4b31ac55-fb97-71e1-3d75-7f5c1bde51ef\u003C/Name\u003E\u003CProperties\u003E\u003CLast-Modified\u003EThu, 05 Mar 2020 21:16:58 GMT\u003C/Last-Modified\u003E\u003CEtag\u003E\u00220x8D7C14A8A2E60D9\u0022\u003C/Etag\u003E\u003CLeaseStatus\u003Eunlocked\u003C/LeaseStatus\u003E\u003CLeaseState\u003Eavailable\u003C/LeaseState\u003E\u003CPublicAccess\u003Econtainer\u003C/PublicAccess\u003E\u003CDefaultEncryptionScope\u003E$account-encryption-key\u003C/DefaultEncryptionScope\u003E\u003CDenyEncryptionScopeOverride\u003Efalse\u003C/DenyEncryptionScopeOverride\u003E\u003CHasImmutabilityPolicy\u003Efalse\u003C/HasImmutabilityPolicy\u003E\u003CHasLegalHold\u003Efalse\u003C/HasLegalHold\u003E\u003C/Properties\u003E\u003C/Container\u003E\u003C/Containers\u003E\u003CNextMarker /\u003E\u003C/EnumerationResults\u003E"
-    },
-    {
-      "RequestUri": "https://seanstagetest.blob.core.windows.net/aaatest-container-4b31ac55-fb97-71e1-3d75-7f5c1bde51ef?restype=container",
-      "RequestMethod": "DELETE",
-      "RequestHeaders": {
-        "Authorization": "Sanitized",
-        "traceparent": "00-f90b70e6604b9d4a9738008265dfbcb5-c7a6f5edbf739648-00",
-        "User-Agent": [
-          "azsdk-net-Storage.Blobs/12.4.0-dev.20200305.1",
-          "(.NET Core 4.6.28325.01; Microsoft Windows 10.0.18363 )"
-        ],
-        "x-ms-client-request-id": "b8b3f865-adda-51c4-73fe-01b5d924a324",
-        "x-ms-date": "Thu, 05 Mar 2020 21:16:58 GMT",
-        "x-ms-return-client-request-id": "true",
-        "x-ms-version": "2019-10-10"
-=======
         "x-ms-request-id": "679090f5-801e-007a-714c-0950e0000000",
         "x-ms-version": "2019-12-12"
       },
@@ -144,39 +77,25 @@
         "x-ms-date": "Fri, 03 Apr 2020 00:10:55 GMT",
         "x-ms-return-client-request-id": "true",
         "x-ms-version": "2019-12-12"
->>>>>>> 32e373e2
       },
       "RequestBody": null,
       "StatusCode": 202,
       "ResponseHeaders": {
         "Content-Length": "0",
-<<<<<<< HEAD
-        "Date": "Thu, 05 Mar 2020 21:16:57 GMT",
-=======
         "Date": "Fri, 03 Apr 2020 00:10:54 GMT",
->>>>>>> 32e373e2
         "Server": [
           "Windows-Azure-Blob/1.0",
           "Microsoft-HTTPAPI/2.0"
         ],
         "x-ms-client-request-id": "b8b3f865-adda-51c4-73fe-01b5d924a324",
-<<<<<<< HEAD
-        "x-ms-request-id": "b9ea2fba-001e-0016-2933-f364ec000000",
-        "x-ms-version": "2019-10-10"
-=======
         "x-ms-request-id": "6790910a-801e-007a-054c-0950e0000000",
         "x-ms-version": "2019-12-12"
->>>>>>> 32e373e2
       },
       "ResponseBody": []
     }
   ],
   "Variables": {
     "RandomSeed": "1907063829",
-<<<<<<< HEAD
-    "Storage_TestConfigDefault": "ProductionTenant\nseanstagetest\nU2FuaXRpemVk\nhttps://seanstagetest.blob.core.windows.net\nhttp://seanstagetest.file.core.windows.net\nhttp://seanstagetest.queue.core.windows.net\nhttp://seanstagetest.table.core.windows.net\n\n\n\n\nhttp://seanstagetest-secondary.blob.core.windows.net\nhttp://seanstagetest-secondary.file.core.windows.net\nhttp://seanstagetest-secondary.queue.core.windows.net\nhttp://seanstagetest-secondary.table.core.windows.net\n\nSanitized\n\n\nCloud\nBlobEndpoint=https://seanstagetest.blob.core.windows.net/;QueueEndpoint=http://seanstagetest.queue.core.windows.net/;FileEndpoint=http://seanstagetest.file.core.windows.net/;BlobSecondaryEndpoint=http://seanstagetest-secondary.blob.core.windows.net/;QueueSecondaryEndpoint=http://seanstagetest-secondary.queue.core.windows.net/;FileSecondaryEndpoint=http://seanstagetest-secondary.file.core.windows.net/;AccountName=seanstagetest;AccountKey=Sanitized\nseanscope1"
-=======
     "Storage_TestConfigDefault": "ProductionTenant\nseanmcccanary\nU2FuaXRpemVk\nhttps://seanmcccanary.blob.core.windows.net\nhttps://seanmcccanary.file.core.windows.net\nhttps://seanmcccanary.queue.core.windows.net\nhttps://seanmcccanary.table.core.windows.net\n\n\n\n\nhttps://seanmcccanary-secondary.blob.core.windows.net\nhttps://seanmcccanary-secondary.file.core.windows.net\nhttps://seanmcccanary-secondary.queue.core.windows.net\nhttps://seanmcccanary-secondary.table.core.windows.net\n\nSanitized\n\n\nCloud\nBlobEndpoint=https://seanmcccanary.blob.core.windows.net/;QueueEndpoint=https://seanmcccanary.queue.core.windows.net/;FileEndpoint=https://seanmcccanary.file.core.windows.net/;BlobSecondaryEndpoint=https://seanmcccanary-secondary.blob.core.windows.net/;QueueSecondaryEndpoint=https://seanmcccanary-secondary.queue.core.windows.net/;FileSecondaryEndpoint=https://seanmcccanary-secondary.file.core.windows.net/;AccountName=seanmcccanary;AccountKey=Sanitized\nseanscope1"
->>>>>>> 32e373e2
   }
 }