{
  "Entries": [
    {
<<<<<<< HEAD
      "RequestUri": "https://seanstagetest.blob.core.windows.net/aaatest-container-526aa659-9623-562d-a91b-105bd06cbb77?restype=container",
      "RequestMethod": "PUT",
      "RequestHeaders": {
        "Authorization": "Sanitized",
        "traceparent": "00-0fd0bfe3e485cb4f848a9f7c2844cd51-6448dd0e08b0de4e-00",
        "User-Agent": [
          "azsdk-net-Storage.Blobs/12.4.0-dev.20200305.1",
          "(.NET Core 4.6.28325.01; Microsoft Windows 10.0.18363 )"
        ],
        "x-ms-blob-public-access": "container",
        "x-ms-client-request-id": "6da40040-0c3a-dbdd-fcae-4d929f70ea19",
        "x-ms-date": "Thu, 05 Mar 2020 21:17:41 GMT",
        "x-ms-return-client-request-id": "true",
        "x-ms-version": "2019-10-10"
=======
      "RequestUri": "https://seanmcccanary.blob.core.windows.net/aaatest-container-526aa659-9623-562d-a91b-105bd06cbb77?restype=container",
      "RequestMethod": "PUT",
      "RequestHeaders": {
        "Authorization": "Sanitized",
        "traceparent": "00-b45c0386fad7844b8fd75ff5a4e4dad2-ab6f421c2075cc4f-00",
        "User-Agent": [
          "azsdk-net-Storage.Blobs/12.5.0-dev.20200402.1",
          "(.NET Core 4.6.28325.01; Microsoft Windows 10.0.18362 )"
        ],
        "x-ms-blob-public-access": "container",
        "x-ms-client-request-id": "6da40040-0c3a-dbdd-fcae-4d929f70ea19",
        "x-ms-date": "Fri, 03 Apr 2020 00:11:32 GMT",
        "x-ms-return-client-request-id": "true",
        "x-ms-version": "2019-12-12"
>>>>>>> 32e373e2
      },
      "RequestBody": null,
      "StatusCode": 201,
      "ResponseHeaders": {
        "Content-Length": "0",
<<<<<<< HEAD
        "Date": "Thu, 05 Mar 2020 21:17:41 GMT",
        "ETag": "\u00220x8D7C14AA3C74A4B\u0022",
        "Last-Modified": "Thu, 05 Mar 2020 21:17:41 GMT",
=======
        "Date": "Fri, 03 Apr 2020 00:11:31 GMT",
        "ETag": "\u00220x8D7D763902CD843\u0022",
        "Last-Modified": "Fri, 03 Apr 2020 00:11:31 GMT",
>>>>>>> 32e373e2
        "Server": [
          "Windows-Azure-Blob/1.0",
          "Microsoft-HTTPAPI/2.0"
        ],
        "x-ms-client-request-id": "6da40040-0c3a-dbdd-fcae-4d929f70ea19",
<<<<<<< HEAD
        "x-ms-request-id": "e0b9eadb-301e-000d-3933-f35aef000000",
        "x-ms-version": "2019-10-10"
=======
        "x-ms-request-id": "2ac95b9b-f01e-003d-674c-093bbb000000",
        "x-ms-version": "2019-12-12"
>>>>>>> 32e373e2
      },
      "ResponseBody": []
    },
    {
<<<<<<< HEAD
      "RequestUri": "https://seanstagetest.blob.core.windows.net/?comp=list\u0026prefix=aaa",
=======
      "RequestUri": "https://seanmcccanary.blob.core.windows.net/?comp=list\u0026prefix=aaa",
>>>>>>> 32e373e2
      "RequestMethod": "GET",
      "RequestHeaders": {
        "Authorization": "Sanitized",
        "User-Agent": [
<<<<<<< HEAD
          "azsdk-net-Storage.Blobs/12.4.0-dev.20200305.1",
          "(.NET Core 4.6.28325.01; Microsoft Windows 10.0.18363 )"
        ],
        "x-ms-client-request-id": "d01b9f79-4dc7-163c-8204-cc7a1472c7fc",
        "x-ms-date": "Thu, 05 Mar 2020 21:17:41 GMT",
        "x-ms-return-client-request-id": "true",
        "x-ms-version": "2019-10-10"
=======
          "azsdk-net-Storage.Blobs/12.5.0-dev.20200402.1",
          "(.NET Core 4.6.28325.01; Microsoft Windows 10.0.18362 )"
        ],
        "x-ms-client-request-id": "d01b9f79-4dc7-163c-8204-cc7a1472c7fc",
        "x-ms-date": "Fri, 03 Apr 2020 00:11:32 GMT",
        "x-ms-return-client-request-id": "true",
        "x-ms-version": "2019-12-12"
>>>>>>> 32e373e2
      },
      "RequestBody": null,
      "StatusCode": 200,
      "ResponseHeaders": {
        "Content-Type": "application/xml",
<<<<<<< HEAD
        "Date": "Thu, 05 Mar 2020 21:17:41 GMT",
=======
        "Date": "Fri, 03 Apr 2020 00:11:31 GMT",
>>>>>>> 32e373e2
        "Server": [
          "Windows-Azure-Blob/1.0",
          "Microsoft-HTTPAPI/2.0"
        ],
        "Transfer-Encoding": "chunked",
        "x-ms-client-request-id": "d01b9f79-4dc7-163c-8204-cc7a1472c7fc",
<<<<<<< HEAD
        "x-ms-request-id": "e0b9eae6-301e-000d-4233-f35aef000000",
        "x-ms-version": "2019-10-10"
      },
      "ResponseBody": "\uFEFF\u003C?xml version=\u00221.0\u0022 encoding=\u0022utf-8\u0022?\u003E\u003CEnumerationResults ServiceEndpoint=\u0022https://seanstagetest.blob.core.windows.net/\u0022\u003E\u003CPrefix\u003Eaaa\u003C/Prefix\u003E\u003CContainers\u003E\u003CContainer\u003E\u003CName\u003Eaaatest-container-526aa659-9623-562d-a91b-105bd06cbb77\u003C/Name\u003E\u003CProperties\u003E\u003CLast-Modified\u003EThu, 05 Mar 2020 21:17:41 GMT\u003C/Last-Modified\u003E\u003CEtag\u003E\u00220x8D7C14AA3C74A4B\u0022\u003C/Etag\u003E\u003CLeaseStatus\u003Eunlocked\u003C/LeaseStatus\u003E\u003CLeaseState\u003Eavailable\u003C/LeaseState\u003E\u003CPublicAccess\u003Econtainer\u003C/PublicAccess\u003E\u003CDefaultEncryptionScope\u003E$account-encryption-key\u003C/DefaultEncryptionScope\u003E\u003CDenyEncryptionScopeOverride\u003Efalse\u003C/DenyEncryptionScopeOverride\u003E\u003CHasImmutabilityPolicy\u003Efalse\u003C/HasImmutabilityPolicy\u003E\u003CHasLegalHold\u003Efalse\u003C/HasLegalHold\u003E\u003C/Properties\u003E\u003C/Container\u003E\u003C/Containers\u003E\u003CNextMarker /\u003E\u003C/EnumerationResults\u003E"
    },
    {
      "RequestUri": "https://seanstagetest.blob.core.windows.net/aaatest-container-526aa659-9623-562d-a91b-105bd06cbb77?restype=container",
      "RequestMethod": "DELETE",
      "RequestHeaders": {
        "Authorization": "Sanitized",
        "traceparent": "00-6a614f05c879604c8996b6bf1b25b4bf-ee2379000a1c5343-00",
        "User-Agent": [
          "azsdk-net-Storage.Blobs/12.4.0-dev.20200305.1",
          "(.NET Core 4.6.28325.01; Microsoft Windows 10.0.18363 )"
        ],
        "x-ms-client-request-id": "001914f5-1a55-8351-5c6d-5ca82906e22e",
        "x-ms-date": "Thu, 05 Mar 2020 21:17:41 GMT",
        "x-ms-return-client-request-id": "true",
        "x-ms-version": "2019-10-10"
=======
        "x-ms-request-id": "2ac95bae-f01e-003d-754c-093bbb000000",
        "x-ms-version": "2019-12-12"
      },
      "ResponseBody": "\uFEFF\u003C?xml version=\u00221.0\u0022 encoding=\u0022utf-8\u0022?\u003E\u003CEnumerationResults ServiceEndpoint=\u0022https://seanmcccanary.blob.core.windows.net/\u0022\u003E\u003CPrefix\u003Eaaa\u003C/Prefix\u003E\u003CContainers\u003E\u003CContainer\u003E\u003CName\u003Eaaatest-container-526aa659-9623-562d-a91b-105bd06cbb77\u003C/Name\u003E\u003CProperties\u003E\u003CLast-Modified\u003EFri, 03 Apr 2020 00:11:31 GMT\u003C/Last-Modified\u003E\u003CEtag\u003E\u00220x8D7D763902CD843\u0022\u003C/Etag\u003E\u003CLeaseStatus\u003Eunlocked\u003C/LeaseStatus\u003E\u003CLeaseState\u003Eavailable\u003C/LeaseState\u003E\u003CPublicAccess\u003Econtainer\u003C/PublicAccess\u003E\u003CDefaultEncryptionScope\u003E$account-encryption-key\u003C/DefaultEncryptionScope\u003E\u003CDenyEncryptionScopeOverride\u003Efalse\u003C/DenyEncryptionScopeOverride\u003E\u003CHasImmutabilityPolicy\u003Efalse\u003C/HasImmutabilityPolicy\u003E\u003CHasLegalHold\u003Efalse\u003C/HasLegalHold\u003E\u003C/Properties\u003E\u003C/Container\u003E\u003C/Containers\u003E\u003CNextMarker /\u003E\u003C/EnumerationResults\u003E"
    },
    {
      "RequestUri": "https://seanmcccanary.blob.core.windows.net/aaatest-container-526aa659-9623-562d-a91b-105bd06cbb77?restype=container",
      "RequestMethod": "DELETE",
      "RequestHeaders": {
        "Authorization": "Sanitized",
        "traceparent": "00-77403da5656a8d479c51a835213bc875-87f109294a30d24c-00",
        "User-Agent": [
          "azsdk-net-Storage.Blobs/12.5.0-dev.20200402.1",
          "(.NET Core 4.6.28325.01; Microsoft Windows 10.0.18362 )"
        ],
        "x-ms-client-request-id": "001914f5-1a55-8351-5c6d-5ca82906e22e",
        "x-ms-date": "Fri, 03 Apr 2020 00:11:32 GMT",
        "x-ms-return-client-request-id": "true",
        "x-ms-version": "2019-12-12"
>>>>>>> 32e373e2
      },
      "RequestBody": null,
      "StatusCode": 202,
      "ResponseHeaders": {
        "Content-Length": "0",
<<<<<<< HEAD
        "Date": "Thu, 05 Mar 2020 21:17:41 GMT",
=======
        "Date": "Fri, 03 Apr 2020 00:11:31 GMT",
>>>>>>> 32e373e2
        "Server": [
          "Windows-Azure-Blob/1.0",
          "Microsoft-HTTPAPI/2.0"
        ],
        "x-ms-client-request-id": "001914f5-1a55-8351-5c6d-5ca82906e22e",
<<<<<<< HEAD
        "x-ms-request-id": "e0b9eaeb-301e-000d-4733-f35aef000000",
        "x-ms-version": "2019-10-10"
=======
        "x-ms-request-id": "2ac95bc1-f01e-003d-064c-093bbb000000",
        "x-ms-version": "2019-12-12"
>>>>>>> 32e373e2
      },
      "ResponseBody": []
    }
  ],
  "Variables": {
    "RandomSeed": "1326838529",
<<<<<<< HEAD
    "Storage_TestConfigDefault": "ProductionTenant\nseanstagetest\nU2FuaXRpemVk\nhttps://seanstagetest.blob.core.windows.net\nhttp://seanstagetest.file.core.windows.net\nhttp://seanstagetest.queue.core.windows.net\nhttp://seanstagetest.table.core.windows.net\n\n\n\n\nhttp://seanstagetest-secondary.blob.core.windows.net\nhttp://seanstagetest-secondary.file.core.windows.net\nhttp://seanstagetest-secondary.queue.core.windows.net\nhttp://seanstagetest-secondary.table.core.windows.net\n\nSanitized\n\n\nCloud\nBlobEndpoint=https://seanstagetest.blob.core.windows.net/;QueueEndpoint=http://seanstagetest.queue.core.windows.net/;FileEndpoint=http://seanstagetest.file.core.windows.net/;BlobSecondaryEndpoint=http://seanstagetest-secondary.blob.core.windows.net/;QueueSecondaryEndpoint=http://seanstagetest-secondary.queue.core.windows.net/;FileSecondaryEndpoint=http://seanstagetest-secondary.file.core.windows.net/;AccountName=seanstagetest;AccountKey=Sanitized\nseanscope1"
=======
    "Storage_TestConfigDefault": "ProductionTenant\nseanmcccanary\nU2FuaXRpemVk\nhttps://seanmcccanary.blob.core.windows.net\nhttps://seanmcccanary.file.core.windows.net\nhttps://seanmcccanary.queue.core.windows.net\nhttps://seanmcccanary.table.core.windows.net\n\n\n\n\nhttps://seanmcccanary-secondary.blob.core.windows.net\nhttps://seanmcccanary-secondary.file.core.windows.net\nhttps://seanmcccanary-secondary.queue.core.windows.net\nhttps://seanmcccanary-secondary.table.core.windows.net\n\nSanitized\n\n\nCloud\nBlobEndpoint=https://seanmcccanary.blob.core.windows.net/;QueueEndpoint=https://seanmcccanary.queue.core.windows.net/;FileEndpoint=https://seanmcccanary.file.core.windows.net/;BlobSecondaryEndpoint=https://seanmcccanary-secondary.blob.core.windows.net/;QueueSecondaryEndpoint=https://seanmcccanary-secondary.queue.core.windows.net/;FileSecondaryEndpoint=https://seanmcccanary-secondary.file.core.windows.net/;AccountName=seanmcccanary;AccountKey=Sanitized\nseanscope1"
>>>>>>> 32e373e2
  }
}<|MERGE_RESOLUTION|>--- conflicted
+++ resolved
@@ -1,22 +1,6 @@
 {
   "Entries": [
     {
-<<<<<<< HEAD
-      "RequestUri": "https://seanstagetest.blob.core.windows.net/aaatest-container-526aa659-9623-562d-a91b-105bd06cbb77?restype=container",
-      "RequestMethod": "PUT",
-      "RequestHeaders": {
-        "Authorization": "Sanitized",
-        "traceparent": "00-0fd0bfe3e485cb4f848a9f7c2844cd51-6448dd0e08b0de4e-00",
-        "User-Agent": [
-          "azsdk-net-Storage.Blobs/12.4.0-dev.20200305.1",
-          "(.NET Core 4.6.28325.01; Microsoft Windows 10.0.18363 )"
-        ],
-        "x-ms-blob-public-access": "container",
-        "x-ms-client-request-id": "6da40040-0c3a-dbdd-fcae-4d929f70ea19",
-        "x-ms-date": "Thu, 05 Mar 2020 21:17:41 GMT",
-        "x-ms-return-client-request-id": "true",
-        "x-ms-version": "2019-10-10"
-=======
       "RequestUri": "https://seanmcccanary.blob.core.windows.net/aaatest-container-526aa659-9623-562d-a91b-105bd06cbb77?restype=container",
       "RequestMethod": "PUT",
       "RequestHeaders": {
@@ -31,55 +15,30 @@
         "x-ms-date": "Fri, 03 Apr 2020 00:11:32 GMT",
         "x-ms-return-client-request-id": "true",
         "x-ms-version": "2019-12-12"
->>>>>>> 32e373e2
       },
       "RequestBody": null,
       "StatusCode": 201,
       "ResponseHeaders": {
         "Content-Length": "0",
-<<<<<<< HEAD
-        "Date": "Thu, 05 Mar 2020 21:17:41 GMT",
-        "ETag": "\u00220x8D7C14AA3C74A4B\u0022",
-        "Last-Modified": "Thu, 05 Mar 2020 21:17:41 GMT",
-=======
         "Date": "Fri, 03 Apr 2020 00:11:31 GMT",
         "ETag": "\u00220x8D7D763902CD843\u0022",
         "Last-Modified": "Fri, 03 Apr 2020 00:11:31 GMT",
->>>>>>> 32e373e2
         "Server": [
           "Windows-Azure-Blob/1.0",
           "Microsoft-HTTPAPI/2.0"
         ],
         "x-ms-client-request-id": "6da40040-0c3a-dbdd-fcae-4d929f70ea19",
-<<<<<<< HEAD
-        "x-ms-request-id": "e0b9eadb-301e-000d-3933-f35aef000000",
-        "x-ms-version": "2019-10-10"
-=======
         "x-ms-request-id": "2ac95b9b-f01e-003d-674c-093bbb000000",
         "x-ms-version": "2019-12-12"
->>>>>>> 32e373e2
       },
       "ResponseBody": []
     },
     {
-<<<<<<< HEAD
-      "RequestUri": "https://seanstagetest.blob.core.windows.net/?comp=list\u0026prefix=aaa",
-=======
       "RequestUri": "https://seanmcccanary.blob.core.windows.net/?comp=list\u0026prefix=aaa",
->>>>>>> 32e373e2
       "RequestMethod": "GET",
       "RequestHeaders": {
         "Authorization": "Sanitized",
         "User-Agent": [
-<<<<<<< HEAD
-          "azsdk-net-Storage.Blobs/12.4.0-dev.20200305.1",
-          "(.NET Core 4.6.28325.01; Microsoft Windows 10.0.18363 )"
-        ],
-        "x-ms-client-request-id": "d01b9f79-4dc7-163c-8204-cc7a1472c7fc",
-        "x-ms-date": "Thu, 05 Mar 2020 21:17:41 GMT",
-        "x-ms-return-client-request-id": "true",
-        "x-ms-version": "2019-10-10"
-=======
           "azsdk-net-Storage.Blobs/12.5.0-dev.20200402.1",
           "(.NET Core 4.6.28325.01; Microsoft Windows 10.0.18362 )"
         ],
@@ -87,44 +46,18 @@
         "x-ms-date": "Fri, 03 Apr 2020 00:11:32 GMT",
         "x-ms-return-client-request-id": "true",
         "x-ms-version": "2019-12-12"
->>>>>>> 32e373e2
       },
       "RequestBody": null,
       "StatusCode": 200,
       "ResponseHeaders": {
         "Content-Type": "application/xml",
-<<<<<<< HEAD
-        "Date": "Thu, 05 Mar 2020 21:17:41 GMT",
-=======
         "Date": "Fri, 03 Apr 2020 00:11:31 GMT",
->>>>>>> 32e373e2
         "Server": [
           "Windows-Azure-Blob/1.0",
           "Microsoft-HTTPAPI/2.0"
         ],
         "Transfer-Encoding": "chunked",
         "x-ms-client-request-id": "d01b9f79-4dc7-163c-8204-cc7a1472c7fc",
-<<<<<<< HEAD
-        "x-ms-request-id": "e0b9eae6-301e-000d-4233-f35aef000000",
-        "x-ms-version": "2019-10-10"
-      },
-      "ResponseBody": "\uFEFF\u003C?xml version=\u00221.0\u0022 encoding=\u0022utf-8\u0022?\u003E\u003CEnumerationResults ServiceEndpoint=\u0022https://seanstagetest.blob.core.windows.net/\u0022\u003E\u003CPrefix\u003Eaaa\u003C/Prefix\u003E\u003CContainers\u003E\u003CContainer\u003E\u003CName\u003Eaaatest-container-526aa659-9623-562d-a91b-105bd06cbb77\u003C/Name\u003E\u003CProperties\u003E\u003CLast-Modified\u003EThu, 05 Mar 2020 21:17:41 GMT\u003C/Last-Modified\u003E\u003CEtag\u003E\u00220x8D7C14AA3C74A4B\u0022\u003C/Etag\u003E\u003CLeaseStatus\u003Eunlocked\u003C/LeaseStatus\u003E\u003CLeaseState\u003Eavailable\u003C/LeaseState\u003E\u003CPublicAccess\u003Econtainer\u003C/PublicAccess\u003E\u003CDefaultEncryptionScope\u003E$account-encryption-key\u003C/DefaultEncryptionScope\u003E\u003CDenyEncryptionScopeOverride\u003Efalse\u003C/DenyEncryptionScopeOverride\u003E\u003CHasImmutabilityPolicy\u003Efalse\u003C/HasImmutabilityPolicy\u003E\u003CHasLegalHold\u003Efalse\u003C/HasLegalHold\u003E\u003C/Properties\u003E\u003C/Container\u003E\u003C/Containers\u003E\u003CNextMarker /\u003E\u003C/EnumerationResults\u003E"
-    },
-    {
-      "RequestUri": "https://seanstagetest.blob.core.windows.net/aaatest-container-526aa659-9623-562d-a91b-105bd06cbb77?restype=container",
-      "RequestMethod": "DELETE",
-      "RequestHeaders": {
-        "Authorization": "Sanitized",
-        "traceparent": "00-6a614f05c879604c8996b6bf1b25b4bf-ee2379000a1c5343-00",
-        "User-Agent": [
-          "azsdk-net-Storage.Blobs/12.4.0-dev.20200305.1",
-          "(.NET Core 4.6.28325.01; Microsoft Windows 10.0.18363 )"
-        ],
-        "x-ms-client-request-id": "001914f5-1a55-8351-5c6d-5ca82906e22e",
-        "x-ms-date": "Thu, 05 Mar 2020 21:17:41 GMT",
-        "x-ms-return-client-request-id": "true",
-        "x-ms-version": "2019-10-10"
-=======
         "x-ms-request-id": "2ac95bae-f01e-003d-754c-093bbb000000",
         "x-ms-version": "2019-12-12"
       },
@@ -144,39 +77,25 @@
         "x-ms-date": "Fri, 03 Apr 2020 00:11:32 GMT",
         "x-ms-return-client-request-id": "true",
         "x-ms-version": "2019-12-12"
->>>>>>> 32e373e2
       },
       "RequestBody": null,
       "StatusCode": 202,
       "ResponseHeaders": {
         "Content-Length": "0",
-<<<<<<< HEAD
-        "Date": "Thu, 05 Mar 2020 21:17:41 GMT",
-=======
         "Date": "Fri, 03 Apr 2020 00:11:31 GMT",
->>>>>>> 32e373e2
         "Server": [
           "Windows-Azure-Blob/1.0",
           "Microsoft-HTTPAPI/2.0"
         ],
         "x-ms-client-request-id": "001914f5-1a55-8351-5c6d-5ca82906e22e",
-<<<<<<< HEAD
-        "x-ms-request-id": "e0b9eaeb-301e-000d-4733-f35aef000000",
-        "x-ms-version": "2019-10-10"
-=======
         "x-ms-request-id": "2ac95bc1-f01e-003d-064c-093bbb000000",
         "x-ms-version": "2019-12-12"
->>>>>>> 32e373e2
       },
       "ResponseBody": []
     }
   ],
   "Variables": {
     "RandomSeed": "1326838529",
-<<<<<<< HEAD
-    "Storage_TestConfigDefault": "ProductionTenant\nseanstagetest\nU2FuaXRpemVk\nhttps://seanstagetest.blob.core.windows.net\nhttp://seanstagetest.file.core.windows.net\nhttp://seanstagetest.queue.core.windows.net\nhttp://seanstagetest.table.core.windows.net\n\n\n\n\nhttp://seanstagetest-secondary.blob.core.windows.net\nhttp://seanstagetest-secondary.file.core.windows.net\nhttp://seanstagetest-secondary.queue.core.windows.net\nhttp://seanstagetest-secondary.table.core.windows.net\n\nSanitized\n\n\nCloud\nBlobEndpoint=https://seanstagetest.blob.core.windows.net/;QueueEndpoint=http://seanstagetest.queue.core.windows.net/;FileEndpoint=http://seanstagetest.file.core.windows.net/;BlobSecondaryEndpoint=http://seanstagetest-secondary.blob.core.windows.net/;QueueSecondaryEndpoint=http://seanstagetest-secondary.queue.core.windows.net/;FileSecondaryEndpoint=http://seanstagetest-secondary.file.core.windows.net/;AccountName=seanstagetest;AccountKey=Sanitized\nseanscope1"
-=======
     "Storage_TestConfigDefault": "ProductionTenant\nseanmcccanary\nU2FuaXRpemVk\nhttps://seanmcccanary.blob.core.windows.net\nhttps://seanmcccanary.file.core.windows.net\nhttps://seanmcccanary.queue.core.windows.net\nhttps://seanmcccanary.table.core.windows.net\n\n\n\n\nhttps://seanmcccanary-secondary.blob.core.windows.net\nhttps://seanmcccanary-secondary.file.core.windows.net\nhttps://seanmcccanary-secondary.queue.core.windows.net\nhttps://seanmcccanary-secondary.table.core.windows.net\n\nSanitized\n\n\nCloud\nBlobEndpoint=https://seanmcccanary.blob.core.windows.net/;QueueEndpoint=https://seanmcccanary.queue.core.windows.net/;FileEndpoint=https://seanmcccanary.file.core.windows.net/;BlobSecondaryEndpoint=https://seanmcccanary-secondary.blob.core.windows.net/;QueueSecondaryEndpoint=https://seanmcccanary-secondary.queue.core.windows.net/;FileSecondaryEndpoint=https://seanmcccanary-secondary.file.core.windows.net/;AccountName=seanmcccanary;AccountKey=Sanitized\nseanscope1"
->>>>>>> 32e373e2
   }
 }