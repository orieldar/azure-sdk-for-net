{
  "Entries": [
    {
      "RequestUri": "http:\u002f\u002fgapradev-secondary.blob.core.windows.net\u002f?restype=service\u0026comp=stats",
      "RequestMethod": "GET",
      "RequestHeaders": {
        "Authorization": "Sanitized",
        "Request-Id": "|abbd8d3a-49980ec406dad9b8.",
        "User-Agent": [
          "azsdk-net-Storage.Blobs\u002f12.0.0-dev.20190912.1\u002b9a86ae3367dccb76004b59b244c982904496250d",
          "(.NET Core 4.6.27817.01; Microsoft Windows 10.0.18362 )"
        ],
        "x-ms-client-request-id": "222518bf-94e7-cb5e-69a8-ac1f4de05361",
        "x-ms-date": "Thu, 12 Sep 2019 23:49:55 GMT",
        "x-ms-return-client-request-id": "true",
<<<<<<< HEAD
        "x-ms-version": "2019-10-10"
=======
        "x-ms-version": "2019-12-12"
>>>>>>> 32e373e2
      },
      "RequestBody": null,
      "StatusCode": 200,
      "ResponseHeaders": {
        "Content-Type": "application\u002fxml",
        "Date": "Thu, 12 Sep 2019 23:49:55 GMT",
        "Server": [
          "Windows-Azure-Blob\u002f1.0",
          "Microsoft-HTTPAPI\u002f2.0"
        ],
        "Transfer-Encoding": "chunked",
        "x-ms-client-request-id": "222518bf-94e7-cb5e-69a8-ac1f4de05361",
        "x-ms-request-id": "5911b414-901e-003e-07c4-69e973000000",
<<<<<<< HEAD
        "x-ms-version": "2019-10-10"
=======
        "x-ms-version": "2019-12-12"
>>>>>>> 32e373e2
      },
      "ResponseBody": "\ufeff\u003c?xml version=\u00221.0\u0022 encoding=\u0022utf-8\u0022?\u003e\u003cStorageServiceStats\u003e\u003cGeoReplication\u003e\u003cStatus\u003elive\u003c\u002fStatus\u003e\u003cLastSyncTime\u003eThu, 12 Sep 2019 23:46:42 GMT\u003c\u002fLastSyncTime\u003e\u003c\u002fGeoReplication\u003e\u003c\u002fStorageServiceStats\u003e"
    }
  ],
  "Variables": {
    "RandomSeed": "1607904525",
    "Storage_TestConfigDefault": "ProductionTenant\ngapradev\nU2FuaXRpemVk\nhttp:\u002f\u002fgapradev.blob.core.windows.net\nhttp:\u002f\u002fgapradev.file.core.windows.net\nhttp:\u002f\u002fgapradev.queue.core.windows.net\nhttp:\u002f\u002fgapradev.table.core.windows.net\n\n\n\n\nhttp:\u002f\u002fgapradev-secondary.blob.core.windows.net\nhttp:\u002f\u002fgapradev-secondary.file.core.windows.net\nhttp:\u002f\u002fgapradev-secondary.queue.core.windows.net\nhttp:\u002f\u002fgapradev-secondary.table.core.windows.net\n\nSanitized\n\n\nCloud\nBlobEndpoint=http:\u002f\u002fgapradev.blob.core.windows.net\u002f;QueueEndpoint=http:\u002f\u002fgapradev.queue.core.windows.net\u002f;TableEndpoint=http:\u002f\u002fgapradev.table.core.windows.net\u002f;FileEndpoint=http:\u002f\u002fgapradev.file.core.windows.net\u002f;BlobSecondaryEndpoint=http:\u002f\u002fgapradev-secondary.blob.core.windows.net\u002f;QueueSecondaryEndpoint=http:\u002f\u002fgapradev-secondary.queue.core.windows.net\u002f;TableSecondaryEndpoint=http:\u002f\u002fgapradev-secondary.table.core.windows.net\u002f;FileSecondaryEndpoint=http:\u002f\u002fgapradev-secondary.file.core.windows.net\u002f;AccountName=gapradev;AccountKey=Sanitized\n"
  }
}<|MERGE_RESOLUTION|>--- conflicted
+++ resolved
@@ -13,11 +13,7 @@
         "x-ms-client-request-id": "222518bf-94e7-cb5e-69a8-ac1f4de05361",
         "x-ms-date": "Thu, 12 Sep 2019 23:49:55 GMT",
         "x-ms-return-client-request-id": "true",
-<<<<<<< HEAD
-        "x-ms-version": "2019-10-10"
-=======
         "x-ms-version": "2019-12-12"
->>>>>>> 32e373e2
       },
       "RequestBody": null,
       "StatusCode": 200,
@@ -31,11 +27,7 @@
         "Transfer-Encoding": "chunked",
         "x-ms-client-request-id": "222518bf-94e7-cb5e-69a8-ac1f4de05361",
         "x-ms-request-id": "5911b414-901e-003e-07c4-69e973000000",
-<<<<<<< HEAD
-        "x-ms-version": "2019-10-10"
-=======
         "x-ms-version": "2019-12-12"
->>>>>>> 32e373e2
       },
       "ResponseBody": "\ufeff\u003c?xml version=\u00221.0\u0022 encoding=\u0022utf-8\u0022?\u003e\u003cStorageServiceStats\u003e\u003cGeoReplication\u003e\u003cStatus\u003elive\u003c\u002fStatus\u003e\u003cLastSyncTime\u003eThu, 12 Sep 2019 23:46:42 GMT\u003c\u002fLastSyncTime\u003e\u003c\u002fGeoReplication\u003e\u003c\u002fStorageServiceStats\u003e"
     }
