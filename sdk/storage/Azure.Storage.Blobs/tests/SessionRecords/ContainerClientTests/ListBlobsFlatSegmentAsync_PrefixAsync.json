{
  "Entries": [
    {
<<<<<<< HEAD
      "RequestUri": "https://seanstagetest.blob.core.windows.net/test-container-21b5ddad-6ee0-87a6-f9bc-0b99dce73b6f?restype=container",
      "RequestMethod": "PUT",
      "RequestHeaders": {
        "Authorization": "Sanitized",
        "traceparent": "00-253be032d4c5af4a91ff225e52249115-40d6e78a4fc8374c-00",
        "User-Agent": [
          "azsdk-net-Storage.Blobs/12.4.0-dev.20200305.1",
          "(.NET Core 4.6.28325.01; Microsoft Windows 10.0.18363 )"
        ],
        "x-ms-blob-public-access": "container",
        "x-ms-client-request-id": "be774420-6751-1479-657c-39c7868ba26a",
        "x-ms-date": "Thu, 05 Mar 2020 21:14:39 GMT",
        "x-ms-return-client-request-id": "true",
        "x-ms-version": "2019-10-10"
=======
      "RequestUri": "https://seanmcccanary.blob.core.windows.net/test-container-21b5ddad-6ee0-87a6-f9bc-0b99dce73b6f?restype=container",
      "RequestMethod": "PUT",
      "RequestHeaders": {
        "Authorization": "Sanitized",
        "traceparent": "00-5acffdbefd9bd64da36e327d02c82e3e-d73331a8bcb3a449-00",
        "User-Agent": [
          "azsdk-net-Storage.Blobs/12.5.0-dev.20200402.1",
          "(.NET Core 4.6.28325.01; Microsoft Windows 10.0.18362 )"
        ],
        "x-ms-blob-public-access": "container",
        "x-ms-client-request-id": "be774420-6751-1479-657c-39c7868ba26a",
        "x-ms-date": "Fri, 03 Apr 2020 00:01:44 GMT",
        "x-ms-return-client-request-id": "true",
        "x-ms-version": "2019-12-12"
>>>>>>> 32e373e2
      },
      "RequestBody": null,
      "StatusCode": 201,
      "ResponseHeaders": {
        "Content-Length": "0",
<<<<<<< HEAD
        "Date": "Thu, 05 Mar 2020 21:14:39 GMT",
        "ETag": "\u00220x8D7C14A3745366B\u0022",
        "Last-Modified": "Thu, 05 Mar 2020 21:14:39 GMT",
=======
        "Date": "Fri, 03 Apr 2020 00:01:44 GMT",
        "ETag": "\u00220x8D7D76232143C42\u0022",
        "Last-Modified": "Fri, 03 Apr 2020 00:01:44 GMT",
>>>>>>> 32e373e2
        "Server": [
          "Windows-Azure-Blob/1.0",
          "Microsoft-HTTPAPI/2.0"
        ],
        "x-ms-client-request-id": "be774420-6751-1479-657c-39c7868ba26a",
<<<<<<< HEAD
        "x-ms-request-id": "9625d075-f01e-002d-5533-f32148000000",
        "x-ms-version": "2019-10-10"
=======
        "x-ms-request-id": "c47ecd10-701e-006e-1d4b-09188f000000",
        "x-ms-version": "2019-12-12"
>>>>>>> 32e373e2
      },
      "ResponseBody": []
    },
    {
<<<<<<< HEAD
      "RequestUri": "https://seanstagetest.blob.core.windows.net/test-container-21b5ddad-6ee0-87a6-f9bc-0b99dce73b6f/foo",
=======
      "RequestUri": "https://seanmcccanary.blob.core.windows.net/test-container-21b5ddad-6ee0-87a6-f9bc-0b99dce73b6f/foo",
>>>>>>> 32e373e2
      "RequestMethod": "PUT",
      "RequestHeaders": {
        "Authorization": "Sanitized",
        "Content-Length": "1024",
<<<<<<< HEAD
        "traceparent": "00-4745293920b7c745ba95441c0c07c296-fe9f62a8c3971a48-00",
        "User-Agent": [
          "azsdk-net-Storage.Blobs/12.4.0-dev.20200305.1",
          "(.NET Core 4.6.28325.01; Microsoft Windows 10.0.18363 )"
        ],
        "x-ms-blob-type": "BlockBlob",
        "x-ms-client-request-id": "1774c2bd-a264-f4d3-6070-14967d91086a",
        "x-ms-date": "Thu, 05 Mar 2020 21:14:39 GMT",
        "x-ms-return-client-request-id": "true",
        "x-ms-version": "2019-10-10"
=======
        "traceparent": "00-5903d3a48e47534a9e283b7b2573c82b-621b9a75c7d3b144-00",
        "User-Agent": [
          "azsdk-net-Storage.Blobs/12.5.0-dev.20200402.1",
          "(.NET Core 4.6.28325.01; Microsoft Windows 10.0.18362 )"
        ],
        "x-ms-blob-type": "BlockBlob",
        "x-ms-client-request-id": "1774c2bd-a264-f4d3-6070-14967d91086a",
        "x-ms-date": "Fri, 03 Apr 2020 00:01:45 GMT",
        "x-ms-return-client-request-id": "true",
        "x-ms-version": "2019-12-12"
>>>>>>> 32e373e2
      },
      "RequestBody": "hpJqtzqmCOmD3AFBkFUVCvr7eZhvfB4CMJrKU4qRU5T8c8rghQrVejuOO3VlOIMPZy/NihIK\u002Bwp0Z4ag3LRe8YhtRR2LNIXvJf5c4EConfgWuuxbw8mB8XfAbB2ENJ2GMEnt9/NmhDOp3mQTrRrJy8qNiiLIAi2/61Oly8hoavBh1bD3u6UFsDW5suVkbkRd9qBT9qp7vi0bLQyfwLlqQXNzsddq0hAkh9rsD1BIWnwPSNQoFHRG5heC242ZZe98TnBx8Lxs8ySPLm7Qjq7d0tOPkHfkQiz/LcvA5/aCiyLqb8Dg12nAolWvmOYFdVdopQm6CdV4lwxDccPxqwsuDKJM5h7u/fppz\u002B0iNalG\u002BrdzWELtyIFMcde0nGalzvdJgYtDuY84eqgOUDrnVmJi/HcMflPJQUMg/3RHOWCUwwH22LQeA0AnOt2a33hHZRt1UqDvmU\u002Bjf0BHIrkb8UFIeYw58H2uQ/k25ER1L2HL2ZpY0ea/pSqxUll01uCHDEicUmXsDnSexg6muLQLLVDefEkewh9aiNRhiJ0kOm0Yrtf72d383ssmuQrXGOx1pSUIlVqXaEooQsmQiobWeoyhjgndEFRy4Z5\u002B\u002BAgUgm/n7ON4G6QTgEaN05cTa1NETz9\u002BNorimJXQlrO7GW9BE79aqZ6jXV/ojg3DTzy9XnZKOanJlkzkBVRNp4TwV2fWTL/XucK1ofHflqd8H0hYEzc9ceDGeHxzdaNKVbba9zem7QN95aW0lZe36QCkZ\u002BUL9ZRNs\u002BWGD9NCZEMeakw7BZ5w1jJF2y2SidxJD458zg2\u002BP18hjUNRH90vOoFhlSpKe\u002BRhNJGzxhlmuyoJPf9FxpU2YCvsGXdaHrZUFaGsMPOy/pSpGpp8CnhFu9EZSOLd6nPsKzX\u002BXWFsBhbaXrB4uos3Vj5rm6z7ulWypl6lQdXTdistvwS9tKEyPRODoavIzQFG4vGkck/G8HHgS7YDx8VBB\u002BiFSvqGeaKdOF6Zdxip6tlcXl/jLwTcZ8\u002BT3WjqL3VNQpnDQ4IHwGhOBjnwLXlYNmDcpmhmXdfjqOMr8pw6sgjoSzV/5qZXVZ73lCjL6zlWO6YHDYkN5\u002BTC4Jqe3M7LFFMwCOJD2U\u002B6hVHJb8mvGL2q1Lf1MqV/2mNQvAYMuHjQK3/UmuJXEmFWTYc4Q3gbE8jd9AcW1uKusS5\u002B8hxJrczY\u002BUNJ2n3aUsJWnuQdR5brNKk9L8NxuVWcJum02B9EDZ\u002B6X0k00jhKAqJFwDf\u002BkGmXkr5zDH4JZ0DurLSUJnmiEZFEYuhMtmJx8ywhLPkdnpWAHUVh0QAhsfgJRSWDttwooq\u002Blui6BS9xbARlS5zpG0Q0fFAgzQT\u002BQI7DvQnE87Q==",
      "StatusCode": 201,
      "ResponseHeaders": {
        "Content-Length": "0",
        "Content-MD5": "gblHjFQFuD0ij/HeGDf7Iw==",
<<<<<<< HEAD
        "Date": "Thu, 05 Mar 2020 21:14:39 GMT",
        "ETag": "\u00220x8D7C14A37528F3F\u0022",
        "Last-Modified": "Thu, 05 Mar 2020 21:14:39 GMT",
=======
        "Date": "Fri, 03 Apr 2020 00:01:44 GMT",
        "ETag": "\u00220x8D7D7623220F51A\u0022",
        "Last-Modified": "Fri, 03 Apr 2020 00:01:44 GMT",
>>>>>>> 32e373e2
        "Server": [
          "Windows-Azure-Blob/1.0",
          "Microsoft-HTTPAPI/2.0"
        ],
        "x-ms-client-request-id": "1774c2bd-a264-f4d3-6070-14967d91086a",
        "x-ms-content-crc64": "Ley3Sl5O760=",
<<<<<<< HEAD
        "x-ms-request-id": "9625d084-f01e-002d-5c33-f32148000000",
        "x-ms-request-server-encrypted": "true",
        "x-ms-version": "2019-10-10"
=======
        "x-ms-request-id": "c47ecd28-701e-006e-314b-09188f000000",
        "x-ms-request-server-encrypted": "true",
        "x-ms-version": "2019-12-12"
>>>>>>> 32e373e2
      },
      "ResponseBody": []
    },
    {
<<<<<<< HEAD
      "RequestUri": "https://seanstagetest.blob.core.windows.net/test-container-21b5ddad-6ee0-87a6-f9bc-0b99dce73b6f/bar",
=======
      "RequestUri": "https://seanmcccanary.blob.core.windows.net/test-container-21b5ddad-6ee0-87a6-f9bc-0b99dce73b6f/bar",
>>>>>>> 32e373e2
      "RequestMethod": "PUT",
      "RequestHeaders": {
        "Authorization": "Sanitized",
        "Content-Length": "1024",
<<<<<<< HEAD
        "traceparent": "00-762717c71904f94e8b8d5ee7e516b182-d0c221ebe55ad743-00",
        "User-Agent": [
          "azsdk-net-Storage.Blobs/12.4.0-dev.20200305.1",
          "(.NET Core 4.6.28325.01; Microsoft Windows 10.0.18363 )"
        ],
        "x-ms-blob-type": "BlockBlob",
        "x-ms-client-request-id": "7f32e654-24fc-9a88-7c05-29d9624de96d",
        "x-ms-date": "Thu, 05 Mar 2020 21:14:39 GMT",
        "x-ms-return-client-request-id": "true",
        "x-ms-version": "2019-10-10"
=======
        "traceparent": "00-9a10bcd2a98f524d9e3c521f182ad128-ebdbc7e154c59446-00",
        "User-Agent": [
          "azsdk-net-Storage.Blobs/12.5.0-dev.20200402.1",
          "(.NET Core 4.6.28325.01; Microsoft Windows 10.0.18362 )"
        ],
        "x-ms-blob-type": "BlockBlob",
        "x-ms-client-request-id": "7f32e654-24fc-9a88-7c05-29d9624de96d",
        "x-ms-date": "Fri, 03 Apr 2020 00:01:45 GMT",
        "x-ms-return-client-request-id": "true",
        "x-ms-version": "2019-12-12"
>>>>>>> 32e373e2
      },
      "RequestBody": "hpJqtzqmCOmD3AFBkFUVCvr7eZhvfB4CMJrKU4qRU5T8c8rghQrVejuOO3VlOIMPZy/NihIK\u002Bwp0Z4ag3LRe8YhtRR2LNIXvJf5c4EConfgWuuxbw8mB8XfAbB2ENJ2GMEnt9/NmhDOp3mQTrRrJy8qNiiLIAi2/61Oly8hoavBh1bD3u6UFsDW5suVkbkRd9qBT9qp7vi0bLQyfwLlqQXNzsddq0hAkh9rsD1BIWnwPSNQoFHRG5heC242ZZe98TnBx8Lxs8ySPLm7Qjq7d0tOPkHfkQiz/LcvA5/aCiyLqb8Dg12nAolWvmOYFdVdopQm6CdV4lwxDccPxqwsuDKJM5h7u/fppz\u002B0iNalG\u002BrdzWELtyIFMcde0nGalzvdJgYtDuY84eqgOUDrnVmJi/HcMflPJQUMg/3RHOWCUwwH22LQeA0AnOt2a33hHZRt1UqDvmU\u002Bjf0BHIrkb8UFIeYw58H2uQ/k25ER1L2HL2ZpY0ea/pSqxUll01uCHDEicUmXsDnSexg6muLQLLVDefEkewh9aiNRhiJ0kOm0Yrtf72d383ssmuQrXGOx1pSUIlVqXaEooQsmQiobWeoyhjgndEFRy4Z5\u002B\u002BAgUgm/n7ON4G6QTgEaN05cTa1NETz9\u002BNorimJXQlrO7GW9BE79aqZ6jXV/ojg3DTzy9XnZKOanJlkzkBVRNp4TwV2fWTL/XucK1ofHflqd8H0hYEzc9ceDGeHxzdaNKVbba9zem7QN95aW0lZe36QCkZ\u002BUL9ZRNs\u002BWGD9NCZEMeakw7BZ5w1jJF2y2SidxJD458zg2\u002BP18hjUNRH90vOoFhlSpKe\u002BRhNJGzxhlmuyoJPf9FxpU2YCvsGXdaHrZUFaGsMPOy/pSpGpp8CnhFu9EZSOLd6nPsKzX\u002BXWFsBhbaXrB4uos3Vj5rm6z7ulWypl6lQdXTdistvwS9tKEyPRODoavIzQFG4vGkck/G8HHgS7YDx8VBB\u002BiFSvqGeaKdOF6Zdxip6tlcXl/jLwTcZ8\u002BT3WjqL3VNQpnDQ4IHwGhOBjnwLXlYNmDcpmhmXdfjqOMr8pw6sgjoSzV/5qZXVZ73lCjL6zlWO6YHDYkN5\u002BTC4Jqe3M7LFFMwCOJD2U\u002B6hVHJb8mvGL2q1Lf1MqV/2mNQvAYMuHjQK3/UmuJXEmFWTYc4Q3gbE8jd9AcW1uKusS5\u002B8hxJrczY\u002BUNJ2n3aUsJWnuQdR5brNKk9L8NxuVWcJum02B9EDZ\u002B6X0k00jhKAqJFwDf\u002BkGmXkr5zDH4JZ0DurLSUJnmiEZFEYuhMtmJx8ywhLPkdnpWAHUVh0QAhsfgJRSWDttwooq\u002Blui6BS9xbARlS5zpG0Q0fFAgzQT\u002BQI7DvQnE87Q==",
      "StatusCode": 201,
      "ResponseHeaders": {
        "Content-Length": "0",
        "Content-MD5": "gblHjFQFuD0ij/HeGDf7Iw==",
<<<<<<< HEAD
        "Date": "Thu, 05 Mar 2020 21:14:39 GMT",
        "ETag": "\u00220x8D7C14A375F610F\u0022",
        "Last-Modified": "Thu, 05 Mar 2020 21:14:39 GMT",
=======
        "Date": "Fri, 03 Apr 2020 00:01:44 GMT",
        "ETag": "\u00220x8D7D762322D7A7E\u0022",
        "Last-Modified": "Fri, 03 Apr 2020 00:01:44 GMT",
>>>>>>> 32e373e2
        "Server": [
          "Windows-Azure-Blob/1.0",
          "Microsoft-HTTPAPI/2.0"
        ],
        "x-ms-client-request-id": "7f32e654-24fc-9a88-7c05-29d9624de96d",
        "x-ms-content-crc64": "Ley3Sl5O760=",
<<<<<<< HEAD
        "x-ms-request-id": "9625d086-f01e-002d-5e33-f32148000000",
        "x-ms-request-server-encrypted": "true",
        "x-ms-version": "2019-10-10"
=======
        "x-ms-request-id": "c47ecd50-701e-006e-514b-09188f000000",
        "x-ms-request-server-encrypted": "true",
        "x-ms-version": "2019-12-12"
>>>>>>> 32e373e2
      },
      "ResponseBody": []
    },
    {
<<<<<<< HEAD
      "RequestUri": "https://seanstagetest.blob.core.windows.net/test-container-21b5ddad-6ee0-87a6-f9bc-0b99dce73b6f/baz",
=======
      "RequestUri": "https://seanmcccanary.blob.core.windows.net/test-container-21b5ddad-6ee0-87a6-f9bc-0b99dce73b6f/baz",
>>>>>>> 32e373e2
      "RequestMethod": "PUT",
      "RequestHeaders": {
        "Authorization": "Sanitized",
        "Content-Length": "1024",
<<<<<<< HEAD
        "traceparent": "00-d1697d88dbd9e147b94d7d2f5f5f31e1-3f879958608ac74c-00",
        "User-Agent": [
          "azsdk-net-Storage.Blobs/12.4.0-dev.20200305.1",
          "(.NET Core 4.6.28325.01; Microsoft Windows 10.0.18363 )"
        ],
        "x-ms-blob-type": "BlockBlob",
        "x-ms-client-request-id": "96426b00-885f-fa6e-8c42-85e88722f6dc",
        "x-ms-date": "Thu, 05 Mar 2020 21:14:39 GMT",
        "x-ms-return-client-request-id": "true",
        "x-ms-version": "2019-10-10"
=======
        "traceparent": "00-3dc860fb1d23d9458c3d0a4dead53af2-c6c14cd6e8ee024f-00",
        "User-Agent": [
          "azsdk-net-Storage.Blobs/12.5.0-dev.20200402.1",
          "(.NET Core 4.6.28325.01; Microsoft Windows 10.0.18362 )"
        ],
        "x-ms-blob-type": "BlockBlob",
        "x-ms-client-request-id": "96426b00-885f-fa6e-8c42-85e88722f6dc",
        "x-ms-date": "Fri, 03 Apr 2020 00:01:45 GMT",
        "x-ms-return-client-request-id": "true",
        "x-ms-version": "2019-12-12"
>>>>>>> 32e373e2
      },
      "RequestBody": "hpJqtzqmCOmD3AFBkFUVCvr7eZhvfB4CMJrKU4qRU5T8c8rghQrVejuOO3VlOIMPZy/NihIK\u002Bwp0Z4ag3LRe8YhtRR2LNIXvJf5c4EConfgWuuxbw8mB8XfAbB2ENJ2GMEnt9/NmhDOp3mQTrRrJy8qNiiLIAi2/61Oly8hoavBh1bD3u6UFsDW5suVkbkRd9qBT9qp7vi0bLQyfwLlqQXNzsddq0hAkh9rsD1BIWnwPSNQoFHRG5heC242ZZe98TnBx8Lxs8ySPLm7Qjq7d0tOPkHfkQiz/LcvA5/aCiyLqb8Dg12nAolWvmOYFdVdopQm6CdV4lwxDccPxqwsuDKJM5h7u/fppz\u002B0iNalG\u002BrdzWELtyIFMcde0nGalzvdJgYtDuY84eqgOUDrnVmJi/HcMflPJQUMg/3RHOWCUwwH22LQeA0AnOt2a33hHZRt1UqDvmU\u002Bjf0BHIrkb8UFIeYw58H2uQ/k25ER1L2HL2ZpY0ea/pSqxUll01uCHDEicUmXsDnSexg6muLQLLVDefEkewh9aiNRhiJ0kOm0Yrtf72d383ssmuQrXGOx1pSUIlVqXaEooQsmQiobWeoyhjgndEFRy4Z5\u002B\u002BAgUgm/n7ON4G6QTgEaN05cTa1NETz9\u002BNorimJXQlrO7GW9BE79aqZ6jXV/ojg3DTzy9XnZKOanJlkzkBVRNp4TwV2fWTL/XucK1ofHflqd8H0hYEzc9ceDGeHxzdaNKVbba9zem7QN95aW0lZe36QCkZ\u002BUL9ZRNs\u002BWGD9NCZEMeakw7BZ5w1jJF2y2SidxJD458zg2\u002BP18hjUNRH90vOoFhlSpKe\u002BRhNJGzxhlmuyoJPf9FxpU2YCvsGXdaHrZUFaGsMPOy/pSpGpp8CnhFu9EZSOLd6nPsKzX\u002BXWFsBhbaXrB4uos3Vj5rm6z7ulWypl6lQdXTdistvwS9tKEyPRODoavIzQFG4vGkck/G8HHgS7YDx8VBB\u002BiFSvqGeaKdOF6Zdxip6tlcXl/jLwTcZ8\u002BT3WjqL3VNQpnDQ4IHwGhOBjnwLXlYNmDcpmhmXdfjqOMr8pw6sgjoSzV/5qZXVZ73lCjL6zlWO6YHDYkN5\u002BTC4Jqe3M7LFFMwCOJD2U\u002B6hVHJb8mvGL2q1Lf1MqV/2mNQvAYMuHjQK3/UmuJXEmFWTYc4Q3gbE8jd9AcW1uKusS5\u002B8hxJrczY\u002BUNJ2n3aUsJWnuQdR5brNKk9L8NxuVWcJum02B9EDZ\u002B6X0k00jhKAqJFwDf\u002BkGmXkr5zDH4JZ0DurLSUJnmiEZFEYuhMtmJx8ywhLPkdnpWAHUVh0QAhsfgJRSWDttwooq\u002Blui6BS9xbARlS5zpG0Q0fFAgzQT\u002BQI7DvQnE87Q==",
      "StatusCode": 201,
      "ResponseHeaders": {
        "Content-Length": "0",
        "Content-MD5": "gblHjFQFuD0ij/HeGDf7Iw==",
<<<<<<< HEAD
        "Date": "Thu, 05 Mar 2020 21:14:39 GMT",
        "ETag": "\u00220x8D7C14A376C323D\u0022",
        "Last-Modified": "Thu, 05 Mar 2020 21:14:39 GMT",
=======
        "Date": "Fri, 03 Apr 2020 00:01:44 GMT",
        "ETag": "\u00220x8D7D762323A4E14\u0022",
        "Last-Modified": "Fri, 03 Apr 2020 00:01:44 GMT",
>>>>>>> 32e373e2
        "Server": [
          "Windows-Azure-Blob/1.0",
          "Microsoft-HTTPAPI/2.0"
        ],
        "x-ms-client-request-id": "96426b00-885f-fa6e-8c42-85e88722f6dc",
        "x-ms-content-crc64": "Ley3Sl5O760=",
<<<<<<< HEAD
        "x-ms-request-id": "9625d088-f01e-002d-5f33-f32148000000",
        "x-ms-request-server-encrypted": "true",
        "x-ms-version": "2019-10-10"
=======
        "x-ms-request-id": "c47ecd6e-701e-006e-6b4b-09188f000000",
        "x-ms-request-server-encrypted": "true",
        "x-ms-version": "2019-12-12"
>>>>>>> 32e373e2
      },
      "ResponseBody": []
    },
    {
<<<<<<< HEAD
      "RequestUri": "https://seanstagetest.blob.core.windows.net/test-container-21b5ddad-6ee0-87a6-f9bc-0b99dce73b6f/foo/foo",
=======
      "RequestUri": "https://seanmcccanary.blob.core.windows.net/test-container-21b5ddad-6ee0-87a6-f9bc-0b99dce73b6f/foo/foo",
>>>>>>> 32e373e2
      "RequestMethod": "PUT",
      "RequestHeaders": {
        "Authorization": "Sanitized",
        "Content-Length": "1024",
<<<<<<< HEAD
        "traceparent": "00-18a4f6c89a40464f873aec2b1b60da17-8143fa402bca904b-00",
        "User-Agent": [
          "azsdk-net-Storage.Blobs/12.4.0-dev.20200305.1",
          "(.NET Core 4.6.28325.01; Microsoft Windows 10.0.18363 )"
        ],
        "x-ms-blob-type": "BlockBlob",
        "x-ms-client-request-id": "f6d903db-520a-410d-90ec-2ec947f384a3",
        "x-ms-date": "Thu, 05 Mar 2020 21:14:39 GMT",
        "x-ms-return-client-request-id": "true",
        "x-ms-version": "2019-10-10"
=======
        "traceparent": "00-8cb5198e0867c241908e6e6c24700f09-5c6ad71ba787144f-00",
        "User-Agent": [
          "azsdk-net-Storage.Blobs/12.5.0-dev.20200402.1",
          "(.NET Core 4.6.28325.01; Microsoft Windows 10.0.18362 )"
        ],
        "x-ms-blob-type": "BlockBlob",
        "x-ms-client-request-id": "f6d903db-520a-410d-90ec-2ec947f384a3",
        "x-ms-date": "Fri, 03 Apr 2020 00:01:45 GMT",
        "x-ms-return-client-request-id": "true",
        "x-ms-version": "2019-12-12"
>>>>>>> 32e373e2
      },
      "RequestBody": "hpJqtzqmCOmD3AFBkFUVCvr7eZhvfB4CMJrKU4qRU5T8c8rghQrVejuOO3VlOIMPZy/NihIK\u002Bwp0Z4ag3LRe8YhtRR2LNIXvJf5c4EConfgWuuxbw8mB8XfAbB2ENJ2GMEnt9/NmhDOp3mQTrRrJy8qNiiLIAi2/61Oly8hoavBh1bD3u6UFsDW5suVkbkRd9qBT9qp7vi0bLQyfwLlqQXNzsddq0hAkh9rsD1BIWnwPSNQoFHRG5heC242ZZe98TnBx8Lxs8ySPLm7Qjq7d0tOPkHfkQiz/LcvA5/aCiyLqb8Dg12nAolWvmOYFdVdopQm6CdV4lwxDccPxqwsuDKJM5h7u/fppz\u002B0iNalG\u002BrdzWELtyIFMcde0nGalzvdJgYtDuY84eqgOUDrnVmJi/HcMflPJQUMg/3RHOWCUwwH22LQeA0AnOt2a33hHZRt1UqDvmU\u002Bjf0BHIrkb8UFIeYw58H2uQ/k25ER1L2HL2ZpY0ea/pSqxUll01uCHDEicUmXsDnSexg6muLQLLVDefEkewh9aiNRhiJ0kOm0Yrtf72d383ssmuQrXGOx1pSUIlVqXaEooQsmQiobWeoyhjgndEFRy4Z5\u002B\u002BAgUgm/n7ON4G6QTgEaN05cTa1NETz9\u002BNorimJXQlrO7GW9BE79aqZ6jXV/ojg3DTzy9XnZKOanJlkzkBVRNp4TwV2fWTL/XucK1ofHflqd8H0hYEzc9ceDGeHxzdaNKVbba9zem7QN95aW0lZe36QCkZ\u002BUL9ZRNs\u002BWGD9NCZEMeakw7BZ5w1jJF2y2SidxJD458zg2\u002BP18hjUNRH90vOoFhlSpKe\u002BRhNJGzxhlmuyoJPf9FxpU2YCvsGXdaHrZUFaGsMPOy/pSpGpp8CnhFu9EZSOLd6nPsKzX\u002BXWFsBhbaXrB4uos3Vj5rm6z7ulWypl6lQdXTdistvwS9tKEyPRODoavIzQFG4vGkck/G8HHgS7YDx8VBB\u002BiFSvqGeaKdOF6Zdxip6tlcXl/jLwTcZ8\u002BT3WjqL3VNQpnDQ4IHwGhOBjnwLXlYNmDcpmhmXdfjqOMr8pw6sgjoSzV/5qZXVZ73lCjL6zlWO6YHDYkN5\u002BTC4Jqe3M7LFFMwCOJD2U\u002B6hVHJb8mvGL2q1Lf1MqV/2mNQvAYMuHjQK3/UmuJXEmFWTYc4Q3gbE8jd9AcW1uKusS5\u002B8hxJrczY\u002BUNJ2n3aUsJWnuQdR5brNKk9L8NxuVWcJum02B9EDZ\u002B6X0k00jhKAqJFwDf\u002BkGmXkr5zDH4JZ0DurLSUJnmiEZFEYuhMtmJx8ywhLPkdnpWAHUVh0QAhsfgJRSWDttwooq\u002Blui6BS9xbARlS5zpG0Q0fFAgzQT\u002BQI7DvQnE87Q==",
      "StatusCode": 201,
      "ResponseHeaders": {
        "Content-Length": "0",
        "Content-MD5": "gblHjFQFuD0ij/HeGDf7Iw==",
<<<<<<< HEAD
        "Date": "Thu, 05 Mar 2020 21:14:39 GMT",
        "ETag": "\u00220x8D7C14A3779056D\u0022",
        "Last-Modified": "Thu, 05 Mar 2020 21:14:39 GMT",
=======
        "Date": "Fri, 03 Apr 2020 00:01:44 GMT",
        "ETag": "\u00220x8D7D7623246D374\u0022",
        "Last-Modified": "Fri, 03 Apr 2020 00:01:44 GMT",
>>>>>>> 32e373e2
        "Server": [
          "Windows-Azure-Blob/1.0",
          "Microsoft-HTTPAPI/2.0"
        ],
        "x-ms-client-request-id": "f6d903db-520a-410d-90ec-2ec947f384a3",
        "x-ms-content-crc64": "Ley3Sl5O760=",
<<<<<<< HEAD
        "x-ms-request-id": "9625d089-f01e-002d-6033-f32148000000",
        "x-ms-request-server-encrypted": "true",
        "x-ms-version": "2019-10-10"
=======
        "x-ms-request-id": "c47ecd93-701e-006e-074b-09188f000000",
        "x-ms-request-server-encrypted": "true",
        "x-ms-version": "2019-12-12"
>>>>>>> 32e373e2
      },
      "ResponseBody": []
    },
    {
<<<<<<< HEAD
      "RequestUri": "https://seanstagetest.blob.core.windows.net/test-container-21b5ddad-6ee0-87a6-f9bc-0b99dce73b6f/foo/bar",
=======
      "RequestUri": "https://seanmcccanary.blob.core.windows.net/test-container-21b5ddad-6ee0-87a6-f9bc-0b99dce73b6f/foo/bar",
>>>>>>> 32e373e2
      "RequestMethod": "PUT",
      "RequestHeaders": {
        "Authorization": "Sanitized",
        "Content-Length": "1024",
<<<<<<< HEAD
        "traceparent": "00-affa713a0239534c80add5244d9f0971-8cc7e9c0af31964e-00",
        "User-Agent": [
          "azsdk-net-Storage.Blobs/12.4.0-dev.20200305.1",
          "(.NET Core 4.6.28325.01; Microsoft Windows 10.0.18363 )"
        ],
        "x-ms-blob-type": "BlockBlob",
        "x-ms-client-request-id": "840da435-ff49-7cd1-9a2c-3a6785d43e17",
        "x-ms-date": "Thu, 05 Mar 2020 21:14:40 GMT",
        "x-ms-return-client-request-id": "true",
        "x-ms-version": "2019-10-10"
=======
        "traceparent": "00-685106fece0c3d419606c45a8a3bdcec-d17ed4fa1ca2bd45-00",
        "User-Agent": [
          "azsdk-net-Storage.Blobs/12.5.0-dev.20200402.1",
          "(.NET Core 4.6.28325.01; Microsoft Windows 10.0.18362 )"
        ],
        "x-ms-blob-type": "BlockBlob",
        "x-ms-client-request-id": "840da435-ff49-7cd1-9a2c-3a6785d43e17",
        "x-ms-date": "Fri, 03 Apr 2020 00:01:45 GMT",
        "x-ms-return-client-request-id": "true",
        "x-ms-version": "2019-12-12"
>>>>>>> 32e373e2
      },
      "RequestBody": "hpJqtzqmCOmD3AFBkFUVCvr7eZhvfB4CMJrKU4qRU5T8c8rghQrVejuOO3VlOIMPZy/NihIK\u002Bwp0Z4ag3LRe8YhtRR2LNIXvJf5c4EConfgWuuxbw8mB8XfAbB2ENJ2GMEnt9/NmhDOp3mQTrRrJy8qNiiLIAi2/61Oly8hoavBh1bD3u6UFsDW5suVkbkRd9qBT9qp7vi0bLQyfwLlqQXNzsddq0hAkh9rsD1BIWnwPSNQoFHRG5heC242ZZe98TnBx8Lxs8ySPLm7Qjq7d0tOPkHfkQiz/LcvA5/aCiyLqb8Dg12nAolWvmOYFdVdopQm6CdV4lwxDccPxqwsuDKJM5h7u/fppz\u002B0iNalG\u002BrdzWELtyIFMcde0nGalzvdJgYtDuY84eqgOUDrnVmJi/HcMflPJQUMg/3RHOWCUwwH22LQeA0AnOt2a33hHZRt1UqDvmU\u002Bjf0BHIrkb8UFIeYw58H2uQ/k25ER1L2HL2ZpY0ea/pSqxUll01uCHDEicUmXsDnSexg6muLQLLVDefEkewh9aiNRhiJ0kOm0Yrtf72d383ssmuQrXGOx1pSUIlVqXaEooQsmQiobWeoyhjgndEFRy4Z5\u002B\u002BAgUgm/n7ON4G6QTgEaN05cTa1NETz9\u002BNorimJXQlrO7GW9BE79aqZ6jXV/ojg3DTzy9XnZKOanJlkzkBVRNp4TwV2fWTL/XucK1ofHflqd8H0hYEzc9ceDGeHxzdaNKVbba9zem7QN95aW0lZe36QCkZ\u002BUL9ZRNs\u002BWGD9NCZEMeakw7BZ5w1jJF2y2SidxJD458zg2\u002BP18hjUNRH90vOoFhlSpKe\u002BRhNJGzxhlmuyoJPf9FxpU2YCvsGXdaHrZUFaGsMPOy/pSpGpp8CnhFu9EZSOLd6nPsKzX\u002BXWFsBhbaXrB4uos3Vj5rm6z7ulWypl6lQdXTdistvwS9tKEyPRODoavIzQFG4vGkck/G8HHgS7YDx8VBB\u002BiFSvqGeaKdOF6Zdxip6tlcXl/jLwTcZ8\u002BT3WjqL3VNQpnDQ4IHwGhOBjnwLXlYNmDcpmhmXdfjqOMr8pw6sgjoSzV/5qZXVZ73lCjL6zlWO6YHDYkN5\u002BTC4Jqe3M7LFFMwCOJD2U\u002B6hVHJb8mvGL2q1Lf1MqV/2mNQvAYMuHjQK3/UmuJXEmFWTYc4Q3gbE8jd9AcW1uKusS5\u002B8hxJrczY\u002BUNJ2n3aUsJWnuQdR5brNKk9L8NxuVWcJum02B9EDZ\u002B6X0k00jhKAqJFwDf\u002BkGmXkr5zDH4JZ0DurLSUJnmiEZFEYuhMtmJx8ywhLPkdnpWAHUVh0QAhsfgJRSWDttwooq\u002Blui6BS9xbARlS5zpG0Q0fFAgzQT\u002BQI7DvQnE87Q==",
      "StatusCode": 201,
      "ResponseHeaders": {
        "Content-Length": "0",
        "Content-MD5": "gblHjFQFuD0ij/HeGDf7Iw==",
<<<<<<< HEAD
        "Date": "Thu, 05 Mar 2020 21:14:39 GMT",
        "ETag": "\u00220x8D7C14A3785D723\u0022",
        "Last-Modified": "Thu, 05 Mar 2020 21:14:39 GMT",
=======
        "Date": "Fri, 03 Apr 2020 00:01:44 GMT",
        "ETag": "\u00220x8D7D762325331C1\u0022",
        "Last-Modified": "Fri, 03 Apr 2020 00:01:44 GMT",
>>>>>>> 32e373e2
        "Server": [
          "Windows-Azure-Blob/1.0",
          "Microsoft-HTTPAPI/2.0"
        ],
        "x-ms-client-request-id": "840da435-ff49-7cd1-9a2c-3a6785d43e17",
        "x-ms-content-crc64": "Ley3Sl5O760=",
<<<<<<< HEAD
        "x-ms-request-id": "9625d08a-f01e-002d-6133-f32148000000",
        "x-ms-request-server-encrypted": "true",
        "x-ms-version": "2019-10-10"
=======
        "x-ms-request-id": "c47ecdb4-701e-006e-234b-09188f000000",
        "x-ms-request-server-encrypted": "true",
        "x-ms-version": "2019-12-12"
>>>>>>> 32e373e2
      },
      "ResponseBody": []
    },
    {
<<<<<<< HEAD
      "RequestUri": "https://seanstagetest.blob.core.windows.net/test-container-21b5ddad-6ee0-87a6-f9bc-0b99dce73b6f/baz/foo",
=======
      "RequestUri": "https://seanmcccanary.blob.core.windows.net/test-container-21b5ddad-6ee0-87a6-f9bc-0b99dce73b6f/baz/foo",
>>>>>>> 32e373e2
      "RequestMethod": "PUT",
      "RequestHeaders": {
        "Authorization": "Sanitized",
        "Content-Length": "1024",
<<<<<<< HEAD
        "traceparent": "00-3b42f6cdb8543c428b880154ad1d8c25-b9e8d315b08d9e4b-00",
        "User-Agent": [
          "azsdk-net-Storage.Blobs/12.4.0-dev.20200305.1",
          "(.NET Core 4.6.28325.01; Microsoft Windows 10.0.18363 )"
        ],
        "x-ms-blob-type": "BlockBlob",
        "x-ms-client-request-id": "a3947f28-00e5-2559-415f-4a02246ac7fa",
        "x-ms-date": "Thu, 05 Mar 2020 21:14:40 GMT",
        "x-ms-return-client-request-id": "true",
        "x-ms-version": "2019-10-10"
=======
        "traceparent": "00-b88de39ddfd9b64ab570a6b9a9ba42f1-e98a8f30c37a704c-00",
        "User-Agent": [
          "azsdk-net-Storage.Blobs/12.5.0-dev.20200402.1",
          "(.NET Core 4.6.28325.01; Microsoft Windows 10.0.18362 )"
        ],
        "x-ms-blob-type": "BlockBlob",
        "x-ms-client-request-id": "a3947f28-00e5-2559-415f-4a02246ac7fa",
        "x-ms-date": "Fri, 03 Apr 2020 00:01:45 GMT",
        "x-ms-return-client-request-id": "true",
        "x-ms-version": "2019-12-12"
>>>>>>> 32e373e2
      },
      "RequestBody": "hpJqtzqmCOmD3AFBkFUVCvr7eZhvfB4CMJrKU4qRU5T8c8rghQrVejuOO3VlOIMPZy/NihIK\u002Bwp0Z4ag3LRe8YhtRR2LNIXvJf5c4EConfgWuuxbw8mB8XfAbB2ENJ2GMEnt9/NmhDOp3mQTrRrJy8qNiiLIAi2/61Oly8hoavBh1bD3u6UFsDW5suVkbkRd9qBT9qp7vi0bLQyfwLlqQXNzsddq0hAkh9rsD1BIWnwPSNQoFHRG5heC242ZZe98TnBx8Lxs8ySPLm7Qjq7d0tOPkHfkQiz/LcvA5/aCiyLqb8Dg12nAolWvmOYFdVdopQm6CdV4lwxDccPxqwsuDKJM5h7u/fppz\u002B0iNalG\u002BrdzWELtyIFMcde0nGalzvdJgYtDuY84eqgOUDrnVmJi/HcMflPJQUMg/3RHOWCUwwH22LQeA0AnOt2a33hHZRt1UqDvmU\u002Bjf0BHIrkb8UFIeYw58H2uQ/k25ER1L2HL2ZpY0ea/pSqxUll01uCHDEicUmXsDnSexg6muLQLLVDefEkewh9aiNRhiJ0kOm0Yrtf72d383ssmuQrXGOx1pSUIlVqXaEooQsmQiobWeoyhjgndEFRy4Z5\u002B\u002BAgUgm/n7ON4G6QTgEaN05cTa1NETz9\u002BNorimJXQlrO7GW9BE79aqZ6jXV/ojg3DTzy9XnZKOanJlkzkBVRNp4TwV2fWTL/XucK1ofHflqd8H0hYEzc9ceDGeHxzdaNKVbba9zem7QN95aW0lZe36QCkZ\u002BUL9ZRNs\u002BWGD9NCZEMeakw7BZ5w1jJF2y2SidxJD458zg2\u002BP18hjUNRH90vOoFhlSpKe\u002BRhNJGzxhlmuyoJPf9FxpU2YCvsGXdaHrZUFaGsMPOy/pSpGpp8CnhFu9EZSOLd6nPsKzX\u002BXWFsBhbaXrB4uos3Vj5rm6z7ulWypl6lQdXTdistvwS9tKEyPRODoavIzQFG4vGkck/G8HHgS7YDx8VBB\u002BiFSvqGeaKdOF6Zdxip6tlcXl/jLwTcZ8\u002BT3WjqL3VNQpnDQ4IHwGhOBjnwLXlYNmDcpmhmXdfjqOMr8pw6sgjoSzV/5qZXVZ73lCjL6zlWO6YHDYkN5\u002BTC4Jqe3M7LFFMwCOJD2U\u002B6hVHJb8mvGL2q1Lf1MqV/2mNQvAYMuHjQK3/UmuJXEmFWTYc4Q3gbE8jd9AcW1uKusS5\u002B8hxJrczY\u002BUNJ2n3aUsJWnuQdR5brNKk9L8NxuVWcJum02B9EDZ\u002B6X0k00jhKAqJFwDf\u002BkGmXkr5zDH4JZ0DurLSUJnmiEZFEYuhMtmJx8ywhLPkdnpWAHUVh0QAhsfgJRSWDttwooq\u002Blui6BS9xbARlS5zpG0Q0fFAgzQT\u002BQI7DvQnE87Q==",
      "StatusCode": 201,
      "ResponseHeaders": {
        "Content-Length": "0",
        "Content-MD5": "gblHjFQFuD0ij/HeGDf7Iw==",
<<<<<<< HEAD
        "Date": "Thu, 05 Mar 2020 21:14:40 GMT",
        "ETag": "\u00220x8D7C14A3792CE92\u0022",
        "Last-Modified": "Thu, 05 Mar 2020 21:14:40 GMT",
=======
        "Date": "Fri, 03 Apr 2020 00:01:44 GMT",
        "ETag": "\u00220x8D7D762325FDE40\u0022",
        "Last-Modified": "Fri, 03 Apr 2020 00:01:44 GMT",
>>>>>>> 32e373e2
        "Server": [
          "Windows-Azure-Blob/1.0",
          "Microsoft-HTTPAPI/2.0"
        ],
        "x-ms-client-request-id": "a3947f28-00e5-2559-415f-4a02246ac7fa",
        "x-ms-content-crc64": "Ley3Sl5O760=",
<<<<<<< HEAD
        "x-ms-request-id": "9625d08b-f01e-002d-6233-f32148000000",
        "x-ms-request-server-encrypted": "true",
        "x-ms-version": "2019-10-10"
=======
        "x-ms-request-id": "c47ecddc-701e-006e-474b-09188f000000",
        "x-ms-request-server-encrypted": "true",
        "x-ms-version": "2019-12-12"
>>>>>>> 32e373e2
      },
      "ResponseBody": []
    },
    {
<<<<<<< HEAD
      "RequestUri": "https://seanstagetest.blob.core.windows.net/test-container-21b5ddad-6ee0-87a6-f9bc-0b99dce73b6f/baz/foo/bar",
=======
      "RequestUri": "https://seanmcccanary.blob.core.windows.net/test-container-21b5ddad-6ee0-87a6-f9bc-0b99dce73b6f/baz/foo/bar",
>>>>>>> 32e373e2
      "RequestMethod": "PUT",
      "RequestHeaders": {
        "Authorization": "Sanitized",
        "Content-Length": "1024",
<<<<<<< HEAD
        "traceparent": "00-22f1c27ddd715d4896ce26e441bd8e85-6dd183f435575c42-00",
        "User-Agent": [
          "azsdk-net-Storage.Blobs/12.4.0-dev.20200305.1",
          "(.NET Core 4.6.28325.01; Microsoft Windows 10.0.18363 )"
        ],
        "x-ms-blob-type": "BlockBlob",
        "x-ms-client-request-id": "063e36ba-9b3f-a032-bc96-e2a0ddae57c7",
        "x-ms-date": "Thu, 05 Mar 2020 21:14:40 GMT",
        "x-ms-return-client-request-id": "true",
        "x-ms-version": "2019-10-10"
=======
        "traceparent": "00-74e43521811fa840a0dd4be2d1158006-0cd1f4eca3f23443-00",
        "User-Agent": [
          "azsdk-net-Storage.Blobs/12.5.0-dev.20200402.1",
          "(.NET Core 4.6.28325.01; Microsoft Windows 10.0.18362 )"
        ],
        "x-ms-blob-type": "BlockBlob",
        "x-ms-client-request-id": "063e36ba-9b3f-a032-bc96-e2a0ddae57c7",
        "x-ms-date": "Fri, 03 Apr 2020 00:01:45 GMT",
        "x-ms-return-client-request-id": "true",
        "x-ms-version": "2019-12-12"
>>>>>>> 32e373e2
      },
      "RequestBody": "hpJqtzqmCOmD3AFBkFUVCvr7eZhvfB4CMJrKU4qRU5T8c8rghQrVejuOO3VlOIMPZy/NihIK\u002Bwp0Z4ag3LRe8YhtRR2LNIXvJf5c4EConfgWuuxbw8mB8XfAbB2ENJ2GMEnt9/NmhDOp3mQTrRrJy8qNiiLIAi2/61Oly8hoavBh1bD3u6UFsDW5suVkbkRd9qBT9qp7vi0bLQyfwLlqQXNzsddq0hAkh9rsD1BIWnwPSNQoFHRG5heC242ZZe98TnBx8Lxs8ySPLm7Qjq7d0tOPkHfkQiz/LcvA5/aCiyLqb8Dg12nAolWvmOYFdVdopQm6CdV4lwxDccPxqwsuDKJM5h7u/fppz\u002B0iNalG\u002BrdzWELtyIFMcde0nGalzvdJgYtDuY84eqgOUDrnVmJi/HcMflPJQUMg/3RHOWCUwwH22LQeA0AnOt2a33hHZRt1UqDvmU\u002Bjf0BHIrkb8UFIeYw58H2uQ/k25ER1L2HL2ZpY0ea/pSqxUll01uCHDEicUmXsDnSexg6muLQLLVDefEkewh9aiNRhiJ0kOm0Yrtf72d383ssmuQrXGOx1pSUIlVqXaEooQsmQiobWeoyhjgndEFRy4Z5\u002B\u002BAgUgm/n7ON4G6QTgEaN05cTa1NETz9\u002BNorimJXQlrO7GW9BE79aqZ6jXV/ojg3DTzy9XnZKOanJlkzkBVRNp4TwV2fWTL/XucK1ofHflqd8H0hYEzc9ceDGeHxzdaNKVbba9zem7QN95aW0lZe36QCkZ\u002BUL9ZRNs\u002BWGD9NCZEMeakw7BZ5w1jJF2y2SidxJD458zg2\u002BP18hjUNRH90vOoFhlSpKe\u002BRhNJGzxhlmuyoJPf9FxpU2YCvsGXdaHrZUFaGsMPOy/pSpGpp8CnhFu9EZSOLd6nPsKzX\u002BXWFsBhbaXrB4uos3Vj5rm6z7ulWypl6lQdXTdistvwS9tKEyPRODoavIzQFG4vGkck/G8HHgS7YDx8VBB\u002BiFSvqGeaKdOF6Zdxip6tlcXl/jLwTcZ8\u002BT3WjqL3VNQpnDQ4IHwGhOBjnwLXlYNmDcpmhmXdfjqOMr8pw6sgjoSzV/5qZXVZ73lCjL6zlWO6YHDYkN5\u002BTC4Jqe3M7LFFMwCOJD2U\u002B6hVHJb8mvGL2q1Lf1MqV/2mNQvAYMuHjQK3/UmuJXEmFWTYc4Q3gbE8jd9AcW1uKusS5\u002B8hxJrczY\u002BUNJ2n3aUsJWnuQdR5brNKk9L8NxuVWcJum02B9EDZ\u002B6X0k00jhKAqJFwDf\u002BkGmXkr5zDH4JZ0DurLSUJnmiEZFEYuhMtmJx8ywhLPkdnpWAHUVh0QAhsfgJRSWDttwooq\u002Blui6BS9xbARlS5zpG0Q0fFAgzQT\u002BQI7DvQnE87Q==",
      "StatusCode": 201,
      "ResponseHeaders": {
        "Content-Length": "0",
        "Content-MD5": "gblHjFQFuD0ij/HeGDf7Iw==",
<<<<<<< HEAD
        "Date": "Thu, 05 Mar 2020 21:14:40 GMT",
        "ETag": "\u00220x8D7C14A379FEDA8\u0022",
        "Last-Modified": "Thu, 05 Mar 2020 21:14:40 GMT",
=======
        "Date": "Fri, 03 Apr 2020 00:01:44 GMT",
        "ETag": "\u00220x8D7D762326D2713\u0022",
        "Last-Modified": "Fri, 03 Apr 2020 00:01:44 GMT",
>>>>>>> 32e373e2
        "Server": [
          "Windows-Azure-Blob/1.0",
          "Microsoft-HTTPAPI/2.0"
        ],
        "x-ms-client-request-id": "063e36ba-9b3f-a032-bc96-e2a0ddae57c7",
        "x-ms-content-crc64": "Ley3Sl5O760=",
<<<<<<< HEAD
        "x-ms-request-id": "9625d08e-f01e-002d-6433-f32148000000",
        "x-ms-request-server-encrypted": "true",
        "x-ms-version": "2019-10-10"
=======
        "x-ms-request-id": "c47ece01-701e-006e-694b-09188f000000",
        "x-ms-request-server-encrypted": "true",
        "x-ms-version": "2019-12-12"
>>>>>>> 32e373e2
      },
      "ResponseBody": []
    },
    {
<<<<<<< HEAD
      "RequestUri": "https://seanstagetest.blob.core.windows.net/test-container-21b5ddad-6ee0-87a6-f9bc-0b99dce73b6f/baz/bar/foo",
=======
      "RequestUri": "https://seanmcccanary.blob.core.windows.net/test-container-21b5ddad-6ee0-87a6-f9bc-0b99dce73b6f/baz/bar/foo",
>>>>>>> 32e373e2
      "RequestMethod": "PUT",
      "RequestHeaders": {
        "Authorization": "Sanitized",
        "Content-Length": "1024",
<<<<<<< HEAD
        "traceparent": "00-dc70d9c697beec468d8cd20e9085b833-82edd234291f844c-00",
        "User-Agent": [
          "azsdk-net-Storage.Blobs/12.4.0-dev.20200305.1",
          "(.NET Core 4.6.28325.01; Microsoft Windows 10.0.18363 )"
        ],
        "x-ms-blob-type": "BlockBlob",
        "x-ms-client-request-id": "ee4885aa-c02b-e0ba-41f7-fc3abd0f2f45",
        "x-ms-date": "Thu, 05 Mar 2020 21:14:40 GMT",
        "x-ms-return-client-request-id": "true",
        "x-ms-version": "2019-10-10"
=======
        "traceparent": "00-8c6755c8ef6f8648b0b351660b6528cf-1c453f634d76514f-00",
        "User-Agent": [
          "azsdk-net-Storage.Blobs/12.5.0-dev.20200402.1",
          "(.NET Core 4.6.28325.01; Microsoft Windows 10.0.18362 )"
        ],
        "x-ms-blob-type": "BlockBlob",
        "x-ms-client-request-id": "ee4885aa-c02b-e0ba-41f7-fc3abd0f2f45",
        "x-ms-date": "Fri, 03 Apr 2020 00:01:45 GMT",
        "x-ms-return-client-request-id": "true",
        "x-ms-version": "2019-12-12"
>>>>>>> 32e373e2
      },
      "RequestBody": "hpJqtzqmCOmD3AFBkFUVCvr7eZhvfB4CMJrKU4qRU5T8c8rghQrVejuOO3VlOIMPZy/NihIK\u002Bwp0Z4ag3LRe8YhtRR2LNIXvJf5c4EConfgWuuxbw8mB8XfAbB2ENJ2GMEnt9/NmhDOp3mQTrRrJy8qNiiLIAi2/61Oly8hoavBh1bD3u6UFsDW5suVkbkRd9qBT9qp7vi0bLQyfwLlqQXNzsddq0hAkh9rsD1BIWnwPSNQoFHRG5heC242ZZe98TnBx8Lxs8ySPLm7Qjq7d0tOPkHfkQiz/LcvA5/aCiyLqb8Dg12nAolWvmOYFdVdopQm6CdV4lwxDccPxqwsuDKJM5h7u/fppz\u002B0iNalG\u002BrdzWELtyIFMcde0nGalzvdJgYtDuY84eqgOUDrnVmJi/HcMflPJQUMg/3RHOWCUwwH22LQeA0AnOt2a33hHZRt1UqDvmU\u002Bjf0BHIrkb8UFIeYw58H2uQ/k25ER1L2HL2ZpY0ea/pSqxUll01uCHDEicUmXsDnSexg6muLQLLVDefEkewh9aiNRhiJ0kOm0Yrtf72d383ssmuQrXGOx1pSUIlVqXaEooQsmQiobWeoyhjgndEFRy4Z5\u002B\u002BAgUgm/n7ON4G6QTgEaN05cTa1NETz9\u002BNorimJXQlrO7GW9BE79aqZ6jXV/ojg3DTzy9XnZKOanJlkzkBVRNp4TwV2fWTL/XucK1ofHflqd8H0hYEzc9ceDGeHxzdaNKVbba9zem7QN95aW0lZe36QCkZ\u002BUL9ZRNs\u002BWGD9NCZEMeakw7BZ5w1jJF2y2SidxJD458zg2\u002BP18hjUNRH90vOoFhlSpKe\u002BRhNJGzxhlmuyoJPf9FxpU2YCvsGXdaHrZUFaGsMPOy/pSpGpp8CnhFu9EZSOLd6nPsKzX\u002BXWFsBhbaXrB4uos3Vj5rm6z7ulWypl6lQdXTdistvwS9tKEyPRODoavIzQFG4vGkck/G8HHgS7YDx8VBB\u002BiFSvqGeaKdOF6Zdxip6tlcXl/jLwTcZ8\u002BT3WjqL3VNQpnDQ4IHwGhOBjnwLXlYNmDcpmhmXdfjqOMr8pw6sgjoSzV/5qZXVZ73lCjL6zlWO6YHDYkN5\u002BTC4Jqe3M7LFFMwCOJD2U\u002B6hVHJb8mvGL2q1Lf1MqV/2mNQvAYMuHjQK3/UmuJXEmFWTYc4Q3gbE8jd9AcW1uKusS5\u002B8hxJrczY\u002BUNJ2n3aUsJWnuQdR5brNKk9L8NxuVWcJum02B9EDZ\u002B6X0k00jhKAqJFwDf\u002BkGmXkr5zDH4JZ0DurLSUJnmiEZFEYuhMtmJx8ywhLPkdnpWAHUVh0QAhsfgJRSWDttwooq\u002Blui6BS9xbARlS5zpG0Q0fFAgzQT\u002BQI7DvQnE87Q==",
      "StatusCode": 201,
      "ResponseHeaders": {
        "Content-Length": "0",
        "Content-MD5": "gblHjFQFuD0ij/HeGDf7Iw==",
<<<<<<< HEAD
        "Date": "Thu, 05 Mar 2020 21:14:40 GMT",
        "ETag": "\u00220x8D7C14A37AC9932\u0022",
        "Last-Modified": "Thu, 05 Mar 2020 21:14:40 GMT",
=======
        "Date": "Fri, 03 Apr 2020 00:01:44 GMT",
        "ETag": "\u00220x8D7D7623279AC77\u0022",
        "Last-Modified": "Fri, 03 Apr 2020 00:01:44 GMT",
>>>>>>> 32e373e2
        "Server": [
          "Windows-Azure-Blob/1.0",
          "Microsoft-HTTPAPI/2.0"
        ],
        "x-ms-client-request-id": "ee4885aa-c02b-e0ba-41f7-fc3abd0f2f45",
        "x-ms-content-crc64": "Ley3Sl5O760=",
<<<<<<< HEAD
        "x-ms-request-id": "9625d091-f01e-002d-6633-f32148000000",
        "x-ms-request-server-encrypted": "true",
        "x-ms-version": "2019-10-10"
=======
        "x-ms-request-id": "c47ece25-701e-006e-0b4b-09188f000000",
        "x-ms-request-server-encrypted": "true",
        "x-ms-version": "2019-12-12"
>>>>>>> 32e373e2
      },
      "ResponseBody": []
    },
    {
<<<<<<< HEAD
      "RequestUri": "https://seanstagetest.blob.core.windows.net/test-container-21b5ddad-6ee0-87a6-f9bc-0b99dce73b6f/foo/foo?comp=metadata",
      "RequestMethod": "PUT",
      "RequestHeaders": {
        "Authorization": "Sanitized",
        "traceparent": "00-08a74c9ea2d95d47b328b7f0df97cd06-475f4fcf3029a84d-00",
        "User-Agent": [
          "azsdk-net-Storage.Blobs/12.4.0-dev.20200305.1",
          "(.NET Core 4.6.28325.01; Microsoft Windows 10.0.18363 )"
        ],
        "x-ms-client-request-id": "58f52347-6965-049b-74f1-1044bdf8cbc0",
        "x-ms-date": "Thu, 05 Mar 2020 21:14:40 GMT",
=======
      "RequestUri": "https://seanmcccanary.blob.core.windows.net/test-container-21b5ddad-6ee0-87a6-f9bc-0b99dce73b6f/foo/foo?comp=metadata",
      "RequestMethod": "PUT",
      "RequestHeaders": {
        "Authorization": "Sanitized",
        "traceparent": "00-ee3fe0f22800de459bcd6df650ea43db-994ea9a7ccc4734d-00",
        "User-Agent": [
          "azsdk-net-Storage.Blobs/12.5.0-dev.20200402.1",
          "(.NET Core 4.6.28325.01; Microsoft Windows 10.0.18362 )"
        ],
        "x-ms-client-request-id": "58f52347-6965-049b-74f1-1044bdf8cbc0",
        "x-ms-date": "Fri, 03 Apr 2020 00:01:45 GMT",
>>>>>>> 32e373e2
        "x-ms-meta-Capital": "letter",
        "x-ms-meta-foo": "bar",
        "x-ms-meta-meta": "data",
        "x-ms-meta-UPPER": "case",
        "x-ms-return-client-request-id": "true",
<<<<<<< HEAD
        "x-ms-version": "2019-10-10"
=======
        "x-ms-version": "2019-12-12"
>>>>>>> 32e373e2
      },
      "RequestBody": null,
      "StatusCode": 200,
      "ResponseHeaders": {
        "Content-Length": "0",
<<<<<<< HEAD
        "Date": "Thu, 05 Mar 2020 21:14:40 GMT",
        "ETag": "\u00220x8D7C14A37B941F2\u0022",
        "Last-Modified": "Thu, 05 Mar 2020 21:14:40 GMT",
=======
        "Date": "Fri, 03 Apr 2020 00:01:44 GMT",
        "ETag": "\u00220x8D7D76232860AC4\u0022",
        "Last-Modified": "Fri, 03 Apr 2020 00:01:45 GMT",
>>>>>>> 32e373e2
        "Server": [
          "Windows-Azure-Blob/1.0",
          "Microsoft-HTTPAPI/2.0"
        ],
        "x-ms-client-request-id": "58f52347-6965-049b-74f1-1044bdf8cbc0",
<<<<<<< HEAD
        "x-ms-request-id": "9625d093-f01e-002d-6833-f32148000000",
        "x-ms-request-server-encrypted": "true",
        "x-ms-version": "2019-10-10"
=======
        "x-ms-request-id": "c47ece45-701e-006e-294b-09188f000000",
        "x-ms-request-server-encrypted": "true",
        "x-ms-version": "2019-12-12"
>>>>>>> 32e373e2
      },
      "ResponseBody": []
    },
    {
<<<<<<< HEAD
      "RequestUri": "https://seanstagetest.blob.core.windows.net/test-container-21b5ddad-6ee0-87a6-f9bc-0b99dce73b6f?restype=container\u0026comp=list\u0026prefix=foo",
=======
      "RequestUri": "https://seanmcccanary.blob.core.windows.net/test-container-21b5ddad-6ee0-87a6-f9bc-0b99dce73b6f?restype=container\u0026comp=list\u0026prefix=foo",
>>>>>>> 32e373e2
      "RequestMethod": "GET",
      "RequestHeaders": {
        "Authorization": "Sanitized",
        "User-Agent": [
<<<<<<< HEAD
          "azsdk-net-Storage.Blobs/12.4.0-dev.20200305.1",
          "(.NET Core 4.6.28325.01; Microsoft Windows 10.0.18363 )"
        ],
        "x-ms-client-request-id": "99f3dc05-d719-d1e0-eef2-33bf5244430b",
        "x-ms-date": "Thu, 05 Mar 2020 21:14:40 GMT",
        "x-ms-return-client-request-id": "true",
        "x-ms-version": "2019-10-10"
=======
          "azsdk-net-Storage.Blobs/12.5.0-dev.20200402.1",
          "(.NET Core 4.6.28325.01; Microsoft Windows 10.0.18362 )"
        ],
        "x-ms-client-request-id": "99f3dc05-d719-d1e0-eef2-33bf5244430b",
        "x-ms-date": "Fri, 03 Apr 2020 00:01:46 GMT",
        "x-ms-return-client-request-id": "true",
        "x-ms-version": "2019-12-12"
>>>>>>> 32e373e2
      },
      "RequestBody": null,
      "StatusCode": 200,
      "ResponseHeaders": {
        "Content-Type": "application/xml",
<<<<<<< HEAD
        "Date": "Thu, 05 Mar 2020 21:14:40 GMT",
=======
        "Date": "Fri, 03 Apr 2020 00:01:44 GMT",
>>>>>>> 32e373e2
        "Server": [
          "Windows-Azure-Blob/1.0",
          "Microsoft-HTTPAPI/2.0"
        ],
        "Transfer-Encoding": "chunked",
        "x-ms-client-request-id": "99f3dc05-d719-d1e0-eef2-33bf5244430b",
<<<<<<< HEAD
        "x-ms-request-id": "9625d094-f01e-002d-6933-f32148000000",
        "x-ms-version": "2019-10-10"
      },
      "ResponseBody": "\uFEFF\u003C?xml version=\u00221.0\u0022 encoding=\u0022utf-8\u0022?\u003E\u003CEnumerationResults ServiceEndpoint=\u0022https://seanstagetest.blob.core.windows.net/\u0022 ContainerName=\u0022test-container-21b5ddad-6ee0-87a6-f9bc-0b99dce73b6f\u0022\u003E\u003CPrefix\u003Efoo\u003C/Prefix\u003E\u003CBlobs\u003E\u003CBlob\u003E\u003CName\u003Efoo\u003C/Name\u003E\u003CProperties\u003E\u003CCreation-Time\u003EThu, 05 Mar 2020 21:14:39 GMT\u003C/Creation-Time\u003E\u003CLast-Modified\u003EThu, 05 Mar 2020 21:14:39 GMT\u003C/Last-Modified\u003E\u003CEtag\u003E0x8D7C14A37528F3F\u003C/Etag\u003E\u003CContent-Length\u003E1024\u003C/Content-Length\u003E\u003CContent-Type\u003Eapplication/octet-stream\u003C/Content-Type\u003E\u003CContent-Encoding /\u003E\u003CContent-Language /\u003E\u003CContent-CRC64 /\u003E\u003CContent-MD5\u003EgblHjFQFuD0ij/HeGDf7Iw==\u003C/Content-MD5\u003E\u003CCache-Control /\u003E\u003CContent-Disposition /\u003E\u003CBlobType\u003EBlockBlob\u003C/BlobType\u003E\u003CAccessTier\u003EHot\u003C/AccessTier\u003E\u003CAccessTierInferred\u003Etrue\u003C/AccessTierInferred\u003E\u003CLeaseStatus\u003Eunlocked\u003C/LeaseStatus\u003E\u003CLeaseState\u003Eavailable\u003C/LeaseState\u003E\u003CServerEncrypted\u003Etrue\u003C/ServerEncrypted\u003E\u003C/Properties\u003E\u003C/Blob\u003E\u003CBlob\u003E\u003CName\u003Efoo/bar\u003C/Name\u003E\u003CProperties\u003E\u003CCreation-Time\u003EThu, 05 Mar 2020 21:14:39 GMT\u003C/Creation-Time\u003E\u003CLast-Modified\u003EThu, 05 Mar 2020 21:14:39 GMT\u003C/Last-Modified\u003E\u003CEtag\u003E0x8D7C14A3785D723\u003C/Etag\u003E\u003CContent-Length\u003E1024\u003C/Content-Length\u003E\u003CContent-Type\u003Eapplication/octet-stream\u003C/Content-Type\u003E\u003CContent-Encoding /\u003E\u003CContent-Language /\u003E\u003CContent-CRC64 /\u003E\u003CContent-MD5\u003EgblHjFQFuD0ij/HeGDf7Iw==\u003C/Content-MD5\u003E\u003CCache-Control /\u003E\u003CContent-Disposition /\u003E\u003CBlobType\u003EBlockBlob\u003C/BlobType\u003E\u003CAccessTier\u003EHot\u003C/AccessTier\u003E\u003CAccessTierInferred\u003Etrue\u003C/AccessTierInferred\u003E\u003CLeaseStatus\u003Eunlocked\u003C/LeaseStatus\u003E\u003CLeaseState\u003Eavailable\u003C/LeaseState\u003E\u003CServerEncrypted\u003Etrue\u003C/ServerEncrypted\u003E\u003C/Properties\u003E\u003C/Blob\u003E\u003CBlob\u003E\u003CName\u003Efoo/foo\u003C/Name\u003E\u003CProperties\u003E\u003CCreation-Time\u003EThu, 05 Mar 2020 21:14:39 GMT\u003C/Creation-Time\u003E\u003CLast-Modified\u003EThu, 05 Mar 2020 21:14:40 GMT\u003C/Last-Modified\u003E\u003CEtag\u003E0x8D7C14A37B941F2\u003C/Etag\u003E\u003CContent-Length\u003E1024\u003C/Content-Length\u003E\u003CContent-Type\u003Eapplication/octet-stream\u003C/Content-Type\u003E\u003CContent-Encoding /\u003E\u003CContent-Language /\u003E\u003CContent-CRC64 /\u003E\u003CContent-MD5\u003EgblHjFQFuD0ij/HeGDf7Iw==\u003C/Content-MD5\u003E\u003CCache-Control /\u003E\u003CContent-Disposition /\u003E\u003CBlobType\u003EBlockBlob\u003C/BlobType\u003E\u003CAccessTier\u003EHot\u003C/AccessTier\u003E\u003CAccessTierInferred\u003Etrue\u003C/AccessTierInferred\u003E\u003CLeaseStatus\u003Eunlocked\u003C/LeaseStatus\u003E\u003CLeaseState\u003Eavailable\u003C/LeaseState\u003E\u003CServerEncrypted\u003Etrue\u003C/ServerEncrypted\u003E\u003C/Properties\u003E\u003C/Blob\u003E\u003C/Blobs\u003E\u003CNextMarker /\u003E\u003C/EnumerationResults\u003E"
    },
    {
      "RequestUri": "https://seanstagetest.blob.core.windows.net/test-container-21b5ddad-6ee0-87a6-f9bc-0b99dce73b6f?restype=container",
      "RequestMethod": "DELETE",
      "RequestHeaders": {
        "Authorization": "Sanitized",
        "traceparent": "00-b8cfdb53bdad53409825668f63eb6e74-db78cdf9821f1b41-00",
        "User-Agent": [
          "azsdk-net-Storage.Blobs/12.4.0-dev.20200305.1",
          "(.NET Core 4.6.28325.01; Microsoft Windows 10.0.18363 )"
        ],
        "x-ms-client-request-id": "e13eadfd-3204-80a6-8848-35b2734ff4b7",
        "x-ms-date": "Thu, 05 Mar 2020 21:14:40 GMT",
        "x-ms-return-client-request-id": "true",
        "x-ms-version": "2019-10-10"
=======
        "x-ms-request-id": "c47ece6b-701e-006e-4a4b-09188f000000",
        "x-ms-version": "2019-12-12"
      },
      "ResponseBody": "\uFEFF\u003C?xml version=\u00221.0\u0022 encoding=\u0022utf-8\u0022?\u003E\u003CEnumerationResults ServiceEndpoint=\u0022https://seanmcccanary.blob.core.windows.net/\u0022 ContainerName=\u0022test-container-21b5ddad-6ee0-87a6-f9bc-0b99dce73b6f\u0022\u003E\u003CPrefix\u003Efoo\u003C/Prefix\u003E\u003CBlobs\u003E\u003CBlob\u003E\u003CName\u003Efoo\u003C/Name\u003E\u003CProperties\u003E\u003CCreation-Time\u003EFri, 03 Apr 2020 00:01:44 GMT\u003C/Creation-Time\u003E\u003CLast-Modified\u003EFri, 03 Apr 2020 00:01:44 GMT\u003C/Last-Modified\u003E\u003CEtag\u003E0x8D7D7623220F51A\u003C/Etag\u003E\u003CContent-Length\u003E1024\u003C/Content-Length\u003E\u003CContent-Type\u003Eapplication/octet-stream\u003C/Content-Type\u003E\u003CContent-Encoding /\u003E\u003CContent-Language /\u003E\u003CContent-CRC64 /\u003E\u003CContent-MD5\u003EgblHjFQFuD0ij/HeGDf7Iw==\u003C/Content-MD5\u003E\u003CCache-Control /\u003E\u003CContent-Disposition /\u003E\u003CBlobType\u003EBlockBlob\u003C/BlobType\u003E\u003CAccessTier\u003EHot\u003C/AccessTier\u003E\u003CAccessTierInferred\u003Etrue\u003C/AccessTierInferred\u003E\u003CLeaseStatus\u003Eunlocked\u003C/LeaseStatus\u003E\u003CLeaseState\u003Eavailable\u003C/LeaseState\u003E\u003CServerEncrypted\u003Etrue\u003C/ServerEncrypted\u003E\u003C/Properties\u003E\u003C/Blob\u003E\u003CBlob\u003E\u003CName\u003Efoo/bar\u003C/Name\u003E\u003CProperties\u003E\u003CCreation-Time\u003EFri, 03 Apr 2020 00:01:44 GMT\u003C/Creation-Time\u003E\u003CLast-Modified\u003EFri, 03 Apr 2020 00:01:44 GMT\u003C/Last-Modified\u003E\u003CEtag\u003E0x8D7D762325331C1\u003C/Etag\u003E\u003CContent-Length\u003E1024\u003C/Content-Length\u003E\u003CContent-Type\u003Eapplication/octet-stream\u003C/Content-Type\u003E\u003CContent-Encoding /\u003E\u003CContent-Language /\u003E\u003CContent-CRC64 /\u003E\u003CContent-MD5\u003EgblHjFQFuD0ij/HeGDf7Iw==\u003C/Content-MD5\u003E\u003CCache-Control /\u003E\u003CContent-Disposition /\u003E\u003CBlobType\u003EBlockBlob\u003C/BlobType\u003E\u003CAccessTier\u003EHot\u003C/AccessTier\u003E\u003CAccessTierInferred\u003Etrue\u003C/AccessTierInferred\u003E\u003CLeaseStatus\u003Eunlocked\u003C/LeaseStatus\u003E\u003CLeaseState\u003Eavailable\u003C/LeaseState\u003E\u003CServerEncrypted\u003Etrue\u003C/ServerEncrypted\u003E\u003C/Properties\u003E\u003C/Blob\u003E\u003CBlob\u003E\u003CName\u003Efoo/foo\u003C/Name\u003E\u003CProperties\u003E\u003CCreation-Time\u003EFri, 03 Apr 2020 00:01:44 GMT\u003C/Creation-Time\u003E\u003CLast-Modified\u003EFri, 03 Apr 2020 00:01:45 GMT\u003C/Last-Modified\u003E\u003CEtag\u003E0x8D7D76232860AC4\u003C/Etag\u003E\u003CContent-Length\u003E1024\u003C/Content-Length\u003E\u003CContent-Type\u003Eapplication/octet-stream\u003C/Content-Type\u003E\u003CContent-Encoding /\u003E\u003CContent-Language /\u003E\u003CContent-CRC64 /\u003E\u003CContent-MD5\u003EgblHjFQFuD0ij/HeGDf7Iw==\u003C/Content-MD5\u003E\u003CCache-Control /\u003E\u003CContent-Disposition /\u003E\u003CBlobType\u003EBlockBlob\u003C/BlobType\u003E\u003CAccessTier\u003EHot\u003C/AccessTier\u003E\u003CAccessTierInferred\u003Etrue\u003C/AccessTierInferred\u003E\u003CLeaseStatus\u003Eunlocked\u003C/LeaseStatus\u003E\u003CLeaseState\u003Eavailable\u003C/LeaseState\u003E\u003CServerEncrypted\u003Etrue\u003C/ServerEncrypted\u003E\u003C/Properties\u003E\u003C/Blob\u003E\u003C/Blobs\u003E\u003CNextMarker /\u003E\u003C/EnumerationResults\u003E"
    },
    {
      "RequestUri": "https://seanmcccanary.blob.core.windows.net/test-container-21b5ddad-6ee0-87a6-f9bc-0b99dce73b6f?restype=container",
      "RequestMethod": "DELETE",
      "RequestHeaders": {
        "Authorization": "Sanitized",
        "traceparent": "00-0755184274afe14ab5337fe70ab93c10-49863d29c3103943-00",
        "User-Agent": [
          "azsdk-net-Storage.Blobs/12.5.0-dev.20200402.1",
          "(.NET Core 4.6.28325.01; Microsoft Windows 10.0.18362 )"
        ],
        "x-ms-client-request-id": "e13eadfd-3204-80a6-8848-35b2734ff4b7",
        "x-ms-date": "Fri, 03 Apr 2020 00:01:46 GMT",
        "x-ms-return-client-request-id": "true",
        "x-ms-version": "2019-12-12"
>>>>>>> 32e373e2
      },
      "RequestBody": null,
      "StatusCode": 202,
      "ResponseHeaders": {
        "Content-Length": "0",
<<<<<<< HEAD
        "Date": "Thu, 05 Mar 2020 21:14:40 GMT",
=======
        "Date": "Fri, 03 Apr 2020 00:01:45 GMT",
>>>>>>> 32e373e2
        "Server": [
          "Windows-Azure-Blob/1.0",
          "Microsoft-HTTPAPI/2.0"
        ],
        "x-ms-client-request-id": "e13eadfd-3204-80a6-8848-35b2734ff4b7",
<<<<<<< HEAD
        "x-ms-request-id": "9625d095-f01e-002d-6a33-f32148000000",
        "x-ms-version": "2019-10-10"
=======
        "x-ms-request-id": "c47ece9e-701e-006e-774b-09188f000000",
        "x-ms-version": "2019-12-12"
>>>>>>> 32e373e2
      },
      "ResponseBody": []
    }
  ],
  "Variables": {
    "RandomSeed": "533742588",
<<<<<<< HEAD
    "Storage_TestConfigDefault": "ProductionTenant\nseanstagetest\nU2FuaXRpemVk\nhttps://seanstagetest.blob.core.windows.net\nhttp://seanstagetest.file.core.windows.net\nhttp://seanstagetest.queue.core.windows.net\nhttp://seanstagetest.table.core.windows.net\n\n\n\n\nhttp://seanstagetest-secondary.blob.core.windows.net\nhttp://seanstagetest-secondary.file.core.windows.net\nhttp://seanstagetest-secondary.queue.core.windows.net\nhttp://seanstagetest-secondary.table.core.windows.net\n\nSanitized\n\n\nCloud\nBlobEndpoint=https://seanstagetest.blob.core.windows.net/;QueueEndpoint=http://seanstagetest.queue.core.windows.net/;FileEndpoint=http://seanstagetest.file.core.windows.net/;BlobSecondaryEndpoint=http://seanstagetest-secondary.blob.core.windows.net/;QueueSecondaryEndpoint=http://seanstagetest-secondary.queue.core.windows.net/;FileSecondaryEndpoint=http://seanstagetest-secondary.file.core.windows.net/;AccountName=seanstagetest;AccountKey=Sanitized\nseanscope1"
=======
    "Storage_TestConfigDefault": "ProductionTenant\nseanmcccanary\nU2FuaXRpemVk\nhttps://seanmcccanary.blob.core.windows.net\nhttps://seanmcccanary.file.core.windows.net\nhttps://seanmcccanary.queue.core.windows.net\nhttps://seanmcccanary.table.core.windows.net\n\n\n\n\nhttps://seanmcccanary-secondary.blob.core.windows.net\nhttps://seanmcccanary-secondary.file.core.windows.net\nhttps://seanmcccanary-secondary.queue.core.windows.net\nhttps://seanmcccanary-secondary.table.core.windows.net\n\nSanitized\n\n\nCloud\nBlobEndpoint=https://seanmcccanary.blob.core.windows.net/;QueueEndpoint=https://seanmcccanary.queue.core.windows.net/;FileEndpoint=https://seanmcccanary.file.core.windows.net/;BlobSecondaryEndpoint=https://seanmcccanary-secondary.blob.core.windows.net/;QueueSecondaryEndpoint=https://seanmcccanary-secondary.queue.core.windows.net/;FileSecondaryEndpoint=https://seanmcccanary-secondary.file.core.windows.net/;AccountName=seanmcccanary;AccountKey=Sanitized\nseanscope1"
>>>>>>> 32e373e2
  }
}<|MERGE_RESOLUTION|>--- conflicted
+++ resolved
@@ -1,22 +1,6 @@
 {
   "Entries": [
     {
-<<<<<<< HEAD
-      "RequestUri": "https://seanstagetest.blob.core.windows.net/test-container-21b5ddad-6ee0-87a6-f9bc-0b99dce73b6f?restype=container",
-      "RequestMethod": "PUT",
-      "RequestHeaders": {
-        "Authorization": "Sanitized",
-        "traceparent": "00-253be032d4c5af4a91ff225e52249115-40d6e78a4fc8374c-00",
-        "User-Agent": [
-          "azsdk-net-Storage.Blobs/12.4.0-dev.20200305.1",
-          "(.NET Core 4.6.28325.01; Microsoft Windows 10.0.18363 )"
-        ],
-        "x-ms-blob-public-access": "container",
-        "x-ms-client-request-id": "be774420-6751-1479-657c-39c7868ba26a",
-        "x-ms-date": "Thu, 05 Mar 2020 21:14:39 GMT",
-        "x-ms-return-client-request-id": "true",
-        "x-ms-version": "2019-10-10"
-=======
       "RequestUri": "https://seanmcccanary.blob.core.windows.net/test-container-21b5ddad-6ee0-87a6-f9bc-0b99dce73b6f?restype=container",
       "RequestMethod": "PUT",
       "RequestHeaders": {
@@ -31,650 +15,363 @@
         "x-ms-date": "Fri, 03 Apr 2020 00:01:44 GMT",
         "x-ms-return-client-request-id": "true",
         "x-ms-version": "2019-12-12"
->>>>>>> 32e373e2
       },
       "RequestBody": null,
       "StatusCode": 201,
       "ResponseHeaders": {
         "Content-Length": "0",
-<<<<<<< HEAD
-        "Date": "Thu, 05 Mar 2020 21:14:39 GMT",
-        "ETag": "\u00220x8D7C14A3745366B\u0022",
-        "Last-Modified": "Thu, 05 Mar 2020 21:14:39 GMT",
-=======
         "Date": "Fri, 03 Apr 2020 00:01:44 GMT",
         "ETag": "\u00220x8D7D76232143C42\u0022",
         "Last-Modified": "Fri, 03 Apr 2020 00:01:44 GMT",
->>>>>>> 32e373e2
         "Server": [
           "Windows-Azure-Blob/1.0",
           "Microsoft-HTTPAPI/2.0"
         ],
         "x-ms-client-request-id": "be774420-6751-1479-657c-39c7868ba26a",
-<<<<<<< HEAD
-        "x-ms-request-id": "9625d075-f01e-002d-5533-f32148000000",
-        "x-ms-version": "2019-10-10"
-=======
         "x-ms-request-id": "c47ecd10-701e-006e-1d4b-09188f000000",
         "x-ms-version": "2019-12-12"
->>>>>>> 32e373e2
-      },
-      "ResponseBody": []
-    },
-    {
-<<<<<<< HEAD
-      "RequestUri": "https://seanstagetest.blob.core.windows.net/test-container-21b5ddad-6ee0-87a6-f9bc-0b99dce73b6f/foo",
-=======
+      },
+      "ResponseBody": []
+    },
+    {
       "RequestUri": "https://seanmcccanary.blob.core.windows.net/test-container-21b5ddad-6ee0-87a6-f9bc-0b99dce73b6f/foo",
->>>>>>> 32e373e2
-      "RequestMethod": "PUT",
-      "RequestHeaders": {
-        "Authorization": "Sanitized",
-        "Content-Length": "1024",
-<<<<<<< HEAD
-        "traceparent": "00-4745293920b7c745ba95441c0c07c296-fe9f62a8c3971a48-00",
-        "User-Agent": [
-          "azsdk-net-Storage.Blobs/12.4.0-dev.20200305.1",
-          "(.NET Core 4.6.28325.01; Microsoft Windows 10.0.18363 )"
+      "RequestMethod": "PUT",
+      "RequestHeaders": {
+        "Authorization": "Sanitized",
+        "Content-Length": "1024",
+        "traceparent": "00-5903d3a48e47534a9e283b7b2573c82b-621b9a75c7d3b144-00",
+        "User-Agent": [
+          "azsdk-net-Storage.Blobs/12.5.0-dev.20200402.1",
+          "(.NET Core 4.6.28325.01; Microsoft Windows 10.0.18362 )"
         ],
         "x-ms-blob-type": "BlockBlob",
         "x-ms-client-request-id": "1774c2bd-a264-f4d3-6070-14967d91086a",
-        "x-ms-date": "Thu, 05 Mar 2020 21:14:39 GMT",
-        "x-ms-return-client-request-id": "true",
-        "x-ms-version": "2019-10-10"
-=======
-        "traceparent": "00-5903d3a48e47534a9e283b7b2573c82b-621b9a75c7d3b144-00",
-        "User-Agent": [
-          "azsdk-net-Storage.Blobs/12.5.0-dev.20200402.1",
-          "(.NET Core 4.6.28325.01; Microsoft Windows 10.0.18362 )"
-        ],
-        "x-ms-blob-type": "BlockBlob",
+        "x-ms-date": "Fri, 03 Apr 2020 00:01:45 GMT",
+        "x-ms-return-client-request-id": "true",
+        "x-ms-version": "2019-12-12"
+      },
+      "RequestBody": "hpJqtzqmCOmD3AFBkFUVCvr7eZhvfB4CMJrKU4qRU5T8c8rghQrVejuOO3VlOIMPZy/NihIK\u002Bwp0Z4ag3LRe8YhtRR2LNIXvJf5c4EConfgWuuxbw8mB8XfAbB2ENJ2GMEnt9/NmhDOp3mQTrRrJy8qNiiLIAi2/61Oly8hoavBh1bD3u6UFsDW5suVkbkRd9qBT9qp7vi0bLQyfwLlqQXNzsddq0hAkh9rsD1BIWnwPSNQoFHRG5heC242ZZe98TnBx8Lxs8ySPLm7Qjq7d0tOPkHfkQiz/LcvA5/aCiyLqb8Dg12nAolWvmOYFdVdopQm6CdV4lwxDccPxqwsuDKJM5h7u/fppz\u002B0iNalG\u002BrdzWELtyIFMcde0nGalzvdJgYtDuY84eqgOUDrnVmJi/HcMflPJQUMg/3RHOWCUwwH22LQeA0AnOt2a33hHZRt1UqDvmU\u002Bjf0BHIrkb8UFIeYw58H2uQ/k25ER1L2HL2ZpY0ea/pSqxUll01uCHDEicUmXsDnSexg6muLQLLVDefEkewh9aiNRhiJ0kOm0Yrtf72d383ssmuQrXGOx1pSUIlVqXaEooQsmQiobWeoyhjgndEFRy4Z5\u002B\u002BAgUgm/n7ON4G6QTgEaN05cTa1NETz9\u002BNorimJXQlrO7GW9BE79aqZ6jXV/ojg3DTzy9XnZKOanJlkzkBVRNp4TwV2fWTL/XucK1ofHflqd8H0hYEzc9ceDGeHxzdaNKVbba9zem7QN95aW0lZe36QCkZ\u002BUL9ZRNs\u002BWGD9NCZEMeakw7BZ5w1jJF2y2SidxJD458zg2\u002BP18hjUNRH90vOoFhlSpKe\u002BRhNJGzxhlmuyoJPf9FxpU2YCvsGXdaHrZUFaGsMPOy/pSpGpp8CnhFu9EZSOLd6nPsKzX\u002BXWFsBhbaXrB4uos3Vj5rm6z7ulWypl6lQdXTdistvwS9tKEyPRODoavIzQFG4vGkck/G8HHgS7YDx8VBB\u002BiFSvqGeaKdOF6Zdxip6tlcXl/jLwTcZ8\u002BT3WjqL3VNQpnDQ4IHwGhOBjnwLXlYNmDcpmhmXdfjqOMr8pw6sgjoSzV/5qZXVZ73lCjL6zlWO6YHDYkN5\u002BTC4Jqe3M7LFFMwCOJD2U\u002B6hVHJb8mvGL2q1Lf1MqV/2mNQvAYMuHjQK3/UmuJXEmFWTYc4Q3gbE8jd9AcW1uKusS5\u002B8hxJrczY\u002BUNJ2n3aUsJWnuQdR5brNKk9L8NxuVWcJum02B9EDZ\u002B6X0k00jhKAqJFwDf\u002BkGmXkr5zDH4JZ0DurLSUJnmiEZFEYuhMtmJx8ywhLPkdnpWAHUVh0QAhsfgJRSWDttwooq\u002Blui6BS9xbARlS5zpG0Q0fFAgzQT\u002BQI7DvQnE87Q==",
+      "StatusCode": 201,
+      "ResponseHeaders": {
+        "Content-Length": "0",
+        "Content-MD5": "gblHjFQFuD0ij/HeGDf7Iw==",
+        "Date": "Fri, 03 Apr 2020 00:01:44 GMT",
+        "ETag": "\u00220x8D7D7623220F51A\u0022",
+        "Last-Modified": "Fri, 03 Apr 2020 00:01:44 GMT",
+        "Server": [
+          "Windows-Azure-Blob/1.0",
+          "Microsoft-HTTPAPI/2.0"
+        ],
         "x-ms-client-request-id": "1774c2bd-a264-f4d3-6070-14967d91086a",
-        "x-ms-date": "Fri, 03 Apr 2020 00:01:45 GMT",
-        "x-ms-return-client-request-id": "true",
-        "x-ms-version": "2019-12-12"
->>>>>>> 32e373e2
-      },
-      "RequestBody": "hpJqtzqmCOmD3AFBkFUVCvr7eZhvfB4CMJrKU4qRU5T8c8rghQrVejuOO3VlOIMPZy/NihIK\u002Bwp0Z4ag3LRe8YhtRR2LNIXvJf5c4EConfgWuuxbw8mB8XfAbB2ENJ2GMEnt9/NmhDOp3mQTrRrJy8qNiiLIAi2/61Oly8hoavBh1bD3u6UFsDW5suVkbkRd9qBT9qp7vi0bLQyfwLlqQXNzsddq0hAkh9rsD1BIWnwPSNQoFHRG5heC242ZZe98TnBx8Lxs8ySPLm7Qjq7d0tOPkHfkQiz/LcvA5/aCiyLqb8Dg12nAolWvmOYFdVdopQm6CdV4lwxDccPxqwsuDKJM5h7u/fppz\u002B0iNalG\u002BrdzWELtyIFMcde0nGalzvdJgYtDuY84eqgOUDrnVmJi/HcMflPJQUMg/3RHOWCUwwH22LQeA0AnOt2a33hHZRt1UqDvmU\u002Bjf0BHIrkb8UFIeYw58H2uQ/k25ER1L2HL2ZpY0ea/pSqxUll01uCHDEicUmXsDnSexg6muLQLLVDefEkewh9aiNRhiJ0kOm0Yrtf72d383ssmuQrXGOx1pSUIlVqXaEooQsmQiobWeoyhjgndEFRy4Z5\u002B\u002BAgUgm/n7ON4G6QTgEaN05cTa1NETz9\u002BNorimJXQlrO7GW9BE79aqZ6jXV/ojg3DTzy9XnZKOanJlkzkBVRNp4TwV2fWTL/XucK1ofHflqd8H0hYEzc9ceDGeHxzdaNKVbba9zem7QN95aW0lZe36QCkZ\u002BUL9ZRNs\u002BWGD9NCZEMeakw7BZ5w1jJF2y2SidxJD458zg2\u002BP18hjUNRH90vOoFhlSpKe\u002BRhNJGzxhlmuyoJPf9FxpU2YCvsGXdaHrZUFaGsMPOy/pSpGpp8CnhFu9EZSOLd6nPsKzX\u002BXWFsBhbaXrB4uos3Vj5rm6z7ulWypl6lQdXTdistvwS9tKEyPRODoavIzQFG4vGkck/G8HHgS7YDx8VBB\u002BiFSvqGeaKdOF6Zdxip6tlcXl/jLwTcZ8\u002BT3WjqL3VNQpnDQ4IHwGhOBjnwLXlYNmDcpmhmXdfjqOMr8pw6sgjoSzV/5qZXVZ73lCjL6zlWO6YHDYkN5\u002BTC4Jqe3M7LFFMwCOJD2U\u002B6hVHJb8mvGL2q1Lf1MqV/2mNQvAYMuHjQK3/UmuJXEmFWTYc4Q3gbE8jd9AcW1uKusS5\u002B8hxJrczY\u002BUNJ2n3aUsJWnuQdR5brNKk9L8NxuVWcJum02B9EDZ\u002B6X0k00jhKAqJFwDf\u002BkGmXkr5zDH4JZ0DurLSUJnmiEZFEYuhMtmJx8ywhLPkdnpWAHUVh0QAhsfgJRSWDttwooq\u002Blui6BS9xbARlS5zpG0Q0fFAgzQT\u002BQI7DvQnE87Q==",
-      "StatusCode": 201,
-      "ResponseHeaders": {
-        "Content-Length": "0",
-        "Content-MD5": "gblHjFQFuD0ij/HeGDf7Iw==",
-<<<<<<< HEAD
-        "Date": "Thu, 05 Mar 2020 21:14:39 GMT",
-        "ETag": "\u00220x8D7C14A37528F3F\u0022",
-        "Last-Modified": "Thu, 05 Mar 2020 21:14:39 GMT",
-=======
-        "Date": "Fri, 03 Apr 2020 00:01:44 GMT",
-        "ETag": "\u00220x8D7D7623220F51A\u0022",
-        "Last-Modified": "Fri, 03 Apr 2020 00:01:44 GMT",
->>>>>>> 32e373e2
-        "Server": [
-          "Windows-Azure-Blob/1.0",
-          "Microsoft-HTTPAPI/2.0"
-        ],
-        "x-ms-client-request-id": "1774c2bd-a264-f4d3-6070-14967d91086a",
-        "x-ms-content-crc64": "Ley3Sl5O760=",
-<<<<<<< HEAD
-        "x-ms-request-id": "9625d084-f01e-002d-5c33-f32148000000",
-        "x-ms-request-server-encrypted": "true",
-        "x-ms-version": "2019-10-10"
-=======
+        "x-ms-content-crc64": "Ley3Sl5O760=",
         "x-ms-request-id": "c47ecd28-701e-006e-314b-09188f000000",
         "x-ms-request-server-encrypted": "true",
         "x-ms-version": "2019-12-12"
->>>>>>> 32e373e2
-      },
-      "ResponseBody": []
-    },
-    {
-<<<<<<< HEAD
-      "RequestUri": "https://seanstagetest.blob.core.windows.net/test-container-21b5ddad-6ee0-87a6-f9bc-0b99dce73b6f/bar",
-=======
+      },
+      "ResponseBody": []
+    },
+    {
       "RequestUri": "https://seanmcccanary.blob.core.windows.net/test-container-21b5ddad-6ee0-87a6-f9bc-0b99dce73b6f/bar",
->>>>>>> 32e373e2
-      "RequestMethod": "PUT",
-      "RequestHeaders": {
-        "Authorization": "Sanitized",
-        "Content-Length": "1024",
-<<<<<<< HEAD
-        "traceparent": "00-762717c71904f94e8b8d5ee7e516b182-d0c221ebe55ad743-00",
-        "User-Agent": [
-          "azsdk-net-Storage.Blobs/12.4.0-dev.20200305.1",
-          "(.NET Core 4.6.28325.01; Microsoft Windows 10.0.18363 )"
+      "RequestMethod": "PUT",
+      "RequestHeaders": {
+        "Authorization": "Sanitized",
+        "Content-Length": "1024",
+        "traceparent": "00-9a10bcd2a98f524d9e3c521f182ad128-ebdbc7e154c59446-00",
+        "User-Agent": [
+          "azsdk-net-Storage.Blobs/12.5.0-dev.20200402.1",
+          "(.NET Core 4.6.28325.01; Microsoft Windows 10.0.18362 )"
         ],
         "x-ms-blob-type": "BlockBlob",
         "x-ms-client-request-id": "7f32e654-24fc-9a88-7c05-29d9624de96d",
-        "x-ms-date": "Thu, 05 Mar 2020 21:14:39 GMT",
-        "x-ms-return-client-request-id": "true",
-        "x-ms-version": "2019-10-10"
-=======
-        "traceparent": "00-9a10bcd2a98f524d9e3c521f182ad128-ebdbc7e154c59446-00",
-        "User-Agent": [
-          "azsdk-net-Storage.Blobs/12.5.0-dev.20200402.1",
-          "(.NET Core 4.6.28325.01; Microsoft Windows 10.0.18362 )"
-        ],
-        "x-ms-blob-type": "BlockBlob",
+        "x-ms-date": "Fri, 03 Apr 2020 00:01:45 GMT",
+        "x-ms-return-client-request-id": "true",
+        "x-ms-version": "2019-12-12"
+      },
+      "RequestBody": "hpJqtzqmCOmD3AFBkFUVCvr7eZhvfB4CMJrKU4qRU5T8c8rghQrVejuOO3VlOIMPZy/NihIK\u002Bwp0Z4ag3LRe8YhtRR2LNIXvJf5c4EConfgWuuxbw8mB8XfAbB2ENJ2GMEnt9/NmhDOp3mQTrRrJy8qNiiLIAi2/61Oly8hoavBh1bD3u6UFsDW5suVkbkRd9qBT9qp7vi0bLQyfwLlqQXNzsddq0hAkh9rsD1BIWnwPSNQoFHRG5heC242ZZe98TnBx8Lxs8ySPLm7Qjq7d0tOPkHfkQiz/LcvA5/aCiyLqb8Dg12nAolWvmOYFdVdopQm6CdV4lwxDccPxqwsuDKJM5h7u/fppz\u002B0iNalG\u002BrdzWELtyIFMcde0nGalzvdJgYtDuY84eqgOUDrnVmJi/HcMflPJQUMg/3RHOWCUwwH22LQeA0AnOt2a33hHZRt1UqDvmU\u002Bjf0BHIrkb8UFIeYw58H2uQ/k25ER1L2HL2ZpY0ea/pSqxUll01uCHDEicUmXsDnSexg6muLQLLVDefEkewh9aiNRhiJ0kOm0Yrtf72d383ssmuQrXGOx1pSUIlVqXaEooQsmQiobWeoyhjgndEFRy4Z5\u002B\u002BAgUgm/n7ON4G6QTgEaN05cTa1NETz9\u002BNorimJXQlrO7GW9BE79aqZ6jXV/ojg3DTzy9XnZKOanJlkzkBVRNp4TwV2fWTL/XucK1ofHflqd8H0hYEzc9ceDGeHxzdaNKVbba9zem7QN95aW0lZe36QCkZ\u002BUL9ZRNs\u002BWGD9NCZEMeakw7BZ5w1jJF2y2SidxJD458zg2\u002BP18hjUNRH90vOoFhlSpKe\u002BRhNJGzxhlmuyoJPf9FxpU2YCvsGXdaHrZUFaGsMPOy/pSpGpp8CnhFu9EZSOLd6nPsKzX\u002BXWFsBhbaXrB4uos3Vj5rm6z7ulWypl6lQdXTdistvwS9tKEyPRODoavIzQFG4vGkck/G8HHgS7YDx8VBB\u002BiFSvqGeaKdOF6Zdxip6tlcXl/jLwTcZ8\u002BT3WjqL3VNQpnDQ4IHwGhOBjnwLXlYNmDcpmhmXdfjqOMr8pw6sgjoSzV/5qZXVZ73lCjL6zlWO6YHDYkN5\u002BTC4Jqe3M7LFFMwCOJD2U\u002B6hVHJb8mvGL2q1Lf1MqV/2mNQvAYMuHjQK3/UmuJXEmFWTYc4Q3gbE8jd9AcW1uKusS5\u002B8hxJrczY\u002BUNJ2n3aUsJWnuQdR5brNKk9L8NxuVWcJum02B9EDZ\u002B6X0k00jhKAqJFwDf\u002BkGmXkr5zDH4JZ0DurLSUJnmiEZFEYuhMtmJx8ywhLPkdnpWAHUVh0QAhsfgJRSWDttwooq\u002Blui6BS9xbARlS5zpG0Q0fFAgzQT\u002BQI7DvQnE87Q==",
+      "StatusCode": 201,
+      "ResponseHeaders": {
+        "Content-Length": "0",
+        "Content-MD5": "gblHjFQFuD0ij/HeGDf7Iw==",
+        "Date": "Fri, 03 Apr 2020 00:01:44 GMT",
+        "ETag": "\u00220x8D7D762322D7A7E\u0022",
+        "Last-Modified": "Fri, 03 Apr 2020 00:01:44 GMT",
+        "Server": [
+          "Windows-Azure-Blob/1.0",
+          "Microsoft-HTTPAPI/2.0"
+        ],
         "x-ms-client-request-id": "7f32e654-24fc-9a88-7c05-29d9624de96d",
-        "x-ms-date": "Fri, 03 Apr 2020 00:01:45 GMT",
-        "x-ms-return-client-request-id": "true",
-        "x-ms-version": "2019-12-12"
->>>>>>> 32e373e2
-      },
-      "RequestBody": "hpJqtzqmCOmD3AFBkFUVCvr7eZhvfB4CMJrKU4qRU5T8c8rghQrVejuOO3VlOIMPZy/NihIK\u002Bwp0Z4ag3LRe8YhtRR2LNIXvJf5c4EConfgWuuxbw8mB8XfAbB2ENJ2GMEnt9/NmhDOp3mQTrRrJy8qNiiLIAi2/61Oly8hoavBh1bD3u6UFsDW5suVkbkRd9qBT9qp7vi0bLQyfwLlqQXNzsddq0hAkh9rsD1BIWnwPSNQoFHRG5heC242ZZe98TnBx8Lxs8ySPLm7Qjq7d0tOPkHfkQiz/LcvA5/aCiyLqb8Dg12nAolWvmOYFdVdopQm6CdV4lwxDccPxqwsuDKJM5h7u/fppz\u002B0iNalG\u002BrdzWELtyIFMcde0nGalzvdJgYtDuY84eqgOUDrnVmJi/HcMflPJQUMg/3RHOWCUwwH22LQeA0AnOt2a33hHZRt1UqDvmU\u002Bjf0BHIrkb8UFIeYw58H2uQ/k25ER1L2HL2ZpY0ea/pSqxUll01uCHDEicUmXsDnSexg6muLQLLVDefEkewh9aiNRhiJ0kOm0Yrtf72d383ssmuQrXGOx1pSUIlVqXaEooQsmQiobWeoyhjgndEFRy4Z5\u002B\u002BAgUgm/n7ON4G6QTgEaN05cTa1NETz9\u002BNorimJXQlrO7GW9BE79aqZ6jXV/ojg3DTzy9XnZKOanJlkzkBVRNp4TwV2fWTL/XucK1ofHflqd8H0hYEzc9ceDGeHxzdaNKVbba9zem7QN95aW0lZe36QCkZ\u002BUL9ZRNs\u002BWGD9NCZEMeakw7BZ5w1jJF2y2SidxJD458zg2\u002BP18hjUNRH90vOoFhlSpKe\u002BRhNJGzxhlmuyoJPf9FxpU2YCvsGXdaHrZUFaGsMPOy/pSpGpp8CnhFu9EZSOLd6nPsKzX\u002BXWFsBhbaXrB4uos3Vj5rm6z7ulWypl6lQdXTdistvwS9tKEyPRODoavIzQFG4vGkck/G8HHgS7YDx8VBB\u002BiFSvqGeaKdOF6Zdxip6tlcXl/jLwTcZ8\u002BT3WjqL3VNQpnDQ4IHwGhOBjnwLXlYNmDcpmhmXdfjqOMr8pw6sgjoSzV/5qZXVZ73lCjL6zlWO6YHDYkN5\u002BTC4Jqe3M7LFFMwCOJD2U\u002B6hVHJb8mvGL2q1Lf1MqV/2mNQvAYMuHjQK3/UmuJXEmFWTYc4Q3gbE8jd9AcW1uKusS5\u002B8hxJrczY\u002BUNJ2n3aUsJWnuQdR5brNKk9L8NxuVWcJum02B9EDZ\u002B6X0k00jhKAqJFwDf\u002BkGmXkr5zDH4JZ0DurLSUJnmiEZFEYuhMtmJx8ywhLPkdnpWAHUVh0QAhsfgJRSWDttwooq\u002Blui6BS9xbARlS5zpG0Q0fFAgzQT\u002BQI7DvQnE87Q==",
-      "StatusCode": 201,
-      "ResponseHeaders": {
-        "Content-Length": "0",
-        "Content-MD5": "gblHjFQFuD0ij/HeGDf7Iw==",
-<<<<<<< HEAD
-        "Date": "Thu, 05 Mar 2020 21:14:39 GMT",
-        "ETag": "\u00220x8D7C14A375F610F\u0022",
-        "Last-Modified": "Thu, 05 Mar 2020 21:14:39 GMT",
-=======
-        "Date": "Fri, 03 Apr 2020 00:01:44 GMT",
-        "ETag": "\u00220x8D7D762322D7A7E\u0022",
-        "Last-Modified": "Fri, 03 Apr 2020 00:01:44 GMT",
->>>>>>> 32e373e2
-        "Server": [
-          "Windows-Azure-Blob/1.0",
-          "Microsoft-HTTPAPI/2.0"
-        ],
-        "x-ms-client-request-id": "7f32e654-24fc-9a88-7c05-29d9624de96d",
-        "x-ms-content-crc64": "Ley3Sl5O760=",
-<<<<<<< HEAD
-        "x-ms-request-id": "9625d086-f01e-002d-5e33-f32148000000",
-        "x-ms-request-server-encrypted": "true",
-        "x-ms-version": "2019-10-10"
-=======
+        "x-ms-content-crc64": "Ley3Sl5O760=",
         "x-ms-request-id": "c47ecd50-701e-006e-514b-09188f000000",
         "x-ms-request-server-encrypted": "true",
         "x-ms-version": "2019-12-12"
->>>>>>> 32e373e2
-      },
-      "ResponseBody": []
-    },
-    {
-<<<<<<< HEAD
-      "RequestUri": "https://seanstagetest.blob.core.windows.net/test-container-21b5ddad-6ee0-87a6-f9bc-0b99dce73b6f/baz",
-=======
+      },
+      "ResponseBody": []
+    },
+    {
       "RequestUri": "https://seanmcccanary.blob.core.windows.net/test-container-21b5ddad-6ee0-87a6-f9bc-0b99dce73b6f/baz",
->>>>>>> 32e373e2
-      "RequestMethod": "PUT",
-      "RequestHeaders": {
-        "Authorization": "Sanitized",
-        "Content-Length": "1024",
-<<<<<<< HEAD
-        "traceparent": "00-d1697d88dbd9e147b94d7d2f5f5f31e1-3f879958608ac74c-00",
-        "User-Agent": [
-          "azsdk-net-Storage.Blobs/12.4.0-dev.20200305.1",
-          "(.NET Core 4.6.28325.01; Microsoft Windows 10.0.18363 )"
+      "RequestMethod": "PUT",
+      "RequestHeaders": {
+        "Authorization": "Sanitized",
+        "Content-Length": "1024",
+        "traceparent": "00-3dc860fb1d23d9458c3d0a4dead53af2-c6c14cd6e8ee024f-00",
+        "User-Agent": [
+          "azsdk-net-Storage.Blobs/12.5.0-dev.20200402.1",
+          "(.NET Core 4.6.28325.01; Microsoft Windows 10.0.18362 )"
         ],
         "x-ms-blob-type": "BlockBlob",
         "x-ms-client-request-id": "96426b00-885f-fa6e-8c42-85e88722f6dc",
-        "x-ms-date": "Thu, 05 Mar 2020 21:14:39 GMT",
-        "x-ms-return-client-request-id": "true",
-        "x-ms-version": "2019-10-10"
-=======
-        "traceparent": "00-3dc860fb1d23d9458c3d0a4dead53af2-c6c14cd6e8ee024f-00",
-        "User-Agent": [
-          "azsdk-net-Storage.Blobs/12.5.0-dev.20200402.1",
-          "(.NET Core 4.6.28325.01; Microsoft Windows 10.0.18362 )"
-        ],
-        "x-ms-blob-type": "BlockBlob",
+        "x-ms-date": "Fri, 03 Apr 2020 00:01:45 GMT",
+        "x-ms-return-client-request-id": "true",
+        "x-ms-version": "2019-12-12"
+      },
+      "RequestBody": "hpJqtzqmCOmD3AFBkFUVCvr7eZhvfB4CMJrKU4qRU5T8c8rghQrVejuOO3VlOIMPZy/NihIK\u002Bwp0Z4ag3LRe8YhtRR2LNIXvJf5c4EConfgWuuxbw8mB8XfAbB2ENJ2GMEnt9/NmhDOp3mQTrRrJy8qNiiLIAi2/61Oly8hoavBh1bD3u6UFsDW5suVkbkRd9qBT9qp7vi0bLQyfwLlqQXNzsddq0hAkh9rsD1BIWnwPSNQoFHRG5heC242ZZe98TnBx8Lxs8ySPLm7Qjq7d0tOPkHfkQiz/LcvA5/aCiyLqb8Dg12nAolWvmOYFdVdopQm6CdV4lwxDccPxqwsuDKJM5h7u/fppz\u002B0iNalG\u002BrdzWELtyIFMcde0nGalzvdJgYtDuY84eqgOUDrnVmJi/HcMflPJQUMg/3RHOWCUwwH22LQeA0AnOt2a33hHZRt1UqDvmU\u002Bjf0BHIrkb8UFIeYw58H2uQ/k25ER1L2HL2ZpY0ea/pSqxUll01uCHDEicUmXsDnSexg6muLQLLVDefEkewh9aiNRhiJ0kOm0Yrtf72d383ssmuQrXGOx1pSUIlVqXaEooQsmQiobWeoyhjgndEFRy4Z5\u002B\u002BAgUgm/n7ON4G6QTgEaN05cTa1NETz9\u002BNorimJXQlrO7GW9BE79aqZ6jXV/ojg3DTzy9XnZKOanJlkzkBVRNp4TwV2fWTL/XucK1ofHflqd8H0hYEzc9ceDGeHxzdaNKVbba9zem7QN95aW0lZe36QCkZ\u002BUL9ZRNs\u002BWGD9NCZEMeakw7BZ5w1jJF2y2SidxJD458zg2\u002BP18hjUNRH90vOoFhlSpKe\u002BRhNJGzxhlmuyoJPf9FxpU2YCvsGXdaHrZUFaGsMPOy/pSpGpp8CnhFu9EZSOLd6nPsKzX\u002BXWFsBhbaXrB4uos3Vj5rm6z7ulWypl6lQdXTdistvwS9tKEyPRODoavIzQFG4vGkck/G8HHgS7YDx8VBB\u002BiFSvqGeaKdOF6Zdxip6tlcXl/jLwTcZ8\u002BT3WjqL3VNQpnDQ4IHwGhOBjnwLXlYNmDcpmhmXdfjqOMr8pw6sgjoSzV/5qZXVZ73lCjL6zlWO6YHDYkN5\u002BTC4Jqe3M7LFFMwCOJD2U\u002B6hVHJb8mvGL2q1Lf1MqV/2mNQvAYMuHjQK3/UmuJXEmFWTYc4Q3gbE8jd9AcW1uKusS5\u002B8hxJrczY\u002BUNJ2n3aUsJWnuQdR5brNKk9L8NxuVWcJum02B9EDZ\u002B6X0k00jhKAqJFwDf\u002BkGmXkr5zDH4JZ0DurLSUJnmiEZFEYuhMtmJx8ywhLPkdnpWAHUVh0QAhsfgJRSWDttwooq\u002Blui6BS9xbARlS5zpG0Q0fFAgzQT\u002BQI7DvQnE87Q==",
+      "StatusCode": 201,
+      "ResponseHeaders": {
+        "Content-Length": "0",
+        "Content-MD5": "gblHjFQFuD0ij/HeGDf7Iw==",
+        "Date": "Fri, 03 Apr 2020 00:01:44 GMT",
+        "ETag": "\u00220x8D7D762323A4E14\u0022",
+        "Last-Modified": "Fri, 03 Apr 2020 00:01:44 GMT",
+        "Server": [
+          "Windows-Azure-Blob/1.0",
+          "Microsoft-HTTPAPI/2.0"
+        ],
         "x-ms-client-request-id": "96426b00-885f-fa6e-8c42-85e88722f6dc",
-        "x-ms-date": "Fri, 03 Apr 2020 00:01:45 GMT",
-        "x-ms-return-client-request-id": "true",
-        "x-ms-version": "2019-12-12"
->>>>>>> 32e373e2
-      },
-      "RequestBody": "hpJqtzqmCOmD3AFBkFUVCvr7eZhvfB4CMJrKU4qRU5T8c8rghQrVejuOO3VlOIMPZy/NihIK\u002Bwp0Z4ag3LRe8YhtRR2LNIXvJf5c4EConfgWuuxbw8mB8XfAbB2ENJ2GMEnt9/NmhDOp3mQTrRrJy8qNiiLIAi2/61Oly8hoavBh1bD3u6UFsDW5suVkbkRd9qBT9qp7vi0bLQyfwLlqQXNzsddq0hAkh9rsD1BIWnwPSNQoFHRG5heC242ZZe98TnBx8Lxs8ySPLm7Qjq7d0tOPkHfkQiz/LcvA5/aCiyLqb8Dg12nAolWvmOYFdVdopQm6CdV4lwxDccPxqwsuDKJM5h7u/fppz\u002B0iNalG\u002BrdzWELtyIFMcde0nGalzvdJgYtDuY84eqgOUDrnVmJi/HcMflPJQUMg/3RHOWCUwwH22LQeA0AnOt2a33hHZRt1UqDvmU\u002Bjf0BHIrkb8UFIeYw58H2uQ/k25ER1L2HL2ZpY0ea/pSqxUll01uCHDEicUmXsDnSexg6muLQLLVDefEkewh9aiNRhiJ0kOm0Yrtf72d383ssmuQrXGOx1pSUIlVqXaEooQsmQiobWeoyhjgndEFRy4Z5\u002B\u002BAgUgm/n7ON4G6QTgEaN05cTa1NETz9\u002BNorimJXQlrO7GW9BE79aqZ6jXV/ojg3DTzy9XnZKOanJlkzkBVRNp4TwV2fWTL/XucK1ofHflqd8H0hYEzc9ceDGeHxzdaNKVbba9zem7QN95aW0lZe36QCkZ\u002BUL9ZRNs\u002BWGD9NCZEMeakw7BZ5w1jJF2y2SidxJD458zg2\u002BP18hjUNRH90vOoFhlSpKe\u002BRhNJGzxhlmuyoJPf9FxpU2YCvsGXdaHrZUFaGsMPOy/pSpGpp8CnhFu9EZSOLd6nPsKzX\u002BXWFsBhbaXrB4uos3Vj5rm6z7ulWypl6lQdXTdistvwS9tKEyPRODoavIzQFG4vGkck/G8HHgS7YDx8VBB\u002BiFSvqGeaKdOF6Zdxip6tlcXl/jLwTcZ8\u002BT3WjqL3VNQpnDQ4IHwGhOBjnwLXlYNmDcpmhmXdfjqOMr8pw6sgjoSzV/5qZXVZ73lCjL6zlWO6YHDYkN5\u002BTC4Jqe3M7LFFMwCOJD2U\u002B6hVHJb8mvGL2q1Lf1MqV/2mNQvAYMuHjQK3/UmuJXEmFWTYc4Q3gbE8jd9AcW1uKusS5\u002B8hxJrczY\u002BUNJ2n3aUsJWnuQdR5brNKk9L8NxuVWcJum02B9EDZ\u002B6X0k00jhKAqJFwDf\u002BkGmXkr5zDH4JZ0DurLSUJnmiEZFEYuhMtmJx8ywhLPkdnpWAHUVh0QAhsfgJRSWDttwooq\u002Blui6BS9xbARlS5zpG0Q0fFAgzQT\u002BQI7DvQnE87Q==",
-      "StatusCode": 201,
-      "ResponseHeaders": {
-        "Content-Length": "0",
-        "Content-MD5": "gblHjFQFuD0ij/HeGDf7Iw==",
-<<<<<<< HEAD
-        "Date": "Thu, 05 Mar 2020 21:14:39 GMT",
-        "ETag": "\u00220x8D7C14A376C323D\u0022",
-        "Last-Modified": "Thu, 05 Mar 2020 21:14:39 GMT",
-=======
-        "Date": "Fri, 03 Apr 2020 00:01:44 GMT",
-        "ETag": "\u00220x8D7D762323A4E14\u0022",
-        "Last-Modified": "Fri, 03 Apr 2020 00:01:44 GMT",
->>>>>>> 32e373e2
-        "Server": [
-          "Windows-Azure-Blob/1.0",
-          "Microsoft-HTTPAPI/2.0"
-        ],
-        "x-ms-client-request-id": "96426b00-885f-fa6e-8c42-85e88722f6dc",
-        "x-ms-content-crc64": "Ley3Sl5O760=",
-<<<<<<< HEAD
-        "x-ms-request-id": "9625d088-f01e-002d-5f33-f32148000000",
-        "x-ms-request-server-encrypted": "true",
-        "x-ms-version": "2019-10-10"
-=======
+        "x-ms-content-crc64": "Ley3Sl5O760=",
         "x-ms-request-id": "c47ecd6e-701e-006e-6b4b-09188f000000",
         "x-ms-request-server-encrypted": "true",
         "x-ms-version": "2019-12-12"
->>>>>>> 32e373e2
-      },
-      "ResponseBody": []
-    },
-    {
-<<<<<<< HEAD
-      "RequestUri": "https://seanstagetest.blob.core.windows.net/test-container-21b5ddad-6ee0-87a6-f9bc-0b99dce73b6f/foo/foo",
-=======
+      },
+      "ResponseBody": []
+    },
+    {
       "RequestUri": "https://seanmcccanary.blob.core.windows.net/test-container-21b5ddad-6ee0-87a6-f9bc-0b99dce73b6f/foo/foo",
->>>>>>> 32e373e2
-      "RequestMethod": "PUT",
-      "RequestHeaders": {
-        "Authorization": "Sanitized",
-        "Content-Length": "1024",
-<<<<<<< HEAD
-        "traceparent": "00-18a4f6c89a40464f873aec2b1b60da17-8143fa402bca904b-00",
-        "User-Agent": [
-          "azsdk-net-Storage.Blobs/12.4.0-dev.20200305.1",
-          "(.NET Core 4.6.28325.01; Microsoft Windows 10.0.18363 )"
+      "RequestMethod": "PUT",
+      "RequestHeaders": {
+        "Authorization": "Sanitized",
+        "Content-Length": "1024",
+        "traceparent": "00-8cb5198e0867c241908e6e6c24700f09-5c6ad71ba787144f-00",
+        "User-Agent": [
+          "azsdk-net-Storage.Blobs/12.5.0-dev.20200402.1",
+          "(.NET Core 4.6.28325.01; Microsoft Windows 10.0.18362 )"
         ],
         "x-ms-blob-type": "BlockBlob",
         "x-ms-client-request-id": "f6d903db-520a-410d-90ec-2ec947f384a3",
-        "x-ms-date": "Thu, 05 Mar 2020 21:14:39 GMT",
-        "x-ms-return-client-request-id": "true",
-        "x-ms-version": "2019-10-10"
-=======
-        "traceparent": "00-8cb5198e0867c241908e6e6c24700f09-5c6ad71ba787144f-00",
-        "User-Agent": [
-          "azsdk-net-Storage.Blobs/12.5.0-dev.20200402.1",
-          "(.NET Core 4.6.28325.01; Microsoft Windows 10.0.18362 )"
-        ],
-        "x-ms-blob-type": "BlockBlob",
+        "x-ms-date": "Fri, 03 Apr 2020 00:01:45 GMT",
+        "x-ms-return-client-request-id": "true",
+        "x-ms-version": "2019-12-12"
+      },
+      "RequestBody": "hpJqtzqmCOmD3AFBkFUVCvr7eZhvfB4CMJrKU4qRU5T8c8rghQrVejuOO3VlOIMPZy/NihIK\u002Bwp0Z4ag3LRe8YhtRR2LNIXvJf5c4EConfgWuuxbw8mB8XfAbB2ENJ2GMEnt9/NmhDOp3mQTrRrJy8qNiiLIAi2/61Oly8hoavBh1bD3u6UFsDW5suVkbkRd9qBT9qp7vi0bLQyfwLlqQXNzsddq0hAkh9rsD1BIWnwPSNQoFHRG5heC242ZZe98TnBx8Lxs8ySPLm7Qjq7d0tOPkHfkQiz/LcvA5/aCiyLqb8Dg12nAolWvmOYFdVdopQm6CdV4lwxDccPxqwsuDKJM5h7u/fppz\u002B0iNalG\u002BrdzWELtyIFMcde0nGalzvdJgYtDuY84eqgOUDrnVmJi/HcMflPJQUMg/3RHOWCUwwH22LQeA0AnOt2a33hHZRt1UqDvmU\u002Bjf0BHIrkb8UFIeYw58H2uQ/k25ER1L2HL2ZpY0ea/pSqxUll01uCHDEicUmXsDnSexg6muLQLLVDefEkewh9aiNRhiJ0kOm0Yrtf72d383ssmuQrXGOx1pSUIlVqXaEooQsmQiobWeoyhjgndEFRy4Z5\u002B\u002BAgUgm/n7ON4G6QTgEaN05cTa1NETz9\u002BNorimJXQlrO7GW9BE79aqZ6jXV/ojg3DTzy9XnZKOanJlkzkBVRNp4TwV2fWTL/XucK1ofHflqd8H0hYEzc9ceDGeHxzdaNKVbba9zem7QN95aW0lZe36QCkZ\u002BUL9ZRNs\u002BWGD9NCZEMeakw7BZ5w1jJF2y2SidxJD458zg2\u002BP18hjUNRH90vOoFhlSpKe\u002BRhNJGzxhlmuyoJPf9FxpU2YCvsGXdaHrZUFaGsMPOy/pSpGpp8CnhFu9EZSOLd6nPsKzX\u002BXWFsBhbaXrB4uos3Vj5rm6z7ulWypl6lQdXTdistvwS9tKEyPRODoavIzQFG4vGkck/G8HHgS7YDx8VBB\u002BiFSvqGeaKdOF6Zdxip6tlcXl/jLwTcZ8\u002BT3WjqL3VNQpnDQ4IHwGhOBjnwLXlYNmDcpmhmXdfjqOMr8pw6sgjoSzV/5qZXVZ73lCjL6zlWO6YHDYkN5\u002BTC4Jqe3M7LFFMwCOJD2U\u002B6hVHJb8mvGL2q1Lf1MqV/2mNQvAYMuHjQK3/UmuJXEmFWTYc4Q3gbE8jd9AcW1uKusS5\u002B8hxJrczY\u002BUNJ2n3aUsJWnuQdR5brNKk9L8NxuVWcJum02B9EDZ\u002B6X0k00jhKAqJFwDf\u002BkGmXkr5zDH4JZ0DurLSUJnmiEZFEYuhMtmJx8ywhLPkdnpWAHUVh0QAhsfgJRSWDttwooq\u002Blui6BS9xbARlS5zpG0Q0fFAgzQT\u002BQI7DvQnE87Q==",
+      "StatusCode": 201,
+      "ResponseHeaders": {
+        "Content-Length": "0",
+        "Content-MD5": "gblHjFQFuD0ij/HeGDf7Iw==",
+        "Date": "Fri, 03 Apr 2020 00:01:44 GMT",
+        "ETag": "\u00220x8D7D7623246D374\u0022",
+        "Last-Modified": "Fri, 03 Apr 2020 00:01:44 GMT",
+        "Server": [
+          "Windows-Azure-Blob/1.0",
+          "Microsoft-HTTPAPI/2.0"
+        ],
         "x-ms-client-request-id": "f6d903db-520a-410d-90ec-2ec947f384a3",
-        "x-ms-date": "Fri, 03 Apr 2020 00:01:45 GMT",
-        "x-ms-return-client-request-id": "true",
-        "x-ms-version": "2019-12-12"
->>>>>>> 32e373e2
-      },
-      "RequestBody": "hpJqtzqmCOmD3AFBkFUVCvr7eZhvfB4CMJrKU4qRU5T8c8rghQrVejuOO3VlOIMPZy/NihIK\u002Bwp0Z4ag3LRe8YhtRR2LNIXvJf5c4EConfgWuuxbw8mB8XfAbB2ENJ2GMEnt9/NmhDOp3mQTrRrJy8qNiiLIAi2/61Oly8hoavBh1bD3u6UFsDW5suVkbkRd9qBT9qp7vi0bLQyfwLlqQXNzsddq0hAkh9rsD1BIWnwPSNQoFHRG5heC242ZZe98TnBx8Lxs8ySPLm7Qjq7d0tOPkHfkQiz/LcvA5/aCiyLqb8Dg12nAolWvmOYFdVdopQm6CdV4lwxDccPxqwsuDKJM5h7u/fppz\u002B0iNalG\u002BrdzWELtyIFMcde0nGalzvdJgYtDuY84eqgOUDrnVmJi/HcMflPJQUMg/3RHOWCUwwH22LQeA0AnOt2a33hHZRt1UqDvmU\u002Bjf0BHIrkb8UFIeYw58H2uQ/k25ER1L2HL2ZpY0ea/pSqxUll01uCHDEicUmXsDnSexg6muLQLLVDefEkewh9aiNRhiJ0kOm0Yrtf72d383ssmuQrXGOx1pSUIlVqXaEooQsmQiobWeoyhjgndEFRy4Z5\u002B\u002BAgUgm/n7ON4G6QTgEaN05cTa1NETz9\u002BNorimJXQlrO7GW9BE79aqZ6jXV/ojg3DTzy9XnZKOanJlkzkBVRNp4TwV2fWTL/XucK1ofHflqd8H0hYEzc9ceDGeHxzdaNKVbba9zem7QN95aW0lZe36QCkZ\u002BUL9ZRNs\u002BWGD9NCZEMeakw7BZ5w1jJF2y2SidxJD458zg2\u002BP18hjUNRH90vOoFhlSpKe\u002BRhNJGzxhlmuyoJPf9FxpU2YCvsGXdaHrZUFaGsMPOy/pSpGpp8CnhFu9EZSOLd6nPsKzX\u002BXWFsBhbaXrB4uos3Vj5rm6z7ulWypl6lQdXTdistvwS9tKEyPRODoavIzQFG4vGkck/G8HHgS7YDx8VBB\u002BiFSvqGeaKdOF6Zdxip6tlcXl/jLwTcZ8\u002BT3WjqL3VNQpnDQ4IHwGhOBjnwLXlYNmDcpmhmXdfjqOMr8pw6sgjoSzV/5qZXVZ73lCjL6zlWO6YHDYkN5\u002BTC4Jqe3M7LFFMwCOJD2U\u002B6hVHJb8mvGL2q1Lf1MqV/2mNQvAYMuHjQK3/UmuJXEmFWTYc4Q3gbE8jd9AcW1uKusS5\u002B8hxJrczY\u002BUNJ2n3aUsJWnuQdR5brNKk9L8NxuVWcJum02B9EDZ\u002B6X0k00jhKAqJFwDf\u002BkGmXkr5zDH4JZ0DurLSUJnmiEZFEYuhMtmJx8ywhLPkdnpWAHUVh0QAhsfgJRSWDttwooq\u002Blui6BS9xbARlS5zpG0Q0fFAgzQT\u002BQI7DvQnE87Q==",
-      "StatusCode": 201,
-      "ResponseHeaders": {
-        "Content-Length": "0",
-        "Content-MD5": "gblHjFQFuD0ij/HeGDf7Iw==",
-<<<<<<< HEAD
-        "Date": "Thu, 05 Mar 2020 21:14:39 GMT",
-        "ETag": "\u00220x8D7C14A3779056D\u0022",
-        "Last-Modified": "Thu, 05 Mar 2020 21:14:39 GMT",
-=======
-        "Date": "Fri, 03 Apr 2020 00:01:44 GMT",
-        "ETag": "\u00220x8D7D7623246D374\u0022",
-        "Last-Modified": "Fri, 03 Apr 2020 00:01:44 GMT",
->>>>>>> 32e373e2
-        "Server": [
-          "Windows-Azure-Blob/1.0",
-          "Microsoft-HTTPAPI/2.0"
-        ],
-        "x-ms-client-request-id": "f6d903db-520a-410d-90ec-2ec947f384a3",
-        "x-ms-content-crc64": "Ley3Sl5O760=",
-<<<<<<< HEAD
-        "x-ms-request-id": "9625d089-f01e-002d-6033-f32148000000",
-        "x-ms-request-server-encrypted": "true",
-        "x-ms-version": "2019-10-10"
-=======
+        "x-ms-content-crc64": "Ley3Sl5O760=",
         "x-ms-request-id": "c47ecd93-701e-006e-074b-09188f000000",
         "x-ms-request-server-encrypted": "true",
         "x-ms-version": "2019-12-12"
->>>>>>> 32e373e2
-      },
-      "ResponseBody": []
-    },
-    {
-<<<<<<< HEAD
-      "RequestUri": "https://seanstagetest.blob.core.windows.net/test-container-21b5ddad-6ee0-87a6-f9bc-0b99dce73b6f/foo/bar",
-=======
+      },
+      "ResponseBody": []
+    },
+    {
       "RequestUri": "https://seanmcccanary.blob.core.windows.net/test-container-21b5ddad-6ee0-87a6-f9bc-0b99dce73b6f/foo/bar",
->>>>>>> 32e373e2
-      "RequestMethod": "PUT",
-      "RequestHeaders": {
-        "Authorization": "Sanitized",
-        "Content-Length": "1024",
-<<<<<<< HEAD
-        "traceparent": "00-affa713a0239534c80add5244d9f0971-8cc7e9c0af31964e-00",
-        "User-Agent": [
-          "azsdk-net-Storage.Blobs/12.4.0-dev.20200305.1",
-          "(.NET Core 4.6.28325.01; Microsoft Windows 10.0.18363 )"
+      "RequestMethod": "PUT",
+      "RequestHeaders": {
+        "Authorization": "Sanitized",
+        "Content-Length": "1024",
+        "traceparent": "00-685106fece0c3d419606c45a8a3bdcec-d17ed4fa1ca2bd45-00",
+        "User-Agent": [
+          "azsdk-net-Storage.Blobs/12.5.0-dev.20200402.1",
+          "(.NET Core 4.6.28325.01; Microsoft Windows 10.0.18362 )"
         ],
         "x-ms-blob-type": "BlockBlob",
         "x-ms-client-request-id": "840da435-ff49-7cd1-9a2c-3a6785d43e17",
-        "x-ms-date": "Thu, 05 Mar 2020 21:14:40 GMT",
-        "x-ms-return-client-request-id": "true",
-        "x-ms-version": "2019-10-10"
-=======
-        "traceparent": "00-685106fece0c3d419606c45a8a3bdcec-d17ed4fa1ca2bd45-00",
-        "User-Agent": [
-          "azsdk-net-Storage.Blobs/12.5.0-dev.20200402.1",
-          "(.NET Core 4.6.28325.01; Microsoft Windows 10.0.18362 )"
-        ],
-        "x-ms-blob-type": "BlockBlob",
+        "x-ms-date": "Fri, 03 Apr 2020 00:01:45 GMT",
+        "x-ms-return-client-request-id": "true",
+        "x-ms-version": "2019-12-12"
+      },
+      "RequestBody": "hpJqtzqmCOmD3AFBkFUVCvr7eZhvfB4CMJrKU4qRU5T8c8rghQrVejuOO3VlOIMPZy/NihIK\u002Bwp0Z4ag3LRe8YhtRR2LNIXvJf5c4EConfgWuuxbw8mB8XfAbB2ENJ2GMEnt9/NmhDOp3mQTrRrJy8qNiiLIAi2/61Oly8hoavBh1bD3u6UFsDW5suVkbkRd9qBT9qp7vi0bLQyfwLlqQXNzsddq0hAkh9rsD1BIWnwPSNQoFHRG5heC242ZZe98TnBx8Lxs8ySPLm7Qjq7d0tOPkHfkQiz/LcvA5/aCiyLqb8Dg12nAolWvmOYFdVdopQm6CdV4lwxDccPxqwsuDKJM5h7u/fppz\u002B0iNalG\u002BrdzWELtyIFMcde0nGalzvdJgYtDuY84eqgOUDrnVmJi/HcMflPJQUMg/3RHOWCUwwH22LQeA0AnOt2a33hHZRt1UqDvmU\u002Bjf0BHIrkb8UFIeYw58H2uQ/k25ER1L2HL2ZpY0ea/pSqxUll01uCHDEicUmXsDnSexg6muLQLLVDefEkewh9aiNRhiJ0kOm0Yrtf72d383ssmuQrXGOx1pSUIlVqXaEooQsmQiobWeoyhjgndEFRy4Z5\u002B\u002BAgUgm/n7ON4G6QTgEaN05cTa1NETz9\u002BNorimJXQlrO7GW9BE79aqZ6jXV/ojg3DTzy9XnZKOanJlkzkBVRNp4TwV2fWTL/XucK1ofHflqd8H0hYEzc9ceDGeHxzdaNKVbba9zem7QN95aW0lZe36QCkZ\u002BUL9ZRNs\u002BWGD9NCZEMeakw7BZ5w1jJF2y2SidxJD458zg2\u002BP18hjUNRH90vOoFhlSpKe\u002BRhNJGzxhlmuyoJPf9FxpU2YCvsGXdaHrZUFaGsMPOy/pSpGpp8CnhFu9EZSOLd6nPsKzX\u002BXWFsBhbaXrB4uos3Vj5rm6z7ulWypl6lQdXTdistvwS9tKEyPRODoavIzQFG4vGkck/G8HHgS7YDx8VBB\u002BiFSvqGeaKdOF6Zdxip6tlcXl/jLwTcZ8\u002BT3WjqL3VNQpnDQ4IHwGhOBjnwLXlYNmDcpmhmXdfjqOMr8pw6sgjoSzV/5qZXVZ73lCjL6zlWO6YHDYkN5\u002BTC4Jqe3M7LFFMwCOJD2U\u002B6hVHJb8mvGL2q1Lf1MqV/2mNQvAYMuHjQK3/UmuJXEmFWTYc4Q3gbE8jd9AcW1uKusS5\u002B8hxJrczY\u002BUNJ2n3aUsJWnuQdR5brNKk9L8NxuVWcJum02B9EDZ\u002B6X0k00jhKAqJFwDf\u002BkGmXkr5zDH4JZ0DurLSUJnmiEZFEYuhMtmJx8ywhLPkdnpWAHUVh0QAhsfgJRSWDttwooq\u002Blui6BS9xbARlS5zpG0Q0fFAgzQT\u002BQI7DvQnE87Q==",
+      "StatusCode": 201,
+      "ResponseHeaders": {
+        "Content-Length": "0",
+        "Content-MD5": "gblHjFQFuD0ij/HeGDf7Iw==",
+        "Date": "Fri, 03 Apr 2020 00:01:44 GMT",
+        "ETag": "\u00220x8D7D762325331C1\u0022",
+        "Last-Modified": "Fri, 03 Apr 2020 00:01:44 GMT",
+        "Server": [
+          "Windows-Azure-Blob/1.0",
+          "Microsoft-HTTPAPI/2.0"
+        ],
         "x-ms-client-request-id": "840da435-ff49-7cd1-9a2c-3a6785d43e17",
-        "x-ms-date": "Fri, 03 Apr 2020 00:01:45 GMT",
-        "x-ms-return-client-request-id": "true",
-        "x-ms-version": "2019-12-12"
->>>>>>> 32e373e2
-      },
-      "RequestBody": "hpJqtzqmCOmD3AFBkFUVCvr7eZhvfB4CMJrKU4qRU5T8c8rghQrVejuOO3VlOIMPZy/NihIK\u002Bwp0Z4ag3LRe8YhtRR2LNIXvJf5c4EConfgWuuxbw8mB8XfAbB2ENJ2GMEnt9/NmhDOp3mQTrRrJy8qNiiLIAi2/61Oly8hoavBh1bD3u6UFsDW5suVkbkRd9qBT9qp7vi0bLQyfwLlqQXNzsddq0hAkh9rsD1BIWnwPSNQoFHRG5heC242ZZe98TnBx8Lxs8ySPLm7Qjq7d0tOPkHfkQiz/LcvA5/aCiyLqb8Dg12nAolWvmOYFdVdopQm6CdV4lwxDccPxqwsuDKJM5h7u/fppz\u002B0iNalG\u002BrdzWELtyIFMcde0nGalzvdJgYtDuY84eqgOUDrnVmJi/HcMflPJQUMg/3RHOWCUwwH22LQeA0AnOt2a33hHZRt1UqDvmU\u002Bjf0BHIrkb8UFIeYw58H2uQ/k25ER1L2HL2ZpY0ea/pSqxUll01uCHDEicUmXsDnSexg6muLQLLVDefEkewh9aiNRhiJ0kOm0Yrtf72d383ssmuQrXGOx1pSUIlVqXaEooQsmQiobWeoyhjgndEFRy4Z5\u002B\u002BAgUgm/n7ON4G6QTgEaN05cTa1NETz9\u002BNorimJXQlrO7GW9BE79aqZ6jXV/ojg3DTzy9XnZKOanJlkzkBVRNp4TwV2fWTL/XucK1ofHflqd8H0hYEzc9ceDGeHxzdaNKVbba9zem7QN95aW0lZe36QCkZ\u002BUL9ZRNs\u002BWGD9NCZEMeakw7BZ5w1jJF2y2SidxJD458zg2\u002BP18hjUNRH90vOoFhlSpKe\u002BRhNJGzxhlmuyoJPf9FxpU2YCvsGXdaHrZUFaGsMPOy/pSpGpp8CnhFu9EZSOLd6nPsKzX\u002BXWFsBhbaXrB4uos3Vj5rm6z7ulWypl6lQdXTdistvwS9tKEyPRODoavIzQFG4vGkck/G8HHgS7YDx8VBB\u002BiFSvqGeaKdOF6Zdxip6tlcXl/jLwTcZ8\u002BT3WjqL3VNQpnDQ4IHwGhOBjnwLXlYNmDcpmhmXdfjqOMr8pw6sgjoSzV/5qZXVZ73lCjL6zlWO6YHDYkN5\u002BTC4Jqe3M7LFFMwCOJD2U\u002B6hVHJb8mvGL2q1Lf1MqV/2mNQvAYMuHjQK3/UmuJXEmFWTYc4Q3gbE8jd9AcW1uKusS5\u002B8hxJrczY\u002BUNJ2n3aUsJWnuQdR5brNKk9L8NxuVWcJum02B9EDZ\u002B6X0k00jhKAqJFwDf\u002BkGmXkr5zDH4JZ0DurLSUJnmiEZFEYuhMtmJx8ywhLPkdnpWAHUVh0QAhsfgJRSWDttwooq\u002Blui6BS9xbARlS5zpG0Q0fFAgzQT\u002BQI7DvQnE87Q==",
-      "StatusCode": 201,
-      "ResponseHeaders": {
-        "Content-Length": "0",
-        "Content-MD5": "gblHjFQFuD0ij/HeGDf7Iw==",
-<<<<<<< HEAD
-        "Date": "Thu, 05 Mar 2020 21:14:39 GMT",
-        "ETag": "\u00220x8D7C14A3785D723\u0022",
-        "Last-Modified": "Thu, 05 Mar 2020 21:14:39 GMT",
-=======
-        "Date": "Fri, 03 Apr 2020 00:01:44 GMT",
-        "ETag": "\u00220x8D7D762325331C1\u0022",
-        "Last-Modified": "Fri, 03 Apr 2020 00:01:44 GMT",
->>>>>>> 32e373e2
-        "Server": [
-          "Windows-Azure-Blob/1.0",
-          "Microsoft-HTTPAPI/2.0"
-        ],
-        "x-ms-client-request-id": "840da435-ff49-7cd1-9a2c-3a6785d43e17",
-        "x-ms-content-crc64": "Ley3Sl5O760=",
-<<<<<<< HEAD
-        "x-ms-request-id": "9625d08a-f01e-002d-6133-f32148000000",
-        "x-ms-request-server-encrypted": "true",
-        "x-ms-version": "2019-10-10"
-=======
+        "x-ms-content-crc64": "Ley3Sl5O760=",
         "x-ms-request-id": "c47ecdb4-701e-006e-234b-09188f000000",
         "x-ms-request-server-encrypted": "true",
         "x-ms-version": "2019-12-12"
->>>>>>> 32e373e2
-      },
-      "ResponseBody": []
-    },
-    {
-<<<<<<< HEAD
-      "RequestUri": "https://seanstagetest.blob.core.windows.net/test-container-21b5ddad-6ee0-87a6-f9bc-0b99dce73b6f/baz/foo",
-=======
+      },
+      "ResponseBody": []
+    },
+    {
       "RequestUri": "https://seanmcccanary.blob.core.windows.net/test-container-21b5ddad-6ee0-87a6-f9bc-0b99dce73b6f/baz/foo",
->>>>>>> 32e373e2
-      "RequestMethod": "PUT",
-      "RequestHeaders": {
-        "Authorization": "Sanitized",
-        "Content-Length": "1024",
-<<<<<<< HEAD
-        "traceparent": "00-3b42f6cdb8543c428b880154ad1d8c25-b9e8d315b08d9e4b-00",
-        "User-Agent": [
-          "azsdk-net-Storage.Blobs/12.4.0-dev.20200305.1",
-          "(.NET Core 4.6.28325.01; Microsoft Windows 10.0.18363 )"
+      "RequestMethod": "PUT",
+      "RequestHeaders": {
+        "Authorization": "Sanitized",
+        "Content-Length": "1024",
+        "traceparent": "00-b88de39ddfd9b64ab570a6b9a9ba42f1-e98a8f30c37a704c-00",
+        "User-Agent": [
+          "azsdk-net-Storage.Blobs/12.5.0-dev.20200402.1",
+          "(.NET Core 4.6.28325.01; Microsoft Windows 10.0.18362 )"
         ],
         "x-ms-blob-type": "BlockBlob",
         "x-ms-client-request-id": "a3947f28-00e5-2559-415f-4a02246ac7fa",
-        "x-ms-date": "Thu, 05 Mar 2020 21:14:40 GMT",
-        "x-ms-return-client-request-id": "true",
-        "x-ms-version": "2019-10-10"
-=======
-        "traceparent": "00-b88de39ddfd9b64ab570a6b9a9ba42f1-e98a8f30c37a704c-00",
-        "User-Agent": [
-          "azsdk-net-Storage.Blobs/12.5.0-dev.20200402.1",
-          "(.NET Core 4.6.28325.01; Microsoft Windows 10.0.18362 )"
-        ],
-        "x-ms-blob-type": "BlockBlob",
+        "x-ms-date": "Fri, 03 Apr 2020 00:01:45 GMT",
+        "x-ms-return-client-request-id": "true",
+        "x-ms-version": "2019-12-12"
+      },
+      "RequestBody": "hpJqtzqmCOmD3AFBkFUVCvr7eZhvfB4CMJrKU4qRU5T8c8rghQrVejuOO3VlOIMPZy/NihIK\u002Bwp0Z4ag3LRe8YhtRR2LNIXvJf5c4EConfgWuuxbw8mB8XfAbB2ENJ2GMEnt9/NmhDOp3mQTrRrJy8qNiiLIAi2/61Oly8hoavBh1bD3u6UFsDW5suVkbkRd9qBT9qp7vi0bLQyfwLlqQXNzsddq0hAkh9rsD1BIWnwPSNQoFHRG5heC242ZZe98TnBx8Lxs8ySPLm7Qjq7d0tOPkHfkQiz/LcvA5/aCiyLqb8Dg12nAolWvmOYFdVdopQm6CdV4lwxDccPxqwsuDKJM5h7u/fppz\u002B0iNalG\u002BrdzWELtyIFMcde0nGalzvdJgYtDuY84eqgOUDrnVmJi/HcMflPJQUMg/3RHOWCUwwH22LQeA0AnOt2a33hHZRt1UqDvmU\u002Bjf0BHIrkb8UFIeYw58H2uQ/k25ER1L2HL2ZpY0ea/pSqxUll01uCHDEicUmXsDnSexg6muLQLLVDefEkewh9aiNRhiJ0kOm0Yrtf72d383ssmuQrXGOx1pSUIlVqXaEooQsmQiobWeoyhjgndEFRy4Z5\u002B\u002BAgUgm/n7ON4G6QTgEaN05cTa1NETz9\u002BNorimJXQlrO7GW9BE79aqZ6jXV/ojg3DTzy9XnZKOanJlkzkBVRNp4TwV2fWTL/XucK1ofHflqd8H0hYEzc9ceDGeHxzdaNKVbba9zem7QN95aW0lZe36QCkZ\u002BUL9ZRNs\u002BWGD9NCZEMeakw7BZ5w1jJF2y2SidxJD458zg2\u002BP18hjUNRH90vOoFhlSpKe\u002BRhNJGzxhlmuyoJPf9FxpU2YCvsGXdaHrZUFaGsMPOy/pSpGpp8CnhFu9EZSOLd6nPsKzX\u002BXWFsBhbaXrB4uos3Vj5rm6z7ulWypl6lQdXTdistvwS9tKEyPRODoavIzQFG4vGkck/G8HHgS7YDx8VBB\u002BiFSvqGeaKdOF6Zdxip6tlcXl/jLwTcZ8\u002BT3WjqL3VNQpnDQ4IHwGhOBjnwLXlYNmDcpmhmXdfjqOMr8pw6sgjoSzV/5qZXVZ73lCjL6zlWO6YHDYkN5\u002BTC4Jqe3M7LFFMwCOJD2U\u002B6hVHJb8mvGL2q1Lf1MqV/2mNQvAYMuHjQK3/UmuJXEmFWTYc4Q3gbE8jd9AcW1uKusS5\u002B8hxJrczY\u002BUNJ2n3aUsJWnuQdR5brNKk9L8NxuVWcJum02B9EDZ\u002B6X0k00jhKAqJFwDf\u002BkGmXkr5zDH4JZ0DurLSUJnmiEZFEYuhMtmJx8ywhLPkdnpWAHUVh0QAhsfgJRSWDttwooq\u002Blui6BS9xbARlS5zpG0Q0fFAgzQT\u002BQI7DvQnE87Q==",
+      "StatusCode": 201,
+      "ResponseHeaders": {
+        "Content-Length": "0",
+        "Content-MD5": "gblHjFQFuD0ij/HeGDf7Iw==",
+        "Date": "Fri, 03 Apr 2020 00:01:44 GMT",
+        "ETag": "\u00220x8D7D762325FDE40\u0022",
+        "Last-Modified": "Fri, 03 Apr 2020 00:01:44 GMT",
+        "Server": [
+          "Windows-Azure-Blob/1.0",
+          "Microsoft-HTTPAPI/2.0"
+        ],
         "x-ms-client-request-id": "a3947f28-00e5-2559-415f-4a02246ac7fa",
-        "x-ms-date": "Fri, 03 Apr 2020 00:01:45 GMT",
-        "x-ms-return-client-request-id": "true",
-        "x-ms-version": "2019-12-12"
->>>>>>> 32e373e2
-      },
-      "RequestBody": "hpJqtzqmCOmD3AFBkFUVCvr7eZhvfB4CMJrKU4qRU5T8c8rghQrVejuOO3VlOIMPZy/NihIK\u002Bwp0Z4ag3LRe8YhtRR2LNIXvJf5c4EConfgWuuxbw8mB8XfAbB2ENJ2GMEnt9/NmhDOp3mQTrRrJy8qNiiLIAi2/61Oly8hoavBh1bD3u6UFsDW5suVkbkRd9qBT9qp7vi0bLQyfwLlqQXNzsddq0hAkh9rsD1BIWnwPSNQoFHRG5heC242ZZe98TnBx8Lxs8ySPLm7Qjq7d0tOPkHfkQiz/LcvA5/aCiyLqb8Dg12nAolWvmOYFdVdopQm6CdV4lwxDccPxqwsuDKJM5h7u/fppz\u002B0iNalG\u002BrdzWELtyIFMcde0nGalzvdJgYtDuY84eqgOUDrnVmJi/HcMflPJQUMg/3RHOWCUwwH22LQeA0AnOt2a33hHZRt1UqDvmU\u002Bjf0BHIrkb8UFIeYw58H2uQ/k25ER1L2HL2ZpY0ea/pSqxUll01uCHDEicUmXsDnSexg6muLQLLVDefEkewh9aiNRhiJ0kOm0Yrtf72d383ssmuQrXGOx1pSUIlVqXaEooQsmQiobWeoyhjgndEFRy4Z5\u002B\u002BAgUgm/n7ON4G6QTgEaN05cTa1NETz9\u002BNorimJXQlrO7GW9BE79aqZ6jXV/ojg3DTzy9XnZKOanJlkzkBVRNp4TwV2fWTL/XucK1ofHflqd8H0hYEzc9ceDGeHxzdaNKVbba9zem7QN95aW0lZe36QCkZ\u002BUL9ZRNs\u002BWGD9NCZEMeakw7BZ5w1jJF2y2SidxJD458zg2\u002BP18hjUNRH90vOoFhlSpKe\u002BRhNJGzxhlmuyoJPf9FxpU2YCvsGXdaHrZUFaGsMPOy/pSpGpp8CnhFu9EZSOLd6nPsKzX\u002BXWFsBhbaXrB4uos3Vj5rm6z7ulWypl6lQdXTdistvwS9tKEyPRODoavIzQFG4vGkck/G8HHgS7YDx8VBB\u002BiFSvqGeaKdOF6Zdxip6tlcXl/jLwTcZ8\u002BT3WjqL3VNQpnDQ4IHwGhOBjnwLXlYNmDcpmhmXdfjqOMr8pw6sgjoSzV/5qZXVZ73lCjL6zlWO6YHDYkN5\u002BTC4Jqe3M7LFFMwCOJD2U\u002B6hVHJb8mvGL2q1Lf1MqV/2mNQvAYMuHjQK3/UmuJXEmFWTYc4Q3gbE8jd9AcW1uKusS5\u002B8hxJrczY\u002BUNJ2n3aUsJWnuQdR5brNKk9L8NxuVWcJum02B9EDZ\u002B6X0k00jhKAqJFwDf\u002BkGmXkr5zDH4JZ0DurLSUJnmiEZFEYuhMtmJx8ywhLPkdnpWAHUVh0QAhsfgJRSWDttwooq\u002Blui6BS9xbARlS5zpG0Q0fFAgzQT\u002BQI7DvQnE87Q==",
-      "StatusCode": 201,
-      "ResponseHeaders": {
-        "Content-Length": "0",
-        "Content-MD5": "gblHjFQFuD0ij/HeGDf7Iw==",
-<<<<<<< HEAD
-        "Date": "Thu, 05 Mar 2020 21:14:40 GMT",
-        "ETag": "\u00220x8D7C14A3792CE92\u0022",
-        "Last-Modified": "Thu, 05 Mar 2020 21:14:40 GMT",
-=======
-        "Date": "Fri, 03 Apr 2020 00:01:44 GMT",
-        "ETag": "\u00220x8D7D762325FDE40\u0022",
-        "Last-Modified": "Fri, 03 Apr 2020 00:01:44 GMT",
->>>>>>> 32e373e2
-        "Server": [
-          "Windows-Azure-Blob/1.0",
-          "Microsoft-HTTPAPI/2.0"
-        ],
-        "x-ms-client-request-id": "a3947f28-00e5-2559-415f-4a02246ac7fa",
-        "x-ms-content-crc64": "Ley3Sl5O760=",
-<<<<<<< HEAD
-        "x-ms-request-id": "9625d08b-f01e-002d-6233-f32148000000",
-        "x-ms-request-server-encrypted": "true",
-        "x-ms-version": "2019-10-10"
-=======
+        "x-ms-content-crc64": "Ley3Sl5O760=",
         "x-ms-request-id": "c47ecddc-701e-006e-474b-09188f000000",
         "x-ms-request-server-encrypted": "true",
         "x-ms-version": "2019-12-12"
->>>>>>> 32e373e2
-      },
-      "ResponseBody": []
-    },
-    {
-<<<<<<< HEAD
-      "RequestUri": "https://seanstagetest.blob.core.windows.net/test-container-21b5ddad-6ee0-87a6-f9bc-0b99dce73b6f/baz/foo/bar",
-=======
+      },
+      "ResponseBody": []
+    },
+    {
       "RequestUri": "https://seanmcccanary.blob.core.windows.net/test-container-21b5ddad-6ee0-87a6-f9bc-0b99dce73b6f/baz/foo/bar",
->>>>>>> 32e373e2
-      "RequestMethod": "PUT",
-      "RequestHeaders": {
-        "Authorization": "Sanitized",
-        "Content-Length": "1024",
-<<<<<<< HEAD
-        "traceparent": "00-22f1c27ddd715d4896ce26e441bd8e85-6dd183f435575c42-00",
-        "User-Agent": [
-          "azsdk-net-Storage.Blobs/12.4.0-dev.20200305.1",
-          "(.NET Core 4.6.28325.01; Microsoft Windows 10.0.18363 )"
+      "RequestMethod": "PUT",
+      "RequestHeaders": {
+        "Authorization": "Sanitized",
+        "Content-Length": "1024",
+        "traceparent": "00-74e43521811fa840a0dd4be2d1158006-0cd1f4eca3f23443-00",
+        "User-Agent": [
+          "azsdk-net-Storage.Blobs/12.5.0-dev.20200402.1",
+          "(.NET Core 4.6.28325.01; Microsoft Windows 10.0.18362 )"
         ],
         "x-ms-blob-type": "BlockBlob",
         "x-ms-client-request-id": "063e36ba-9b3f-a032-bc96-e2a0ddae57c7",
-        "x-ms-date": "Thu, 05 Mar 2020 21:14:40 GMT",
-        "x-ms-return-client-request-id": "true",
-        "x-ms-version": "2019-10-10"
-=======
-        "traceparent": "00-74e43521811fa840a0dd4be2d1158006-0cd1f4eca3f23443-00",
-        "User-Agent": [
-          "azsdk-net-Storage.Blobs/12.5.0-dev.20200402.1",
-          "(.NET Core 4.6.28325.01; Microsoft Windows 10.0.18362 )"
-        ],
-        "x-ms-blob-type": "BlockBlob",
+        "x-ms-date": "Fri, 03 Apr 2020 00:01:45 GMT",
+        "x-ms-return-client-request-id": "true",
+        "x-ms-version": "2019-12-12"
+      },
+      "RequestBody": "hpJqtzqmCOmD3AFBkFUVCvr7eZhvfB4CMJrKU4qRU5T8c8rghQrVejuOO3VlOIMPZy/NihIK\u002Bwp0Z4ag3LRe8YhtRR2LNIXvJf5c4EConfgWuuxbw8mB8XfAbB2ENJ2GMEnt9/NmhDOp3mQTrRrJy8qNiiLIAi2/61Oly8hoavBh1bD3u6UFsDW5suVkbkRd9qBT9qp7vi0bLQyfwLlqQXNzsddq0hAkh9rsD1BIWnwPSNQoFHRG5heC242ZZe98TnBx8Lxs8ySPLm7Qjq7d0tOPkHfkQiz/LcvA5/aCiyLqb8Dg12nAolWvmOYFdVdopQm6CdV4lwxDccPxqwsuDKJM5h7u/fppz\u002B0iNalG\u002BrdzWELtyIFMcde0nGalzvdJgYtDuY84eqgOUDrnVmJi/HcMflPJQUMg/3RHOWCUwwH22LQeA0AnOt2a33hHZRt1UqDvmU\u002Bjf0BHIrkb8UFIeYw58H2uQ/k25ER1L2HL2ZpY0ea/pSqxUll01uCHDEicUmXsDnSexg6muLQLLVDefEkewh9aiNRhiJ0kOm0Yrtf72d383ssmuQrXGOx1pSUIlVqXaEooQsmQiobWeoyhjgndEFRy4Z5\u002B\u002BAgUgm/n7ON4G6QTgEaN05cTa1NETz9\u002BNorimJXQlrO7GW9BE79aqZ6jXV/ojg3DTzy9XnZKOanJlkzkBVRNp4TwV2fWTL/XucK1ofHflqd8H0hYEzc9ceDGeHxzdaNKVbba9zem7QN95aW0lZe36QCkZ\u002BUL9ZRNs\u002BWGD9NCZEMeakw7BZ5w1jJF2y2SidxJD458zg2\u002BP18hjUNRH90vOoFhlSpKe\u002BRhNJGzxhlmuyoJPf9FxpU2YCvsGXdaHrZUFaGsMPOy/pSpGpp8CnhFu9EZSOLd6nPsKzX\u002BXWFsBhbaXrB4uos3Vj5rm6z7ulWypl6lQdXTdistvwS9tKEyPRODoavIzQFG4vGkck/G8HHgS7YDx8VBB\u002BiFSvqGeaKdOF6Zdxip6tlcXl/jLwTcZ8\u002BT3WjqL3VNQpnDQ4IHwGhOBjnwLXlYNmDcpmhmXdfjqOMr8pw6sgjoSzV/5qZXVZ73lCjL6zlWO6YHDYkN5\u002BTC4Jqe3M7LFFMwCOJD2U\u002B6hVHJb8mvGL2q1Lf1MqV/2mNQvAYMuHjQK3/UmuJXEmFWTYc4Q3gbE8jd9AcW1uKusS5\u002B8hxJrczY\u002BUNJ2n3aUsJWnuQdR5brNKk9L8NxuVWcJum02B9EDZ\u002B6X0k00jhKAqJFwDf\u002BkGmXkr5zDH4JZ0DurLSUJnmiEZFEYuhMtmJx8ywhLPkdnpWAHUVh0QAhsfgJRSWDttwooq\u002Blui6BS9xbARlS5zpG0Q0fFAgzQT\u002BQI7DvQnE87Q==",
+      "StatusCode": 201,
+      "ResponseHeaders": {
+        "Content-Length": "0",
+        "Content-MD5": "gblHjFQFuD0ij/HeGDf7Iw==",
+        "Date": "Fri, 03 Apr 2020 00:01:44 GMT",
+        "ETag": "\u00220x8D7D762326D2713\u0022",
+        "Last-Modified": "Fri, 03 Apr 2020 00:01:44 GMT",
+        "Server": [
+          "Windows-Azure-Blob/1.0",
+          "Microsoft-HTTPAPI/2.0"
+        ],
         "x-ms-client-request-id": "063e36ba-9b3f-a032-bc96-e2a0ddae57c7",
-        "x-ms-date": "Fri, 03 Apr 2020 00:01:45 GMT",
-        "x-ms-return-client-request-id": "true",
-        "x-ms-version": "2019-12-12"
->>>>>>> 32e373e2
-      },
-      "RequestBody": "hpJqtzqmCOmD3AFBkFUVCvr7eZhvfB4CMJrKU4qRU5T8c8rghQrVejuOO3VlOIMPZy/NihIK\u002Bwp0Z4ag3LRe8YhtRR2LNIXvJf5c4EConfgWuuxbw8mB8XfAbB2ENJ2GMEnt9/NmhDOp3mQTrRrJy8qNiiLIAi2/61Oly8hoavBh1bD3u6UFsDW5suVkbkRd9qBT9qp7vi0bLQyfwLlqQXNzsddq0hAkh9rsD1BIWnwPSNQoFHRG5heC242ZZe98TnBx8Lxs8ySPLm7Qjq7d0tOPkHfkQiz/LcvA5/aCiyLqb8Dg12nAolWvmOYFdVdopQm6CdV4lwxDccPxqwsuDKJM5h7u/fppz\u002B0iNalG\u002BrdzWELtyIFMcde0nGalzvdJgYtDuY84eqgOUDrnVmJi/HcMflPJQUMg/3RHOWCUwwH22LQeA0AnOt2a33hHZRt1UqDvmU\u002Bjf0BHIrkb8UFIeYw58H2uQ/k25ER1L2HL2ZpY0ea/pSqxUll01uCHDEicUmXsDnSexg6muLQLLVDefEkewh9aiNRhiJ0kOm0Yrtf72d383ssmuQrXGOx1pSUIlVqXaEooQsmQiobWeoyhjgndEFRy4Z5\u002B\u002BAgUgm/n7ON4G6QTgEaN05cTa1NETz9\u002BNorimJXQlrO7GW9BE79aqZ6jXV/ojg3DTzy9XnZKOanJlkzkBVRNp4TwV2fWTL/XucK1ofHflqd8H0hYEzc9ceDGeHxzdaNKVbba9zem7QN95aW0lZe36QCkZ\u002BUL9ZRNs\u002BWGD9NCZEMeakw7BZ5w1jJF2y2SidxJD458zg2\u002BP18hjUNRH90vOoFhlSpKe\u002BRhNJGzxhlmuyoJPf9FxpU2YCvsGXdaHrZUFaGsMPOy/pSpGpp8CnhFu9EZSOLd6nPsKzX\u002BXWFsBhbaXrB4uos3Vj5rm6z7ulWypl6lQdXTdistvwS9tKEyPRODoavIzQFG4vGkck/G8HHgS7YDx8VBB\u002BiFSvqGeaKdOF6Zdxip6tlcXl/jLwTcZ8\u002BT3WjqL3VNQpnDQ4IHwGhOBjnwLXlYNmDcpmhmXdfjqOMr8pw6sgjoSzV/5qZXVZ73lCjL6zlWO6YHDYkN5\u002BTC4Jqe3M7LFFMwCOJD2U\u002B6hVHJb8mvGL2q1Lf1MqV/2mNQvAYMuHjQK3/UmuJXEmFWTYc4Q3gbE8jd9AcW1uKusS5\u002B8hxJrczY\u002BUNJ2n3aUsJWnuQdR5brNKk9L8NxuVWcJum02B9EDZ\u002B6X0k00jhKAqJFwDf\u002BkGmXkr5zDH4JZ0DurLSUJnmiEZFEYuhMtmJx8ywhLPkdnpWAHUVh0QAhsfgJRSWDttwooq\u002Blui6BS9xbARlS5zpG0Q0fFAgzQT\u002BQI7DvQnE87Q==",
-      "StatusCode": 201,
-      "ResponseHeaders": {
-        "Content-Length": "0",
-        "Content-MD5": "gblHjFQFuD0ij/HeGDf7Iw==",
-<<<<<<< HEAD
-        "Date": "Thu, 05 Mar 2020 21:14:40 GMT",
-        "ETag": "\u00220x8D7C14A379FEDA8\u0022",
-        "Last-Modified": "Thu, 05 Mar 2020 21:14:40 GMT",
-=======
-        "Date": "Fri, 03 Apr 2020 00:01:44 GMT",
-        "ETag": "\u00220x8D7D762326D2713\u0022",
-        "Last-Modified": "Fri, 03 Apr 2020 00:01:44 GMT",
->>>>>>> 32e373e2
-        "Server": [
-          "Windows-Azure-Blob/1.0",
-          "Microsoft-HTTPAPI/2.0"
-        ],
-        "x-ms-client-request-id": "063e36ba-9b3f-a032-bc96-e2a0ddae57c7",
-        "x-ms-content-crc64": "Ley3Sl5O760=",
-<<<<<<< HEAD
-        "x-ms-request-id": "9625d08e-f01e-002d-6433-f32148000000",
-        "x-ms-request-server-encrypted": "true",
-        "x-ms-version": "2019-10-10"
-=======
+        "x-ms-content-crc64": "Ley3Sl5O760=",
         "x-ms-request-id": "c47ece01-701e-006e-694b-09188f000000",
         "x-ms-request-server-encrypted": "true",
         "x-ms-version": "2019-12-12"
->>>>>>> 32e373e2
-      },
-      "ResponseBody": []
-    },
-    {
-<<<<<<< HEAD
-      "RequestUri": "https://seanstagetest.blob.core.windows.net/test-container-21b5ddad-6ee0-87a6-f9bc-0b99dce73b6f/baz/bar/foo",
-=======
+      },
+      "ResponseBody": []
+    },
+    {
       "RequestUri": "https://seanmcccanary.blob.core.windows.net/test-container-21b5ddad-6ee0-87a6-f9bc-0b99dce73b6f/baz/bar/foo",
->>>>>>> 32e373e2
-      "RequestMethod": "PUT",
-      "RequestHeaders": {
-        "Authorization": "Sanitized",
-        "Content-Length": "1024",
-<<<<<<< HEAD
-        "traceparent": "00-dc70d9c697beec468d8cd20e9085b833-82edd234291f844c-00",
-        "User-Agent": [
-          "azsdk-net-Storage.Blobs/12.4.0-dev.20200305.1",
-          "(.NET Core 4.6.28325.01; Microsoft Windows 10.0.18363 )"
+      "RequestMethod": "PUT",
+      "RequestHeaders": {
+        "Authorization": "Sanitized",
+        "Content-Length": "1024",
+        "traceparent": "00-8c6755c8ef6f8648b0b351660b6528cf-1c453f634d76514f-00",
+        "User-Agent": [
+          "azsdk-net-Storage.Blobs/12.5.0-dev.20200402.1",
+          "(.NET Core 4.6.28325.01; Microsoft Windows 10.0.18362 )"
         ],
         "x-ms-blob-type": "BlockBlob",
         "x-ms-client-request-id": "ee4885aa-c02b-e0ba-41f7-fc3abd0f2f45",
-        "x-ms-date": "Thu, 05 Mar 2020 21:14:40 GMT",
-        "x-ms-return-client-request-id": "true",
-        "x-ms-version": "2019-10-10"
-=======
-        "traceparent": "00-8c6755c8ef6f8648b0b351660b6528cf-1c453f634d76514f-00",
-        "User-Agent": [
-          "azsdk-net-Storage.Blobs/12.5.0-dev.20200402.1",
-          "(.NET Core 4.6.28325.01; Microsoft Windows 10.0.18362 )"
-        ],
-        "x-ms-blob-type": "BlockBlob",
+        "x-ms-date": "Fri, 03 Apr 2020 00:01:45 GMT",
+        "x-ms-return-client-request-id": "true",
+        "x-ms-version": "2019-12-12"
+      },
+      "RequestBody": "hpJqtzqmCOmD3AFBkFUVCvr7eZhvfB4CMJrKU4qRU5T8c8rghQrVejuOO3VlOIMPZy/NihIK\u002Bwp0Z4ag3LRe8YhtRR2LNIXvJf5c4EConfgWuuxbw8mB8XfAbB2ENJ2GMEnt9/NmhDOp3mQTrRrJy8qNiiLIAi2/61Oly8hoavBh1bD3u6UFsDW5suVkbkRd9qBT9qp7vi0bLQyfwLlqQXNzsddq0hAkh9rsD1BIWnwPSNQoFHRG5heC242ZZe98TnBx8Lxs8ySPLm7Qjq7d0tOPkHfkQiz/LcvA5/aCiyLqb8Dg12nAolWvmOYFdVdopQm6CdV4lwxDccPxqwsuDKJM5h7u/fppz\u002B0iNalG\u002BrdzWELtyIFMcde0nGalzvdJgYtDuY84eqgOUDrnVmJi/HcMflPJQUMg/3RHOWCUwwH22LQeA0AnOt2a33hHZRt1UqDvmU\u002Bjf0BHIrkb8UFIeYw58H2uQ/k25ER1L2HL2ZpY0ea/pSqxUll01uCHDEicUmXsDnSexg6muLQLLVDefEkewh9aiNRhiJ0kOm0Yrtf72d383ssmuQrXGOx1pSUIlVqXaEooQsmQiobWeoyhjgndEFRy4Z5\u002B\u002BAgUgm/n7ON4G6QTgEaN05cTa1NETz9\u002BNorimJXQlrO7GW9BE79aqZ6jXV/ojg3DTzy9XnZKOanJlkzkBVRNp4TwV2fWTL/XucK1ofHflqd8H0hYEzc9ceDGeHxzdaNKVbba9zem7QN95aW0lZe36QCkZ\u002BUL9ZRNs\u002BWGD9NCZEMeakw7BZ5w1jJF2y2SidxJD458zg2\u002BP18hjUNRH90vOoFhlSpKe\u002BRhNJGzxhlmuyoJPf9FxpU2YCvsGXdaHrZUFaGsMPOy/pSpGpp8CnhFu9EZSOLd6nPsKzX\u002BXWFsBhbaXrB4uos3Vj5rm6z7ulWypl6lQdXTdistvwS9tKEyPRODoavIzQFG4vGkck/G8HHgS7YDx8VBB\u002BiFSvqGeaKdOF6Zdxip6tlcXl/jLwTcZ8\u002BT3WjqL3VNQpnDQ4IHwGhOBjnwLXlYNmDcpmhmXdfjqOMr8pw6sgjoSzV/5qZXVZ73lCjL6zlWO6YHDYkN5\u002BTC4Jqe3M7LFFMwCOJD2U\u002B6hVHJb8mvGL2q1Lf1MqV/2mNQvAYMuHjQK3/UmuJXEmFWTYc4Q3gbE8jd9AcW1uKusS5\u002B8hxJrczY\u002BUNJ2n3aUsJWnuQdR5brNKk9L8NxuVWcJum02B9EDZ\u002B6X0k00jhKAqJFwDf\u002BkGmXkr5zDH4JZ0DurLSUJnmiEZFEYuhMtmJx8ywhLPkdnpWAHUVh0QAhsfgJRSWDttwooq\u002Blui6BS9xbARlS5zpG0Q0fFAgzQT\u002BQI7DvQnE87Q==",
+      "StatusCode": 201,
+      "ResponseHeaders": {
+        "Content-Length": "0",
+        "Content-MD5": "gblHjFQFuD0ij/HeGDf7Iw==",
+        "Date": "Fri, 03 Apr 2020 00:01:44 GMT",
+        "ETag": "\u00220x8D7D7623279AC77\u0022",
+        "Last-Modified": "Fri, 03 Apr 2020 00:01:44 GMT",
+        "Server": [
+          "Windows-Azure-Blob/1.0",
+          "Microsoft-HTTPAPI/2.0"
+        ],
         "x-ms-client-request-id": "ee4885aa-c02b-e0ba-41f7-fc3abd0f2f45",
-        "x-ms-date": "Fri, 03 Apr 2020 00:01:45 GMT",
-        "x-ms-return-client-request-id": "true",
-        "x-ms-version": "2019-12-12"
->>>>>>> 32e373e2
-      },
-      "RequestBody": "hpJqtzqmCOmD3AFBkFUVCvr7eZhvfB4CMJrKU4qRU5T8c8rghQrVejuOO3VlOIMPZy/NihIK\u002Bwp0Z4ag3LRe8YhtRR2LNIXvJf5c4EConfgWuuxbw8mB8XfAbB2ENJ2GMEnt9/NmhDOp3mQTrRrJy8qNiiLIAi2/61Oly8hoavBh1bD3u6UFsDW5suVkbkRd9qBT9qp7vi0bLQyfwLlqQXNzsddq0hAkh9rsD1BIWnwPSNQoFHRG5heC242ZZe98TnBx8Lxs8ySPLm7Qjq7d0tOPkHfkQiz/LcvA5/aCiyLqb8Dg12nAolWvmOYFdVdopQm6CdV4lwxDccPxqwsuDKJM5h7u/fppz\u002B0iNalG\u002BrdzWELtyIFMcde0nGalzvdJgYtDuY84eqgOUDrnVmJi/HcMflPJQUMg/3RHOWCUwwH22LQeA0AnOt2a33hHZRt1UqDvmU\u002Bjf0BHIrkb8UFIeYw58H2uQ/k25ER1L2HL2ZpY0ea/pSqxUll01uCHDEicUmXsDnSexg6muLQLLVDefEkewh9aiNRhiJ0kOm0Yrtf72d383ssmuQrXGOx1pSUIlVqXaEooQsmQiobWeoyhjgndEFRy4Z5\u002B\u002BAgUgm/n7ON4G6QTgEaN05cTa1NETz9\u002BNorimJXQlrO7GW9BE79aqZ6jXV/ojg3DTzy9XnZKOanJlkzkBVRNp4TwV2fWTL/XucK1ofHflqd8H0hYEzc9ceDGeHxzdaNKVbba9zem7QN95aW0lZe36QCkZ\u002BUL9ZRNs\u002BWGD9NCZEMeakw7BZ5w1jJF2y2SidxJD458zg2\u002BP18hjUNRH90vOoFhlSpKe\u002BRhNJGzxhlmuyoJPf9FxpU2YCvsGXdaHrZUFaGsMPOy/pSpGpp8CnhFu9EZSOLd6nPsKzX\u002BXWFsBhbaXrB4uos3Vj5rm6z7ulWypl6lQdXTdistvwS9tKEyPRODoavIzQFG4vGkck/G8HHgS7YDx8VBB\u002BiFSvqGeaKdOF6Zdxip6tlcXl/jLwTcZ8\u002BT3WjqL3VNQpnDQ4IHwGhOBjnwLXlYNmDcpmhmXdfjqOMr8pw6sgjoSzV/5qZXVZ73lCjL6zlWO6YHDYkN5\u002BTC4Jqe3M7LFFMwCOJD2U\u002B6hVHJb8mvGL2q1Lf1MqV/2mNQvAYMuHjQK3/UmuJXEmFWTYc4Q3gbE8jd9AcW1uKusS5\u002B8hxJrczY\u002BUNJ2n3aUsJWnuQdR5brNKk9L8NxuVWcJum02B9EDZ\u002B6X0k00jhKAqJFwDf\u002BkGmXkr5zDH4JZ0DurLSUJnmiEZFEYuhMtmJx8ywhLPkdnpWAHUVh0QAhsfgJRSWDttwooq\u002Blui6BS9xbARlS5zpG0Q0fFAgzQT\u002BQI7DvQnE87Q==",
-      "StatusCode": 201,
-      "ResponseHeaders": {
-        "Content-Length": "0",
-        "Content-MD5": "gblHjFQFuD0ij/HeGDf7Iw==",
-<<<<<<< HEAD
-        "Date": "Thu, 05 Mar 2020 21:14:40 GMT",
-        "ETag": "\u00220x8D7C14A37AC9932\u0022",
-        "Last-Modified": "Thu, 05 Mar 2020 21:14:40 GMT",
-=======
-        "Date": "Fri, 03 Apr 2020 00:01:44 GMT",
-        "ETag": "\u00220x8D7D7623279AC77\u0022",
-        "Last-Modified": "Fri, 03 Apr 2020 00:01:44 GMT",
->>>>>>> 32e373e2
-        "Server": [
-          "Windows-Azure-Blob/1.0",
-          "Microsoft-HTTPAPI/2.0"
-        ],
-        "x-ms-client-request-id": "ee4885aa-c02b-e0ba-41f7-fc3abd0f2f45",
-        "x-ms-content-crc64": "Ley3Sl5O760=",
-<<<<<<< HEAD
-        "x-ms-request-id": "9625d091-f01e-002d-6633-f32148000000",
-        "x-ms-request-server-encrypted": "true",
-        "x-ms-version": "2019-10-10"
-=======
+        "x-ms-content-crc64": "Ley3Sl5O760=",
         "x-ms-request-id": "c47ece25-701e-006e-0b4b-09188f000000",
         "x-ms-request-server-encrypted": "true",
         "x-ms-version": "2019-12-12"
->>>>>>> 32e373e2
-      },
-      "ResponseBody": []
-    },
-    {
-<<<<<<< HEAD
-      "RequestUri": "https://seanstagetest.blob.core.windows.net/test-container-21b5ddad-6ee0-87a6-f9bc-0b99dce73b6f/foo/foo?comp=metadata",
-      "RequestMethod": "PUT",
-      "RequestHeaders": {
-        "Authorization": "Sanitized",
-        "traceparent": "00-08a74c9ea2d95d47b328b7f0df97cd06-475f4fcf3029a84d-00",
-        "User-Agent": [
-          "azsdk-net-Storage.Blobs/12.4.0-dev.20200305.1",
-          "(.NET Core 4.6.28325.01; Microsoft Windows 10.0.18363 )"
+      },
+      "ResponseBody": []
+    },
+    {
+      "RequestUri": "https://seanmcccanary.blob.core.windows.net/test-container-21b5ddad-6ee0-87a6-f9bc-0b99dce73b6f/foo/foo?comp=metadata",
+      "RequestMethod": "PUT",
+      "RequestHeaders": {
+        "Authorization": "Sanitized",
+        "traceparent": "00-ee3fe0f22800de459bcd6df650ea43db-994ea9a7ccc4734d-00",
+        "User-Agent": [
+          "azsdk-net-Storage.Blobs/12.5.0-dev.20200402.1",
+          "(.NET Core 4.6.28325.01; Microsoft Windows 10.0.18362 )"
         ],
         "x-ms-client-request-id": "58f52347-6965-049b-74f1-1044bdf8cbc0",
-        "x-ms-date": "Thu, 05 Mar 2020 21:14:40 GMT",
-=======
-      "RequestUri": "https://seanmcccanary.blob.core.windows.net/test-container-21b5ddad-6ee0-87a6-f9bc-0b99dce73b6f/foo/foo?comp=metadata",
-      "RequestMethod": "PUT",
-      "RequestHeaders": {
-        "Authorization": "Sanitized",
-        "traceparent": "00-ee3fe0f22800de459bcd6df650ea43db-994ea9a7ccc4734d-00",
-        "User-Agent": [
-          "azsdk-net-Storage.Blobs/12.5.0-dev.20200402.1",
-          "(.NET Core 4.6.28325.01; Microsoft Windows 10.0.18362 )"
-        ],
-        "x-ms-client-request-id": "58f52347-6965-049b-74f1-1044bdf8cbc0",
-        "x-ms-date": "Fri, 03 Apr 2020 00:01:45 GMT",
->>>>>>> 32e373e2
+        "x-ms-date": "Fri, 03 Apr 2020 00:01:45 GMT",
         "x-ms-meta-Capital": "letter",
         "x-ms-meta-foo": "bar",
         "x-ms-meta-meta": "data",
         "x-ms-meta-UPPER": "case",
         "x-ms-return-client-request-id": "true",
-<<<<<<< HEAD
-        "x-ms-version": "2019-10-10"
-=======
-        "x-ms-version": "2019-12-12"
->>>>>>> 32e373e2
+        "x-ms-version": "2019-12-12"
       },
       "RequestBody": null,
       "StatusCode": 200,
       "ResponseHeaders": {
         "Content-Length": "0",
-<<<<<<< HEAD
-        "Date": "Thu, 05 Mar 2020 21:14:40 GMT",
-        "ETag": "\u00220x8D7C14A37B941F2\u0022",
-        "Last-Modified": "Thu, 05 Mar 2020 21:14:40 GMT",
-=======
         "Date": "Fri, 03 Apr 2020 00:01:44 GMT",
         "ETag": "\u00220x8D7D76232860AC4\u0022",
         "Last-Modified": "Fri, 03 Apr 2020 00:01:45 GMT",
->>>>>>> 32e373e2
         "Server": [
           "Windows-Azure-Blob/1.0",
           "Microsoft-HTTPAPI/2.0"
         ],
         "x-ms-client-request-id": "58f52347-6965-049b-74f1-1044bdf8cbc0",
-<<<<<<< HEAD
-        "x-ms-request-id": "9625d093-f01e-002d-6833-f32148000000",
-        "x-ms-request-server-encrypted": "true",
-        "x-ms-version": "2019-10-10"
-=======
         "x-ms-request-id": "c47ece45-701e-006e-294b-09188f000000",
         "x-ms-request-server-encrypted": "true",
         "x-ms-version": "2019-12-12"
->>>>>>> 32e373e2
-      },
-      "ResponseBody": []
-    },
-    {
-<<<<<<< HEAD
-      "RequestUri": "https://seanstagetest.blob.core.windows.net/test-container-21b5ddad-6ee0-87a6-f9bc-0b99dce73b6f?restype=container\u0026comp=list\u0026prefix=foo",
-=======
+      },
+      "ResponseBody": []
+    },
+    {
       "RequestUri": "https://seanmcccanary.blob.core.windows.net/test-container-21b5ddad-6ee0-87a6-f9bc-0b99dce73b6f?restype=container\u0026comp=list\u0026prefix=foo",
->>>>>>> 32e373e2
       "RequestMethod": "GET",
       "RequestHeaders": {
         "Authorization": "Sanitized",
         "User-Agent": [
-<<<<<<< HEAD
-          "azsdk-net-Storage.Blobs/12.4.0-dev.20200305.1",
-          "(.NET Core 4.6.28325.01; Microsoft Windows 10.0.18363 )"
-        ],
-        "x-ms-client-request-id": "99f3dc05-d719-d1e0-eef2-33bf5244430b",
-        "x-ms-date": "Thu, 05 Mar 2020 21:14:40 GMT",
-        "x-ms-return-client-request-id": "true",
-        "x-ms-version": "2019-10-10"
-=======
           "azsdk-net-Storage.Blobs/12.5.0-dev.20200402.1",
           "(.NET Core 4.6.28325.01; Microsoft Windows 10.0.18362 )"
         ],
@@ -682,44 +379,18 @@
         "x-ms-date": "Fri, 03 Apr 2020 00:01:46 GMT",
         "x-ms-return-client-request-id": "true",
         "x-ms-version": "2019-12-12"
->>>>>>> 32e373e2
       },
       "RequestBody": null,
       "StatusCode": 200,
       "ResponseHeaders": {
         "Content-Type": "application/xml",
-<<<<<<< HEAD
-        "Date": "Thu, 05 Mar 2020 21:14:40 GMT",
-=======
-        "Date": "Fri, 03 Apr 2020 00:01:44 GMT",
->>>>>>> 32e373e2
+        "Date": "Fri, 03 Apr 2020 00:01:44 GMT",
         "Server": [
           "Windows-Azure-Blob/1.0",
           "Microsoft-HTTPAPI/2.0"
         ],
         "Transfer-Encoding": "chunked",
         "x-ms-client-request-id": "99f3dc05-d719-d1e0-eef2-33bf5244430b",
-<<<<<<< HEAD
-        "x-ms-request-id": "9625d094-f01e-002d-6933-f32148000000",
-        "x-ms-version": "2019-10-10"
-      },
-      "ResponseBody": "\uFEFF\u003C?xml version=\u00221.0\u0022 encoding=\u0022utf-8\u0022?\u003E\u003CEnumerationResults ServiceEndpoint=\u0022https://seanstagetest.blob.core.windows.net/\u0022 ContainerName=\u0022test-container-21b5ddad-6ee0-87a6-f9bc-0b99dce73b6f\u0022\u003E\u003CPrefix\u003Efoo\u003C/Prefix\u003E\u003CBlobs\u003E\u003CBlob\u003E\u003CName\u003Efoo\u003C/Name\u003E\u003CProperties\u003E\u003CCreation-Time\u003EThu, 05 Mar 2020 21:14:39 GMT\u003C/Creation-Time\u003E\u003CLast-Modified\u003EThu, 05 Mar 2020 21:14:39 GMT\u003C/Last-Modified\u003E\u003CEtag\u003E0x8D7C14A37528F3F\u003C/Etag\u003E\u003CContent-Length\u003E1024\u003C/Content-Length\u003E\u003CContent-Type\u003Eapplication/octet-stream\u003C/Content-Type\u003E\u003CContent-Encoding /\u003E\u003CContent-Language /\u003E\u003CContent-CRC64 /\u003E\u003CContent-MD5\u003EgblHjFQFuD0ij/HeGDf7Iw==\u003C/Content-MD5\u003E\u003CCache-Control /\u003E\u003CContent-Disposition /\u003E\u003CBlobType\u003EBlockBlob\u003C/BlobType\u003E\u003CAccessTier\u003EHot\u003C/AccessTier\u003E\u003CAccessTierInferred\u003Etrue\u003C/AccessTierInferred\u003E\u003CLeaseStatus\u003Eunlocked\u003C/LeaseStatus\u003E\u003CLeaseState\u003Eavailable\u003C/LeaseState\u003E\u003CServerEncrypted\u003Etrue\u003C/ServerEncrypted\u003E\u003C/Properties\u003E\u003C/Blob\u003E\u003CBlob\u003E\u003CName\u003Efoo/bar\u003C/Name\u003E\u003CProperties\u003E\u003CCreation-Time\u003EThu, 05 Mar 2020 21:14:39 GMT\u003C/Creation-Time\u003E\u003CLast-Modified\u003EThu, 05 Mar 2020 21:14:39 GMT\u003C/Last-Modified\u003E\u003CEtag\u003E0x8D7C14A3785D723\u003C/Etag\u003E\u003CContent-Length\u003E1024\u003C/Content-Length\u003E\u003CContent-Type\u003Eapplication/octet-stream\u003C/Content-Type\u003E\u003CContent-Encoding /\u003E\u003CContent-Language /\u003E\u003CContent-CRC64 /\u003E\u003CContent-MD5\u003EgblHjFQFuD0ij/HeGDf7Iw==\u003C/Content-MD5\u003E\u003CCache-Control /\u003E\u003CContent-Disposition /\u003E\u003CBlobType\u003EBlockBlob\u003C/BlobType\u003E\u003CAccessTier\u003EHot\u003C/AccessTier\u003E\u003CAccessTierInferred\u003Etrue\u003C/AccessTierInferred\u003E\u003CLeaseStatus\u003Eunlocked\u003C/LeaseStatus\u003E\u003CLeaseState\u003Eavailable\u003C/LeaseState\u003E\u003CServerEncrypted\u003Etrue\u003C/ServerEncrypted\u003E\u003C/Properties\u003E\u003C/Blob\u003E\u003CBlob\u003E\u003CName\u003Efoo/foo\u003C/Name\u003E\u003CProperties\u003E\u003CCreation-Time\u003EThu, 05 Mar 2020 21:14:39 GMT\u003C/Creation-Time\u003E\u003CLast-Modified\u003EThu, 05 Mar 2020 21:14:40 GMT\u003C/Last-Modified\u003E\u003CEtag\u003E0x8D7C14A37B941F2\u003C/Etag\u003E\u003CContent-Length\u003E1024\u003C/Content-Length\u003E\u003CContent-Type\u003Eapplication/octet-stream\u003C/Content-Type\u003E\u003CContent-Encoding /\u003E\u003CContent-Language /\u003E\u003CContent-CRC64 /\u003E\u003CContent-MD5\u003EgblHjFQFuD0ij/HeGDf7Iw==\u003C/Content-MD5\u003E\u003CCache-Control /\u003E\u003CContent-Disposition /\u003E\u003CBlobType\u003EBlockBlob\u003C/BlobType\u003E\u003CAccessTier\u003EHot\u003C/AccessTier\u003E\u003CAccessTierInferred\u003Etrue\u003C/AccessTierInferred\u003E\u003CLeaseStatus\u003Eunlocked\u003C/LeaseStatus\u003E\u003CLeaseState\u003Eavailable\u003C/LeaseState\u003E\u003CServerEncrypted\u003Etrue\u003C/ServerEncrypted\u003E\u003C/Properties\u003E\u003C/Blob\u003E\u003C/Blobs\u003E\u003CNextMarker /\u003E\u003C/EnumerationResults\u003E"
-    },
-    {
-      "RequestUri": "https://seanstagetest.blob.core.windows.net/test-container-21b5ddad-6ee0-87a6-f9bc-0b99dce73b6f?restype=container",
-      "RequestMethod": "DELETE",
-      "RequestHeaders": {
-        "Authorization": "Sanitized",
-        "traceparent": "00-b8cfdb53bdad53409825668f63eb6e74-db78cdf9821f1b41-00",
-        "User-Agent": [
-          "azsdk-net-Storage.Blobs/12.4.0-dev.20200305.1",
-          "(.NET Core 4.6.28325.01; Microsoft Windows 10.0.18363 )"
-        ],
-        "x-ms-client-request-id": "e13eadfd-3204-80a6-8848-35b2734ff4b7",
-        "x-ms-date": "Thu, 05 Mar 2020 21:14:40 GMT",
-        "x-ms-return-client-request-id": "true",
-        "x-ms-version": "2019-10-10"
-=======
         "x-ms-request-id": "c47ece6b-701e-006e-4a4b-09188f000000",
         "x-ms-version": "2019-12-12"
       },
@@ -739,39 +410,25 @@
         "x-ms-date": "Fri, 03 Apr 2020 00:01:46 GMT",
         "x-ms-return-client-request-id": "true",
         "x-ms-version": "2019-12-12"
->>>>>>> 32e373e2
       },
       "RequestBody": null,
       "StatusCode": 202,
       "ResponseHeaders": {
         "Content-Length": "0",
-<<<<<<< HEAD
-        "Date": "Thu, 05 Mar 2020 21:14:40 GMT",
-=======
         "Date": "Fri, 03 Apr 2020 00:01:45 GMT",
->>>>>>> 32e373e2
         "Server": [
           "Windows-Azure-Blob/1.0",
           "Microsoft-HTTPAPI/2.0"
         ],
         "x-ms-client-request-id": "e13eadfd-3204-80a6-8848-35b2734ff4b7",
-<<<<<<< HEAD
-        "x-ms-request-id": "9625d095-f01e-002d-6a33-f32148000000",
-        "x-ms-version": "2019-10-10"
-=======
         "x-ms-request-id": "c47ece9e-701e-006e-774b-09188f000000",
         "x-ms-version": "2019-12-12"
->>>>>>> 32e373e2
       },
       "ResponseBody": []
     }
   ],
   "Variables": {
     "RandomSeed": "533742588",
-<<<<<<< HEAD
-    "Storage_TestConfigDefault": "ProductionTenant\nseanstagetest\nU2FuaXRpemVk\nhttps://seanstagetest.blob.core.windows.net\nhttp://seanstagetest.file.core.windows.net\nhttp://seanstagetest.queue.core.windows.net\nhttp://seanstagetest.table.core.windows.net\n\n\n\n\nhttp://seanstagetest-secondary.blob.core.windows.net\nhttp://seanstagetest-secondary.file.core.windows.net\nhttp://seanstagetest-secondary.queue.core.windows.net\nhttp://seanstagetest-secondary.table.core.windows.net\n\nSanitized\n\n\nCloud\nBlobEndpoint=https://seanstagetest.blob.core.windows.net/;QueueEndpoint=http://seanstagetest.queue.core.windows.net/;FileEndpoint=http://seanstagetest.file.core.windows.net/;BlobSecondaryEndpoint=http://seanstagetest-secondary.blob.core.windows.net/;QueueSecondaryEndpoint=http://seanstagetest-secondary.queue.core.windows.net/;FileSecondaryEndpoint=http://seanstagetest-secondary.file.core.windows.net/;AccountName=seanstagetest;AccountKey=Sanitized\nseanscope1"
-=======
     "Storage_TestConfigDefault": "ProductionTenant\nseanmcccanary\nU2FuaXRpemVk\nhttps://seanmcccanary.blob.core.windows.net\nhttps://seanmcccanary.file.core.windows.net\nhttps://seanmcccanary.queue.core.windows.net\nhttps://seanmcccanary.table.core.windows.net\n\n\n\n\nhttps://seanmcccanary-secondary.blob.core.windows.net\nhttps://seanmcccanary-secondary.file.core.windows.net\nhttps://seanmcccanary-secondary.queue.core.windows.net\nhttps://seanmcccanary-secondary.table.core.windows.net\n\nSanitized\n\n\nCloud\nBlobEndpoint=https://seanmcccanary.blob.core.windows.net/;QueueEndpoint=https://seanmcccanary.queue.core.windows.net/;FileEndpoint=https://seanmcccanary.file.core.windows.net/;BlobSecondaryEndpoint=https://seanmcccanary-secondary.blob.core.windows.net/;QueueSecondaryEndpoint=https://seanmcccanary-secondary.queue.core.windows.net/;FileSecondaryEndpoint=https://seanmcccanary-secondary.file.core.windows.net/;AccountName=seanmcccanary;AccountKey=Sanitized\nseanscope1"
->>>>>>> 32e373e2
   }
 }