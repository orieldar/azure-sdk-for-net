--- conflicted
+++ resolved
@@ -1,171 +1,49 @@
 {
   "Entries": [
     {
-<<<<<<< HEAD
-<<<<<<< HEAD
-      "RequestUri": "http://seannse.blob.core.windows.net/test-container-9239973e-03fd-b898-c280-7d69a131f253?restype=container",
-=======
-      "RequestUri": "https://seanmcccanary.blob.core.windows.net/test-container-3defb53a-69e6-c722-0440-9169a7650f68?restype=container",
->>>>>>> 32e373e2
+      "RequestUri": "https://seanmcccanary.blob.core.windows.net/test-container-9659c882-26fe-9e28-5b09-fa9a6501c86f?restype=container",
       "RequestMethod": "PUT",
       "RequestHeaders": {
         "Authorization": "Sanitized",
-        "traceparent": "00-6ac61b9f9a6c9140b0fb0e6a310763f1-81698e3903284d4f-00",
+        "traceparent": "00-13ba1c848fc3b74ea591ddd0f4470d45-27baa4b8a377d749-00",
         "User-Agent": [
-          "azsdk-net-Storage.Blobs/12.5.0-dev.20200403.1",
+          "azsdk-net-Storage.Blobs/12.5.0-dev.20200413.1",
           "(.NET Core 4.6.28325.01; Microsoft Windows 10.0.18362 )"
         ],
-<<<<<<< HEAD
-        "x-ms-client-request-id": "8ac306ac-ffdf-9481-f849-20f802fb36bf",
-        "x-ms-date": "Sat, 21 Mar 2020 16:46:47 GMT",
-=======
-      "RequestUri": "https://seanstagetest.blob.core.windows.net/test-container-9239973e-03fd-b898-c280-7d69a131f253?restype=container",
-      "RequestMethod": "PUT",
-      "RequestHeaders": {
-        "Authorization": "Sanitized",
-        "traceparent": "00-866402d373a1f94580896f4b15f38d6b-9e3a57488c709f47-00",
-        "User-Agent": [
-          "azsdk-net-Storage.Blobs/12.4.0-dev.20200305.1",
-          "(.NET Core 4.6.28325.01; Microsoft Windows 10.0.18363 )"
-        ],
-        "x-ms-client-request-id": "8ac306ac-ffdf-9481-f849-20f802fb36bf",
-        "x-ms-date": "Thu, 05 Mar 2020 21:13:13 GMT",
->>>>>>> feature/storage/stg73base
-        "x-ms-return-client-request-id": "true",
-        "x-ms-version": "2019-10-10"
-=======
-        "x-ms-client-request-id": "be43709a-02fa-de3d-4084-1c1c8ff76ee8",
-        "x-ms-date": "Sat, 04 Apr 2020 01:44:42 GMT",
+        "x-ms-client-request-id": "a86e05d4-1ca2-a611-eac7-3c7d63384662",
+        "x-ms-date": "Mon, 13 Apr 2020 21:11:45 GMT",
         "x-ms-return-client-request-id": "true",
         "x-ms-version": "2019-12-12"
->>>>>>> 32e373e2
       },
       "RequestBody": null,
       "StatusCode": 201,
       "ResponseHeaders": {
         "Content-Length": "0",
-<<<<<<< HEAD
-<<<<<<< HEAD
-        "Date": "Sat, 21 Mar 2020 16:46:45 GMT",
-        "ETag": "\u00220x8D7CDB771CFE880\u0022",
-        "Last-Modified": "Sat, 21 Mar 2020 16:46:46 GMT",
-=======
-        "Date": "Thu, 05 Mar 2020 21:13:13 GMT",
-        "ETag": "\u00220x8D7C14A044F56CA\u0022",
-        "Last-Modified": "Thu, 05 Mar 2020 21:13:14 GMT",
->>>>>>> feature/storage/stg73base
-=======
-        "Date": "Sat, 04 Apr 2020 01:44:42 GMT",
-        "ETag": "\u00220x8D7D839BEEF2722\u0022",
-        "Last-Modified": "Sat, 04 Apr 2020 01:44:42 GMT",
->>>>>>> 32e373e2
+        "Date": "Mon, 13 Apr 2020 21:11:44 GMT",
+        "ETag": "\u00220x8D7DFEF459B568C\u0022",
+        "Last-Modified": "Mon, 13 Apr 2020 21:11:45 GMT",
         "Server": [
           "Windows-Azure-Blob/1.0",
           "Microsoft-HTTPAPI/2.0"
         ],
-<<<<<<< HEAD
-        "x-ms-client-request-id": "8ac306ac-ffdf-9481-f849-20f802fb36bf",
-<<<<<<< HEAD
-        "x-ms-request-id": "8b0c055c-401e-0024-7ca0-ff89ff000000",
-        "x-ms-version": "2019-07-07"
-=======
-        "x-ms-request-id": "fa02a409-101e-001a-6032-f3f3e4000000",
-        "x-ms-version": "2019-10-10"
->>>>>>> feature/storage/stg73base
-=======
-        "x-ms-client-request-id": "be43709a-02fa-de3d-4084-1c1c8ff76ee8",
-        "x-ms-request-id": "e9906ed0-c01e-0054-7922-0a02f7000000",
+        "x-ms-client-request-id": "a86e05d4-1ca2-a611-eac7-3c7d63384662",
+        "x-ms-request-id": "bca91d0d-601e-0096-20d8-114471000000",
         "x-ms-version": "2019-12-12"
->>>>>>> 32e373e2
       },
       "ResponseBody": []
     },
     {
-<<<<<<< HEAD
-<<<<<<< HEAD
-      "RequestUri": "http://seannse.blob.core.windows.net/test-container-9239973e-03fd-b898-c280-7d69a131f253?restype=container",
-=======
-      "RequestUri": "https://seanmcccanary.blob.core.windows.net/test-container-3defb53a-69e6-c722-0440-9169a7650f68?restype=container",
->>>>>>> 32e373e2
+      "RequestUri": "https://seanmcccanary.blob.core.windows.net/test-container-9659c882-26fe-9e28-5b09-fa9a6501c86f?restype=container",
       "RequestMethod": "DELETE",
       "RequestHeaders": {
         "Authorization": "Sanitized",
-        "traceparent": "00-5242488826e3b7409a879ad94ed6a4a6-df231ac8211b354e-00",
+        "traceparent": "00-519efba618781d4688ecaa39a72da2b5-5f9466f6320e4043-00",
         "User-Agent": [
-          "azsdk-net-Storage.Blobs/12.5.0-dev.20200403.1",
+          "azsdk-net-Storage.Blobs/12.5.0-dev.20200413.1",
           "(.NET Core 4.6.28325.01; Microsoft Windows 10.0.18362 )"
         ],
-<<<<<<< HEAD
-        "x-ms-client-request-id": "9bbc563b-676d-b374-8083-87883c3eea38",
-        "x-ms-date": "Sat, 21 Mar 2020 16:46:47 GMT",
-=======
-      "RequestUri": "https://seanstagetest.blob.core.windows.net/test-container-9239973e-03fd-b898-c280-7d69a131f253?restype=container",
-      "RequestMethod": "DELETE",
-      "RequestHeaders": {
-        "Authorization": "Sanitized",
-        "traceparent": "00-9dc888f55ba8404ba4c0cd00af38144d-24348c7ed8173843-00",
-        "User-Agent": [
-          "azsdk-net-Storage.Blobs/12.4.0-dev.20200305.1",
-          "(.NET Core 4.6.28325.01; Microsoft Windows 10.0.18363 )"
-        ],
-        "x-ms-client-request-id": "9bbc563b-676d-b374-8083-87883c3eea38",
-        "x-ms-date": "Thu, 05 Mar 2020 21:13:14 GMT",
->>>>>>> feature/storage/stg73base
-        "x-ms-return-client-request-id": "true",
-        "x-ms-version": "2019-10-10"
-=======
-        "x-ms-client-request-id": "36cf4313-5022-ea6e-66ed-c1f792aae9d9",
-        "x-ms-date": "Sat, 04 Apr 2020 01:44:42 GMT",
-        "x-ms-return-client-request-id": "true",
-        "x-ms-version": "2019-12-12"
->>>>>>> 32e373e2
-      },
-      "RequestBody": null,
-      "StatusCode": 202,
-      "ResponseHeaders": {
-        "Content-Length": "0",
-<<<<<<< HEAD
-<<<<<<< HEAD
-        "Date": "Sat, 21 Mar 2020 16:46:46 GMT",
-=======
-        "Date": "Thu, 05 Mar 2020 21:13:13 GMT",
->>>>>>> feature/storage/stg73base
-=======
-        "Date": "Sat, 04 Apr 2020 01:44:42 GMT",
->>>>>>> 32e373e2
-        "Server": [
-          "Windows-Azure-Blob/1.0",
-          "Microsoft-HTTPAPI/2.0"
-        ],
-<<<<<<< HEAD
-        "x-ms-client-request-id": "9bbc563b-676d-b374-8083-87883c3eea38",
-<<<<<<< HEAD
-        "x-ms-request-id": "8b0c0579-401e-0024-0ca0-ff89ff000000",
-        "x-ms-version": "2019-07-07"
-=======
-        "x-ms-request-id": "fa02a40d-101e-001a-6132-f3f3e4000000",
-        "x-ms-version": "2019-10-10"
->>>>>>> feature/storage/stg73base
-=======
-        "x-ms-client-request-id": "36cf4313-5022-ea6e-66ed-c1f792aae9d9",
-        "x-ms-request-id": "e9906ede-c01e-0054-0322-0a02f7000000",
-        "x-ms-version": "2019-12-12"
->>>>>>> 32e373e2
-      },
-      "ResponseBody": []
-    },
-    {
-      "RequestUri": "https://seanmcccanary.blob.core.windows.net/test-container-3defb53a-69e6-c722-0440-9169a7650f68?restype=container",
-      "RequestMethod": "DELETE",
-      "RequestHeaders": {
-        "Authorization": "Sanitized",
-        "traceparent": "00-31f5ad09fb0ef34c8edd45e05eb38173-a57567c3cd5ec345-00",
-        "User-Agent": [
-          "azsdk-net-Storage.Blobs/12.5.0-dev.20200403.1",
-          "(.NET Core 4.6.28325.01; Microsoft Windows 10.0.18362 )"
-        ],
-        "x-ms-client-request-id": "4c088f53-3728-6fc6-6922-0de3e25cf844",
-        "x-ms-date": "Sat, 04 Apr 2020 01:44:42 GMT",
+        "x-ms-client-request-id": "5fc5786e-1f92-b4cd-5d2f-2477647ba124",
+        "x-ms-date": "Mon, 13 Apr 2020 21:11:45 GMT",
         "x-ms-return-client-request-id": "true",
         "x-ms-version": "2019-12-12"
       },
@@ -173,29 +51,50 @@
       "StatusCode": 202,
       "ResponseHeaders": {
         "Content-Length": "0",
-        "Date": "Sat, 04 Apr 2020 01:44:42 GMT",
+        "Date": "Mon, 13 Apr 2020 21:11:44 GMT",
         "Server": [
           "Windows-Azure-Blob/1.0",
           "Microsoft-HTTPAPI/2.0"
         ],
-        "x-ms-client-request-id": "4c088f53-3728-6fc6-6922-0de3e25cf844",
-        "x-ms-request-id": "e9906eea-c01e-0054-0e22-0a02f7000000",
+        "x-ms-client-request-id": "5fc5786e-1f92-b4cd-5d2f-2477647ba124",
+        "x-ms-request-id": "bca91d20-601e-0096-2fd8-114471000000",
+        "x-ms-version": "2019-12-12"
+      },
+      "ResponseBody": []
+    },
+    {
+      "RequestUri": "https://seanmcccanary.blob.core.windows.net/test-container-9659c882-26fe-9e28-5b09-fa9a6501c86f?restype=container",
+      "RequestMethod": "DELETE",
+      "RequestHeaders": {
+        "Authorization": "Sanitized",
+        "traceparent": "00-97d0a8e89016cf41b3aed297520a3a68-2037d13f2fc2f241-00",
+        "User-Agent": [
+          "azsdk-net-Storage.Blobs/12.5.0-dev.20200413.1",
+          "(.NET Core 4.6.28325.01; Microsoft Windows 10.0.18362 )"
+        ],
+        "x-ms-client-request-id": "ea0ea1d0-e672-6dcf-800b-03d85fa87c53",
+        "x-ms-date": "Mon, 13 Apr 2020 21:11:46 GMT",
+        "x-ms-return-client-request-id": "true",
+        "x-ms-version": "2019-12-12"
+      },
+      "RequestBody": null,
+      "StatusCode": 202,
+      "ResponseHeaders": {
+        "Content-Length": "0",
+        "Date": "Mon, 13 Apr 2020 21:11:44 GMT",
+        "Server": [
+          "Windows-Azure-Blob/1.0",
+          "Microsoft-HTTPAPI/2.0"
+        ],
+        "x-ms-client-request-id": "ea0ea1d0-e672-6dcf-800b-03d85fa87c53",
+        "x-ms-request-id": "bca91d28-601e-0096-36d8-114471000000",
         "x-ms-version": "2019-12-12"
       },
       "ResponseBody": []
     }
   ],
   "Variables": {
-<<<<<<< HEAD
-    "RandomSeed": "481835137",
-<<<<<<< HEAD
-    "Storage_TestConfigDefault": "ProductionTenant\nseannse\nU2FuaXRpemVk\nhttp://seannse.blob.core.windows.net\nhttp://seannse.file.core.windows.net\nhttp://seannse.queue.core.windows.net\nhttp://seannse.table.core.windows.net\n\n\n\n\nhttp://seannse-secondary.blob.core.windows.net\nhttp://seannse-secondary.file.core.windows.net\nhttp://seannse-secondary.queue.core.windows.net\nhttp://seannse-secondary.table.core.windows.net\n\nSanitized\n\n\nCloud\nBlobEndpoint=http://seannse.blob.core.windows.net/;QueueEndpoint=http://seannse.queue.core.windows.net/;FileEndpoint=http://seannse.file.core.windows.net/;BlobSecondaryEndpoint=http://seannse-secondary.blob.core.windows.net/;QueueSecondaryEndpoint=http://seannse-secondary.queue.core.windows.net/;FileSecondaryEndpoint=http://seannse-secondary.file.core.windows.net/;AccountName=seannse;AccountKey=Sanitized\nseanscope1"
-=======
-    "Storage_TestConfigDefault": "ProductionTenant\nseanstagetest\nU2FuaXRpemVk\nhttps://seanstagetest.blob.core.windows.net\nhttp://seanstagetest.file.core.windows.net\nhttp://seanstagetest.queue.core.windows.net\nhttp://seanstagetest.table.core.windows.net\n\n\n\n\nhttp://seanstagetest-secondary.blob.core.windows.net\nhttp://seanstagetest-secondary.file.core.windows.net\nhttp://seanstagetest-secondary.queue.core.windows.net\nhttp://seanstagetest-secondary.table.core.windows.net\n\nSanitized\n\n\nCloud\nBlobEndpoint=https://seanstagetest.blob.core.windows.net/;QueueEndpoint=http://seanstagetest.queue.core.windows.net/;FileEndpoint=http://seanstagetest.file.core.windows.net/;BlobSecondaryEndpoint=http://seanstagetest-secondary.blob.core.windows.net/;QueueSecondaryEndpoint=http://seanstagetest-secondary.queue.core.windows.net/;FileSecondaryEndpoint=http://seanstagetest-secondary.file.core.windows.net/;AccountName=seanstagetest;AccountKey=Sanitized\nseanscope1"
->>>>>>> feature/storage/stg73base
-=======
-    "RandomSeed": "1947028860",
+    "RandomSeed": "1160985908",
     "Storage_TestConfigDefault": "ProductionTenant\nseanmcccanary\nU2FuaXRpemVk\nhttps://seanmcccanary.blob.core.windows.net\nhttps://seanmcccanary.file.core.windows.net\nhttps://seanmcccanary.queue.core.windows.net\nhttps://seanmcccanary.table.core.windows.net\n\n\n\n\nhttps://seanmcccanary-secondary.blob.core.windows.net\nhttps://seanmcccanary-secondary.file.core.windows.net\nhttps://seanmcccanary-secondary.queue.core.windows.net\nhttps://seanmcccanary-secondary.table.core.windows.net\n\nSanitized\n\n\nCloud\nBlobEndpoint=https://seanmcccanary.blob.core.windows.net/;QueueEndpoint=https://seanmcccanary.queue.core.windows.net/;FileEndpoint=https://seanmcccanary.file.core.windows.net/;BlobSecondaryEndpoint=https://seanmcccanary-secondary.blob.core.windows.net/;QueueSecondaryEndpoint=https://seanmcccanary-secondary.queue.core.windows.net/;FileSecondaryEndpoint=https://seanmcccanary-secondary.file.core.windows.net/;AccountName=seanmcccanary;AccountKey=Sanitized\nseanscope1"
->>>>>>> 32e373e2
   }
 }