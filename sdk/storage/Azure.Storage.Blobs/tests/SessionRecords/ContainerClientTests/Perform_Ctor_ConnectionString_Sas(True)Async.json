{
  "Entries": [
    {
<<<<<<< HEAD
      "RequestUri": "https://seanstagetest.blob.core.windows.net/test-container-ecd397fb-b7fa-939e-d57a-dbe894d4b1ad?sv=2019-10-10\u0026ss=bfqt\u0026srt=sco\u0026spr=https\u0026se=2020-03-06T00%3A13%3A29Z\u0026sp=rwdlacup\u0026sig=Sanitized\u0026restype=container",
      "RequestMethod": "PUT",
      "RequestHeaders": {
        "traceparent": "00-ebc73f4380d1b54d97a2ee068e5e10ad-f016f73e6fe2a94f-00",
        "User-Agent": [
          "azsdk-net-Storage.Blobs/12.4.0-dev.20200305.1",
          "(.NET Core 4.6.28325.01; Microsoft Windows 10.0.18363 )"
        ],
        "x-ms-client-request-id": "a05907f9-c951-8e99-58b8-94649a814ded",
        "x-ms-return-client-request-id": "true",
        "x-ms-version": "2019-10-10"
=======
      "RequestUri": "https://seanmcccanary.blob.core.windows.net/test-container-ecd397fb-b7fa-939e-d57a-dbe894d4b1ad?sv=2019-07-07\u0026ss=bfqt\u0026srt=sco\u0026spr=https\u0026se=2020-04-03T23%3A00%3A59Z\u0026sp=rwdlacup\u0026sig=Sanitized\u0026restype=container",
      "RequestMethod": "PUT",
      "RequestHeaders": {
        "traceparent": "00-c4c5eacc7c9c6648b8f804009b6fd6e4-521a4f8665add74a-00",
        "User-Agent": [
          "azsdk-net-Storage.Blobs/12.5.0-dev.20200403.1",
          "(.NET Core 4.6.28325.01; Microsoft Windows 10.0.18362 )"
        ],
        "x-ms-client-request-id": "a05907f9-c951-8e99-58b8-94649a814ded",
        "x-ms-return-client-request-id": "true",
        "x-ms-version": "2019-12-12"
>>>>>>> 32e373e2
      },
      "RequestBody": null,
      "StatusCode": 201,
      "ResponseHeaders": {
        "Content-Length": "0",
<<<<<<< HEAD
        "Date": "Thu, 05 Mar 2020 23:13:29 GMT",
        "ETag": "\u00220x8D7C15AD12C8996\u0022",
        "Last-Modified": "Thu, 05 Mar 2020 23:13:29 GMT",
=======
        "Date": "Fri, 03 Apr 2020 22:00:58 GMT",
        "ETag": "\u00220x8D7D81A7DB19B8E\u0022",
        "Last-Modified": "Fri, 03 Apr 2020 22:00:58 GMT",
>>>>>>> 32e373e2
        "Server": [
          "Windows-Azure-Blob/1.0",
          "Microsoft-HTTPAPI/2.0"
        ],
        "x-ms-client-request-id": "a05907f9-c951-8e99-58b8-94649a814ded",
<<<<<<< HEAD
        "x-ms-request-id": "84b42ab4-f01e-003d-1043-f3e420000000",
        "x-ms-version": "2019-10-10"
=======
        "x-ms-request-id": "7ca0a5c3-101e-0078-3603-0aee58000000",
        "x-ms-version": "2019-12-12"
>>>>>>> 32e373e2
      },
      "ResponseBody": []
    },
    {
<<<<<<< HEAD
      "RequestUri": "https://seanstagetest.blob.core.windows.net/test-container-ec8534e0-6dcd-1a3e-5795-1c1d46e7f765?sv=2019-10-10\u0026ss=bfqt\u0026srt=sco\u0026spr=https\u0026se=2020-03-06T00%3A13%3A29Z\u0026sp=rwdlacup\u0026sig=Sanitized\u0026restype=container",
      "RequestMethod": "PUT",
      "RequestHeaders": {
        "traceparent": "00-ace432a932179549a97fa250aa43a81b-f6f5af90dcdfb844-00",
        "User-Agent": [
          "azsdk-net-Storage.Blobs/12.4.0-dev.20200305.1",
          "(.NET Core 4.6.28325.01; Microsoft Windows 10.0.18363 )"
        ],
        "x-ms-client-request-id": "62938a50-b321-f26e-8b5b-f9ca2d699930",
        "x-ms-return-client-request-id": "true",
        "x-ms-version": "2019-10-10"
=======
      "RequestUri": "https://seanmcccanary.blob.core.windows.net/test-container-ec8534e0-6dcd-1a3e-5795-1c1d46e7f765?sv=2019-07-07\u0026ss=bfqt\u0026srt=sco\u0026spr=https\u0026se=2020-04-03T23%3A00%3A59Z\u0026sp=rwdlacup\u0026sig=Sanitized\u0026restype=container",
      "RequestMethod": "PUT",
      "RequestHeaders": {
        "traceparent": "00-432ae37954a363438359664cae40fc55-e262c98150d5f640-00",
        "User-Agent": [
          "azsdk-net-Storage.Blobs/12.5.0-dev.20200403.1",
          "(.NET Core 4.6.28325.01; Microsoft Windows 10.0.18362 )"
        ],
        "x-ms-client-request-id": "62938a50-b321-f26e-8b5b-f9ca2d699930",
        "x-ms-return-client-request-id": "true",
        "x-ms-version": "2019-12-12"
>>>>>>> 32e373e2
      },
      "RequestBody": null,
      "StatusCode": 201,
      "ResponseHeaders": {
        "Content-Length": "0",
<<<<<<< HEAD
        "Date": "Thu, 05 Mar 2020 23:13:29 GMT",
        "ETag": "\u00220x8D7C15AD15F69B2\u0022",
        "Last-Modified": "Thu, 05 Mar 2020 23:13:30 GMT",
=======
        "Date": "Fri, 03 Apr 2020 22:00:58 GMT",
        "ETag": "\u00220x8D7D81A7DE5279B\u0022",
        "Last-Modified": "Fri, 03 Apr 2020 22:00:58 GMT",
>>>>>>> 32e373e2
        "Server": [
          "Windows-Azure-Blob/1.0",
          "Microsoft-HTTPAPI/2.0"
        ],
        "x-ms-client-request-id": "62938a50-b321-f26e-8b5b-f9ca2d699930",
<<<<<<< HEAD
        "x-ms-request-id": "1796fb64-101e-0025-0f43-f33b47000000",
        "x-ms-version": "2019-10-10"
=======
        "x-ms-request-id": "05cd61f2-001e-0039-1f03-0ab6bc000000",
        "x-ms-version": "2019-12-12"
>>>>>>> 32e373e2
      },
      "ResponseBody": []
    },
    {
<<<<<<< HEAD
      "RequestUri": "https://seanstagetest.blob.core.windows.net/test-container-ecd397fb-b7fa-939e-d57a-dbe894d4b1ad/test-blob-550e7583-07db-fd7b-a786-9b2ff4274327?sv=2019-10-10\u0026ss=bfqt\u0026srt=sco\u0026spr=https\u0026se=2020-03-06T00%3A13%3A29Z\u0026sp=rwdlacup\u0026sig=Sanitized",
      "RequestMethod": "PUT",
      "RequestHeaders": {
        "Content-Length": "1024",
        "traceparent": "00-a2041b911dcf294593b2fd27c8d51da3-e34bf1186dc31c44-00",
        "User-Agent": [
          "azsdk-net-Storage.Blobs/12.4.0-dev.20200305.1",
          "(.NET Core 4.6.28325.01; Microsoft Windows 10.0.18363 )"
=======
      "RequestUri": "https://seanmcccanary.blob.core.windows.net/test-container-ecd397fb-b7fa-939e-d57a-dbe894d4b1ad/test-blob-550e7583-07db-fd7b-a786-9b2ff4274327?sv=2019-07-07\u0026ss=bfqt\u0026srt=sco\u0026spr=https\u0026se=2020-04-03T23%3A00%3A59Z\u0026sp=rwdlacup\u0026sig=Sanitized",
      "RequestMethod": "PUT",
      "RequestHeaders": {
        "Content-Length": "1024",
        "traceparent": "00-ec5956ab57df85459031b63d99320d6b-b2b574d242236a46-00",
        "User-Agent": [
          "azsdk-net-Storage.Blobs/12.5.0-dev.20200403.1",
          "(.NET Core 4.6.28325.01; Microsoft Windows 10.0.18362 )"
>>>>>>> 32e373e2
        ],
        "x-ms-blob-type": "BlockBlob",
        "x-ms-client-request-id": "b20401f5-e904-eed7-b2a1-c102e1b41f39",
        "x-ms-return-client-request-id": "true",
<<<<<<< HEAD
        "x-ms-version": "2019-10-10"
=======
        "x-ms-version": "2019-12-12"
>>>>>>> 32e373e2
      },
      "RequestBody": "IsvfapPgBdhlMbMxXUrjO9EgA\u002BBQnHJBKmcBIwP9PImseqdhii\u002BdlGf/YitbLs4WGnSelP7OLoZZnT8s3\u002BLVZ/UpheOigbCig294UTpG5fuY6giPX6eK3UwhCO3vcLSFKvo2MajrdJjD\u002BxGPVtxLErdDk/TaRQdOn6eWgXnDshK68yc/D7RSrHZvy2SW\u002Bodv1fU1q92/q\u002BTz6JIBVfIf/0j\u002B1WK1CwMD8OZ\u002Banqjt6UgJquEjgc1\u002BkhDTCciUVeDUMsblyQkusnyMbr2QUBpUDDs4C5Hm3FByNsacr/b4Z\u002BO\u002BhquhyCA/GzhkV1MP7gH2fz2NXEpPLRa2s9JCUgKFk8bZ0clu8gQbOPCZQkU9YkiEpjC5awtZb1mVK1QN/Ij1nsNMNdx4R4z5smNZ9eqReVFJvevRzCj7gGJv2YbvzTxno6OBsSxsTB6j//in/7muw7HCxD7dI9KakLV5yK3FyaUnMhIGz8glHXGNbgxwE4DowRYVLQk9Sn/RJyC28oOwnjYTgM1np/Pp3abNT/WGKnz0kMdX8Nyb6aeSNeinriqt3JAWHFLzQVkiKw9icDqKCvyjgmH8WK0Zt5cllXHLAi98H3Mlr83qAU\u002BuNYWNObmtB\u002BrrxCvI8YPi/KT7jawnFujgJhDHpJru\u002BUDSTiMnjL4deI1G334Dc22vArNpLnOjRt6crRNo5WNQPQqq9qOg\u002B2/mnlUeoDeq3LLjGGHnRYrNbscESt\u002Bq9JMqNuIzmHzKDgdDQpAeRObnMdBgRYzBaLe/nYecXLCQe6mB9KlVdwQ2GMpao8L67uogXRkPCm7GKM5qs/r1LbGWswbmnJB9UbqMamyCpoS0hO6dvD9XgXF6u4va6oNJAOtYw/D8FBJZ4sueQp/CA4IJti7MV7FyPzGVq\u002BDEomb3Q2mBaeKTuHCcA9lz\u002BT6ReHgJkXRUfKl55sS/ZmhxVQBkpz92QNmftf2\u002BcBOYPgYzBHOo\u002BtEyYsaAR4Md1FIIaq6Yz1H/Gzeeadt21gxVoai\u002BjCI0yJovcgR49jkWgeFrtcVk/260M\u002Bl7ypE1u4z6KqXaX0gv06IUaZ1NhmU\u002BR\u002Bg5yyAG8OJ6Clh4\u002BP3JObZ3fstTfCKZe6IjUJWRJq1EfULpO/CssznDoFTv9xrkS3AnFkeZqwuFoI9946AMqOPrNLt7ID2FyouRj5vNqYSHfsUlqhBl6pJ3I1shLo9ZtvdxBMJfaSsyYQu7yBtvt/cK9qSbJv6ThQnow/yiZNw8d9jkXKTCJ9XaMwjE6iK3B2tkFjgqvo/43b\u002B4tmUuT/xvf5ACi1tSSM6OwPP1jtsncfxRPk6j0blI678lCbGwq6NMlWpSdLwQEY1pm72cAw6kkQSonRGtw==",
      "StatusCode": 201,
      "ResponseHeaders": {
        "Content-Length": "0",
        "Content-MD5": "SK4qs4VfVGdQbHuWzzk2QQ==",
<<<<<<< HEAD
        "Date": "Thu, 05 Mar 2020 23:13:29 GMT",
        "ETag": "\u00220x8D7C15AD16C088E\u0022",
        "Last-Modified": "Thu, 05 Mar 2020 23:13:30 GMT",
=======
        "Date": "Fri, 03 Apr 2020 22:00:58 GMT",
        "ETag": "\u00220x8D7D81A7DF3172E\u0022",
        "Last-Modified": "Fri, 03 Apr 2020 22:00:59 GMT",
>>>>>>> 32e373e2
        "Server": [
          "Windows-Azure-Blob/1.0",
          "Microsoft-HTTPAPI/2.0"
        ],
        "x-ms-client-request-id": "b20401f5-e904-eed7-b2a1-c102e1b41f39",
        "x-ms-content-crc64": "YXdKi7qUA68=",
<<<<<<< HEAD
        "x-ms-request-id": "84b42ac4-f01e-003d-1e43-f3e420000000",
        "x-ms-request-server-encrypted": "true",
        "x-ms-version": "2019-10-10"
=======
        "x-ms-request-id": "05cd6206-001e-0039-2f03-0ab6bc000000",
        "x-ms-request-server-encrypted": "true",
        "x-ms-version": "2019-12-12"
>>>>>>> 32e373e2
      },
      "ResponseBody": []
    },
    {
<<<<<<< HEAD
      "RequestUri": "https://seanstagetest.blob.core.windows.net/test-container-ec8534e0-6dcd-1a3e-5795-1c1d46e7f765/test-blob-c7d86d75-0e5d-2c60-60fe-af70b502af7e?sv=2019-10-10\u0026ss=bfqt\u0026srt=sco\u0026spr=https\u0026se=2020-03-06T00%3A13%3A29Z\u0026sp=rwdlacup\u0026sig=Sanitized",
      "RequestMethod": "PUT",
      "RequestHeaders": {
        "Content-Length": "1024",
        "traceparent": "00-4a36c44a0dff8e479eed364e19c4168d-c094f52369e1eb43-00",
        "User-Agent": [
          "azsdk-net-Storage.Blobs/12.4.0-dev.20200305.1",
          "(.NET Core 4.6.28325.01; Microsoft Windows 10.0.18363 )"
=======
      "RequestUri": "https://seanmcccanary.blob.core.windows.net/test-container-ec8534e0-6dcd-1a3e-5795-1c1d46e7f765/test-blob-c7d86d75-0e5d-2c60-60fe-af70b502af7e?sv=2019-07-07\u0026ss=bfqt\u0026srt=sco\u0026spr=https\u0026se=2020-04-03T23%3A00%3A59Z\u0026sp=rwdlacup\u0026sig=Sanitized",
      "RequestMethod": "PUT",
      "RequestHeaders": {
        "Content-Length": "1024",
        "traceparent": "00-a389e8f73c9f3141a4a2c44181b6c865-4824da3eb03d6141-00",
        "User-Agent": [
          "azsdk-net-Storage.Blobs/12.5.0-dev.20200403.1",
          "(.NET Core 4.6.28325.01; Microsoft Windows 10.0.18362 )"
>>>>>>> 32e373e2
        ],
        "x-ms-blob-type": "BlockBlob",
        "x-ms-client-request-id": "a11cefcf-9370-45b2-e06d-34ddafb21ac0",
        "x-ms-return-client-request-id": "true",
<<<<<<< HEAD
        "x-ms-version": "2019-10-10"
=======
        "x-ms-version": "2019-12-12"
>>>>>>> 32e373e2
      },
      "RequestBody": "IsvfapPgBdhlMbMxXUrjO9EgA\u002BBQnHJBKmcBIwP9PImseqdhii\u002BdlGf/YitbLs4WGnSelP7OLoZZnT8s3\u002BLVZ/UpheOigbCig294UTpG5fuY6giPX6eK3UwhCO3vcLSFKvo2MajrdJjD\u002BxGPVtxLErdDk/TaRQdOn6eWgXnDshK68yc/D7RSrHZvy2SW\u002Bodv1fU1q92/q\u002BTz6JIBVfIf/0j\u002B1WK1CwMD8OZ\u002Banqjt6UgJquEjgc1\u002BkhDTCciUVeDUMsblyQkusnyMbr2QUBpUDDs4C5Hm3FByNsacr/b4Z\u002BO\u002BhquhyCA/GzhkV1MP7gH2fz2NXEpPLRa2s9JCUgKFk8bZ0clu8gQbOPCZQkU9YkiEpjC5awtZb1mVK1QN/Ij1nsNMNdx4R4z5smNZ9eqReVFJvevRzCj7gGJv2YbvzTxno6OBsSxsTB6j//in/7muw7HCxD7dI9KakLV5yK3FyaUnMhIGz8glHXGNbgxwE4DowRYVLQk9Sn/RJyC28oOwnjYTgM1np/Pp3abNT/WGKnz0kMdX8Nyb6aeSNeinriqt3JAWHFLzQVkiKw9icDqKCvyjgmH8WK0Zt5cllXHLAi98H3Mlr83qAU\u002BuNYWNObmtB\u002BrrxCvI8YPi/KT7jawnFujgJhDHpJru\u002BUDSTiMnjL4deI1G334Dc22vArNpLnOjRt6crRNo5WNQPQqq9qOg\u002B2/mnlUeoDeq3LLjGGHnRYrNbscESt\u002Bq9JMqNuIzmHzKDgdDQpAeRObnMdBgRYzBaLe/nYecXLCQe6mB9KlVdwQ2GMpao8L67uogXRkPCm7GKM5qs/r1LbGWswbmnJB9UbqMamyCpoS0hO6dvD9XgXF6u4va6oNJAOtYw/D8FBJZ4sueQp/CA4IJti7MV7FyPzGVq\u002BDEomb3Q2mBaeKTuHCcA9lz\u002BT6ReHgJkXRUfKl55sS/ZmhxVQBkpz92QNmftf2\u002BcBOYPgYzBHOo\u002BtEyYsaAR4Md1FIIaq6Yz1H/Gzeeadt21gxVoai\u002BjCI0yJovcgR49jkWgeFrtcVk/260M\u002Bl7ypE1u4z6KqXaX0gv06IUaZ1NhmU\u002BR\u002Bg5yyAG8OJ6Clh4\u002BP3JObZ3fstTfCKZe6IjUJWRJq1EfULpO/CssznDoFTv9xrkS3AnFkeZqwuFoI9946AMqOPrNLt7ID2FyouRj5vNqYSHfsUlqhBl6pJ3I1shLo9ZtvdxBMJfaSsyYQu7yBtvt/cK9qSbJv6ThQnow/yiZNw8d9jkXKTCJ9XaMwjE6iK3B2tkFjgqvo/43b\u002B4tmUuT/xvf5ACi1tSSM6OwPP1jtsncfxRPk6j0blI678lCbGwq6NMlWpSdLwQEY1pm72cAw6kkQSonRGtw==",
      "StatusCode": 201,
      "ResponseHeaders": {
        "Content-Length": "0",
        "Content-MD5": "SK4qs4VfVGdQbHuWzzk2QQ==",
<<<<<<< HEAD
        "Date": "Thu, 05 Mar 2020 23:13:29 GMT",
        "ETag": "\u00220x8D7C15AD1794D7D\u0022",
        "Last-Modified": "Thu, 05 Mar 2020 23:13:30 GMT",
=======
        "Date": "Fri, 03 Apr 2020 22:00:59 GMT",
        "ETag": "\u00220x8D7D81A7E006012\u0022",
        "Last-Modified": "Fri, 03 Apr 2020 22:00:59 GMT",
>>>>>>> 32e373e2
        "Server": [
          "Windows-Azure-Blob/1.0",
          "Microsoft-HTTPAPI/2.0"
        ],
        "x-ms-client-request-id": "a11cefcf-9370-45b2-e06d-34ddafb21ac0",
        "x-ms-content-crc64": "YXdKi7qUA68=",
<<<<<<< HEAD
        "x-ms-request-id": "1796fb72-101e-0025-1643-f33b47000000",
        "x-ms-request-server-encrypted": "true",
        "x-ms-version": "2019-10-10"
=======
        "x-ms-request-id": "05cd6217-001e-0039-4003-0ab6bc000000",
        "x-ms-request-server-encrypted": "true",
        "x-ms-version": "2019-12-12"
>>>>>>> 32e373e2
      },
      "ResponseBody": []
    },
    {
<<<<<<< HEAD
      "RequestUri": "https://seanstagetest.blob.core.windows.net/test-container-ecd397fb-b7fa-939e-d57a-dbe894d4b1ad?sv=2019-10-10\u0026ss=bfqt\u0026srt=sco\u0026spr=https\u0026se=2020-03-06T00%3A13%3A29Z\u0026sp=rwdlacup\u0026sig=Sanitized\u0026restype=container",
      "RequestMethod": "DELETE",
      "RequestHeaders": {
        "traceparent": "00-065ebbdb095c394282372950ce8a5af2-f1764ec8343bf145-00",
        "User-Agent": [
          "azsdk-net-Storage.Blobs/12.4.0-dev.20200305.1",
          "(.NET Core 4.6.28325.01; Microsoft Windows 10.0.18363 )"
        ],
        "x-ms-client-request-id": "f2326c38-7d97-b3c9-c7e1-1080b5931fde",
        "x-ms-return-client-request-id": "true",
        "x-ms-version": "2019-10-10"
=======
      "RequestUri": "https://seanmcccanary.blob.core.windows.net/test-container-ecd397fb-b7fa-939e-d57a-dbe894d4b1ad?sv=2019-07-07\u0026ss=bfqt\u0026srt=sco\u0026spr=https\u0026se=2020-04-03T23%3A00%3A59Z\u0026sp=rwdlacup\u0026sig=Sanitized\u0026restype=container",
      "RequestMethod": "DELETE",
      "RequestHeaders": {
        "traceparent": "00-5a966ff50c2c614b875c30ae2cf0fec3-55a17244691d5745-00",
        "User-Agent": [
          "azsdk-net-Storage.Blobs/12.5.0-dev.20200403.1",
          "(.NET Core 4.6.28325.01; Microsoft Windows 10.0.18362 )"
        ],
        "x-ms-client-request-id": "f2326c38-7d97-b3c9-c7e1-1080b5931fde",
        "x-ms-return-client-request-id": "true",
        "x-ms-version": "2019-12-12"
>>>>>>> 32e373e2
      },
      "RequestBody": null,
      "StatusCode": 202,
      "ResponseHeaders": {
        "Content-Length": "0",
<<<<<<< HEAD
        "Date": "Thu, 05 Mar 2020 23:13:29 GMT",
=======
        "Date": "Fri, 03 Apr 2020 22:00:59 GMT",
>>>>>>> 32e373e2
        "Server": [
          "Windows-Azure-Blob/1.0",
          "Microsoft-HTTPAPI/2.0"
        ],
        "x-ms-client-request-id": "f2326c38-7d97-b3c9-c7e1-1080b5931fde",
<<<<<<< HEAD
        "x-ms-request-id": "84b42aca-f01e-003d-2443-f3e420000000",
        "x-ms-version": "2019-10-10"
=======
        "x-ms-request-id": "05cd6222-001e-0039-4903-0ab6bc000000",
        "x-ms-version": "2019-12-12"
>>>>>>> 32e373e2
      },
      "ResponseBody": []
    },
    {
<<<<<<< HEAD
      "RequestUri": "https://seanstagetest.blob.core.windows.net/test-container-ec8534e0-6dcd-1a3e-5795-1c1d46e7f765?sv=2019-10-10\u0026ss=bfqt\u0026srt=sco\u0026spr=https\u0026se=2020-03-06T00%3A13%3A29Z\u0026sp=rwdlacup\u0026sig=Sanitized\u0026restype=container",
      "RequestMethod": "DELETE",
      "RequestHeaders": {
        "traceparent": "00-8c04dedfea75fe48997d028959f690f7-74ee69407169ac47-00",
        "User-Agent": [
          "azsdk-net-Storage.Blobs/12.4.0-dev.20200305.1",
          "(.NET Core 4.6.28325.01; Microsoft Windows 10.0.18363 )"
        ],
        "x-ms-client-request-id": "43a4b220-2880-db28-5246-61ddc0e654fc",
        "x-ms-return-client-request-id": "true",
        "x-ms-version": "2019-10-10"
=======
      "RequestUri": "https://seanmcccanary.blob.core.windows.net/test-container-ec8534e0-6dcd-1a3e-5795-1c1d46e7f765?sv=2019-07-07\u0026ss=bfqt\u0026srt=sco\u0026spr=https\u0026se=2020-04-03T23%3A00%3A59Z\u0026sp=rwdlacup\u0026sig=Sanitized\u0026restype=container",
      "RequestMethod": "DELETE",
      "RequestHeaders": {
        "traceparent": "00-fb8e99d4ae5424458a8749e5e7c98e22-48aa9fe7d1d7a647-00",
        "User-Agent": [
          "azsdk-net-Storage.Blobs/12.5.0-dev.20200403.1",
          "(.NET Core 4.6.28325.01; Microsoft Windows 10.0.18362 )"
        ],
        "x-ms-client-request-id": "43a4b220-2880-db28-5246-61ddc0e654fc",
        "x-ms-return-client-request-id": "true",
        "x-ms-version": "2019-12-12"
>>>>>>> 32e373e2
      },
      "RequestBody": null,
      "StatusCode": 202,
      "ResponseHeaders": {
        "Content-Length": "0",
<<<<<<< HEAD
        "Date": "Thu, 05 Mar 2020 23:13:29 GMT",
=======
        "Date": "Fri, 03 Apr 2020 22:00:59 GMT",
>>>>>>> 32e373e2
        "Server": [
          "Windows-Azure-Blob/1.0",
          "Microsoft-HTTPAPI/2.0"
        ],
        "x-ms-client-request-id": "43a4b220-2880-db28-5246-61ddc0e654fc",
<<<<<<< HEAD
        "x-ms-request-id": "1796fb7f-101e-0025-2043-f33b47000000",
        "x-ms-version": "2019-10-10"
=======
        "x-ms-request-id": "05cd623b-001e-0039-6103-0ab6bc000000",
        "x-ms-version": "2019-12-12"
>>>>>>> 32e373e2
      },
      "ResponseBody": []
    }
  ],
  "Variables": {
<<<<<<< HEAD
    "DateTimeOffsetNow": "2020-03-05T15:13:29.4739893-08:00",
    "RandomSeed": "1093056167",
    "Storage_TestConfigDefault": "ProductionTenant\nseanstagetest\nU2FuaXRpemVk\nhttps://seanstagetest.blob.core.windows.net\nhttp://seanstagetest.file.core.windows.net\nhttp://seanstagetest.queue.core.windows.net\nhttp://seanstagetest.table.core.windows.net\n\n\n\n\nhttp://seanstagetest-secondary.blob.core.windows.net\nhttp://seanstagetest-secondary.file.core.windows.net\nhttp://seanstagetest-secondary.queue.core.windows.net\nhttp://seanstagetest-secondary.table.core.windows.net\n\nSanitized\n\n\nCloud\nBlobEndpoint=https://seanstagetest.blob.core.windows.net/;QueueEndpoint=http://seanstagetest.queue.core.windows.net/;FileEndpoint=http://seanstagetest.file.core.windows.net/;BlobSecondaryEndpoint=http://seanstagetest-secondary.blob.core.windows.net/;QueueSecondaryEndpoint=http://seanstagetest-secondary.queue.core.windows.net/;FileSecondaryEndpoint=http://seanstagetest-secondary.file.core.windows.net/;AccountName=seanstagetest;AccountKey=Sanitized\nseanscope1"
=======
    "DateTimeOffsetNow": "2020-04-03T15:00:59.8019222-07:00",
    "RandomSeed": "1093056167",
    "Storage_TestConfigDefault": "ProductionTenant\nseanmcccanary\nU2FuaXRpemVk\nhttps://seanmcccanary.blob.core.windows.net\nhttps://seanmcccanary.file.core.windows.net\nhttps://seanmcccanary.queue.core.windows.net\nhttps://seanmcccanary.table.core.windows.net\n\n\n\n\nhttps://seanmcccanary-secondary.blob.core.windows.net\nhttps://seanmcccanary-secondary.file.core.windows.net\nhttps://seanmcccanary-secondary.queue.core.windows.net\nhttps://seanmcccanary-secondary.table.core.windows.net\n\nSanitized\n\n\nCloud\nBlobEndpoint=https://seanmcccanary.blob.core.windows.net/;QueueEndpoint=https://seanmcccanary.queue.core.windows.net/;FileEndpoint=https://seanmcccanary.file.core.windows.net/;BlobSecondaryEndpoint=https://seanmcccanary-secondary.blob.core.windows.net/;QueueSecondaryEndpoint=https://seanmcccanary-secondary.queue.core.windows.net/;FileSecondaryEndpoint=https://seanmcccanary-secondary.file.core.windows.net/;AccountName=seanmcccanary;AccountKey=Sanitized\nseanscope1"
>>>>>>> 32e373e2
  }
}<|MERGE_RESOLUTION|>--- conflicted
+++ resolved
@@ -1,19 +1,6 @@
 {
   "Entries": [
     {
-<<<<<<< HEAD
-      "RequestUri": "https://seanstagetest.blob.core.windows.net/test-container-ecd397fb-b7fa-939e-d57a-dbe894d4b1ad?sv=2019-10-10\u0026ss=bfqt\u0026srt=sco\u0026spr=https\u0026se=2020-03-06T00%3A13%3A29Z\u0026sp=rwdlacup\u0026sig=Sanitized\u0026restype=container",
-      "RequestMethod": "PUT",
-      "RequestHeaders": {
-        "traceparent": "00-ebc73f4380d1b54d97a2ee068e5e10ad-f016f73e6fe2a94f-00",
-        "User-Agent": [
-          "azsdk-net-Storage.Blobs/12.4.0-dev.20200305.1",
-          "(.NET Core 4.6.28325.01; Microsoft Windows 10.0.18363 )"
-        ],
-        "x-ms-client-request-id": "a05907f9-c951-8e99-58b8-94649a814ded",
-        "x-ms-return-client-request-id": "true",
-        "x-ms-version": "2019-10-10"
-=======
       "RequestUri": "https://seanmcccanary.blob.core.windows.net/test-container-ecd397fb-b7fa-939e-d57a-dbe894d4b1ad?sv=2019-07-07\u0026ss=bfqt\u0026srt=sco\u0026spr=https\u0026se=2020-04-03T23%3A00%3A59Z\u0026sp=rwdlacup\u0026sig=Sanitized\u0026restype=container",
       "RequestMethod": "PUT",
       "RequestHeaders": {
@@ -25,50 +12,25 @@
         "x-ms-client-request-id": "a05907f9-c951-8e99-58b8-94649a814ded",
         "x-ms-return-client-request-id": "true",
         "x-ms-version": "2019-12-12"
->>>>>>> 32e373e2
       },
       "RequestBody": null,
       "StatusCode": 201,
       "ResponseHeaders": {
         "Content-Length": "0",
-<<<<<<< HEAD
-        "Date": "Thu, 05 Mar 2020 23:13:29 GMT",
-        "ETag": "\u00220x8D7C15AD12C8996\u0022",
-        "Last-Modified": "Thu, 05 Mar 2020 23:13:29 GMT",
-=======
         "Date": "Fri, 03 Apr 2020 22:00:58 GMT",
         "ETag": "\u00220x8D7D81A7DB19B8E\u0022",
         "Last-Modified": "Fri, 03 Apr 2020 22:00:58 GMT",
->>>>>>> 32e373e2
         "Server": [
           "Windows-Azure-Blob/1.0",
           "Microsoft-HTTPAPI/2.0"
         ],
         "x-ms-client-request-id": "a05907f9-c951-8e99-58b8-94649a814ded",
-<<<<<<< HEAD
-        "x-ms-request-id": "84b42ab4-f01e-003d-1043-f3e420000000",
-        "x-ms-version": "2019-10-10"
-=======
         "x-ms-request-id": "7ca0a5c3-101e-0078-3603-0aee58000000",
         "x-ms-version": "2019-12-12"
->>>>>>> 32e373e2
       },
       "ResponseBody": []
     },
     {
-<<<<<<< HEAD
-      "RequestUri": "https://seanstagetest.blob.core.windows.net/test-container-ec8534e0-6dcd-1a3e-5795-1c1d46e7f765?sv=2019-10-10\u0026ss=bfqt\u0026srt=sco\u0026spr=https\u0026se=2020-03-06T00%3A13%3A29Z\u0026sp=rwdlacup\u0026sig=Sanitized\u0026restype=container",
-      "RequestMethod": "PUT",
-      "RequestHeaders": {
-        "traceparent": "00-ace432a932179549a97fa250aa43a81b-f6f5af90dcdfb844-00",
-        "User-Agent": [
-          "azsdk-net-Storage.Blobs/12.4.0-dev.20200305.1",
-          "(.NET Core 4.6.28325.01; Microsoft Windows 10.0.18363 )"
-        ],
-        "x-ms-client-request-id": "62938a50-b321-f26e-8b5b-f9ca2d699930",
-        "x-ms-return-client-request-id": "true",
-        "x-ms-version": "2019-10-10"
-=======
       "RequestUri": "https://seanmcccanary.blob.core.windows.net/test-container-ec8534e0-6dcd-1a3e-5795-1c1d46e7f765?sv=2019-07-07\u0026ss=bfqt\u0026srt=sco\u0026spr=https\u0026se=2020-04-03T23%3A00%3A59Z\u0026sp=rwdlacup\u0026sig=Sanitized\u0026restype=container",
       "RequestMethod": "PUT",
       "RequestHeaders": {
@@ -80,47 +42,25 @@
         "x-ms-client-request-id": "62938a50-b321-f26e-8b5b-f9ca2d699930",
         "x-ms-return-client-request-id": "true",
         "x-ms-version": "2019-12-12"
->>>>>>> 32e373e2
       },
       "RequestBody": null,
       "StatusCode": 201,
       "ResponseHeaders": {
         "Content-Length": "0",
-<<<<<<< HEAD
-        "Date": "Thu, 05 Mar 2020 23:13:29 GMT",
-        "ETag": "\u00220x8D7C15AD15F69B2\u0022",
-        "Last-Modified": "Thu, 05 Mar 2020 23:13:30 GMT",
-=======
         "Date": "Fri, 03 Apr 2020 22:00:58 GMT",
         "ETag": "\u00220x8D7D81A7DE5279B\u0022",
         "Last-Modified": "Fri, 03 Apr 2020 22:00:58 GMT",
->>>>>>> 32e373e2
         "Server": [
           "Windows-Azure-Blob/1.0",
           "Microsoft-HTTPAPI/2.0"
         ],
         "x-ms-client-request-id": "62938a50-b321-f26e-8b5b-f9ca2d699930",
-<<<<<<< HEAD
-        "x-ms-request-id": "1796fb64-101e-0025-0f43-f33b47000000",
-        "x-ms-version": "2019-10-10"
-=======
         "x-ms-request-id": "05cd61f2-001e-0039-1f03-0ab6bc000000",
         "x-ms-version": "2019-12-12"
->>>>>>> 32e373e2
       },
       "ResponseBody": []
     },
     {
-<<<<<<< HEAD
-      "RequestUri": "https://seanstagetest.blob.core.windows.net/test-container-ecd397fb-b7fa-939e-d57a-dbe894d4b1ad/test-blob-550e7583-07db-fd7b-a786-9b2ff4274327?sv=2019-10-10\u0026ss=bfqt\u0026srt=sco\u0026spr=https\u0026se=2020-03-06T00%3A13%3A29Z\u0026sp=rwdlacup\u0026sig=Sanitized",
-      "RequestMethod": "PUT",
-      "RequestHeaders": {
-        "Content-Length": "1024",
-        "traceparent": "00-a2041b911dcf294593b2fd27c8d51da3-e34bf1186dc31c44-00",
-        "User-Agent": [
-          "azsdk-net-Storage.Blobs/12.4.0-dev.20200305.1",
-          "(.NET Core 4.6.28325.01; Microsoft Windows 10.0.18363 )"
-=======
       "RequestUri": "https://seanmcccanary.blob.core.windows.net/test-container-ecd397fb-b7fa-939e-d57a-dbe894d4b1ad/test-blob-550e7583-07db-fd7b-a786-9b2ff4274327?sv=2019-07-07\u0026ss=bfqt\u0026srt=sco\u0026spr=https\u0026se=2020-04-03T23%3A00%3A59Z\u0026sp=rwdlacup\u0026sig=Sanitized",
       "RequestMethod": "PUT",
       "RequestHeaders": {
@@ -129,60 +69,33 @@
         "User-Agent": [
           "azsdk-net-Storage.Blobs/12.5.0-dev.20200403.1",
           "(.NET Core 4.6.28325.01; Microsoft Windows 10.0.18362 )"
->>>>>>> 32e373e2
         ],
         "x-ms-blob-type": "BlockBlob",
         "x-ms-client-request-id": "b20401f5-e904-eed7-b2a1-c102e1b41f39",
         "x-ms-return-client-request-id": "true",
-<<<<<<< HEAD
-        "x-ms-version": "2019-10-10"
-=======
         "x-ms-version": "2019-12-12"
->>>>>>> 32e373e2
       },
       "RequestBody": "IsvfapPgBdhlMbMxXUrjO9EgA\u002BBQnHJBKmcBIwP9PImseqdhii\u002BdlGf/YitbLs4WGnSelP7OLoZZnT8s3\u002BLVZ/UpheOigbCig294UTpG5fuY6giPX6eK3UwhCO3vcLSFKvo2MajrdJjD\u002BxGPVtxLErdDk/TaRQdOn6eWgXnDshK68yc/D7RSrHZvy2SW\u002Bodv1fU1q92/q\u002BTz6JIBVfIf/0j\u002B1WK1CwMD8OZ\u002Banqjt6UgJquEjgc1\u002BkhDTCciUVeDUMsblyQkusnyMbr2QUBpUDDs4C5Hm3FByNsacr/b4Z\u002BO\u002BhquhyCA/GzhkV1MP7gH2fz2NXEpPLRa2s9JCUgKFk8bZ0clu8gQbOPCZQkU9YkiEpjC5awtZb1mVK1QN/Ij1nsNMNdx4R4z5smNZ9eqReVFJvevRzCj7gGJv2YbvzTxno6OBsSxsTB6j//in/7muw7HCxD7dI9KakLV5yK3FyaUnMhIGz8glHXGNbgxwE4DowRYVLQk9Sn/RJyC28oOwnjYTgM1np/Pp3abNT/WGKnz0kMdX8Nyb6aeSNeinriqt3JAWHFLzQVkiKw9icDqKCvyjgmH8WK0Zt5cllXHLAi98H3Mlr83qAU\u002BuNYWNObmtB\u002BrrxCvI8YPi/KT7jawnFujgJhDHpJru\u002BUDSTiMnjL4deI1G334Dc22vArNpLnOjRt6crRNo5WNQPQqq9qOg\u002B2/mnlUeoDeq3LLjGGHnRYrNbscESt\u002Bq9JMqNuIzmHzKDgdDQpAeRObnMdBgRYzBaLe/nYecXLCQe6mB9KlVdwQ2GMpao8L67uogXRkPCm7GKM5qs/r1LbGWswbmnJB9UbqMamyCpoS0hO6dvD9XgXF6u4va6oNJAOtYw/D8FBJZ4sueQp/CA4IJti7MV7FyPzGVq\u002BDEomb3Q2mBaeKTuHCcA9lz\u002BT6ReHgJkXRUfKl55sS/ZmhxVQBkpz92QNmftf2\u002BcBOYPgYzBHOo\u002BtEyYsaAR4Md1FIIaq6Yz1H/Gzeeadt21gxVoai\u002BjCI0yJovcgR49jkWgeFrtcVk/260M\u002Bl7ypE1u4z6KqXaX0gv06IUaZ1NhmU\u002BR\u002Bg5yyAG8OJ6Clh4\u002BP3JObZ3fstTfCKZe6IjUJWRJq1EfULpO/CssznDoFTv9xrkS3AnFkeZqwuFoI9946AMqOPrNLt7ID2FyouRj5vNqYSHfsUlqhBl6pJ3I1shLo9ZtvdxBMJfaSsyYQu7yBtvt/cK9qSbJv6ThQnow/yiZNw8d9jkXKTCJ9XaMwjE6iK3B2tkFjgqvo/43b\u002B4tmUuT/xvf5ACi1tSSM6OwPP1jtsncfxRPk6j0blI678lCbGwq6NMlWpSdLwQEY1pm72cAw6kkQSonRGtw==",
       "StatusCode": 201,
       "ResponseHeaders": {
         "Content-Length": "0",
         "Content-MD5": "SK4qs4VfVGdQbHuWzzk2QQ==",
-<<<<<<< HEAD
-        "Date": "Thu, 05 Mar 2020 23:13:29 GMT",
-        "ETag": "\u00220x8D7C15AD16C088E\u0022",
-        "Last-Modified": "Thu, 05 Mar 2020 23:13:30 GMT",
-=======
         "Date": "Fri, 03 Apr 2020 22:00:58 GMT",
         "ETag": "\u00220x8D7D81A7DF3172E\u0022",
         "Last-Modified": "Fri, 03 Apr 2020 22:00:59 GMT",
->>>>>>> 32e373e2
         "Server": [
           "Windows-Azure-Blob/1.0",
           "Microsoft-HTTPAPI/2.0"
         ],
         "x-ms-client-request-id": "b20401f5-e904-eed7-b2a1-c102e1b41f39",
         "x-ms-content-crc64": "YXdKi7qUA68=",
-<<<<<<< HEAD
-        "x-ms-request-id": "84b42ac4-f01e-003d-1e43-f3e420000000",
-        "x-ms-request-server-encrypted": "true",
-        "x-ms-version": "2019-10-10"
-=======
         "x-ms-request-id": "05cd6206-001e-0039-2f03-0ab6bc000000",
         "x-ms-request-server-encrypted": "true",
         "x-ms-version": "2019-12-12"
->>>>>>> 32e373e2
       },
       "ResponseBody": []
     },
     {
-<<<<<<< HEAD
-      "RequestUri": "https://seanstagetest.blob.core.windows.net/test-container-ec8534e0-6dcd-1a3e-5795-1c1d46e7f765/test-blob-c7d86d75-0e5d-2c60-60fe-af70b502af7e?sv=2019-10-10\u0026ss=bfqt\u0026srt=sco\u0026spr=https\u0026se=2020-03-06T00%3A13%3A29Z\u0026sp=rwdlacup\u0026sig=Sanitized",
-      "RequestMethod": "PUT",
-      "RequestHeaders": {
-        "Content-Length": "1024",
-        "traceparent": "00-4a36c44a0dff8e479eed364e19c4168d-c094f52369e1eb43-00",
-        "User-Agent": [
-          "azsdk-net-Storage.Blobs/12.4.0-dev.20200305.1",
-          "(.NET Core 4.6.28325.01; Microsoft Windows 10.0.18363 )"
-=======
       "RequestUri": "https://seanmcccanary.blob.core.windows.net/test-container-ec8534e0-6dcd-1a3e-5795-1c1d46e7f765/test-blob-c7d86d75-0e5d-2c60-60fe-af70b502af7e?sv=2019-07-07\u0026ss=bfqt\u0026srt=sco\u0026spr=https\u0026se=2020-04-03T23%3A00%3A59Z\u0026sp=rwdlacup\u0026sig=Sanitized",
       "RequestMethod": "PUT",
       "RequestHeaders": {
@@ -191,63 +104,33 @@
         "User-Agent": [
           "azsdk-net-Storage.Blobs/12.5.0-dev.20200403.1",
           "(.NET Core 4.6.28325.01; Microsoft Windows 10.0.18362 )"
->>>>>>> 32e373e2
         ],
         "x-ms-blob-type": "BlockBlob",
         "x-ms-client-request-id": "a11cefcf-9370-45b2-e06d-34ddafb21ac0",
         "x-ms-return-client-request-id": "true",
-<<<<<<< HEAD
-        "x-ms-version": "2019-10-10"
-=======
         "x-ms-version": "2019-12-12"
->>>>>>> 32e373e2
       },
       "RequestBody": "IsvfapPgBdhlMbMxXUrjO9EgA\u002BBQnHJBKmcBIwP9PImseqdhii\u002BdlGf/YitbLs4WGnSelP7OLoZZnT8s3\u002BLVZ/UpheOigbCig294UTpG5fuY6giPX6eK3UwhCO3vcLSFKvo2MajrdJjD\u002BxGPVtxLErdDk/TaRQdOn6eWgXnDshK68yc/D7RSrHZvy2SW\u002Bodv1fU1q92/q\u002BTz6JIBVfIf/0j\u002B1WK1CwMD8OZ\u002Banqjt6UgJquEjgc1\u002BkhDTCciUVeDUMsblyQkusnyMbr2QUBpUDDs4C5Hm3FByNsacr/b4Z\u002BO\u002BhquhyCA/GzhkV1MP7gH2fz2NXEpPLRa2s9JCUgKFk8bZ0clu8gQbOPCZQkU9YkiEpjC5awtZb1mVK1QN/Ij1nsNMNdx4R4z5smNZ9eqReVFJvevRzCj7gGJv2YbvzTxno6OBsSxsTB6j//in/7muw7HCxD7dI9KakLV5yK3FyaUnMhIGz8glHXGNbgxwE4DowRYVLQk9Sn/RJyC28oOwnjYTgM1np/Pp3abNT/WGKnz0kMdX8Nyb6aeSNeinriqt3JAWHFLzQVkiKw9icDqKCvyjgmH8WK0Zt5cllXHLAi98H3Mlr83qAU\u002BuNYWNObmtB\u002BrrxCvI8YPi/KT7jawnFujgJhDHpJru\u002BUDSTiMnjL4deI1G334Dc22vArNpLnOjRt6crRNo5WNQPQqq9qOg\u002B2/mnlUeoDeq3LLjGGHnRYrNbscESt\u002Bq9JMqNuIzmHzKDgdDQpAeRObnMdBgRYzBaLe/nYecXLCQe6mB9KlVdwQ2GMpao8L67uogXRkPCm7GKM5qs/r1LbGWswbmnJB9UbqMamyCpoS0hO6dvD9XgXF6u4va6oNJAOtYw/D8FBJZ4sueQp/CA4IJti7MV7FyPzGVq\u002BDEomb3Q2mBaeKTuHCcA9lz\u002BT6ReHgJkXRUfKl55sS/ZmhxVQBkpz92QNmftf2\u002BcBOYPgYzBHOo\u002BtEyYsaAR4Md1FIIaq6Yz1H/Gzeeadt21gxVoai\u002BjCI0yJovcgR49jkWgeFrtcVk/260M\u002Bl7ypE1u4z6KqXaX0gv06IUaZ1NhmU\u002BR\u002Bg5yyAG8OJ6Clh4\u002BP3JObZ3fstTfCKZe6IjUJWRJq1EfULpO/CssznDoFTv9xrkS3AnFkeZqwuFoI9946AMqOPrNLt7ID2FyouRj5vNqYSHfsUlqhBl6pJ3I1shLo9ZtvdxBMJfaSsyYQu7yBtvt/cK9qSbJv6ThQnow/yiZNw8d9jkXKTCJ9XaMwjE6iK3B2tkFjgqvo/43b\u002B4tmUuT/xvf5ACi1tSSM6OwPP1jtsncfxRPk6j0blI678lCbGwq6NMlWpSdLwQEY1pm72cAw6kkQSonRGtw==",
       "StatusCode": 201,
       "ResponseHeaders": {
         "Content-Length": "0",
         "Content-MD5": "SK4qs4VfVGdQbHuWzzk2QQ==",
-<<<<<<< HEAD
-        "Date": "Thu, 05 Mar 2020 23:13:29 GMT",
-        "ETag": "\u00220x8D7C15AD1794D7D\u0022",
-        "Last-Modified": "Thu, 05 Mar 2020 23:13:30 GMT",
-=======
         "Date": "Fri, 03 Apr 2020 22:00:59 GMT",
         "ETag": "\u00220x8D7D81A7E006012\u0022",
         "Last-Modified": "Fri, 03 Apr 2020 22:00:59 GMT",
->>>>>>> 32e373e2
         "Server": [
           "Windows-Azure-Blob/1.0",
           "Microsoft-HTTPAPI/2.0"
         ],
         "x-ms-client-request-id": "a11cefcf-9370-45b2-e06d-34ddafb21ac0",
         "x-ms-content-crc64": "YXdKi7qUA68=",
-<<<<<<< HEAD
-        "x-ms-request-id": "1796fb72-101e-0025-1643-f33b47000000",
-        "x-ms-request-server-encrypted": "true",
-        "x-ms-version": "2019-10-10"
-=======
         "x-ms-request-id": "05cd6217-001e-0039-4003-0ab6bc000000",
         "x-ms-request-server-encrypted": "true",
         "x-ms-version": "2019-12-12"
->>>>>>> 32e373e2
       },
       "ResponseBody": []
     },
     {
-<<<<<<< HEAD
-      "RequestUri": "https://seanstagetest.blob.core.windows.net/test-container-ecd397fb-b7fa-939e-d57a-dbe894d4b1ad?sv=2019-10-10\u0026ss=bfqt\u0026srt=sco\u0026spr=https\u0026se=2020-03-06T00%3A13%3A29Z\u0026sp=rwdlacup\u0026sig=Sanitized\u0026restype=container",
-      "RequestMethod": "DELETE",
-      "RequestHeaders": {
-        "traceparent": "00-065ebbdb095c394282372950ce8a5af2-f1764ec8343bf145-00",
-        "User-Agent": [
-          "azsdk-net-Storage.Blobs/12.4.0-dev.20200305.1",
-          "(.NET Core 4.6.28325.01; Microsoft Windows 10.0.18363 )"
-        ],
-        "x-ms-client-request-id": "f2326c38-7d97-b3c9-c7e1-1080b5931fde",
-        "x-ms-return-client-request-id": "true",
-        "x-ms-version": "2019-10-10"
-=======
       "RequestUri": "https://seanmcccanary.blob.core.windows.net/test-container-ecd397fb-b7fa-939e-d57a-dbe894d4b1ad?sv=2019-07-07\u0026ss=bfqt\u0026srt=sco\u0026spr=https\u0026se=2020-04-03T23%3A00%3A59Z\u0026sp=rwdlacup\u0026sig=Sanitized\u0026restype=container",
       "RequestMethod": "DELETE",
       "RequestHeaders": {
@@ -259,46 +142,23 @@
         "x-ms-client-request-id": "f2326c38-7d97-b3c9-c7e1-1080b5931fde",
         "x-ms-return-client-request-id": "true",
         "x-ms-version": "2019-12-12"
->>>>>>> 32e373e2
       },
       "RequestBody": null,
       "StatusCode": 202,
       "ResponseHeaders": {
         "Content-Length": "0",
-<<<<<<< HEAD
-        "Date": "Thu, 05 Mar 2020 23:13:29 GMT",
-=======
         "Date": "Fri, 03 Apr 2020 22:00:59 GMT",
->>>>>>> 32e373e2
         "Server": [
           "Windows-Azure-Blob/1.0",
           "Microsoft-HTTPAPI/2.0"
         ],
         "x-ms-client-request-id": "f2326c38-7d97-b3c9-c7e1-1080b5931fde",
-<<<<<<< HEAD
-        "x-ms-request-id": "84b42aca-f01e-003d-2443-f3e420000000",
-        "x-ms-version": "2019-10-10"
-=======
         "x-ms-request-id": "05cd6222-001e-0039-4903-0ab6bc000000",
         "x-ms-version": "2019-12-12"
->>>>>>> 32e373e2
       },
       "ResponseBody": []
     },
     {
-<<<<<<< HEAD
-      "RequestUri": "https://seanstagetest.blob.core.windows.net/test-container-ec8534e0-6dcd-1a3e-5795-1c1d46e7f765?sv=2019-10-10\u0026ss=bfqt\u0026srt=sco\u0026spr=https\u0026se=2020-03-06T00%3A13%3A29Z\u0026sp=rwdlacup\u0026sig=Sanitized\u0026restype=container",
-      "RequestMethod": "DELETE",
-      "RequestHeaders": {
-        "traceparent": "00-8c04dedfea75fe48997d028959f690f7-74ee69407169ac47-00",
-        "User-Agent": [
-          "azsdk-net-Storage.Blobs/12.4.0-dev.20200305.1",
-          "(.NET Core 4.6.28325.01; Microsoft Windows 10.0.18363 )"
-        ],
-        "x-ms-client-request-id": "43a4b220-2880-db28-5246-61ddc0e654fc",
-        "x-ms-return-client-request-id": "true",
-        "x-ms-version": "2019-10-10"
-=======
       "RequestUri": "https://seanmcccanary.blob.core.windows.net/test-container-ec8534e0-6dcd-1a3e-5795-1c1d46e7f765?sv=2019-07-07\u0026ss=bfqt\u0026srt=sco\u0026spr=https\u0026se=2020-04-03T23%3A00%3A59Z\u0026sp=rwdlacup\u0026sig=Sanitized\u0026restype=container",
       "RequestMethod": "DELETE",
       "RequestHeaders": {
@@ -310,42 +170,26 @@
         "x-ms-client-request-id": "43a4b220-2880-db28-5246-61ddc0e654fc",
         "x-ms-return-client-request-id": "true",
         "x-ms-version": "2019-12-12"
->>>>>>> 32e373e2
       },
       "RequestBody": null,
       "StatusCode": 202,
       "ResponseHeaders": {
         "Content-Length": "0",
-<<<<<<< HEAD
-        "Date": "Thu, 05 Mar 2020 23:13:29 GMT",
-=======
         "Date": "Fri, 03 Apr 2020 22:00:59 GMT",
->>>>>>> 32e373e2
         "Server": [
           "Windows-Azure-Blob/1.0",
           "Microsoft-HTTPAPI/2.0"
         ],
         "x-ms-client-request-id": "43a4b220-2880-db28-5246-61ddc0e654fc",
-<<<<<<< HEAD
-        "x-ms-request-id": "1796fb7f-101e-0025-2043-f33b47000000",
-        "x-ms-version": "2019-10-10"
-=======
         "x-ms-request-id": "05cd623b-001e-0039-6103-0ab6bc000000",
         "x-ms-version": "2019-12-12"
->>>>>>> 32e373e2
       },
       "ResponseBody": []
     }
   ],
   "Variables": {
-<<<<<<< HEAD
-    "DateTimeOffsetNow": "2020-03-05T15:13:29.4739893-08:00",
-    "RandomSeed": "1093056167",
-    "Storage_TestConfigDefault": "ProductionTenant\nseanstagetest\nU2FuaXRpemVk\nhttps://seanstagetest.blob.core.windows.net\nhttp://seanstagetest.file.core.windows.net\nhttp://seanstagetest.queue.core.windows.net\nhttp://seanstagetest.table.core.windows.net\n\n\n\n\nhttp://seanstagetest-secondary.blob.core.windows.net\nhttp://seanstagetest-secondary.file.core.windows.net\nhttp://seanstagetest-secondary.queue.core.windows.net\nhttp://seanstagetest-secondary.table.core.windows.net\n\nSanitized\n\n\nCloud\nBlobEndpoint=https://seanstagetest.blob.core.windows.net/;QueueEndpoint=http://seanstagetest.queue.core.windows.net/;FileEndpoint=http://seanstagetest.file.core.windows.net/;BlobSecondaryEndpoint=http://seanstagetest-secondary.blob.core.windows.net/;QueueSecondaryEndpoint=http://seanstagetest-secondary.queue.core.windows.net/;FileSecondaryEndpoint=http://seanstagetest-secondary.file.core.windows.net/;AccountName=seanstagetest;AccountKey=Sanitized\nseanscope1"
-=======
     "DateTimeOffsetNow": "2020-04-03T15:00:59.8019222-07:00",
     "RandomSeed": "1093056167",
     "Storage_TestConfigDefault": "ProductionTenant\nseanmcccanary\nU2FuaXRpemVk\nhttps://seanmcccanary.blob.core.windows.net\nhttps://seanmcccanary.file.core.windows.net\nhttps://seanmcccanary.queue.core.windows.net\nhttps://seanmcccanary.table.core.windows.net\n\n\n\n\nhttps://seanmcccanary-secondary.blob.core.windows.net\nhttps://seanmcccanary-secondary.file.core.windows.net\nhttps://seanmcccanary-secondary.queue.core.windows.net\nhttps://seanmcccanary-secondary.table.core.windows.net\n\nSanitized\n\n\nCloud\nBlobEndpoint=https://seanmcccanary.blob.core.windows.net/;QueueEndpoint=https://seanmcccanary.queue.core.windows.net/;FileEndpoint=https://seanmcccanary.file.core.windows.net/;BlobSecondaryEndpoint=https://seanmcccanary-secondary.blob.core.windows.net/;QueueSecondaryEndpoint=https://seanmcccanary-secondary.queue.core.windows.net/;FileSecondaryEndpoint=https://seanmcccanary-secondary.file.core.windows.net/;AccountName=seanmcccanary;AccountKey=Sanitized\nseanscope1"
->>>>>>> 32e373e2
   }
 }