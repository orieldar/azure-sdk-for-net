{
  "Entries": [
    {
<<<<<<< HEAD
      "RequestUri": "https://seanstagetest.blob.core.windows.net/test-container-925529b1-f737-a291-8627-14c399632e45?restype=container",
      "RequestMethod": "PUT",
      "RequestHeaders": {
        "Authorization": "Sanitized",
        "traceparent": "00-6f6f8d951ecbba409a0538cb4a2f2639-ee04cb96fa037d43-00",
        "User-Agent": [
          "azsdk-net-Storage.Blobs/12.4.0-dev.20200305.1",
          "(.NET Core 4.6.28325.01; Microsoft Windows 10.0.18363 )"
        ],
        "x-ms-client-request-id": "d8d37f58-bf67-ec51-0913-b1a89ef60cd4",
        "x-ms-date": "Thu, 05 Mar 2020 21:14:56 GMT",
        "x-ms-return-client-request-id": "true",
        "x-ms-version": "2019-10-10"
=======
      "RequestUri": "https://seanmcccanary.blob.core.windows.net/test-container-925529b1-f737-a291-8627-14c399632e45?restype=container",
      "RequestMethod": "PUT",
      "RequestHeaders": {
        "Authorization": "Sanitized",
        "traceparent": "00-2aba946874773149aa403eda172e21dc-f4a4b1c413ebf74e-00",
        "User-Agent": [
          "azsdk-net-Storage.Blobs/12.5.0-dev.20200402.1",
          "(.NET Core 4.6.28325.01; Microsoft Windows 10.0.18362 )"
        ],
        "x-ms-client-request-id": "d8d37f58-bf67-ec51-0913-b1a89ef60cd4",
        "x-ms-date": "Fri, 03 Apr 2020 00:02:01 GMT",
        "x-ms-return-client-request-id": "true",
        "x-ms-version": "2019-12-12"
>>>>>>> 32e373e2
      },
      "RequestBody": null,
      "StatusCode": 201,
      "ResponseHeaders": {
        "Content-Length": "0",
<<<<<<< HEAD
        "Date": "Thu, 05 Mar 2020 21:14:55 GMT",
        "ETag": "\u00220x8D7C14A413B4536\u0022",
        "Last-Modified": "Thu, 05 Mar 2020 21:14:56 GMT",
=======
        "Date": "Fri, 03 Apr 2020 00:02:00 GMT",
        "ETag": "\u00220x8D7D7623BC51303\u0022",
        "Last-Modified": "Fri, 03 Apr 2020 00:02:00 GMT",
>>>>>>> 32e373e2
        "Server": [
          "Windows-Azure-Blob/1.0",
          "Microsoft-HTTPAPI/2.0"
        ],
        "x-ms-client-request-id": "d8d37f58-bf67-ec51-0913-b1a89ef60cd4",
<<<<<<< HEAD
        "x-ms-request-id": "959e62dc-b01e-003c-6533-f3bbfc000000",
        "x-ms-version": "2019-10-10"
=======
        "x-ms-request-id": "e80299c6-c01e-008f-2a4b-09c4ca000000",
        "x-ms-version": "2019-12-12"
>>>>>>> 32e373e2
      },
      "ResponseBody": []
    },
    {
<<<<<<< HEAD
      "RequestUri": "https://seanstagetest.blob.core.windows.net/test-container-925529b1-f737-a291-8627-14c399632e45?comp=lease\u0026restype=container",
      "RequestMethod": "PUT",
      "RequestHeaders": {
        "Authorization": "Sanitized",
        "traceparent": "00-b647af574c0a0240a7f88418d730bb79-6e541ae92599784f-00",
        "User-Agent": [
          "azsdk-net-Storage.Blobs/12.4.0-dev.20200305.1",
          "(.NET Core 4.6.28325.01; Microsoft Windows 10.0.18363 )"
        ],
        "x-ms-client-request-id": "0d221a8f-b077-5bcf-3642-3835b1b6e493",
        "x-ms-date": "Thu, 05 Mar 2020 21:14:56 GMT",
=======
      "RequestUri": "https://seanmcccanary.blob.core.windows.net/test-container-925529b1-f737-a291-8627-14c399632e45?comp=lease\u0026restype=container",
      "RequestMethod": "PUT",
      "RequestHeaders": {
        "Authorization": "Sanitized",
        "traceparent": "00-9d02add854b591429b1012a6875ad5f9-221b1f2d67891944-00",
        "User-Agent": [
          "azsdk-net-Storage.Blobs/12.5.0-dev.20200402.1",
          "(.NET Core 4.6.28325.01; Microsoft Windows 10.0.18362 )"
        ],
        "x-ms-client-request-id": "0d221a8f-b077-5bcf-3642-3835b1b6e493",
        "x-ms-date": "Fri, 03 Apr 2020 00:02:01 GMT",
>>>>>>> 32e373e2
        "x-ms-lease-action": "acquire",
        "x-ms-lease-duration": "15",
        "x-ms-proposed-lease-id": "7830cef8-fc7c-9148-a032-0d9b0875c6de",
        "x-ms-return-client-request-id": "true",
<<<<<<< HEAD
        "x-ms-version": "2019-10-10"
=======
        "x-ms-version": "2019-12-12"
>>>>>>> 32e373e2
      },
      "RequestBody": null,
      "StatusCode": 201,
      "ResponseHeaders": {
        "Content-Length": "0",
<<<<<<< HEAD
        "Date": "Thu, 05 Mar 2020 21:14:55 GMT",
        "ETag": "\u00220x8D7C14A413B4536\u0022",
        "Last-Modified": "Thu, 05 Mar 2020 21:14:56 GMT",
=======
        "Date": "Fri, 03 Apr 2020 00:02:00 GMT",
        "ETag": "\u00220x8D7D7623BC51303\u0022",
        "Last-Modified": "Fri, 03 Apr 2020 00:02:00 GMT",
>>>>>>> 32e373e2
        "Server": [
          "Windows-Azure-Blob/1.0",
          "Microsoft-HTTPAPI/2.0"
        ],
        "x-ms-client-request-id": "0d221a8f-b077-5bcf-3642-3835b1b6e493",
        "x-ms-lease-id": "7830cef8-fc7c-9148-a032-0d9b0875c6de",
<<<<<<< HEAD
        "x-ms-request-id": "959e62df-b01e-003c-6633-f3bbfc000000",
        "x-ms-version": "2019-10-10"
=======
        "x-ms-request-id": "e80299de-c01e-008f-3e4b-09c4ca000000",
        "x-ms-version": "2019-12-12"
>>>>>>> 32e373e2
      },
      "ResponseBody": []
    },
    {
<<<<<<< HEAD
      "RequestUri": "https://seanstagetest.blob.core.windows.net/test-container-925529b1-f737-a291-8627-14c399632e45?comp=lease\u0026restype=container",
      "RequestMethod": "PUT",
      "RequestHeaders": {
        "Authorization": "Sanitized",
        "traceparent": "00-330a4fa6e29f574d92a768ad3e28d261-ebb52f1046593a48-00",
        "User-Agent": [
          "azsdk-net-Storage.Blobs/12.4.0-dev.20200305.1",
          "(.NET Core 4.6.28325.01; Microsoft Windows 10.0.18363 )"
        ],
        "x-ms-client-request-id": "ed0c80ae-b852-4e66-f80f-e34d1ea8f891",
        "x-ms-date": "Thu, 05 Mar 2020 21:14:56 GMT",
        "x-ms-lease-action": "renew",
        "x-ms-lease-id": "7830cef8-fc7c-9148-a032-0d9b0875c6de",
        "x-ms-return-client-request-id": "true",
        "x-ms-version": "2019-10-10"
=======
      "RequestUri": "https://seanmcccanary.blob.core.windows.net/test-container-925529b1-f737-a291-8627-14c399632e45?comp=lease\u0026restype=container",
      "RequestMethod": "PUT",
      "RequestHeaders": {
        "Authorization": "Sanitized",
        "traceparent": "00-dbc5ef042cc7c94d83b3433eae60fac9-3772e7314a42f547-00",
        "User-Agent": [
          "azsdk-net-Storage.Blobs/12.5.0-dev.20200402.1",
          "(.NET Core 4.6.28325.01; Microsoft Windows 10.0.18362 )"
        ],
        "x-ms-client-request-id": "ed0c80ae-b852-4e66-f80f-e34d1ea8f891",
        "x-ms-date": "Fri, 03 Apr 2020 00:02:01 GMT",
        "x-ms-lease-action": "renew",
        "x-ms-lease-id": "7830cef8-fc7c-9148-a032-0d9b0875c6de",
        "x-ms-return-client-request-id": "true",
        "x-ms-version": "2019-12-12"
>>>>>>> 32e373e2
      },
      "RequestBody": null,
      "StatusCode": 200,
      "ResponseHeaders": {
        "Content-Length": "0",
<<<<<<< HEAD
        "Date": "Thu, 05 Mar 2020 21:14:55 GMT",
        "ETag": "\u00220x8D7C14A413B4536\u0022",
        "Last-Modified": "Thu, 05 Mar 2020 21:14:56 GMT",
=======
        "Date": "Fri, 03 Apr 2020 00:02:00 GMT",
        "ETag": "\u00220x8D7D7623BC51303\u0022",
        "Last-Modified": "Fri, 03 Apr 2020 00:02:00 GMT",
>>>>>>> 32e373e2
        "Server": [
          "Windows-Azure-Blob/1.0",
          "Microsoft-HTTPAPI/2.0"
        ],
        "x-ms-client-request-id": "ed0c80ae-b852-4e66-f80f-e34d1ea8f891",
        "x-ms-lease-id": "7830cef8-fc7c-9148-a032-0d9b0875c6de",
<<<<<<< HEAD
        "x-ms-request-id": "959e62e2-b01e-003c-6933-f3bbfc000000",
        "x-ms-version": "2019-10-10"
=======
        "x-ms-request-id": "e80299ef-c01e-008f-4a4b-09c4ca000000",
        "x-ms-version": "2019-12-12"
>>>>>>> 32e373e2
      },
      "ResponseBody": []
    },
    {
<<<<<<< HEAD
      "RequestUri": "https://seanstagetest.blob.core.windows.net/test-container-925529b1-f737-a291-8627-14c399632e45?restype=container",
      "RequestMethod": "DELETE",
      "RequestHeaders": {
        "Authorization": "Sanitized",
        "traceparent": "00-258ad1e379edd342b00f651280c913be-e6f0977e4617eb42-00",
        "User-Agent": [
          "azsdk-net-Storage.Blobs/12.4.0-dev.20200305.1",
          "(.NET Core 4.6.28325.01; Microsoft Windows 10.0.18363 )"
        ],
        "x-ms-client-request-id": "3187791e-f6aa-9341-6c5a-de7c0ff88448",
        "x-ms-date": "Thu, 05 Mar 2020 21:14:56 GMT",
        "x-ms-lease-id": "7830cef8-fc7c-9148-a032-0d9b0875c6de",
        "x-ms-return-client-request-id": "true",
        "x-ms-version": "2019-10-10"
=======
      "RequestUri": "https://seanmcccanary.blob.core.windows.net/test-container-925529b1-f737-a291-8627-14c399632e45?restype=container",
      "RequestMethod": "DELETE",
      "RequestHeaders": {
        "Authorization": "Sanitized",
        "traceparent": "00-bed23f37f22acb47a5ad0a4057de0a23-a8130d95d1cafc4f-00",
        "User-Agent": [
          "azsdk-net-Storage.Blobs/12.5.0-dev.20200402.1",
          "(.NET Core 4.6.28325.01; Microsoft Windows 10.0.18362 )"
        ],
        "x-ms-client-request-id": "3187791e-f6aa-9341-6c5a-de7c0ff88448",
        "x-ms-date": "Fri, 03 Apr 2020 00:02:01 GMT",
        "x-ms-lease-id": "7830cef8-fc7c-9148-a032-0d9b0875c6de",
        "x-ms-return-client-request-id": "true",
        "x-ms-version": "2019-12-12"
>>>>>>> 32e373e2
      },
      "RequestBody": null,
      "StatusCode": 202,
      "ResponseHeaders": {
        "Content-Length": "0",
<<<<<<< HEAD
        "Date": "Thu, 05 Mar 2020 21:14:56 GMT",
=======
        "Date": "Fri, 03 Apr 2020 00:02:00 GMT",
>>>>>>> 32e373e2
        "Server": [
          "Windows-Azure-Blob/1.0",
          "Microsoft-HTTPAPI/2.0"
        ],
        "x-ms-client-request-id": "3187791e-f6aa-9341-6c5a-de7c0ff88448",
<<<<<<< HEAD
        "x-ms-request-id": "959e62e3-b01e-003c-6a33-f3bbfc000000",
        "x-ms-version": "2019-10-10"
=======
        "x-ms-request-id": "e8029a0c-c01e-008f-604b-09c4ca000000",
        "x-ms-version": "2019-12-12"
>>>>>>> 32e373e2
      },
      "ResponseBody": []
    }
  ],
  "Variables": {
    "RandomSeed": "362545911",
<<<<<<< HEAD
    "Storage_TestConfigDefault": "ProductionTenant\nseanstagetest\nU2FuaXRpemVk\nhttps://seanstagetest.blob.core.windows.net\nhttp://seanstagetest.file.core.windows.net\nhttp://seanstagetest.queue.core.windows.net\nhttp://seanstagetest.table.core.windows.net\n\n\n\n\nhttp://seanstagetest-secondary.blob.core.windows.net\nhttp://seanstagetest-secondary.file.core.windows.net\nhttp://seanstagetest-secondary.queue.core.windows.net\nhttp://seanstagetest-secondary.table.core.windows.net\n\nSanitized\n\n\nCloud\nBlobEndpoint=https://seanstagetest.blob.core.windows.net/;QueueEndpoint=http://seanstagetest.queue.core.windows.net/;FileEndpoint=http://seanstagetest.file.core.windows.net/;BlobSecondaryEndpoint=http://seanstagetest-secondary.blob.core.windows.net/;QueueSecondaryEndpoint=http://seanstagetest-secondary.queue.core.windows.net/;FileSecondaryEndpoint=http://seanstagetest-secondary.file.core.windows.net/;AccountName=seanstagetest;AccountKey=Sanitized\nseanscope1"
=======
    "Storage_TestConfigDefault": "ProductionTenant\nseanmcccanary\nU2FuaXRpemVk\nhttps://seanmcccanary.blob.core.windows.net\nhttps://seanmcccanary.file.core.windows.net\nhttps://seanmcccanary.queue.core.windows.net\nhttps://seanmcccanary.table.core.windows.net\n\n\n\n\nhttps://seanmcccanary-secondary.blob.core.windows.net\nhttps://seanmcccanary-secondary.file.core.windows.net\nhttps://seanmcccanary-secondary.queue.core.windows.net\nhttps://seanmcccanary-secondary.table.core.windows.net\n\nSanitized\n\n\nCloud\nBlobEndpoint=https://seanmcccanary.blob.core.windows.net/;QueueEndpoint=https://seanmcccanary.queue.core.windows.net/;FileEndpoint=https://seanmcccanary.file.core.windows.net/;BlobSecondaryEndpoint=https://seanmcccanary-secondary.blob.core.windows.net/;QueueSecondaryEndpoint=https://seanmcccanary-secondary.queue.core.windows.net/;FileSecondaryEndpoint=https://seanmcccanary-secondary.file.core.windows.net/;AccountName=seanmcccanary;AccountKey=Sanitized\nseanscope1"
>>>>>>> 32e373e2
  }
}<|MERGE_RESOLUTION|>--- conflicted
+++ resolved
@@ -1,21 +1,6 @@
 {
   "Entries": [
     {
-<<<<<<< HEAD
-      "RequestUri": "https://seanstagetest.blob.core.windows.net/test-container-925529b1-f737-a291-8627-14c399632e45?restype=container",
-      "RequestMethod": "PUT",
-      "RequestHeaders": {
-        "Authorization": "Sanitized",
-        "traceparent": "00-6f6f8d951ecbba409a0538cb4a2f2639-ee04cb96fa037d43-00",
-        "User-Agent": [
-          "azsdk-net-Storage.Blobs/12.4.0-dev.20200305.1",
-          "(.NET Core 4.6.28325.01; Microsoft Windows 10.0.18363 )"
-        ],
-        "x-ms-client-request-id": "d8d37f58-bf67-ec51-0913-b1a89ef60cd4",
-        "x-ms-date": "Thu, 05 Mar 2020 21:14:56 GMT",
-        "x-ms-return-client-request-id": "true",
-        "x-ms-version": "2019-10-10"
-=======
       "RequestUri": "https://seanmcccanary.blob.core.windows.net/test-container-925529b1-f737-a291-8627-14c399632e45?restype=container",
       "RequestMethod": "PUT",
       "RequestHeaders": {
@@ -29,50 +14,25 @@
         "x-ms-date": "Fri, 03 Apr 2020 00:02:01 GMT",
         "x-ms-return-client-request-id": "true",
         "x-ms-version": "2019-12-12"
->>>>>>> 32e373e2
       },
       "RequestBody": null,
       "StatusCode": 201,
       "ResponseHeaders": {
         "Content-Length": "0",
-<<<<<<< HEAD
-        "Date": "Thu, 05 Mar 2020 21:14:55 GMT",
-        "ETag": "\u00220x8D7C14A413B4536\u0022",
-        "Last-Modified": "Thu, 05 Mar 2020 21:14:56 GMT",
-=======
         "Date": "Fri, 03 Apr 2020 00:02:00 GMT",
         "ETag": "\u00220x8D7D7623BC51303\u0022",
         "Last-Modified": "Fri, 03 Apr 2020 00:02:00 GMT",
->>>>>>> 32e373e2
         "Server": [
           "Windows-Azure-Blob/1.0",
           "Microsoft-HTTPAPI/2.0"
         ],
         "x-ms-client-request-id": "d8d37f58-bf67-ec51-0913-b1a89ef60cd4",
-<<<<<<< HEAD
-        "x-ms-request-id": "959e62dc-b01e-003c-6533-f3bbfc000000",
-        "x-ms-version": "2019-10-10"
-=======
         "x-ms-request-id": "e80299c6-c01e-008f-2a4b-09c4ca000000",
         "x-ms-version": "2019-12-12"
->>>>>>> 32e373e2
       },
       "ResponseBody": []
     },
     {
-<<<<<<< HEAD
-      "RequestUri": "https://seanstagetest.blob.core.windows.net/test-container-925529b1-f737-a291-8627-14c399632e45?comp=lease\u0026restype=container",
-      "RequestMethod": "PUT",
-      "RequestHeaders": {
-        "Authorization": "Sanitized",
-        "traceparent": "00-b647af574c0a0240a7f88418d730bb79-6e541ae92599784f-00",
-        "User-Agent": [
-          "azsdk-net-Storage.Blobs/12.4.0-dev.20200305.1",
-          "(.NET Core 4.6.28325.01; Microsoft Windows 10.0.18363 )"
-        ],
-        "x-ms-client-request-id": "0d221a8f-b077-5bcf-3642-3835b1b6e493",
-        "x-ms-date": "Thu, 05 Mar 2020 21:14:56 GMT",
-=======
       "RequestUri": "https://seanmcccanary.blob.core.windows.net/test-container-925529b1-f737-a291-8627-14c399632e45?comp=lease\u0026restype=container",
       "RequestMethod": "PUT",
       "RequestHeaders": {
@@ -84,64 +44,31 @@
         ],
         "x-ms-client-request-id": "0d221a8f-b077-5bcf-3642-3835b1b6e493",
         "x-ms-date": "Fri, 03 Apr 2020 00:02:01 GMT",
->>>>>>> 32e373e2
         "x-ms-lease-action": "acquire",
         "x-ms-lease-duration": "15",
         "x-ms-proposed-lease-id": "7830cef8-fc7c-9148-a032-0d9b0875c6de",
         "x-ms-return-client-request-id": "true",
-<<<<<<< HEAD
-        "x-ms-version": "2019-10-10"
-=======
         "x-ms-version": "2019-12-12"
->>>>>>> 32e373e2
       },
       "RequestBody": null,
       "StatusCode": 201,
       "ResponseHeaders": {
         "Content-Length": "0",
-<<<<<<< HEAD
-        "Date": "Thu, 05 Mar 2020 21:14:55 GMT",
-        "ETag": "\u00220x8D7C14A413B4536\u0022",
-        "Last-Modified": "Thu, 05 Mar 2020 21:14:56 GMT",
-=======
         "Date": "Fri, 03 Apr 2020 00:02:00 GMT",
         "ETag": "\u00220x8D7D7623BC51303\u0022",
         "Last-Modified": "Fri, 03 Apr 2020 00:02:00 GMT",
->>>>>>> 32e373e2
         "Server": [
           "Windows-Azure-Blob/1.0",
           "Microsoft-HTTPAPI/2.0"
         ],
         "x-ms-client-request-id": "0d221a8f-b077-5bcf-3642-3835b1b6e493",
         "x-ms-lease-id": "7830cef8-fc7c-9148-a032-0d9b0875c6de",
-<<<<<<< HEAD
-        "x-ms-request-id": "959e62df-b01e-003c-6633-f3bbfc000000",
-        "x-ms-version": "2019-10-10"
-=======
         "x-ms-request-id": "e80299de-c01e-008f-3e4b-09c4ca000000",
         "x-ms-version": "2019-12-12"
->>>>>>> 32e373e2
       },
       "ResponseBody": []
     },
     {
-<<<<<<< HEAD
-      "RequestUri": "https://seanstagetest.blob.core.windows.net/test-container-925529b1-f737-a291-8627-14c399632e45?comp=lease\u0026restype=container",
-      "RequestMethod": "PUT",
-      "RequestHeaders": {
-        "Authorization": "Sanitized",
-        "traceparent": "00-330a4fa6e29f574d92a768ad3e28d261-ebb52f1046593a48-00",
-        "User-Agent": [
-          "azsdk-net-Storage.Blobs/12.4.0-dev.20200305.1",
-          "(.NET Core 4.6.28325.01; Microsoft Windows 10.0.18363 )"
-        ],
-        "x-ms-client-request-id": "ed0c80ae-b852-4e66-f80f-e34d1ea8f891",
-        "x-ms-date": "Thu, 05 Mar 2020 21:14:56 GMT",
-        "x-ms-lease-action": "renew",
-        "x-ms-lease-id": "7830cef8-fc7c-9148-a032-0d9b0875c6de",
-        "x-ms-return-client-request-id": "true",
-        "x-ms-version": "2019-10-10"
-=======
       "RequestUri": "https://seanmcccanary.blob.core.windows.net/test-container-925529b1-f737-a291-8627-14c399632e45?comp=lease\u0026restype=container",
       "RequestMethod": "PUT",
       "RequestHeaders": {
@@ -157,54 +84,26 @@
         "x-ms-lease-id": "7830cef8-fc7c-9148-a032-0d9b0875c6de",
         "x-ms-return-client-request-id": "true",
         "x-ms-version": "2019-12-12"
->>>>>>> 32e373e2
       },
       "RequestBody": null,
       "StatusCode": 200,
       "ResponseHeaders": {
         "Content-Length": "0",
-<<<<<<< HEAD
-        "Date": "Thu, 05 Mar 2020 21:14:55 GMT",
-        "ETag": "\u00220x8D7C14A413B4536\u0022",
-        "Last-Modified": "Thu, 05 Mar 2020 21:14:56 GMT",
-=======
         "Date": "Fri, 03 Apr 2020 00:02:00 GMT",
         "ETag": "\u00220x8D7D7623BC51303\u0022",
         "Last-Modified": "Fri, 03 Apr 2020 00:02:00 GMT",
->>>>>>> 32e373e2
         "Server": [
           "Windows-Azure-Blob/1.0",
           "Microsoft-HTTPAPI/2.0"
         ],
         "x-ms-client-request-id": "ed0c80ae-b852-4e66-f80f-e34d1ea8f891",
         "x-ms-lease-id": "7830cef8-fc7c-9148-a032-0d9b0875c6de",
-<<<<<<< HEAD
-        "x-ms-request-id": "959e62e2-b01e-003c-6933-f3bbfc000000",
-        "x-ms-version": "2019-10-10"
-=======
         "x-ms-request-id": "e80299ef-c01e-008f-4a4b-09c4ca000000",
         "x-ms-version": "2019-12-12"
->>>>>>> 32e373e2
       },
       "ResponseBody": []
     },
     {
-<<<<<<< HEAD
-      "RequestUri": "https://seanstagetest.blob.core.windows.net/test-container-925529b1-f737-a291-8627-14c399632e45?restype=container",
-      "RequestMethod": "DELETE",
-      "RequestHeaders": {
-        "Authorization": "Sanitized",
-        "traceparent": "00-258ad1e379edd342b00f651280c913be-e6f0977e4617eb42-00",
-        "User-Agent": [
-          "azsdk-net-Storage.Blobs/12.4.0-dev.20200305.1",
-          "(.NET Core 4.6.28325.01; Microsoft Windows 10.0.18363 )"
-        ],
-        "x-ms-client-request-id": "3187791e-f6aa-9341-6c5a-de7c0ff88448",
-        "x-ms-date": "Thu, 05 Mar 2020 21:14:56 GMT",
-        "x-ms-lease-id": "7830cef8-fc7c-9148-a032-0d9b0875c6de",
-        "x-ms-return-client-request-id": "true",
-        "x-ms-version": "2019-10-10"
-=======
       "RequestUri": "https://seanmcccanary.blob.core.windows.net/test-container-925529b1-f737-a291-8627-14c399632e45?restype=container",
       "RequestMethod": "DELETE",
       "RequestHeaders": {
@@ -219,39 +118,25 @@
         "x-ms-lease-id": "7830cef8-fc7c-9148-a032-0d9b0875c6de",
         "x-ms-return-client-request-id": "true",
         "x-ms-version": "2019-12-12"
->>>>>>> 32e373e2
       },
       "RequestBody": null,
       "StatusCode": 202,
       "ResponseHeaders": {
         "Content-Length": "0",
-<<<<<<< HEAD
-        "Date": "Thu, 05 Mar 2020 21:14:56 GMT",
-=======
         "Date": "Fri, 03 Apr 2020 00:02:00 GMT",
->>>>>>> 32e373e2
         "Server": [
           "Windows-Azure-Blob/1.0",
           "Microsoft-HTTPAPI/2.0"
         ],
         "x-ms-client-request-id": "3187791e-f6aa-9341-6c5a-de7c0ff88448",
-<<<<<<< HEAD
-        "x-ms-request-id": "959e62e3-b01e-003c-6a33-f3bbfc000000",
-        "x-ms-version": "2019-10-10"
-=======
         "x-ms-request-id": "e8029a0c-c01e-008f-604b-09c4ca000000",
         "x-ms-version": "2019-12-12"
->>>>>>> 32e373e2
       },
       "ResponseBody": []
     }
   ],
   "Variables": {
     "RandomSeed": "362545911",
-<<<<<<< HEAD
-    "Storage_TestConfigDefault": "ProductionTenant\nseanstagetest\nU2FuaXRpemVk\nhttps://seanstagetest.blob.core.windows.net\nhttp://seanstagetest.file.core.windows.net\nhttp://seanstagetest.queue.core.windows.net\nhttp://seanstagetest.table.core.windows.net\n\n\n\n\nhttp://seanstagetest-secondary.blob.core.windows.net\nhttp://seanstagetest-secondary.file.core.windows.net\nhttp://seanstagetest-secondary.queue.core.windows.net\nhttp://seanstagetest-secondary.table.core.windows.net\n\nSanitized\n\n\nCloud\nBlobEndpoint=https://seanstagetest.blob.core.windows.net/;QueueEndpoint=http://seanstagetest.queue.core.windows.net/;FileEndpoint=http://seanstagetest.file.core.windows.net/;BlobSecondaryEndpoint=http://seanstagetest-secondary.blob.core.windows.net/;QueueSecondaryEndpoint=http://seanstagetest-secondary.queue.core.windows.net/;FileSecondaryEndpoint=http://seanstagetest-secondary.file.core.windows.net/;AccountName=seanstagetest;AccountKey=Sanitized\nseanscope1"
-=======
     "Storage_TestConfigDefault": "ProductionTenant\nseanmcccanary\nU2FuaXRpemVk\nhttps://seanmcccanary.blob.core.windows.net\nhttps://seanmcccanary.file.core.windows.net\nhttps://seanmcccanary.queue.core.windows.net\nhttps://seanmcccanary.table.core.windows.net\n\n\n\n\nhttps://seanmcccanary-secondary.blob.core.windows.net\nhttps://seanmcccanary-secondary.file.core.windows.net\nhttps://seanmcccanary-secondary.queue.core.windows.net\nhttps://seanmcccanary-secondary.table.core.windows.net\n\nSanitized\n\n\nCloud\nBlobEndpoint=https://seanmcccanary.blob.core.windows.net/;QueueEndpoint=https://seanmcccanary.queue.core.windows.net/;FileEndpoint=https://seanmcccanary.file.core.windows.net/;BlobSecondaryEndpoint=https://seanmcccanary-secondary.blob.core.windows.net/;QueueSecondaryEndpoint=https://seanmcccanary-secondary.queue.core.windows.net/;FileSecondaryEndpoint=https://seanmcccanary-secondary.file.core.windows.net/;AccountName=seanmcccanary;AccountKey=Sanitized\nseanscope1"
->>>>>>> 32e373e2
   }
 }