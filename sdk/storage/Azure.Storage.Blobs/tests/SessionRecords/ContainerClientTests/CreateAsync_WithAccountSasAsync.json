{
  "Entries": [
    {
<<<<<<< HEAD
      "RequestUri": "https://seanstagetest.blob.core.windows.net/test-container-a59d801d-5f33-6d64-fb28-9a01a3a494ef?sv=2019-10-10\u0026ss=b\u0026srt=co\u0026st=2020-03-05T20%3A14%3A11Z\u0026se=2020-03-05T22%3A14%3A11Z\u0026sp=rwdlac\u0026sig=Sanitized\u0026restype=container",
      "RequestMethod": "PUT",
      "RequestHeaders": {
        "traceparent": "00-e111d4155ee6ba45886f133d2b5a2e7c-840df5048f532145-00",
        "User-Agent": [
          "azsdk-net-Storage.Blobs/12.4.0-dev.20200305.1",
          "(.NET Core 4.6.28325.01; Microsoft Windows 10.0.18363 )"
        ],
        "x-ms-client-request-id": "240c1ff7-5bf9-97be-d997-c0da48f5f470",
        "x-ms-return-client-request-id": "true",
        "x-ms-version": "2019-10-10"
=======
      "RequestUri": "https://seanmcccanary.blob.core.windows.net/test-container-a59d801d-5f33-6d64-fb28-9a01a3a494ef?sv=2019-12-12\u0026ss=b\u0026srt=co\u0026st=2020-04-02T23%3A01%3A08Z\u0026se=2020-04-03T01%3A01%3A08Z\u0026sp=rwdlac\u0026sig=Sanitized\u0026restype=container",
      "RequestMethod": "PUT",
      "RequestHeaders": {
        "traceparent": "00-904f7b25b0133c40870d6df43a01a90a-209ff93620d5fc49-00",
        "User-Agent": [
          "azsdk-net-Storage.Blobs/12.5.0-dev.20200402.1",
          "(.NET Core 4.6.28325.01; Microsoft Windows 10.0.18362 )"
        ],
        "x-ms-client-request-id": "240c1ff7-5bf9-97be-d997-c0da48f5f470",
        "x-ms-return-client-request-id": "true",
        "x-ms-version": "2019-12-12"
>>>>>>> 32e373e2
      },
      "RequestBody": null,
      "StatusCode": 201,
      "ResponseHeaders": {
        "Content-Length": "0",
<<<<<<< HEAD
        "Date": "Thu, 05 Mar 2020 21:14:11 GMT",
        "ETag": "\u00220x8D7C14A26D3F47B\u0022",
        "Last-Modified": "Thu, 05 Mar 2020 21:14:11 GMT",
=======
        "Date": "Fri, 03 Apr 2020 00:01:07 GMT",
        "ETag": "\u00220x8D7D7621C34EFC9\u0022",
        "Last-Modified": "Fri, 03 Apr 2020 00:01:07 GMT",
>>>>>>> 32e373e2
        "Server": [
          "Windows-Azure-Blob/1.0",
          "Microsoft-HTTPAPI/2.0"
        ],
        "x-ms-client-request-id": "240c1ff7-5bf9-97be-d997-c0da48f5f470",
<<<<<<< HEAD
        "x-ms-request-id": "0e691198-201e-003e-2c33-f30544000000",
        "x-ms-version": "2019-10-10"
=======
        "x-ms-request-id": "10a18d7c-e01e-0043-664a-09abfc000000",
        "x-ms-version": "2019-12-12"
>>>>>>> 32e373e2
      },
      "ResponseBody": []
    },
    {
<<<<<<< HEAD
      "RequestUri": "https://seanstagetest.blob.core.windows.net/test-container-a59d801d-5f33-6d64-fb28-9a01a3a494ef?sv=2019-10-10\u0026ss=b\u0026srt=co\u0026st=2020-03-05T20%3A14%3A11Z\u0026se=2020-03-05T22%3A14%3A11Z\u0026sp=rwdlac\u0026sig=Sanitized\u0026restype=container",
      "RequestMethod": "DELETE",
      "RequestHeaders": {
        "traceparent": "00-7777f1494e5e1640a0bdd39f6c41e44a-265b586c549d1149-00",
        "User-Agent": [
          "azsdk-net-Storage.Blobs/12.4.0-dev.20200305.1",
          "(.NET Core 4.6.28325.01; Microsoft Windows 10.0.18363 )"
        ],
        "x-ms-client-request-id": "8309e2e8-7097-7af5-013f-3567b76aa1ef",
        "x-ms-return-client-request-id": "true",
        "x-ms-version": "2019-10-10"
=======
      "RequestUri": "https://seanmcccanary.blob.core.windows.net/test-container-a59d801d-5f33-6d64-fb28-9a01a3a494ef?sv=2019-12-12\u0026ss=b\u0026srt=co\u0026st=2020-04-02T23%3A01%3A08Z\u0026se=2020-04-03T01%3A01%3A08Z\u0026sp=rwdlac\u0026sig=Sanitized\u0026restype=container",
      "RequestMethod": "DELETE",
      "RequestHeaders": {
        "traceparent": "00-92fc1a9aa4b6f84f83a777804487d990-07fdd898132e8445-00",
        "User-Agent": [
          "azsdk-net-Storage.Blobs/12.5.0-dev.20200402.1",
          "(.NET Core 4.6.28325.01; Microsoft Windows 10.0.18362 )"
        ],
        "x-ms-client-request-id": "8309e2e8-7097-7af5-013f-3567b76aa1ef",
        "x-ms-return-client-request-id": "true",
        "x-ms-version": "2019-12-12"
>>>>>>> 32e373e2
      },
      "RequestBody": null,
      "StatusCode": 202,
      "ResponseHeaders": {
        "Content-Length": "0",
<<<<<<< HEAD
        "Date": "Thu, 05 Mar 2020 21:14:11 GMT",
=======
        "Date": "Fri, 03 Apr 2020 00:01:07 GMT",
>>>>>>> 32e373e2
        "Server": [
          "Windows-Azure-Blob/1.0",
          "Microsoft-HTTPAPI/2.0"
        ],
        "x-ms-client-request-id": "8309e2e8-7097-7af5-013f-3567b76aa1ef",
<<<<<<< HEAD
        "x-ms-request-id": "0e69119e-201e-003e-3033-f30544000000",
        "x-ms-version": "2019-10-10"
=======
        "x-ms-request-id": "10a18da0-e01e-0043-064a-09abfc000000",
        "x-ms-version": "2019-12-12"
>>>>>>> 32e373e2
      },
      "ResponseBody": []
    }
  ],
  "Variables": {
<<<<<<< HEAD
    "DateTimeOffsetNow": "2020-03-05T13:14:11.7441082-08:00",
    "RandomSeed": "748039501",
    "Storage_TestConfigDefault": "ProductionTenant\nseanstagetest\nU2FuaXRpemVk\nhttps://seanstagetest.blob.core.windows.net\nhttp://seanstagetest.file.core.windows.net\nhttp://seanstagetest.queue.core.windows.net\nhttp://seanstagetest.table.core.windows.net\n\n\n\n\nhttp://seanstagetest-secondary.blob.core.windows.net\nhttp://seanstagetest-secondary.file.core.windows.net\nhttp://seanstagetest-secondary.queue.core.windows.net\nhttp://seanstagetest-secondary.table.core.windows.net\n\nSanitized\n\n\nCloud\nBlobEndpoint=https://seanstagetest.blob.core.windows.net/;QueueEndpoint=http://seanstagetest.queue.core.windows.net/;FileEndpoint=http://seanstagetest.file.core.windows.net/;BlobSecondaryEndpoint=http://seanstagetest-secondary.blob.core.windows.net/;QueueSecondaryEndpoint=http://seanstagetest-secondary.queue.core.windows.net/;FileSecondaryEndpoint=http://seanstagetest-secondary.file.core.windows.net/;AccountName=seanstagetest;AccountKey=Sanitized\nseanscope1"
=======
    "DateTimeOffsetNow": "2020-04-02T17:01:08.2419849-07:00",
    "RandomSeed": "748039501",
    "Storage_TestConfigDefault": "ProductionTenant\nseanmcccanary\nU2FuaXRpemVk\nhttps://seanmcccanary.blob.core.windows.net\nhttps://seanmcccanary.file.core.windows.net\nhttps://seanmcccanary.queue.core.windows.net\nhttps://seanmcccanary.table.core.windows.net\n\n\n\n\nhttps://seanmcccanary-secondary.blob.core.windows.net\nhttps://seanmcccanary-secondary.file.core.windows.net\nhttps://seanmcccanary-secondary.queue.core.windows.net\nhttps://seanmcccanary-secondary.table.core.windows.net\n\nSanitized\n\n\nCloud\nBlobEndpoint=https://seanmcccanary.blob.core.windows.net/;QueueEndpoint=https://seanmcccanary.queue.core.windows.net/;FileEndpoint=https://seanmcccanary.file.core.windows.net/;BlobSecondaryEndpoint=https://seanmcccanary-secondary.blob.core.windows.net/;QueueSecondaryEndpoint=https://seanmcccanary-secondary.queue.core.windows.net/;FileSecondaryEndpoint=https://seanmcccanary-secondary.file.core.windows.net/;AccountName=seanmcccanary;AccountKey=Sanitized\nseanscope1"
>>>>>>> 32e373e2
  }
}<|MERGE_RESOLUTION|>--- conflicted
+++ resolved
@@ -1,19 +1,6 @@
 {
   "Entries": [
     {
-<<<<<<< HEAD
-      "RequestUri": "https://seanstagetest.blob.core.windows.net/test-container-a59d801d-5f33-6d64-fb28-9a01a3a494ef?sv=2019-10-10\u0026ss=b\u0026srt=co\u0026st=2020-03-05T20%3A14%3A11Z\u0026se=2020-03-05T22%3A14%3A11Z\u0026sp=rwdlac\u0026sig=Sanitized\u0026restype=container",
-      "RequestMethod": "PUT",
-      "RequestHeaders": {
-        "traceparent": "00-e111d4155ee6ba45886f133d2b5a2e7c-840df5048f532145-00",
-        "User-Agent": [
-          "azsdk-net-Storage.Blobs/12.4.0-dev.20200305.1",
-          "(.NET Core 4.6.28325.01; Microsoft Windows 10.0.18363 )"
-        ],
-        "x-ms-client-request-id": "240c1ff7-5bf9-97be-d997-c0da48f5f470",
-        "x-ms-return-client-request-id": "true",
-        "x-ms-version": "2019-10-10"
-=======
       "RequestUri": "https://seanmcccanary.blob.core.windows.net/test-container-a59d801d-5f33-6d64-fb28-9a01a3a494ef?sv=2019-12-12\u0026ss=b\u0026srt=co\u0026st=2020-04-02T23%3A01%3A08Z\u0026se=2020-04-03T01%3A01%3A08Z\u0026sp=rwdlac\u0026sig=Sanitized\u0026restype=container",
       "RequestMethod": "PUT",
       "RequestHeaders": {
@@ -25,50 +12,25 @@
         "x-ms-client-request-id": "240c1ff7-5bf9-97be-d997-c0da48f5f470",
         "x-ms-return-client-request-id": "true",
         "x-ms-version": "2019-12-12"
->>>>>>> 32e373e2
       },
       "RequestBody": null,
       "StatusCode": 201,
       "ResponseHeaders": {
         "Content-Length": "0",
-<<<<<<< HEAD
-        "Date": "Thu, 05 Mar 2020 21:14:11 GMT",
-        "ETag": "\u00220x8D7C14A26D3F47B\u0022",
-        "Last-Modified": "Thu, 05 Mar 2020 21:14:11 GMT",
-=======
         "Date": "Fri, 03 Apr 2020 00:01:07 GMT",
         "ETag": "\u00220x8D7D7621C34EFC9\u0022",
         "Last-Modified": "Fri, 03 Apr 2020 00:01:07 GMT",
->>>>>>> 32e373e2
         "Server": [
           "Windows-Azure-Blob/1.0",
           "Microsoft-HTTPAPI/2.0"
         ],
         "x-ms-client-request-id": "240c1ff7-5bf9-97be-d997-c0da48f5f470",
-<<<<<<< HEAD
-        "x-ms-request-id": "0e691198-201e-003e-2c33-f30544000000",
-        "x-ms-version": "2019-10-10"
-=======
         "x-ms-request-id": "10a18d7c-e01e-0043-664a-09abfc000000",
         "x-ms-version": "2019-12-12"
->>>>>>> 32e373e2
       },
       "ResponseBody": []
     },
     {
-<<<<<<< HEAD
-      "RequestUri": "https://seanstagetest.blob.core.windows.net/test-container-a59d801d-5f33-6d64-fb28-9a01a3a494ef?sv=2019-10-10\u0026ss=b\u0026srt=co\u0026st=2020-03-05T20%3A14%3A11Z\u0026se=2020-03-05T22%3A14%3A11Z\u0026sp=rwdlac\u0026sig=Sanitized\u0026restype=container",
-      "RequestMethod": "DELETE",
-      "RequestHeaders": {
-        "traceparent": "00-7777f1494e5e1640a0bdd39f6c41e44a-265b586c549d1149-00",
-        "User-Agent": [
-          "azsdk-net-Storage.Blobs/12.4.0-dev.20200305.1",
-          "(.NET Core 4.6.28325.01; Microsoft Windows 10.0.18363 )"
-        ],
-        "x-ms-client-request-id": "8309e2e8-7097-7af5-013f-3567b76aa1ef",
-        "x-ms-return-client-request-id": "true",
-        "x-ms-version": "2019-10-10"
-=======
       "RequestUri": "https://seanmcccanary.blob.core.windows.net/test-container-a59d801d-5f33-6d64-fb28-9a01a3a494ef?sv=2019-12-12\u0026ss=b\u0026srt=co\u0026st=2020-04-02T23%3A01%3A08Z\u0026se=2020-04-03T01%3A01%3A08Z\u0026sp=rwdlac\u0026sig=Sanitized\u0026restype=container",
       "RequestMethod": "DELETE",
       "RequestHeaders": {
@@ -80,42 +42,26 @@
         "x-ms-client-request-id": "8309e2e8-7097-7af5-013f-3567b76aa1ef",
         "x-ms-return-client-request-id": "true",
         "x-ms-version": "2019-12-12"
->>>>>>> 32e373e2
       },
       "RequestBody": null,
       "StatusCode": 202,
       "ResponseHeaders": {
         "Content-Length": "0",
-<<<<<<< HEAD
-        "Date": "Thu, 05 Mar 2020 21:14:11 GMT",
-=======
         "Date": "Fri, 03 Apr 2020 00:01:07 GMT",
->>>>>>> 32e373e2
         "Server": [
           "Windows-Azure-Blob/1.0",
           "Microsoft-HTTPAPI/2.0"
         ],
         "x-ms-client-request-id": "8309e2e8-7097-7af5-013f-3567b76aa1ef",
-<<<<<<< HEAD
-        "x-ms-request-id": "0e69119e-201e-003e-3033-f30544000000",
-        "x-ms-version": "2019-10-10"
-=======
         "x-ms-request-id": "10a18da0-e01e-0043-064a-09abfc000000",
         "x-ms-version": "2019-12-12"
->>>>>>> 32e373e2
       },
       "ResponseBody": []
     }
   ],
   "Variables": {
-<<<<<<< HEAD
-    "DateTimeOffsetNow": "2020-03-05T13:14:11.7441082-08:00",
-    "RandomSeed": "748039501",
-    "Storage_TestConfigDefault": "ProductionTenant\nseanstagetest\nU2FuaXRpemVk\nhttps://seanstagetest.blob.core.windows.net\nhttp://seanstagetest.file.core.windows.net\nhttp://seanstagetest.queue.core.windows.net\nhttp://seanstagetest.table.core.windows.net\n\n\n\n\nhttp://seanstagetest-secondary.blob.core.windows.net\nhttp://seanstagetest-secondary.file.core.windows.net\nhttp://seanstagetest-secondary.queue.core.windows.net\nhttp://seanstagetest-secondary.table.core.windows.net\n\nSanitized\n\n\nCloud\nBlobEndpoint=https://seanstagetest.blob.core.windows.net/;QueueEndpoint=http://seanstagetest.queue.core.windows.net/;FileEndpoint=http://seanstagetest.file.core.windows.net/;BlobSecondaryEndpoint=http://seanstagetest-secondary.blob.core.windows.net/;QueueSecondaryEndpoint=http://seanstagetest-secondary.queue.core.windows.net/;FileSecondaryEndpoint=http://seanstagetest-secondary.file.core.windows.net/;AccountName=seanstagetest;AccountKey=Sanitized\nseanscope1"
-=======
     "DateTimeOffsetNow": "2020-04-02T17:01:08.2419849-07:00",
     "RandomSeed": "748039501",
     "Storage_TestConfigDefault": "ProductionTenant\nseanmcccanary\nU2FuaXRpemVk\nhttps://seanmcccanary.blob.core.windows.net\nhttps://seanmcccanary.file.core.windows.net\nhttps://seanmcccanary.queue.core.windows.net\nhttps://seanmcccanary.table.core.windows.net\n\n\n\n\nhttps://seanmcccanary-secondary.blob.core.windows.net\nhttps://seanmcccanary-secondary.file.core.windows.net\nhttps://seanmcccanary-secondary.queue.core.windows.net\nhttps://seanmcccanary-secondary.table.core.windows.net\n\nSanitized\n\n\nCloud\nBlobEndpoint=https://seanmcccanary.blob.core.windows.net/;QueueEndpoint=https://seanmcccanary.queue.core.windows.net/;FileEndpoint=https://seanmcccanary.file.core.windows.net/;BlobSecondaryEndpoint=https://seanmcccanary-secondary.blob.core.windows.net/;QueueSecondaryEndpoint=https://seanmcccanary-secondary.queue.core.windows.net/;FileSecondaryEndpoint=https://seanmcccanary-secondary.file.core.windows.net/;AccountName=seanmcccanary;AccountKey=Sanitized\nseanscope1"
->>>>>>> 32e373e2
   }
 }