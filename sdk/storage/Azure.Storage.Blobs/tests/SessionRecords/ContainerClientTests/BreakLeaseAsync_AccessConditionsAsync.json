--- conflicted
+++ resolved
@@ -1,21 +1,6 @@
 {
   "Entries": [
     {
-<<<<<<< HEAD
-      "RequestUri": "https://seanstagetest.blob.core.windows.net/test-container-800a90ab-3970-f9cf-750d-7f322554cce7?restype=container",
-      "RequestMethod": "PUT",
-      "RequestHeaders": {
-        "Authorization": "Sanitized",
-        "traceparent": "00-3a5fa40abca1c143af7680b60a7cc2c4-b6a873c5a8a7ea42-00",
-        "User-Agent": [
-          "azsdk-net-Storage.Blobs/12.4.0-dev.20200305.1",
-          "(.NET Core 4.6.28325.01; Microsoft Windows 10.0.18363 )"
-        ],
-        "x-ms-client-request-id": "2a606424-ec93-cb44-4bf0-762e5cd42f8d",
-        "x-ms-date": "Thu, 05 Mar 2020 21:14:02 GMT",
-        "x-ms-return-client-request-id": "true",
-        "x-ms-version": "2019-10-10"
-=======
       "RequestUri": "https://seanmcccanary.blob.core.windows.net/test-container-800a90ab-3970-f9cf-750d-7f322554cce7?restype=container",
       "RequestMethod": "PUT",
       "RequestHeaders": {
@@ -29,50 +14,25 @@
         "x-ms-date": "Fri, 03 Apr 2020 00:00:59 GMT",
         "x-ms-return-client-request-id": "true",
         "x-ms-version": "2019-12-12"
->>>>>>> 32e373e2
-      },
-      "RequestBody": null,
-      "StatusCode": 201,
-      "ResponseHeaders": {
-        "Content-Length": "0",
-<<<<<<< HEAD
-        "Date": "Thu, 05 Mar 2020 21:14:02 GMT",
-        "ETag": "\u00220x8D7C14A21344CDB\u0022",
-        "Last-Modified": "Thu, 05 Mar 2020 21:14:02 GMT",
-=======
+      },
+      "RequestBody": null,
+      "StatusCode": 201,
+      "ResponseHeaders": {
+        "Content-Length": "0",
         "Date": "Fri, 03 Apr 2020 00:00:58 GMT",
         "ETag": "\u00220x8D7D76216C20995\u0022",
         "Last-Modified": "Fri, 03 Apr 2020 00:00:58 GMT",
->>>>>>> 32e373e2
         "Server": [
           "Windows-Azure-Blob/1.0",
           "Microsoft-HTTPAPI/2.0"
         ],
         "x-ms-client-request-id": "2a606424-ec93-cb44-4bf0-762e5cd42f8d",
-<<<<<<< HEAD
-        "x-ms-request-id": "50f4d920-701e-0041-4d32-f3cadf000000",
-        "x-ms-version": "2019-10-10"
-=======
         "x-ms-request-id": "8051051d-c01e-0036-474a-09c0d0000000",
         "x-ms-version": "2019-12-12"
->>>>>>> 32e373e2
-      },
-      "ResponseBody": []
-    },
-    {
-<<<<<<< HEAD
-      "RequestUri": "https://seanstagetest.blob.core.windows.net/test-container-800a90ab-3970-f9cf-750d-7f322554cce7?comp=lease\u0026restype=container",
-      "RequestMethod": "PUT",
-      "RequestHeaders": {
-        "Authorization": "Sanitized",
-        "traceparent": "00-837ebd058ef6e149b810c005035e4215-44dfdc21cf89fe4d-00",
-        "User-Agent": [
-          "azsdk-net-Storage.Blobs/12.4.0-dev.20200305.1",
-          "(.NET Core 4.6.28325.01; Microsoft Windows 10.0.18363 )"
-        ],
-        "x-ms-client-request-id": "5f7bf105-98b3-ee4f-ef26-a3e20c09117c",
-        "x-ms-date": "Thu, 05 Mar 2020 21:14:02 GMT",
-=======
+      },
+      "ResponseBody": []
+    },
+    {
       "RequestUri": "https://seanmcccanary.blob.core.windows.net/test-container-800a90ab-3970-f9cf-750d-7f322554cce7?comp=lease\u0026restype=container",
       "RequestMethod": "PUT",
       "RequestHeaders": {
@@ -84,63 +44,31 @@
         ],
         "x-ms-client-request-id": "5f7bf105-98b3-ee4f-ef26-a3e20c09117c",
         "x-ms-date": "Fri, 03 Apr 2020 00:00:59 GMT",
->>>>>>> 32e373e2
         "x-ms-lease-action": "acquire",
         "x-ms-lease-duration": "15",
         "x-ms-proposed-lease-id": "d32ff284-3572-3a75-86b0-e03bb9cea793",
         "x-ms-return-client-request-id": "true",
-<<<<<<< HEAD
-        "x-ms-version": "2019-10-10"
-=======
-        "x-ms-version": "2019-12-12"
->>>>>>> 32e373e2
-      },
-      "RequestBody": null,
-      "StatusCode": 201,
-      "ResponseHeaders": {
-        "Content-Length": "0",
-<<<<<<< HEAD
-        "Date": "Thu, 05 Mar 2020 21:14:02 GMT",
-        "ETag": "\u00220x8D7C14A21344CDB\u0022",
-        "Last-Modified": "Thu, 05 Mar 2020 21:14:02 GMT",
-=======
+        "x-ms-version": "2019-12-12"
+      },
+      "RequestBody": null,
+      "StatusCode": 201,
+      "ResponseHeaders": {
+        "Content-Length": "0",
         "Date": "Fri, 03 Apr 2020 00:00:58 GMT",
         "ETag": "\u00220x8D7D76216C20995\u0022",
         "Last-Modified": "Fri, 03 Apr 2020 00:00:58 GMT",
->>>>>>> 32e373e2
         "Server": [
           "Windows-Azure-Blob/1.0",
           "Microsoft-HTTPAPI/2.0"
         ],
         "x-ms-client-request-id": "5f7bf105-98b3-ee4f-ef26-a3e20c09117c",
         "x-ms-lease-id": "d32ff284-3572-3a75-86b0-e03bb9cea793",
-<<<<<<< HEAD
-        "x-ms-request-id": "50f4d923-701e-0041-4e32-f3cadf000000",
-        "x-ms-version": "2019-10-10"
-=======
         "x-ms-request-id": "80510534-c01e-0036-5a4a-09c0d0000000",
         "x-ms-version": "2019-12-12"
->>>>>>> 32e373e2
-      },
-      "ResponseBody": []
-    },
-    {
-<<<<<<< HEAD
-      "RequestUri": "https://seanstagetest.blob.core.windows.net/test-container-800a90ab-3970-f9cf-750d-7f322554cce7?comp=lease\u0026restype=container",
-      "RequestMethod": "PUT",
-      "RequestHeaders": {
-        "Authorization": "Sanitized",
-        "traceparent": "00-5a0c3af81c03d14b9f63848c4453f76d-37384d17229a2e47-00",
-        "User-Agent": [
-          "azsdk-net-Storage.Blobs/12.4.0-dev.20200305.1",
-          "(.NET Core 4.6.28325.01; Microsoft Windows 10.0.18363 )"
-        ],
-        "x-ms-client-request-id": "c83614b4-4752-09e0-6d1e-d1ccfe7083de",
-        "x-ms-date": "Thu, 05 Mar 2020 21:14:02 GMT",
-        "x-ms-lease-action": "break",
-        "x-ms-return-client-request-id": "true",
-        "x-ms-version": "2019-10-10"
-=======
+      },
+      "ResponseBody": []
+    },
+    {
       "RequestUri": "https://seanmcccanary.blob.core.windows.net/test-container-800a90ab-3970-f9cf-750d-7f322554cce7?comp=lease\u0026restype=container",
       "RequestMethod": "PUT",
       "RequestHeaders": {
@@ -155,54 +83,26 @@
         "x-ms-lease-action": "break",
         "x-ms-return-client-request-id": "true",
         "x-ms-version": "2019-12-12"
->>>>>>> 32e373e2
-      },
-      "RequestBody": null,
-      "StatusCode": 202,
-      "ResponseHeaders": {
-        "Content-Length": "0",
-<<<<<<< HEAD
-        "Date": "Thu, 05 Mar 2020 21:14:02 GMT",
-        "ETag": "\u00220x8D7C14A21344CDB\u0022",
-        "Last-Modified": "Thu, 05 Mar 2020 21:14:02 GMT",
-=======
+      },
+      "RequestBody": null,
+      "StatusCode": 202,
+      "ResponseHeaders": {
+        "Content-Length": "0",
         "Date": "Fri, 03 Apr 2020 00:00:58 GMT",
         "ETag": "\u00220x8D7D76216C20995\u0022",
         "Last-Modified": "Fri, 03 Apr 2020 00:00:58 GMT",
->>>>>>> 32e373e2
         "Server": [
           "Windows-Azure-Blob/1.0",
           "Microsoft-HTTPAPI/2.0"
         ],
         "x-ms-client-request-id": "c83614b4-4752-09e0-6d1e-d1ccfe7083de",
         "x-ms-lease-time": "14",
-<<<<<<< HEAD
-        "x-ms-request-id": "50f4d925-701e-0041-5032-f3cadf000000",
-        "x-ms-version": "2019-10-10"
-=======
         "x-ms-request-id": "80510551-c01e-0036-6f4a-09c0d0000000",
         "x-ms-version": "2019-12-12"
->>>>>>> 32e373e2
-      },
-      "ResponseBody": []
-    },
-    {
-<<<<<<< HEAD
-      "RequestUri": "https://seanstagetest.blob.core.windows.net/test-container-800a90ab-3970-f9cf-750d-7f322554cce7?restype=container",
-      "RequestMethod": "DELETE",
-      "RequestHeaders": {
-        "Authorization": "Sanitized",
-        "traceparent": "00-b53d481da74bff43bffdc4f25d55eee9-61d7a3ecbbffe745-00",
-        "User-Agent": [
-          "azsdk-net-Storage.Blobs/12.4.0-dev.20200305.1",
-          "(.NET Core 4.6.28325.01; Microsoft Windows 10.0.18363 )"
-        ],
-        "x-ms-client-request-id": "f72ef8e6-49d2-022a-0383-31a79dcde42d",
-        "x-ms-date": "Thu, 05 Mar 2020 21:14:02 GMT",
-        "x-ms-lease-id": "d32ff284-3572-3a75-86b0-e03bb9cea793",
-        "x-ms-return-client-request-id": "true",
-        "x-ms-version": "2019-10-10"
-=======
+      },
+      "ResponseBody": []
+    },
+    {
       "RequestUri": "https://seanmcccanary.blob.core.windows.net/test-container-800a90ab-3970-f9cf-750d-7f322554cce7?restype=container",
       "RequestMethod": "DELETE",
       "RequestHeaders": {
@@ -217,48 +117,23 @@
         "x-ms-lease-id": "d32ff284-3572-3a75-86b0-e03bb9cea793",
         "x-ms-return-client-request-id": "true",
         "x-ms-version": "2019-12-12"
->>>>>>> 32e373e2
-      },
-      "RequestBody": null,
-      "StatusCode": 202,
-      "ResponseHeaders": {
-        "Content-Length": "0",
-<<<<<<< HEAD
-        "Date": "Thu, 05 Mar 2020 21:14:02 GMT",
-=======
-        "Date": "Fri, 03 Apr 2020 00:00:58 GMT",
->>>>>>> 32e373e2
+      },
+      "RequestBody": null,
+      "StatusCode": 202,
+      "ResponseHeaders": {
+        "Content-Length": "0",
+        "Date": "Fri, 03 Apr 2020 00:00:58 GMT",
         "Server": [
           "Windows-Azure-Blob/1.0",
           "Microsoft-HTTPAPI/2.0"
         ],
         "x-ms-client-request-id": "f72ef8e6-49d2-022a-0383-31a79dcde42d",
-<<<<<<< HEAD
-        "x-ms-request-id": "50f4d926-701e-0041-5132-f3cadf000000",
-        "x-ms-version": "2019-10-10"
-=======
         "x-ms-request-id": "8051056a-c01e-0036-7f4a-09c0d0000000",
         "x-ms-version": "2019-12-12"
->>>>>>> 32e373e2
-      },
-      "ResponseBody": []
-    },
-    {
-<<<<<<< HEAD
-      "RequestUri": "https://seanstagetest.blob.core.windows.net/test-container-30040c1b-28fb-565d-0f9f-70b985cc5cd0?restype=container",
-      "RequestMethod": "PUT",
-      "RequestHeaders": {
-        "Authorization": "Sanitized",
-        "traceparent": "00-fbab554dc74abd4ba7c32da90c8b62a5-ad471cfc8d0b1845-00",
-        "User-Agent": [
-          "azsdk-net-Storage.Blobs/12.4.0-dev.20200305.1",
-          "(.NET Core 4.6.28325.01; Microsoft Windows 10.0.18363 )"
-        ],
-        "x-ms-client-request-id": "9ff794b3-c998-bd61-9ad8-e832d8707c36",
-        "x-ms-date": "Thu, 05 Mar 2020 21:14:02 GMT",
-        "x-ms-return-client-request-id": "true",
-        "x-ms-version": "2019-10-10"
-=======
+      },
+      "ResponseBody": []
+    },
+    {
       "RequestUri": "https://seanmcccanary.blob.core.windows.net/test-container-30040c1b-28fb-565d-0f9f-70b985cc5cd0?restype=container",
       "RequestMethod": "PUT",
       "RequestHeaders": {
@@ -272,119 +147,61 @@
         "x-ms-date": "Fri, 03 Apr 2020 00:00:59 GMT",
         "x-ms-return-client-request-id": "true",
         "x-ms-version": "2019-12-12"
->>>>>>> 32e373e2
-      },
-      "RequestBody": null,
-      "StatusCode": 201,
-      "ResponseHeaders": {
-        "Content-Length": "0",
-<<<<<<< HEAD
-        "Date": "Thu, 05 Mar 2020 21:14:02 GMT",
-        "ETag": "\u00220x8D7C14A219065E4\u0022",
-        "Last-Modified": "Thu, 05 Mar 2020 21:14:03 GMT",
-=======
+      },
+      "RequestBody": null,
+      "StatusCode": 201,
+      "ResponseHeaders": {
+        "Content-Length": "0",
         "Date": "Fri, 03 Apr 2020 00:00:58 GMT",
         "ETag": "\u00220x8D7D76217206147\u0022",
         "Last-Modified": "Fri, 03 Apr 2020 00:00:59 GMT",
->>>>>>> 32e373e2
         "Server": [
           "Windows-Azure-Blob/1.0",
           "Microsoft-HTTPAPI/2.0"
         ],
         "x-ms-client-request-id": "9ff794b3-c998-bd61-9ad8-e832d8707c36",
-<<<<<<< HEAD
-        "x-ms-request-id": "2d184604-901e-0004-7432-f31f3c000000",
-        "x-ms-version": "2019-10-10"
-=======
         "x-ms-request-id": "e64977bd-401e-0075-1e4a-09268c000000",
         "x-ms-version": "2019-12-12"
->>>>>>> 32e373e2
-      },
-      "ResponseBody": []
-    },
-    {
-<<<<<<< HEAD
-      "RequestUri": "https://seanstagetest.blob.core.windows.net/test-container-30040c1b-28fb-565d-0f9f-70b985cc5cd0?comp=lease\u0026restype=container",
-      "RequestMethod": "PUT",
-      "RequestHeaders": {
-        "Authorization": "Sanitized",
-        "traceparent": "00-12088541ee98fc4fb5ab5fad79862ddc-b08660151aeb5b4f-00",
-        "User-Agent": [
-          "azsdk-net-Storage.Blobs/12.4.0-dev.20200305.1",
-          "(.NET Core 4.6.28325.01; Microsoft Windows 10.0.18363 )"
+      },
+      "ResponseBody": []
+    },
+    {
+      "RequestUri": "https://seanmcccanary.blob.core.windows.net/test-container-30040c1b-28fb-565d-0f9f-70b985cc5cd0?comp=lease\u0026restype=container",
+      "RequestMethod": "PUT",
+      "RequestHeaders": {
+        "Authorization": "Sanitized",
+        "traceparent": "00-2306dcfa10a74d41a438144c52090b86-aae06fd89a16bd48-00",
+        "User-Agent": [
+          "azsdk-net-Storage.Blobs/12.5.0-dev.20200402.1",
+          "(.NET Core 4.6.28325.01; Microsoft Windows 10.0.18362 )"
         ],
         "x-ms-client-request-id": "cba2dd19-cfdb-d4a2-a867-9ef832fca907",
-        "x-ms-date": "Thu, 05 Mar 2020 21:14:03 GMT",
-=======
-      "RequestUri": "https://seanmcccanary.blob.core.windows.net/test-container-30040c1b-28fb-565d-0f9f-70b985cc5cd0?comp=lease\u0026restype=container",
-      "RequestMethod": "PUT",
-      "RequestHeaders": {
-        "Authorization": "Sanitized",
-        "traceparent": "00-2306dcfa10a74d41a438144c52090b86-aae06fd89a16bd48-00",
-        "User-Agent": [
-          "azsdk-net-Storage.Blobs/12.5.0-dev.20200402.1",
-          "(.NET Core 4.6.28325.01; Microsoft Windows 10.0.18362 )"
-        ],
-        "x-ms-client-request-id": "cba2dd19-cfdb-d4a2-a867-9ef832fca907",
-        "x-ms-date": "Fri, 03 Apr 2020 00:01:00 GMT",
->>>>>>> 32e373e2
+        "x-ms-date": "Fri, 03 Apr 2020 00:01:00 GMT",
         "x-ms-lease-action": "acquire",
         "x-ms-lease-duration": "15",
         "x-ms-proposed-lease-id": "29826027-dee6-90eb-019f-966514932ab1",
         "x-ms-return-client-request-id": "true",
-<<<<<<< HEAD
-        "x-ms-version": "2019-10-10"
-=======
-        "x-ms-version": "2019-12-12"
->>>>>>> 32e373e2
-      },
-      "RequestBody": null,
-      "StatusCode": 201,
-      "ResponseHeaders": {
-        "Content-Length": "0",
-<<<<<<< HEAD
-        "Date": "Thu, 05 Mar 2020 21:14:02 GMT",
-        "ETag": "\u00220x8D7C14A219065E4\u0022",
-        "Last-Modified": "Thu, 05 Mar 2020 21:14:03 GMT",
-=======
+        "x-ms-version": "2019-12-12"
+      },
+      "RequestBody": null,
+      "StatusCode": 201,
+      "ResponseHeaders": {
+        "Content-Length": "0",
         "Date": "Fri, 03 Apr 2020 00:00:58 GMT",
         "ETag": "\u00220x8D7D76217206147\u0022",
         "Last-Modified": "Fri, 03 Apr 2020 00:00:59 GMT",
->>>>>>> 32e373e2
         "Server": [
           "Windows-Azure-Blob/1.0",
           "Microsoft-HTTPAPI/2.0"
         ],
         "x-ms-client-request-id": "cba2dd19-cfdb-d4a2-a867-9ef832fca907",
         "x-ms-lease-id": "29826027-dee6-90eb-019f-966514932ab1",
-<<<<<<< HEAD
-        "x-ms-request-id": "2d184608-901e-0004-7632-f31f3c000000",
-        "x-ms-version": "2019-10-10"
-=======
         "x-ms-request-id": "e64977ce-401e-0075-294a-09268c000000",
         "x-ms-version": "2019-12-12"
->>>>>>> 32e373e2
-      },
-      "ResponseBody": []
-    },
-    {
-<<<<<<< HEAD
-      "RequestUri": "https://seanstagetest.blob.core.windows.net/test-container-30040c1b-28fb-565d-0f9f-70b985cc5cd0?comp=lease\u0026restype=container",
-      "RequestMethod": "PUT",
-      "RequestHeaders": {
-        "Authorization": "Sanitized",
-        "If-Modified-Since": "Wed, 04 Mar 2020 21:14:02 GMT",
-        "traceparent": "00-d1ed85c32791144caf6524b65222a62a-93d0df6053296547-00",
-        "User-Agent": [
-          "azsdk-net-Storage.Blobs/12.4.0-dev.20200305.1",
-          "(.NET Core 4.6.28325.01; Microsoft Windows 10.0.18363 )"
-        ],
-        "x-ms-client-request-id": "364b6c14-5ff0-d7d6-4430-486d1d3f2817",
-        "x-ms-date": "Thu, 05 Mar 2020 21:14:03 GMT",
-        "x-ms-lease-action": "break",
-        "x-ms-return-client-request-id": "true",
-        "x-ms-version": "2019-10-10"
-=======
+      },
+      "ResponseBody": []
+    },
+    {
       "RequestUri": "https://seanmcccanary.blob.core.windows.net/test-container-30040c1b-28fb-565d-0f9f-70b985cc5cd0?comp=lease\u0026restype=container",
       "RequestMethod": "PUT",
       "RequestHeaders": {
@@ -400,54 +217,26 @@
         "x-ms-lease-action": "break",
         "x-ms-return-client-request-id": "true",
         "x-ms-version": "2019-12-12"
->>>>>>> 32e373e2
-      },
-      "RequestBody": null,
-      "StatusCode": 202,
-      "ResponseHeaders": {
-        "Content-Length": "0",
-<<<<<<< HEAD
-        "Date": "Thu, 05 Mar 2020 21:14:02 GMT",
-        "ETag": "\u00220x8D7C14A219065E4\u0022",
-        "Last-Modified": "Thu, 05 Mar 2020 21:14:03 GMT",
-=======
+      },
+      "RequestBody": null,
+      "StatusCode": 202,
+      "ResponseHeaders": {
+        "Content-Length": "0",
         "Date": "Fri, 03 Apr 2020 00:00:59 GMT",
         "ETag": "\u00220x8D7D76217206147\u0022",
         "Last-Modified": "Fri, 03 Apr 2020 00:00:59 GMT",
->>>>>>> 32e373e2
         "Server": [
           "Windows-Azure-Blob/1.0",
           "Microsoft-HTTPAPI/2.0"
         ],
         "x-ms-client-request-id": "364b6c14-5ff0-d7d6-4430-486d1d3f2817",
         "x-ms-lease-time": "14",
-<<<<<<< HEAD
-        "x-ms-request-id": "2d18460a-901e-0004-7832-f31f3c000000",
-        "x-ms-version": "2019-10-10"
-=======
         "x-ms-request-id": "e64977df-401e-0075-364a-09268c000000",
         "x-ms-version": "2019-12-12"
->>>>>>> 32e373e2
-      },
-      "ResponseBody": []
-    },
-    {
-<<<<<<< HEAD
-      "RequestUri": "https://seanstagetest.blob.core.windows.net/test-container-30040c1b-28fb-565d-0f9f-70b985cc5cd0?restype=container",
-      "RequestMethod": "DELETE",
-      "RequestHeaders": {
-        "Authorization": "Sanitized",
-        "traceparent": "00-7c1155e0f89b144fb14ad38a49414ab7-a26bf0c576b6ff4f-00",
-        "User-Agent": [
-          "azsdk-net-Storage.Blobs/12.4.0-dev.20200305.1",
-          "(.NET Core 4.6.28325.01; Microsoft Windows 10.0.18363 )"
-        ],
-        "x-ms-client-request-id": "c6e4767a-73b0-4e16-60b4-ad3942f44ee9",
-        "x-ms-date": "Thu, 05 Mar 2020 21:14:03 GMT",
-        "x-ms-lease-id": "29826027-dee6-90eb-019f-966514932ab1",
-        "x-ms-return-client-request-id": "true",
-        "x-ms-version": "2019-10-10"
-=======
+      },
+      "ResponseBody": []
+    },
+    {
       "RequestUri": "https://seanmcccanary.blob.core.windows.net/test-container-30040c1b-28fb-565d-0f9f-70b985cc5cd0?restype=container",
       "RequestMethod": "DELETE",
       "RequestHeaders": {
@@ -462,174 +251,91 @@
         "x-ms-lease-id": "29826027-dee6-90eb-019f-966514932ab1",
         "x-ms-return-client-request-id": "true",
         "x-ms-version": "2019-12-12"
->>>>>>> 32e373e2
-      },
-      "RequestBody": null,
-      "StatusCode": 202,
-      "ResponseHeaders": {
-        "Content-Length": "0",
-<<<<<<< HEAD
-        "Date": "Thu, 05 Mar 2020 21:14:02 GMT",
-=======
+      },
+      "RequestBody": null,
+      "StatusCode": 202,
+      "ResponseHeaders": {
+        "Content-Length": "0",
         "Date": "Fri, 03 Apr 2020 00:00:59 GMT",
->>>>>>> 32e373e2
         "Server": [
           "Windows-Azure-Blob/1.0",
           "Microsoft-HTTPAPI/2.0"
         ],
         "x-ms-client-request-id": "c6e4767a-73b0-4e16-60b4-ad3942f44ee9",
-<<<<<<< HEAD
-        "x-ms-request-id": "2d18460c-901e-0004-7a32-f31f3c000000",
-        "x-ms-version": "2019-10-10"
-=======
         "x-ms-request-id": "e64977e9-401e-0075-3d4a-09268c000000",
         "x-ms-version": "2019-12-12"
->>>>>>> 32e373e2
-      },
-      "ResponseBody": []
-    },
-    {
-<<<<<<< HEAD
-      "RequestUri": "https://seanstagetest.blob.core.windows.net/test-container-113ffefe-81c6-79da-adbe-bababd221d5f?restype=container",
-      "RequestMethod": "PUT",
-      "RequestHeaders": {
-        "Authorization": "Sanitized",
-        "traceparent": "00-3ccf2450654fb64aab27faf8df0a753e-5ee6a67a50e6ed4f-00",
-        "User-Agent": [
-          "azsdk-net-Storage.Blobs/12.4.0-dev.20200305.1",
-          "(.NET Core 4.6.28325.01; Microsoft Windows 10.0.18363 )"
+      },
+      "ResponseBody": []
+    },
+    {
+      "RequestUri": "https://seanmcccanary.blob.core.windows.net/test-container-113ffefe-81c6-79da-adbe-bababd221d5f?restype=container",
+      "RequestMethod": "PUT",
+      "RequestHeaders": {
+        "Authorization": "Sanitized",
+        "traceparent": "00-7eff5852bfcd12419760299c5ea68e33-a03bcf476493a24e-00",
+        "User-Agent": [
+          "azsdk-net-Storage.Blobs/12.5.0-dev.20200402.1",
+          "(.NET Core 4.6.28325.01; Microsoft Windows 10.0.18362 )"
         ],
         "x-ms-client-request-id": "bbb6b8e8-4fa5-f860-9b6a-18f2b85c913e",
-        "x-ms-date": "Thu, 05 Mar 2020 21:14:03 GMT",
-        "x-ms-return-client-request-id": "true",
-        "x-ms-version": "2019-10-10"
-=======
-      "RequestUri": "https://seanmcccanary.blob.core.windows.net/test-container-113ffefe-81c6-79da-adbe-bababd221d5f?restype=container",
-      "RequestMethod": "PUT",
-      "RequestHeaders": {
-        "Authorization": "Sanitized",
-        "traceparent": "00-7eff5852bfcd12419760299c5ea68e33-a03bcf476493a24e-00",
-        "User-Agent": [
-          "azsdk-net-Storage.Blobs/12.5.0-dev.20200402.1",
-          "(.NET Core 4.6.28325.01; Microsoft Windows 10.0.18362 )"
+        "x-ms-date": "Fri, 03 Apr 2020 00:01:00 GMT",
+        "x-ms-return-client-request-id": "true",
+        "x-ms-version": "2019-12-12"
+      },
+      "RequestBody": null,
+      "StatusCode": 201,
+      "ResponseHeaders": {
+        "Content-Length": "0",
+        "Date": "Fri, 03 Apr 2020 00:00:58 GMT",
+        "ETag": "\u00220x8D7D762178246A5\u0022",
+        "Last-Modified": "Fri, 03 Apr 2020 00:00:59 GMT",
+        "Server": [
+          "Windows-Azure-Blob/1.0",
+          "Microsoft-HTTPAPI/2.0"
         ],
         "x-ms-client-request-id": "bbb6b8e8-4fa5-f860-9b6a-18f2b85c913e",
-        "x-ms-date": "Fri, 03 Apr 2020 00:01:00 GMT",
-        "x-ms-return-client-request-id": "true",
-        "x-ms-version": "2019-12-12"
->>>>>>> 32e373e2
-      },
-      "RequestBody": null,
-      "StatusCode": 201,
-      "ResponseHeaders": {
-        "Content-Length": "0",
-<<<<<<< HEAD
-        "Date": "Thu, 05 Mar 2020 21:14:03 GMT",
-        "ETag": "\u00220x8D7C14A21F00B4B\u0022",
-        "Last-Modified": "Thu, 05 Mar 2020 21:14:03 GMT",
-=======
-        "Date": "Fri, 03 Apr 2020 00:00:58 GMT",
-        "ETag": "\u00220x8D7D762178246A5\u0022",
-        "Last-Modified": "Fri, 03 Apr 2020 00:00:59 GMT",
->>>>>>> 32e373e2
-        "Server": [
-          "Windows-Azure-Blob/1.0",
-          "Microsoft-HTTPAPI/2.0"
-        ],
-        "x-ms-client-request-id": "bbb6b8e8-4fa5-f860-9b6a-18f2b85c913e",
-<<<<<<< HEAD
-        "x-ms-request-id": "959e60a0-b01e-003c-4c32-f3bbfc000000",
-        "x-ms-version": "2019-10-10"
-=======
         "x-ms-request-id": "a95e78d3-d01e-0077-1f4a-099834000000",
         "x-ms-version": "2019-12-12"
->>>>>>> 32e373e2
-      },
-      "ResponseBody": []
-    },
-    {
-<<<<<<< HEAD
-      "RequestUri": "https://seanstagetest.blob.core.windows.net/test-container-113ffefe-81c6-79da-adbe-bababd221d5f?comp=lease\u0026restype=container",
-      "RequestMethod": "PUT",
-      "RequestHeaders": {
-        "Authorization": "Sanitized",
-        "traceparent": "00-d77433fb5844e848afb35b0b86ac8177-1e55ce138d7e9742-00",
-        "User-Agent": [
-          "azsdk-net-Storage.Blobs/12.4.0-dev.20200305.1",
-          "(.NET Core 4.6.28325.01; Microsoft Windows 10.0.18363 )"
+      },
+      "ResponseBody": []
+    },
+    {
+      "RequestUri": "https://seanmcccanary.blob.core.windows.net/test-container-113ffefe-81c6-79da-adbe-bababd221d5f?comp=lease\u0026restype=container",
+      "RequestMethod": "PUT",
+      "RequestHeaders": {
+        "Authorization": "Sanitized",
+        "traceparent": "00-68dde4d0b7a9bc4c94f58f6532d20e48-8541f5eb20a42c40-00",
+        "User-Agent": [
+          "azsdk-net-Storage.Blobs/12.5.0-dev.20200402.1",
+          "(.NET Core 4.6.28325.01; Microsoft Windows 10.0.18362 )"
         ],
         "x-ms-client-request-id": "9e02ccdb-2a1b-4084-291b-24718a06815a",
-        "x-ms-date": "Thu, 05 Mar 2020 21:14:03 GMT",
-=======
-      "RequestUri": "https://seanmcccanary.blob.core.windows.net/test-container-113ffefe-81c6-79da-adbe-bababd221d5f?comp=lease\u0026restype=container",
-      "RequestMethod": "PUT",
-      "RequestHeaders": {
-        "Authorization": "Sanitized",
-        "traceparent": "00-68dde4d0b7a9bc4c94f58f6532d20e48-8541f5eb20a42c40-00",
-        "User-Agent": [
-          "azsdk-net-Storage.Blobs/12.5.0-dev.20200402.1",
-          "(.NET Core 4.6.28325.01; Microsoft Windows 10.0.18362 )"
-        ],
-        "x-ms-client-request-id": "9e02ccdb-2a1b-4084-291b-24718a06815a",
-        "x-ms-date": "Fri, 03 Apr 2020 00:01:00 GMT",
->>>>>>> 32e373e2
+        "x-ms-date": "Fri, 03 Apr 2020 00:01:00 GMT",
         "x-ms-lease-action": "acquire",
         "x-ms-lease-duration": "15",
         "x-ms-proposed-lease-id": "20694e96-a702-9b8e-9733-c45976418d28",
         "x-ms-return-client-request-id": "true",
-<<<<<<< HEAD
-        "x-ms-version": "2019-10-10"
-=======
-        "x-ms-version": "2019-12-12"
->>>>>>> 32e373e2
-      },
-      "RequestBody": null,
-      "StatusCode": 201,
-      "ResponseHeaders": {
-        "Content-Length": "0",
-<<<<<<< HEAD
-        "Date": "Thu, 05 Mar 2020 21:14:03 GMT",
-        "ETag": "\u00220x8D7C14A21F00B4B\u0022",
-        "Last-Modified": "Thu, 05 Mar 2020 21:14:03 GMT",
-=======
+        "x-ms-version": "2019-12-12"
+      },
+      "RequestBody": null,
+      "StatusCode": 201,
+      "ResponseHeaders": {
+        "Content-Length": "0",
         "Date": "Fri, 03 Apr 2020 00:00:58 GMT",
         "ETag": "\u00220x8D7D762178246A5\u0022",
         "Last-Modified": "Fri, 03 Apr 2020 00:00:59 GMT",
->>>>>>> 32e373e2
         "Server": [
           "Windows-Azure-Blob/1.0",
           "Microsoft-HTTPAPI/2.0"
         ],
         "x-ms-client-request-id": "9e02ccdb-2a1b-4084-291b-24718a06815a",
         "x-ms-lease-id": "20694e96-a702-9b8e-9733-c45976418d28",
-<<<<<<< HEAD
-        "x-ms-request-id": "959e60a2-b01e-003c-4d32-f3bbfc000000",
-        "x-ms-version": "2019-10-10"
-=======
         "x-ms-request-id": "a95e78e5-d01e-0077-2b4a-099834000000",
         "x-ms-version": "2019-12-12"
->>>>>>> 32e373e2
-      },
-      "ResponseBody": []
-    },
-    {
-<<<<<<< HEAD
-      "RequestUri": "https://seanstagetest.blob.core.windows.net/test-container-113ffefe-81c6-79da-adbe-bababd221d5f?comp=lease\u0026restype=container",
-      "RequestMethod": "PUT",
-      "RequestHeaders": {
-        "Authorization": "Sanitized",
-        "If-Unmodified-Since": "Fri, 06 Mar 2020 21:14:02 GMT",
-        "traceparent": "00-4c1d26da59aaa6438d75758e5630f1c2-eefd7fca0daefd48-00",
-        "User-Agent": [
-          "azsdk-net-Storage.Blobs/12.4.0-dev.20200305.1",
-          "(.NET Core 4.6.28325.01; Microsoft Windows 10.0.18363 )"
-        ],
-        "x-ms-client-request-id": "aa7ed5e0-ef3f-490d-af92-da503d49f5bb",
-        "x-ms-date": "Thu, 05 Mar 2020 21:14:03 GMT",
-        "x-ms-lease-action": "break",
-        "x-ms-return-client-request-id": "true",
-        "x-ms-version": "2019-10-10"
-=======
+      },
+      "ResponseBody": []
+    },
+    {
       "RequestUri": "https://seanmcccanary.blob.core.windows.net/test-container-113ffefe-81c6-79da-adbe-bababd221d5f?comp=lease\u0026restype=container",
       "RequestMethod": "PUT",
       "RequestHeaders": {
@@ -645,54 +351,26 @@
         "x-ms-lease-action": "break",
         "x-ms-return-client-request-id": "true",
         "x-ms-version": "2019-12-12"
->>>>>>> 32e373e2
-      },
-      "RequestBody": null,
-      "StatusCode": 202,
-      "ResponseHeaders": {
-        "Content-Length": "0",
-<<<<<<< HEAD
-        "Date": "Thu, 05 Mar 2020 21:14:03 GMT",
-        "ETag": "\u00220x8D7C14A21F00B4B\u0022",
-        "Last-Modified": "Thu, 05 Mar 2020 21:14:03 GMT",
-=======
+      },
+      "RequestBody": null,
+      "StatusCode": 202,
+      "ResponseHeaders": {
+        "Content-Length": "0",
         "Date": "Fri, 03 Apr 2020 00:00:59 GMT",
         "ETag": "\u00220x8D7D762178246A5\u0022",
         "Last-Modified": "Fri, 03 Apr 2020 00:00:59 GMT",
->>>>>>> 32e373e2
         "Server": [
           "Windows-Azure-Blob/1.0",
           "Microsoft-HTTPAPI/2.0"
         ],
         "x-ms-client-request-id": "aa7ed5e0-ef3f-490d-af92-da503d49f5bb",
         "x-ms-lease-time": "14",
-<<<<<<< HEAD
-        "x-ms-request-id": "959e60a3-b01e-003c-4e32-f3bbfc000000",
-        "x-ms-version": "2019-10-10"
-=======
         "x-ms-request-id": "a95e78f2-d01e-0077-354a-099834000000",
         "x-ms-version": "2019-12-12"
->>>>>>> 32e373e2
-      },
-      "ResponseBody": []
-    },
-    {
-<<<<<<< HEAD
-      "RequestUri": "https://seanstagetest.blob.core.windows.net/test-container-113ffefe-81c6-79da-adbe-bababd221d5f?restype=container",
-      "RequestMethod": "DELETE",
-      "RequestHeaders": {
-        "Authorization": "Sanitized",
-        "traceparent": "00-6e1da2f1d468b94bafc527b5188a3a2e-712625a581f57d44-00",
-        "User-Agent": [
-          "azsdk-net-Storage.Blobs/12.4.0-dev.20200305.1",
-          "(.NET Core 4.6.28325.01; Microsoft Windows 10.0.18363 )"
-        ],
-        "x-ms-client-request-id": "b59001ca-d687-ee1a-e235-d5f7b282f74a",
-        "x-ms-date": "Thu, 05 Mar 2020 21:14:04 GMT",
-        "x-ms-lease-id": "20694e96-a702-9b8e-9733-c45976418d28",
-        "x-ms-return-client-request-id": "true",
-        "x-ms-version": "2019-10-10"
-=======
+      },
+      "ResponseBody": []
+    },
+    {
       "RequestUri": "https://seanmcccanary.blob.core.windows.net/test-container-113ffefe-81c6-79da-adbe-bababd221d5f?restype=container",
       "RequestMethod": "DELETE",
       "RequestHeaders": {
@@ -707,42 +385,26 @@
         "x-ms-lease-id": "20694e96-a702-9b8e-9733-c45976418d28",
         "x-ms-return-client-request-id": "true",
         "x-ms-version": "2019-12-12"
->>>>>>> 32e373e2
-      },
-      "RequestBody": null,
-      "StatusCode": 202,
-      "ResponseHeaders": {
-        "Content-Length": "0",
-<<<<<<< HEAD
-        "Date": "Thu, 05 Mar 2020 21:14:03 GMT",
-=======
+      },
+      "RequestBody": null,
+      "StatusCode": 202,
+      "ResponseHeaders": {
+        "Content-Length": "0",
         "Date": "Fri, 03 Apr 2020 00:00:59 GMT",
->>>>>>> 32e373e2
         "Server": [
           "Windows-Azure-Blob/1.0",
           "Microsoft-HTTPAPI/2.0"
         ],
         "x-ms-client-request-id": "b59001ca-d687-ee1a-e235-d5f7b282f74a",
-<<<<<<< HEAD
-        "x-ms-request-id": "959e60a4-b01e-003c-4f32-f3bbfc000000",
-        "x-ms-version": "2019-10-10"
-=======
         "x-ms-request-id": "a95e7901-d01e-0077-424a-099834000000",
         "x-ms-version": "2019-12-12"
->>>>>>> 32e373e2
       },
       "ResponseBody": []
     }
   ],
   "Variables": {
-<<<<<<< HEAD
-    "DateTimeOffsetNow": "2020-03-05T13:14:02.3411953-08:00",
-    "RandomSeed": "1222200474",
-    "Storage_TestConfigDefault": "ProductionTenant\nseanstagetest\nU2FuaXRpemVk\nhttps://seanstagetest.blob.core.windows.net\nhttp://seanstagetest.file.core.windows.net\nhttp://seanstagetest.queue.core.windows.net\nhttp://seanstagetest.table.core.windows.net\n\n\n\n\nhttp://seanstagetest-secondary.blob.core.windows.net\nhttp://seanstagetest-secondary.file.core.windows.net\nhttp://seanstagetest-secondary.queue.core.windows.net\nhttp://seanstagetest-secondary.table.core.windows.net\n\nSanitized\n\n\nCloud\nBlobEndpoint=https://seanstagetest.blob.core.windows.net/;QueueEndpoint=http://seanstagetest.queue.core.windows.net/;FileEndpoint=http://seanstagetest.file.core.windows.net/;BlobSecondaryEndpoint=http://seanstagetest-secondary.blob.core.windows.net/;QueueSecondaryEndpoint=http://seanstagetest-secondary.queue.core.windows.net/;FileSecondaryEndpoint=http://seanstagetest-secondary.file.core.windows.net/;AccountName=seanstagetest;AccountKey=Sanitized\nseanscope1"
-=======
     "DateTimeOffsetNow": "2020-04-02T17:00:59.0839590-07:00",
     "RandomSeed": "1222200474",
     "Storage_TestConfigDefault": "ProductionTenant\nseanmcccanary\nU2FuaXRpemVk\nhttps://seanmcccanary.blob.core.windows.net\nhttps://seanmcccanary.file.core.windows.net\nhttps://seanmcccanary.queue.core.windows.net\nhttps://seanmcccanary.table.core.windows.net\n\n\n\n\nhttps://seanmcccanary-secondary.blob.core.windows.net\nhttps://seanmcccanary-secondary.file.core.windows.net\nhttps://seanmcccanary-secondary.queue.core.windows.net\nhttps://seanmcccanary-secondary.table.core.windows.net\n\nSanitized\n\n\nCloud\nBlobEndpoint=https://seanmcccanary.blob.core.windows.net/;QueueEndpoint=https://seanmcccanary.queue.core.windows.net/;FileEndpoint=https://seanmcccanary.file.core.windows.net/;BlobSecondaryEndpoint=https://seanmcccanary-secondary.blob.core.windows.net/;QueueSecondaryEndpoint=https://seanmcccanary-secondary.queue.core.windows.net/;FileSecondaryEndpoint=https://seanmcccanary-secondary.file.core.windows.net/;AccountName=seanmcccanary;AccountKey=Sanitized\nseanscope1"
->>>>>>> 32e373e2
   }
 }