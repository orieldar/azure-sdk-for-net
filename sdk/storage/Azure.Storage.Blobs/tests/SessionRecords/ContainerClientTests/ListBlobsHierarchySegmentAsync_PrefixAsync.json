--- conflicted
+++ resolved
@@ -1,22 +1,6 @@
 {
   "Entries": [
     {
-<<<<<<< HEAD
-      "RequestUri": "https://seanstagetest.blob.core.windows.net/test-container-3aa3854f-2c52-25c7-8b01-40b0bd4f1d61?restype=container",
-      "RequestMethod": "PUT",
-      "RequestHeaders": {
-        "Authorization": "Sanitized",
-        "traceparent": "00-0524fc4d7cbee344a308c3f12284df9a-b0ace087b56e5140-00",
-        "User-Agent": [
-          "azsdk-net-Storage.Blobs/12.4.0-dev.20200305.1",
-          "(.NET Core 4.6.28325.01; Microsoft Windows 10.0.18363 )"
-        ],
-        "x-ms-blob-public-access": "container",
-        "x-ms-client-request-id": "84c5b90d-12a3-9164-9a64-150a0d9f9910",
-        "x-ms-date": "Thu, 05 Mar 2020 21:14:47 GMT",
-        "x-ms-return-client-request-id": "true",
-        "x-ms-version": "2019-10-10"
-=======
       "RequestUri": "https://seanmcccanary.blob.core.windows.net/test-container-3aa3854f-2c52-25c7-8b01-40b0bd4f1d61?restype=container",
       "RequestMethod": "PUT",
       "RequestHeaders": {
@@ -31,578 +15,321 @@
         "x-ms-date": "Fri, 03 Apr 2020 00:01:53 GMT",
         "x-ms-return-client-request-id": "true",
         "x-ms-version": "2019-12-12"
->>>>>>> 32e373e2
       },
       "RequestBody": null,
       "StatusCode": 201,
       "ResponseHeaders": {
         "Content-Length": "0",
-<<<<<<< HEAD
-        "Date": "Thu, 05 Mar 2020 21:14:47 GMT",
-        "ETag": "\u00220x8D7C14A3C5468EA\u0022",
-        "Last-Modified": "Thu, 05 Mar 2020 21:14:48 GMT",
-=======
         "Date": "Fri, 03 Apr 2020 00:01:52 GMT",
         "ETag": "\u00220x8D7D762377934F1\u0022",
         "Last-Modified": "Fri, 03 Apr 2020 00:01:53 GMT",
->>>>>>> 32e373e2
         "Server": [
           "Windows-Azure-Blob/1.0",
           "Microsoft-HTTPAPI/2.0"
         ],
         "x-ms-client-request-id": "84c5b90d-12a3-9164-9a64-150a0d9f9910",
-<<<<<<< HEAD
-        "x-ms-request-id": "815e22d2-d01e-002a-3c33-f34d2b000000",
-        "x-ms-version": "2019-10-10"
-=======
         "x-ms-request-id": "b4d65ba2-d01e-0048-2c4b-095097000000",
         "x-ms-version": "2019-12-12"
->>>>>>> 32e373e2
-      },
-      "ResponseBody": []
-    },
-    {
-<<<<<<< HEAD
-      "RequestUri": "https://seanstagetest.blob.core.windows.net/test-container-3aa3854f-2c52-25c7-8b01-40b0bd4f1d61/foo",
-=======
+      },
+      "ResponseBody": []
+    },
+    {
       "RequestUri": "https://seanmcccanary.blob.core.windows.net/test-container-3aa3854f-2c52-25c7-8b01-40b0bd4f1d61/foo",
->>>>>>> 32e373e2
-      "RequestMethod": "PUT",
-      "RequestHeaders": {
-        "Authorization": "Sanitized",
-        "Content-Length": "1024",
-<<<<<<< HEAD
-        "traceparent": "00-0119aef2de9617419fe1da9d41e9c564-8c99bf1d2867ab43-00",
-        "User-Agent": [
-          "azsdk-net-Storage.Blobs/12.4.0-dev.20200305.1",
-          "(.NET Core 4.6.28325.01; Microsoft Windows 10.0.18363 )"
+      "RequestMethod": "PUT",
+      "RequestHeaders": {
+        "Authorization": "Sanitized",
+        "Content-Length": "1024",
+        "traceparent": "00-2022bdd6247fdf448027c08652d1fbf3-d0c76cc3e7c9e84c-00",
+        "User-Agent": [
+          "azsdk-net-Storage.Blobs/12.5.0-dev.20200402.1",
+          "(.NET Core 4.6.28325.01; Microsoft Windows 10.0.18362 )"
         ],
         "x-ms-blob-type": "BlockBlob",
         "x-ms-client-request-id": "6e97b49b-a205-65dd-d611-2814c7edc86e",
-        "x-ms-date": "Thu, 05 Mar 2020 21:14:48 GMT",
-        "x-ms-return-client-request-id": "true",
-        "x-ms-version": "2019-10-10"
-=======
-        "traceparent": "00-2022bdd6247fdf448027c08652d1fbf3-d0c76cc3e7c9e84c-00",
-        "User-Agent": [
-          "azsdk-net-Storage.Blobs/12.5.0-dev.20200402.1",
-          "(.NET Core 4.6.28325.01; Microsoft Windows 10.0.18362 )"
-        ],
-        "x-ms-blob-type": "BlockBlob",
-        "x-ms-client-request-id": "6e97b49b-a205-65dd-d611-2814c7edc86e",
-        "x-ms-date": "Fri, 03 Apr 2020 00:01:54 GMT",
-        "x-ms-return-client-request-id": "true",
-        "x-ms-version": "2019-12-12"
->>>>>>> 32e373e2
-      },
-      "RequestBody": "OppwKsebuIfxQ\u002BHZewNQ5xpbogOKmb6GCx1H77KJUbrfoIk6MrwecgA\u002Bkl8xihaWEy3vsvyVhqDb6h6pU8nVZ/In\u002Bdt6FbVePTADTAdfVIEHsNuEmZ\u002B9ShnoX0iddB83aCptCZE6HP14kXTLkTqZfJWdoqLtUc5Saa7CkbZtwMgRzOPc8kvwzZTeCwgr8rjfT\u002BKy/9J8SRdcG6DieIpHC9CrusVWvIpKrdQND0XFJnf24kHTusH2lILMf9erDVQJlgA4fzfziJJYZ1L9bznRl/Qo65VIc1APtSZCij2zn5\u002BABHhFjac/A1mve1Nu\u002BCVJ\u002BujjgiG/wSOvKMoRsP5VpciyfWrAjAlM6eg7mfj9oLwB\u002BZBU0B19wUNVlmTdLlJbWdWKvHu6iG3flpg5gycrsYgNELZuANWqNLwna/akbrqV4EAjcuNARnEidTmERD4bKuXczx6c7Fj/4Ii/khx3Oifeo6LnBz6kzMlFTIucJu9\u002BDEERyJ6c\u002BfPnI5JbgbRUqjoRpqCbNCKmNwNVVqDNY7qYQIbbZnKIQaqu/\u002BSrSUoU8aFQin9O4tceapCbR6NTGr/YwkEueETIiWX27TQ9\u002Bu24QGT/fNk6SV2uvfvh7foGW\u002BUk04YJ5nlciAEaWPWi4HCj4gc\u002BU53mnXnjf7tI55tr75FPGSdmr1nrovTXIPFoC9yLPgryyAdIPjUNJWe9FKBlr2hkU8dIPDOtUrGoD32He3PfvaiReCeJBtrxWYnyLY5TcnCIA7gUQgHWRHVWny63harz3lb40zdB2kzsV\u002BOquyUiVJwN/ne7ynqmuzOxMmesOdPf/043W545RylrJ\u002BseLIlQNEuSqoYyNxTcURgDj6jlQB0PyrzW6/n\u002B07dOUKOOiI6qYf4bGY5Mrcc6WgqFNriBhebNDmHMeUhSk9fP4\u002BZwTciJWS6pySaOwx30nJDueJ3\u002Bzcu8wXkt3ee1yYa3fMnhyQ1B/N2K17u/PktE2N24Yxo60BYbtIxPXHtG8wCg10ZTE9KDrHzAdPUP/IIt6AUK/WVrfayzxRWA8p9hQ\u002BO7H2cF8MQKNLadelwgDLcKInR1O/aaNFqaoE68ArrdXjARVN0aJ/dB/8ivzgJQk7ledtAr7AjtIOoMa1B2TTH7wBsrDrfZ7/p8NDst62ZXSg2VXozqsnEoJDPyDrunyrKWsw3mJIQBhIbVrrfMwDWEtCFD4e\u002BlEQ6qAuqE5\u002BE\u002B1WmJljdYcCWIk9oFFQO5W2T9blmZZOnC8aL/PCKafJ2lltlOQyn\u002BLET8uk0Un/wK8KaGhnmHpXB/xqSVWDQC7hc9X34paxg6/0EVnaqcrlGl9Ux7FPUkHfFoznyFaNMP\u002Bsw210B94ISOS4c3cg==",
-      "StatusCode": 201,
-      "ResponseHeaders": {
-        "Content-Length": "0",
-        "Content-MD5": "TnS/nIMWmut1OF8LATLI/g==",
-<<<<<<< HEAD
-        "Date": "Thu, 05 Mar 2020 21:14:47 GMT",
-        "ETag": "\u00220x8D7C14A3C614639\u0022",
-        "Last-Modified": "Thu, 05 Mar 2020 21:14:48 GMT",
-=======
+        "x-ms-date": "Fri, 03 Apr 2020 00:01:54 GMT",
+        "x-ms-return-client-request-id": "true",
+        "x-ms-version": "2019-12-12"
+      },
+      "RequestBody": "OppwKsebuIfxQ\u002BHZewNQ5xpbogOKmb6GCx1H77KJUbrfoIk6MrwecgA\u002Bkl8xihaWEy3vsvyVhqDb6h6pU8nVZ/In\u002Bdt6FbVePTADTAdfVIEHsNuEmZ\u002B9ShnoX0iddB83aCptCZE6HP14kXTLkTqZfJWdoqLtUc5Saa7CkbZtwMgRzOPc8kvwzZTeCwgr8rjfT\u002BKy/9J8SRdcG6DieIpHC9CrusVWvIpKrdQND0XFJnf24kHTusH2lILMf9erDVQJlgA4fzfziJJYZ1L9bznRl/Qo65VIc1APtSZCij2zn5\u002BABHhFjac/A1mve1Nu\u002BCVJ\u002BujjgiG/wSOvKMoRsP5VpciyfWrAjAlM6eg7mfj9oLwB\u002BZBU0B19wUNVlmTdLlJbWdWKvHu6iG3flpg5gycrsYgNELZuANWqNLwna/akbrqV4EAjcuNARnEidTmERD4bKuXczx6c7Fj/4Ii/khx3Oifeo6LnBz6kzMlFTIucJu9\u002BDEERyJ6c\u002BfPnI5JbgbRUqjoRpqCbNCKmNwNVVqDNY7qYQIbbZnKIQaqu/\u002BSrSUoU8aFQin9O4tceapCbR6NTGr/YwkEueETIiWX27TQ9\u002Bu24QGT/fNk6SV2uvfvh7foGW\u002BUk04YJ5nlciAEaWPWi4HCj4gc\u002BU53mnXnjf7tI55tr75FPGSdmr1nrovTXIPFoC9yLPgryyAdIPjUNJWe9FKBlr2hkU8dIPDOtUrGoD32He3PfvaiReCeJBtrxWYnyLY5TcnCIA7gUQgHWRHVWny63harz3lb40zdB2kzsV\u002BOquyUiVJwN/ne7ynqmuzOxMmesOdPf/043W545RylrJ\u002BseLIlQNEuSqoYyNxTcURgDj6jlQB0PyrzW6/n\u002B07dOUKOOiI6qYf4bGY5Mrcc6WgqFNriBhebNDmHMeUhSk9fP4\u002BZwTciJWS6pySaOwx30nJDueJ3\u002Bzcu8wXkt3ee1yYa3fMnhyQ1B/N2K17u/PktE2N24Yxo60BYbtIxPXHtG8wCg10ZTE9KDrHzAdPUP/IIt6AUK/WVrfayzxRWA8p9hQ\u002BO7H2cF8MQKNLadelwgDLcKInR1O/aaNFqaoE68ArrdXjARVN0aJ/dB/8ivzgJQk7ledtAr7AjtIOoMa1B2TTH7wBsrDrfZ7/p8NDst62ZXSg2VXozqsnEoJDPyDrunyrKWsw3mJIQBhIbVrrfMwDWEtCFD4e\u002BlEQ6qAuqE5\u002BE\u002B1WmJljdYcCWIk9oFFQO5W2T9blmZZOnC8aL/PCKafJ2lltlOQyn\u002BLET8uk0Un/wK8KaGhnmHpXB/xqSVWDQC7hc9X34paxg6/0EVnaqcrlGl9Ux7FPUkHfFoznyFaNMP\u002Bsw210B94ISOS4c3cg==",
+      "StatusCode": 201,
+      "ResponseHeaders": {
+        "Content-Length": "0",
+        "Content-MD5": "TnS/nIMWmut1OF8LATLI/g==",
         "Date": "Fri, 03 Apr 2020 00:01:52 GMT",
         "ETag": "\u00220x8D7D76237866583\u0022",
         "Last-Modified": "Fri, 03 Apr 2020 00:01:53 GMT",
->>>>>>> 32e373e2
         "Server": [
           "Windows-Azure-Blob/1.0",
           "Microsoft-HTTPAPI/2.0"
         ],
         "x-ms-client-request-id": "6e97b49b-a205-65dd-d611-2814c7edc86e",
         "x-ms-content-crc64": "z1lEDAVvhRY=",
-<<<<<<< HEAD
-        "x-ms-request-id": "815e22db-d01e-002a-4333-f34d2b000000",
-        "x-ms-request-server-encrypted": "true",
-        "x-ms-version": "2019-10-10"
-=======
         "x-ms-request-id": "b4d65bb0-d01e-0048-364b-095097000000",
         "x-ms-request-server-encrypted": "true",
         "x-ms-version": "2019-12-12"
->>>>>>> 32e373e2
-      },
-      "ResponseBody": []
-    },
-    {
-<<<<<<< HEAD
-      "RequestUri": "https://seanstagetest.blob.core.windows.net/test-container-3aa3854f-2c52-25c7-8b01-40b0bd4f1d61/bar",
-=======
+      },
+      "ResponseBody": []
+    },
+    {
       "RequestUri": "https://seanmcccanary.blob.core.windows.net/test-container-3aa3854f-2c52-25c7-8b01-40b0bd4f1d61/bar",
->>>>>>> 32e373e2
-      "RequestMethod": "PUT",
-      "RequestHeaders": {
-        "Authorization": "Sanitized",
-        "Content-Length": "1024",
-<<<<<<< HEAD
-        "traceparent": "00-ff44ac6223754b4da13f3cfcd543dc52-f71c8a200e05494a-00",
-        "User-Agent": [
-          "azsdk-net-Storage.Blobs/12.4.0-dev.20200305.1",
-          "(.NET Core 4.6.28325.01; Microsoft Windows 10.0.18363 )"
+      "RequestMethod": "PUT",
+      "RequestHeaders": {
+        "Authorization": "Sanitized",
+        "Content-Length": "1024",
+        "traceparent": "00-c2703217d6080b4ab3785317b643c5a3-436fc22a806be741-00",
+        "User-Agent": [
+          "azsdk-net-Storage.Blobs/12.5.0-dev.20200402.1",
+          "(.NET Core 4.6.28325.01; Microsoft Windows 10.0.18362 )"
         ],
         "x-ms-blob-type": "BlockBlob",
         "x-ms-client-request-id": "96f3e71f-c8f0-656d-e87e-4241c74e1f99",
-        "x-ms-date": "Thu, 05 Mar 2020 21:14:48 GMT",
-        "x-ms-return-client-request-id": "true",
-        "x-ms-version": "2019-10-10"
-=======
-        "traceparent": "00-c2703217d6080b4ab3785317b643c5a3-436fc22a806be741-00",
-        "User-Agent": [
-          "azsdk-net-Storage.Blobs/12.5.0-dev.20200402.1",
-          "(.NET Core 4.6.28325.01; Microsoft Windows 10.0.18362 )"
-        ],
-        "x-ms-blob-type": "BlockBlob",
-        "x-ms-client-request-id": "96f3e71f-c8f0-656d-e87e-4241c74e1f99",
-        "x-ms-date": "Fri, 03 Apr 2020 00:01:54 GMT",
-        "x-ms-return-client-request-id": "true",
-        "x-ms-version": "2019-12-12"
->>>>>>> 32e373e2
-      },
-      "RequestBody": "OppwKsebuIfxQ\u002BHZewNQ5xpbogOKmb6GCx1H77KJUbrfoIk6MrwecgA\u002Bkl8xihaWEy3vsvyVhqDb6h6pU8nVZ/In\u002Bdt6FbVePTADTAdfVIEHsNuEmZ\u002B9ShnoX0iddB83aCptCZE6HP14kXTLkTqZfJWdoqLtUc5Saa7CkbZtwMgRzOPc8kvwzZTeCwgr8rjfT\u002BKy/9J8SRdcG6DieIpHC9CrusVWvIpKrdQND0XFJnf24kHTusH2lILMf9erDVQJlgA4fzfziJJYZ1L9bznRl/Qo65VIc1APtSZCij2zn5\u002BABHhFjac/A1mve1Nu\u002BCVJ\u002BujjgiG/wSOvKMoRsP5VpciyfWrAjAlM6eg7mfj9oLwB\u002BZBU0B19wUNVlmTdLlJbWdWKvHu6iG3flpg5gycrsYgNELZuANWqNLwna/akbrqV4EAjcuNARnEidTmERD4bKuXczx6c7Fj/4Ii/khx3Oifeo6LnBz6kzMlFTIucJu9\u002BDEERyJ6c\u002BfPnI5JbgbRUqjoRpqCbNCKmNwNVVqDNY7qYQIbbZnKIQaqu/\u002BSrSUoU8aFQin9O4tceapCbR6NTGr/YwkEueETIiWX27TQ9\u002Bu24QGT/fNk6SV2uvfvh7foGW\u002BUk04YJ5nlciAEaWPWi4HCj4gc\u002BU53mnXnjf7tI55tr75FPGSdmr1nrovTXIPFoC9yLPgryyAdIPjUNJWe9FKBlr2hkU8dIPDOtUrGoD32He3PfvaiReCeJBtrxWYnyLY5TcnCIA7gUQgHWRHVWny63harz3lb40zdB2kzsV\u002BOquyUiVJwN/ne7ynqmuzOxMmesOdPf/043W545RylrJ\u002BseLIlQNEuSqoYyNxTcURgDj6jlQB0PyrzW6/n\u002B07dOUKOOiI6qYf4bGY5Mrcc6WgqFNriBhebNDmHMeUhSk9fP4\u002BZwTciJWS6pySaOwx30nJDueJ3\u002Bzcu8wXkt3ee1yYa3fMnhyQ1B/N2K17u/PktE2N24Yxo60BYbtIxPXHtG8wCg10ZTE9KDrHzAdPUP/IIt6AUK/WVrfayzxRWA8p9hQ\u002BO7H2cF8MQKNLadelwgDLcKInR1O/aaNFqaoE68ArrdXjARVN0aJ/dB/8ivzgJQk7ledtAr7AjtIOoMa1B2TTH7wBsrDrfZ7/p8NDst62ZXSg2VXozqsnEoJDPyDrunyrKWsw3mJIQBhIbVrrfMwDWEtCFD4e\u002BlEQ6qAuqE5\u002BE\u002B1WmJljdYcCWIk9oFFQO5W2T9blmZZOnC8aL/PCKafJ2lltlOQyn\u002BLET8uk0Un/wK8KaGhnmHpXB/xqSVWDQC7hc9X34paxg6/0EVnaqcrlGl9Ux7FPUkHfFoznyFaNMP\u002Bsw210B94ISOS4c3cg==",
-      "StatusCode": 201,
-      "ResponseHeaders": {
-        "Content-Length": "0",
-        "Content-MD5": "TnS/nIMWmut1OF8LATLI/g==",
-<<<<<<< HEAD
-        "Date": "Thu, 05 Mar 2020 21:14:47 GMT",
-        "ETag": "\u00220x8D7C14A3C6DED04\u0022",
-        "Last-Modified": "Thu, 05 Mar 2020 21:14:48 GMT",
-=======
+        "x-ms-date": "Fri, 03 Apr 2020 00:01:54 GMT",
+        "x-ms-return-client-request-id": "true",
+        "x-ms-version": "2019-12-12"
+      },
+      "RequestBody": "OppwKsebuIfxQ\u002BHZewNQ5xpbogOKmb6GCx1H77KJUbrfoIk6MrwecgA\u002Bkl8xihaWEy3vsvyVhqDb6h6pU8nVZ/In\u002Bdt6FbVePTADTAdfVIEHsNuEmZ\u002B9ShnoX0iddB83aCptCZE6HP14kXTLkTqZfJWdoqLtUc5Saa7CkbZtwMgRzOPc8kvwzZTeCwgr8rjfT\u002BKy/9J8SRdcG6DieIpHC9CrusVWvIpKrdQND0XFJnf24kHTusH2lILMf9erDVQJlgA4fzfziJJYZ1L9bznRl/Qo65VIc1APtSZCij2zn5\u002BABHhFjac/A1mve1Nu\u002BCVJ\u002BujjgiG/wSOvKMoRsP5VpciyfWrAjAlM6eg7mfj9oLwB\u002BZBU0B19wUNVlmTdLlJbWdWKvHu6iG3flpg5gycrsYgNELZuANWqNLwna/akbrqV4EAjcuNARnEidTmERD4bKuXczx6c7Fj/4Ii/khx3Oifeo6LnBz6kzMlFTIucJu9\u002BDEERyJ6c\u002BfPnI5JbgbRUqjoRpqCbNCKmNwNVVqDNY7qYQIbbZnKIQaqu/\u002BSrSUoU8aFQin9O4tceapCbR6NTGr/YwkEueETIiWX27TQ9\u002Bu24QGT/fNk6SV2uvfvh7foGW\u002BUk04YJ5nlciAEaWPWi4HCj4gc\u002BU53mnXnjf7tI55tr75FPGSdmr1nrovTXIPFoC9yLPgryyAdIPjUNJWe9FKBlr2hkU8dIPDOtUrGoD32He3PfvaiReCeJBtrxWYnyLY5TcnCIA7gUQgHWRHVWny63harz3lb40zdB2kzsV\u002BOquyUiVJwN/ne7ynqmuzOxMmesOdPf/043W545RylrJ\u002BseLIlQNEuSqoYyNxTcURgDj6jlQB0PyrzW6/n\u002B07dOUKOOiI6qYf4bGY5Mrcc6WgqFNriBhebNDmHMeUhSk9fP4\u002BZwTciJWS6pySaOwx30nJDueJ3\u002Bzcu8wXkt3ee1yYa3fMnhyQ1B/N2K17u/PktE2N24Yxo60BYbtIxPXHtG8wCg10ZTE9KDrHzAdPUP/IIt6AUK/WVrfayzxRWA8p9hQ\u002BO7H2cF8MQKNLadelwgDLcKInR1O/aaNFqaoE68ArrdXjARVN0aJ/dB/8ivzgJQk7ledtAr7AjtIOoMa1B2TTH7wBsrDrfZ7/p8NDst62ZXSg2VXozqsnEoJDPyDrunyrKWsw3mJIQBhIbVrrfMwDWEtCFD4e\u002BlEQ6qAuqE5\u002BE\u002B1WmJljdYcCWIk9oFFQO5W2T9blmZZOnC8aL/PCKafJ2lltlOQyn\u002BLET8uk0Un/wK8KaGhnmHpXB/xqSVWDQC7hc9X34paxg6/0EVnaqcrlGl9Ux7FPUkHfFoznyFaNMP\u002Bsw210B94ISOS4c3cg==",
+      "StatusCode": 201,
+      "ResponseHeaders": {
+        "Content-Length": "0",
+        "Content-MD5": "TnS/nIMWmut1OF8LATLI/g==",
         "Date": "Fri, 03 Apr 2020 00:01:52 GMT",
         "ETag": "\u00220x8D7D7623793D571\u0022",
         "Last-Modified": "Fri, 03 Apr 2020 00:01:53 GMT",
->>>>>>> 32e373e2
         "Server": [
           "Windows-Azure-Blob/1.0",
           "Microsoft-HTTPAPI/2.0"
         ],
         "x-ms-client-request-id": "96f3e71f-c8f0-656d-e87e-4241c74e1f99",
         "x-ms-content-crc64": "z1lEDAVvhRY=",
-<<<<<<< HEAD
-        "x-ms-request-id": "815e22e6-d01e-002a-4e33-f34d2b000000",
-        "x-ms-request-server-encrypted": "true",
-        "x-ms-version": "2019-10-10"
-=======
         "x-ms-request-id": "b4d65bca-d01e-0048-4f4b-095097000000",
         "x-ms-request-server-encrypted": "true",
         "x-ms-version": "2019-12-12"
->>>>>>> 32e373e2
-      },
-      "ResponseBody": []
-    },
-    {
-<<<<<<< HEAD
-      "RequestUri": "https://seanstagetest.blob.core.windows.net/test-container-3aa3854f-2c52-25c7-8b01-40b0bd4f1d61/baz",
-=======
+      },
+      "ResponseBody": []
+    },
+    {
       "RequestUri": "https://seanmcccanary.blob.core.windows.net/test-container-3aa3854f-2c52-25c7-8b01-40b0bd4f1d61/baz",
->>>>>>> 32e373e2
-      "RequestMethod": "PUT",
-      "RequestHeaders": {
-        "Authorization": "Sanitized",
-        "Content-Length": "1024",
-<<<<<<< HEAD
-        "traceparent": "00-a77fa4bad27470479953b17ece7312da-e75e56c0cf542447-00",
-        "User-Agent": [
-          "azsdk-net-Storage.Blobs/12.4.0-dev.20200305.1",
-          "(.NET Core 4.6.28325.01; Microsoft Windows 10.0.18363 )"
+      "RequestMethod": "PUT",
+      "RequestHeaders": {
+        "Authorization": "Sanitized",
+        "Content-Length": "1024",
+        "traceparent": "00-5a4f9c30c3bc854ab6139bc15c760800-b3d7a10e2c475e4f-00",
+        "User-Agent": [
+          "azsdk-net-Storage.Blobs/12.5.0-dev.20200402.1",
+          "(.NET Core 4.6.28325.01; Microsoft Windows 10.0.18362 )"
         ],
         "x-ms-blob-type": "BlockBlob",
         "x-ms-client-request-id": "e0f53712-31fa-247e-3d84-b96b22f0b022",
-        "x-ms-date": "Thu, 05 Mar 2020 21:14:48 GMT",
-        "x-ms-return-client-request-id": "true",
-        "x-ms-version": "2019-10-10"
-=======
-        "traceparent": "00-5a4f9c30c3bc854ab6139bc15c760800-b3d7a10e2c475e4f-00",
-        "User-Agent": [
-          "azsdk-net-Storage.Blobs/12.5.0-dev.20200402.1",
-          "(.NET Core 4.6.28325.01; Microsoft Windows 10.0.18362 )"
-        ],
-        "x-ms-blob-type": "BlockBlob",
-        "x-ms-client-request-id": "e0f53712-31fa-247e-3d84-b96b22f0b022",
-        "x-ms-date": "Fri, 03 Apr 2020 00:01:54 GMT",
-        "x-ms-return-client-request-id": "true",
-        "x-ms-version": "2019-12-12"
->>>>>>> 32e373e2
-      },
-      "RequestBody": "OppwKsebuIfxQ\u002BHZewNQ5xpbogOKmb6GCx1H77KJUbrfoIk6MrwecgA\u002Bkl8xihaWEy3vsvyVhqDb6h6pU8nVZ/In\u002Bdt6FbVePTADTAdfVIEHsNuEmZ\u002B9ShnoX0iddB83aCptCZE6HP14kXTLkTqZfJWdoqLtUc5Saa7CkbZtwMgRzOPc8kvwzZTeCwgr8rjfT\u002BKy/9J8SRdcG6DieIpHC9CrusVWvIpKrdQND0XFJnf24kHTusH2lILMf9erDVQJlgA4fzfziJJYZ1L9bznRl/Qo65VIc1APtSZCij2zn5\u002BABHhFjac/A1mve1Nu\u002BCVJ\u002BujjgiG/wSOvKMoRsP5VpciyfWrAjAlM6eg7mfj9oLwB\u002BZBU0B19wUNVlmTdLlJbWdWKvHu6iG3flpg5gycrsYgNELZuANWqNLwna/akbrqV4EAjcuNARnEidTmERD4bKuXczx6c7Fj/4Ii/khx3Oifeo6LnBz6kzMlFTIucJu9\u002BDEERyJ6c\u002BfPnI5JbgbRUqjoRpqCbNCKmNwNVVqDNY7qYQIbbZnKIQaqu/\u002BSrSUoU8aFQin9O4tceapCbR6NTGr/YwkEueETIiWX27TQ9\u002Bu24QGT/fNk6SV2uvfvh7foGW\u002BUk04YJ5nlciAEaWPWi4HCj4gc\u002BU53mnXnjf7tI55tr75FPGSdmr1nrovTXIPFoC9yLPgryyAdIPjUNJWe9FKBlr2hkU8dIPDOtUrGoD32He3PfvaiReCeJBtrxWYnyLY5TcnCIA7gUQgHWRHVWny63harz3lb40zdB2kzsV\u002BOquyUiVJwN/ne7ynqmuzOxMmesOdPf/043W545RylrJ\u002BseLIlQNEuSqoYyNxTcURgDj6jlQB0PyrzW6/n\u002B07dOUKOOiI6qYf4bGY5Mrcc6WgqFNriBhebNDmHMeUhSk9fP4\u002BZwTciJWS6pySaOwx30nJDueJ3\u002Bzcu8wXkt3ee1yYa3fMnhyQ1B/N2K17u/PktE2N24Yxo60BYbtIxPXHtG8wCg10ZTE9KDrHzAdPUP/IIt6AUK/WVrfayzxRWA8p9hQ\u002BO7H2cF8MQKNLadelwgDLcKInR1O/aaNFqaoE68ArrdXjARVN0aJ/dB/8ivzgJQk7ledtAr7AjtIOoMa1B2TTH7wBsrDrfZ7/p8NDst62ZXSg2VXozqsnEoJDPyDrunyrKWsw3mJIQBhIbVrrfMwDWEtCFD4e\u002BlEQ6qAuqE5\u002BE\u002B1WmJljdYcCWIk9oFFQO5W2T9blmZZOnC8aL/PCKafJ2lltlOQyn\u002BLET8uk0Un/wK8KaGhnmHpXB/xqSVWDQC7hc9X34paxg6/0EVnaqcrlGl9Ux7FPUkHfFoznyFaNMP\u002Bsw210B94ISOS4c3cg==",
-      "StatusCode": 201,
-      "ResponseHeaders": {
-        "Content-Length": "0",
-        "Content-MD5": "TnS/nIMWmut1OF8LATLI/g==",
-<<<<<<< HEAD
-        "Date": "Thu, 05 Mar 2020 21:14:47 GMT",
-        "ETag": "\u00220x8D7C14A3C7ABE7B\u0022",
-        "Last-Modified": "Thu, 05 Mar 2020 21:14:48 GMT",
-=======
+        "x-ms-date": "Fri, 03 Apr 2020 00:01:54 GMT",
+        "x-ms-return-client-request-id": "true",
+        "x-ms-version": "2019-12-12"
+      },
+      "RequestBody": "OppwKsebuIfxQ\u002BHZewNQ5xpbogOKmb6GCx1H77KJUbrfoIk6MrwecgA\u002Bkl8xihaWEy3vsvyVhqDb6h6pU8nVZ/In\u002Bdt6FbVePTADTAdfVIEHsNuEmZ\u002B9ShnoX0iddB83aCptCZE6HP14kXTLkTqZfJWdoqLtUc5Saa7CkbZtwMgRzOPc8kvwzZTeCwgr8rjfT\u002BKy/9J8SRdcG6DieIpHC9CrusVWvIpKrdQND0XFJnf24kHTusH2lILMf9erDVQJlgA4fzfziJJYZ1L9bznRl/Qo65VIc1APtSZCij2zn5\u002BABHhFjac/A1mve1Nu\u002BCVJ\u002BujjgiG/wSOvKMoRsP5VpciyfWrAjAlM6eg7mfj9oLwB\u002BZBU0B19wUNVlmTdLlJbWdWKvHu6iG3flpg5gycrsYgNELZuANWqNLwna/akbrqV4EAjcuNARnEidTmERD4bKuXczx6c7Fj/4Ii/khx3Oifeo6LnBz6kzMlFTIucJu9\u002BDEERyJ6c\u002BfPnI5JbgbRUqjoRpqCbNCKmNwNVVqDNY7qYQIbbZnKIQaqu/\u002BSrSUoU8aFQin9O4tceapCbR6NTGr/YwkEueETIiWX27TQ9\u002Bu24QGT/fNk6SV2uvfvh7foGW\u002BUk04YJ5nlciAEaWPWi4HCj4gc\u002BU53mnXnjf7tI55tr75FPGSdmr1nrovTXIPFoC9yLPgryyAdIPjUNJWe9FKBlr2hkU8dIPDOtUrGoD32He3PfvaiReCeJBtrxWYnyLY5TcnCIA7gUQgHWRHVWny63harz3lb40zdB2kzsV\u002BOquyUiVJwN/ne7ynqmuzOxMmesOdPf/043W545RylrJ\u002BseLIlQNEuSqoYyNxTcURgDj6jlQB0PyrzW6/n\u002B07dOUKOOiI6qYf4bGY5Mrcc6WgqFNriBhebNDmHMeUhSk9fP4\u002BZwTciJWS6pySaOwx30nJDueJ3\u002Bzcu8wXkt3ee1yYa3fMnhyQ1B/N2K17u/PktE2N24Yxo60BYbtIxPXHtG8wCg10ZTE9KDrHzAdPUP/IIt6AUK/WVrfayzxRWA8p9hQ\u002BO7H2cF8MQKNLadelwgDLcKInR1O/aaNFqaoE68ArrdXjARVN0aJ/dB/8ivzgJQk7ledtAr7AjtIOoMa1B2TTH7wBsrDrfZ7/p8NDst62ZXSg2VXozqsnEoJDPyDrunyrKWsw3mJIQBhIbVrrfMwDWEtCFD4e\u002BlEQ6qAuqE5\u002BE\u002B1WmJljdYcCWIk9oFFQO5W2T9blmZZOnC8aL/PCKafJ2lltlOQyn\u002BLET8uk0Un/wK8KaGhnmHpXB/xqSVWDQC7hc9X34paxg6/0EVnaqcrlGl9Ux7FPUkHfFoznyFaNMP\u002Bsw210B94ISOS4c3cg==",
+      "StatusCode": 201,
+      "ResponseHeaders": {
+        "Content-Length": "0",
+        "Content-MD5": "TnS/nIMWmut1OF8LATLI/g==",
         "Date": "Fri, 03 Apr 2020 00:01:52 GMT",
         "ETag": "\u00220x8D7D76237A11E55\u0022",
         "Last-Modified": "Fri, 03 Apr 2020 00:01:53 GMT",
->>>>>>> 32e373e2
         "Server": [
           "Windows-Azure-Blob/1.0",
           "Microsoft-HTTPAPI/2.0"
         ],
         "x-ms-client-request-id": "e0f53712-31fa-247e-3d84-b96b22f0b022",
         "x-ms-content-crc64": "z1lEDAVvhRY=",
-<<<<<<< HEAD
-        "x-ms-request-id": "815e22ee-d01e-002a-5633-f34d2b000000",
-        "x-ms-request-server-encrypted": "true",
-        "x-ms-version": "2019-10-10"
-=======
         "x-ms-request-id": "b4d65bdb-d01e-0048-5f4b-095097000000",
         "x-ms-request-server-encrypted": "true",
         "x-ms-version": "2019-12-12"
->>>>>>> 32e373e2
-      },
-      "ResponseBody": []
-    },
-    {
-<<<<<<< HEAD
-      "RequestUri": "https://seanstagetest.blob.core.windows.net/test-container-3aa3854f-2c52-25c7-8b01-40b0bd4f1d61/foo/foo",
-=======
+      },
+      "ResponseBody": []
+    },
+    {
       "RequestUri": "https://seanmcccanary.blob.core.windows.net/test-container-3aa3854f-2c52-25c7-8b01-40b0bd4f1d61/foo/foo",
->>>>>>> 32e373e2
-      "RequestMethod": "PUT",
-      "RequestHeaders": {
-        "Authorization": "Sanitized",
-        "Content-Length": "1024",
-<<<<<<< HEAD
-        "traceparent": "00-e9e866c3a455244e8e7ecd3c0da2e4c4-a9fb916ea2b30c43-00",
-        "User-Agent": [
-          "azsdk-net-Storage.Blobs/12.4.0-dev.20200305.1",
-          "(.NET Core 4.6.28325.01; Microsoft Windows 10.0.18363 )"
+      "RequestMethod": "PUT",
+      "RequestHeaders": {
+        "Authorization": "Sanitized",
+        "Content-Length": "1024",
+        "traceparent": "00-e5c6712866cfdf4baa79ca54fc0011ea-19dcda868ab4cd47-00",
+        "User-Agent": [
+          "azsdk-net-Storage.Blobs/12.5.0-dev.20200402.1",
+          "(.NET Core 4.6.28325.01; Microsoft Windows 10.0.18362 )"
         ],
         "x-ms-blob-type": "BlockBlob",
         "x-ms-client-request-id": "902e2a2e-3f59-df9e-3407-591e65461492",
-        "x-ms-date": "Thu, 05 Mar 2020 21:14:48 GMT",
-        "x-ms-return-client-request-id": "true",
-        "x-ms-version": "2019-10-10"
-=======
-        "traceparent": "00-e5c6712866cfdf4baa79ca54fc0011ea-19dcda868ab4cd47-00",
-        "User-Agent": [
-          "azsdk-net-Storage.Blobs/12.5.0-dev.20200402.1",
-          "(.NET Core 4.6.28325.01; Microsoft Windows 10.0.18362 )"
-        ],
-        "x-ms-blob-type": "BlockBlob",
+        "x-ms-date": "Fri, 03 Apr 2020 00:01:54 GMT",
+        "x-ms-return-client-request-id": "true",
+        "x-ms-version": "2019-12-12"
+      },
+      "RequestBody": "OppwKsebuIfxQ\u002BHZewNQ5xpbogOKmb6GCx1H77KJUbrfoIk6MrwecgA\u002Bkl8xihaWEy3vsvyVhqDb6h6pU8nVZ/In\u002Bdt6FbVePTADTAdfVIEHsNuEmZ\u002B9ShnoX0iddB83aCptCZE6HP14kXTLkTqZfJWdoqLtUc5Saa7CkbZtwMgRzOPc8kvwzZTeCwgr8rjfT\u002BKy/9J8SRdcG6DieIpHC9CrusVWvIpKrdQND0XFJnf24kHTusH2lILMf9erDVQJlgA4fzfziJJYZ1L9bznRl/Qo65VIc1APtSZCij2zn5\u002BABHhFjac/A1mve1Nu\u002BCVJ\u002BujjgiG/wSOvKMoRsP5VpciyfWrAjAlM6eg7mfj9oLwB\u002BZBU0B19wUNVlmTdLlJbWdWKvHu6iG3flpg5gycrsYgNELZuANWqNLwna/akbrqV4EAjcuNARnEidTmERD4bKuXczx6c7Fj/4Ii/khx3Oifeo6LnBz6kzMlFTIucJu9\u002BDEERyJ6c\u002BfPnI5JbgbRUqjoRpqCbNCKmNwNVVqDNY7qYQIbbZnKIQaqu/\u002BSrSUoU8aFQin9O4tceapCbR6NTGr/YwkEueETIiWX27TQ9\u002Bu24QGT/fNk6SV2uvfvh7foGW\u002BUk04YJ5nlciAEaWPWi4HCj4gc\u002BU53mnXnjf7tI55tr75FPGSdmr1nrovTXIPFoC9yLPgryyAdIPjUNJWe9FKBlr2hkU8dIPDOtUrGoD32He3PfvaiReCeJBtrxWYnyLY5TcnCIA7gUQgHWRHVWny63harz3lb40zdB2kzsV\u002BOquyUiVJwN/ne7ynqmuzOxMmesOdPf/043W545RylrJ\u002BseLIlQNEuSqoYyNxTcURgDj6jlQB0PyrzW6/n\u002B07dOUKOOiI6qYf4bGY5Mrcc6WgqFNriBhebNDmHMeUhSk9fP4\u002BZwTciJWS6pySaOwx30nJDueJ3\u002Bzcu8wXkt3ee1yYa3fMnhyQ1B/N2K17u/PktE2N24Yxo60BYbtIxPXHtG8wCg10ZTE9KDrHzAdPUP/IIt6AUK/WVrfayzxRWA8p9hQ\u002BO7H2cF8MQKNLadelwgDLcKInR1O/aaNFqaoE68ArrdXjARVN0aJ/dB/8ivzgJQk7ledtAr7AjtIOoMa1B2TTH7wBsrDrfZ7/p8NDst62ZXSg2VXozqsnEoJDPyDrunyrKWsw3mJIQBhIbVrrfMwDWEtCFD4e\u002BlEQ6qAuqE5\u002BE\u002B1WmJljdYcCWIk9oFFQO5W2T9blmZZOnC8aL/PCKafJ2lltlOQyn\u002BLET8uk0Un/wK8KaGhnmHpXB/xqSVWDQC7hc9X34paxg6/0EVnaqcrlGl9Ux7FPUkHfFoznyFaNMP\u002Bsw210B94ISOS4c3cg==",
+      "StatusCode": 201,
+      "ResponseHeaders": {
+        "Content-Length": "0",
+        "Content-MD5": "TnS/nIMWmut1OF8LATLI/g==",
+        "Date": "Fri, 03 Apr 2020 00:01:53 GMT",
+        "ETag": "\u00220x8D7D76237AF2A93\u0022",
+        "Last-Modified": "Fri, 03 Apr 2020 00:01:53 GMT",
+        "Server": [
+          "Windows-Azure-Blob/1.0",
+          "Microsoft-HTTPAPI/2.0"
+        ],
         "x-ms-client-request-id": "902e2a2e-3f59-df9e-3407-591e65461492",
-        "x-ms-date": "Fri, 03 Apr 2020 00:01:54 GMT",
-        "x-ms-return-client-request-id": "true",
-        "x-ms-version": "2019-12-12"
->>>>>>> 32e373e2
-      },
-      "RequestBody": "OppwKsebuIfxQ\u002BHZewNQ5xpbogOKmb6GCx1H77KJUbrfoIk6MrwecgA\u002Bkl8xihaWEy3vsvyVhqDb6h6pU8nVZ/In\u002Bdt6FbVePTADTAdfVIEHsNuEmZ\u002B9ShnoX0iddB83aCptCZE6HP14kXTLkTqZfJWdoqLtUc5Saa7CkbZtwMgRzOPc8kvwzZTeCwgr8rjfT\u002BKy/9J8SRdcG6DieIpHC9CrusVWvIpKrdQND0XFJnf24kHTusH2lILMf9erDVQJlgA4fzfziJJYZ1L9bznRl/Qo65VIc1APtSZCij2zn5\u002BABHhFjac/A1mve1Nu\u002BCVJ\u002BujjgiG/wSOvKMoRsP5VpciyfWrAjAlM6eg7mfj9oLwB\u002BZBU0B19wUNVlmTdLlJbWdWKvHu6iG3flpg5gycrsYgNELZuANWqNLwna/akbrqV4EAjcuNARnEidTmERD4bKuXczx6c7Fj/4Ii/khx3Oifeo6LnBz6kzMlFTIucJu9\u002BDEERyJ6c\u002BfPnI5JbgbRUqjoRpqCbNCKmNwNVVqDNY7qYQIbbZnKIQaqu/\u002BSrSUoU8aFQin9O4tceapCbR6NTGr/YwkEueETIiWX27TQ9\u002Bu24QGT/fNk6SV2uvfvh7foGW\u002BUk04YJ5nlciAEaWPWi4HCj4gc\u002BU53mnXnjf7tI55tr75FPGSdmr1nrovTXIPFoC9yLPgryyAdIPjUNJWe9FKBlr2hkU8dIPDOtUrGoD32He3PfvaiReCeJBtrxWYnyLY5TcnCIA7gUQgHWRHVWny63harz3lb40zdB2kzsV\u002BOquyUiVJwN/ne7ynqmuzOxMmesOdPf/043W545RylrJ\u002BseLIlQNEuSqoYyNxTcURgDj6jlQB0PyrzW6/n\u002B07dOUKOOiI6qYf4bGY5Mrcc6WgqFNriBhebNDmHMeUhSk9fP4\u002BZwTciJWS6pySaOwx30nJDueJ3\u002Bzcu8wXkt3ee1yYa3fMnhyQ1B/N2K17u/PktE2N24Yxo60BYbtIxPXHtG8wCg10ZTE9KDrHzAdPUP/IIt6AUK/WVrfayzxRWA8p9hQ\u002BO7H2cF8MQKNLadelwgDLcKInR1O/aaNFqaoE68ArrdXjARVN0aJ/dB/8ivzgJQk7ledtAr7AjtIOoMa1B2TTH7wBsrDrfZ7/p8NDst62ZXSg2VXozqsnEoJDPyDrunyrKWsw3mJIQBhIbVrrfMwDWEtCFD4e\u002BlEQ6qAuqE5\u002BE\u002B1WmJljdYcCWIk9oFFQO5W2T9blmZZOnC8aL/PCKafJ2lltlOQyn\u002BLET8uk0Un/wK8KaGhnmHpXB/xqSVWDQC7hc9X34paxg6/0EVnaqcrlGl9Ux7FPUkHfFoznyFaNMP\u002Bsw210B94ISOS4c3cg==",
-      "StatusCode": 201,
-      "ResponseHeaders": {
-        "Content-Length": "0",
-        "Content-MD5": "TnS/nIMWmut1OF8LATLI/g==",
-<<<<<<< HEAD
-        "Date": "Thu, 05 Mar 2020 21:14:47 GMT",
-        "ETag": "\u00220x8D7C14A3C87922A\u0022",
-        "Last-Modified": "Thu, 05 Mar 2020 21:14:48 GMT",
-=======
-        "Date": "Fri, 03 Apr 2020 00:01:53 GMT",
-        "ETag": "\u00220x8D7D76237AF2A93\u0022",
-        "Last-Modified": "Fri, 03 Apr 2020 00:01:53 GMT",
->>>>>>> 32e373e2
-        "Server": [
-          "Windows-Azure-Blob/1.0",
-          "Microsoft-HTTPAPI/2.0"
-        ],
-        "x-ms-client-request-id": "902e2a2e-3f59-df9e-3407-591e65461492",
-        "x-ms-content-crc64": "z1lEDAVvhRY=",
-<<<<<<< HEAD
-        "x-ms-request-id": "815e22f6-d01e-002a-5e33-f34d2b000000",
-        "x-ms-request-server-encrypted": "true",
-        "x-ms-version": "2019-10-10"
-=======
+        "x-ms-content-crc64": "z1lEDAVvhRY=",
         "x-ms-request-id": "b4d65beb-d01e-0048-6c4b-095097000000",
         "x-ms-request-server-encrypted": "true",
         "x-ms-version": "2019-12-12"
->>>>>>> 32e373e2
-      },
-      "ResponseBody": []
-    },
-    {
-<<<<<<< HEAD
-      "RequestUri": "https://seanstagetest.blob.core.windows.net/test-container-3aa3854f-2c52-25c7-8b01-40b0bd4f1d61/foo/bar",
-=======
+      },
+      "ResponseBody": []
+    },
+    {
       "RequestUri": "https://seanmcccanary.blob.core.windows.net/test-container-3aa3854f-2c52-25c7-8b01-40b0bd4f1d61/foo/bar",
->>>>>>> 32e373e2
-      "RequestMethod": "PUT",
-      "RequestHeaders": {
-        "Authorization": "Sanitized",
-        "Content-Length": "1024",
-<<<<<<< HEAD
-        "traceparent": "00-339c0ea05570504381075b2653d6f526-d472c24ec54b9d46-00",
-        "User-Agent": [
-          "azsdk-net-Storage.Blobs/12.4.0-dev.20200305.1",
-          "(.NET Core 4.6.28325.01; Microsoft Windows 10.0.18363 )"
+      "RequestMethod": "PUT",
+      "RequestHeaders": {
+        "Authorization": "Sanitized",
+        "Content-Length": "1024",
+        "traceparent": "00-af735c3dd2873a4abc5c196a4db50cf6-cd50613c3c6b3541-00",
+        "User-Agent": [
+          "azsdk-net-Storage.Blobs/12.5.0-dev.20200402.1",
+          "(.NET Core 4.6.28325.01; Microsoft Windows 10.0.18362 )"
         ],
         "x-ms-blob-type": "BlockBlob",
         "x-ms-client-request-id": "f73dbb4e-20c1-c8c8-3b02-2d8b0e2e9bee",
-        "x-ms-date": "Thu, 05 Mar 2020 21:14:48 GMT",
-        "x-ms-return-client-request-id": "true",
-        "x-ms-version": "2019-10-10"
-=======
-        "traceparent": "00-af735c3dd2873a4abc5c196a4db50cf6-cd50613c3c6b3541-00",
-        "User-Agent": [
-          "azsdk-net-Storage.Blobs/12.5.0-dev.20200402.1",
-          "(.NET Core 4.6.28325.01; Microsoft Windows 10.0.18362 )"
-        ],
-        "x-ms-blob-type": "BlockBlob",
+        "x-ms-date": "Fri, 03 Apr 2020 00:01:54 GMT",
+        "x-ms-return-client-request-id": "true",
+        "x-ms-version": "2019-12-12"
+      },
+      "RequestBody": "OppwKsebuIfxQ\u002BHZewNQ5xpbogOKmb6GCx1H77KJUbrfoIk6MrwecgA\u002Bkl8xihaWEy3vsvyVhqDb6h6pU8nVZ/In\u002Bdt6FbVePTADTAdfVIEHsNuEmZ\u002B9ShnoX0iddB83aCptCZE6HP14kXTLkTqZfJWdoqLtUc5Saa7CkbZtwMgRzOPc8kvwzZTeCwgr8rjfT\u002BKy/9J8SRdcG6DieIpHC9CrusVWvIpKrdQND0XFJnf24kHTusH2lILMf9erDVQJlgA4fzfziJJYZ1L9bznRl/Qo65VIc1APtSZCij2zn5\u002BABHhFjac/A1mve1Nu\u002BCVJ\u002BujjgiG/wSOvKMoRsP5VpciyfWrAjAlM6eg7mfj9oLwB\u002BZBU0B19wUNVlmTdLlJbWdWKvHu6iG3flpg5gycrsYgNELZuANWqNLwna/akbrqV4EAjcuNARnEidTmERD4bKuXczx6c7Fj/4Ii/khx3Oifeo6LnBz6kzMlFTIucJu9\u002BDEERyJ6c\u002BfPnI5JbgbRUqjoRpqCbNCKmNwNVVqDNY7qYQIbbZnKIQaqu/\u002BSrSUoU8aFQin9O4tceapCbR6NTGr/YwkEueETIiWX27TQ9\u002Bu24QGT/fNk6SV2uvfvh7foGW\u002BUk04YJ5nlciAEaWPWi4HCj4gc\u002BU53mnXnjf7tI55tr75FPGSdmr1nrovTXIPFoC9yLPgryyAdIPjUNJWe9FKBlr2hkU8dIPDOtUrGoD32He3PfvaiReCeJBtrxWYnyLY5TcnCIA7gUQgHWRHVWny63harz3lb40zdB2kzsV\u002BOquyUiVJwN/ne7ynqmuzOxMmesOdPf/043W545RylrJ\u002BseLIlQNEuSqoYyNxTcURgDj6jlQB0PyrzW6/n\u002B07dOUKOOiI6qYf4bGY5Mrcc6WgqFNriBhebNDmHMeUhSk9fP4\u002BZwTciJWS6pySaOwx30nJDueJ3\u002Bzcu8wXkt3ee1yYa3fMnhyQ1B/N2K17u/PktE2N24Yxo60BYbtIxPXHtG8wCg10ZTE9KDrHzAdPUP/IIt6AUK/WVrfayzxRWA8p9hQ\u002BO7H2cF8MQKNLadelwgDLcKInR1O/aaNFqaoE68ArrdXjARVN0aJ/dB/8ivzgJQk7ledtAr7AjtIOoMa1B2TTH7wBsrDrfZ7/p8NDst62ZXSg2VXozqsnEoJDPyDrunyrKWsw3mJIQBhIbVrrfMwDWEtCFD4e\u002BlEQ6qAuqE5\u002BE\u002B1WmJljdYcCWIk9oFFQO5W2T9blmZZOnC8aL/PCKafJ2lltlOQyn\u002BLET8uk0Un/wK8KaGhnmHpXB/xqSVWDQC7hc9X34paxg6/0EVnaqcrlGl9Ux7FPUkHfFoznyFaNMP\u002Bsw210B94ISOS4c3cg==",
+      "StatusCode": 201,
+      "ResponseHeaders": {
+        "Content-Length": "0",
+        "Content-MD5": "TnS/nIMWmut1OF8LATLI/g==",
+        "Date": "Fri, 03 Apr 2020 00:01:53 GMT",
+        "ETag": "\u00220x8D7D76237BD36E2\u0022",
+        "Last-Modified": "Fri, 03 Apr 2020 00:01:53 GMT",
+        "Server": [
+          "Windows-Azure-Blob/1.0",
+          "Microsoft-HTTPAPI/2.0"
+        ],
         "x-ms-client-request-id": "f73dbb4e-20c1-c8c8-3b02-2d8b0e2e9bee",
-        "x-ms-date": "Fri, 03 Apr 2020 00:01:54 GMT",
-        "x-ms-return-client-request-id": "true",
-        "x-ms-version": "2019-12-12"
->>>>>>> 32e373e2
-      },
-      "RequestBody": "OppwKsebuIfxQ\u002BHZewNQ5xpbogOKmb6GCx1H77KJUbrfoIk6MrwecgA\u002Bkl8xihaWEy3vsvyVhqDb6h6pU8nVZ/In\u002Bdt6FbVePTADTAdfVIEHsNuEmZ\u002B9ShnoX0iddB83aCptCZE6HP14kXTLkTqZfJWdoqLtUc5Saa7CkbZtwMgRzOPc8kvwzZTeCwgr8rjfT\u002BKy/9J8SRdcG6DieIpHC9CrusVWvIpKrdQND0XFJnf24kHTusH2lILMf9erDVQJlgA4fzfziJJYZ1L9bznRl/Qo65VIc1APtSZCij2zn5\u002BABHhFjac/A1mve1Nu\u002BCVJ\u002BujjgiG/wSOvKMoRsP5VpciyfWrAjAlM6eg7mfj9oLwB\u002BZBU0B19wUNVlmTdLlJbWdWKvHu6iG3flpg5gycrsYgNELZuANWqNLwna/akbrqV4EAjcuNARnEidTmERD4bKuXczx6c7Fj/4Ii/khx3Oifeo6LnBz6kzMlFTIucJu9\u002BDEERyJ6c\u002BfPnI5JbgbRUqjoRpqCbNCKmNwNVVqDNY7qYQIbbZnKIQaqu/\u002BSrSUoU8aFQin9O4tceapCbR6NTGr/YwkEueETIiWX27TQ9\u002Bu24QGT/fNk6SV2uvfvh7foGW\u002BUk04YJ5nlciAEaWPWi4HCj4gc\u002BU53mnXnjf7tI55tr75FPGSdmr1nrovTXIPFoC9yLPgryyAdIPjUNJWe9FKBlr2hkU8dIPDOtUrGoD32He3PfvaiReCeJBtrxWYnyLY5TcnCIA7gUQgHWRHVWny63harz3lb40zdB2kzsV\u002BOquyUiVJwN/ne7ynqmuzOxMmesOdPf/043W545RylrJ\u002BseLIlQNEuSqoYyNxTcURgDj6jlQB0PyrzW6/n\u002B07dOUKOOiI6qYf4bGY5Mrcc6WgqFNriBhebNDmHMeUhSk9fP4\u002BZwTciJWS6pySaOwx30nJDueJ3\u002Bzcu8wXkt3ee1yYa3fMnhyQ1B/N2K17u/PktE2N24Yxo60BYbtIxPXHtG8wCg10ZTE9KDrHzAdPUP/IIt6AUK/WVrfayzxRWA8p9hQ\u002BO7H2cF8MQKNLadelwgDLcKInR1O/aaNFqaoE68ArrdXjARVN0aJ/dB/8ivzgJQk7ledtAr7AjtIOoMa1B2TTH7wBsrDrfZ7/p8NDst62ZXSg2VXozqsnEoJDPyDrunyrKWsw3mJIQBhIbVrrfMwDWEtCFD4e\u002BlEQ6qAuqE5\u002BE\u002B1WmJljdYcCWIk9oFFQO5W2T9blmZZOnC8aL/PCKafJ2lltlOQyn\u002BLET8uk0Un/wK8KaGhnmHpXB/xqSVWDQC7hc9X34paxg6/0EVnaqcrlGl9Ux7FPUkHfFoznyFaNMP\u002Bsw210B94ISOS4c3cg==",
-      "StatusCode": 201,
-      "ResponseHeaders": {
-        "Content-Length": "0",
-        "Content-MD5": "TnS/nIMWmut1OF8LATLI/g==",
-<<<<<<< HEAD
-        "Date": "Thu, 05 Mar 2020 21:14:47 GMT",
-        "ETag": "\u00220x8D7C14A3C9460BC\u0022",
-        "Last-Modified": "Thu, 05 Mar 2020 21:14:48 GMT",
-=======
-        "Date": "Fri, 03 Apr 2020 00:01:53 GMT",
-        "ETag": "\u00220x8D7D76237BD36E2\u0022",
-        "Last-Modified": "Fri, 03 Apr 2020 00:01:53 GMT",
->>>>>>> 32e373e2
-        "Server": [
-          "Windows-Azure-Blob/1.0",
-          "Microsoft-HTTPAPI/2.0"
-        ],
-        "x-ms-client-request-id": "f73dbb4e-20c1-c8c8-3b02-2d8b0e2e9bee",
-        "x-ms-content-crc64": "z1lEDAVvhRY=",
-<<<<<<< HEAD
-        "x-ms-request-id": "815e2301-d01e-002a-6933-f34d2b000000",
-        "x-ms-request-server-encrypted": "true",
-        "x-ms-version": "2019-10-10"
-=======
+        "x-ms-content-crc64": "z1lEDAVvhRY=",
         "x-ms-request-id": "b4d65bff-d01e-0048-804b-095097000000",
         "x-ms-request-server-encrypted": "true",
         "x-ms-version": "2019-12-12"
->>>>>>> 32e373e2
-      },
-      "ResponseBody": []
-    },
-    {
-<<<<<<< HEAD
-      "RequestUri": "https://seanstagetest.blob.core.windows.net/test-container-3aa3854f-2c52-25c7-8b01-40b0bd4f1d61/baz/foo",
-=======
+      },
+      "ResponseBody": []
+    },
+    {
       "RequestUri": "https://seanmcccanary.blob.core.windows.net/test-container-3aa3854f-2c52-25c7-8b01-40b0bd4f1d61/baz/foo",
->>>>>>> 32e373e2
-      "RequestMethod": "PUT",
-      "RequestHeaders": {
-        "Authorization": "Sanitized",
-        "Content-Length": "1024",
-<<<<<<< HEAD
-        "traceparent": "00-1f519203172dd340b8cfe0b4d22f277f-92f68b2939daff4f-00",
-        "User-Agent": [
-          "azsdk-net-Storage.Blobs/12.4.0-dev.20200305.1",
-          "(.NET Core 4.6.28325.01; Microsoft Windows 10.0.18363 )"
+      "RequestMethod": "PUT",
+      "RequestHeaders": {
+        "Authorization": "Sanitized",
+        "Content-Length": "1024",
+        "traceparent": "00-142e58473feb074aa9ad5d092470221c-2fdc2e40d23ac34c-00",
+        "User-Agent": [
+          "azsdk-net-Storage.Blobs/12.5.0-dev.20200402.1",
+          "(.NET Core 4.6.28325.01; Microsoft Windows 10.0.18362 )"
         ],
         "x-ms-blob-type": "BlockBlob",
         "x-ms-client-request-id": "aad0acad-1d08-4ed0-130b-1906c0f89cbb",
-        "x-ms-date": "Thu, 05 Mar 2020 21:14:48 GMT",
-        "x-ms-return-client-request-id": "true",
-        "x-ms-version": "2019-10-10"
-=======
-        "traceparent": "00-142e58473feb074aa9ad5d092470221c-2fdc2e40d23ac34c-00",
-        "User-Agent": [
-          "azsdk-net-Storage.Blobs/12.5.0-dev.20200402.1",
-          "(.NET Core 4.6.28325.01; Microsoft Windows 10.0.18362 )"
-        ],
-        "x-ms-blob-type": "BlockBlob",
+        "x-ms-date": "Fri, 03 Apr 2020 00:01:54 GMT",
+        "x-ms-return-client-request-id": "true",
+        "x-ms-version": "2019-12-12"
+      },
+      "RequestBody": "OppwKsebuIfxQ\u002BHZewNQ5xpbogOKmb6GCx1H77KJUbrfoIk6MrwecgA\u002Bkl8xihaWEy3vsvyVhqDb6h6pU8nVZ/In\u002Bdt6FbVePTADTAdfVIEHsNuEmZ\u002B9ShnoX0iddB83aCptCZE6HP14kXTLkTqZfJWdoqLtUc5Saa7CkbZtwMgRzOPc8kvwzZTeCwgr8rjfT\u002BKy/9J8SRdcG6DieIpHC9CrusVWvIpKrdQND0XFJnf24kHTusH2lILMf9erDVQJlgA4fzfziJJYZ1L9bznRl/Qo65VIc1APtSZCij2zn5\u002BABHhFjac/A1mve1Nu\u002BCVJ\u002BujjgiG/wSOvKMoRsP5VpciyfWrAjAlM6eg7mfj9oLwB\u002BZBU0B19wUNVlmTdLlJbWdWKvHu6iG3flpg5gycrsYgNELZuANWqNLwna/akbrqV4EAjcuNARnEidTmERD4bKuXczx6c7Fj/4Ii/khx3Oifeo6LnBz6kzMlFTIucJu9\u002BDEERyJ6c\u002BfPnI5JbgbRUqjoRpqCbNCKmNwNVVqDNY7qYQIbbZnKIQaqu/\u002BSrSUoU8aFQin9O4tceapCbR6NTGr/YwkEueETIiWX27TQ9\u002Bu24QGT/fNk6SV2uvfvh7foGW\u002BUk04YJ5nlciAEaWPWi4HCj4gc\u002BU53mnXnjf7tI55tr75FPGSdmr1nrovTXIPFoC9yLPgryyAdIPjUNJWe9FKBlr2hkU8dIPDOtUrGoD32He3PfvaiReCeJBtrxWYnyLY5TcnCIA7gUQgHWRHVWny63harz3lb40zdB2kzsV\u002BOquyUiVJwN/ne7ynqmuzOxMmesOdPf/043W545RylrJ\u002BseLIlQNEuSqoYyNxTcURgDj6jlQB0PyrzW6/n\u002B07dOUKOOiI6qYf4bGY5Mrcc6WgqFNriBhebNDmHMeUhSk9fP4\u002BZwTciJWS6pySaOwx30nJDueJ3\u002Bzcu8wXkt3ee1yYa3fMnhyQ1B/N2K17u/PktE2N24Yxo60BYbtIxPXHtG8wCg10ZTE9KDrHzAdPUP/IIt6AUK/WVrfayzxRWA8p9hQ\u002BO7H2cF8MQKNLadelwgDLcKInR1O/aaNFqaoE68ArrdXjARVN0aJ/dB/8ivzgJQk7ledtAr7AjtIOoMa1B2TTH7wBsrDrfZ7/p8NDst62ZXSg2VXozqsnEoJDPyDrunyrKWsw3mJIQBhIbVrrfMwDWEtCFD4e\u002BlEQ6qAuqE5\u002BE\u002B1WmJljdYcCWIk9oFFQO5W2T9blmZZOnC8aL/PCKafJ2lltlOQyn\u002BLET8uk0Un/wK8KaGhnmHpXB/xqSVWDQC7hc9X34paxg6/0EVnaqcrlGl9Ux7FPUkHfFoznyFaNMP\u002Bsw210B94ISOS4c3cg==",
+      "StatusCode": 201,
+      "ResponseHeaders": {
+        "Content-Length": "0",
+        "Content-MD5": "TnS/nIMWmut1OF8LATLI/g==",
+        "Date": "Fri, 03 Apr 2020 00:01:53 GMT",
+        "ETag": "\u00220x8D7D76237CAF4F6\u0022",
+        "Last-Modified": "Fri, 03 Apr 2020 00:01:53 GMT",
+        "Server": [
+          "Windows-Azure-Blob/1.0",
+          "Microsoft-HTTPAPI/2.0"
+        ],
         "x-ms-client-request-id": "aad0acad-1d08-4ed0-130b-1906c0f89cbb",
-        "x-ms-date": "Fri, 03 Apr 2020 00:01:54 GMT",
-        "x-ms-return-client-request-id": "true",
-        "x-ms-version": "2019-12-12"
->>>>>>> 32e373e2
-      },
-      "RequestBody": "OppwKsebuIfxQ\u002BHZewNQ5xpbogOKmb6GCx1H77KJUbrfoIk6MrwecgA\u002Bkl8xihaWEy3vsvyVhqDb6h6pU8nVZ/In\u002Bdt6FbVePTADTAdfVIEHsNuEmZ\u002B9ShnoX0iddB83aCptCZE6HP14kXTLkTqZfJWdoqLtUc5Saa7CkbZtwMgRzOPc8kvwzZTeCwgr8rjfT\u002BKy/9J8SRdcG6DieIpHC9CrusVWvIpKrdQND0XFJnf24kHTusH2lILMf9erDVQJlgA4fzfziJJYZ1L9bznRl/Qo65VIc1APtSZCij2zn5\u002BABHhFjac/A1mve1Nu\u002BCVJ\u002BujjgiG/wSOvKMoRsP5VpciyfWrAjAlM6eg7mfj9oLwB\u002BZBU0B19wUNVlmTdLlJbWdWKvHu6iG3flpg5gycrsYgNELZuANWqNLwna/akbrqV4EAjcuNARnEidTmERD4bKuXczx6c7Fj/4Ii/khx3Oifeo6LnBz6kzMlFTIucJu9\u002BDEERyJ6c\u002BfPnI5JbgbRUqjoRpqCbNCKmNwNVVqDNY7qYQIbbZnKIQaqu/\u002BSrSUoU8aFQin9O4tceapCbR6NTGr/YwkEueETIiWX27TQ9\u002Bu24QGT/fNk6SV2uvfvh7foGW\u002BUk04YJ5nlciAEaWPWi4HCj4gc\u002BU53mnXnjf7tI55tr75FPGSdmr1nrovTXIPFoC9yLPgryyAdIPjUNJWe9FKBlr2hkU8dIPDOtUrGoD32He3PfvaiReCeJBtrxWYnyLY5TcnCIA7gUQgHWRHVWny63harz3lb40zdB2kzsV\u002BOquyUiVJwN/ne7ynqmuzOxMmesOdPf/043W545RylrJ\u002BseLIlQNEuSqoYyNxTcURgDj6jlQB0PyrzW6/n\u002B07dOUKOOiI6qYf4bGY5Mrcc6WgqFNriBhebNDmHMeUhSk9fP4\u002BZwTciJWS6pySaOwx30nJDueJ3\u002Bzcu8wXkt3ee1yYa3fMnhyQ1B/N2K17u/PktE2N24Yxo60BYbtIxPXHtG8wCg10ZTE9KDrHzAdPUP/IIt6AUK/WVrfayzxRWA8p9hQ\u002BO7H2cF8MQKNLadelwgDLcKInR1O/aaNFqaoE68ArrdXjARVN0aJ/dB/8ivzgJQk7ledtAr7AjtIOoMa1B2TTH7wBsrDrfZ7/p8NDst62ZXSg2VXozqsnEoJDPyDrunyrKWsw3mJIQBhIbVrrfMwDWEtCFD4e\u002BlEQ6qAuqE5\u002BE\u002B1WmJljdYcCWIk9oFFQO5W2T9blmZZOnC8aL/PCKafJ2lltlOQyn\u002BLET8uk0Un/wK8KaGhnmHpXB/xqSVWDQC7hc9X34paxg6/0EVnaqcrlGl9Ux7FPUkHfFoznyFaNMP\u002Bsw210B94ISOS4c3cg==",
-      "StatusCode": 201,
-      "ResponseHeaders": {
-        "Content-Length": "0",
-        "Content-MD5": "TnS/nIMWmut1OF8LATLI/g==",
-<<<<<<< HEAD
-        "Date": "Thu, 05 Mar 2020 21:14:48 GMT",
-        "ETag": "\u00220x8D7C14A3CA0E5BD\u0022",
-        "Last-Modified": "Thu, 05 Mar 2020 21:14:48 GMT",
-=======
-        "Date": "Fri, 03 Apr 2020 00:01:53 GMT",
-        "ETag": "\u00220x8D7D76237CAF4F6\u0022",
-        "Last-Modified": "Fri, 03 Apr 2020 00:01:53 GMT",
->>>>>>> 32e373e2
-        "Server": [
-          "Windows-Azure-Blob/1.0",
-          "Microsoft-HTTPAPI/2.0"
-        ],
-        "x-ms-client-request-id": "aad0acad-1d08-4ed0-130b-1906c0f89cbb",
-        "x-ms-content-crc64": "z1lEDAVvhRY=",
-<<<<<<< HEAD
-        "x-ms-request-id": "815e2307-d01e-002a-6f33-f34d2b000000",
-        "x-ms-request-server-encrypted": "true",
-        "x-ms-version": "2019-10-10"
-=======
+        "x-ms-content-crc64": "z1lEDAVvhRY=",
         "x-ms-request-id": "b4d65c17-d01e-0048-164b-095097000000",
         "x-ms-request-server-encrypted": "true",
         "x-ms-version": "2019-12-12"
->>>>>>> 32e373e2
-      },
-      "ResponseBody": []
-    },
-    {
-<<<<<<< HEAD
-      "RequestUri": "https://seanstagetest.blob.core.windows.net/test-container-3aa3854f-2c52-25c7-8b01-40b0bd4f1d61/baz/foo/bar",
-=======
+      },
+      "ResponseBody": []
+    },
+    {
       "RequestUri": "https://seanmcccanary.blob.core.windows.net/test-container-3aa3854f-2c52-25c7-8b01-40b0bd4f1d61/baz/foo/bar",
->>>>>>> 32e373e2
-      "RequestMethod": "PUT",
-      "RequestHeaders": {
-        "Authorization": "Sanitized",
-        "Content-Length": "1024",
-<<<<<<< HEAD
-        "traceparent": "00-dfc9f57fbf6e5044b6245265f0dfd2b0-59c9fd21f2ad2c4f-00",
-        "User-Agent": [
-          "azsdk-net-Storage.Blobs/12.4.0-dev.20200305.1",
-          "(.NET Core 4.6.28325.01; Microsoft Windows 10.0.18363 )"
+      "RequestMethod": "PUT",
+      "RequestHeaders": {
+        "Authorization": "Sanitized",
+        "Content-Length": "1024",
+        "traceparent": "00-031acef4a50597499fb63510f4ef4ea7-fc93939d75489d48-00",
+        "User-Agent": [
+          "azsdk-net-Storage.Blobs/12.5.0-dev.20200402.1",
+          "(.NET Core 4.6.28325.01; Microsoft Windows 10.0.18362 )"
         ],
         "x-ms-blob-type": "BlockBlob",
         "x-ms-client-request-id": "61dda540-f05e-8ae5-b014-dbb0c8ed7fad",
-        "x-ms-date": "Thu, 05 Mar 2020 21:14:48 GMT",
-        "x-ms-return-client-request-id": "true",
-        "x-ms-version": "2019-10-10"
-=======
-        "traceparent": "00-031acef4a50597499fb63510f4ef4ea7-fc93939d75489d48-00",
-        "User-Agent": [
-          "azsdk-net-Storage.Blobs/12.5.0-dev.20200402.1",
-          "(.NET Core 4.6.28325.01; Microsoft Windows 10.0.18362 )"
-        ],
-        "x-ms-blob-type": "BlockBlob",
+        "x-ms-date": "Fri, 03 Apr 2020 00:01:54 GMT",
+        "x-ms-return-client-request-id": "true",
+        "x-ms-version": "2019-12-12"
+      },
+      "RequestBody": "OppwKsebuIfxQ\u002BHZewNQ5xpbogOKmb6GCx1H77KJUbrfoIk6MrwecgA\u002Bkl8xihaWEy3vsvyVhqDb6h6pU8nVZ/In\u002Bdt6FbVePTADTAdfVIEHsNuEmZ\u002B9ShnoX0iddB83aCptCZE6HP14kXTLkTqZfJWdoqLtUc5Saa7CkbZtwMgRzOPc8kvwzZTeCwgr8rjfT\u002BKy/9J8SRdcG6DieIpHC9CrusVWvIpKrdQND0XFJnf24kHTusH2lILMf9erDVQJlgA4fzfziJJYZ1L9bznRl/Qo65VIc1APtSZCij2zn5\u002BABHhFjac/A1mve1Nu\u002BCVJ\u002BujjgiG/wSOvKMoRsP5VpciyfWrAjAlM6eg7mfj9oLwB\u002BZBU0B19wUNVlmTdLlJbWdWKvHu6iG3flpg5gycrsYgNELZuANWqNLwna/akbrqV4EAjcuNARnEidTmERD4bKuXczx6c7Fj/4Ii/khx3Oifeo6LnBz6kzMlFTIucJu9\u002BDEERyJ6c\u002BfPnI5JbgbRUqjoRpqCbNCKmNwNVVqDNY7qYQIbbZnKIQaqu/\u002BSrSUoU8aFQin9O4tceapCbR6NTGr/YwkEueETIiWX27TQ9\u002Bu24QGT/fNk6SV2uvfvh7foGW\u002BUk04YJ5nlciAEaWPWi4HCj4gc\u002BU53mnXnjf7tI55tr75FPGSdmr1nrovTXIPFoC9yLPgryyAdIPjUNJWe9FKBlr2hkU8dIPDOtUrGoD32He3PfvaiReCeJBtrxWYnyLY5TcnCIA7gUQgHWRHVWny63harz3lb40zdB2kzsV\u002BOquyUiVJwN/ne7ynqmuzOxMmesOdPf/043W545RylrJ\u002BseLIlQNEuSqoYyNxTcURgDj6jlQB0PyrzW6/n\u002B07dOUKOOiI6qYf4bGY5Mrcc6WgqFNriBhebNDmHMeUhSk9fP4\u002BZwTciJWS6pySaOwx30nJDueJ3\u002Bzcu8wXkt3ee1yYa3fMnhyQ1B/N2K17u/PktE2N24Yxo60BYbtIxPXHtG8wCg10ZTE9KDrHzAdPUP/IIt6AUK/WVrfayzxRWA8p9hQ\u002BO7H2cF8MQKNLadelwgDLcKInR1O/aaNFqaoE68ArrdXjARVN0aJ/dB/8ivzgJQk7ledtAr7AjtIOoMa1B2TTH7wBsrDrfZ7/p8NDst62ZXSg2VXozqsnEoJDPyDrunyrKWsw3mJIQBhIbVrrfMwDWEtCFD4e\u002BlEQ6qAuqE5\u002BE\u002B1WmJljdYcCWIk9oFFQO5W2T9blmZZOnC8aL/PCKafJ2lltlOQyn\u002BLET8uk0Un/wK8KaGhnmHpXB/xqSVWDQC7hc9X34paxg6/0EVnaqcrlGl9Ux7FPUkHfFoznyFaNMP\u002Bsw210B94ISOS4c3cg==",
+      "StatusCode": 201,
+      "ResponseHeaders": {
+        "Content-Length": "0",
+        "Content-MD5": "TnS/nIMWmut1OF8LATLI/g==",
+        "Date": "Fri, 03 Apr 2020 00:01:53 GMT",
+        "ETag": "\u00220x8D7D76237D816BF\u0022",
+        "Last-Modified": "Fri, 03 Apr 2020 00:01:53 GMT",
+        "Server": [
+          "Windows-Azure-Blob/1.0",
+          "Microsoft-HTTPAPI/2.0"
+        ],
         "x-ms-client-request-id": "61dda540-f05e-8ae5-b014-dbb0c8ed7fad",
-        "x-ms-date": "Fri, 03 Apr 2020 00:01:54 GMT",
-        "x-ms-return-client-request-id": "true",
-        "x-ms-version": "2019-12-12"
->>>>>>> 32e373e2
-      },
-      "RequestBody": "OppwKsebuIfxQ\u002BHZewNQ5xpbogOKmb6GCx1H77KJUbrfoIk6MrwecgA\u002Bkl8xihaWEy3vsvyVhqDb6h6pU8nVZ/In\u002Bdt6FbVePTADTAdfVIEHsNuEmZ\u002B9ShnoX0iddB83aCptCZE6HP14kXTLkTqZfJWdoqLtUc5Saa7CkbZtwMgRzOPc8kvwzZTeCwgr8rjfT\u002BKy/9J8SRdcG6DieIpHC9CrusVWvIpKrdQND0XFJnf24kHTusH2lILMf9erDVQJlgA4fzfziJJYZ1L9bznRl/Qo65VIc1APtSZCij2zn5\u002BABHhFjac/A1mve1Nu\u002BCVJ\u002BujjgiG/wSOvKMoRsP5VpciyfWrAjAlM6eg7mfj9oLwB\u002BZBU0B19wUNVlmTdLlJbWdWKvHu6iG3flpg5gycrsYgNELZuANWqNLwna/akbrqV4EAjcuNARnEidTmERD4bKuXczx6c7Fj/4Ii/khx3Oifeo6LnBz6kzMlFTIucJu9\u002BDEERyJ6c\u002BfPnI5JbgbRUqjoRpqCbNCKmNwNVVqDNY7qYQIbbZnKIQaqu/\u002BSrSUoU8aFQin9O4tceapCbR6NTGr/YwkEueETIiWX27TQ9\u002Bu24QGT/fNk6SV2uvfvh7foGW\u002BUk04YJ5nlciAEaWPWi4HCj4gc\u002BU53mnXnjf7tI55tr75FPGSdmr1nrovTXIPFoC9yLPgryyAdIPjUNJWe9FKBlr2hkU8dIPDOtUrGoD32He3PfvaiReCeJBtrxWYnyLY5TcnCIA7gUQgHWRHVWny63harz3lb40zdB2kzsV\u002BOquyUiVJwN/ne7ynqmuzOxMmesOdPf/043W545RylrJ\u002BseLIlQNEuSqoYyNxTcURgDj6jlQB0PyrzW6/n\u002B07dOUKOOiI6qYf4bGY5Mrcc6WgqFNriBhebNDmHMeUhSk9fP4\u002BZwTciJWS6pySaOwx30nJDueJ3\u002Bzcu8wXkt3ee1yYa3fMnhyQ1B/N2K17u/PktE2N24Yxo60BYbtIxPXHtG8wCg10ZTE9KDrHzAdPUP/IIt6AUK/WVrfayzxRWA8p9hQ\u002BO7H2cF8MQKNLadelwgDLcKInR1O/aaNFqaoE68ArrdXjARVN0aJ/dB/8ivzgJQk7ledtAr7AjtIOoMa1B2TTH7wBsrDrfZ7/p8NDst62ZXSg2VXozqsnEoJDPyDrunyrKWsw3mJIQBhIbVrrfMwDWEtCFD4e\u002BlEQ6qAuqE5\u002BE\u002B1WmJljdYcCWIk9oFFQO5W2T9blmZZOnC8aL/PCKafJ2lltlOQyn\u002BLET8uk0Un/wK8KaGhnmHpXB/xqSVWDQC7hc9X34paxg6/0EVnaqcrlGl9Ux7FPUkHfFoznyFaNMP\u002Bsw210B94ISOS4c3cg==",
-      "StatusCode": 201,
-      "ResponseHeaders": {
-        "Content-Length": "0",
-        "Content-MD5": "TnS/nIMWmut1OF8LATLI/g==",
-<<<<<<< HEAD
-        "Date": "Thu, 05 Mar 2020 21:14:48 GMT",
-        "ETag": "\u00220x8D7C14A3CAD66FF\u0022",
-        "Last-Modified": "Thu, 05 Mar 2020 21:14:48 GMT",
-=======
-        "Date": "Fri, 03 Apr 2020 00:01:53 GMT",
-        "ETag": "\u00220x8D7D76237D816BF\u0022",
-        "Last-Modified": "Fri, 03 Apr 2020 00:01:53 GMT",
->>>>>>> 32e373e2
-        "Server": [
-          "Windows-Azure-Blob/1.0",
-          "Microsoft-HTTPAPI/2.0"
-        ],
-        "x-ms-client-request-id": "61dda540-f05e-8ae5-b014-dbb0c8ed7fad",
-        "x-ms-content-crc64": "z1lEDAVvhRY=",
-<<<<<<< HEAD
-        "x-ms-request-id": "815e2310-d01e-002a-7833-f34d2b000000",
-        "x-ms-request-server-encrypted": "true",
-        "x-ms-version": "2019-10-10"
-=======
+        "x-ms-content-crc64": "z1lEDAVvhRY=",
         "x-ms-request-id": "b4d65c20-d01e-0048-1e4b-095097000000",
         "x-ms-request-server-encrypted": "true",
         "x-ms-version": "2019-12-12"
->>>>>>> 32e373e2
-      },
-      "ResponseBody": []
-    },
-    {
-<<<<<<< HEAD
-      "RequestUri": "https://seanstagetest.blob.core.windows.net/test-container-3aa3854f-2c52-25c7-8b01-40b0bd4f1d61/baz/bar/foo",
-=======
+      },
+      "ResponseBody": []
+    },
+    {
       "RequestUri": "https://seanmcccanary.blob.core.windows.net/test-container-3aa3854f-2c52-25c7-8b01-40b0bd4f1d61/baz/bar/foo",
->>>>>>> 32e373e2
-      "RequestMethod": "PUT",
-      "RequestHeaders": {
-        "Authorization": "Sanitized",
-        "Content-Length": "1024",
-<<<<<<< HEAD
-        "traceparent": "00-632cb3c0d6646b4e832655f04095ebdb-252b27dc39dcea49-00",
-        "User-Agent": [
-          "azsdk-net-Storage.Blobs/12.4.0-dev.20200305.1",
-          "(.NET Core 4.6.28325.01; Microsoft Windows 10.0.18363 )"
+      "RequestMethod": "PUT",
+      "RequestHeaders": {
+        "Authorization": "Sanitized",
+        "Content-Length": "1024",
+        "traceparent": "00-917546e9c872b74088d23c5a0fbb2c1c-ee4c0d0bb652454c-00",
+        "User-Agent": [
+          "azsdk-net-Storage.Blobs/12.5.0-dev.20200402.1",
+          "(.NET Core 4.6.28325.01; Microsoft Windows 10.0.18362 )"
         ],
         "x-ms-blob-type": "BlockBlob",
         "x-ms-client-request-id": "1bc53ed8-3b1b-685c-d60b-eb368f40a5d9",
-        "x-ms-date": "Thu, 05 Mar 2020 21:14:48 GMT",
-        "x-ms-return-client-request-id": "true",
-        "x-ms-version": "2019-10-10"
-=======
-        "traceparent": "00-917546e9c872b74088d23c5a0fbb2c1c-ee4c0d0bb652454c-00",
-        "User-Agent": [
-          "azsdk-net-Storage.Blobs/12.5.0-dev.20200402.1",
-          "(.NET Core 4.6.28325.01; Microsoft Windows 10.0.18362 )"
-        ],
-        "x-ms-blob-type": "BlockBlob",
-        "x-ms-client-request-id": "1bc53ed8-3b1b-685c-d60b-eb368f40a5d9",
-        "x-ms-date": "Fri, 03 Apr 2020 00:01:54 GMT",
-        "x-ms-return-client-request-id": "true",
-        "x-ms-version": "2019-12-12"
->>>>>>> 32e373e2
-      },
-      "RequestBody": "OppwKsebuIfxQ\u002BHZewNQ5xpbogOKmb6GCx1H77KJUbrfoIk6MrwecgA\u002Bkl8xihaWEy3vsvyVhqDb6h6pU8nVZ/In\u002Bdt6FbVePTADTAdfVIEHsNuEmZ\u002B9ShnoX0iddB83aCptCZE6HP14kXTLkTqZfJWdoqLtUc5Saa7CkbZtwMgRzOPc8kvwzZTeCwgr8rjfT\u002BKy/9J8SRdcG6DieIpHC9CrusVWvIpKrdQND0XFJnf24kHTusH2lILMf9erDVQJlgA4fzfziJJYZ1L9bznRl/Qo65VIc1APtSZCij2zn5\u002BABHhFjac/A1mve1Nu\u002BCVJ\u002BujjgiG/wSOvKMoRsP5VpciyfWrAjAlM6eg7mfj9oLwB\u002BZBU0B19wUNVlmTdLlJbWdWKvHu6iG3flpg5gycrsYgNELZuANWqNLwna/akbrqV4EAjcuNARnEidTmERD4bKuXczx6c7Fj/4Ii/khx3Oifeo6LnBz6kzMlFTIucJu9\u002BDEERyJ6c\u002BfPnI5JbgbRUqjoRpqCbNCKmNwNVVqDNY7qYQIbbZnKIQaqu/\u002BSrSUoU8aFQin9O4tceapCbR6NTGr/YwkEueETIiWX27TQ9\u002Bu24QGT/fNk6SV2uvfvh7foGW\u002BUk04YJ5nlciAEaWPWi4HCj4gc\u002BU53mnXnjf7tI55tr75FPGSdmr1nrovTXIPFoC9yLPgryyAdIPjUNJWe9FKBlr2hkU8dIPDOtUrGoD32He3PfvaiReCeJBtrxWYnyLY5TcnCIA7gUQgHWRHVWny63harz3lb40zdB2kzsV\u002BOquyUiVJwN/ne7ynqmuzOxMmesOdPf/043W545RylrJ\u002BseLIlQNEuSqoYyNxTcURgDj6jlQB0PyrzW6/n\u002B07dOUKOOiI6qYf4bGY5Mrcc6WgqFNriBhebNDmHMeUhSk9fP4\u002BZwTciJWS6pySaOwx30nJDueJ3\u002Bzcu8wXkt3ee1yYa3fMnhyQ1B/N2K17u/PktE2N24Yxo60BYbtIxPXHtG8wCg10ZTE9KDrHzAdPUP/IIt6AUK/WVrfayzxRWA8p9hQ\u002BO7H2cF8MQKNLadelwgDLcKInR1O/aaNFqaoE68ArrdXjARVN0aJ/dB/8ivzgJQk7ledtAr7AjtIOoMa1B2TTH7wBsrDrfZ7/p8NDst62ZXSg2VXozqsnEoJDPyDrunyrKWsw3mJIQBhIbVrrfMwDWEtCFD4e\u002BlEQ6qAuqE5\u002BE\u002B1WmJljdYcCWIk9oFFQO5W2T9blmZZOnC8aL/PCKafJ2lltlOQyn\u002BLET8uk0Un/wK8KaGhnmHpXB/xqSVWDQC7hc9X34paxg6/0EVnaqcrlGl9Ux7FPUkHfFoznyFaNMP\u002Bsw210B94ISOS4c3cg==",
-      "StatusCode": 201,
-      "ResponseHeaders": {
-        "Content-Length": "0",
-        "Content-MD5": "TnS/nIMWmut1OF8LATLI/g==",
-<<<<<<< HEAD
-        "Date": "Thu, 05 Mar 2020 21:14:48 GMT",
-        "ETag": "\u00220x8D7C14A3CB9EA3D\u0022",
-        "Last-Modified": "Thu, 05 Mar 2020 21:14:48 GMT",
-=======
+        "x-ms-date": "Fri, 03 Apr 2020 00:01:54 GMT",
+        "x-ms-return-client-request-id": "true",
+        "x-ms-version": "2019-12-12"
+      },
+      "RequestBody": "OppwKsebuIfxQ\u002BHZewNQ5xpbogOKmb6GCx1H77KJUbrfoIk6MrwecgA\u002Bkl8xihaWEy3vsvyVhqDb6h6pU8nVZ/In\u002Bdt6FbVePTADTAdfVIEHsNuEmZ\u002B9ShnoX0iddB83aCptCZE6HP14kXTLkTqZfJWdoqLtUc5Saa7CkbZtwMgRzOPc8kvwzZTeCwgr8rjfT\u002BKy/9J8SRdcG6DieIpHC9CrusVWvIpKrdQND0XFJnf24kHTusH2lILMf9erDVQJlgA4fzfziJJYZ1L9bznRl/Qo65VIc1APtSZCij2zn5\u002BABHhFjac/A1mve1Nu\u002BCVJ\u002BujjgiG/wSOvKMoRsP5VpciyfWrAjAlM6eg7mfj9oLwB\u002BZBU0B19wUNVlmTdLlJbWdWKvHu6iG3flpg5gycrsYgNELZuANWqNLwna/akbrqV4EAjcuNARnEidTmERD4bKuXczx6c7Fj/4Ii/khx3Oifeo6LnBz6kzMlFTIucJu9\u002BDEERyJ6c\u002BfPnI5JbgbRUqjoRpqCbNCKmNwNVVqDNY7qYQIbbZnKIQaqu/\u002BSrSUoU8aFQin9O4tceapCbR6NTGr/YwkEueETIiWX27TQ9\u002Bu24QGT/fNk6SV2uvfvh7foGW\u002BUk04YJ5nlciAEaWPWi4HCj4gc\u002BU53mnXnjf7tI55tr75FPGSdmr1nrovTXIPFoC9yLPgryyAdIPjUNJWe9FKBlr2hkU8dIPDOtUrGoD32He3PfvaiReCeJBtrxWYnyLY5TcnCIA7gUQgHWRHVWny63harz3lb40zdB2kzsV\u002BOquyUiVJwN/ne7ynqmuzOxMmesOdPf/043W545RylrJ\u002BseLIlQNEuSqoYyNxTcURgDj6jlQB0PyrzW6/n\u002B07dOUKOOiI6qYf4bGY5Mrcc6WgqFNriBhebNDmHMeUhSk9fP4\u002BZwTciJWS6pySaOwx30nJDueJ3\u002Bzcu8wXkt3ee1yYa3fMnhyQ1B/N2K17u/PktE2N24Yxo60BYbtIxPXHtG8wCg10ZTE9KDrHzAdPUP/IIt6AUK/WVrfayzxRWA8p9hQ\u002BO7H2cF8MQKNLadelwgDLcKInR1O/aaNFqaoE68ArrdXjARVN0aJ/dB/8ivzgJQk7ledtAr7AjtIOoMa1B2TTH7wBsrDrfZ7/p8NDst62ZXSg2VXozqsnEoJDPyDrunyrKWsw3mJIQBhIbVrrfMwDWEtCFD4e\u002BlEQ6qAuqE5\u002BE\u002B1WmJljdYcCWIk9oFFQO5W2T9blmZZOnC8aL/PCKafJ2lltlOQyn\u002BLET8uk0Un/wK8KaGhnmHpXB/xqSVWDQC7hc9X34paxg6/0EVnaqcrlGl9Ux7FPUkHfFoznyFaNMP\u002Bsw210B94ISOS4c3cg==",
+      "StatusCode": 201,
+      "ResponseHeaders": {
+        "Content-Length": "0",
+        "Content-MD5": "TnS/nIMWmut1OF8LATLI/g==",
         "Date": "Fri, 03 Apr 2020 00:01:53 GMT",
         "ETag": "\u00220x8D7D76237E5FBEE\u0022",
         "Last-Modified": "Fri, 03 Apr 2020 00:01:54 GMT",
->>>>>>> 32e373e2
         "Server": [
           "Windows-Azure-Blob/1.0",
           "Microsoft-HTTPAPI/2.0"
         ],
         "x-ms-client-request-id": "1bc53ed8-3b1b-685c-d60b-eb368f40a5d9",
         "x-ms-content-crc64": "z1lEDAVvhRY=",
-<<<<<<< HEAD
-        "x-ms-request-id": "815e2317-d01e-002a-7f33-f34d2b000000",
-        "x-ms-request-server-encrypted": "true",
-        "x-ms-version": "2019-10-10"
-=======
         "x-ms-request-id": "b4d65c33-d01e-0048-2e4b-095097000000",
         "x-ms-request-server-encrypted": "true",
         "x-ms-version": "2019-12-12"
->>>>>>> 32e373e2
-      },
-      "ResponseBody": []
-    },
-    {
-<<<<<<< HEAD
-      "RequestUri": "https://seanstagetest.blob.core.windows.net/test-container-3aa3854f-2c52-25c7-8b01-40b0bd4f1d61/foo/foo?comp=metadata",
-      "RequestMethod": "PUT",
-      "RequestHeaders": {
-        "Authorization": "Sanitized",
-        "traceparent": "00-9c4368d0c00d014d886967f886d98fd6-6fe101ffb0f3f042-00",
-        "User-Agent": [
-          "azsdk-net-Storage.Blobs/12.4.0-dev.20200305.1",
-          "(.NET Core 4.6.28325.01; Microsoft Windows 10.0.18363 )"
-        ],
-        "x-ms-client-request-id": "8ad82c40-6327-ab92-8ea3-01be3a07b37c",
-        "x-ms-date": "Thu, 05 Mar 2020 21:14:48 GMT",
-=======
+      },
+      "ResponseBody": []
+    },
+    {
       "RequestUri": "https://seanmcccanary.blob.core.windows.net/test-container-3aa3854f-2c52-25c7-8b01-40b0bd4f1d61/foo/foo?comp=metadata",
       "RequestMethod": "PUT",
       "RequestHeaders": {
@@ -614,67 +341,37 @@
         ],
         "x-ms-client-request-id": "8ad82c40-6327-ab92-8ea3-01be3a07b37c",
         "x-ms-date": "Fri, 03 Apr 2020 00:01:55 GMT",
->>>>>>> 32e373e2
         "x-ms-meta-Capital": "letter",
         "x-ms-meta-foo": "bar",
         "x-ms-meta-meta": "data",
         "x-ms-meta-UPPER": "case",
         "x-ms-return-client-request-id": "true",
-<<<<<<< HEAD
-        "x-ms-version": "2019-10-10"
-=======
-        "x-ms-version": "2019-12-12"
->>>>>>> 32e373e2
+        "x-ms-version": "2019-12-12"
       },
       "RequestBody": null,
       "StatusCode": 200,
       "ResponseHeaders": {
         "Content-Length": "0",
-<<<<<<< HEAD
-        "Date": "Thu, 05 Mar 2020 21:14:48 GMT",
-        "ETag": "\u00220x8D7C14A3CC6BB53\u0022",
-        "Last-Modified": "Thu, 05 Mar 2020 21:14:48 GMT",
-=======
         "Date": "Fri, 03 Apr 2020 00:01:53 GMT",
         "ETag": "\u00220x8D7D76237F344C6\u0022",
         "Last-Modified": "Fri, 03 Apr 2020 00:01:54 GMT",
->>>>>>> 32e373e2
         "Server": [
           "Windows-Azure-Blob/1.0",
           "Microsoft-HTTPAPI/2.0"
         ],
         "x-ms-client-request-id": "8ad82c40-6327-ab92-8ea3-01be3a07b37c",
-<<<<<<< HEAD
-        "x-ms-request-id": "815e231e-d01e-002a-0633-f34d2b000000",
-        "x-ms-request-server-encrypted": "true",
-        "x-ms-version": "2019-10-10"
-=======
         "x-ms-request-id": "b4d65c45-d01e-0048-3d4b-095097000000",
         "x-ms-request-server-encrypted": "true",
         "x-ms-version": "2019-12-12"
->>>>>>> 32e373e2
-      },
-      "ResponseBody": []
-    },
-    {
-<<<<<<< HEAD
-      "RequestUri": "https://seanstagetest.blob.core.windows.net/test-container-3aa3854f-2c52-25c7-8b01-40b0bd4f1d61?restype=container\u0026comp=list\u0026prefix=foo",
-=======
+      },
+      "ResponseBody": []
+    },
+    {
       "RequestUri": "https://seanmcccanary.blob.core.windows.net/test-container-3aa3854f-2c52-25c7-8b01-40b0bd4f1d61?restype=container\u0026comp=list\u0026prefix=foo",
->>>>>>> 32e373e2
       "RequestMethod": "GET",
       "RequestHeaders": {
         "Authorization": "Sanitized",
         "User-Agent": [
-<<<<<<< HEAD
-          "azsdk-net-Storage.Blobs/12.4.0-dev.20200305.1",
-          "(.NET Core 4.6.28325.01; Microsoft Windows 10.0.18363 )"
-        ],
-        "x-ms-client-request-id": "62f5cd4d-1a67-1bb1-11ac-00b45952e161",
-        "x-ms-date": "Thu, 05 Mar 2020 21:14:48 GMT",
-        "x-ms-return-client-request-id": "true",
-        "x-ms-version": "2019-10-10"
-=======
           "azsdk-net-Storage.Blobs/12.5.0-dev.20200402.1",
           "(.NET Core 4.6.28325.01; Microsoft Windows 10.0.18362 )"
         ],
@@ -682,44 +379,18 @@
         "x-ms-date": "Fri, 03 Apr 2020 00:01:55 GMT",
         "x-ms-return-client-request-id": "true",
         "x-ms-version": "2019-12-12"
->>>>>>> 32e373e2
       },
       "RequestBody": null,
       "StatusCode": 200,
       "ResponseHeaders": {
         "Content-Type": "application/xml",
-<<<<<<< HEAD
-        "Date": "Thu, 05 Mar 2020 21:14:48 GMT",
-=======
-        "Date": "Fri, 03 Apr 2020 00:01:53 GMT",
->>>>>>> 32e373e2
+        "Date": "Fri, 03 Apr 2020 00:01:53 GMT",
         "Server": [
           "Windows-Azure-Blob/1.0",
           "Microsoft-HTTPAPI/2.0"
         ],
         "Transfer-Encoding": "chunked",
         "x-ms-client-request-id": "62f5cd4d-1a67-1bb1-11ac-00b45952e161",
-<<<<<<< HEAD
-        "x-ms-request-id": "815e2325-d01e-002a-0d33-f34d2b000000",
-        "x-ms-version": "2019-10-10"
-      },
-      "ResponseBody": "\uFEFF\u003C?xml version=\u00221.0\u0022 encoding=\u0022utf-8\u0022?\u003E\u003CEnumerationResults ServiceEndpoint=\u0022https://seanstagetest.blob.core.windows.net/\u0022 ContainerName=\u0022test-container-3aa3854f-2c52-25c7-8b01-40b0bd4f1d61\u0022\u003E\u003CPrefix\u003Efoo\u003C/Prefix\u003E\u003CBlobs\u003E\u003CBlob\u003E\u003CName\u003Efoo\u003C/Name\u003E\u003CProperties\u003E\u003CCreation-Time\u003EThu, 05 Mar 2020 21:14:48 GMT\u003C/Creation-Time\u003E\u003CLast-Modified\u003EThu, 05 Mar 2020 21:14:48 GMT\u003C/Last-Modified\u003E\u003CEtag\u003E0x8D7C14A3C614639\u003C/Etag\u003E\u003CContent-Length\u003E1024\u003C/Content-Length\u003E\u003CContent-Type\u003Eapplication/octet-stream\u003C/Content-Type\u003E\u003CContent-Encoding /\u003E\u003CContent-Language /\u003E\u003CContent-CRC64 /\u003E\u003CContent-MD5\u003ETnS/nIMWmut1OF8LATLI/g==\u003C/Content-MD5\u003E\u003CCache-Control /\u003E\u003CContent-Disposition /\u003E\u003CBlobType\u003EBlockBlob\u003C/BlobType\u003E\u003CAccessTier\u003EHot\u003C/AccessTier\u003E\u003CAccessTierInferred\u003Etrue\u003C/AccessTierInferred\u003E\u003CLeaseStatus\u003Eunlocked\u003C/LeaseStatus\u003E\u003CLeaseState\u003Eavailable\u003C/LeaseState\u003E\u003CServerEncrypted\u003Etrue\u003C/ServerEncrypted\u003E\u003C/Properties\u003E\u003C/Blob\u003E\u003CBlob\u003E\u003CName\u003Efoo/bar\u003C/Name\u003E\u003CProperties\u003E\u003CCreation-Time\u003EThu, 05 Mar 2020 21:14:48 GMT\u003C/Creation-Time\u003E\u003CLast-Modified\u003EThu, 05 Mar 2020 21:14:48 GMT\u003C/Last-Modified\u003E\u003CEtag\u003E0x8D7C14A3C9460BC\u003C/Etag\u003E\u003CContent-Length\u003E1024\u003C/Content-Length\u003E\u003CContent-Type\u003Eapplication/octet-stream\u003C/Content-Type\u003E\u003CContent-Encoding /\u003E\u003CContent-Language /\u003E\u003CContent-CRC64 /\u003E\u003CContent-MD5\u003ETnS/nIMWmut1OF8LATLI/g==\u003C/Content-MD5\u003E\u003CCache-Control /\u003E\u003CContent-Disposition /\u003E\u003CBlobType\u003EBlockBlob\u003C/BlobType\u003E\u003CAccessTier\u003EHot\u003C/AccessTier\u003E\u003CAccessTierInferred\u003Etrue\u003C/AccessTierInferred\u003E\u003CLeaseStatus\u003Eunlocked\u003C/LeaseStatus\u003E\u003CLeaseState\u003Eavailable\u003C/LeaseState\u003E\u003CServerEncrypted\u003Etrue\u003C/ServerEncrypted\u003E\u003C/Properties\u003E\u003C/Blob\u003E\u003CBlob\u003E\u003CName\u003Efoo/foo\u003C/Name\u003E\u003CProperties\u003E\u003CCreation-Time\u003EThu, 05 Mar 2020 21:14:48 GMT\u003C/Creation-Time\u003E\u003CLast-Modified\u003EThu, 05 Mar 2020 21:14:48 GMT\u003C/Last-Modified\u003E\u003CEtag\u003E0x8D7C14A3CC6BB53\u003C/Etag\u003E\u003CContent-Length\u003E1024\u003C/Content-Length\u003E\u003CContent-Type\u003Eapplication/octet-stream\u003C/Content-Type\u003E\u003CContent-Encoding /\u003E\u003CContent-Language /\u003E\u003CContent-CRC64 /\u003E\u003CContent-MD5\u003ETnS/nIMWmut1OF8LATLI/g==\u003C/Content-MD5\u003E\u003CCache-Control /\u003E\u003CContent-Disposition /\u003E\u003CBlobType\u003EBlockBlob\u003C/BlobType\u003E\u003CAccessTier\u003EHot\u003C/AccessTier\u003E\u003CAccessTierInferred\u003Etrue\u003C/AccessTierInferred\u003E\u003CLeaseStatus\u003Eunlocked\u003C/LeaseStatus\u003E\u003CLeaseState\u003Eavailable\u003C/LeaseState\u003E\u003CServerEncrypted\u003Etrue\u003C/ServerEncrypted\u003E\u003C/Properties\u003E\u003C/Blob\u003E\u003C/Blobs\u003E\u003CNextMarker /\u003E\u003C/EnumerationResults\u003E"
-    },
-    {
-      "RequestUri": "https://seanstagetest.blob.core.windows.net/test-container-3aa3854f-2c52-25c7-8b01-40b0bd4f1d61?restype=container",
-      "RequestMethod": "DELETE",
-      "RequestHeaders": {
-        "Authorization": "Sanitized",
-        "traceparent": "00-a82d385ad0b4b045a203895ae3de813b-2038502438c3da4a-00",
-        "User-Agent": [
-          "azsdk-net-Storage.Blobs/12.4.0-dev.20200305.1",
-          "(.NET Core 4.6.28325.01; Microsoft Windows 10.0.18363 )"
-        ],
-        "x-ms-client-request-id": "6c700548-5011-a314-5970-178e45a322da",
-        "x-ms-date": "Thu, 05 Mar 2020 21:14:49 GMT",
-        "x-ms-return-client-request-id": "true",
-        "x-ms-version": "2019-10-10"
-=======
         "x-ms-request-id": "b4d65c55-d01e-0048-4d4b-095097000000",
         "x-ms-version": "2019-12-12"
       },
@@ -739,39 +410,25 @@
         "x-ms-date": "Fri, 03 Apr 2020 00:01:55 GMT",
         "x-ms-return-client-request-id": "true",
         "x-ms-version": "2019-12-12"
->>>>>>> 32e373e2
       },
       "RequestBody": null,
       "StatusCode": 202,
       "ResponseHeaders": {
         "Content-Length": "0",
-<<<<<<< HEAD
-        "Date": "Thu, 05 Mar 2020 21:14:48 GMT",
-=======
-        "Date": "Fri, 03 Apr 2020 00:01:53 GMT",
->>>>>>> 32e373e2
+        "Date": "Fri, 03 Apr 2020 00:01:53 GMT",
         "Server": [
           "Windows-Azure-Blob/1.0",
           "Microsoft-HTTPAPI/2.0"
         ],
         "x-ms-client-request-id": "6c700548-5011-a314-5970-178e45a322da",
-<<<<<<< HEAD
-        "x-ms-request-id": "815e2335-d01e-002a-1c33-f34d2b000000",
-        "x-ms-version": "2019-10-10"
-=======
         "x-ms-request-id": "b4d65c7e-d01e-0048-744b-095097000000",
         "x-ms-version": "2019-12-12"
->>>>>>> 32e373e2
       },
       "ResponseBody": []
     }
   ],
   "Variables": {
     "RandomSeed": "821987787",
-<<<<<<< HEAD
-    "Storage_TestConfigDefault": "ProductionTenant\nseanstagetest\nU2FuaXRpemVk\nhttps://seanstagetest.blob.core.windows.net\nhttp://seanstagetest.file.core.windows.net\nhttp://seanstagetest.queue.core.windows.net\nhttp://seanstagetest.table.core.windows.net\n\n\n\n\nhttp://seanstagetest-secondary.blob.core.windows.net\nhttp://seanstagetest-secondary.file.core.windows.net\nhttp://seanstagetest-secondary.queue.core.windows.net\nhttp://seanstagetest-secondary.table.core.windows.net\n\nSanitized\n\n\nCloud\nBlobEndpoint=https://seanstagetest.blob.core.windows.net/;QueueEndpoint=http://seanstagetest.queue.core.windows.net/;FileEndpoint=http://seanstagetest.file.core.windows.net/;BlobSecondaryEndpoint=http://seanstagetest-secondary.blob.core.windows.net/;QueueSecondaryEndpoint=http://seanstagetest-secondary.queue.core.windows.net/;FileSecondaryEndpoint=http://seanstagetest-secondary.file.core.windows.net/;AccountName=seanstagetest;AccountKey=Sanitized\nseanscope1"
-=======
     "Storage_TestConfigDefault": "ProductionTenant\nseanmcccanary\nU2FuaXRpemVk\nhttps://seanmcccanary.blob.core.windows.net\nhttps://seanmcccanary.file.core.windows.net\nhttps://seanmcccanary.queue.core.windows.net\nhttps://seanmcccanary.table.core.windows.net\n\n\n\n\nhttps://seanmcccanary-secondary.blob.core.windows.net\nhttps://seanmcccanary-secondary.file.core.windows.net\nhttps://seanmcccanary-secondary.queue.core.windows.net\nhttps://seanmcccanary-secondary.table.core.windows.net\n\nSanitized\n\n\nCloud\nBlobEndpoint=https://seanmcccanary.blob.core.windows.net/;QueueEndpoint=https://seanmcccanary.queue.core.windows.net/;FileEndpoint=https://seanmcccanary.file.core.windows.net/;BlobSecondaryEndpoint=https://seanmcccanary-secondary.blob.core.windows.net/;QueueSecondaryEndpoint=https://seanmcccanary-secondary.queue.core.windows.net/;FileSecondaryEndpoint=https://seanmcccanary-secondary.file.core.windows.net/;AccountName=seanmcccanary;AccountKey=Sanitized\nseanscope1"
->>>>>>> 32e373e2
   }
 }