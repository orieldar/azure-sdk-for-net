--- conflicted
+++ resolved
@@ -1,22 +1,6 @@
 {
   "Entries": [
     {
-<<<<<<< HEAD
-      "RequestUri": "https://seanstagetest.blob.core.windows.net/test-container-97f81b09-f307-e506-c83e-ebeef94cb040?restype=container",
-      "RequestMethod": "PUT",
-      "RequestHeaders": {
-        "Authorization": "Sanitized",
-        "traceparent": "00-44e5a3eab9107645adadb6a66815055e-c0caed944623f043-00",
-        "User-Agent": [
-          "azsdk-net-Storage.Blobs/12.4.0-dev.20200305.1",
-          "(.NET Core 4.6.28325.01; Microsoft Windows 10.0.18363 )"
-        ],
-        "x-ms-blob-public-access": "container",
-        "x-ms-client-request-id": "2fa41aa9-da4b-fab3-d2e4-a3a167b1e095",
-        "x-ms-date": "Thu, 05 Mar 2020 21:13:31 GMT",
-        "x-ms-return-client-request-id": "true",
-        "x-ms-version": "2019-10-10"
-=======
       "RequestUri": "https://seanmcccanary.blob.core.windows.net/test-container-97f81b09-f307-e506-c83e-ebeef94cb040?restype=container",
       "RequestMethod": "PUT",
       "RequestHeaders": {
@@ -31,57 +15,30 @@
         "x-ms-date": "Fri, 03 Apr 2020 00:00:29 GMT",
         "x-ms-return-client-request-id": "true",
         "x-ms-version": "2019-12-12"
->>>>>>> 32e373e2
       },
       "RequestBody": null,
       "StatusCode": 201,
       "ResponseHeaders": {
         "Content-Length": "0",
-<<<<<<< HEAD
-        "Date": "Thu, 05 Mar 2020 21:13:31 GMT",
-        "ETag": "\u00220x8D7C14A0EB10B97\u0022",
-        "Last-Modified": "Thu, 05 Mar 2020 21:13:31 GMT",
-=======
         "Date": "Fri, 03 Apr 2020 00:00:28 GMT",
         "ETag": "\u00220x8D7D7620534AD29\u0022",
         "Last-Modified": "Fri, 03 Apr 2020 00:00:29 GMT",
->>>>>>> 32e373e2
         "Server": [
           "Windows-Azure-Blob/1.0",
           "Microsoft-HTTPAPI/2.0"
         ],
         "x-ms-client-request-id": "2fa41aa9-da4b-fab3-d2e4-a3a167b1e095",
-<<<<<<< HEAD
-        "x-ms-request-id": "0faf84ed-d01e-0015-1732-f38588000000",
-        "x-ms-version": "2019-10-10"
-=======
         "x-ms-request-id": "4308a910-101e-001a-454a-092c7f000000",
         "x-ms-version": "2019-12-12"
->>>>>>> 32e373e2
       },
       "ResponseBody": []
     },
     {
-<<<<<<< HEAD
-      "RequestUri": "https://seanstagetest.blob.core.windows.net/test-container-97f81b09-f307-e506-c83e-ebeef94cb040/test-blob-e304cd26-f44a-8b26-571e-4de98936b5f0?comp=block\u0026blockid=dGVzdC1ibG9jay0wNTdjYzVlOC1iNWFhLTIxN2ItMTY4MC1hYTdhMTRhNmNmMDU%3D",
-=======
       "RequestUri": "https://seanmcccanary.blob.core.windows.net/test-container-97f81b09-f307-e506-c83e-ebeef94cb040/test-blob-e304cd26-f44a-8b26-571e-4de98936b5f0?comp=block\u0026blockid=dGVzdC1ibG9jay0wNTdjYzVlOC1iNWFhLTIxN2ItMTY4MC1hYTdhMTRhNmNmMDU%3D",
->>>>>>> 32e373e2
       "RequestMethod": "PUT",
       "RequestHeaders": {
         "Authorization": "Sanitized",
         "Content-Length": "1024",
-<<<<<<< HEAD
-        "traceparent": "00-79c0eff9d0782f40b5fe267bde3e97dd-89d7eddc3edfda49-00",
-        "User-Agent": [
-          "azsdk-net-Storage.Blobs/12.4.0-dev.20200305.1",
-          "(.NET Core 4.6.28325.01; Microsoft Windows 10.0.18363 )"
-        ],
-        "x-ms-client-request-id": "35f2504e-0061-c5a3-b07f-35b18fcd0cee",
-        "x-ms-date": "Thu, 05 Mar 2020 21:13:31 GMT",
-        "x-ms-return-client-request-id": "true",
-        "x-ms-version": "2019-10-10"
-=======
         "traceparent": "00-d54b9a170d799a4bba813a1d1497581e-d1732b1fce37f74b-00",
         "User-Agent": [
           "azsdk-net-Storage.Blobs/12.5.0-dev.20200402.1",
@@ -91,54 +48,30 @@
         "x-ms-date": "Fri, 03 Apr 2020 00:00:29 GMT",
         "x-ms-return-client-request-id": "true",
         "x-ms-version": "2019-12-12"
->>>>>>> 32e373e2
       },
       "RequestBody": "wj9E3qeA9YsE5zcn2SNymD3UqmLSmWG19BnYLYzKcZsvs94obAHupdh53mO8/7E0rLWrtYxTHindj\u002BmOqMj\u002BOXab9yZESSw75gSKWLr\u002B\u002BfVnpIHXHrsP3JS1S9wYX/0Pe6XtIAeK72KJcM\u002BHyMVv35b0JgNHJhu6jBqSjv5PI4YHet0UEdjt3LQeTq7shxPPRmtFJDj5yFSKMpPs\u002BGFjOUxIgE7nWs2\u002BBklPKNhszQUHwkiSCf9NDrKJit5EAeNTuhVhowfF5\u002Budhx3uqp97HWSO5TYY0C9N\u002B3GbXtDveQVm/G3DCyr\u002BQdpd9IHhXmQSDW16tRutOurlE6iVKYkbrg4YiK4xuBE6kKNbu9utbJwNiFBjdcPpuMGD3feBaRhRQkZzyNW24VVbPyV3Un8OOKcLh6A4tzlKL9DsrdoZuCeLCXiVOaPHV6f6CDWecWVBdaVQdeF3GIoMKZkFyTN7QYb\u002B60gGeP4DRDD5Pa8ErL1qqjg0yUNFFPDuiRAKwo10f8aun4UcOvynTTGxftrbCH3bmh76RnhDuddYGO/u\u002BYKihL7oVQw3TW87jHsSlJYVE4CSLidueThOa\u002BauxCINuVSuDvkc8rNwpEyuv7r8MSRBQgVuW8paMwuFmukmiYlNLdMnY4Wc\u002BSDNIorbwLl\u002BUjrBbIEcn16JVNrulljJSRrCYZHn1M2fpEnloThAf3NRB0euZRwHMY50ng\u002BqrmLIA9hvGF8ol31sIsg4N/0lSNRnnI8QGuT\u002Buy8Dcja\u002B9PXnHJ1g0WYUKXDKQkJUz/mQT1Y6QxLSt\u002Bn0cVwvJSVHri7SURpgxXduU3IfRtihqew2ciLfg7DjFGS0a2AJ5QRKgpMUgX3eL4nfzPCfs3EQUsdw\u002BLICZyt97jy2rFkWZG5u1MNFjCduV0KYALfARGHzoxmYmexRSBpolpNBKIMwyGeCMN\u002Bty8WfAaBwaWZzvanbwglAfsuBHIuo3fWULS\u002B/aDhQPhSBRdhT\u002BJdL4d609NnpZWV570mbABNTBe7PC9RxsQAuI3\u002BVWX0x7YU0Njus9OgcqsfKRXnutD0ALkDqg\u002B3D2i/ehdFZVAznSAHDZ8nYphAFs2AMp2yHP25BlSo9R2qYcFwLzm8Wwla74vx3Kk1zJ4gv5M\u002BMtjLDVkZjF7/hqgGXK/ZtzNeh7/AKUcVvEBQhzW2iDWOaDLopSHcos6qW2Tf63/9WBluwjvTfgWVtU0YxQUpRPp2e/B88RIRgeDtFdHeOdDAUy8cR8n5uuopUvPQx93FgRZuZXOLgGcLXUBa4mg3u398WHHaCP0weMEGU54ePLoHK5C/c9BhNNLEFOqFotSB9ZtwVGtr63gVOeyyhTDI6RyGU7rXeEerGyQ==",
       "StatusCode": 201,
       "ResponseHeaders": {
         "Content-Length": "0",
-<<<<<<< HEAD
-        "Date": "Thu, 05 Mar 2020 21:13:31 GMT",
-=======
         "Date": "Fri, 03 Apr 2020 00:00:28 GMT",
->>>>>>> 32e373e2
         "Server": [
           "Windows-Azure-Blob/1.0",
           "Microsoft-HTTPAPI/2.0"
         ],
         "x-ms-client-request-id": "35f2504e-0061-c5a3-b07f-35b18fcd0cee",
         "x-ms-content-crc64": "gpO3cISP3QA=",
-<<<<<<< HEAD
-        "x-ms-request-id": "0faf84f4-d01e-0015-1b32-f38588000000",
-        "x-ms-request-server-encrypted": "true",
-        "x-ms-version": "2019-10-10"
-=======
         "x-ms-request-id": "4308a923-101e-001a-544a-092c7f000000",
         "x-ms-request-server-encrypted": "true",
         "x-ms-version": "2019-12-12"
->>>>>>> 32e373e2
       },
       "ResponseBody": []
     },
     {
-<<<<<<< HEAD
-      "RequestUri": "https://seanstagetest.blob.core.windows.net/test-container-97f81b09-f307-e506-c83e-ebeef94cb040?restype=container\u0026comp=list\u0026include=uncommittedblobs",
-=======
       "RequestUri": "https://seanmcccanary.blob.core.windows.net/test-container-97f81b09-f307-e506-c83e-ebeef94cb040?restype=container\u0026comp=list\u0026include=uncommittedblobs",
->>>>>>> 32e373e2
       "RequestMethod": "GET",
       "RequestHeaders": {
         "Authorization": "Sanitized",
         "User-Agent": [
-<<<<<<< HEAD
-          "azsdk-net-Storage.Blobs/12.4.0-dev.20200305.1",
-          "(.NET Core 4.6.28325.01; Microsoft Windows 10.0.18363 )"
-        ],
-        "x-ms-client-request-id": "c32bb82b-99b3-29a4-eab4-3b2cb3ce3b26",
-        "x-ms-date": "Thu, 05 Mar 2020 21:13:31 GMT",
-        "x-ms-return-client-request-id": "true",
-        "x-ms-version": "2019-10-10"
-=======
           "azsdk-net-Storage.Blobs/12.5.0-dev.20200402.1",
           "(.NET Core 4.6.28325.01; Microsoft Windows 10.0.18362 )"
         ],
@@ -146,44 +79,18 @@
         "x-ms-date": "Fri, 03 Apr 2020 00:00:30 GMT",
         "x-ms-return-client-request-id": "true",
         "x-ms-version": "2019-12-12"
->>>>>>> 32e373e2
       },
       "RequestBody": null,
       "StatusCode": 200,
       "ResponseHeaders": {
         "Content-Type": "application/xml",
-<<<<<<< HEAD
-        "Date": "Thu, 05 Mar 2020 21:13:31 GMT",
-=======
         "Date": "Fri, 03 Apr 2020 00:00:28 GMT",
->>>>>>> 32e373e2
         "Server": [
           "Windows-Azure-Blob/1.0",
           "Microsoft-HTTPAPI/2.0"
         ],
         "Transfer-Encoding": "chunked",
         "x-ms-client-request-id": "c32bb82b-99b3-29a4-eab4-3b2cb3ce3b26",
-<<<<<<< HEAD
-        "x-ms-request-id": "0faf84fb-d01e-0015-2032-f38588000000",
-        "x-ms-version": "2019-10-10"
-      },
-      "ResponseBody": "\uFEFF\u003C?xml version=\u00221.0\u0022 encoding=\u0022utf-8\u0022?\u003E\u003CEnumerationResults ServiceEndpoint=\u0022https://seanstagetest.blob.core.windows.net/\u0022 ContainerName=\u0022test-container-97f81b09-f307-e506-c83e-ebeef94cb040\u0022\u003E\u003CBlobs\u003E\u003CBlob\u003E\u003CName\u003Etest-blob-e304cd26-f44a-8b26-571e-4de98936b5f0\u003C/Name\u003E\u003CProperties\u003E\u003CContent-Length\u003E0\u003C/Content-Length\u003E\u003CBlobType\u003EBlockBlob\u003C/BlobType\u003E\u003CAccessTier\u003EHot\u003C/AccessTier\u003E\u003CAccessTierInferred\u003Etrue\u003C/AccessTierInferred\u003E\u003CLeaseStatus\u003Eunlocked\u003C/LeaseStatus\u003E\u003CLeaseState\u003Eavailable\u003C/LeaseState\u003E\u003CServerEncrypted\u003Efalse\u003C/ServerEncrypted\u003E\u003C/Properties\u003E\u003C/Blob\u003E\u003C/Blobs\u003E\u003CNextMarker /\u003E\u003C/EnumerationResults\u003E"
-    },
-    {
-      "RequestUri": "https://seanstagetest.blob.core.windows.net/test-container-97f81b09-f307-e506-c83e-ebeef94cb040?restype=container",
-      "RequestMethod": "DELETE",
-      "RequestHeaders": {
-        "Authorization": "Sanitized",
-        "traceparent": "00-0c5220a7e0163f4eb34c6e4399d86344-29fdde2450250749-00",
-        "User-Agent": [
-          "azsdk-net-Storage.Blobs/12.4.0-dev.20200305.1",
-          "(.NET Core 4.6.28325.01; Microsoft Windows 10.0.18363 )"
-        ],
-        "x-ms-client-request-id": "d685bdc9-49a1-853a-0b8a-99bd9ef14c77",
-        "x-ms-date": "Thu, 05 Mar 2020 21:13:31 GMT",
-        "x-ms-return-client-request-id": "true",
-        "x-ms-version": "2019-10-10"
-=======
         "x-ms-request-id": "4308a931-101e-001a-614a-092c7f000000",
         "x-ms-version": "2019-12-12"
       },
@@ -203,39 +110,25 @@
         "x-ms-date": "Fri, 03 Apr 2020 00:00:30 GMT",
         "x-ms-return-client-request-id": "true",
         "x-ms-version": "2019-12-12"
->>>>>>> 32e373e2
       },
       "RequestBody": null,
       "StatusCode": 202,
       "ResponseHeaders": {
         "Content-Length": "0",
-<<<<<<< HEAD
-        "Date": "Thu, 05 Mar 2020 21:13:31 GMT",
-=======
         "Date": "Fri, 03 Apr 2020 00:00:28 GMT",
->>>>>>> 32e373e2
         "Server": [
           "Windows-Azure-Blob/1.0",
           "Microsoft-HTTPAPI/2.0"
         ],
         "x-ms-client-request-id": "d685bdc9-49a1-853a-0b8a-99bd9ef14c77",
-<<<<<<< HEAD
-        "x-ms-request-id": "0faf84ff-d01e-0015-2432-f38588000000",
-        "x-ms-version": "2019-10-10"
-=======
         "x-ms-request-id": "4308a948-101e-001a-774a-092c7f000000",
         "x-ms-version": "2019-12-12"
->>>>>>> 32e373e2
       },
       "ResponseBody": []
     }
   ],
   "Variables": {
     "RandomSeed": "625234709",
-<<<<<<< HEAD
-    "Storage_TestConfigDefault": "ProductionTenant\nseanstagetest\nU2FuaXRpemVk\nhttps://seanstagetest.blob.core.windows.net\nhttp://seanstagetest.file.core.windows.net\nhttp://seanstagetest.queue.core.windows.net\nhttp://seanstagetest.table.core.windows.net\n\n\n\n\nhttp://seanstagetest-secondary.blob.core.windows.net\nhttp://seanstagetest-secondary.file.core.windows.net\nhttp://seanstagetest-secondary.queue.core.windows.net\nhttp://seanstagetest-secondary.table.core.windows.net\n\nSanitized\n\n\nCloud\nBlobEndpoint=https://seanstagetest.blob.core.windows.net/;QueueEndpoint=http://seanstagetest.queue.core.windows.net/;FileEndpoint=http://seanstagetest.file.core.windows.net/;BlobSecondaryEndpoint=http://seanstagetest-secondary.blob.core.windows.net/;QueueSecondaryEndpoint=http://seanstagetest-secondary.queue.core.windows.net/;FileSecondaryEndpoint=http://seanstagetest-secondary.file.core.windows.net/;AccountName=seanstagetest;AccountKey=Sanitized\nseanscope1"
-=======
     "Storage_TestConfigDefault": "ProductionTenant\nseanmcccanary\nU2FuaXRpemVk\nhttps://seanmcccanary.blob.core.windows.net\nhttps://seanmcccanary.file.core.windows.net\nhttps://seanmcccanary.queue.core.windows.net\nhttps://seanmcccanary.table.core.windows.net\n\n\n\n\nhttps://seanmcccanary-secondary.blob.core.windows.net\nhttps://seanmcccanary-secondary.file.core.windows.net\nhttps://seanmcccanary-secondary.queue.core.windows.net\nhttps://seanmcccanary-secondary.table.core.windows.net\n\nSanitized\n\n\nCloud\nBlobEndpoint=https://seanmcccanary.blob.core.windows.net/;QueueEndpoint=https://seanmcccanary.queue.core.windows.net/;FileEndpoint=https://seanmcccanary.file.core.windows.net/;BlobSecondaryEndpoint=https://seanmcccanary-secondary.blob.core.windows.net/;QueueSecondaryEndpoint=https://seanmcccanary-secondary.queue.core.windows.net/;FileSecondaryEndpoint=https://seanmcccanary-secondary.file.core.windows.net/;AccountName=seanmcccanary;AccountKey=Sanitized\nseanscope1"
->>>>>>> 32e373e2
   }
 }