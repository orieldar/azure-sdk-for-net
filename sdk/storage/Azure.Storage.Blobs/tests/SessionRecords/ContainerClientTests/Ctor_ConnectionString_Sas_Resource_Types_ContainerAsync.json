--- conflicted
+++ resolved
@@ -1,19 +1,6 @@
 {
   "Entries": [
     {
-<<<<<<< HEAD
-      "RequestUri": "https://seanstagetest.blob.core.windows.net/test-container-bfd73a3e-0695-2fe1-5797-5275d269eba1?sv=2019-10-10\u0026ss=bfqt\u0026srt=c\u0026spr=https\u0026se=2020-03-06T00%3A13%3A28Z\u0026sp=rwdlacup\u0026sig=Sanitized\u0026restype=container",
-      "RequestMethod": "PUT",
-      "RequestHeaders": {
-        "traceparent": "00-858aee9748c87145a989862dcfbab34f-6d1474727b485d4e-00",
-        "User-Agent": [
-          "azsdk-net-Storage.Blobs/12.4.0-dev.20200305.1",
-          "(.NET Core 4.6.28325.01; Microsoft Windows 10.0.18363 )"
-        ],
-        "x-ms-client-request-id": "8426cbe5-15ad-6bc0-18ce-b568e9453032",
-        "x-ms-return-client-request-id": "true",
-        "x-ms-version": "2019-10-10"
-=======
       "RequestUri": "https://seanmcccanary.blob.core.windows.net/test-container-bfd73a3e-0695-2fe1-5797-5275d269eba1?sv=2019-07-07\u0026ss=bfqt\u0026srt=c\u0026spr=https\u0026se=2020-04-03T23%3A00%3A58Z\u0026sp=rwdlacup\u0026sig=Sanitized\u0026restype=container",
       "RequestMethod": "PUT",
       "RequestHeaders": {
@@ -25,106 +12,52 @@
         "x-ms-client-request-id": "8426cbe5-15ad-6bc0-18ce-b568e9453032",
         "x-ms-return-client-request-id": "true",
         "x-ms-version": "2019-12-12"
->>>>>>> 32e373e2
       },
       "RequestBody": null,
       "StatusCode": 201,
       "ResponseHeaders": {
         "Content-Length": "0",
-<<<<<<< HEAD
-        "Date": "Thu, 05 Mar 2020 23:13:28 GMT",
-        "ETag": "\u00220x8D7C15AD0B3FED1\u0022",
-        "Last-Modified": "Thu, 05 Mar 2020 23:13:28 GMT",
-=======
         "Date": "Fri, 03 Apr 2020 22:00:57 GMT",
         "ETag": "\u00220x8D7D81A7D32A717\u0022",
         "Last-Modified": "Fri, 03 Apr 2020 22:00:57 GMT",
->>>>>>> 32e373e2
         "Server": [
           "Windows-Azure-Blob/1.0",
           "Microsoft-HTTPAPI/2.0"
         ],
         "x-ms-client-request-id": "8426cbe5-15ad-6bc0-18ce-b568e9453032",
-<<<<<<< HEAD
-        "x-ms-request-id": "0fb3cb8c-d01e-0015-2143-f38588000000",
-        "x-ms-version": "2019-10-10"
-=======
         "x-ms-request-id": "afc9d2ab-001e-0006-5303-0a7e1f000000",
         "x-ms-version": "2019-12-12"
->>>>>>> 32e373e2
       },
       "ResponseBody": []
     },
     {
-<<<<<<< HEAD
-      "RequestUri": "https://seanstagetest.blob.core.windows.net/test-container-bfd73a3e-0695-2fe1-5797-5275d269eba1/test-blob-1784de34-0d12-015d-3673-1c5362e640bc?sv=2019-10-10\u0026ss=bfqt\u0026srt=c\u0026spr=https\u0026se=2020-03-06T00%3A13%3A28Z\u0026sp=rwdlacup\u0026sig=Sanitized",
-=======
       "RequestUri": "https://seanmcccanary.blob.core.windows.net/test-container-bfd73a3e-0695-2fe1-5797-5275d269eba1/test-blob-1784de34-0d12-015d-3673-1c5362e640bc?sv=2019-07-07\u0026ss=bfqt\u0026srt=c\u0026spr=https\u0026se=2020-04-03T23%3A00%3A58Z\u0026sp=rwdlacup\u0026sig=Sanitized",
->>>>>>> 32e373e2
       "RequestMethod": "PUT",
       "RequestHeaders": {
         "Content-Length": "1024",
         "If-None-Match": "*",
-<<<<<<< HEAD
-        "traceparent": "00-d361dbd4add3b249bd9e8b41595fe765-8de91dfa07ecae44-00",
-        "User-Agent": [
-          "azsdk-net-Storage.Blobs/12.4.0-dev.20200305.1",
-          "(.NET Core 4.6.28325.01; Microsoft Windows 10.0.18363 )"
-=======
         "traceparent": "00-8458f7f9a2baa948a301e84a780b0586-ed149a6dc2027344-00",
         "User-Agent": [
           "azsdk-net-Storage.Blobs/12.5.0-dev.20200403.1",
           "(.NET Core 4.6.28325.01; Microsoft Windows 10.0.18362 )"
->>>>>>> 32e373e2
         ],
         "x-ms-blob-type": "BlockBlob",
         "x-ms-client-request-id": "41dbf6f0-ea9a-0308-0313-39abebdab9d5",
         "x-ms-return-client-request-id": "true",
-<<<<<<< HEAD
-        "x-ms-version": "2019-10-10"
-=======
         "x-ms-version": "2019-12-12"
->>>>>>> 32e373e2
       },
       "RequestBody": "vtSPBkNn9Fq3RQOIhpt6XBFxxg8WwWvYbiRNOfltCDKN\u002BaoVtinvzeopYM0J1Xqb\u002Bb9B8CAwpvxpt5geGbthSTzR\u002Bo3wZKbogvgl7GGdzpmqsj85LBcRXFOtrP6Q0bMuyBaQN9rtqpQZWG4nC7mby\u002Bj\u002BdGd7KBwkv506Q7inV7BE9iRLDZe\u002BvAerINSo6lGZEuAWkl1Ms5/5a3g8smfccQG\u002B4hSUT75RQLdf0AhIe9VLoDHXkMVT\u002BEOEUaEegQmgzq7T6gg9BMIixVGl7eOXsfCi8RE2BOA7a\u002BrREP4dMr6tvwFZdZHNDpxutctzrQtf7aCxfJD3asnOl38dbPTDBZOT\u002BC3hPjte1eJ1x08Vx73fcSJebLYttVU3i90Rr6Gnq7A337Xdfa5kUqatgqJ6uc/CPvvRZZjdZkLXqrNeTSZBzhye3egIAfN0\u002BhoPfzOyvNINT3Cm1UUXWnlyBdP7BQWAbLOG29vnuTwHXWt\u002BzeYPJe3hUP21mvnWh4NulfsfePQVjxKAK\u002BH2JpUznnfamIyTY\u002BDmGrUHytK6sFRYeSNB5\u002BV2aT7TjvkM6ipngfuB/O722zIbOV4/DcRAxXuMnaxy8reSYy9Ov9Tn2S\u002BKn0nWOLRmYp3xJq2GN1x5ksh9f0199Y9E75i/qBtdNGAvtG17ao3HJjsOgMwJCyzT1CwLaVniDaq6kUkcp7mCk/FNV4Lu/ig7tlkRbnXCO\u002BNr69PvUsoGTabDwdlEq3\u002BBjO3au7Sq5NYEz7IA0J4191ZlsLvmkkEnRgrbKjxP9wvaj\u002BGH538vwQf96oIYBnwHjsmC3vrDm/mss3WpzrmZtdimJUG9rQ/WNe\u002B06Ke\u002BDkCO05xyzBkRFvTn2zQKhvNNZDWqceA7SuG6rKgKD7JR7aQ1G/odJui/lQ9M1dHbzK/8Z4RyFJ1fU4m7uCBwBgZBle6P1Wr4Lz1M6tvR7nUP3t/4Dqgu39kH1chwYm3ITo8ICz/jS/dEAzdHJSnBjmQUq9pAd/deErYViP\u002Bih83Pg5xLyeI1LJLoswpw57mvRUdjXLeTiNaYqfiJzcP3ontqd6GNdsSC3n5HWMTs7Sv8ZUK4PysWO/vFsx/prF/P8BGPBm8XIc\u002BC4X44TC8Sq7zNjGeBP2JQUzymyMKlmDEfd2eyXea75ERyNV6s3e7LswdiHB/3TrCuPrIzcVkM3EhMGdXIX07VEagjDgoEo3ZN2hW7Q3sSJym2BB40iHPqZVgVYMQZA1O4jQt30z\u002Bmqpo85pZEUZnNOvGrEVswoYk0OKix70OxNNfBArVwm1TpD1qD96HcphS/RybSbfL3iOuBQpqX9bpXirK/g0/jXZ6dwQEBrKrnWJKU8acd38bkyXnK7g==",
       "StatusCode": 403,
       "ResponseHeaders": {
         "Content-Length": "284",
         "Content-Type": "application/xml",
-<<<<<<< HEAD
-        "Date": "Thu, 05 Mar 2020 23:13:28 GMT",
-=======
         "Date": "Fri, 03 Apr 2020 22:00:57 GMT",
->>>>>>> 32e373e2
         "Server": [
           "Windows-Azure-Blob/1.0",
           "Microsoft-HTTPAPI/2.0"
         ],
         "x-ms-client-request-id": "41dbf6f0-ea9a-0308-0313-39abebdab9d5",
         "x-ms-error-code": "AuthorizationResourceTypeMismatch",
-<<<<<<< HEAD
-        "x-ms-request-id": "0fb3cb90-d01e-0015-2343-f38588000000",
-        "x-ms-version": "2019-10-10"
-      },
-      "ResponseBody": [
-        "\uFEFF\u003C?xml version=\u00221.0\u0022 encoding=\u0022utf-8\u0022?\u003E\u003CError\u003E\u003CCode\u003EAuthorizationResourceTypeMismatch\u003C/Code\u003E\u003CMessage\u003EThis request is not authorized to perform this operation using this resource type.\n",
-        "RequestId:0fb3cb90-d01e-0015-2343-f38588000000\n",
-        "Time:2020-03-05T23:13:28.9759275Z\u003C/Message\u003E\u003C/Error\u003E"
-      ]
-    },
-    {
-      "RequestUri": "https://seanstagetest.blob.core.windows.net/test-container-bfd73a3e-0695-2fe1-5797-5275d269eba1?sv=2019-10-10\u0026ss=bfqt\u0026srt=c\u0026spr=https\u0026se=2020-03-06T00%3A13%3A28Z\u0026sp=rwdlacup\u0026sig=Sanitized\u0026restype=container",
-      "RequestMethod": "DELETE",
-      "RequestHeaders": {
-        "traceparent": "00-d2de2c3716b88d4cb0e9587dd1204e32-763768801df35443-00",
-        "User-Agent": [
-          "azsdk-net-Storage.Blobs/12.4.0-dev.20200305.1",
-          "(.NET Core 4.6.28325.01; Microsoft Windows 10.0.18363 )"
-        ],
-        "x-ms-client-request-id": "d3f41aa9-889e-6e53-b14e-168cf2c10442",
-        "x-ms-return-client-request-id": "true",
-        "x-ms-version": "2019-10-10"
-=======
         "x-ms-request-id": "afc9d2c0-001e-0006-6503-0a7e1f000000",
         "x-ms-version": "2019-12-12"
       },
@@ -146,42 +79,26 @@
         "x-ms-client-request-id": "d3f41aa9-889e-6e53-b14e-168cf2c10442",
         "x-ms-return-client-request-id": "true",
         "x-ms-version": "2019-12-12"
->>>>>>> 32e373e2
       },
       "RequestBody": null,
       "StatusCode": 202,
       "ResponseHeaders": {
         "Content-Length": "0",
-<<<<<<< HEAD
-        "Date": "Thu, 05 Mar 2020 23:13:28 GMT",
-=======
         "Date": "Fri, 03 Apr 2020 22:00:57 GMT",
->>>>>>> 32e373e2
         "Server": [
           "Windows-Azure-Blob/1.0",
           "Microsoft-HTTPAPI/2.0"
         ],
         "x-ms-client-request-id": "d3f41aa9-889e-6e53-b14e-168cf2c10442",
-<<<<<<< HEAD
-        "x-ms-request-id": "0fb3cb94-d01e-0015-2643-f38588000000",
-        "x-ms-version": "2019-10-10"
-=======
         "x-ms-request-id": "afc9d2d8-001e-0006-7b03-0a7e1f000000",
         "x-ms-version": "2019-12-12"
->>>>>>> 32e373e2
       },
       "ResponseBody": []
     }
   ],
   "Variables": {
-<<<<<<< HEAD
-    "DateTimeOffsetNow": "2020-03-05T15:13:28.6417881-08:00",
-    "RandomSeed": "873727315",
-    "Storage_TestConfigDefault": "ProductionTenant\nseanstagetest\nU2FuaXRpemVk\nhttps://seanstagetest.blob.core.windows.net\nhttp://seanstagetest.file.core.windows.net\nhttp://seanstagetest.queue.core.windows.net\nhttp://seanstagetest.table.core.windows.net\n\n\n\n\nhttp://seanstagetest-secondary.blob.core.windows.net\nhttp://seanstagetest-secondary.file.core.windows.net\nhttp://seanstagetest-secondary.queue.core.windows.net\nhttp://seanstagetest-secondary.table.core.windows.net\n\nSanitized\n\n\nCloud\nBlobEndpoint=https://seanstagetest.blob.core.windows.net/;QueueEndpoint=http://seanstagetest.queue.core.windows.net/;FileEndpoint=http://seanstagetest.file.core.windows.net/;BlobSecondaryEndpoint=http://seanstagetest-secondary.blob.core.windows.net/;QueueSecondaryEndpoint=http://seanstagetest-secondary.queue.core.windows.net/;FileSecondaryEndpoint=http://seanstagetest-secondary.file.core.windows.net/;AccountName=seanstagetest;AccountKey=Sanitized\nseanscope1"
-=======
     "DateTimeOffsetNow": "2020-04-03T15:00:58.9642883-07:00",
     "RandomSeed": "873727315",
     "Storage_TestConfigDefault": "ProductionTenant\nseanmcccanary\nU2FuaXRpemVk\nhttps://seanmcccanary.blob.core.windows.net\nhttps://seanmcccanary.file.core.windows.net\nhttps://seanmcccanary.queue.core.windows.net\nhttps://seanmcccanary.table.core.windows.net\n\n\n\n\nhttps://seanmcccanary-secondary.blob.core.windows.net\nhttps://seanmcccanary-secondary.file.core.windows.net\nhttps://seanmcccanary-secondary.queue.core.windows.net\nhttps://seanmcccanary-secondary.table.core.windows.net\n\nSanitized\n\n\nCloud\nBlobEndpoint=https://seanmcccanary.blob.core.windows.net/;QueueEndpoint=https://seanmcccanary.queue.core.windows.net/;FileEndpoint=https://seanmcccanary.file.core.windows.net/;BlobSecondaryEndpoint=https://seanmcccanary-secondary.blob.core.windows.net/;QueueSecondaryEndpoint=https://seanmcccanary-secondary.queue.core.windows.net/;FileSecondaryEndpoint=https://seanmcccanary-secondary.file.core.windows.net/;AccountName=seanmcccanary;AccountKey=Sanitized\nseanscope1"
->>>>>>> 32e373e2
   }
 }