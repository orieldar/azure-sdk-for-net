{
  "Entries": [
    {
<<<<<<< HEAD
      "RequestUri": "https://seanstagetest.blob.core.windows.net/test-container-acd712f3-6660-2980-5638-1e0b5894e4d4?sv=2019-10-10\u0026ss=bfqt\u0026srt=s\u0026spr=https\u0026se=2020-03-06T00%3A13%3A25Z\u0026sp=rwdlacup\u0026sig=Sanitized\u0026restype=container",
      "RequestMethod": "PUT",
      "RequestHeaders": {
        "traceparent": "00-26cab287f84cc74089cb9374316f1a2b-ec1fecb2f79c164e-00",
        "User-Agent": [
          "azsdk-net-Storage.Blobs/12.4.0-dev.20200305.1",
          "(.NET Core 4.6.28325.01; Microsoft Windows 10.0.18363 )"
        ],
        "x-ms-client-request-id": "c4a740a6-6648-24e0-29b4-86a03599c48d",
        "x-ms-return-client-request-id": "true",
        "x-ms-version": "2019-10-10"
=======
      "RequestUri": "https://seanmcccanary.blob.core.windows.net/test-container-acd712f3-6660-2980-5638-1e0b5894e4d4?sv=2019-07-07\u0026ss=bfqt\u0026srt=s\u0026spr=https\u0026se=2020-04-03T23%3A00%3A55Z\u0026sp=rwdlacup\u0026sig=Sanitized\u0026restype=container",
      "RequestMethod": "PUT",
      "RequestHeaders": {
        "traceparent": "00-db25da934fbd194d9d0b64ace36f9f2d-ed06679c14160f4b-00",
        "User-Agent": [
          "azsdk-net-Storage.Blobs/12.5.0-dev.20200403.1",
          "(.NET Core 4.6.28325.01; Microsoft Windows 10.0.18362 )"
        ],
        "x-ms-client-request-id": "c4a740a6-6648-24e0-29b4-86a03599c48d",
        "x-ms-return-client-request-id": "true",
        "x-ms-version": "2019-12-12"
>>>>>>> 32e373e2
      },
      "RequestBody": null,
      "StatusCode": 403,
      "ResponseHeaders": {
        "Content-Length": "284",
        "Content-Type": "application/xml",
<<<<<<< HEAD
        "Date": "Thu, 05 Mar 2020 23:13:24 GMT",
=======
        "Date": "Fri, 03 Apr 2020 22:00:54 GMT",
>>>>>>> 32e373e2
        "Server": [
          "Windows-Azure-Blob/1.0",
          "Microsoft-HTTPAPI/2.0"
        ],
        "x-ms-client-request-id": "c4a740a6-6648-24e0-29b4-86a03599c48d",
        "x-ms-error-code": "AuthorizationResourceTypeMismatch",
<<<<<<< HEAD
        "x-ms-request-id": "c7503168-a01e-000f-5443-f3e457000000",
        "x-ms-version": "2019-10-10"
      },
      "ResponseBody": [
        "\uFEFF\u003C?xml version=\u00221.0\u0022 encoding=\u0022utf-8\u0022?\u003E\u003CError\u003E\u003CCode\u003EAuthorizationResourceTypeMismatch\u003C/Code\u003E\u003CMessage\u003EThis request is not authorized to perform this operation using this resource type.\n",
        "RequestId:c7503168-a01e-000f-5443-f3e457000000\n",
        "Time:2020-03-05T23:13:25.6335763Z\u003C/Message\u003E\u003C/Error\u003E"
=======
        "x-ms-request-id": "e82e72fb-701e-007e-4f03-0adde7000000",
        "x-ms-version": "2019-12-12"
      },
      "ResponseBody": [
        "\uFEFF\u003C?xml version=\u00221.0\u0022 encoding=\u0022utf-8\u0022?\u003E\u003CError\u003E\u003CCode\u003EAuthorizationResourceTypeMismatch\u003C/Code\u003E\u003CMessage\u003EThis request is not authorized to perform this operation using this resource type.\n",
        "RequestId:e82e72fb-701e-007e-4f03-0adde7000000\n",
        "Time:2020-04-03T22:00:54.5175164Z\u003C/Message\u003E\u003C/Error\u003E"
>>>>>>> 32e373e2
      ]
    }
  ],
  "Variables": {
<<<<<<< HEAD
    "DateTimeOffsetNow": "2020-03-05T15:13:25.4121931-08:00",
    "RandomSeed": "674093768",
    "Storage_TestConfigDefault": "ProductionTenant\nseanstagetest\nU2FuaXRpemVk\nhttps://seanstagetest.blob.core.windows.net\nhttp://seanstagetest.file.core.windows.net\nhttp://seanstagetest.queue.core.windows.net\nhttp://seanstagetest.table.core.windows.net\n\n\n\n\nhttp://seanstagetest-secondary.blob.core.windows.net\nhttp://seanstagetest-secondary.file.core.windows.net\nhttp://seanstagetest-secondary.queue.core.windows.net\nhttp://seanstagetest-secondary.table.core.windows.net\n\nSanitized\n\n\nCloud\nBlobEndpoint=https://seanstagetest.blob.core.windows.net/;QueueEndpoint=http://seanstagetest.queue.core.windows.net/;FileEndpoint=http://seanstagetest.file.core.windows.net/;BlobSecondaryEndpoint=http://seanstagetest-secondary.blob.core.windows.net/;QueueSecondaryEndpoint=http://seanstagetest-secondary.queue.core.windows.net/;FileSecondaryEndpoint=http://seanstagetest-secondary.file.core.windows.net/;AccountName=seanstagetest;AccountKey=Sanitized\nseanscope1"
=======
    "DateTimeOffsetNow": "2020-04-03T15:00:55.7512880-07:00",
    "RandomSeed": "674093768",
    "Storage_TestConfigDefault": "ProductionTenant\nseanmcccanary\nU2FuaXRpemVk\nhttps://seanmcccanary.blob.core.windows.net\nhttps://seanmcccanary.file.core.windows.net\nhttps://seanmcccanary.queue.core.windows.net\nhttps://seanmcccanary.table.core.windows.net\n\n\n\n\nhttps://seanmcccanary-secondary.blob.core.windows.net\nhttps://seanmcccanary-secondary.file.core.windows.net\nhttps://seanmcccanary-secondary.queue.core.windows.net\nhttps://seanmcccanary-secondary.table.core.windows.net\n\nSanitized\n\n\nCloud\nBlobEndpoint=https://seanmcccanary.blob.core.windows.net/;QueueEndpoint=https://seanmcccanary.queue.core.windows.net/;FileEndpoint=https://seanmcccanary.file.core.windows.net/;BlobSecondaryEndpoint=https://seanmcccanary-secondary.blob.core.windows.net/;QueueSecondaryEndpoint=https://seanmcccanary-secondary.queue.core.windows.net/;FileSecondaryEndpoint=https://seanmcccanary-secondary.file.core.windows.net/;AccountName=seanmcccanary;AccountKey=Sanitized\nseanscope1"
>>>>>>> 32e373e2
  }
}<|MERGE_RESOLUTION|>--- conflicted
+++ resolved
@@ -1,19 +1,6 @@
 {
   "Entries": [
     {
-<<<<<<< HEAD
-      "RequestUri": "https://seanstagetest.blob.core.windows.net/test-container-acd712f3-6660-2980-5638-1e0b5894e4d4?sv=2019-10-10\u0026ss=bfqt\u0026srt=s\u0026spr=https\u0026se=2020-03-06T00%3A13%3A25Z\u0026sp=rwdlacup\u0026sig=Sanitized\u0026restype=container",
-      "RequestMethod": "PUT",
-      "RequestHeaders": {
-        "traceparent": "00-26cab287f84cc74089cb9374316f1a2b-ec1fecb2f79c164e-00",
-        "User-Agent": [
-          "azsdk-net-Storage.Blobs/12.4.0-dev.20200305.1",
-          "(.NET Core 4.6.28325.01; Microsoft Windows 10.0.18363 )"
-        ],
-        "x-ms-client-request-id": "c4a740a6-6648-24e0-29b4-86a03599c48d",
-        "x-ms-return-client-request-id": "true",
-        "x-ms-version": "2019-10-10"
-=======
       "RequestUri": "https://seanmcccanary.blob.core.windows.net/test-container-acd712f3-6660-2980-5638-1e0b5894e4d4?sv=2019-07-07\u0026ss=bfqt\u0026srt=s\u0026spr=https\u0026se=2020-04-03T23%3A00%3A55Z\u0026sp=rwdlacup\u0026sig=Sanitized\u0026restype=container",
       "RequestMethod": "PUT",
       "RequestHeaders": {
@@ -25,33 +12,19 @@
         "x-ms-client-request-id": "c4a740a6-6648-24e0-29b4-86a03599c48d",
         "x-ms-return-client-request-id": "true",
         "x-ms-version": "2019-12-12"
->>>>>>> 32e373e2
       },
       "RequestBody": null,
       "StatusCode": 403,
       "ResponseHeaders": {
         "Content-Length": "284",
         "Content-Type": "application/xml",
-<<<<<<< HEAD
-        "Date": "Thu, 05 Mar 2020 23:13:24 GMT",
-=======
         "Date": "Fri, 03 Apr 2020 22:00:54 GMT",
->>>>>>> 32e373e2
         "Server": [
           "Windows-Azure-Blob/1.0",
           "Microsoft-HTTPAPI/2.0"
         ],
         "x-ms-client-request-id": "c4a740a6-6648-24e0-29b4-86a03599c48d",
         "x-ms-error-code": "AuthorizationResourceTypeMismatch",
-<<<<<<< HEAD
-        "x-ms-request-id": "c7503168-a01e-000f-5443-f3e457000000",
-        "x-ms-version": "2019-10-10"
-      },
-      "ResponseBody": [
-        "\uFEFF\u003C?xml version=\u00221.0\u0022 encoding=\u0022utf-8\u0022?\u003E\u003CError\u003E\u003CCode\u003EAuthorizationResourceTypeMismatch\u003C/Code\u003E\u003CMessage\u003EThis request is not authorized to perform this operation using this resource type.\n",
-        "RequestId:c7503168-a01e-000f-5443-f3e457000000\n",
-        "Time:2020-03-05T23:13:25.6335763Z\u003C/Message\u003E\u003C/Error\u003E"
-=======
         "x-ms-request-id": "e82e72fb-701e-007e-4f03-0adde7000000",
         "x-ms-version": "2019-12-12"
       },
@@ -59,19 +32,12 @@
         "\uFEFF\u003C?xml version=\u00221.0\u0022 encoding=\u0022utf-8\u0022?\u003E\u003CError\u003E\u003CCode\u003EAuthorizationResourceTypeMismatch\u003C/Code\u003E\u003CMessage\u003EThis request is not authorized to perform this operation using this resource type.\n",
         "RequestId:e82e72fb-701e-007e-4f03-0adde7000000\n",
         "Time:2020-04-03T22:00:54.5175164Z\u003C/Message\u003E\u003C/Error\u003E"
->>>>>>> 32e373e2
       ]
     }
   ],
   "Variables": {
-<<<<<<< HEAD
-    "DateTimeOffsetNow": "2020-03-05T15:13:25.4121931-08:00",
-    "RandomSeed": "674093768",
-    "Storage_TestConfigDefault": "ProductionTenant\nseanstagetest\nU2FuaXRpemVk\nhttps://seanstagetest.blob.core.windows.net\nhttp://seanstagetest.file.core.windows.net\nhttp://seanstagetest.queue.core.windows.net\nhttp://seanstagetest.table.core.windows.net\n\n\n\n\nhttp://seanstagetest-secondary.blob.core.windows.net\nhttp://seanstagetest-secondary.file.core.windows.net\nhttp://seanstagetest-secondary.queue.core.windows.net\nhttp://seanstagetest-secondary.table.core.windows.net\n\nSanitized\n\n\nCloud\nBlobEndpoint=https://seanstagetest.blob.core.windows.net/;QueueEndpoint=http://seanstagetest.queue.core.windows.net/;FileEndpoint=http://seanstagetest.file.core.windows.net/;BlobSecondaryEndpoint=http://seanstagetest-secondary.blob.core.windows.net/;QueueSecondaryEndpoint=http://seanstagetest-secondary.queue.core.windows.net/;FileSecondaryEndpoint=http://seanstagetest-secondary.file.core.windows.net/;AccountName=seanstagetest;AccountKey=Sanitized\nseanscope1"
-=======
     "DateTimeOffsetNow": "2020-04-03T15:00:55.7512880-07:00",
     "RandomSeed": "674093768",
     "Storage_TestConfigDefault": "ProductionTenant\nseanmcccanary\nU2FuaXRpemVk\nhttps://seanmcccanary.blob.core.windows.net\nhttps://seanmcccanary.file.core.windows.net\nhttps://seanmcccanary.queue.core.windows.net\nhttps://seanmcccanary.table.core.windows.net\n\n\n\n\nhttps://seanmcccanary-secondary.blob.core.windows.net\nhttps://seanmcccanary-secondary.file.core.windows.net\nhttps://seanmcccanary-secondary.queue.core.windows.net\nhttps://seanmcccanary-secondary.table.core.windows.net\n\nSanitized\n\n\nCloud\nBlobEndpoint=https://seanmcccanary.blob.core.windows.net/;QueueEndpoint=https://seanmcccanary.queue.core.windows.net/;FileEndpoint=https://seanmcccanary.file.core.windows.net/;BlobSecondaryEndpoint=https://seanmcccanary-secondary.blob.core.windows.net/;QueueSecondaryEndpoint=https://seanmcccanary-secondary.queue.core.windows.net/;FileSecondaryEndpoint=https://seanmcccanary-secondary.file.core.windows.net/;AccountName=seanmcccanary;AccountKey=Sanitized\nseanscope1"
->>>>>>> 32e373e2
   }
 }