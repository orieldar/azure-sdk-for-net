--- conflicted
+++ resolved
@@ -1,21 +1,6 @@
 {
   "Entries": [
     {
-<<<<<<< HEAD
-      "RequestUri": "https://seanstagetest.blob.core.windows.net/test-container-332acc40-1a85-d901-1bd3-b67b3a5dedec?restype=container",
-      "RequestMethod": "PUT",
-      "RequestHeaders": {
-        "Authorization": "Sanitized",
-        "traceparent": "00-d2ed45a1429f3d49902b0f80eb31aaa9-19a485d98cbf8547-00",
-        "User-Agent": [
-          "azsdk-net-Storage.Blobs/12.4.0-dev.20200305.1",
-          "(.NET Core 4.6.28325.01; Microsoft Windows 10.0.18363 )"
-        ],
-        "x-ms-client-request-id": "d87dd956-1a6f-1a0d-2b8d-1808c9894bf0",
-        "x-ms-date": "Thu, 05 Mar 2020 21:14:23 GMT",
-        "x-ms-return-client-request-id": "true",
-        "x-ms-version": "2019-10-10"
-=======
       "RequestUri": "https://seanmcccanary.blob.core.windows.net/test-container-332acc40-1a85-d901-1bd3-b67b3a5dedec?restype=container",
       "RequestMethod": "PUT",
       "RequestHeaders": {
@@ -29,52 +14,25 @@
         "x-ms-date": "Fri, 03 Apr 2020 00:01:18 GMT",
         "x-ms-return-client-request-id": "true",
         "x-ms-version": "2019-12-12"
->>>>>>> 32e373e2
-      },
-      "RequestBody": null,
-      "StatusCode": 201,
-      "ResponseHeaders": {
-        "Content-Length": "0",
-<<<<<<< HEAD
-        "Date": "Thu, 05 Mar 2020 21:14:23 GMT",
-        "ETag": "\u00220x8D7C14A2DADF4B1\u0022",
-        "Last-Modified": "Thu, 05 Mar 2020 21:14:23 GMT",
-=======
+      },
+      "RequestBody": null,
+      "StatusCode": 201,
+      "ResponseHeaders": {
+        "Content-Length": "0",
         "Date": "Fri, 03 Apr 2020 00:01:16 GMT",
         "ETag": "\u00220x8D7D7622262F7E5\u0022",
         "Last-Modified": "Fri, 03 Apr 2020 00:01:17 GMT",
->>>>>>> 32e373e2
         "Server": [
           "Windows-Azure-Blob/1.0",
           "Microsoft-HTTPAPI/2.0"
         ],
         "x-ms-client-request-id": "d87dd956-1a6f-1a0d-2b8d-1808c9894bf0",
-<<<<<<< HEAD
-        "x-ms-request-id": "c0f3764c-a01e-0020-3a33-f3e99c000000",
-        "x-ms-version": "2019-10-10"
-=======
         "x-ms-request-id": "d0713c3f-401e-004a-254a-09ee2f000000",
         "x-ms-version": "2019-12-12"
->>>>>>> 32e373e2
-      },
-      "ResponseBody": []
-    },
-    {
-<<<<<<< HEAD
-      "RequestUri": "https://seanstagetest.blob.core.windows.net/test-container-332acc40-1a85-d901-1bd3-b67b3a5dedec?restype=container",
-      "RequestMethod": "DELETE",
-      "RequestHeaders": {
-        "Authorization": "Sanitized",
-        "traceparent": "00-6d9380bdc19d414c88ce7fc26342337f-2759d76b7cbc5e4c-00",
-        "User-Agent": [
-          "azsdk-net-Storage.Blobs/12.4.0-dev.20200305.1",
-          "(.NET Core 4.6.28325.01; Microsoft Windows 10.0.18363 )"
-        ],
-        "x-ms-client-request-id": "6024af77-15e0-167c-b5fc-d1b01a6bcf28",
-        "x-ms-date": "Thu, 05 Mar 2020 21:14:23 GMT",
-        "x-ms-return-client-request-id": "true",
-        "x-ms-version": "2019-10-10"
-=======
+      },
+      "ResponseBody": []
+    },
+    {
       "RequestUri": "https://seanmcccanary.blob.core.windows.net/test-container-332acc40-1a85-d901-1bd3-b67b3a5dedec?restype=container",
       "RequestMethod": "DELETE",
       "RequestHeaders": {
@@ -88,48 +46,23 @@
         "x-ms-date": "Fri, 03 Apr 2020 00:01:18 GMT",
         "x-ms-return-client-request-id": "true",
         "x-ms-version": "2019-12-12"
->>>>>>> 32e373e2
-      },
-      "RequestBody": null,
-      "StatusCode": 202,
-      "ResponseHeaders": {
-        "Content-Length": "0",
-<<<<<<< HEAD
-        "Date": "Thu, 05 Mar 2020 21:14:23 GMT",
-=======
+      },
+      "RequestBody": null,
+      "StatusCode": 202,
+      "ResponseHeaders": {
+        "Content-Length": "0",
         "Date": "Fri, 03 Apr 2020 00:01:17 GMT",
->>>>>>> 32e373e2
         "Server": [
           "Windows-Azure-Blob/1.0",
           "Microsoft-HTTPAPI/2.0"
         ],
         "x-ms-client-request-id": "6024af77-15e0-167c-b5fc-d1b01a6bcf28",
-<<<<<<< HEAD
-        "x-ms-request-id": "c0f3764f-a01e-0020-3b33-f3e99c000000",
-        "x-ms-version": "2019-10-10"
-=======
         "x-ms-request-id": "d0713c74-401e-004a-524a-09ee2f000000",
         "x-ms-version": "2019-12-12"
->>>>>>> 32e373e2
-      },
-      "ResponseBody": []
-    },
-    {
-<<<<<<< HEAD
-      "RequestUri": "https://seanstagetest.blob.core.windows.net/test-container-14f334d8-367b-2ce8-416f-7fde98ac2475?restype=container",
-      "RequestMethod": "PUT",
-      "RequestHeaders": {
-        "Authorization": "Sanitized",
-        "traceparent": "00-9a74de2c39297843bf9f150e7224b127-31771bc9f23ce340-00",
-        "User-Agent": [
-          "azsdk-net-Storage.Blobs/12.4.0-dev.20200305.1",
-          "(.NET Core 4.6.28325.01; Microsoft Windows 10.0.18363 )"
-        ],
-        "x-ms-client-request-id": "c1875ac1-c9c2-4179-c7f8-1f70959e7e09",
-        "x-ms-date": "Thu, 05 Mar 2020 21:14:23 GMT",
-        "x-ms-return-client-request-id": "true",
-        "x-ms-version": "2019-10-10"
-=======
+      },
+      "ResponseBody": []
+    },
+    {
       "RequestUri": "https://seanmcccanary.blob.core.windows.net/test-container-14f334d8-367b-2ce8-416f-7fde98ac2475?restype=container",
       "RequestMethod": "PUT",
       "RequestHeaders": {
@@ -143,53 +76,25 @@
         "x-ms-date": "Fri, 03 Apr 2020 00:01:19 GMT",
         "x-ms-return-client-request-id": "true",
         "x-ms-version": "2019-12-12"
->>>>>>> 32e373e2
-      },
-      "RequestBody": null,
-      "StatusCode": 201,
-      "ResponseHeaders": {
-        "Content-Length": "0",
-<<<<<<< HEAD
-        "Date": "Thu, 05 Mar 2020 21:14:22 GMT",
-        "ETag": "\u00220x8D7C14A2DE8F8BA\u0022",
-        "Last-Modified": "Thu, 05 Mar 2020 21:14:23 GMT",
-=======
+      },
+      "RequestBody": null,
+      "StatusCode": 201,
+      "ResponseHeaders": {
+        "Content-Length": "0",
         "Date": "Fri, 03 Apr 2020 00:01:17 GMT",
         "ETag": "\u00220x8D7D76222A3B9DB\u0022",
         "Last-Modified": "Fri, 03 Apr 2020 00:01:18 GMT",
->>>>>>> 32e373e2
         "Server": [
           "Windows-Azure-Blob/1.0",
           "Microsoft-HTTPAPI/2.0"
         ],
         "x-ms-client-request-id": "c1875ac1-c9c2-4179-c7f8-1f70959e7e09",
-<<<<<<< HEAD
-        "x-ms-request-id": "8de8951c-a01e-0042-0333-f32bbb000000",
-        "x-ms-version": "2019-10-10"
-=======
         "x-ms-request-id": "2bf33c96-f01e-0060-2b4b-09313f000000",
         "x-ms-version": "2019-12-12"
->>>>>>> 32e373e2
-      },
-      "ResponseBody": []
-    },
-    {
-<<<<<<< HEAD
-      "RequestUri": "https://seanstagetest.blob.core.windows.net/test-container-14f334d8-367b-2ce8-416f-7fde98ac2475?restype=container",
-      "RequestMethod": "DELETE",
-      "RequestHeaders": {
-        "Authorization": "Sanitized",
-        "If-Modified-Since": "Wed, 04 Mar 2020 21:14:23 GMT",
-        "traceparent": "00-8d14bf26adfb124f80b554f513f4075a-2f569a3dbfd3ad41-00",
-        "User-Agent": [
-          "azsdk-net-Storage.Blobs/12.4.0-dev.20200305.1",
-          "(.NET Core 4.6.28325.01; Microsoft Windows 10.0.18363 )"
-        ],
-        "x-ms-client-request-id": "3d1c927b-6325-e6b2-a94f-516ccb9eaecc",
-        "x-ms-date": "Thu, 05 Mar 2020 21:14:23 GMT",
-        "x-ms-return-client-request-id": "true",
-        "x-ms-version": "2019-10-10"
-=======
+      },
+      "ResponseBody": []
+    },
+    {
       "RequestUri": "https://seanmcccanary.blob.core.windows.net/test-container-14f334d8-367b-2ce8-416f-7fde98ac2475?restype=container",
       "RequestMethod": "DELETE",
       "RequestHeaders": {
@@ -204,48 +109,23 @@
         "x-ms-date": "Fri, 03 Apr 2020 00:01:19 GMT",
         "x-ms-return-client-request-id": "true",
         "x-ms-version": "2019-12-12"
->>>>>>> 32e373e2
-      },
-      "RequestBody": null,
-      "StatusCode": 202,
-      "ResponseHeaders": {
-        "Content-Length": "0",
-<<<<<<< HEAD
-        "Date": "Thu, 05 Mar 2020 21:14:23 GMT",
-=======
+      },
+      "RequestBody": null,
+      "StatusCode": 202,
+      "ResponseHeaders": {
+        "Content-Length": "0",
         "Date": "Fri, 03 Apr 2020 00:01:17 GMT",
->>>>>>> 32e373e2
         "Server": [
           "Windows-Azure-Blob/1.0",
           "Microsoft-HTTPAPI/2.0"
         ],
         "x-ms-client-request-id": "3d1c927b-6325-e6b2-a94f-516ccb9eaecc",
-<<<<<<< HEAD
-        "x-ms-request-id": "8de89521-a01e-0042-0633-f32bbb000000",
-        "x-ms-version": "2019-10-10"
-=======
         "x-ms-request-id": "2bf33cab-f01e-0060-3e4b-09313f000000",
         "x-ms-version": "2019-12-12"
->>>>>>> 32e373e2
-      },
-      "ResponseBody": []
-    },
-    {
-<<<<<<< HEAD
-      "RequestUri": "https://seanstagetest.blob.core.windows.net/test-container-fc4a6614-fce7-0b12-9799-9c121e917a01?restype=container",
-      "RequestMethod": "PUT",
-      "RequestHeaders": {
-        "Authorization": "Sanitized",
-        "traceparent": "00-7ff82f1ce1459f44aed789be89c92e34-feeb4705eb399048-00",
-        "User-Agent": [
-          "azsdk-net-Storage.Blobs/12.4.0-dev.20200305.1",
-          "(.NET Core 4.6.28325.01; Microsoft Windows 10.0.18363 )"
-        ],
-        "x-ms-client-request-id": "61d3de00-d77b-7f71-8011-a68bc69fc717",
-        "x-ms-date": "Thu, 05 Mar 2020 21:14:24 GMT",
-        "x-ms-return-client-request-id": "true",
-        "x-ms-version": "2019-10-10"
-=======
+      },
+      "ResponseBody": []
+    },
+    {
       "RequestUri": "https://seanmcccanary.blob.core.windows.net/test-container-fc4a6614-fce7-0b12-9799-9c121e917a01?restype=container",
       "RequestMethod": "PUT",
       "RequestHeaders": {
@@ -259,53 +139,25 @@
         "x-ms-date": "Fri, 03 Apr 2020 00:01:19 GMT",
         "x-ms-return-client-request-id": "true",
         "x-ms-version": "2019-12-12"
->>>>>>> 32e373e2
-      },
-      "RequestBody": null,
-      "StatusCode": 201,
-      "ResponseHeaders": {
-        "Content-Length": "0",
-<<<<<<< HEAD
-        "Date": "Thu, 05 Mar 2020 21:14:24 GMT",
-        "ETag": "\u00220x8D7C14A2E2573BE\u0022",
-        "Last-Modified": "Thu, 05 Mar 2020 21:14:24 GMT",
-=======
+      },
+      "RequestBody": null,
+      "StatusCode": 201,
+      "ResponseHeaders": {
+        "Content-Length": "0",
         "Date": "Fri, 03 Apr 2020 00:01:27 GMT",
         "ETag": "\u00220x8D7D76222E48D2F\u0022",
         "Last-Modified": "Fri, 03 Apr 2020 00:01:18 GMT",
->>>>>>> 32e373e2
         "Server": [
           "Windows-Azure-Blob/1.0",
           "Microsoft-HTTPAPI/2.0"
         ],
         "x-ms-client-request-id": "61d3de00-d77b-7f71-8011-a68bc69fc717",
-<<<<<<< HEAD
-        "x-ms-request-id": "69f87da8-701e-0033-6833-f3cd90000000",
-        "x-ms-version": "2019-10-10"
-=======
         "x-ms-request-id": "51f2a3dc-b01e-004e-614b-096328000000",
         "x-ms-version": "2019-12-12"
->>>>>>> 32e373e2
-      },
-      "ResponseBody": []
-    },
-    {
-<<<<<<< HEAD
-      "RequestUri": "https://seanstagetest.blob.core.windows.net/test-container-fc4a6614-fce7-0b12-9799-9c121e917a01?restype=container",
-      "RequestMethod": "DELETE",
-      "RequestHeaders": {
-        "Authorization": "Sanitized",
-        "If-Unmodified-Since": "Fri, 06 Mar 2020 21:14:23 GMT",
-        "traceparent": "00-1066f9b5648dd24580d7608b47e29ad1-e45cefa9e268e244-00",
-        "User-Agent": [
-          "azsdk-net-Storage.Blobs/12.4.0-dev.20200305.1",
-          "(.NET Core 4.6.28325.01; Microsoft Windows 10.0.18363 )"
-        ],
-        "x-ms-client-request-id": "40121776-19be-4d86-5475-81709a58ac09",
-        "x-ms-date": "Thu, 05 Mar 2020 21:14:24 GMT",
-        "x-ms-return-client-request-id": "true",
-        "x-ms-version": "2019-10-10"
-=======
+      },
+      "ResponseBody": []
+    },
+    {
       "RequestUri": "https://seanmcccanary.blob.core.windows.net/test-container-fc4a6614-fce7-0b12-9799-9c121e917a01?restype=container",
       "RequestMethod": "DELETE",
       "RequestHeaders": {
@@ -320,48 +172,23 @@
         "x-ms-date": "Fri, 03 Apr 2020 00:01:29 GMT",
         "x-ms-return-client-request-id": "true",
         "x-ms-version": "2019-12-12"
->>>>>>> 32e373e2
-      },
-      "RequestBody": null,
-      "StatusCode": 202,
-      "ResponseHeaders": {
-        "Content-Length": "0",
-<<<<<<< HEAD
-        "Date": "Thu, 05 Mar 2020 21:14:24 GMT",
-=======
-        "Date": "Fri, 03 Apr 2020 00:01:28 GMT",
->>>>>>> 32e373e2
+      },
+      "RequestBody": null,
+      "StatusCode": 202,
+      "ResponseHeaders": {
+        "Content-Length": "0",
+        "Date": "Fri, 03 Apr 2020 00:01:28 GMT",
         "Server": [
           "Windows-Azure-Blob/1.0",
           "Microsoft-HTTPAPI/2.0"
         ],
         "x-ms-client-request-id": "40121776-19be-4d86-5475-81709a58ac09",
-<<<<<<< HEAD
-        "x-ms-request-id": "69f87dab-701e-0033-6933-f3cd90000000",
-        "x-ms-version": "2019-10-10"
-=======
         "x-ms-request-id": "51f2ac25-b01e-004e-084b-096328000000",
         "x-ms-version": "2019-12-12"
->>>>>>> 32e373e2
-      },
-      "ResponseBody": []
-    },
-    {
-<<<<<<< HEAD
-      "RequestUri": "https://seanstagetest.blob.core.windows.net/test-container-13b63552-1d0e-54db-93ff-dfa384a3cffa?restype=container",
-      "RequestMethod": "PUT",
-      "RequestHeaders": {
-        "Authorization": "Sanitized",
-        "traceparent": "00-4e99c3e337a0c440851e3e834d1f9a22-c8ff01d86f0eec4d-00",
-        "User-Agent": [
-          "azsdk-net-Storage.Blobs/12.4.0-dev.20200305.1",
-          "(.NET Core 4.6.28325.01; Microsoft Windows 10.0.18363 )"
-        ],
-        "x-ms-client-request-id": "7a7b492a-93cf-5932-3bbd-acbe39e2c9b0",
-        "x-ms-date": "Thu, 05 Mar 2020 21:14:24 GMT",
-        "x-ms-return-client-request-id": "true",
-        "x-ms-version": "2019-10-10"
-=======
+      },
+      "ResponseBody": []
+    },
+    {
       "RequestUri": "https://seanmcccanary.blob.core.windows.net/test-container-13b63552-1d0e-54db-93ff-dfa384a3cffa?restype=container",
       "RequestMethod": "PUT",
       "RequestHeaders": {
@@ -375,50 +202,25 @@
         "x-ms-date": "Fri, 03 Apr 2020 00:01:29 GMT",
         "x-ms-return-client-request-id": "true",
         "x-ms-version": "2019-12-12"
->>>>>>> 32e373e2
-      },
-      "RequestBody": null,
-      "StatusCode": 201,
-      "ResponseHeaders": {
-        "Content-Length": "0",
-<<<<<<< HEAD
-        "Date": "Thu, 05 Mar 2020 21:14:24 GMT",
-        "ETag": "\u00220x8D7C14A2E5F7AC1\u0022",
-        "Last-Modified": "Thu, 05 Mar 2020 21:14:24 GMT",
-=======
+      },
+      "RequestBody": null,
+      "StatusCode": 201,
+      "ResponseHeaders": {
+        "Content-Length": "0",
         "Date": "Fri, 03 Apr 2020 00:01:28 GMT",
         "ETag": "\u00220x8D7D762291C7163\u0022",
         "Last-Modified": "Fri, 03 Apr 2020 00:01:29 GMT",
->>>>>>> 32e373e2
         "Server": [
           "Windows-Azure-Blob/1.0",
           "Microsoft-HTTPAPI/2.0"
         ],
         "x-ms-client-request-id": "7a7b492a-93cf-5932-3bbd-acbe39e2c9b0",
-<<<<<<< HEAD
-        "x-ms-request-id": "84b1fa2b-f01e-003d-0f33-f3e420000000",
-        "x-ms-version": "2019-10-10"
-=======
         "x-ms-request-id": "ee0bcd95-901e-0049-384b-090f4b000000",
         "x-ms-version": "2019-12-12"
->>>>>>> 32e373e2
-      },
-      "ResponseBody": []
-    },
-    {
-<<<<<<< HEAD
-      "RequestUri": "https://seanstagetest.blob.core.windows.net/test-container-13b63552-1d0e-54db-93ff-dfa384a3cffa?comp=lease\u0026restype=container",
-      "RequestMethod": "PUT",
-      "RequestHeaders": {
-        "Authorization": "Sanitized",
-        "traceparent": "00-916986fd0926fa4abbc0cf09ff85ccc8-8a1a9c531a723047-00",
-        "User-Agent": [
-          "azsdk-net-Storage.Blobs/12.4.0-dev.20200305.1",
-          "(.NET Core 4.6.28325.01; Microsoft Windows 10.0.18363 )"
-        ],
-        "x-ms-client-request-id": "a38eff31-04d3-2de4-cdb0-9ed4491eeb94",
-        "x-ms-date": "Thu, 05 Mar 2020 21:14:24 GMT",
-=======
+      },
+      "ResponseBody": []
+    },
+    {
       "RequestUri": "https://seanmcccanary.blob.core.windows.net/test-container-13b63552-1d0e-54db-93ff-dfa384a3cffa?comp=lease\u0026restype=container",
       "RequestMethod": "PUT",
       "RequestHeaders": {
@@ -430,63 +232,31 @@
         ],
         "x-ms-client-request-id": "a38eff31-04d3-2de4-cdb0-9ed4491eeb94",
         "x-ms-date": "Fri, 03 Apr 2020 00:01:30 GMT",
->>>>>>> 32e373e2
         "x-ms-lease-action": "acquire",
         "x-ms-lease-duration": "-1",
         "x-ms-proposed-lease-id": "340686a5-fd44-cb7b-dbfa-4a136da72ab9",
         "x-ms-return-client-request-id": "true",
-<<<<<<< HEAD
-        "x-ms-version": "2019-10-10"
-=======
-        "x-ms-version": "2019-12-12"
->>>>>>> 32e373e2
-      },
-      "RequestBody": null,
-      "StatusCode": 201,
-      "ResponseHeaders": {
-        "Content-Length": "0",
-<<<<<<< HEAD
-        "Date": "Thu, 05 Mar 2020 21:14:24 GMT",
-        "ETag": "\u00220x8D7C14A2E5F7AC1\u0022",
-        "Last-Modified": "Thu, 05 Mar 2020 21:14:24 GMT",
-=======
+        "x-ms-version": "2019-12-12"
+      },
+      "RequestBody": null,
+      "StatusCode": 201,
+      "ResponseHeaders": {
+        "Content-Length": "0",
         "Date": "Fri, 03 Apr 2020 00:01:28 GMT",
         "ETag": "\u00220x8D7D762291C7163\u0022",
         "Last-Modified": "Fri, 03 Apr 2020 00:01:29 GMT",
->>>>>>> 32e373e2
         "Server": [
           "Windows-Azure-Blob/1.0",
           "Microsoft-HTTPAPI/2.0"
         ],
         "x-ms-client-request-id": "a38eff31-04d3-2de4-cdb0-9ed4491eeb94",
         "x-ms-lease-id": "340686a5-fd44-cb7b-dbfa-4a136da72ab9",
-<<<<<<< HEAD
-        "x-ms-request-id": "84b1fa2e-f01e-003d-1033-f3e420000000",
-        "x-ms-version": "2019-10-10"
-=======
         "x-ms-request-id": "ee0bcda4-901e-0049-454b-090f4b000000",
         "x-ms-version": "2019-12-12"
->>>>>>> 32e373e2
-      },
-      "ResponseBody": []
-    },
-    {
-<<<<<<< HEAD
-      "RequestUri": "https://seanstagetest.blob.core.windows.net/test-container-13b63552-1d0e-54db-93ff-dfa384a3cffa?restype=container",
-      "RequestMethod": "DELETE",
-      "RequestHeaders": {
-        "Authorization": "Sanitized",
-        "traceparent": "00-3883d012a447f4418818500e6819d088-f5322e446af24c42-00",
-        "User-Agent": [
-          "azsdk-net-Storage.Blobs/12.4.0-dev.20200305.1",
-          "(.NET Core 4.6.28325.01; Microsoft Windows 10.0.18363 )"
-        ],
-        "x-ms-client-request-id": "6de26279-8618-c1e6-d14b-6c76b7558d15",
-        "x-ms-date": "Thu, 05 Mar 2020 21:14:24 GMT",
-        "x-ms-lease-id": "340686a5-fd44-cb7b-dbfa-4a136da72ab9",
-        "x-ms-return-client-request-id": "true",
-        "x-ms-version": "2019-10-10"
-=======
+      },
+      "ResponseBody": []
+    },
+    {
       "RequestUri": "https://seanmcccanary.blob.core.windows.net/test-container-13b63552-1d0e-54db-93ff-dfa384a3cffa?restype=container",
       "RequestMethod": "DELETE",
       "RequestHeaders": {
@@ -501,42 +271,26 @@
         "x-ms-lease-id": "340686a5-fd44-cb7b-dbfa-4a136da72ab9",
         "x-ms-return-client-request-id": "true",
         "x-ms-version": "2019-12-12"
->>>>>>> 32e373e2
-      },
-      "RequestBody": null,
-      "StatusCode": 202,
-      "ResponseHeaders": {
-        "Content-Length": "0",
-<<<<<<< HEAD
-        "Date": "Thu, 05 Mar 2020 21:14:24 GMT",
-=======
-        "Date": "Fri, 03 Apr 2020 00:01:28 GMT",
->>>>>>> 32e373e2
+      },
+      "RequestBody": null,
+      "StatusCode": 202,
+      "ResponseHeaders": {
+        "Content-Length": "0",
+        "Date": "Fri, 03 Apr 2020 00:01:28 GMT",
         "Server": [
           "Windows-Azure-Blob/1.0",
           "Microsoft-HTTPAPI/2.0"
         ],
         "x-ms-client-request-id": "6de26279-8618-c1e6-d14b-6c76b7558d15",
-<<<<<<< HEAD
-        "x-ms-request-id": "84b1fa2f-f01e-003d-1133-f3e420000000",
-        "x-ms-version": "2019-10-10"
-=======
         "x-ms-request-id": "ee0bcdb7-901e-0049-564b-090f4b000000",
         "x-ms-version": "2019-12-12"
->>>>>>> 32e373e2
       },
       "ResponseBody": []
     }
   ],
   "Variables": {
-<<<<<<< HEAD
-    "DateTimeOffsetNow": "2020-03-05T13:14:23.2620340-08:00",
-    "RandomSeed": "409266328",
-    "Storage_TestConfigDefault": "ProductionTenant\nseanstagetest\nU2FuaXRpemVk\nhttps://seanstagetest.blob.core.windows.net\nhttp://seanstagetest.file.core.windows.net\nhttp://seanstagetest.queue.core.windows.net\nhttp://seanstagetest.table.core.windows.net\n\n\n\n\nhttp://seanstagetest-secondary.blob.core.windows.net\nhttp://seanstagetest-secondary.file.core.windows.net\nhttp://seanstagetest-secondary.queue.core.windows.net\nhttp://seanstagetest-secondary.table.core.windows.net\n\nSanitized\n\n\nCloud\nBlobEndpoint=https://seanstagetest.blob.core.windows.net/;QueueEndpoint=http://seanstagetest.queue.core.windows.net/;FileEndpoint=http://seanstagetest.file.core.windows.net/;BlobSecondaryEndpoint=http://seanstagetest-secondary.blob.core.windows.net/;QueueSecondaryEndpoint=http://seanstagetest-secondary.queue.core.windows.net/;FileSecondaryEndpoint=http://seanstagetest-secondary.file.core.windows.net/;AccountName=seanstagetest;AccountKey=Sanitized\nseanscope1"
-=======
     "DateTimeOffsetNow": "2020-04-02T17:01:18.5848591-07:00",
     "RandomSeed": "409266328",
     "Storage_TestConfigDefault": "ProductionTenant\nseanmcccanary\nU2FuaXRpemVk\nhttps://seanmcccanary.blob.core.windows.net\nhttps://seanmcccanary.file.core.windows.net\nhttps://seanmcccanary.queue.core.windows.net\nhttps://seanmcccanary.table.core.windows.net\n\n\n\n\nhttps://seanmcccanary-secondary.blob.core.windows.net\nhttps://seanmcccanary-secondary.file.core.windows.net\nhttps://seanmcccanary-secondary.queue.core.windows.net\nhttps://seanmcccanary-secondary.table.core.windows.net\n\nSanitized\n\n\nCloud\nBlobEndpoint=https://seanmcccanary.blob.core.windows.net/;QueueEndpoint=https://seanmcccanary.queue.core.windows.net/;FileEndpoint=https://seanmcccanary.file.core.windows.net/;BlobSecondaryEndpoint=https://seanmcccanary-secondary.blob.core.windows.net/;QueueSecondaryEndpoint=https://seanmcccanary-secondary.queue.core.windows.net/;FileSecondaryEndpoint=https://seanmcccanary-secondary.file.core.windows.net/;AccountName=seanmcccanary;AccountKey=Sanitized\nseanscope1"
->>>>>>> 32e373e2
   }
 }