--- conflicted
+++ resolved
@@ -1,22 +1,6 @@
 {
   "Entries": [
     {
-<<<<<<< HEAD
-      "RequestUri": "https://seanstagetest.blob.core.windows.net/test-container-9bf0b2a3-8e48-4c53-6eff-7b23459bd76b?restype=container",
-      "RequestMethod": "PUT",
-      "RequestHeaders": {
-        "Authorization": "Sanitized",
-        "traceparent": "00-20f8f80869cc5843b87c45bfeebecb4a-baf395178c1a5c48-00",
-        "User-Agent": [
-          "azsdk-net-Storage.Blobs/12.4.0-dev.20200305.1",
-          "(.NET Core 4.6.28325.01; Microsoft Windows 10.0.18363 )"
-        ],
-        "x-ms-blob-public-access": "container",
-        "x-ms-client-request-id": "8c912d92-4974-781a-d15e-d99c797ddd9b",
-        "x-ms-date": "Thu, 05 Mar 2020 21:14:01 GMT",
-        "x-ms-return-client-request-id": "true",
-        "x-ms-version": "2019-10-10"
-=======
       "RequestUri": "https://seanmcccanary.blob.core.windows.net/test-container-9bf0b2a3-8e48-4c53-6eff-7b23459bd76b?restype=container",
       "RequestMethod": "PUT",
       "RequestHeaders": {
@@ -31,50 +15,25 @@
         "x-ms-date": "Fri, 03 Apr 2020 00:00:58 GMT",
         "x-ms-return-client-request-id": "true",
         "x-ms-version": "2019-12-12"
->>>>>>> 32e373e2
       },
       "RequestBody": null,
       "StatusCode": 201,
       "ResponseHeaders": {
         "Content-Length": "0",
-<<<<<<< HEAD
-        "Date": "Thu, 05 Mar 2020 21:14:01 GMT",
-        "ETag": "\u00220x8D7C14A20CFF0C0\u0022",
-        "Last-Modified": "Thu, 05 Mar 2020 21:14:01 GMT",
-=======
         "Date": "Fri, 03 Apr 2020 00:00:57 GMT",
         "ETag": "\u00220x8D7D7621657AFE0\u0022",
         "Last-Modified": "Fri, 03 Apr 2020 00:00:57 GMT",
->>>>>>> 32e373e2
         "Server": [
           "Windows-Azure-Blob/1.0",
           "Microsoft-HTTPAPI/2.0"
         ],
         "x-ms-client-request-id": "8c912d92-4974-781a-d15e-d99c797ddd9b",
-<<<<<<< HEAD
-        "x-ms-request-id": "a527bc69-401e-0007-5f32-f3fe58000000",
-        "x-ms-version": "2019-10-10"
-=======
         "x-ms-request-id": "e293c338-f01e-0084-1a4a-093fa1000000",
         "x-ms-version": "2019-12-12"
->>>>>>> 32e373e2
       },
       "ResponseBody": []
     },
     {
-<<<<<<< HEAD
-      "RequestUri": "https://seanstagetest.blob.core.windows.net/test-container-9bf0b2a3-8e48-4c53-6eff-7b23459bd76b?comp=lease\u0026restype=container",
-      "RequestMethod": "PUT",
-      "RequestHeaders": {
-        "Authorization": "Sanitized",
-        "traceparent": "00-e1256ab98468b74ca8e06cae34d0e629-39800358e1347742-00",
-        "User-Agent": [
-          "azsdk-net-Storage.Blobs/12.4.0-dev.20200305.1",
-          "(.NET Core 4.6.28325.01; Microsoft Windows 10.0.18363 )"
-        ],
-        "x-ms-client-request-id": "3fd37aff-4d86-4a46-0edf-f439beb000a1",
-        "x-ms-date": "Thu, 05 Mar 2020 21:14:01 GMT",
-=======
       "RequestUri": "https://seanmcccanary.blob.core.windows.net/test-container-9bf0b2a3-8e48-4c53-6eff-7b23459bd76b?comp=lease\u0026restype=container",
       "RequestMethod": "PUT",
       "RequestHeaders": {
@@ -86,64 +45,31 @@
         ],
         "x-ms-client-request-id": "3fd37aff-4d86-4a46-0edf-f439beb000a1",
         "x-ms-date": "Fri, 03 Apr 2020 00:00:58 GMT",
->>>>>>> 32e373e2
         "x-ms-lease-action": "acquire",
         "x-ms-lease-duration": "15",
         "x-ms-proposed-lease-id": "2b260e4f-474c-b11f-973b-8b6a7830fec1",
         "x-ms-return-client-request-id": "true",
-<<<<<<< HEAD
-        "x-ms-version": "2019-10-10"
-=======
         "x-ms-version": "2019-12-12"
->>>>>>> 32e373e2
       },
       "RequestBody": null,
       "StatusCode": 201,
       "ResponseHeaders": {
         "Content-Length": "0",
-<<<<<<< HEAD
-        "Date": "Thu, 05 Mar 2020 21:14:01 GMT",
-        "ETag": "\u00220x8D7C14A20CFF0C0\u0022",
-        "Last-Modified": "Thu, 05 Mar 2020 21:14:01 GMT",
-=======
         "Date": "Fri, 03 Apr 2020 00:00:57 GMT",
         "ETag": "\u00220x8D7D7621657AFE0\u0022",
         "Last-Modified": "Fri, 03 Apr 2020 00:00:57 GMT",
->>>>>>> 32e373e2
         "Server": [
           "Windows-Azure-Blob/1.0",
           "Microsoft-HTTPAPI/2.0"
         ],
         "x-ms-client-request-id": "3fd37aff-4d86-4a46-0edf-f439beb000a1",
         "x-ms-lease-id": "2b260e4f-474c-b11f-973b-8b6a7830fec1",
-<<<<<<< HEAD
-        "x-ms-request-id": "a527bc6e-401e-0007-6232-f3fe58000000",
-        "x-ms-version": "2019-10-10"
-=======
         "x-ms-request-id": "e293c35d-f01e-0084-364a-093fa1000000",
         "x-ms-version": "2019-12-12"
->>>>>>> 32e373e2
       },
       "ResponseBody": []
     },
     {
-<<<<<<< HEAD
-      "RequestUri": "https://seanstagetest.blob.core.windows.net/test-container-9bf0b2a3-8e48-4c53-6eff-7b23459bd76b?comp=lease\u0026restype=container",
-      "RequestMethod": "PUT",
-      "RequestHeaders": {
-        "Authorization": "Sanitized",
-        "traceparent": "00-67e63d20ad2ae84c8c42de0fee5f2464-46d7d66fc2b8134d-00",
-        "User-Agent": [
-          "azsdk-net-Storage.Blobs/12.4.0-dev.20200305.1",
-          "(.NET Core 4.6.28325.01; Microsoft Windows 10.0.18363 )"
-        ],
-        "x-ms-client-request-id": "fd6afafe-bf5c-393a-a246-092a56bdb577",
-        "x-ms-date": "Thu, 05 Mar 2020 21:14:02 GMT",
-        "x-ms-lease-action": "break",
-        "x-ms-lease-break-period": "0",
-        "x-ms-return-client-request-id": "true",
-        "x-ms-version": "2019-10-10"
-=======
       "RequestUri": "https://seanmcccanary.blob.core.windows.net/test-container-9bf0b2a3-8e48-4c53-6eff-7b23459bd76b?comp=lease\u0026restype=container",
       "RequestMethod": "PUT",
       "RequestHeaders": {
@@ -159,53 +85,26 @@
         "x-ms-lease-break-period": "0",
         "x-ms-return-client-request-id": "true",
         "x-ms-version": "2019-12-12"
->>>>>>> 32e373e2
       },
       "RequestBody": null,
       "StatusCode": 202,
       "ResponseHeaders": {
         "Content-Length": "0",
-<<<<<<< HEAD
-        "Date": "Thu, 05 Mar 2020 21:14:01 GMT",
-        "ETag": "\u00220x8D7C14A20CFF0C0\u0022",
-        "Last-Modified": "Thu, 05 Mar 2020 21:14:01 GMT",
-=======
         "Date": "Fri, 03 Apr 2020 00:00:57 GMT",
         "ETag": "\u00220x8D7D7621657AFE0\u0022",
         "Last-Modified": "Fri, 03 Apr 2020 00:00:57 GMT",
->>>>>>> 32e373e2
         "Server": [
           "Windows-Azure-Blob/1.0",
           "Microsoft-HTTPAPI/2.0"
         ],
         "x-ms-client-request-id": "fd6afafe-bf5c-393a-a246-092a56bdb577",
         "x-ms-lease-time": "0",
-<<<<<<< HEAD
-        "x-ms-request-id": "a527bc71-401e-0007-6532-f3fe58000000",
-        "x-ms-version": "2019-10-10"
-=======
         "x-ms-request-id": "e293c370-f01e-0084-484a-093fa1000000",
         "x-ms-version": "2019-12-12"
->>>>>>> 32e373e2
       },
       "ResponseBody": []
     },
     {
-<<<<<<< HEAD
-      "RequestUri": "https://seanstagetest.blob.core.windows.net/test-container-9bf0b2a3-8e48-4c53-6eff-7b23459bd76b?restype=container",
-      "RequestMethod": "GET",
-      "RequestHeaders": {
-        "Authorization": "Sanitized",
-        "traceparent": "00-18f49841c9650c498ec6a5de0568c905-e8c23f2cf66f4349-00",
-        "User-Agent": [
-          "azsdk-net-Storage.Blobs/12.4.0-dev.20200305.1",
-          "(.NET Core 4.6.28325.01; Microsoft Windows 10.0.18363 )"
-        ],
-        "x-ms-client-request-id": "c43adc46-0245-a044-dedc-eea6bd66ae59",
-        "x-ms-date": "Thu, 05 Mar 2020 21:14:02 GMT",
-        "x-ms-return-client-request-id": "true",
-        "x-ms-version": "2019-10-10"
-=======
       "RequestUri": "https://seanmcccanary.blob.core.windows.net/test-container-9bf0b2a3-8e48-4c53-6eff-7b23459bd76b?restype=container",
       "RequestMethod": "GET",
       "RequestHeaders": {
@@ -219,21 +118,14 @@
         "x-ms-date": "Fri, 03 Apr 2020 00:00:58 GMT",
         "x-ms-return-client-request-id": "true",
         "x-ms-version": "2019-12-12"
->>>>>>> 32e373e2
       },
       "RequestBody": null,
       "StatusCode": 200,
       "ResponseHeaders": {
         "Content-Length": "0",
-<<<<<<< HEAD
-        "Date": "Thu, 05 Mar 2020 21:14:01 GMT",
-        "ETag": "\u00220x8D7C14A20CFF0C0\u0022",
-        "Last-Modified": "Thu, 05 Mar 2020 21:14:01 GMT",
-=======
         "Date": "Fri, 03 Apr 2020 00:00:57 GMT",
         "ETag": "\u00220x8D7D7621657AFE0\u0022",
         "Last-Modified": "Fri, 03 Apr 2020 00:00:57 GMT",
->>>>>>> 32e373e2
         "Server": [
           "Windows-Azure-Blob/1.0",
           "Microsoft-HTTPAPI/2.0"
@@ -246,32 +138,12 @@
         "x-ms-has-legal-hold": "false",
         "x-ms-lease-state": "broken",
         "x-ms-lease-status": "unlocked",
-<<<<<<< HEAD
-        "x-ms-request-id": "a527bc74-401e-0007-6832-f3fe58000000",
-        "x-ms-version": "2019-10-10"
-=======
         "x-ms-request-id": "e293c38f-f01e-0084-624a-093fa1000000",
         "x-ms-version": "2019-12-12"
->>>>>>> 32e373e2
       },
       "ResponseBody": []
     },
     {
-<<<<<<< HEAD
-      "RequestUri": "https://seanstagetest.blob.core.windows.net/test-container-9bf0b2a3-8e48-4c53-6eff-7b23459bd76b?restype=container",
-      "RequestMethod": "DELETE",
-      "RequestHeaders": {
-        "Authorization": "Sanitized",
-        "traceparent": "00-bf961bf00ee2ef4991adf6cb750e7193-36de4e1de75a5948-00",
-        "User-Agent": [
-          "azsdk-net-Storage.Blobs/12.4.0-dev.20200305.1",
-          "(.NET Core 4.6.28325.01; Microsoft Windows 10.0.18363 )"
-        ],
-        "x-ms-client-request-id": "79e426a4-f183-8131-b8f2-218cbdfe7c83",
-        "x-ms-date": "Thu, 05 Mar 2020 21:14:02 GMT",
-        "x-ms-return-client-request-id": "true",
-        "x-ms-version": "2019-10-10"
-=======
       "RequestUri": "https://seanmcccanary.blob.core.windows.net/test-container-9bf0b2a3-8e48-4c53-6eff-7b23459bd76b?restype=container",
       "RequestMethod": "DELETE",
       "RequestHeaders": {
@@ -285,39 +157,25 @@
         "x-ms-date": "Fri, 03 Apr 2020 00:00:58 GMT",
         "x-ms-return-client-request-id": "true",
         "x-ms-version": "2019-12-12"
->>>>>>> 32e373e2
       },
       "RequestBody": null,
       "StatusCode": 202,
       "ResponseHeaders": {
         "Content-Length": "0",
-<<<<<<< HEAD
-        "Date": "Thu, 05 Mar 2020 21:14:02 GMT",
-=======
         "Date": "Fri, 03 Apr 2020 00:00:57 GMT",
->>>>>>> 32e373e2
         "Server": [
           "Windows-Azure-Blob/1.0",
           "Microsoft-HTTPAPI/2.0"
         ],
         "x-ms-client-request-id": "79e426a4-f183-8131-b8f2-218cbdfe7c83",
-<<<<<<< HEAD
-        "x-ms-request-id": "a527bc77-401e-0007-6b32-f3fe58000000",
-        "x-ms-version": "2019-10-10"
-=======
         "x-ms-request-id": "e293c3bc-f01e-0084-044a-093fa1000000",
         "x-ms-version": "2019-12-12"
->>>>>>> 32e373e2
       },
       "ResponseBody": []
     }
   ],
   "Variables": {
     "RandomSeed": "683144750",
-<<<<<<< HEAD
-    "Storage_TestConfigDefault": "ProductionTenant\nseanstagetest\nU2FuaXRpemVk\nhttps://seanstagetest.blob.core.windows.net\nhttp://seanstagetest.file.core.windows.net\nhttp://seanstagetest.queue.core.windows.net\nhttp://seanstagetest.table.core.windows.net\n\n\n\n\nhttp://seanstagetest-secondary.blob.core.windows.net\nhttp://seanstagetest-secondary.file.core.windows.net\nhttp://seanstagetest-secondary.queue.core.windows.net\nhttp://seanstagetest-secondary.table.core.windows.net\n\nSanitized\n\n\nCloud\nBlobEndpoint=https://seanstagetest.blob.core.windows.net/;QueueEndpoint=http://seanstagetest.queue.core.windows.net/;FileEndpoint=http://seanstagetest.file.core.windows.net/;BlobSecondaryEndpoint=http://seanstagetest-secondary.blob.core.windows.net/;QueueSecondaryEndpoint=http://seanstagetest-secondary.queue.core.windows.net/;FileSecondaryEndpoint=http://seanstagetest-secondary.file.core.windows.net/;AccountName=seanstagetest;AccountKey=Sanitized\nseanscope1"
-=======
     "Storage_TestConfigDefault": "ProductionTenant\nseanmcccanary\nU2FuaXRpemVk\nhttps://seanmcccanary.blob.core.windows.net\nhttps://seanmcccanary.file.core.windows.net\nhttps://seanmcccanary.queue.core.windows.net\nhttps://seanmcccanary.table.core.windows.net\n\n\n\n\nhttps://seanmcccanary-secondary.blob.core.windows.net\nhttps://seanmcccanary-secondary.file.core.windows.net\nhttps://seanmcccanary-secondary.queue.core.windows.net\nhttps://seanmcccanary-secondary.table.core.windows.net\n\nSanitized\n\n\nCloud\nBlobEndpoint=https://seanmcccanary.blob.core.windows.net/;QueueEndpoint=https://seanmcccanary.queue.core.windows.net/;FileEndpoint=https://seanmcccanary.file.core.windows.net/;BlobSecondaryEndpoint=https://seanmcccanary-secondary.blob.core.windows.net/;QueueSecondaryEndpoint=https://seanmcccanary-secondary.queue.core.windows.net/;FileSecondaryEndpoint=https://seanmcccanary-secondary.file.core.windows.net/;AccountName=seanmcccanary;AccountKey=Sanitized\nseanscope1"
->>>>>>> 32e373e2
   }
 }