--- conflicted
+++ resolved
@@ -1,19 +1,6 @@
 {
   "Entries": [
     {
-<<<<<<< HEAD
-      "RequestUri": "https://seanstagetest.blob.core.windows.net/test-container-3789d9cd-23c4-dfed-20f0-eb6b24f2e405?sv=2019-10-10\u0026ss=bfqt\u0026srt=sco\u0026spr=https\u0026se=2020-03-06T00%3A13%3A25Z\u0026sp=rwdlacup\u0026sig=Sanitized\u0026restype=container",
-      "RequestMethod": "PUT",
-      "RequestHeaders": {
-        "traceparent": "00-4d8f42086ce37142baab8b47b94c7a47-8a50eaf964692a4c-00",
-        "User-Agent": [
-          "azsdk-net-Storage.Blobs/12.4.0-dev.20200305.1",
-          "(.NET Core 4.6.28325.01; Microsoft Windows 10.0.18363 )"
-        ],
-        "x-ms-client-request-id": "60891a48-76c7-695a-922e-3b90caad059e",
-        "x-ms-return-client-request-id": "true",
-        "x-ms-version": "2019-10-10"
-=======
       "RequestUri": "https://seanmcccanary.blob.core.windows.net/test-container-3789d9cd-23c4-dfed-20f0-eb6b24f2e405?sv=2019-07-07\u0026ss=bfqt\u0026srt=sco\u0026spr=https\u0026se=2020-04-03T23%3A00%3A56Z\u0026sp=rwdlacup\u0026sig=Sanitized\u0026restype=container",
       "RequestMethod": "PUT",
       "RequestHeaders": {
@@ -25,50 +12,25 @@
         "x-ms-client-request-id": "60891a48-76c7-695a-922e-3b90caad059e",
         "x-ms-return-client-request-id": "true",
         "x-ms-version": "2019-12-12"
->>>>>>> 32e373e2
       },
       "RequestBody": null,
       "StatusCode": 201,
       "ResponseHeaders": {
         "Content-Length": "0",
-<<<<<<< HEAD
-        "Date": "Thu, 05 Mar 2020 23:13:25 GMT",
-        "ETag": "\u00220x8D7C15ACEF5CBF1\u0022",
-        "Last-Modified": "Thu, 05 Mar 2020 23:13:25 GMT",
-=======
         "Date": "Fri, 03 Apr 2020 22:00:54 GMT",
         "ETag": "\u00220x8D7D81A7B7AA419\u0022",
         "Last-Modified": "Fri, 03 Apr 2020 22:00:54 GMT",
->>>>>>> 32e373e2
         "Server": [
           "Windows-Azure-Blob/1.0",
           "Microsoft-HTTPAPI/2.0"
         ],
         "x-ms-client-request-id": "60891a48-76c7-695a-922e-3b90caad059e",
-<<<<<<< HEAD
-        "x-ms-request-id": "1988c61d-201e-0011-6c43-f3088f000000",
-        "x-ms-version": "2019-10-10"
-=======
         "x-ms-request-id": "a7d51ae1-d01e-0067-4f03-0a5d5c000000",
         "x-ms-version": "2019-12-12"
->>>>>>> 32e373e2
       },
       "ResponseBody": []
     },
     {
-<<<<<<< HEAD
-      "RequestUri": "https://seanstagetest.blob.core.windows.net/test-container-ec962067-640e-5b47-fc33-583fda8104c9?sv=2019-10-10\u0026ss=bfqt\u0026srt=sco\u0026spr=https\u0026se=2020-03-06T00%3A13%3A25Z\u0026sp=rwdlacup\u0026sig=Sanitized\u0026restype=container",
-      "RequestMethod": "PUT",
-      "RequestHeaders": {
-        "traceparent": "00-0a60edae37dc55409cd78cd89b64e118-98efe2740ffc9846-00",
-        "User-Agent": [
-          "azsdk-net-Storage.Blobs/12.4.0-dev.20200305.1",
-          "(.NET Core 4.6.28325.01; Microsoft Windows 10.0.18363 )"
-        ],
-        "x-ms-client-request-id": "e6531322-86c1-998d-f09c-f5eeca74b78a",
-        "x-ms-return-client-request-id": "true",
-        "x-ms-version": "2019-10-10"
-=======
       "RequestUri": "https://seanmcccanary.blob.core.windows.net/test-container-ec962067-640e-5b47-fc33-583fda8104c9?sv=2019-07-07\u0026ss=bfqt\u0026srt=sco\u0026spr=https\u0026se=2020-04-03T23%3A00%3A56Z\u0026sp=rwdlacup\u0026sig=Sanitized\u0026restype=container",
       "RequestMethod": "PUT",
       "RequestHeaders": {
@@ -80,47 +42,25 @@
         "x-ms-client-request-id": "e6531322-86c1-998d-f09c-f5eeca74b78a",
         "x-ms-return-client-request-id": "true",
         "x-ms-version": "2019-12-12"
->>>>>>> 32e373e2
       },
       "RequestBody": null,
       "StatusCode": 201,
       "ResponseHeaders": {
         "Content-Length": "0",
-<<<<<<< HEAD
-        "Date": "Thu, 05 Mar 2020 23:13:26 GMT",
-        "ETag": "\u00220x8D7C15ACF2A3A74\u0022",
-        "Last-Modified": "Thu, 05 Mar 2020 23:13:26 GMT",
-=======
         "Date": "Fri, 03 Apr 2020 22:00:54 GMT",
         "ETag": "\u00220x8D7D81A7BAAC65F\u0022",
         "Last-Modified": "Fri, 03 Apr 2020 22:00:55 GMT",
->>>>>>> 32e373e2
         "Server": [
           "Windows-Azure-Blob/1.0",
           "Microsoft-HTTPAPI/2.0"
         ],
         "x-ms-client-request-id": "e6531322-86c1-998d-f09c-f5eeca74b78a",
-<<<<<<< HEAD
-        "x-ms-request-id": "6e25d79b-b01e-002c-5143-f37e94000000",
-        "x-ms-version": "2019-10-10"
-=======
         "x-ms-request-id": "3fc04e55-701e-0051-2d03-0ad02c000000",
         "x-ms-version": "2019-12-12"
->>>>>>> 32e373e2
       },
       "ResponseBody": []
     },
     {
-<<<<<<< HEAD
-      "RequestUri": "https://seanstagetest.blob.core.windows.net/test-container-3789d9cd-23c4-dfed-20f0-eb6b24f2e405/test-blob-2f3021eb-af91-ed29-6bd8-ace6b208530a?sv=2019-10-10\u0026ss=bfqt\u0026srt=sco\u0026spr=https\u0026se=2020-03-06T00%3A13%3A25Z\u0026sp=rwdlacup\u0026sig=Sanitized",
-      "RequestMethod": "PUT",
-      "RequestHeaders": {
-        "Content-Length": "1024",
-        "traceparent": "00-8717989a39f4664ba0c7d35ac99e698c-11b58412b30a284a-00",
-        "User-Agent": [
-          "azsdk-net-Storage.Blobs/12.4.0-dev.20200305.1",
-          "(.NET Core 4.6.28325.01; Microsoft Windows 10.0.18363 )"
-=======
       "RequestUri": "https://seanmcccanary.blob.core.windows.net/test-container-3789d9cd-23c4-dfed-20f0-eb6b24f2e405/test-blob-2f3021eb-af91-ed29-6bd8-ace6b208530a?sv=2019-07-07\u0026ss=bfqt\u0026srt=sco\u0026spr=https\u0026se=2020-04-03T23%3A00%3A56Z\u0026sp=rwdlacup\u0026sig=Sanitized",
       "RequestMethod": "PUT",
       "RequestHeaders": {
@@ -129,60 +69,33 @@
         "User-Agent": [
           "azsdk-net-Storage.Blobs/12.5.0-dev.20200403.1",
           "(.NET Core 4.6.28325.01; Microsoft Windows 10.0.18362 )"
->>>>>>> 32e373e2
         ],
         "x-ms-blob-type": "BlockBlob",
         "x-ms-client-request-id": "d84096b0-0386-5efc-0aa5-c129a542a13d",
         "x-ms-return-client-request-id": "true",
-<<<<<<< HEAD
-        "x-ms-version": "2019-10-10"
-=======
         "x-ms-version": "2019-12-12"
->>>>>>> 32e373e2
       },
       "RequestBody": "5BjEnrRsSfisXc9crhP6JkAY0g0TY9zcbQvHVfHzjXTsrwqxsBjVbeYZ5Fl2SpgMcG5Z86mhMoA75zCppfMGuM9bb/8ISHYnQmQm\u002Bn\u002BDZiNzu\u002BSDmprKS3yJdcjoLMjzEiyJGtqZAyf4MbBFejgBuIENNeoOgx01kSOCf9OtPxacM\u002BdT\u002BktI2re8imnphdFEiL1H2/bd5I4OVIm3FoRUSvGaqEZRrr01xFsyUfi0TAtRPfcVZmQfv09YRKbCkcMzaEB3TtyL89n/ERabqpKVWgd9ZdiNPuSNe\u002Bn2\u002BGkXcjKY/\u002Bm4PP0vxkodFlRNgxS9wuqeRSvqpilc6tLzlPtw55/kA6uo3R0JTp\u002BObyiPP/fUOTZ/eS0HrVi/XFErOzFPrS61aYBpFOTMlPeMXDYBzKvbHlvE8G5x3FZS6IHL3hJtP8L62dV2ayRRsuQ2e1Ahvo\u002BmTx3Wiry/RIwqFitjALXkHh10BvPVZLI2cz6JO2EFMCryJY/0l7QFOpVJTFX57bEuUV0zrbeb0OtqnxZ9NQgrJeUBcdsm8IZobsxdjBhdPYaNW\u002BkE0oNyVlSjifieiASMHSZw93zWCGHWyj/rPkTSDWGQ8NofJlNhjxqGgmaNyubH0G7x7EYKtlKILQdEhhcQ0XuXDpcqbffTDmhhT4X6SQBYI23V4SEbhTqHlvhLHQgDdrHq9rtPnWJ3Hd7dqGfNjeQG62OpOvBae4hdotf\u002Bh/FgXtnUEFNECYYLXsNCPd3TuggURDGlWTvBj3oz8fqLeJXtfUqN\u002BX2QwuHcntwsFz6riujO6UK/ugSeEoDYERiMf\u002BUtVb\u002BSRcGLg4JQybpelHg8iGcSvI5SLcJF7ub8uLHJTx72/8F\u002BGEQnQ2bAb/FJP34InIiwesNW2ij8TFfajsvRhnmcaJW2vXAj6nkokr7R/K5o9BsoGdVbnySZgsvtTLSa7uh4rdfoUt8YjY9JLUdpK1CocZqvqW2jQMhwHDqkNp7EjqTWWE7Wf6E8EIxGEXHdMFZ6RNoa6kV71W0PeDakc1bwhZ\u002Bjk9IC0fL4c5nhXS9WkuvjKfHDqqNeWoPhxwdrl5w1VYzSOZ2EeHPoIXasmXc\u002BueVKwEplLdv8RDhPIArqjdz8rAeig1lOX7B\u002B2oksssALow0hIdZRzyex1vVkNFdo/pOar\u002B1wmzWM\u002B2GZ5lJRz5F3Q339yGsGq9zf8a1j6ipZFdz1kgPTmwjXlSZ1uOjUXwZj7PDZazUolAQRkKmHKBA2QNB2XDyOpKh1JTNFkfLzC5KnAP05f6qnzP7/wgteT2wVPngXXgLK1EhIZEUB4gIRHYUW4CgT/MAmz48\u002Bj\u002BKdFtXHL1J63KyQ3Cu08Rpkper77qWFRw==",
       "StatusCode": 201,
       "ResponseHeaders": {
         "Content-Length": "0",
         "Content-MD5": "ENpmFB2c3mXfo\u002BFo3rJGjg==",
-<<<<<<< HEAD
-        "Date": "Thu, 05 Mar 2020 23:13:26 GMT",
-        "ETag": "\u00220x8D7C15ACF39C727\u0022",
-        "Last-Modified": "Thu, 05 Mar 2020 23:13:26 GMT",
-=======
         "Date": "Fri, 03 Apr 2020 22:00:54 GMT",
         "ETag": "\u00220x8D7D81A7BB76547\u0022",
         "Last-Modified": "Fri, 03 Apr 2020 22:00:55 GMT",
->>>>>>> 32e373e2
         "Server": [
           "Windows-Azure-Blob/1.0",
           "Microsoft-HTTPAPI/2.0"
         ],
         "x-ms-client-request-id": "d84096b0-0386-5efc-0aa5-c129a542a13d",
         "x-ms-content-crc64": "LUVkQyK9C98=",
-<<<<<<< HEAD
-        "x-ms-request-id": "1988c641-201e-0011-0d43-f3088f000000",
-        "x-ms-request-server-encrypted": "true",
-        "x-ms-version": "2019-10-10"
-=======
         "x-ms-request-id": "3fc04e6f-701e-0051-3f03-0ad02c000000",
         "x-ms-request-server-encrypted": "true",
         "x-ms-version": "2019-12-12"
->>>>>>> 32e373e2
       },
       "ResponseBody": []
     },
     {
-<<<<<<< HEAD
-      "RequestUri": "https://seanstagetest.blob.core.windows.net/test-container-ec962067-640e-5b47-fc33-583fda8104c9/test-blob-901130da-45b6-47a6-1f6b-94990c7caf45?sv=2019-10-10\u0026ss=bfqt\u0026srt=sco\u0026spr=https\u0026se=2020-03-06T00%3A13%3A25Z\u0026sp=rwdlacup\u0026sig=Sanitized",
-      "RequestMethod": "PUT",
-      "RequestHeaders": {
-        "Content-Length": "1024",
-        "traceparent": "00-edad0eaf7a267b42baea8936471df6fe-fa479be8c585094d-00",
-        "User-Agent": [
-          "azsdk-net-Storage.Blobs/12.4.0-dev.20200305.1",
-          "(.NET Core 4.6.28325.01; Microsoft Windows 10.0.18363 )"
-=======
       "RequestUri": "https://seanmcccanary.blob.core.windows.net/test-container-ec962067-640e-5b47-fc33-583fda8104c9/test-blob-901130da-45b6-47a6-1f6b-94990c7caf45?sv=2019-07-07\u0026ss=bfqt\u0026srt=sco\u0026spr=https\u0026se=2020-04-03T23%3A00%3A56Z\u0026sp=rwdlacup\u0026sig=Sanitized",
       "RequestMethod": "PUT",
       "RequestHeaders": {
@@ -191,63 +104,33 @@
         "User-Agent": [
           "azsdk-net-Storage.Blobs/12.5.0-dev.20200403.1",
           "(.NET Core 4.6.28325.01; Microsoft Windows 10.0.18362 )"
->>>>>>> 32e373e2
         ],
         "x-ms-blob-type": "BlockBlob",
         "x-ms-client-request-id": "574b366b-ad64-6ac1-47a4-37113066cd49",
         "x-ms-return-client-request-id": "true",
-<<<<<<< HEAD
-        "x-ms-version": "2019-10-10"
-=======
         "x-ms-version": "2019-12-12"
->>>>>>> 32e373e2
       },
       "RequestBody": "5BjEnrRsSfisXc9crhP6JkAY0g0TY9zcbQvHVfHzjXTsrwqxsBjVbeYZ5Fl2SpgMcG5Z86mhMoA75zCppfMGuM9bb/8ISHYnQmQm\u002Bn\u002BDZiNzu\u002BSDmprKS3yJdcjoLMjzEiyJGtqZAyf4MbBFejgBuIENNeoOgx01kSOCf9OtPxacM\u002BdT\u002BktI2re8imnphdFEiL1H2/bd5I4OVIm3FoRUSvGaqEZRrr01xFsyUfi0TAtRPfcVZmQfv09YRKbCkcMzaEB3TtyL89n/ERabqpKVWgd9ZdiNPuSNe\u002Bn2\u002BGkXcjKY/\u002Bm4PP0vxkodFlRNgxS9wuqeRSvqpilc6tLzlPtw55/kA6uo3R0JTp\u002BObyiPP/fUOTZ/eS0HrVi/XFErOzFPrS61aYBpFOTMlPeMXDYBzKvbHlvE8G5x3FZS6IHL3hJtP8L62dV2ayRRsuQ2e1Ahvo\u002BmTx3Wiry/RIwqFitjALXkHh10BvPVZLI2cz6JO2EFMCryJY/0l7QFOpVJTFX57bEuUV0zrbeb0OtqnxZ9NQgrJeUBcdsm8IZobsxdjBhdPYaNW\u002BkE0oNyVlSjifieiASMHSZw93zWCGHWyj/rPkTSDWGQ8NofJlNhjxqGgmaNyubH0G7x7EYKtlKILQdEhhcQ0XuXDpcqbffTDmhhT4X6SQBYI23V4SEbhTqHlvhLHQgDdrHq9rtPnWJ3Hd7dqGfNjeQG62OpOvBae4hdotf\u002Bh/FgXtnUEFNECYYLXsNCPd3TuggURDGlWTvBj3oz8fqLeJXtfUqN\u002BX2QwuHcntwsFz6riujO6UK/ugSeEoDYERiMf\u002BUtVb\u002BSRcGLg4JQybpelHg8iGcSvI5SLcJF7ub8uLHJTx72/8F\u002BGEQnQ2bAb/FJP34InIiwesNW2ij8TFfajsvRhnmcaJW2vXAj6nkokr7R/K5o9BsoGdVbnySZgsvtTLSa7uh4rdfoUt8YjY9JLUdpK1CocZqvqW2jQMhwHDqkNp7EjqTWWE7Wf6E8EIxGEXHdMFZ6RNoa6kV71W0PeDakc1bwhZ\u002Bjk9IC0fL4c5nhXS9WkuvjKfHDqqNeWoPhxwdrl5w1VYzSOZ2EeHPoIXasmXc\u002BueVKwEplLdv8RDhPIArqjdz8rAeig1lOX7B\u002B2oksssALow0hIdZRzyex1vVkNFdo/pOar\u002B1wmzWM\u002B2GZ5lJRz5F3Q339yGsGq9zf8a1j6ipZFdz1kgPTmwjXlSZ1uOjUXwZj7PDZazUolAQRkKmHKBA2QNB2XDyOpKh1JTNFkfLzC5KnAP05f6qnzP7/wgteT2wVPngXXgLK1EhIZEUB4gIRHYUW4CgT/MAmz48\u002Bj\u002BKdFtXHL1J63KyQ3Cu08Rpkper77qWFRw==",
       "StatusCode": 201,
       "ResponseHeaders": {
         "Content-Length": "0",
         "Content-MD5": "ENpmFB2c3mXfo\u002BFo3rJGjg==",
-<<<<<<< HEAD
-        "Date": "Thu, 05 Mar 2020 23:13:26 GMT",
-        "ETag": "\u00220x8D7C15ACF475B84\u0022",
-        "Last-Modified": "Thu, 05 Mar 2020 23:13:26 GMT",
-=======
         "Date": "Fri, 03 Apr 2020 22:00:54 GMT",
         "ETag": "\u00220x8D7D81A7BC411CA\u0022",
         "Last-Modified": "Fri, 03 Apr 2020 22:00:55 GMT",
->>>>>>> 32e373e2
         "Server": [
           "Windows-Azure-Blob/1.0",
           "Microsoft-HTTPAPI/2.0"
         ],
         "x-ms-client-request-id": "574b366b-ad64-6ac1-47a4-37113066cd49",
         "x-ms-content-crc64": "LUVkQyK9C98=",
-<<<<<<< HEAD
-        "x-ms-request-id": "6e25d7a1-b01e-002c-5343-f37e94000000",
-        "x-ms-request-server-encrypted": "true",
-        "x-ms-version": "2019-10-10"
-=======
         "x-ms-request-id": "3fc04e78-701e-0051-4803-0ad02c000000",
         "x-ms-request-server-encrypted": "true",
         "x-ms-version": "2019-12-12"
->>>>>>> 32e373e2
       },
       "ResponseBody": []
     },
     {
-<<<<<<< HEAD
-      "RequestUri": "https://seanstagetest.blob.core.windows.net/test-container-3789d9cd-23c4-dfed-20f0-eb6b24f2e405?sv=2019-10-10\u0026ss=bfqt\u0026srt=sco\u0026spr=https\u0026se=2020-03-06T00%3A13%3A25Z\u0026sp=rwdlacup\u0026sig=Sanitized\u0026restype=container",
-      "RequestMethod": "DELETE",
-      "RequestHeaders": {
-        "traceparent": "00-1b5ed98d0952844e88c15b1a1050ae07-fbe86f10b1e0da43-00",
-        "User-Agent": [
-          "azsdk-net-Storage.Blobs/12.4.0-dev.20200305.1",
-          "(.NET Core 4.6.28325.01; Microsoft Windows 10.0.18363 )"
-        ],
-        "x-ms-client-request-id": "6ebdccd8-49f7-6ad8-0dfc-3b88d8b1bab6",
-        "x-ms-return-client-request-id": "true",
-        "x-ms-version": "2019-10-10"
-=======
       "RequestUri": "https://seanmcccanary.blob.core.windows.net/test-container-3789d9cd-23c4-dfed-20f0-eb6b24f2e405?sv=2019-07-07\u0026ss=bfqt\u0026srt=sco\u0026spr=https\u0026se=2020-04-03T23%3A00%3A56Z\u0026sp=rwdlacup\u0026sig=Sanitized\u0026restype=container",
       "RequestMethod": "DELETE",
       "RequestHeaders": {
@@ -259,46 +142,23 @@
         "x-ms-client-request-id": "6ebdccd8-49f7-6ad8-0dfc-3b88d8b1bab6",
         "x-ms-return-client-request-id": "true",
         "x-ms-version": "2019-12-12"
->>>>>>> 32e373e2
       },
       "RequestBody": null,
       "StatusCode": 202,
       "ResponseHeaders": {
         "Content-Length": "0",
-<<<<<<< HEAD
-        "Date": "Thu, 05 Mar 2020 23:13:26 GMT",
-=======
         "Date": "Fri, 03 Apr 2020 22:00:54 GMT",
->>>>>>> 32e373e2
         "Server": [
           "Windows-Azure-Blob/1.0",
           "Microsoft-HTTPAPI/2.0"
         ],
         "x-ms-client-request-id": "6ebdccd8-49f7-6ad8-0dfc-3b88d8b1bab6",
-<<<<<<< HEAD
-        "x-ms-request-id": "1988c64c-201e-0011-1843-f3088f000000",
-        "x-ms-version": "2019-10-10"
-=======
         "x-ms-request-id": "3fc04e83-701e-0051-5303-0ad02c000000",
         "x-ms-version": "2019-12-12"
->>>>>>> 32e373e2
       },
       "ResponseBody": []
     },
     {
-<<<<<<< HEAD
-      "RequestUri": "https://seanstagetest.blob.core.windows.net/test-container-ec962067-640e-5b47-fc33-583fda8104c9?sv=2019-10-10\u0026ss=bfqt\u0026srt=sco\u0026spr=https\u0026se=2020-03-06T00%3A13%3A25Z\u0026sp=rwdlacup\u0026sig=Sanitized\u0026restype=container",
-      "RequestMethod": "DELETE",
-      "RequestHeaders": {
-        "traceparent": "00-f6a2a9b1e2e6a1469a51a8067d832e78-cdc46ea486402447-00",
-        "User-Agent": [
-          "azsdk-net-Storage.Blobs/12.4.0-dev.20200305.1",
-          "(.NET Core 4.6.28325.01; Microsoft Windows 10.0.18363 )"
-        ],
-        "x-ms-client-request-id": "63397293-5ea8-5b52-5028-700c7cfdc721",
-        "x-ms-return-client-request-id": "true",
-        "x-ms-version": "2019-10-10"
-=======
       "RequestUri": "https://seanmcccanary.blob.core.windows.net/test-container-ec962067-640e-5b47-fc33-583fda8104c9?sv=2019-07-07\u0026ss=bfqt\u0026srt=sco\u0026spr=https\u0026se=2020-04-03T23%3A00%3A56Z\u0026sp=rwdlacup\u0026sig=Sanitized\u0026restype=container",
       "RequestMethod": "DELETE",
       "RequestHeaders": {
@@ -310,42 +170,26 @@
         "x-ms-client-request-id": "63397293-5ea8-5b52-5028-700c7cfdc721",
         "x-ms-return-client-request-id": "true",
         "x-ms-version": "2019-12-12"
->>>>>>> 32e373e2
       },
       "RequestBody": null,
       "StatusCode": 202,
       "ResponseHeaders": {
         "Content-Length": "0",
-<<<<<<< HEAD
-        "Date": "Thu, 05 Mar 2020 23:13:26 GMT",
-=======
         "Date": "Fri, 03 Apr 2020 22:00:55 GMT",
->>>>>>> 32e373e2
         "Server": [
           "Windows-Azure-Blob/1.0",
           "Microsoft-HTTPAPI/2.0"
         ],
         "x-ms-client-request-id": "63397293-5ea8-5b52-5028-700c7cfdc721",
-<<<<<<< HEAD
-        "x-ms-request-id": "6e25d7a2-b01e-002c-5443-f37e94000000",
-        "x-ms-version": "2019-10-10"
-=======
         "x-ms-request-id": "3fc04e96-701e-0051-6403-0ad02c000000",
         "x-ms-version": "2019-12-12"
->>>>>>> 32e373e2
       },
       "ResponseBody": []
     }
   ],
   "Variables": {
-<<<<<<< HEAD
-    "DateTimeOffsetNow": "2020-03-05T15:13:25.7415073-08:00",
-    "RandomSeed": "1855166071",
-    "Storage_TestConfigDefault": "ProductionTenant\nseanstagetest\nU2FuaXRpemVk\nhttps://seanstagetest.blob.core.windows.net\nhttp://seanstagetest.file.core.windows.net\nhttp://seanstagetest.queue.core.windows.net\nhttp://seanstagetest.table.core.windows.net\n\n\n\n\nhttp://seanstagetest-secondary.blob.core.windows.net\nhttp://seanstagetest-secondary.file.core.windows.net\nhttp://seanstagetest-secondary.queue.core.windows.net\nhttp://seanstagetest-secondary.table.core.windows.net\n\nSanitized\n\n\nCloud\nBlobEndpoint=https://seanstagetest.blob.core.windows.net/;QueueEndpoint=http://seanstagetest.queue.core.windows.net/;FileEndpoint=http://seanstagetest.file.core.windows.net/;BlobSecondaryEndpoint=http://seanstagetest-secondary.blob.core.windows.net/;QueueSecondaryEndpoint=http://seanstagetest-secondary.queue.core.windows.net/;FileSecondaryEndpoint=http://seanstagetest-secondary.file.core.windows.net/;AccountName=seanstagetest;AccountKey=Sanitized\nseanscope1"
-=======
     "DateTimeOffsetNow": "2020-04-03T15:00:56.0769084-07:00",
     "RandomSeed": "1855166071",
     "Storage_TestConfigDefault": "ProductionTenant\nseanmcccanary\nU2FuaXRpemVk\nhttps://seanmcccanary.blob.core.windows.net\nhttps://seanmcccanary.file.core.windows.net\nhttps://seanmcccanary.queue.core.windows.net\nhttps://seanmcccanary.table.core.windows.net\n\n\n\n\nhttps://seanmcccanary-secondary.blob.core.windows.net\nhttps://seanmcccanary-secondary.file.core.windows.net\nhttps://seanmcccanary-secondary.queue.core.windows.net\nhttps://seanmcccanary-secondary.table.core.windows.net\n\nSanitized\n\n\nCloud\nBlobEndpoint=https://seanmcccanary.blob.core.windows.net/;QueueEndpoint=https://seanmcccanary.queue.core.windows.net/;FileEndpoint=https://seanmcccanary.file.core.windows.net/;BlobSecondaryEndpoint=https://seanmcccanary-secondary.blob.core.windows.net/;QueueSecondaryEndpoint=https://seanmcccanary-secondary.queue.core.windows.net/;FileSecondaryEndpoint=https://seanmcccanary-secondary.file.core.windows.net/;AccountName=seanmcccanary;AccountKey=Sanitized\nseanscope1"
->>>>>>> 32e373e2
   }
 }