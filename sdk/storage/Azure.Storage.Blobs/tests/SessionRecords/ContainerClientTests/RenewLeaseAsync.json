--- conflicted
+++ resolved
@@ -1,21 +1,6 @@
 {
   "Entries": [
     {
-<<<<<<< HEAD
-      "RequestUri": "https://seanstagetest.blob.core.windows.net/test-container-2a8e7d0b-43c4-2f17-ab34-bb09a62a155a?restype=container",
-      "RequestMethod": "PUT",
-      "RequestHeaders": {
-        "Authorization": "Sanitized",
-        "traceparent": "00-8594446ae22f83489f8f37b07af750ca-411d1159aa5b0842-00",
-        "User-Agent": [
-          "azsdk-net-Storage.Blobs/12.4.0-dev.20200305.1",
-          "(.NET Core 4.6.28325.01; Microsoft Windows 10.0.18363 )"
-        ],
-        "x-ms-client-request-id": "3f274423-4c5f-32da-93d4-153790fc339d",
-        "x-ms-date": "Thu, 05 Mar 2020 21:13:37 GMT",
-        "x-ms-return-client-request-id": "true",
-        "x-ms-version": "2019-10-10"
-=======
       "RequestUri": "https://seanmcccanary.blob.core.windows.net/test-container-2a8e7d0b-43c4-2f17-ab34-bb09a62a155a?restype=container",
       "RequestMethod": "PUT",
       "RequestHeaders": {
@@ -29,50 +14,25 @@
         "x-ms-date": "Fri, 03 Apr 2020 00:00:35 GMT",
         "x-ms-return-client-request-id": "true",
         "x-ms-version": "2019-12-12"
->>>>>>> 32e373e2
       },
       "RequestBody": null,
       "StatusCode": 201,
       "ResponseHeaders": {
         "Content-Length": "0",
-<<<<<<< HEAD
-        "Date": "Thu, 05 Mar 2020 21:13:37 GMT",
-        "ETag": "\u00220x8D7C14A12A4D806\u0022",
-        "Last-Modified": "Thu, 05 Mar 2020 21:13:38 GMT",
-=======
         "Date": "Fri, 03 Apr 2020 00:00:33 GMT",
         "ETag": "\u00220x8D7D7620894D01C\u0022",
         "Last-Modified": "Fri, 03 Apr 2020 00:00:34 GMT",
->>>>>>> 32e373e2
         "Server": [
           "Windows-Azure-Blob/1.0",
           "Microsoft-HTTPAPI/2.0"
         ],
         "x-ms-client-request-id": "3f274423-4c5f-32da-93d4-153790fc339d",
-<<<<<<< HEAD
-        "x-ms-request-id": "f7bb6c3a-001e-0029-2632-f3ac4f000000",
-        "x-ms-version": "2019-10-10"
-=======
         "x-ms-request-id": "6b84ff9e-901e-0092-654a-09c976000000",
         "x-ms-version": "2019-12-12"
->>>>>>> 32e373e2
       },
       "ResponseBody": []
     },
     {
-<<<<<<< HEAD
-      "RequestUri": "https://seanstagetest.blob.core.windows.net/test-container-2a8e7d0b-43c4-2f17-ab34-bb09a62a155a?comp=lease\u0026restype=container",
-      "RequestMethod": "PUT",
-      "RequestHeaders": {
-        "Authorization": "Sanitized",
-        "traceparent": "00-6275985641cf3749b814fb4a491c8d6c-95fbffca36fe1a43-00",
-        "User-Agent": [
-          "azsdk-net-Storage.Blobs/12.4.0-dev.20200305.1",
-          "(.NET Core 4.6.28325.01; Microsoft Windows 10.0.18363 )"
-        ],
-        "x-ms-client-request-id": "f37958ca-ef1d-20ea-9467-4a73d214e460",
-        "x-ms-date": "Thu, 05 Mar 2020 21:13:38 GMT",
-=======
       "RequestUri": "https://seanmcccanary.blob.core.windows.net/test-container-2a8e7d0b-43c4-2f17-ab34-bb09a62a155a?comp=lease\u0026restype=container",
       "RequestMethod": "PUT",
       "RequestHeaders": {
@@ -84,64 +44,31 @@
         ],
         "x-ms-client-request-id": "f37958ca-ef1d-20ea-9467-4a73d214e460",
         "x-ms-date": "Fri, 03 Apr 2020 00:00:35 GMT",
->>>>>>> 32e373e2
         "x-ms-lease-action": "acquire",
         "x-ms-lease-duration": "15",
         "x-ms-proposed-lease-id": "793b2f6a-0212-c0b0-f4eb-7ac64d320c52",
         "x-ms-return-client-request-id": "true",
-<<<<<<< HEAD
-        "x-ms-version": "2019-10-10"
-=======
         "x-ms-version": "2019-12-12"
->>>>>>> 32e373e2
       },
       "RequestBody": null,
       "StatusCode": 201,
       "ResponseHeaders": {
         "Content-Length": "0",
-<<<<<<< HEAD
-        "Date": "Thu, 05 Mar 2020 21:13:37 GMT",
-        "ETag": "\u00220x8D7C14A12A4D806\u0022",
-        "Last-Modified": "Thu, 05 Mar 2020 21:13:38 GMT",
-=======
         "Date": "Fri, 03 Apr 2020 00:00:34 GMT",
         "ETag": "\u00220x8D7D7620894D01C\u0022",
         "Last-Modified": "Fri, 03 Apr 2020 00:00:34 GMT",
->>>>>>> 32e373e2
         "Server": [
           "Windows-Azure-Blob/1.0",
           "Microsoft-HTTPAPI/2.0"
         ],
         "x-ms-client-request-id": "f37958ca-ef1d-20ea-9467-4a73d214e460",
         "x-ms-lease-id": "793b2f6a-0212-c0b0-f4eb-7ac64d320c52",
-<<<<<<< HEAD
-        "x-ms-request-id": "f7bb6c44-001e-0029-2e32-f3ac4f000000",
-        "x-ms-version": "2019-10-10"
-=======
         "x-ms-request-id": "6b84ffb8-901e-0092-7c4a-09c976000000",
         "x-ms-version": "2019-12-12"
->>>>>>> 32e373e2
       },
       "ResponseBody": []
     },
     {
-<<<<<<< HEAD
-      "RequestUri": "https://seanstagetest.blob.core.windows.net/test-container-2a8e7d0b-43c4-2f17-ab34-bb09a62a155a?comp=lease\u0026restype=container",
-      "RequestMethod": "PUT",
-      "RequestHeaders": {
-        "Authorization": "Sanitized",
-        "traceparent": "00-6396c1c2f6666e4d88be40305e43c7d6-792f9e4aae905b42-00",
-        "User-Agent": [
-          "azsdk-net-Storage.Blobs/12.4.0-dev.20200305.1",
-          "(.NET Core 4.6.28325.01; Microsoft Windows 10.0.18363 )"
-        ],
-        "x-ms-client-request-id": "f5fcc8d8-18b9-db35-d3c5-cd9b8a86cbf2",
-        "x-ms-date": "Thu, 05 Mar 2020 21:13:38 GMT",
-        "x-ms-lease-action": "renew",
-        "x-ms-lease-id": "793b2f6a-0212-c0b0-f4eb-7ac64d320c52",
-        "x-ms-return-client-request-id": "true",
-        "x-ms-version": "2019-10-10"
-=======
       "RequestUri": "https://seanmcccanary.blob.core.windows.net/test-container-2a8e7d0b-43c4-2f17-ab34-bb09a62a155a?comp=lease\u0026restype=container",
       "RequestMethod": "PUT",
       "RequestHeaders": {
@@ -157,54 +84,26 @@
         "x-ms-lease-id": "793b2f6a-0212-c0b0-f4eb-7ac64d320c52",
         "x-ms-return-client-request-id": "true",
         "x-ms-version": "2019-12-12"
->>>>>>> 32e373e2
       },
       "RequestBody": null,
       "StatusCode": 200,
       "ResponseHeaders": {
         "Content-Length": "0",
-<<<<<<< HEAD
-        "Date": "Thu, 05 Mar 2020 21:13:38 GMT",
-        "ETag": "\u00220x8D7C14A12A4D806\u0022",
-        "Last-Modified": "Thu, 05 Mar 2020 21:13:38 GMT",
-=======
         "Date": "Fri, 03 Apr 2020 00:00:34 GMT",
         "ETag": "\u00220x8D7D7620894D01C\u0022",
         "Last-Modified": "Fri, 03 Apr 2020 00:00:34 GMT",
->>>>>>> 32e373e2
         "Server": [
           "Windows-Azure-Blob/1.0",
           "Microsoft-HTTPAPI/2.0"
         ],
         "x-ms-client-request-id": "f5fcc8d8-18b9-db35-d3c5-cd9b8a86cbf2",
         "x-ms-lease-id": "793b2f6a-0212-c0b0-f4eb-7ac64d320c52",
-<<<<<<< HEAD
-        "x-ms-request-id": "f7bb6c4c-001e-0029-3632-f3ac4f000000",
-        "x-ms-version": "2019-10-10"
-=======
         "x-ms-request-id": "6b84ffc4-901e-0092-074a-09c976000000",
         "x-ms-version": "2019-12-12"
->>>>>>> 32e373e2
       },
       "ResponseBody": []
     },
     {
-<<<<<<< HEAD
-      "RequestUri": "https://seanstagetest.blob.core.windows.net/test-container-2a8e7d0b-43c4-2f17-ab34-bb09a62a155a?restype=container",
-      "RequestMethod": "DELETE",
-      "RequestHeaders": {
-        "Authorization": "Sanitized",
-        "traceparent": "00-ac17b83aed771c47afb6889f173fcfb7-78e3ba3d23375848-00",
-        "User-Agent": [
-          "azsdk-net-Storage.Blobs/12.4.0-dev.20200305.1",
-          "(.NET Core 4.6.28325.01; Microsoft Windows 10.0.18363 )"
-        ],
-        "x-ms-client-request-id": "0a9ba7dd-ef17-afa7-8d8f-fe5004fe0bad",
-        "x-ms-date": "Thu, 05 Mar 2020 21:13:38 GMT",
-        "x-ms-lease-id": "793b2f6a-0212-c0b0-f4eb-7ac64d320c52",
-        "x-ms-return-client-request-id": "true",
-        "x-ms-version": "2019-10-10"
-=======
       "RequestUri": "https://seanmcccanary.blob.core.windows.net/test-container-2a8e7d0b-43c4-2f17-ab34-bb09a62a155a?restype=container",
       "RequestMethod": "DELETE",
       "RequestHeaders": {
@@ -219,39 +118,25 @@
         "x-ms-lease-id": "793b2f6a-0212-c0b0-f4eb-7ac64d320c52",
         "x-ms-return-client-request-id": "true",
         "x-ms-version": "2019-12-12"
->>>>>>> 32e373e2
       },
       "RequestBody": null,
       "StatusCode": 202,
       "ResponseHeaders": {
         "Content-Length": "0",
-<<<<<<< HEAD
-        "Date": "Thu, 05 Mar 2020 21:13:38 GMT",
-=======
         "Date": "Fri, 03 Apr 2020 00:00:34 GMT",
->>>>>>> 32e373e2
         "Server": [
           "Windows-Azure-Blob/1.0",
           "Microsoft-HTTPAPI/2.0"
         ],
         "x-ms-client-request-id": "0a9ba7dd-ef17-afa7-8d8f-fe5004fe0bad",
-<<<<<<< HEAD
-        "x-ms-request-id": "f7bb6c54-001e-0029-3e32-f3ac4f000000",
-        "x-ms-version": "2019-10-10"
-=======
         "x-ms-request-id": "6b84ffd5-901e-0092-164a-09c976000000",
         "x-ms-version": "2019-12-12"
->>>>>>> 32e373e2
       },
       "ResponseBody": []
     }
   ],
   "Variables": {
     "RandomSeed": "1247793697",
-<<<<<<< HEAD
-    "Storage_TestConfigDefault": "ProductionTenant\nseanstagetest\nU2FuaXRpemVk\nhttps://seanstagetest.blob.core.windows.net\nhttp://seanstagetest.file.core.windows.net\nhttp://seanstagetest.queue.core.windows.net\nhttp://seanstagetest.table.core.windows.net\n\n\n\n\nhttp://seanstagetest-secondary.blob.core.windows.net\nhttp://seanstagetest-secondary.file.core.windows.net\nhttp://seanstagetest-secondary.queue.core.windows.net\nhttp://seanstagetest-secondary.table.core.windows.net\n\nSanitized\n\n\nCloud\nBlobEndpoint=https://seanstagetest.blob.core.windows.net/;QueueEndpoint=http://seanstagetest.queue.core.windows.net/;FileEndpoint=http://seanstagetest.file.core.windows.net/;BlobSecondaryEndpoint=http://seanstagetest-secondary.blob.core.windows.net/;QueueSecondaryEndpoint=http://seanstagetest-secondary.queue.core.windows.net/;FileSecondaryEndpoint=http://seanstagetest-secondary.file.core.windows.net/;AccountName=seanstagetest;AccountKey=Sanitized\nseanscope1"
-=======
     "Storage_TestConfigDefault": "ProductionTenant\nseanmcccanary\nU2FuaXRpemVk\nhttps://seanmcccanary.blob.core.windows.net\nhttps://seanmcccanary.file.core.windows.net\nhttps://seanmcccanary.queue.core.windows.net\nhttps://seanmcccanary.table.core.windows.net\n\n\n\n\nhttps://seanmcccanary-secondary.blob.core.windows.net\nhttps://seanmcccanary-secondary.file.core.windows.net\nhttps://seanmcccanary-secondary.queue.core.windows.net\nhttps://seanmcccanary-secondary.table.core.windows.net\n\nSanitized\n\n\nCloud\nBlobEndpoint=https://seanmcccanary.blob.core.windows.net/;QueueEndpoint=https://seanmcccanary.queue.core.windows.net/;FileEndpoint=https://seanmcccanary.file.core.windows.net/;BlobSecondaryEndpoint=https://seanmcccanary-secondary.blob.core.windows.net/;QueueSecondaryEndpoint=https://seanmcccanary-secondary.queue.core.windows.net/;FileSecondaryEndpoint=https://seanmcccanary-secondary.file.core.windows.net/;AccountName=seanmcccanary;AccountKey=Sanitized\nseanscope1"
->>>>>>> 32e373e2
   }
 }