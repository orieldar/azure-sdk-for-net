--- conflicted
+++ resolved
@@ -1,147 +1,74 @@
 {
   "Entries": [
     {
-<<<<<<< HEAD
-      "RequestUri": "https://seanstagetest.blob.core.windows.net/test-container-6ac1306e-8ceb-fb46-e7af-7eec3929ae4b?restype=container",
-      "RequestMethod": "PUT",
-      "RequestHeaders": {
-        "Authorization": "Sanitized",
-        "traceparent": "00-ae45c44e6f8ee04ababbcc183ad5fe7a-13fdd0009726cb4c-00",
-        "User-Agent": [
-          "azsdk-net-Storage.Blobs/12.4.0-dev.20200305.1",
-          "(.NET Core 4.6.28325.01; Microsoft Windows 10.0.18363 )"
+      "RequestUri": "https://seanmcccanary.blob.core.windows.net/test-container-6ac1306e-8ceb-fb46-e7af-7eec3929ae4b?restype=container",
+      "RequestMethod": "PUT",
+      "RequestHeaders": {
+        "Authorization": "Sanitized",
+        "traceparent": "00-d5ce5b4fd6d1d046b5b1e22f9a3bb604-404a4a1b399d334a-00",
+        "User-Agent": [
+          "azsdk-net-Storage.Blobs/12.5.0-dev.20200402.1",
+          "(.NET Core 4.6.28325.01; Microsoft Windows 10.0.18362 )"
         ],
         "x-ms-client-request-id": "1c4b9916-437c-242a-604c-92c31e1836f8",
-        "x-ms-date": "Thu, 05 Mar 2020 21:12:47 GMT",
-        "x-ms-return-client-request-id": "true",
-        "x-ms-version": "2019-10-10"
-=======
-      "RequestUri": "https://seanmcccanary.blob.core.windows.net/test-container-6ac1306e-8ceb-fb46-e7af-7eec3929ae4b?restype=container",
-      "RequestMethod": "PUT",
-      "RequestHeaders": {
-        "Authorization": "Sanitized",
-        "traceparent": "00-d5ce5b4fd6d1d046b5b1e22f9a3bb604-404a4a1b399d334a-00",
-        "User-Agent": [
-          "azsdk-net-Storage.Blobs/12.5.0-dev.20200402.1",
-          "(.NET Core 4.6.28325.01; Microsoft Windows 10.0.18362 )"
-        ],
-        "x-ms-client-request-id": "1c4b9916-437c-242a-604c-92c31e1836f8",
-        "x-ms-date": "Thu, 02 Apr 2020 23:58:41 GMT",
-        "x-ms-return-client-request-id": "true",
-        "x-ms-version": "2019-12-12"
->>>>>>> 32e373e2
-      },
-      "RequestBody": null,
-      "StatusCode": 201,
-      "ResponseHeaders": {
-        "Content-Length": "0",
-<<<<<<< HEAD
-        "Date": "Thu, 05 Mar 2020 21:12:47 GMT",
-        "ETag": "\u00220x8D7C149F4D2F55C\u0022",
-        "Last-Modified": "Thu, 05 Mar 2020 21:12:48 GMT",
-=======
+        "x-ms-date": "Thu, 02 Apr 2020 23:58:41 GMT",
+        "x-ms-return-client-request-id": "true",
+        "x-ms-version": "2019-12-12"
+      },
+      "RequestBody": null,
+      "StatusCode": 201,
+      "ResponseHeaders": {
+        "Content-Length": "0",
         "Date": "Thu, 02 Apr 2020 23:58:40 GMT",
         "ETag": "\u00220x8D7D761C4BB2733\u0022",
         "Last-Modified": "Thu, 02 Apr 2020 23:58:40 GMT",
->>>>>>> 32e373e2
         "Server": [
           "Windows-Azure-Blob/1.0",
           "Microsoft-HTTPAPI/2.0"
         ],
         "x-ms-client-request-id": "1c4b9916-437c-242a-604c-92c31e1836f8",
-<<<<<<< HEAD
-        "x-ms-request-id": "589b2edd-e01e-0021-3132-f3b640000000",
-        "x-ms-version": "2019-10-10"
-=======
         "x-ms-request-id": "ae14f4c0-001e-0016-224a-09bb77000000",
         "x-ms-version": "2019-12-12"
->>>>>>> 32e373e2
-      },
-      "ResponseBody": []
-    },
-    {
-<<<<<<< HEAD
-      "RequestUri": "https://seanstagetest.blob.core.windows.net/test-container-6ac1306e-8ceb-fb46-e7af-7eec3929ae4b?comp=lease\u0026restype=container",
-      "RequestMethod": "PUT",
-      "RequestHeaders": {
-        "Authorization": "Sanitized",
-        "traceparent": "00-3c0f6b5a71c5ec468c1ce8b294191d42-d017ffcdcf3fe942-00",
-        "User-Agent": [
-          "azsdk-net-Storage.Blobs/12.4.0-dev.20200305.1",
-          "(.NET Core 4.6.28325.01; Microsoft Windows 10.0.18363 )"
+      },
+      "ResponseBody": []
+    },
+    {
+      "RequestUri": "https://seanmcccanary.blob.core.windows.net/test-container-6ac1306e-8ceb-fb46-e7af-7eec3929ae4b?comp=lease\u0026restype=container",
+      "RequestMethod": "PUT",
+      "RequestHeaders": {
+        "Authorization": "Sanitized",
+        "traceparent": "00-4eb27c6a0da9c8459cf4cbb00c951be4-3d854e9a495a6347-00",
+        "User-Agent": [
+          "azsdk-net-Storage.Blobs/12.5.0-dev.20200402.1",
+          "(.NET Core 4.6.28325.01; Microsoft Windows 10.0.18362 )"
         ],
         "x-ms-client-request-id": "fdf463e9-0407-0aae-a1ba-47d3a15ef3fc",
-        "x-ms-date": "Thu, 05 Mar 2020 21:12:48 GMT",
-=======
-      "RequestUri": "https://seanmcccanary.blob.core.windows.net/test-container-6ac1306e-8ceb-fb46-e7af-7eec3929ae4b?comp=lease\u0026restype=container",
-      "RequestMethod": "PUT",
-      "RequestHeaders": {
-        "Authorization": "Sanitized",
-        "traceparent": "00-4eb27c6a0da9c8459cf4cbb00c951be4-3d854e9a495a6347-00",
-        "User-Agent": [
-          "azsdk-net-Storage.Blobs/12.5.0-dev.20200402.1",
-          "(.NET Core 4.6.28325.01; Microsoft Windows 10.0.18362 )"
-        ],
-        "x-ms-client-request-id": "fdf463e9-0407-0aae-a1ba-47d3a15ef3fc",
-        "x-ms-date": "Thu, 02 Apr 2020 23:58:41 GMT",
->>>>>>> 32e373e2
+        "x-ms-date": "Thu, 02 Apr 2020 23:58:41 GMT",
         "x-ms-lease-action": "acquire",
         "x-ms-lease-duration": "15",
         "x-ms-proposed-lease-id": "cd842fee-0ba1-90f7-d5a8-a2cb3063ce5b",
         "x-ms-return-client-request-id": "true",
-<<<<<<< HEAD
-        "x-ms-version": "2019-10-10"
-=======
-        "x-ms-version": "2019-12-12"
->>>>>>> 32e373e2
-      },
-      "RequestBody": null,
-      "StatusCode": 201,
-      "ResponseHeaders": {
-        "Content-Length": "0",
-<<<<<<< HEAD
-        "Date": "Thu, 05 Mar 2020 21:12:48 GMT",
-        "ETag": "\u00220x8D7C149F4D2F55C\u0022",
-        "Last-Modified": "Thu, 05 Mar 2020 21:12:48 GMT",
-=======
+        "x-ms-version": "2019-12-12"
+      },
+      "RequestBody": null,
+      "StatusCode": 201,
+      "ResponseHeaders": {
+        "Content-Length": "0",
         "Date": "Thu, 02 Apr 2020 23:58:40 GMT",
         "ETag": "\u00220x8D7D761C4BB2733\u0022",
         "Last-Modified": "Thu, 02 Apr 2020 23:58:40 GMT",
->>>>>>> 32e373e2
         "Server": [
           "Windows-Azure-Blob/1.0",
           "Microsoft-HTTPAPI/2.0"
         ],
         "x-ms-client-request-id": "fdf463e9-0407-0aae-a1ba-47d3a15ef3fc",
         "x-ms-lease-id": "cd842fee-0ba1-90f7-d5a8-a2cb3063ce5b",
-<<<<<<< HEAD
-        "x-ms-request-id": "589b2ee0-e01e-0021-3232-f3b640000000",
-        "x-ms-version": "2019-10-10"
-=======
         "x-ms-request-id": "ae14f4c6-001e-0016-254a-09bb77000000",
         "x-ms-version": "2019-12-12"
->>>>>>> 32e373e2
-      },
-      "ResponseBody": []
-    },
-    {
-<<<<<<< HEAD
-      "RequestUri": "https://seanstagetest.blob.core.windows.net/test-container-6ac1306e-8ceb-fb46-e7af-7eec3929ae4b?comp=lease\u0026restype=container",
-      "RequestMethod": "PUT",
-      "RequestHeaders": {
-        "Authorization": "Sanitized",
-        "If-Modified-Since": "Fri, 06 Mar 2020 21:12:47 GMT",
-        "traceparent": "00-be21a988887e294c88fa4cf1ad49a027-3b4323d00b7ae04c-00",
-        "User-Agent": [
-          "azsdk-net-Storage.Blobs/12.4.0-dev.20200305.1",
-          "(.NET Core 4.6.28325.01; Microsoft Windows 10.0.18363 )"
-        ],
-        "x-ms-client-request-id": "cde1f2ae-d16f-d853-81cb-fd234bfc1a2e",
-        "x-ms-date": "Thu, 05 Mar 2020 21:12:48 GMT",
-        "x-ms-lease-action": "break",
-        "x-ms-return-client-request-id": "true",
-        "x-ms-version": "2019-10-10"
-=======
+      },
+      "ResponseBody": []
+    },
+    {
       "RequestUri": "https://seanmcccanary.blob.core.windows.net/test-container-6ac1306e-8ceb-fb46-e7af-7eec3929ae4b?comp=lease\u0026restype=container",
       "RequestMethod": "PUT",
       "RequestHeaders": {
@@ -157,50 +84,19 @@
         "x-ms-lease-action": "break",
         "x-ms-return-client-request-id": "true",
         "x-ms-version": "2019-12-12"
->>>>>>> 32e373e2
       },
       "RequestBody": null,
       "StatusCode": 412,
       "ResponseHeaders": {
         "Content-Length": "252",
         "Content-Type": "application/xml",
-<<<<<<< HEAD
-        "Date": "Thu, 05 Mar 2020 21:12:48 GMT",
-=======
-        "Date": "Thu, 02 Apr 2020 23:58:40 GMT",
->>>>>>> 32e373e2
+        "Date": "Thu, 02 Apr 2020 23:58:40 GMT",
         "Server": [
           "Windows-Azure-Blob/1.0",
           "Microsoft-HTTPAPI/2.0"
         ],
         "x-ms-client-request-id": "cde1f2ae-d16f-d853-81cb-fd234bfc1a2e",
         "x-ms-error-code": "ConditionNotMet",
-<<<<<<< HEAD
-        "x-ms-request-id": "589b2ee1-e01e-0021-3332-f3b640000000",
-        "x-ms-version": "2019-10-10"
-      },
-      "ResponseBody": [
-        "\uFEFF\u003C?xml version=\u00221.0\u0022 encoding=\u0022utf-8\u0022?\u003E\u003CError\u003E\u003CCode\u003EConditionNotMet\u003C/Code\u003E\u003CMessage\u003EThe condition specified using HTTP conditional header(s) is not met.\n",
-        "RequestId:589b2ee1-e01e-0021-3332-f3b640000000\n",
-        "Time:2020-03-05T21:12:48.8743363Z\u003C/Message\u003E\u003C/Error\u003E"
-      ]
-    },
-    {
-      "RequestUri": "https://seanstagetest.blob.core.windows.net/test-container-6ac1306e-8ceb-fb46-e7af-7eec3929ae4b?restype=container",
-      "RequestMethod": "DELETE",
-      "RequestHeaders": {
-        "Authorization": "Sanitized",
-        "traceparent": "00-12a4ab46ff8364498dd81b1d33b7b370-88459720a3062240-00",
-        "User-Agent": [
-          "azsdk-net-Storage.Blobs/12.4.0-dev.20200305.1",
-          "(.NET Core 4.6.28325.01; Microsoft Windows 10.0.18363 )"
-        ],
-        "x-ms-client-request-id": "ae250975-267c-ab8c-e30e-6d7798f71064",
-        "x-ms-date": "Thu, 05 Mar 2020 21:12:49 GMT",
-        "x-ms-lease-id": "cd842fee-0ba1-90f7-d5a8-a2cb3063ce5b",
-        "x-ms-return-client-request-id": "true",
-        "x-ms-version": "2019-10-10"
-=======
         "x-ms-request-id": "ae14f4cb-001e-0016-2a4a-09bb77000000",
         "x-ms-version": "2019-12-12"
       },
@@ -225,174 +121,91 @@
         "x-ms-lease-id": "cd842fee-0ba1-90f7-d5a8-a2cb3063ce5b",
         "x-ms-return-client-request-id": "true",
         "x-ms-version": "2019-12-12"
->>>>>>> 32e373e2
       },
       "RequestBody": null,
       "StatusCode": 202,
       "ResponseHeaders": {
         "Content-Length": "0",
-<<<<<<< HEAD
-        "Date": "Thu, 05 Mar 2020 21:12:48 GMT",
-=======
-        "Date": "Thu, 02 Apr 2020 23:58:40 GMT",
->>>>>>> 32e373e2
+        "Date": "Thu, 02 Apr 2020 23:58:40 GMT",
         "Server": [
           "Windows-Azure-Blob/1.0",
           "Microsoft-HTTPAPI/2.0"
         ],
         "x-ms-client-request-id": "ae250975-267c-ab8c-e30e-6d7798f71064",
-<<<<<<< HEAD
-        "x-ms-request-id": "589b2ee5-e01e-0021-3732-f3b640000000",
-        "x-ms-version": "2019-10-10"
-=======
         "x-ms-request-id": "ae14f4d4-001e-0016-324a-09bb77000000",
         "x-ms-version": "2019-12-12"
->>>>>>> 32e373e2
-      },
-      "ResponseBody": []
-    },
-    {
-<<<<<<< HEAD
-      "RequestUri": "https://seanstagetest.blob.core.windows.net/test-container-78c511ad-3169-a28c-858e-85d63415138c?restype=container",
-      "RequestMethod": "PUT",
-      "RequestHeaders": {
-        "Authorization": "Sanitized",
-        "traceparent": "00-c54d2d72241d854c891706979ce34166-1a064c22d1cbe14b-00",
-        "User-Agent": [
-          "azsdk-net-Storage.Blobs/12.4.0-dev.20200305.1",
-          "(.NET Core 4.6.28325.01; Microsoft Windows 10.0.18363 )"
+      },
+      "ResponseBody": []
+    },
+    {
+      "RequestUri": "https://seanmcccanary.blob.core.windows.net/test-container-78c511ad-3169-a28c-858e-85d63415138c?restype=container",
+      "RequestMethod": "PUT",
+      "RequestHeaders": {
+        "Authorization": "Sanitized",
+        "traceparent": "00-5ee540cc839aae48bc5f89c386735e47-672c09d66e21c94e-00",
+        "User-Agent": [
+          "azsdk-net-Storage.Blobs/12.5.0-dev.20200402.1",
+          "(.NET Core 4.6.28325.01; Microsoft Windows 10.0.18362 )"
         ],
         "x-ms-client-request-id": "b2913887-4d2f-44c6-7c82-29eea1b677ce",
-        "x-ms-date": "Thu, 05 Mar 2020 21:12:49 GMT",
-        "x-ms-return-client-request-id": "true",
-        "x-ms-version": "2019-10-10"
-=======
-      "RequestUri": "https://seanmcccanary.blob.core.windows.net/test-container-78c511ad-3169-a28c-858e-85d63415138c?restype=container",
-      "RequestMethod": "PUT",
-      "RequestHeaders": {
-        "Authorization": "Sanitized",
-        "traceparent": "00-5ee540cc839aae48bc5f89c386735e47-672c09d66e21c94e-00",
-        "User-Agent": [
-          "azsdk-net-Storage.Blobs/12.5.0-dev.20200402.1",
-          "(.NET Core 4.6.28325.01; Microsoft Windows 10.0.18362 )"
-        ],
-        "x-ms-client-request-id": "b2913887-4d2f-44c6-7c82-29eea1b677ce",
-        "x-ms-date": "Thu, 02 Apr 2020 23:58:42 GMT",
-        "x-ms-return-client-request-id": "true",
-        "x-ms-version": "2019-12-12"
->>>>>>> 32e373e2
-      },
-      "RequestBody": null,
-      "StatusCode": 201,
-      "ResponseHeaders": {
-        "Content-Length": "0",
-<<<<<<< HEAD
-        "Date": "Thu, 05 Mar 2020 21:12:48 GMT",
-        "ETag": "\u00220x8D7C149F58E1676\u0022",
-        "Last-Modified": "Thu, 05 Mar 2020 21:12:49 GMT",
-=======
+        "x-ms-date": "Thu, 02 Apr 2020 23:58:42 GMT",
+        "x-ms-return-client-request-id": "true",
+        "x-ms-version": "2019-12-12"
+      },
+      "RequestBody": null,
+      "StatusCode": 201,
+      "ResponseHeaders": {
+        "Content-Length": "0",
         "Date": "Thu, 02 Apr 2020 23:58:41 GMT",
         "ETag": "\u00220x8D7D761C519FC5D\u0022",
         "Last-Modified": "Thu, 02 Apr 2020 23:58:41 GMT",
->>>>>>> 32e373e2
         "Server": [
           "Windows-Azure-Blob/1.0",
           "Microsoft-HTTPAPI/2.0"
         ],
         "x-ms-client-request-id": "b2913887-4d2f-44c6-7c82-29eea1b677ce",
-<<<<<<< HEAD
-        "x-ms-request-id": "e0b9a3ca-301e-000d-2532-f35aef000000",
-        "x-ms-version": "2019-10-10"
-=======
         "x-ms-request-id": "ee0b423e-901e-0049-094a-090f4b000000",
         "x-ms-version": "2019-12-12"
->>>>>>> 32e373e2
-      },
-      "ResponseBody": []
-    },
-    {
-<<<<<<< HEAD
-      "RequestUri": "https://seanstagetest.blob.core.windows.net/test-container-78c511ad-3169-a28c-858e-85d63415138c?comp=lease\u0026restype=container",
-      "RequestMethod": "PUT",
-      "RequestHeaders": {
-        "Authorization": "Sanitized",
-        "traceparent": "00-951a29bea7113641899f317c4a979c20-527f2f2c84be1c4d-00",
-        "User-Agent": [
-          "azsdk-net-Storage.Blobs/12.4.0-dev.20200305.1",
-          "(.NET Core 4.6.28325.01; Microsoft Windows 10.0.18363 )"
+      },
+      "ResponseBody": []
+    },
+    {
+      "RequestUri": "https://seanmcccanary.blob.core.windows.net/test-container-78c511ad-3169-a28c-858e-85d63415138c?comp=lease\u0026restype=container",
+      "RequestMethod": "PUT",
+      "RequestHeaders": {
+        "Authorization": "Sanitized",
+        "traceparent": "00-11b1ac4917a8274e8e1f6d7f9c19fd3a-da3f2eb54b6ddb47-00",
+        "User-Agent": [
+          "azsdk-net-Storage.Blobs/12.5.0-dev.20200402.1",
+          "(.NET Core 4.6.28325.01; Microsoft Windows 10.0.18362 )"
         ],
         "x-ms-client-request-id": "bca862e4-ef84-b806-ab4f-523813b84391",
-        "x-ms-date": "Thu, 05 Mar 2020 21:12:49 GMT",
-=======
-      "RequestUri": "https://seanmcccanary.blob.core.windows.net/test-container-78c511ad-3169-a28c-858e-85d63415138c?comp=lease\u0026restype=container",
-      "RequestMethod": "PUT",
-      "RequestHeaders": {
-        "Authorization": "Sanitized",
-        "traceparent": "00-11b1ac4917a8274e8e1f6d7f9c19fd3a-da3f2eb54b6ddb47-00",
-        "User-Agent": [
-          "azsdk-net-Storage.Blobs/12.5.0-dev.20200402.1",
-          "(.NET Core 4.6.28325.01; Microsoft Windows 10.0.18362 )"
-        ],
-        "x-ms-client-request-id": "bca862e4-ef84-b806-ab4f-523813b84391",
-        "x-ms-date": "Thu, 02 Apr 2020 23:58:42 GMT",
->>>>>>> 32e373e2
+        "x-ms-date": "Thu, 02 Apr 2020 23:58:42 GMT",
         "x-ms-lease-action": "acquire",
         "x-ms-lease-duration": "15",
         "x-ms-proposed-lease-id": "ca71e1fa-ce4a-418d-5ff7-3a0d00ea048f",
         "x-ms-return-client-request-id": "true",
-<<<<<<< HEAD
-        "x-ms-version": "2019-10-10"
-=======
-        "x-ms-version": "2019-12-12"
->>>>>>> 32e373e2
-      },
-      "RequestBody": null,
-      "StatusCode": 201,
-      "ResponseHeaders": {
-        "Content-Length": "0",
-<<<<<<< HEAD
-        "Date": "Thu, 05 Mar 2020 21:12:48 GMT",
-        "ETag": "\u00220x8D7C149F58E1676\u0022",
-        "Last-Modified": "Thu, 05 Mar 2020 21:12:49 GMT",
-=======
+        "x-ms-version": "2019-12-12"
+      },
+      "RequestBody": null,
+      "StatusCode": 201,
+      "ResponseHeaders": {
+        "Content-Length": "0",
         "Date": "Thu, 02 Apr 2020 23:58:41 GMT",
         "ETag": "\u00220x8D7D761C519FC5D\u0022",
         "Last-Modified": "Thu, 02 Apr 2020 23:58:41 GMT",
->>>>>>> 32e373e2
         "Server": [
           "Windows-Azure-Blob/1.0",
           "Microsoft-HTTPAPI/2.0"
         ],
         "x-ms-client-request-id": "bca862e4-ef84-b806-ab4f-523813b84391",
         "x-ms-lease-id": "ca71e1fa-ce4a-418d-5ff7-3a0d00ea048f",
-<<<<<<< HEAD
-        "x-ms-request-id": "e0b9a3d3-301e-000d-2b32-f35aef000000",
-        "x-ms-version": "2019-10-10"
-=======
         "x-ms-request-id": "ee0b4247-901e-0049-0e4a-090f4b000000",
         "x-ms-version": "2019-12-12"
->>>>>>> 32e373e2
-      },
-      "ResponseBody": []
-    },
-    {
-<<<<<<< HEAD
-      "RequestUri": "https://seanstagetest.blob.core.windows.net/test-container-78c511ad-3169-a28c-858e-85d63415138c?comp=lease\u0026restype=container",
-      "RequestMethod": "PUT",
-      "RequestHeaders": {
-        "Authorization": "Sanitized",
-        "If-Unmodified-Since": "Wed, 04 Mar 2020 21:12:47 GMT",
-        "traceparent": "00-a19eeae391d71d44b0c6dc6d516c0e8d-6b086d8921efce4a-00",
-        "User-Agent": [
-          "azsdk-net-Storage.Blobs/12.4.0-dev.20200305.1",
-          "(.NET Core 4.6.28325.01; Microsoft Windows 10.0.18363 )"
-        ],
-        "x-ms-client-request-id": "9d28b2ca-4841-e40a-2d95-50340e24a44e",
-        "x-ms-date": "Thu, 05 Mar 2020 21:12:49 GMT",
-        "x-ms-lease-action": "break",
-        "x-ms-return-client-request-id": "true",
-        "x-ms-version": "2019-10-10"
-=======
+      },
+      "ResponseBody": []
+    },
+    {
       "RequestUri": "https://seanmcccanary.blob.core.windows.net/test-container-78c511ad-3169-a28c-858e-85d63415138c?comp=lease\u0026restype=container",
       "RequestMethod": "PUT",
       "RequestHeaders": {
@@ -408,50 +221,19 @@
         "x-ms-lease-action": "break",
         "x-ms-return-client-request-id": "true",
         "x-ms-version": "2019-12-12"
->>>>>>> 32e373e2
       },
       "RequestBody": null,
       "StatusCode": 412,
       "ResponseHeaders": {
         "Content-Length": "252",
         "Content-Type": "application/xml",
-<<<<<<< HEAD
-        "Date": "Thu, 05 Mar 2020 21:12:48 GMT",
-=======
-        "Date": "Thu, 02 Apr 2020 23:58:41 GMT",
->>>>>>> 32e373e2
+        "Date": "Thu, 02 Apr 2020 23:58:41 GMT",
         "Server": [
           "Windows-Azure-Blob/1.0",
           "Microsoft-HTTPAPI/2.0"
         ],
         "x-ms-client-request-id": "9d28b2ca-4841-e40a-2d95-50340e24a44e",
         "x-ms-error-code": "ConditionNotMet",
-<<<<<<< HEAD
-        "x-ms-request-id": "e0b9a3dc-301e-000d-3432-f35aef000000",
-        "x-ms-version": "2019-10-10"
-      },
-      "ResponseBody": [
-        "\uFEFF\u003C?xml version=\u00221.0\u0022 encoding=\u0022utf-8\u0022?\u003E\u003CError\u003E\u003CCode\u003EConditionNotMet\u003C/Code\u003E\u003CMessage\u003EThe condition specified using HTTP conditional header(s) is not met.\n",
-        "RequestId:e0b9a3dc-301e-000d-3432-f35aef000000\n",
-        "Time:2020-03-05T21:12:49.5167398Z\u003C/Message\u003E\u003C/Error\u003E"
-      ]
-    },
-    {
-      "RequestUri": "https://seanstagetest.blob.core.windows.net/test-container-78c511ad-3169-a28c-858e-85d63415138c?restype=container",
-      "RequestMethod": "DELETE",
-      "RequestHeaders": {
-        "Authorization": "Sanitized",
-        "traceparent": "00-e9e01bb814e812428d592746d8642bc4-434a6bf3bfecd84f-00",
-        "User-Agent": [
-          "azsdk-net-Storage.Blobs/12.4.0-dev.20200305.1",
-          "(.NET Core 4.6.28325.01; Microsoft Windows 10.0.18363 )"
-        ],
-        "x-ms-client-request-id": "616db651-a68f-3550-8e36-3ed22a158a5f",
-        "x-ms-date": "Thu, 05 Mar 2020 21:12:49 GMT",
-        "x-ms-lease-id": "ca71e1fa-ce4a-418d-5ff7-3a0d00ea048f",
-        "x-ms-return-client-request-id": "true",
-        "x-ms-version": "2019-10-10"
-=======
         "x-ms-request-id": "ee0b4251-901e-0049-174a-090f4b000000",
         "x-ms-version": "2019-12-12"
       },
@@ -476,42 +258,26 @@
         "x-ms-lease-id": "ca71e1fa-ce4a-418d-5ff7-3a0d00ea048f",
         "x-ms-return-client-request-id": "true",
         "x-ms-version": "2019-12-12"
->>>>>>> 32e373e2
       },
       "RequestBody": null,
       "StatusCode": 202,
       "ResponseHeaders": {
         "Content-Length": "0",
-<<<<<<< HEAD
-        "Date": "Thu, 05 Mar 2020 21:12:48 GMT",
-=======
-        "Date": "Thu, 02 Apr 2020 23:58:41 GMT",
->>>>>>> 32e373e2
+        "Date": "Thu, 02 Apr 2020 23:58:41 GMT",
         "Server": [
           "Windows-Azure-Blob/1.0",
           "Microsoft-HTTPAPI/2.0"
         ],
         "x-ms-client-request-id": "616db651-a68f-3550-8e36-3ed22a158a5f",
-<<<<<<< HEAD
-        "x-ms-request-id": "e0b9a3e4-301e-000d-3c32-f35aef000000",
-        "x-ms-version": "2019-10-10"
-=======
         "x-ms-request-id": "ee0b425b-901e-0049-214a-090f4b000000",
         "x-ms-version": "2019-12-12"
->>>>>>> 32e373e2
       },
       "ResponseBody": []
     }
   ],
   "Variables": {
-<<<<<<< HEAD
-    "DateTimeOffsetNow": "2020-03-05T13:12:47.8593011-08:00",
-    "RandomSeed": "1871804371",
-    "Storage_TestConfigDefault": "ProductionTenant\nseanstagetest\nU2FuaXRpemVk\nhttps://seanstagetest.blob.core.windows.net\nhttp://seanstagetest.file.core.windows.net\nhttp://seanstagetest.queue.core.windows.net\nhttp://seanstagetest.table.core.windows.net\n\n\n\n\nhttp://seanstagetest-secondary.blob.core.windows.net\nhttp://seanstagetest-secondary.file.core.windows.net\nhttp://seanstagetest-secondary.queue.core.windows.net\nhttp://seanstagetest-secondary.table.core.windows.net\n\nSanitized\n\n\nCloud\nBlobEndpoint=https://seanstagetest.blob.core.windows.net/;QueueEndpoint=http://seanstagetest.queue.core.windows.net/;FileEndpoint=http://seanstagetest.file.core.windows.net/;BlobSecondaryEndpoint=http://seanstagetest-secondary.blob.core.windows.net/;QueueSecondaryEndpoint=http://seanstagetest-secondary.queue.core.windows.net/;FileSecondaryEndpoint=http://seanstagetest-secondary.file.core.windows.net/;AccountName=seanstagetest;AccountKey=Sanitized\nseanscope1"
-=======
     "DateTimeOffsetNow": "2020-04-02T16:58:41.4584623-07:00",
     "RandomSeed": "1871804371",
     "Storage_TestConfigDefault": "ProductionTenant\nseanmcccanary\nU2FuaXRpemVk\nhttps://seanmcccanary.blob.core.windows.net\nhttps://seanmcccanary.file.core.windows.net\nhttps://seanmcccanary.queue.core.windows.net\nhttps://seanmcccanary.table.core.windows.net\n\n\n\n\nhttps://seanmcccanary-secondary.blob.core.windows.net\nhttps://seanmcccanary-secondary.file.core.windows.net\nhttps://seanmcccanary-secondary.queue.core.windows.net\nhttps://seanmcccanary-secondary.table.core.windows.net\n\nSanitized\n\n\nCloud\nBlobEndpoint=https://seanmcccanary.blob.core.windows.net/;QueueEndpoint=https://seanmcccanary.queue.core.windows.net/;FileEndpoint=https://seanmcccanary.file.core.windows.net/;BlobSecondaryEndpoint=https://seanmcccanary-secondary.blob.core.windows.net/;QueueSecondaryEndpoint=https://seanmcccanary-secondary.queue.core.windows.net/;FileSecondaryEndpoint=https://seanmcccanary-secondary.file.core.windows.net/;AccountName=seanmcccanary;AccountKey=Sanitized\nseanscope1"
->>>>>>> 32e373e2
   }
 }