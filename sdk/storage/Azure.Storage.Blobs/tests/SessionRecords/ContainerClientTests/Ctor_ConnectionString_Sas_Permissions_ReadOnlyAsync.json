{
  "Entries": [
    {
<<<<<<< HEAD
      "RequestUri": "https://seanstagetest.blob.core.windows.net/test-container-935a4901-9dc6-de42-00e7-15cc793d784c?sv=2019-10-10\u0026ss=bfqt\u0026srt=sco\u0026spr=https\u0026se=2020-03-06T00%3A13%3A27Z\u0026sp=r\u0026sig=Sanitized\u0026restype=container",
      "RequestMethod": "PUT",
      "RequestHeaders": {
        "traceparent": "00-f497c7768cd07740b5c460cea04f281e-30f994c15ea0cb43-00",
        "User-Agent": [
          "azsdk-net-Storage.Blobs/12.4.0-dev.20200305.1",
          "(.NET Core 4.6.28325.01; Microsoft Windows 10.0.18363 )"
        ],
        "x-ms-client-request-id": "b1dd5317-b933-cd58-1d58-291072c0772a",
        "x-ms-return-client-request-id": "true",
        "x-ms-version": "2019-10-10"
=======
      "RequestUri": "https://seanmcccanary.blob.core.windows.net/test-container-935a4901-9dc6-de42-00e7-15cc793d784c?sv=2019-07-07\u0026ss=bfqt\u0026srt=sco\u0026spr=https\u0026se=2020-04-03T23%3A00%3A58Z\u0026sp=r\u0026sig=Sanitized\u0026restype=container",
      "RequestMethod": "PUT",
      "RequestHeaders": {
        "traceparent": "00-0c12b087de26ac4b81de4b22aed76072-9573e7614943a646-00",
        "User-Agent": [
          "azsdk-net-Storage.Blobs/12.5.0-dev.20200403.1",
          "(.NET Core 4.6.28325.01; Microsoft Windows 10.0.18362 )"
        ],
        "x-ms-client-request-id": "b1dd5317-b933-cd58-1d58-291072c0772a",
        "x-ms-return-client-request-id": "true",
        "x-ms-version": "2019-12-12"
>>>>>>> 32e373e2
      },
      "RequestBody": null,
      "StatusCode": 403,
      "ResponseHeaders": {
        "Content-Length": "279",
        "Content-Type": "application/xml",
<<<<<<< HEAD
        "Date": "Thu, 05 Mar 2020 23:13:27 GMT",
=======
        "Date": "Fri, 03 Apr 2020 22:00:56 GMT",
>>>>>>> 32e373e2
        "Server": [
          "Windows-Azure-Blob/1.0",
          "Microsoft-HTTPAPI/2.0"
        ],
        "x-ms-client-request-id": "b1dd5317-b933-cd58-1d58-291072c0772a",
        "x-ms-error-code": "AuthorizationPermissionMismatch",
<<<<<<< HEAD
        "x-ms-request-id": "b9ed0bc4-001e-0016-0743-f364ec000000",
        "x-ms-version": "2019-10-10"
      },
      "ResponseBody": [
        "\uFEFF\u003C?xml version=\u00221.0\u0022 encoding=\u0022utf-8\u0022?\u003E\u003CError\u003E\u003CCode\u003EAuthorizationPermissionMismatch\u003C/Code\u003E\u003CMessage\u003EThis request is not authorized to perform this operation using this permission.\n",
        "RequestId:b9ed0bc4-001e-0016-0743-f364ec000000\n",
        "Time:2020-03-05T23:13:28.0553090Z\u003C/Message\u003E\u003C/Error\u003E"
=======
        "x-ms-request-id": "71753130-201e-0097-5703-0a1bad000000",
        "x-ms-version": "2019-12-12"
      },
      "ResponseBody": [
        "\uFEFF\u003C?xml version=\u00221.0\u0022 encoding=\u0022utf-8\u0022?\u003E\u003CError\u003E\u003CCode\u003EAuthorizationPermissionMismatch\u003C/Code\u003E\u003CMessage\u003EThis request is not authorized to perform this operation using this permission.\n",
        "RequestId:71753130-201e-0097-5703-0a1bad000000\n",
        "Time:2020-04-03T22:00:56.8709792Z\u003C/Message\u003E\u003C/Error\u003E"
>>>>>>> 32e373e2
      ]
    }
  ],
  "Variables": {
<<<<<<< HEAD
    "DateTimeOffsetNow": "2020-03-05T15:13:27.8326466-08:00",
    "RandomSeed": "189634149",
    "Storage_TestConfigDefault": "ProductionTenant\nseanstagetest\nU2FuaXRpemVk\nhttps://seanstagetest.blob.core.windows.net\nhttp://seanstagetest.file.core.windows.net\nhttp://seanstagetest.queue.core.windows.net\nhttp://seanstagetest.table.core.windows.net\n\n\n\n\nhttp://seanstagetest-secondary.blob.core.windows.net\nhttp://seanstagetest-secondary.file.core.windows.net\nhttp://seanstagetest-secondary.queue.core.windows.net\nhttp://seanstagetest-secondary.table.core.windows.net\n\nSanitized\n\n\nCloud\nBlobEndpoint=https://seanstagetest.blob.core.windows.net/;QueueEndpoint=http://seanstagetest.queue.core.windows.net/;FileEndpoint=http://seanstagetest.file.core.windows.net/;BlobSecondaryEndpoint=http://seanstagetest-secondary.blob.core.windows.net/;QueueSecondaryEndpoint=http://seanstagetest-secondary.queue.core.windows.net/;FileSecondaryEndpoint=http://seanstagetest-secondary.file.core.windows.net/;AccountName=seanstagetest;AccountKey=Sanitized\nseanscope1"
=======
    "DateTimeOffsetNow": "2020-04-03T15:00:58.1071144-07:00",
    "RandomSeed": "189634149",
    "Storage_TestConfigDefault": "ProductionTenant\nseanmcccanary\nU2FuaXRpemVk\nhttps://seanmcccanary.blob.core.windows.net\nhttps://seanmcccanary.file.core.windows.net\nhttps://seanmcccanary.queue.core.windows.net\nhttps://seanmcccanary.table.core.windows.net\n\n\n\n\nhttps://seanmcccanary-secondary.blob.core.windows.net\nhttps://seanmcccanary-secondary.file.core.windows.net\nhttps://seanmcccanary-secondary.queue.core.windows.net\nhttps://seanmcccanary-secondary.table.core.windows.net\n\nSanitized\n\n\nCloud\nBlobEndpoint=https://seanmcccanary.blob.core.windows.net/;QueueEndpoint=https://seanmcccanary.queue.core.windows.net/;FileEndpoint=https://seanmcccanary.file.core.windows.net/;BlobSecondaryEndpoint=https://seanmcccanary-secondary.blob.core.windows.net/;QueueSecondaryEndpoint=https://seanmcccanary-secondary.queue.core.windows.net/;FileSecondaryEndpoint=https://seanmcccanary-secondary.file.core.windows.net/;AccountName=seanmcccanary;AccountKey=Sanitized\nseanscope1"
>>>>>>> 32e373e2
  }
}<|MERGE_RESOLUTION|>--- conflicted
+++ resolved
@@ -1,19 +1,6 @@
 {
   "Entries": [
     {
-<<<<<<< HEAD
-      "RequestUri": "https://seanstagetest.blob.core.windows.net/test-container-935a4901-9dc6-de42-00e7-15cc793d784c?sv=2019-10-10\u0026ss=bfqt\u0026srt=sco\u0026spr=https\u0026se=2020-03-06T00%3A13%3A27Z\u0026sp=r\u0026sig=Sanitized\u0026restype=container",
-      "RequestMethod": "PUT",
-      "RequestHeaders": {
-        "traceparent": "00-f497c7768cd07740b5c460cea04f281e-30f994c15ea0cb43-00",
-        "User-Agent": [
-          "azsdk-net-Storage.Blobs/12.4.0-dev.20200305.1",
-          "(.NET Core 4.6.28325.01; Microsoft Windows 10.0.18363 )"
-        ],
-        "x-ms-client-request-id": "b1dd5317-b933-cd58-1d58-291072c0772a",
-        "x-ms-return-client-request-id": "true",
-        "x-ms-version": "2019-10-10"
-=======
       "RequestUri": "https://seanmcccanary.blob.core.windows.net/test-container-935a4901-9dc6-de42-00e7-15cc793d784c?sv=2019-07-07\u0026ss=bfqt\u0026srt=sco\u0026spr=https\u0026se=2020-04-03T23%3A00%3A58Z\u0026sp=r\u0026sig=Sanitized\u0026restype=container",
       "RequestMethod": "PUT",
       "RequestHeaders": {
@@ -25,33 +12,19 @@
         "x-ms-client-request-id": "b1dd5317-b933-cd58-1d58-291072c0772a",
         "x-ms-return-client-request-id": "true",
         "x-ms-version": "2019-12-12"
->>>>>>> 32e373e2
       },
       "RequestBody": null,
       "StatusCode": 403,
       "ResponseHeaders": {
         "Content-Length": "279",
         "Content-Type": "application/xml",
-<<<<<<< HEAD
-        "Date": "Thu, 05 Mar 2020 23:13:27 GMT",
-=======
         "Date": "Fri, 03 Apr 2020 22:00:56 GMT",
->>>>>>> 32e373e2
         "Server": [
           "Windows-Azure-Blob/1.0",
           "Microsoft-HTTPAPI/2.0"
         ],
         "x-ms-client-request-id": "b1dd5317-b933-cd58-1d58-291072c0772a",
         "x-ms-error-code": "AuthorizationPermissionMismatch",
-<<<<<<< HEAD
-        "x-ms-request-id": "b9ed0bc4-001e-0016-0743-f364ec000000",
-        "x-ms-version": "2019-10-10"
-      },
-      "ResponseBody": [
-        "\uFEFF\u003C?xml version=\u00221.0\u0022 encoding=\u0022utf-8\u0022?\u003E\u003CError\u003E\u003CCode\u003EAuthorizationPermissionMismatch\u003C/Code\u003E\u003CMessage\u003EThis request is not authorized to perform this operation using this permission.\n",
-        "RequestId:b9ed0bc4-001e-0016-0743-f364ec000000\n",
-        "Time:2020-03-05T23:13:28.0553090Z\u003C/Message\u003E\u003C/Error\u003E"
-=======
         "x-ms-request-id": "71753130-201e-0097-5703-0a1bad000000",
         "x-ms-version": "2019-12-12"
       },
@@ -59,19 +32,12 @@
         "\uFEFF\u003C?xml version=\u00221.0\u0022 encoding=\u0022utf-8\u0022?\u003E\u003CError\u003E\u003CCode\u003EAuthorizationPermissionMismatch\u003C/Code\u003E\u003CMessage\u003EThis request is not authorized to perform this operation using this permission.\n",
         "RequestId:71753130-201e-0097-5703-0a1bad000000\n",
         "Time:2020-04-03T22:00:56.8709792Z\u003C/Message\u003E\u003C/Error\u003E"
->>>>>>> 32e373e2
       ]
     }
   ],
   "Variables": {
-<<<<<<< HEAD
-    "DateTimeOffsetNow": "2020-03-05T15:13:27.8326466-08:00",
-    "RandomSeed": "189634149",
-    "Storage_TestConfigDefault": "ProductionTenant\nseanstagetest\nU2FuaXRpemVk\nhttps://seanstagetest.blob.core.windows.net\nhttp://seanstagetest.file.core.windows.net\nhttp://seanstagetest.queue.core.windows.net\nhttp://seanstagetest.table.core.windows.net\n\n\n\n\nhttp://seanstagetest-secondary.blob.core.windows.net\nhttp://seanstagetest-secondary.file.core.windows.net\nhttp://seanstagetest-secondary.queue.core.windows.net\nhttp://seanstagetest-secondary.table.core.windows.net\n\nSanitized\n\n\nCloud\nBlobEndpoint=https://seanstagetest.blob.core.windows.net/;QueueEndpoint=http://seanstagetest.queue.core.windows.net/;FileEndpoint=http://seanstagetest.file.core.windows.net/;BlobSecondaryEndpoint=http://seanstagetest-secondary.blob.core.windows.net/;QueueSecondaryEndpoint=http://seanstagetest-secondary.queue.core.windows.net/;FileSecondaryEndpoint=http://seanstagetest-secondary.file.core.windows.net/;AccountName=seanstagetest;AccountKey=Sanitized\nseanscope1"
-=======
     "DateTimeOffsetNow": "2020-04-03T15:00:58.1071144-07:00",
     "RandomSeed": "189634149",
     "Storage_TestConfigDefault": "ProductionTenant\nseanmcccanary\nU2FuaXRpemVk\nhttps://seanmcccanary.blob.core.windows.net\nhttps://seanmcccanary.file.core.windows.net\nhttps://seanmcccanary.queue.core.windows.net\nhttps://seanmcccanary.table.core.windows.net\n\n\n\n\nhttps://seanmcccanary-secondary.blob.core.windows.net\nhttps://seanmcccanary-secondary.file.core.windows.net\nhttps://seanmcccanary-secondary.queue.core.windows.net\nhttps://seanmcccanary-secondary.table.core.windows.net\n\nSanitized\n\n\nCloud\nBlobEndpoint=https://seanmcccanary.blob.core.windows.net/;QueueEndpoint=https://seanmcccanary.queue.core.windows.net/;FileEndpoint=https://seanmcccanary.file.core.windows.net/;BlobSecondaryEndpoint=https://seanmcccanary-secondary.blob.core.windows.net/;QueueSecondaryEndpoint=https://seanmcccanary-secondary.queue.core.windows.net/;FileSecondaryEndpoint=https://seanmcccanary-secondary.file.core.windows.net/;AccountName=seanmcccanary;AccountKey=Sanitized\nseanscope1"
->>>>>>> 32e373e2
   }
 }