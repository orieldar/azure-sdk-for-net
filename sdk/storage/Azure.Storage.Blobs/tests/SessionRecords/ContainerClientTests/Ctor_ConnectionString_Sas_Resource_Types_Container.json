--- conflicted
+++ resolved
@@ -1,19 +1,6 @@
 {
   "Entries": [
     {
-<<<<<<< HEAD
-      "RequestUri": "https://seanstagetest.blob.core.windows.net/test-container-176d6d28-3102-b605-f87a-b40d7dc57194?sv=2019-10-10\u0026ss=bfqt\u0026srt=c\u0026spr=https\u0026se=2020-03-06T00%3A13%3A24Z\u0026sp=rwdlacup\u0026sig=Sanitized\u0026restype=container",
-      "RequestMethod": "PUT",
-      "RequestHeaders": {
-        "traceparent": "00-5b34964ad2face4993199cc70c21495b-9eb21a6cbff0174a-00",
-        "User-Agent": [
-          "azsdk-net-Storage.Blobs/12.4.0-dev.20200305.1",
-          "(.NET Core 4.6.28325.01; Microsoft Windows 10.0.18363 )"
-        ],
-        "x-ms-client-request-id": "5326c357-a594-7b06-3aa0-5ef86d065226",
-        "x-ms-return-client-request-id": "true",
-        "x-ms-version": "2019-10-10"
-=======
       "RequestUri": "https://seanmcccanary.blob.core.windows.net/test-container-176d6d28-3102-b605-f87a-b40d7dc57194?sv=2019-07-07\u0026ss=bfqt\u0026srt=c\u0026spr=https\u0026se=2020-04-03T23%3A00%3A55Z\u0026sp=rwdlacup\u0026sig=Sanitized\u0026restype=container",
       "RequestMethod": "PUT",
       "RequestHeaders": {
@@ -25,106 +12,52 @@
         "x-ms-client-request-id": "5326c357-a594-7b06-3aa0-5ef86d065226",
         "x-ms-return-client-request-id": "true",
         "x-ms-version": "2019-12-12"
->>>>>>> 32e373e2
       },
       "RequestBody": null,
       "StatusCode": 201,
       "ResponseHeaders": {
         "Content-Length": "0",
-<<<<<<< HEAD
-        "Date": "Thu, 05 Mar 2020 23:13:24 GMT",
-        "ETag": "\u00220x8D7C15ACE759D9D\u0022",
-        "Last-Modified": "Thu, 05 Mar 2020 23:13:25 GMT",
-=======
         "Date": "Fri, 03 Apr 2020 22:00:53 GMT",
         "ETag": "\u00220x8D7D81A7AF861E0\u0022",
         "Last-Modified": "Fri, 03 Apr 2020 22:00:54 GMT",
->>>>>>> 32e373e2
         "Server": [
           "Windows-Azure-Blob/1.0",
           "Microsoft-HTTPAPI/2.0"
         ],
         "x-ms-client-request-id": "5326c357-a594-7b06-3aa0-5ef86d065226",
-<<<<<<< HEAD
-        "x-ms-request-id": "91675a30-501e-0024-0a43-f3649b000000",
-        "x-ms-version": "2019-10-10"
-=======
         "x-ms-request-id": "93cfa35b-b01e-0095-4403-0aa515000000",
         "x-ms-version": "2019-12-12"
->>>>>>> 32e373e2
       },
       "ResponseBody": []
     },
     {
-<<<<<<< HEAD
-      "RequestUri": "https://seanstagetest.blob.core.windows.net/test-container-176d6d28-3102-b605-f87a-b40d7dc57194/test-blob-93b26900-c125-dad1-f7d6-8032ee1072f7?sv=2019-10-10\u0026ss=bfqt\u0026srt=c\u0026spr=https\u0026se=2020-03-06T00%3A13%3A24Z\u0026sp=rwdlacup\u0026sig=Sanitized",
-=======
       "RequestUri": "https://seanmcccanary.blob.core.windows.net/test-container-176d6d28-3102-b605-f87a-b40d7dc57194/test-blob-93b26900-c125-dad1-f7d6-8032ee1072f7?sv=2019-07-07\u0026ss=bfqt\u0026srt=c\u0026spr=https\u0026se=2020-04-03T23%3A00%3A55Z\u0026sp=rwdlacup\u0026sig=Sanitized",
->>>>>>> 32e373e2
       "RequestMethod": "PUT",
       "RequestHeaders": {
         "Content-Length": "1024",
         "If-None-Match": "*",
-<<<<<<< HEAD
-        "traceparent": "00-63c02ca3f6070946b7b30928b43ce933-06db23571c9e3443-00",
-        "User-Agent": [
-          "azsdk-net-Storage.Blobs/12.4.0-dev.20200305.1",
-          "(.NET Core 4.6.28325.01; Microsoft Windows 10.0.18363 )"
-=======
         "traceparent": "00-af5d994cbfaacf4c89092a2884a54fdc-2ac9fa0a1fb62444-00",
         "User-Agent": [
           "azsdk-net-Storage.Blobs/12.5.0-dev.20200403.1",
           "(.NET Core 4.6.28325.01; Microsoft Windows 10.0.18362 )"
->>>>>>> 32e373e2
         ],
         "x-ms-blob-type": "BlockBlob",
         "x-ms-client-request-id": "1e83df9c-d478-22b5-6e48-30066616cd9e",
         "x-ms-return-client-request-id": "true",
-<<<<<<< HEAD
-        "x-ms-version": "2019-10-10"
-=======
         "x-ms-version": "2019-12-12"
->>>>>>> 32e373e2
       },
       "RequestBody": "DwG1uZ4dAB56LbZs730pkH4c9NpN2I2W8ktcvSTUjCkuZ\u002BlsUZiH42iUGPgKZet6rPCz0hyXqTdzHsZTwUL5pqGMPYeTvT/llBFxub\u002BVjI1g4RE0ILkNlr2y\u002BDLRNCEmm3JWfSdj5\u002B\u002Bxzj4LJfB33ZI5898xxYbnf6fK4MQME1/vSx5MPg5l/PkhglF6AXDNOhqfmEFB9dXsbv6AmQYqpLrfHNrRK56E0/blD0I0bX02/KaqbXsdrVZIYM8Q5GLz996Xm\u002BWW\u002Bw97G8RLXOWTuAGASp1ggDc/wm\u002BDicvOc\u002B6U8hdknNGXoACWLlG20lFwtKfOj5rFknanV9l2EnJErKfVtmnNLxsw6KmcyVHliO8dE9QjAORUzl\u002BgvUX4IY2OUoGq4RvnooWMnabwKMglwc/pWP\u002BdIKvCgecJLHLWN8cbDnfPOqbUNnBOlmM9Y6aXe/t1DsiO8DHW52Az3nYTtmbe1BpRVYcoFSKOT4pIhB5BcrF3YCj/jR1F\u002BVJGoFf6O\u002BD8X46LRSZ0TPml/6GnjWJB8mvFnFU930f9DFs04XXKlBOqSyWPti2KAxQvWY18nmzwBK3sNJ\u002BKv39GjjnLP2qE22qN/UE8sjs\u002BOphBDoW6gG3vQ93H3mB0H4ymSSjzv8Opq34i7qAqs1JyrfoGSLH5iw3L2/uNvPwKGd21lmgTSnvVmGMHmJHNxJCKVTBlbdbbrL0aKOPHG\u002B6BF9XDdBzqXmN\u002BMLBO8vN8/hZrA2fMpawH2uqr\u002BSGYDn10hYC8CVB0oPfN5zwmjLrJnSrMXBeHtXIpvJoyPmVB5iIz2WxywPTG9mNw/71v4U0w4Vv3y7Jl7NAOkk21QmGRiwAa8rNNVt02BWW0F7a0uttMAVwJSRpwze2bZC2mEbQB3nO9VO6a4op9wcZMsdUaWdhyaEAEiELlqiTGsfKvj/SwsjlC92Xssh7Ri4hUIxwXgQpVM6h0/FUx16rJ1DCYzjHSnP\u002Bb12JzhrYhMvy5kYYIrjDnWltLPLXjESC6I97uOb1WgYYde6mo4a3yUslZd0UkwSUAsHPWh2BJuMZBuWLXM/k\u002BYw8A6jKHP3muWOnripralmK47ohKgPom08PiZihKGh7QGhM1JNbzeHH6Jy52Xi4sZiMAH0Vw9OMU2RZvpNhQYz3KGm\u002BGpXGLxXUXUFjMr3WVtv8FSfvZXyYwIUq/hNSYqcTwq0O\u002BpsGxdVnQWKSLSCqh2e7ZSxlB8bpJVoQnzEGhf6aT3AMy1xA\u002BVNShCAeBpNggHqrmv16qrrqIdE89iakYLtj992wmbwLdmvZEn\u002Bizx7GrB66Wu8BH6S1JqWLAAMoridouhK1s\u002Ba6oCCRnZQ7R1KyekoL7gnMYtg4\u002B3A==",
       "StatusCode": 403,
       "ResponseHeaders": {
         "Content-Length": "284",
         "Content-Type": "application/xml",
-<<<<<<< HEAD
-        "Date": "Thu, 05 Mar 2020 23:13:25 GMT",
-=======
         "Date": "Fri, 03 Apr 2020 22:00:53 GMT",
->>>>>>> 32e373e2
         "Server": [
           "Windows-Azure-Blob/1.0",
           "Microsoft-HTTPAPI/2.0"
         ],
         "x-ms-client-request-id": "1e83df9c-d478-22b5-6e48-30066616cd9e",
         "x-ms-error-code": "AuthorizationResourceTypeMismatch",
-<<<<<<< HEAD
-        "x-ms-request-id": "91675a36-501e-0024-0e43-f3649b000000",
-        "x-ms-version": "2019-10-10"
-      },
-      "ResponseBody": [
-        "\uFEFF\u003C?xml version=\u00221.0\u0022 encoding=\u0022utf-8\u0022?\u003E\u003CError\u003E\u003CCode\u003EAuthorizationResourceTypeMismatch\u003C/Code\u003E\u003CMessage\u003EThis request is not authorized to perform this operation using this resource type.\n",
-        "RequestId:91675a36-501e-0024-0e43-f3649b000000\n",
-        "Time:2020-03-05T23:13:25.2246103Z\u003C/Message\u003E\u003C/Error\u003E"
-      ]
-    },
-    {
-      "RequestUri": "https://seanstagetest.blob.core.windows.net/test-container-176d6d28-3102-b605-f87a-b40d7dc57194?sv=2019-10-10\u0026ss=bfqt\u0026srt=c\u0026spr=https\u0026se=2020-03-06T00%3A13%3A24Z\u0026sp=rwdlacup\u0026sig=Sanitized\u0026restype=container",
-      "RequestMethod": "DELETE",
-      "RequestHeaders": {
-        "traceparent": "00-a7e1a8eb5bda8049be828949819a12bd-fddfab8c963b234c-00",
-        "User-Agent": [
-          "azsdk-net-Storage.Blobs/12.4.0-dev.20200305.1",
-          "(.NET Core 4.6.28325.01; Microsoft Windows 10.0.18363 )"
-        ],
-        "x-ms-client-request-id": "d67bc094-208a-f064-e9fa-2be3e810a86f",
-        "x-ms-return-client-request-id": "true",
-        "x-ms-version": "2019-10-10"
-=======
         "x-ms-request-id": "93cfa368-b01e-0095-4f03-0aa515000000",
         "x-ms-version": "2019-12-12"
       },
@@ -146,42 +79,26 @@
         "x-ms-client-request-id": "d67bc094-208a-f064-e9fa-2be3e810a86f",
         "x-ms-return-client-request-id": "true",
         "x-ms-version": "2019-12-12"
->>>>>>> 32e373e2
       },
       "RequestBody": null,
       "StatusCode": 202,
       "ResponseHeaders": {
         "Content-Length": "0",
-<<<<<<< HEAD
-        "Date": "Thu, 05 Mar 2020 23:13:25 GMT",
-=======
         "Date": "Fri, 03 Apr 2020 22:00:53 GMT",
->>>>>>> 32e373e2
         "Server": [
           "Windows-Azure-Blob/1.0",
           "Microsoft-HTTPAPI/2.0"
         ],
         "x-ms-client-request-id": "d67bc094-208a-f064-e9fa-2be3e810a86f",
-<<<<<<< HEAD
-        "x-ms-request-id": "91675a3a-501e-0024-1243-f3649b000000",
-        "x-ms-version": "2019-10-10"
-=======
         "x-ms-request-id": "93cfa36f-b01e-0095-5603-0aa515000000",
         "x-ms-version": "2019-12-12"
->>>>>>> 32e373e2
       },
       "ResponseBody": []
     }
   ],
   "Variables": {
-<<<<<<< HEAD
-    "DateTimeOffsetNow": "2020-03-05T15:13:24.8958888-08:00",
-    "RandomSeed": "2077096764",
-    "Storage_TestConfigDefault": "ProductionTenant\nseanstagetest\nU2FuaXRpemVk\nhttps://seanstagetest.blob.core.windows.net\nhttp://seanstagetest.file.core.windows.net\nhttp://seanstagetest.queue.core.windows.net\nhttp://seanstagetest.table.core.windows.net\n\n\n\n\nhttp://seanstagetest-secondary.blob.core.windows.net\nhttp://seanstagetest-secondary.file.core.windows.net\nhttp://seanstagetest-secondary.queue.core.windows.net\nhttp://seanstagetest-secondary.table.core.windows.net\n\nSanitized\n\n\nCloud\nBlobEndpoint=https://seanstagetest.blob.core.windows.net/;QueueEndpoint=http://seanstagetest.queue.core.windows.net/;FileEndpoint=http://seanstagetest.file.core.windows.net/;BlobSecondaryEndpoint=http://seanstagetest-secondary.blob.core.windows.net/;QueueSecondaryEndpoint=http://seanstagetest-secondary.queue.core.windows.net/;FileSecondaryEndpoint=http://seanstagetest-secondary.file.core.windows.net/;AccountName=seanstagetest;AccountKey=Sanitized\nseanscope1"
-=======
     "DateTimeOffsetNow": "2020-04-03T15:00:55.2212298-07:00",
     "RandomSeed": "2077096764",
     "Storage_TestConfigDefault": "ProductionTenant\nseanmcccanary\nU2FuaXRpemVk\nhttps://seanmcccanary.blob.core.windows.net\nhttps://seanmcccanary.file.core.windows.net\nhttps://seanmcccanary.queue.core.windows.net\nhttps://seanmcccanary.table.core.windows.net\n\n\n\n\nhttps://seanmcccanary-secondary.blob.core.windows.net\nhttps://seanmcccanary-secondary.file.core.windows.net\nhttps://seanmcccanary-secondary.queue.core.windows.net\nhttps://seanmcccanary-secondary.table.core.windows.net\n\nSanitized\n\n\nCloud\nBlobEndpoint=https://seanmcccanary.blob.core.windows.net/;QueueEndpoint=https://seanmcccanary.queue.core.windows.net/;FileEndpoint=https://seanmcccanary.file.core.windows.net/;BlobSecondaryEndpoint=https://seanmcccanary-secondary.blob.core.windows.net/;QueueSecondaryEndpoint=https://seanmcccanary-secondary.queue.core.windows.net/;FileSecondaryEndpoint=https://seanmcccanary-secondary.file.core.windows.net/;AccountName=seanmcccanary;AccountKey=Sanitized\nseanscope1"
->>>>>>> 32e373e2
   }
 }