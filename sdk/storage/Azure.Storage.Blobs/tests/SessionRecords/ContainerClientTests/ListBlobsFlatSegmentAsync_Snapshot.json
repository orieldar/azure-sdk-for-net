{
  "Entries": [
    {
<<<<<<< HEAD
      "RequestUri": "https://seanstagetest.blob.core.windows.net/test-container-de92120e-f88b-0808-70f8-08dad317c8db?restype=container",
      "RequestMethod": "PUT",
      "RequestHeaders": {
        "Authorization": "Sanitized",
        "traceparent": "00-15db738efcba12428657371731a8acb2-6fde6c2252e87d4d-00",
        "User-Agent": [
          "azsdk-net-Storage.Blobs/12.4.0-dev.20200305.1",
          "(.NET Core 4.6.28325.01; Microsoft Windows 10.0.18363 )"
        ],
        "x-ms-blob-public-access": "container",
        "x-ms-client-request-id": "ca2bd66e-8a66-2899-0b96-a2cc5d0bf8b4",
        "x-ms-date": "Thu, 05 Mar 2020 21:13:25 GMT",
        "x-ms-return-client-request-id": "true",
        "x-ms-version": "2019-10-10"
=======
      "RequestUri": "https://seanmcccanary.blob.core.windows.net/test-container-de92120e-f88b-0808-70f8-08dad317c8db?restype=container",
      "RequestMethod": "PUT",
      "RequestHeaders": {
        "Authorization": "Sanitized",
        "traceparent": "00-d7c44958bd9d6043a75460adc742cb96-37e3c85dfb4f6940-00",
        "User-Agent": [
          "azsdk-net-Storage.Blobs/12.5.0-dev.20200402.1",
          "(.NET Core 4.6.28325.01; Microsoft Windows 10.0.18362 )"
        ],
        "x-ms-blob-public-access": "container",
        "x-ms-client-request-id": "ca2bd66e-8a66-2899-0b96-a2cc5d0bf8b4",
        "x-ms-date": "Fri, 03 Apr 2020 00:00:23 GMT",
        "x-ms-return-client-request-id": "true",
        "x-ms-version": "2019-12-12"
>>>>>>> 32e373e2
      },
      "RequestBody": null,
      "StatusCode": 201,
      "ResponseHeaders": {
        "Content-Length": "0",
<<<<<<< HEAD
        "Date": "Thu, 05 Mar 2020 21:13:25 GMT",
        "ETag": "\u00220x8D7C14A0B3717E7\u0022",
        "Last-Modified": "Thu, 05 Mar 2020 21:13:25 GMT",
=======
        "Date": "Fri, 03 Apr 2020 00:00:21 GMT",
        "ETag": "\u00220x8D7D762015B4ACD\u0022",
        "Last-Modified": "Fri, 03 Apr 2020 00:00:22 GMT",
>>>>>>> 32e373e2
        "Server": [
          "Windows-Azure-Blob/1.0",
          "Microsoft-HTTPAPI/2.0"
        ],
        "x-ms-client-request-id": "ca2bd66e-8a66-2899-0b96-a2cc5d0bf8b4",
<<<<<<< HEAD
        "x-ms-request-id": "84b1f6f9-f01e-003d-4532-f3e420000000",
        "x-ms-version": "2019-10-10"
=======
        "x-ms-request-id": "a95e616d-d01e-0077-3c4a-099834000000",
        "x-ms-version": "2019-12-12"
>>>>>>> 32e373e2
      },
      "ResponseBody": []
    },
    {
<<<<<<< HEAD
      "RequestUri": "https://seanstagetest.blob.core.windows.net/test-container-de92120e-f88b-0808-70f8-08dad317c8db/test-blob-f0ff6875-926b-3275-bee3-04ad617a29d5",
=======
      "RequestUri": "https://seanmcccanary.blob.core.windows.net/test-container-de92120e-f88b-0808-70f8-08dad317c8db/test-blob-f0ff6875-926b-3275-bee3-04ad617a29d5",
>>>>>>> 32e373e2
      "RequestMethod": "PUT",
      "RequestHeaders": {
        "Authorization": "Sanitized",
        "Content-Length": "0",
<<<<<<< HEAD
        "traceparent": "00-18f90f6a9f400941aad54c58721700ec-39b8c1fb7fe14542-00",
        "User-Agent": [
          "azsdk-net-Storage.Blobs/12.4.0-dev.20200305.1",
          "(.NET Core 4.6.28325.01; Microsoft Windows 10.0.18363 )"
        ],
        "x-ms-blob-type": "AppendBlob",
        "x-ms-client-request-id": "7718e2e5-0a9b-db95-60f9-0c8285ecc790",
        "x-ms-date": "Thu, 05 Mar 2020 21:13:25 GMT",
        "x-ms-return-client-request-id": "true",
        "x-ms-version": "2019-10-10"
=======
        "traceparent": "00-59e9d2ae7b275b4ebaf92726ca3f3e9f-0d1890739f632a49-00",
        "User-Agent": [
          "azsdk-net-Storage.Blobs/12.5.0-dev.20200402.1",
          "(.NET Core 4.6.28325.01; Microsoft Windows 10.0.18362 )"
        ],
        "x-ms-blob-type": "AppendBlob",
        "x-ms-client-request-id": "7718e2e5-0a9b-db95-60f9-0c8285ecc790",
        "x-ms-date": "Fri, 03 Apr 2020 00:00:23 GMT",
        "x-ms-return-client-request-id": "true",
        "x-ms-version": "2019-12-12"
>>>>>>> 32e373e2
      },
      "RequestBody": null,
      "StatusCode": 201,
      "ResponseHeaders": {
        "Content-Length": "0",
<<<<<<< HEAD
        "Date": "Thu, 05 Mar 2020 21:13:25 GMT",
        "ETag": "\u00220x8D7C14A0B43A185\u0022",
        "Last-Modified": "Thu, 05 Mar 2020 21:13:25 GMT",
=======
        "Date": "Fri, 03 Apr 2020 00:00:21 GMT",
        "ETag": "\u00220x8D7D76201691173\u0022",
        "Last-Modified": "Fri, 03 Apr 2020 00:00:22 GMT",
>>>>>>> 32e373e2
        "Server": [
          "Windows-Azure-Blob/1.0",
          "Microsoft-HTTPAPI/2.0"
        ],
        "x-ms-client-request-id": "7718e2e5-0a9b-db95-60f9-0c8285ecc790",
<<<<<<< HEAD
        "x-ms-request-id": "84b1f6fc-f01e-003d-4732-f3e420000000",
        "x-ms-request-server-encrypted": "true",
        "x-ms-version": "2019-10-10"
=======
        "x-ms-request-id": "a95e6178-d01e-0077-454a-099834000000",
        "x-ms-request-server-encrypted": "true",
        "x-ms-version": "2019-12-12"
>>>>>>> 32e373e2
      },
      "ResponseBody": []
    },
    {
<<<<<<< HEAD
      "RequestUri": "https://seanstagetest.blob.core.windows.net/test-container-de92120e-f88b-0808-70f8-08dad317c8db/test-blob-f0ff6875-926b-3275-bee3-04ad617a29d5?comp=snapshot",
      "RequestMethod": "PUT",
      "RequestHeaders": {
        "Authorization": "Sanitized",
        "traceparent": "00-d5fd589ef67f2e47b87eb3de4904b543-5d5eb73999116349-00",
        "User-Agent": [
          "azsdk-net-Storage.Blobs/12.4.0-dev.20200305.1",
          "(.NET Core 4.6.28325.01; Microsoft Windows 10.0.18363 )"
        ],
        "x-ms-client-request-id": "7fc73692-b262-f439-7090-9bf2f0f3f625",
        "x-ms-date": "Thu, 05 Mar 2020 21:13:25 GMT",
        "x-ms-return-client-request-id": "true",
        "x-ms-version": "2019-10-10"
=======
      "RequestUri": "https://seanmcccanary.blob.core.windows.net/test-container-de92120e-f88b-0808-70f8-08dad317c8db/test-blob-f0ff6875-926b-3275-bee3-04ad617a29d5?comp=snapshot",
      "RequestMethod": "PUT",
      "RequestHeaders": {
        "Authorization": "Sanitized",
        "traceparent": "00-5fdfcb94882fed419e510ff6c6b07215-56c8706e049d444d-00",
        "User-Agent": [
          "azsdk-net-Storage.Blobs/12.5.0-dev.20200402.1",
          "(.NET Core 4.6.28325.01; Microsoft Windows 10.0.18362 )"
        ],
        "x-ms-client-request-id": "7fc73692-b262-f439-7090-9bf2f0f3f625",
        "x-ms-date": "Fri, 03 Apr 2020 00:00:23 GMT",
        "x-ms-return-client-request-id": "true",
        "x-ms-version": "2019-12-12"
>>>>>>> 32e373e2
      },
      "RequestBody": null,
      "StatusCode": 201,
      "ResponseHeaders": {
        "Content-Length": "0",
<<<<<<< HEAD
        "Date": "Thu, 05 Mar 2020 21:13:25 GMT",
        "ETag": "\u00220x8D7C14A0B43A185\u0022",
        "Last-Modified": "Thu, 05 Mar 2020 21:13:25 GMT",
=======
        "Date": "Fri, 03 Apr 2020 00:00:21 GMT",
        "ETag": "\u00220x8D7D76201691173\u0022",
        "Last-Modified": "Fri, 03 Apr 2020 00:00:22 GMT",
>>>>>>> 32e373e2
        "Server": [
          "Windows-Azure-Blob/1.0",
          "Microsoft-HTTPAPI/2.0"
        ],
        "x-ms-client-request-id": "7fc73692-b262-f439-7090-9bf2f0f3f625",
<<<<<<< HEAD
        "x-ms-request-id": "84b1f6fe-f01e-003d-4932-f3e420000000",
        "x-ms-request-server-encrypted": "false",
        "x-ms-snapshot": "2020-03-05T21:13:25.7836893Z",
        "x-ms-version": "2019-10-10"
=======
        "x-ms-request-id": "a95e6183-d01e-0077-504a-099834000000",
        "x-ms-request-server-encrypted": "false",
        "x-ms-snapshot": "2020-04-03T00:00:22.7805155Z",
        "x-ms-version": "2019-12-12"
>>>>>>> 32e373e2
      },
      "ResponseBody": []
    },
    {
<<<<<<< HEAD
      "RequestUri": "https://seanstagetest.blob.core.windows.net/test-container-de92120e-f88b-0808-70f8-08dad317c8db?restype=container\u0026comp=list\u0026include=snapshots",
=======
      "RequestUri": "https://seanmcccanary.blob.core.windows.net/test-container-de92120e-f88b-0808-70f8-08dad317c8db?restype=container\u0026comp=list\u0026include=snapshots",
>>>>>>> 32e373e2
      "RequestMethod": "GET",
      "RequestHeaders": {
        "Authorization": "Sanitized",
        "User-Agent": [
<<<<<<< HEAD
          "azsdk-net-Storage.Blobs/12.4.0-dev.20200305.1",
          "(.NET Core 4.6.28325.01; Microsoft Windows 10.0.18363 )"
        ],
        "x-ms-client-request-id": "4eefd601-4824-ba2d-94da-e70e5fd786ff",
        "x-ms-date": "Thu, 05 Mar 2020 21:13:25 GMT",
        "x-ms-return-client-request-id": "true",
        "x-ms-version": "2019-10-10"
=======
          "azsdk-net-Storage.Blobs/12.5.0-dev.20200402.1",
          "(.NET Core 4.6.28325.01; Microsoft Windows 10.0.18362 )"
        ],
        "x-ms-client-request-id": "4eefd601-4824-ba2d-94da-e70e5fd786ff",
        "x-ms-date": "Fri, 03 Apr 2020 00:00:23 GMT",
        "x-ms-return-client-request-id": "true",
        "x-ms-version": "2019-12-12"
>>>>>>> 32e373e2
      },
      "RequestBody": null,
      "StatusCode": 200,
      "ResponseHeaders": {
        "Content-Type": "application/xml",
<<<<<<< HEAD
        "Date": "Thu, 05 Mar 2020 21:13:25 GMT",
=======
        "Date": "Fri, 03 Apr 2020 00:00:21 GMT",
>>>>>>> 32e373e2
        "Server": [
          "Windows-Azure-Blob/1.0",
          "Microsoft-HTTPAPI/2.0"
        ],
        "Transfer-Encoding": "chunked",
        "x-ms-client-request-id": "4eefd601-4824-ba2d-94da-e70e5fd786ff",
<<<<<<< HEAD
        "x-ms-request-id": "84b1f700-f01e-003d-4b32-f3e420000000",
        "x-ms-version": "2019-10-10"
      },
      "ResponseBody": "\uFEFF\u003C?xml version=\u00221.0\u0022 encoding=\u0022utf-8\u0022?\u003E\u003CEnumerationResults ServiceEndpoint=\u0022https://seanstagetest.blob.core.windows.net/\u0022 ContainerName=\u0022test-container-de92120e-f88b-0808-70f8-08dad317c8db\u0022\u003E\u003CBlobs\u003E\u003CBlob\u003E\u003CName\u003Etest-blob-f0ff6875-926b-3275-bee3-04ad617a29d5\u003C/Name\u003E\u003CSnapshot\u003E2020-03-05T21:13:25.7836893Z\u003C/Snapshot\u003E\u003CProperties\u003E\u003CCreation-Time\u003EThu, 05 Mar 2020 21:13:25 GMT\u003C/Creation-Time\u003E\u003CLast-Modified\u003EThu, 05 Mar 2020 21:13:25 GMT\u003C/Last-Modified\u003E\u003CEtag\u003E0x8D7C14A0B43A185\u003C/Etag\u003E\u003CContent-Length\u003E0\u003C/Content-Length\u003E\u003CContent-Type\u003Eapplication/octet-stream\u003C/Content-Type\u003E\u003CContent-Encoding /\u003E\u003CContent-Language /\u003E\u003CContent-CRC64 /\u003E\u003CContent-MD5 /\u003E\u003CCache-Control /\u003E\u003CContent-Disposition /\u003E\u003CBlobType\u003EAppendBlob\u003C/BlobType\u003E\u003CServerEncrypted\u003Etrue\u003C/ServerEncrypted\u003E\u003C/Properties\u003E\u003C/Blob\u003E\u003CBlob\u003E\u003CName\u003Etest-blob-f0ff6875-926b-3275-bee3-04ad617a29d5\u003C/Name\u003E\u003CProperties\u003E\u003CCreation-Time\u003EThu, 05 Mar 2020 21:13:25 GMT\u003C/Creation-Time\u003E\u003CLast-Modified\u003EThu, 05 Mar 2020 21:13:25 GMT\u003C/Last-Modified\u003E\u003CEtag\u003E0x8D7C14A0B43A185\u003C/Etag\u003E\u003CContent-Length\u003E0\u003C/Content-Length\u003E\u003CContent-Type\u003Eapplication/octet-stream\u003C/Content-Type\u003E\u003CContent-Encoding /\u003E\u003CContent-Language /\u003E\u003CContent-CRC64 /\u003E\u003CContent-MD5 /\u003E\u003CCache-Control /\u003E\u003CContent-Disposition /\u003E\u003CBlobType\u003EAppendBlob\u003C/BlobType\u003E\u003CLeaseStatus\u003Eunlocked\u003C/LeaseStatus\u003E\u003CLeaseState\u003Eavailable\u003C/LeaseState\u003E\u003CServerEncrypted\u003Etrue\u003C/ServerEncrypted\u003E\u003C/Properties\u003E\u003C/Blob\u003E\u003C/Blobs\u003E\u003CNextMarker /\u003E\u003C/EnumerationResults\u003E"
    },
    {
      "RequestUri": "https://seanstagetest.blob.core.windows.net/test-container-de92120e-f88b-0808-70f8-08dad317c8db?restype=container",
      "RequestMethod": "DELETE",
      "RequestHeaders": {
        "Authorization": "Sanitized",
        "traceparent": "00-d452097bb41bf44c9160a4284f05bdd7-80c47845601ea34d-00",
        "User-Agent": [
          "azsdk-net-Storage.Blobs/12.4.0-dev.20200305.1",
          "(.NET Core 4.6.28325.01; Microsoft Windows 10.0.18363 )"
        ],
        "x-ms-client-request-id": "1af1b92f-a703-6f00-58d0-d7e012208a41",
        "x-ms-date": "Thu, 05 Mar 2020 21:13:26 GMT",
        "x-ms-return-client-request-id": "true",
        "x-ms-version": "2019-10-10"
=======
        "x-ms-request-id": "a95e61a0-d01e-0077-664a-099834000000",
        "x-ms-version": "2019-12-12"
      },
      "ResponseBody": "\uFEFF\u003C?xml version=\u00221.0\u0022 encoding=\u0022utf-8\u0022?\u003E\u003CEnumerationResults ServiceEndpoint=\u0022https://seanmcccanary.blob.core.windows.net/\u0022 ContainerName=\u0022test-container-de92120e-f88b-0808-70f8-08dad317c8db\u0022\u003E\u003CBlobs\u003E\u003CBlob\u003E\u003CName\u003Etest-blob-f0ff6875-926b-3275-bee3-04ad617a29d5\u003C/Name\u003E\u003CSnapshot\u003E2020-04-03T00:00:22.7805155Z\u003C/Snapshot\u003E\u003CProperties\u003E\u003CCreation-Time\u003EFri, 03 Apr 2020 00:00:22 GMT\u003C/Creation-Time\u003E\u003CLast-Modified\u003EFri, 03 Apr 2020 00:00:22 GMT\u003C/Last-Modified\u003E\u003CEtag\u003E0x8D7D76201691173\u003C/Etag\u003E\u003CContent-Length\u003E0\u003C/Content-Length\u003E\u003CContent-Type\u003Eapplication/octet-stream\u003C/Content-Type\u003E\u003CContent-Encoding /\u003E\u003CContent-Language /\u003E\u003CContent-CRC64 /\u003E\u003CContent-MD5 /\u003E\u003CCache-Control /\u003E\u003CContent-Disposition /\u003E\u003CBlobType\u003EAppendBlob\u003C/BlobType\u003E\u003CServerEncrypted\u003Etrue\u003C/ServerEncrypted\u003E\u003C/Properties\u003E\u003C/Blob\u003E\u003CBlob\u003E\u003CName\u003Etest-blob-f0ff6875-926b-3275-bee3-04ad617a29d5\u003C/Name\u003E\u003CProperties\u003E\u003CCreation-Time\u003EFri, 03 Apr 2020 00:00:22 GMT\u003C/Creation-Time\u003E\u003CLast-Modified\u003EFri, 03 Apr 2020 00:00:22 GMT\u003C/Last-Modified\u003E\u003CEtag\u003E0x8D7D76201691173\u003C/Etag\u003E\u003CContent-Length\u003E0\u003C/Content-Length\u003E\u003CContent-Type\u003Eapplication/octet-stream\u003C/Content-Type\u003E\u003CContent-Encoding /\u003E\u003CContent-Language /\u003E\u003CContent-CRC64 /\u003E\u003CContent-MD5 /\u003E\u003CCache-Control /\u003E\u003CContent-Disposition /\u003E\u003CBlobType\u003EAppendBlob\u003C/BlobType\u003E\u003CLeaseStatus\u003Eunlocked\u003C/LeaseStatus\u003E\u003CLeaseState\u003Eavailable\u003C/LeaseState\u003E\u003CServerEncrypted\u003Etrue\u003C/ServerEncrypted\u003E\u003C/Properties\u003E\u003C/Blob\u003E\u003C/Blobs\u003E\u003CNextMarker /\u003E\u003C/EnumerationResults\u003E"
    },
    {
      "RequestUri": "https://seanmcccanary.blob.core.windows.net/test-container-de92120e-f88b-0808-70f8-08dad317c8db?restype=container",
      "RequestMethod": "DELETE",
      "RequestHeaders": {
        "Authorization": "Sanitized",
        "traceparent": "00-2dd76828c9ffaa45858189a0b8c31c04-9f367ebaaef98d4e-00",
        "User-Agent": [
          "azsdk-net-Storage.Blobs/12.5.0-dev.20200402.1",
          "(.NET Core 4.6.28325.01; Microsoft Windows 10.0.18362 )"
        ],
        "x-ms-client-request-id": "1af1b92f-a703-6f00-58d0-d7e012208a41",
        "x-ms-date": "Fri, 03 Apr 2020 00:00:23 GMT",
        "x-ms-return-client-request-id": "true",
        "x-ms-version": "2019-12-12"
>>>>>>> 32e373e2
      },
      "RequestBody": null,
      "StatusCode": 202,
      "ResponseHeaders": {
        "Content-Length": "0",
<<<<<<< HEAD
        "Date": "Thu, 05 Mar 2020 21:13:25 GMT",
=======
        "Date": "Fri, 03 Apr 2020 00:00:22 GMT",
>>>>>>> 32e373e2
        "Server": [
          "Windows-Azure-Blob/1.0",
          "Microsoft-HTTPAPI/2.0"
        ],
        "x-ms-client-request-id": "1af1b92f-a703-6f00-58d0-d7e012208a41",
<<<<<<< HEAD
        "x-ms-request-id": "84b1f702-f01e-003d-4d32-f3e420000000",
        "x-ms-version": "2019-10-10"
=======
        "x-ms-request-id": "a95e61b1-d01e-0077-754a-099834000000",
        "x-ms-version": "2019-12-12"
>>>>>>> 32e373e2
      },
      "ResponseBody": []
    }
  ],
  "Variables": {
    "RandomSeed": "1648020340",
<<<<<<< HEAD
    "Storage_TestConfigDefault": "ProductionTenant\nseanstagetest\nU2FuaXRpemVk\nhttps://seanstagetest.blob.core.windows.net\nhttp://seanstagetest.file.core.windows.net\nhttp://seanstagetest.queue.core.windows.net\nhttp://seanstagetest.table.core.windows.net\n\n\n\n\nhttp://seanstagetest-secondary.blob.core.windows.net\nhttp://seanstagetest-secondary.file.core.windows.net\nhttp://seanstagetest-secondary.queue.core.windows.net\nhttp://seanstagetest-secondary.table.core.windows.net\n\nSanitized\n\n\nCloud\nBlobEndpoint=https://seanstagetest.blob.core.windows.net/;QueueEndpoint=http://seanstagetest.queue.core.windows.net/;FileEndpoint=http://seanstagetest.file.core.windows.net/;BlobSecondaryEndpoint=http://seanstagetest-secondary.blob.core.windows.net/;QueueSecondaryEndpoint=http://seanstagetest-secondary.queue.core.windows.net/;FileSecondaryEndpoint=http://seanstagetest-secondary.file.core.windows.net/;AccountName=seanstagetest;AccountKey=Sanitized\nseanscope1"
=======
    "Storage_TestConfigDefault": "ProductionTenant\nseanmcccanary\nU2FuaXRpemVk\nhttps://seanmcccanary.blob.core.windows.net\nhttps://seanmcccanary.file.core.windows.net\nhttps://seanmcccanary.queue.core.windows.net\nhttps://seanmcccanary.table.core.windows.net\n\n\n\n\nhttps://seanmcccanary-secondary.blob.core.windows.net\nhttps://seanmcccanary-secondary.file.core.windows.net\nhttps://seanmcccanary-secondary.queue.core.windows.net\nhttps://seanmcccanary-secondary.table.core.windows.net\n\nSanitized\n\n\nCloud\nBlobEndpoint=https://seanmcccanary.blob.core.windows.net/;QueueEndpoint=https://seanmcccanary.queue.core.windows.net/;FileEndpoint=https://seanmcccanary.file.core.windows.net/;BlobSecondaryEndpoint=https://seanmcccanary-secondary.blob.core.windows.net/;QueueSecondaryEndpoint=https://seanmcccanary-secondary.queue.core.windows.net/;FileSecondaryEndpoint=https://seanmcccanary-secondary.file.core.windows.net/;AccountName=seanmcccanary;AccountKey=Sanitized\nseanscope1"
>>>>>>> 32e373e2
  }
}<|MERGE_RESOLUTION|>--- conflicted
+++ resolved
@@ -1,22 +1,6 @@
 {
   "Entries": [
     {
-<<<<<<< HEAD
-      "RequestUri": "https://seanstagetest.blob.core.windows.net/test-container-de92120e-f88b-0808-70f8-08dad317c8db?restype=container",
-      "RequestMethod": "PUT",
-      "RequestHeaders": {
-        "Authorization": "Sanitized",
-        "traceparent": "00-15db738efcba12428657371731a8acb2-6fde6c2252e87d4d-00",
-        "User-Agent": [
-          "azsdk-net-Storage.Blobs/12.4.0-dev.20200305.1",
-          "(.NET Core 4.6.28325.01; Microsoft Windows 10.0.18363 )"
-        ],
-        "x-ms-blob-public-access": "container",
-        "x-ms-client-request-id": "ca2bd66e-8a66-2899-0b96-a2cc5d0bf8b4",
-        "x-ms-date": "Thu, 05 Mar 2020 21:13:25 GMT",
-        "x-ms-return-client-request-id": "true",
-        "x-ms-version": "2019-10-10"
-=======
       "RequestUri": "https://seanmcccanary.blob.core.windows.net/test-container-de92120e-f88b-0808-70f8-08dad317c8db?restype=container",
       "RequestMethod": "PUT",
       "RequestHeaders": {
@@ -31,58 +15,30 @@
         "x-ms-date": "Fri, 03 Apr 2020 00:00:23 GMT",
         "x-ms-return-client-request-id": "true",
         "x-ms-version": "2019-12-12"
->>>>>>> 32e373e2
       },
       "RequestBody": null,
       "StatusCode": 201,
       "ResponseHeaders": {
         "Content-Length": "0",
-<<<<<<< HEAD
-        "Date": "Thu, 05 Mar 2020 21:13:25 GMT",
-        "ETag": "\u00220x8D7C14A0B3717E7\u0022",
-        "Last-Modified": "Thu, 05 Mar 2020 21:13:25 GMT",
-=======
         "Date": "Fri, 03 Apr 2020 00:00:21 GMT",
         "ETag": "\u00220x8D7D762015B4ACD\u0022",
         "Last-Modified": "Fri, 03 Apr 2020 00:00:22 GMT",
->>>>>>> 32e373e2
         "Server": [
           "Windows-Azure-Blob/1.0",
           "Microsoft-HTTPAPI/2.0"
         ],
         "x-ms-client-request-id": "ca2bd66e-8a66-2899-0b96-a2cc5d0bf8b4",
-<<<<<<< HEAD
-        "x-ms-request-id": "84b1f6f9-f01e-003d-4532-f3e420000000",
-        "x-ms-version": "2019-10-10"
-=======
         "x-ms-request-id": "a95e616d-d01e-0077-3c4a-099834000000",
         "x-ms-version": "2019-12-12"
->>>>>>> 32e373e2
       },
       "ResponseBody": []
     },
     {
-<<<<<<< HEAD
-      "RequestUri": "https://seanstagetest.blob.core.windows.net/test-container-de92120e-f88b-0808-70f8-08dad317c8db/test-blob-f0ff6875-926b-3275-bee3-04ad617a29d5",
-=======
       "RequestUri": "https://seanmcccanary.blob.core.windows.net/test-container-de92120e-f88b-0808-70f8-08dad317c8db/test-blob-f0ff6875-926b-3275-bee3-04ad617a29d5",
->>>>>>> 32e373e2
       "RequestMethod": "PUT",
       "RequestHeaders": {
         "Authorization": "Sanitized",
         "Content-Length": "0",
-<<<<<<< HEAD
-        "traceparent": "00-18f90f6a9f400941aad54c58721700ec-39b8c1fb7fe14542-00",
-        "User-Agent": [
-          "azsdk-net-Storage.Blobs/12.4.0-dev.20200305.1",
-          "(.NET Core 4.6.28325.01; Microsoft Windows 10.0.18363 )"
-        ],
-        "x-ms-blob-type": "AppendBlob",
-        "x-ms-client-request-id": "7718e2e5-0a9b-db95-60f9-0c8285ecc790",
-        "x-ms-date": "Thu, 05 Mar 2020 21:13:25 GMT",
-        "x-ms-return-client-request-id": "true",
-        "x-ms-version": "2019-10-10"
-=======
         "traceparent": "00-59e9d2ae7b275b4ebaf92726ca3f3e9f-0d1890739f632a49-00",
         "User-Agent": [
           "azsdk-net-Storage.Blobs/12.5.0-dev.20200402.1",
@@ -93,54 +49,26 @@
         "x-ms-date": "Fri, 03 Apr 2020 00:00:23 GMT",
         "x-ms-return-client-request-id": "true",
         "x-ms-version": "2019-12-12"
->>>>>>> 32e373e2
       },
       "RequestBody": null,
       "StatusCode": 201,
       "ResponseHeaders": {
         "Content-Length": "0",
-<<<<<<< HEAD
-        "Date": "Thu, 05 Mar 2020 21:13:25 GMT",
-        "ETag": "\u00220x8D7C14A0B43A185\u0022",
-        "Last-Modified": "Thu, 05 Mar 2020 21:13:25 GMT",
-=======
         "Date": "Fri, 03 Apr 2020 00:00:21 GMT",
         "ETag": "\u00220x8D7D76201691173\u0022",
         "Last-Modified": "Fri, 03 Apr 2020 00:00:22 GMT",
->>>>>>> 32e373e2
         "Server": [
           "Windows-Azure-Blob/1.0",
           "Microsoft-HTTPAPI/2.0"
         ],
         "x-ms-client-request-id": "7718e2e5-0a9b-db95-60f9-0c8285ecc790",
-<<<<<<< HEAD
-        "x-ms-request-id": "84b1f6fc-f01e-003d-4732-f3e420000000",
-        "x-ms-request-server-encrypted": "true",
-        "x-ms-version": "2019-10-10"
-=======
         "x-ms-request-id": "a95e6178-d01e-0077-454a-099834000000",
         "x-ms-request-server-encrypted": "true",
         "x-ms-version": "2019-12-12"
->>>>>>> 32e373e2
       },
       "ResponseBody": []
     },
     {
-<<<<<<< HEAD
-      "RequestUri": "https://seanstagetest.blob.core.windows.net/test-container-de92120e-f88b-0808-70f8-08dad317c8db/test-blob-f0ff6875-926b-3275-bee3-04ad617a29d5?comp=snapshot",
-      "RequestMethod": "PUT",
-      "RequestHeaders": {
-        "Authorization": "Sanitized",
-        "traceparent": "00-d5fd589ef67f2e47b87eb3de4904b543-5d5eb73999116349-00",
-        "User-Agent": [
-          "azsdk-net-Storage.Blobs/12.4.0-dev.20200305.1",
-          "(.NET Core 4.6.28325.01; Microsoft Windows 10.0.18363 )"
-        ],
-        "x-ms-client-request-id": "7fc73692-b262-f439-7090-9bf2f0f3f625",
-        "x-ms-date": "Thu, 05 Mar 2020 21:13:25 GMT",
-        "x-ms-return-client-request-id": "true",
-        "x-ms-version": "2019-10-10"
-=======
       "RequestUri": "https://seanmcccanary.blob.core.windows.net/test-container-de92120e-f88b-0808-70f8-08dad317c8db/test-blob-f0ff6875-926b-3275-bee3-04ad617a29d5?comp=snapshot",
       "RequestMethod": "PUT",
       "RequestHeaders": {
@@ -154,59 +82,32 @@
         "x-ms-date": "Fri, 03 Apr 2020 00:00:23 GMT",
         "x-ms-return-client-request-id": "true",
         "x-ms-version": "2019-12-12"
->>>>>>> 32e373e2
       },
       "RequestBody": null,
       "StatusCode": 201,
       "ResponseHeaders": {
         "Content-Length": "0",
-<<<<<<< HEAD
-        "Date": "Thu, 05 Mar 2020 21:13:25 GMT",
-        "ETag": "\u00220x8D7C14A0B43A185\u0022",
-        "Last-Modified": "Thu, 05 Mar 2020 21:13:25 GMT",
-=======
         "Date": "Fri, 03 Apr 2020 00:00:21 GMT",
         "ETag": "\u00220x8D7D76201691173\u0022",
         "Last-Modified": "Fri, 03 Apr 2020 00:00:22 GMT",
->>>>>>> 32e373e2
         "Server": [
           "Windows-Azure-Blob/1.0",
           "Microsoft-HTTPAPI/2.0"
         ],
         "x-ms-client-request-id": "7fc73692-b262-f439-7090-9bf2f0f3f625",
-<<<<<<< HEAD
-        "x-ms-request-id": "84b1f6fe-f01e-003d-4932-f3e420000000",
-        "x-ms-request-server-encrypted": "false",
-        "x-ms-snapshot": "2020-03-05T21:13:25.7836893Z",
-        "x-ms-version": "2019-10-10"
-=======
         "x-ms-request-id": "a95e6183-d01e-0077-504a-099834000000",
         "x-ms-request-server-encrypted": "false",
         "x-ms-snapshot": "2020-04-03T00:00:22.7805155Z",
         "x-ms-version": "2019-12-12"
->>>>>>> 32e373e2
       },
       "ResponseBody": []
     },
     {
-<<<<<<< HEAD
-      "RequestUri": "https://seanstagetest.blob.core.windows.net/test-container-de92120e-f88b-0808-70f8-08dad317c8db?restype=container\u0026comp=list\u0026include=snapshots",
-=======
       "RequestUri": "https://seanmcccanary.blob.core.windows.net/test-container-de92120e-f88b-0808-70f8-08dad317c8db?restype=container\u0026comp=list\u0026include=snapshots",
->>>>>>> 32e373e2
       "RequestMethod": "GET",
       "RequestHeaders": {
         "Authorization": "Sanitized",
         "User-Agent": [
-<<<<<<< HEAD
-          "azsdk-net-Storage.Blobs/12.4.0-dev.20200305.1",
-          "(.NET Core 4.6.28325.01; Microsoft Windows 10.0.18363 )"
-        ],
-        "x-ms-client-request-id": "4eefd601-4824-ba2d-94da-e70e5fd786ff",
-        "x-ms-date": "Thu, 05 Mar 2020 21:13:25 GMT",
-        "x-ms-return-client-request-id": "true",
-        "x-ms-version": "2019-10-10"
-=======
           "azsdk-net-Storage.Blobs/12.5.0-dev.20200402.1",
           "(.NET Core 4.6.28325.01; Microsoft Windows 10.0.18362 )"
         ],
@@ -214,44 +115,18 @@
         "x-ms-date": "Fri, 03 Apr 2020 00:00:23 GMT",
         "x-ms-return-client-request-id": "true",
         "x-ms-version": "2019-12-12"
->>>>>>> 32e373e2
       },
       "RequestBody": null,
       "StatusCode": 200,
       "ResponseHeaders": {
         "Content-Type": "application/xml",
-<<<<<<< HEAD
-        "Date": "Thu, 05 Mar 2020 21:13:25 GMT",
-=======
         "Date": "Fri, 03 Apr 2020 00:00:21 GMT",
->>>>>>> 32e373e2
         "Server": [
           "Windows-Azure-Blob/1.0",
           "Microsoft-HTTPAPI/2.0"
         ],
         "Transfer-Encoding": "chunked",
         "x-ms-client-request-id": "4eefd601-4824-ba2d-94da-e70e5fd786ff",
-<<<<<<< HEAD
-        "x-ms-request-id": "84b1f700-f01e-003d-4b32-f3e420000000",
-        "x-ms-version": "2019-10-10"
-      },
-      "ResponseBody": "\uFEFF\u003C?xml version=\u00221.0\u0022 encoding=\u0022utf-8\u0022?\u003E\u003CEnumerationResults ServiceEndpoint=\u0022https://seanstagetest.blob.core.windows.net/\u0022 ContainerName=\u0022test-container-de92120e-f88b-0808-70f8-08dad317c8db\u0022\u003E\u003CBlobs\u003E\u003CBlob\u003E\u003CName\u003Etest-blob-f0ff6875-926b-3275-bee3-04ad617a29d5\u003C/Name\u003E\u003CSnapshot\u003E2020-03-05T21:13:25.7836893Z\u003C/Snapshot\u003E\u003CProperties\u003E\u003CCreation-Time\u003EThu, 05 Mar 2020 21:13:25 GMT\u003C/Creation-Time\u003E\u003CLast-Modified\u003EThu, 05 Mar 2020 21:13:25 GMT\u003C/Last-Modified\u003E\u003CEtag\u003E0x8D7C14A0B43A185\u003C/Etag\u003E\u003CContent-Length\u003E0\u003C/Content-Length\u003E\u003CContent-Type\u003Eapplication/octet-stream\u003C/Content-Type\u003E\u003CContent-Encoding /\u003E\u003CContent-Language /\u003E\u003CContent-CRC64 /\u003E\u003CContent-MD5 /\u003E\u003CCache-Control /\u003E\u003CContent-Disposition /\u003E\u003CBlobType\u003EAppendBlob\u003C/BlobType\u003E\u003CServerEncrypted\u003Etrue\u003C/ServerEncrypted\u003E\u003C/Properties\u003E\u003C/Blob\u003E\u003CBlob\u003E\u003CName\u003Etest-blob-f0ff6875-926b-3275-bee3-04ad617a29d5\u003C/Name\u003E\u003CProperties\u003E\u003CCreation-Time\u003EThu, 05 Mar 2020 21:13:25 GMT\u003C/Creation-Time\u003E\u003CLast-Modified\u003EThu, 05 Mar 2020 21:13:25 GMT\u003C/Last-Modified\u003E\u003CEtag\u003E0x8D7C14A0B43A185\u003C/Etag\u003E\u003CContent-Length\u003E0\u003C/Content-Length\u003E\u003CContent-Type\u003Eapplication/octet-stream\u003C/Content-Type\u003E\u003CContent-Encoding /\u003E\u003CContent-Language /\u003E\u003CContent-CRC64 /\u003E\u003CContent-MD5 /\u003E\u003CCache-Control /\u003E\u003CContent-Disposition /\u003E\u003CBlobType\u003EAppendBlob\u003C/BlobType\u003E\u003CLeaseStatus\u003Eunlocked\u003C/LeaseStatus\u003E\u003CLeaseState\u003Eavailable\u003C/LeaseState\u003E\u003CServerEncrypted\u003Etrue\u003C/ServerEncrypted\u003E\u003C/Properties\u003E\u003C/Blob\u003E\u003C/Blobs\u003E\u003CNextMarker /\u003E\u003C/EnumerationResults\u003E"
-    },
-    {
-      "RequestUri": "https://seanstagetest.blob.core.windows.net/test-container-de92120e-f88b-0808-70f8-08dad317c8db?restype=container",
-      "RequestMethod": "DELETE",
-      "RequestHeaders": {
-        "Authorization": "Sanitized",
-        "traceparent": "00-d452097bb41bf44c9160a4284f05bdd7-80c47845601ea34d-00",
-        "User-Agent": [
-          "azsdk-net-Storage.Blobs/12.4.0-dev.20200305.1",
-          "(.NET Core 4.6.28325.01; Microsoft Windows 10.0.18363 )"
-        ],
-        "x-ms-client-request-id": "1af1b92f-a703-6f00-58d0-d7e012208a41",
-        "x-ms-date": "Thu, 05 Mar 2020 21:13:26 GMT",
-        "x-ms-return-client-request-id": "true",
-        "x-ms-version": "2019-10-10"
-=======
         "x-ms-request-id": "a95e61a0-d01e-0077-664a-099834000000",
         "x-ms-version": "2019-12-12"
       },
@@ -271,39 +146,25 @@
         "x-ms-date": "Fri, 03 Apr 2020 00:00:23 GMT",
         "x-ms-return-client-request-id": "true",
         "x-ms-version": "2019-12-12"
->>>>>>> 32e373e2
       },
       "RequestBody": null,
       "StatusCode": 202,
       "ResponseHeaders": {
         "Content-Length": "0",
-<<<<<<< HEAD
-        "Date": "Thu, 05 Mar 2020 21:13:25 GMT",
-=======
         "Date": "Fri, 03 Apr 2020 00:00:22 GMT",
->>>>>>> 32e373e2
         "Server": [
           "Windows-Azure-Blob/1.0",
           "Microsoft-HTTPAPI/2.0"
         ],
         "x-ms-client-request-id": "1af1b92f-a703-6f00-58d0-d7e012208a41",
-<<<<<<< HEAD
-        "x-ms-request-id": "84b1f702-f01e-003d-4d32-f3e420000000",
-        "x-ms-version": "2019-10-10"
-=======
         "x-ms-request-id": "a95e61b1-d01e-0077-754a-099834000000",
         "x-ms-version": "2019-12-12"
->>>>>>> 32e373e2
       },
       "ResponseBody": []
     }
   ],
   "Variables": {
     "RandomSeed": "1648020340",
-<<<<<<< HEAD
-    "Storage_TestConfigDefault": "ProductionTenant\nseanstagetest\nU2FuaXRpemVk\nhttps://seanstagetest.blob.core.windows.net\nhttp://seanstagetest.file.core.windows.net\nhttp://seanstagetest.queue.core.windows.net\nhttp://seanstagetest.table.core.windows.net\n\n\n\n\nhttp://seanstagetest-secondary.blob.core.windows.net\nhttp://seanstagetest-secondary.file.core.windows.net\nhttp://seanstagetest-secondary.queue.core.windows.net\nhttp://seanstagetest-secondary.table.core.windows.net\n\nSanitized\n\n\nCloud\nBlobEndpoint=https://seanstagetest.blob.core.windows.net/;QueueEndpoint=http://seanstagetest.queue.core.windows.net/;FileEndpoint=http://seanstagetest.file.core.windows.net/;BlobSecondaryEndpoint=http://seanstagetest-secondary.blob.core.windows.net/;QueueSecondaryEndpoint=http://seanstagetest-secondary.queue.core.windows.net/;FileSecondaryEndpoint=http://seanstagetest-secondary.file.core.windows.net/;AccountName=seanstagetest;AccountKey=Sanitized\nseanscope1"
-=======
     "Storage_TestConfigDefault": "ProductionTenant\nseanmcccanary\nU2FuaXRpemVk\nhttps://seanmcccanary.blob.core.windows.net\nhttps://seanmcccanary.file.core.windows.net\nhttps://seanmcccanary.queue.core.windows.net\nhttps://seanmcccanary.table.core.windows.net\n\n\n\n\nhttps://seanmcccanary-secondary.blob.core.windows.net\nhttps://seanmcccanary-secondary.file.core.windows.net\nhttps://seanmcccanary-secondary.queue.core.windows.net\nhttps://seanmcccanary-secondary.table.core.windows.net\n\nSanitized\n\n\nCloud\nBlobEndpoint=https://seanmcccanary.blob.core.windows.net/;QueueEndpoint=https://seanmcccanary.queue.core.windows.net/;FileEndpoint=https://seanmcccanary.file.core.windows.net/;BlobSecondaryEndpoint=https://seanmcccanary-secondary.blob.core.windows.net/;QueueSecondaryEndpoint=https://seanmcccanary-secondary.queue.core.windows.net/;FileSecondaryEndpoint=https://seanmcccanary-secondary.file.core.windows.net/;AccountName=seanmcccanary;AccountKey=Sanitized\nseanscope1"
->>>>>>> 32e373e2
   }
 }