{
  "Entries": [
    {
<<<<<<< HEAD
      "RequestUri": "https://seanstagetest.blob.core.windows.net/test-container-60fa47c8-9876-f5aa-3a2c-0db3b29fefcb?restype=container",
      "RequestMethod": "PUT",
      "RequestHeaders": {
        "Authorization": "Sanitized",
        "traceparent": "00-224d5178d0207240b68f933096efc462-b25011aa4a4f0f48-00",
        "User-Agent": [
          "azsdk-net-Storage.Blobs/12.4.0-dev.20200305.1",
          "(.NET Core 4.6.28325.01; Microsoft Windows 10.0.18363 )"
        ],
        "x-ms-blob-public-access": "container",
        "x-ms-client-request-id": "1f9f4165-c5d5-aaf6-6360-da52249d474b",
        "x-ms-date": "Thu, 05 Mar 2020 21:18:47 GMT",
        "x-ms-return-client-request-id": "true",
        "x-ms-version": "2019-10-10"
=======
      "RequestUri": "https://seanmcccanary.blob.core.windows.net/test-container-60fa47c8-9876-f5aa-3a2c-0db3b29fefcb?restype=container",
      "RequestMethod": "PUT",
      "RequestHeaders": {
        "Authorization": "Sanitized",
        "traceparent": "00-e73de5ce1de21240885cd8d39563ec9c-6fdebf77c8bcef40-00",
        "User-Agent": [
          "azsdk-net-Storage.Blobs/12.5.0-dev.20200402.1",
          "(.NET Core 4.6.28325.01; Microsoft Windows 10.0.18362 )"
        ],
        "x-ms-blob-public-access": "container",
        "x-ms-client-request-id": "1f9f4165-c5d5-aaf6-6360-da52249d474b",
        "x-ms-date": "Fri, 03 Apr 2020 00:03:36 GMT",
        "x-ms-return-client-request-id": "true",
        "x-ms-version": "2019-12-12"
>>>>>>> 32e373e2
      },
      "RequestBody": null,
      "StatusCode": 201,
      "ResponseHeaders": {
        "Content-Length": "0",
<<<<<<< HEAD
        "Date": "Thu, 05 Mar 2020 21:18:46 GMT",
        "ETag": "\u00220x8D7C14ACAE75522\u0022",
        "Last-Modified": "Thu, 05 Mar 2020 21:18:47 GMT",
=======
        "Date": "Fri, 03 Apr 2020 00:03:34 GMT",
        "ETag": "\u00220x8D7D762747CBEFA\u0022",
        "Last-Modified": "Fri, 03 Apr 2020 00:03:35 GMT",
>>>>>>> 32e373e2
        "Server": [
          "Windows-Azure-Blob/1.0",
          "Microsoft-HTTPAPI/2.0"
        ],
        "x-ms-client-request-id": "1f9f4165-c5d5-aaf6-6360-da52249d474b",
<<<<<<< HEAD
        "x-ms-request-id": "c8d73534-701e-000c-7733-f30533000000",
        "x-ms-version": "2019-10-10"
=======
        "x-ms-request-id": "07c80f32-801e-0055-424b-095d2b000000",
        "x-ms-version": "2019-12-12"
>>>>>>> 32e373e2
      },
      "ResponseBody": []
    },
    {
<<<<<<< HEAD
      "RequestUri": "https://seanstagetest.blob.core.windows.net/test-container-60fa47c8-9876-f5aa-3a2c-0db3b29fefcb/test-blob-978d1e21-3b87-39ab-dc0b-fdfec39e642c",
=======
      "RequestUri": "https://seanmcccanary.blob.core.windows.net/test-container-60fa47c8-9876-f5aa-3a2c-0db3b29fefcb/test-blob-978d1e21-3b87-39ab-dc0b-fdfec39e642c",
>>>>>>> 32e373e2
      "RequestMethod": "PUT",
      "RequestHeaders": {
        "Authorization": "Sanitized",
        "Content-Length": "0",
<<<<<<< HEAD
        "traceparent": "00-563846ed45428b4db3d5b837d4ac3625-5156c1226979c245-00",
        "User-Agent": [
          "azsdk-net-Storage.Blobs/12.4.0-dev.20200305.1",
          "(.NET Core 4.6.28325.01; Microsoft Windows 10.0.18363 )"
=======
        "traceparent": "00-19ccd50d0e84e34e846fdb00f7b8c2c2-3a6f0af77b566c4c-00",
        "User-Agent": [
          "azsdk-net-Storage.Blobs/12.5.0-dev.20200402.1",
          "(.NET Core 4.6.28325.01; Microsoft Windows 10.0.18362 )"
>>>>>>> 32e373e2
        ],
        "x-ms-blob-content-length": "6144",
        "x-ms-blob-sequence-number": "0",
        "x-ms-blob-type": "PageBlob",
        "x-ms-client-request-id": "72eb882f-5c81-2916-9566-42c9c8f7e6c4",
<<<<<<< HEAD
        "x-ms-date": "Thu, 05 Mar 2020 21:18:47 GMT",
        "x-ms-return-client-request-id": "true",
        "x-ms-version": "2019-10-10"
=======
        "x-ms-date": "Fri, 03 Apr 2020 00:03:36 GMT",
        "x-ms-return-client-request-id": "true",
        "x-ms-version": "2019-12-12"
>>>>>>> 32e373e2
      },
      "RequestBody": null,
      "StatusCode": 201,
      "ResponseHeaders": {
        "Content-Length": "0",
<<<<<<< HEAD
        "Date": "Thu, 05 Mar 2020 21:18:46 GMT",
        "ETag": "\u00220x8D7C14ACAF41405\u0022",
        "Last-Modified": "Thu, 05 Mar 2020 21:18:47 GMT",
=======
        "Date": "Fri, 03 Apr 2020 00:03:35 GMT",
        "ETag": "\u00220x8D7D76274895C87\u0022",
        "Last-Modified": "Fri, 03 Apr 2020 00:03:35 GMT",
>>>>>>> 32e373e2
        "Server": [
          "Windows-Azure-Blob/1.0",
          "Microsoft-HTTPAPI/2.0"
        ],
        "x-ms-client-request-id": "72eb882f-5c81-2916-9566-42c9c8f7e6c4",
<<<<<<< HEAD
        "x-ms-request-id": "c8d73536-701e-000c-7833-f30533000000",
        "x-ms-request-server-encrypted": "true",
        "x-ms-version": "2019-10-10"
=======
        "x-ms-request-id": "07c80f53-801e-0055-604b-095d2b000000",
        "x-ms-request-server-encrypted": "true",
        "x-ms-version": "2019-12-12"
>>>>>>> 32e373e2
      },
      "ResponseBody": []
    },
    {
<<<<<<< HEAD
      "RequestUri": "https://seanstagetest.blob.core.windows.net/test-container-60fa47c8-9876-f5aa-3a2c-0db3b29fefcb/test-blob-978d1e21-3b87-39ab-dc0b-fdfec39e642c?comp=page",
=======
      "RequestUri": "https://seanmcccanary.blob.core.windows.net/test-container-60fa47c8-9876-f5aa-3a2c-0db3b29fefcb/test-blob-978d1e21-3b87-39ab-dc0b-fdfec39e642c?comp=page",
>>>>>>> 32e373e2
      "RequestMethod": "PUT",
      "RequestHeaders": {
        "Authorization": "Sanitized",
        "Content-Length": "2048",
<<<<<<< HEAD
        "traceparent": "00-4de8c6c8f6b0eb4d9bf515ac9a55519a-1974e98b44b1414f-00",
        "User-Agent": [
          "azsdk-net-Storage.Blobs/12.4.0-dev.20200305.1",
          "(.NET Core 4.6.28325.01; Microsoft Windows 10.0.18363 )"
        ],
        "x-ms-client-request-id": "3ef87334-e3f0-4c80-aed2-053403294faa",
        "x-ms-date": "Thu, 05 Mar 2020 21:18:47 GMT",
        "x-ms-page-write": "update",
        "x-ms-range": "bytes=0-2047",
        "x-ms-return-client-request-id": "true",
        "x-ms-version": "2019-10-10"
=======
        "traceparent": "00-0c2b37d1f578e04687eae7c160192d63-9398cf01717e4c42-00",
        "User-Agent": [
          "azsdk-net-Storage.Blobs/12.5.0-dev.20200402.1",
          "(.NET Core 4.6.28325.01; Microsoft Windows 10.0.18362 )"
        ],
        "x-ms-client-request-id": "3ef87334-e3f0-4c80-aed2-053403294faa",
        "x-ms-date": "Fri, 03 Apr 2020 00:03:36 GMT",
        "x-ms-page-write": "update",
        "x-ms-range": "bytes=0-2047",
        "x-ms-return-client-request-id": "true",
        "x-ms-version": "2019-12-12"
>>>>>>> 32e373e2
      },
      "RequestBody": "\u002B64atU/VTFEoTMPJUySExUE3zzqz8avcWCTcmYwteNzXI4sG/RV1WTyZSjSYTdZw4n2IkCisEQoDPVwr\u002BbPE\u002B9Tn8i\u002BZfccswXX9GaZ2QwtOa7YPpOezKhGAA7\u002B4SmCJ1E9gsVum12S2W8\u002BzrvhjjPlR3I38tVbtM8ceGHoHdHYUc0RXFpKwqJRSWEkYAHsZHXfGZm7TjR75c32TiL7qrudYnjuzDHVnoTT4qVwN1TNLBPsCQQ0IQeYlXaMUHB/WaKphv2FAZREBXsQ52uTB7J5KR4PD52zaUF1Uja7SU4UUIUGyqxXSC57pAeNIzmYCZHEFytScE4A9h28D69hiLgs/JbiiD0CIdzzk2eWJkYH2Uik8zYiweA7AdCSmzh/Gh9LXCamuX1QxfVKXtzmbs/XtDZiuJWGCjq2p4pob4akdHlISsofYSPPVC082GMDUJcAuucCGF2FxVXr7BHy5FZupepnniAFtFMWl2RoRTHbs1bza7CjolwbwoVwN3EN2G/a0jJ4n7Z2\u002BwaT74D5HXwgEDy/A3yhyweOS9ualYDeBLr4jXb/XxOgfGyuD7LbHqUJTCc0UtjzNQcq7lPa2GWBtebKAIwJILEpHoMP879Qsyk2kUVdpbXiBVRv1HDDxaQLLFnMER4U/C9yDzRZ40FL2jsmpEsgJAww6/s3nUxAaVTfBMdhhKIPHZEV65p9hCYTI/o1mSFY5wRJmykm4WLfMaXjft556lGZG4a2Cjhxs2PVIHlSCswzgiHDF\u002Bl05DwyOrn0nglLmTmonH2eptjP2\u002BvJUbzliSrVs/y4utJkIDNKh8\u002BCfRVWiYtDqW5OlNtE8zwBr5aDSLGTIuoMjt5rQHhOUB8NSVrScsQxpd\u002B4hx8hd8eSZnCYyzsd814rSf6s2GT2AEC4O6nhLzzSTabR1pvO6xcW1N4HsYTn71n8qyTJgM12xoLaZTwdrTc3ynmUSBzCXF7nmgOK7lK/1EhP4IQYCMzZXwwY8IXa9Seq0\u002BcLT6c9Pk7F4ebJ79gwHoz30civG8Gsvu0MqWvZDKDf3B5rsIihEqY5UibmD2835NX04yda\u002B7QhXpC6LJTm7NVF7g\u002B5xG4EUsMmdcmaxq991MCR4Cl9gORmSlH75uIRVmVRoCFjeiBn8JBkNIXuipfhPFvQUQyrxGkrU34cCG/dFR9gRSaKHlqgLe\u002BZGUxie7\u002B6FqqKPQVYpd\u002B0OCqmS\u002BQghx9mikFxVx39MCMdEqscxNu\u002BYfXBVtgaC6NK0eYz/eIHdJYs\u002B/F\u002BRL\u002BIiQjiO5cwm3NS5\u002BnyYyxHSH6iKoE7yTZBFZ4U78jqQBk2OM3TO8wIFjpy4RX4FRVl6bNy3B46TL/SnSX5G6umZKfMvCpidBCulhRKxOggSPyIswYZd2P\u002B\u002B\u002BgN/JqqEvqSzHhyK1jvA3WiwEYJ84fXrlQlcGiliO1D0cA\u002BVHd2BIcZu/hvsh2nma\u002BMercd9QRgNk5GgKKN6UOLLlmUrK8CKLvC7DuPZ/w2fda9FRI6Jdi/3h4lM4Pkj8604IPEEuz8jk37WwjM0M5SDAbPzNQtUQh81NKM3Pk73mBo1od8cm7lwIrAPsrT8wlP1yN9GL76h5N7Rzoeb7FUw3ykY/pK0Z2X5gxNbRI9qOXFPQnVusWhclLwBSs0y1DVb39OK48PBQGB5TKyqRp9OZpQVS6nfwS7Au2rWsx2Yxq7d/2W831WujgIV9WS8sU0csuM4HYiLex2kyihZ64xD4YX9zUY5koY\u002BZr2nyszJBAkduQE5YKkmUYRIFxUtVaN10RTev\u002BQG4iBc\u002BbbL5LBR2sUeOzGLCoDc13vC8XpwEREZMvm460QkFtbh3GbzWm3T9zxQDhlx6saTAehoRPGl7OiksbG3mO\u002BA\u002BSVbqi4a6XwO7vo9IAL4qEgyJelcvNHlO/B9Tqm7HF5NzxTzFT\u002BYeBhrWlb2Z8vmrAhphHMFJD1Udm4\u002BnJrTUtKc8FHtBJIImqzQ8WF779Qkl6KgUpfrR6vXn5/RWtt9mAiDWXZ5\u002BKd2YOrGNDLc2IeaGQX4M/86sammFmTzNkDQU1lZ95Vdq576KvGtJBJ4\u002BsYXNkHWhWQISKjN0\u002BJCgiqp9uHZg\u002BHyPW1n/gkNjY2WLRue3P//\u002Bs30UK7tj9i7t6fHAy4wn3flJfnTbodb\u002BrsbNqXGpKYqqvsU5DIyBK2Vq0ZhRoleZo6juLYGK4tGmFXz0lky9RMBnVgyHLpFsyBMPcNA\u002BrQxvNAXIuzvI39wzUvdPjJUY7YzYKgwK0rTXgSVuu3HBp6gwRWIG9ImEXnZwk9uZ3Tt99oNDZoMAJCGQ8PnWmmRqMetPH0dy0fjDE4uV2n7ZPeQp8ITuvgElMCEAtcOP7cQRxqHwSv30CySKQBL3akni97MV7Knfu3Oqae8mMhw1c2XHg9Oc6PLmNeWgJD4uLcWXXf4QegEaMktuRiDOjdjIlQztL6a2Rc7AL7aEf5c1vHwpTtQd5PlkrVFIbmLSF2fMl08xAT4fIRfvUApKlfL0OMmk5X8EqvBTiEIVLdesLhhOt6gIBHs9ym28blSu2heelHWZLTIoh\u002ByenXi8CfMAQ2Ix\u002B94K6/ROpxrRiHxb5K5qdpmiEwEmJi\u002B7qabCgcB6u\u002BsyvR45k\u002BhBCoYXFz\u002BwAvjKUZNZXnBgy5XuT0JNjCValwyRaSeQMOKxYQh7Dw7wC2auODAs4R160bFISwSmM35gvIAzHpmROiCw6D1n5fyG/gPbn1P1LY=",
      "StatusCode": 201,
      "ResponseHeaders": {
        "Content-Length": "0",
        "Content-MD5": "UUM0ZFtY7MTyPgEpQKnUOw==",
<<<<<<< HEAD
        "Date": "Thu, 05 Mar 2020 21:18:46 GMT",
        "ETag": "\u00220x8D7C14ACAFFFB2C\u0022",
        "Last-Modified": "Thu, 05 Mar 2020 21:18:47 GMT",
=======
        "Date": "Fri, 03 Apr 2020 00:03:35 GMT",
        "ETag": "\u00220x8D7D76274956CAB\u0022",
        "Last-Modified": "Fri, 03 Apr 2020 00:03:35 GMT",
>>>>>>> 32e373e2
        "Server": [
          "Windows-Azure-Blob/1.0",
          "Microsoft-HTTPAPI/2.0"
        ],
        "x-ms-blob-sequence-number": "0",
        "x-ms-client-request-id": "3ef87334-e3f0-4c80-aed2-053403294faa",
<<<<<<< HEAD
        "x-ms-request-id": "c8d73537-701e-000c-7933-f30533000000",
        "x-ms-request-server-encrypted": "true",
        "x-ms-version": "2019-10-10"
=======
        "x-ms-request-id": "07c80f73-801e-0055-804b-095d2b000000",
        "x-ms-request-server-encrypted": "true",
        "x-ms-version": "2019-12-12"
>>>>>>> 32e373e2
      },
      "ResponseBody": []
    },
    {
<<<<<<< HEAD
      "RequestUri": "https://seanstagetest.blob.core.windows.net/test-container-60fa47c8-9876-f5aa-3a2c-0db3b29fefcb/test-blob-978d1e21-3b87-39ab-dc0b-fdfec39e642c?comp=page",
=======
      "RequestUri": "https://seanmcccanary.blob.core.windows.net/test-container-60fa47c8-9876-f5aa-3a2c-0db3b29fefcb/test-blob-978d1e21-3b87-39ab-dc0b-fdfec39e642c?comp=page",
>>>>>>> 32e373e2
      "RequestMethod": "PUT",
      "RequestHeaders": {
        "Authorization": "Sanitized",
        "Content-Length": "2048",
<<<<<<< HEAD
        "traceparent": "00-03cf385ee30f4746a8d325b5544514bd-b99c96b8ec365748-00",
        "User-Agent": [
          "azsdk-net-Storage.Blobs/12.4.0-dev.20200305.1",
          "(.NET Core 4.6.28325.01; Microsoft Windows 10.0.18363 )"
        ],
        "x-ms-client-request-id": "0a3a5c04-9657-f3c6-3b0e-af061a627502",
        "x-ms-date": "Thu, 05 Mar 2020 21:18:47 GMT",
        "x-ms-page-write": "update",
        "x-ms-range": "bytes=4096-6143",
        "x-ms-return-client-request-id": "true",
        "x-ms-version": "2019-10-10"
=======
        "traceparent": "00-335649ac9f2ac74b8d2de930b350d4b1-854a69051ff9f948-00",
        "User-Agent": [
          "azsdk-net-Storage.Blobs/12.5.0-dev.20200402.1",
          "(.NET Core 4.6.28325.01; Microsoft Windows 10.0.18362 )"
        ],
        "x-ms-client-request-id": "0a3a5c04-9657-f3c6-3b0e-af061a627502",
        "x-ms-date": "Fri, 03 Apr 2020 00:03:36 GMT",
        "x-ms-page-write": "update",
        "x-ms-range": "bytes=4096-6143",
        "x-ms-return-client-request-id": "true",
        "x-ms-version": "2019-12-12"
>>>>>>> 32e373e2
      },
      "RequestBody": "\u002B64atU/VTFEoTMPJUySExUE3zzqz8avcWCTcmYwteNzXI4sG/RV1WTyZSjSYTdZw4n2IkCisEQoDPVwr\u002BbPE\u002B9Tn8i\u002BZfccswXX9GaZ2QwtOa7YPpOezKhGAA7\u002B4SmCJ1E9gsVum12S2W8\u002BzrvhjjPlR3I38tVbtM8ceGHoHdHYUc0RXFpKwqJRSWEkYAHsZHXfGZm7TjR75c32TiL7qrudYnjuzDHVnoTT4qVwN1TNLBPsCQQ0IQeYlXaMUHB/WaKphv2FAZREBXsQ52uTB7J5KR4PD52zaUF1Uja7SU4UUIUGyqxXSC57pAeNIzmYCZHEFytScE4A9h28D69hiLgs/JbiiD0CIdzzk2eWJkYH2Uik8zYiweA7AdCSmzh/Gh9LXCamuX1QxfVKXtzmbs/XtDZiuJWGCjq2p4pob4akdHlISsofYSPPVC082GMDUJcAuucCGF2FxVXr7BHy5FZupepnniAFtFMWl2RoRTHbs1bza7CjolwbwoVwN3EN2G/a0jJ4n7Z2\u002BwaT74D5HXwgEDy/A3yhyweOS9ualYDeBLr4jXb/XxOgfGyuD7LbHqUJTCc0UtjzNQcq7lPa2GWBtebKAIwJILEpHoMP879Qsyk2kUVdpbXiBVRv1HDDxaQLLFnMER4U/C9yDzRZ40FL2jsmpEsgJAww6/s3nUxAaVTfBMdhhKIPHZEV65p9hCYTI/o1mSFY5wRJmykm4WLfMaXjft556lGZG4a2Cjhxs2PVIHlSCswzgiHDF\u002Bl05DwyOrn0nglLmTmonH2eptjP2\u002BvJUbzliSrVs/y4utJkIDNKh8\u002BCfRVWiYtDqW5OlNtE8zwBr5aDSLGTIuoMjt5rQHhOUB8NSVrScsQxpd\u002B4hx8hd8eSZnCYyzsd814rSf6s2GT2AEC4O6nhLzzSTabR1pvO6xcW1N4HsYTn71n8qyTJgM12xoLaZTwdrTc3ynmUSBzCXF7nmgOK7lK/1EhP4IQYCMzZXwwY8IXa9Seq0\u002BcLT6c9Pk7F4ebJ79gwHoz30civG8Gsvu0MqWvZDKDf3B5rsIihEqY5UibmD2835NX04yda\u002B7QhXpC6LJTm7NVF7g\u002B5xG4EUsMmdcmaxq991MCR4Cl9gORmSlH75uIRVmVRoCFjeiBn8JBkNIXuipfhPFvQUQyrxGkrU34cCG/dFR9gRSaKHlqgLe\u002BZGUxie7\u002B6FqqKPQVYpd\u002B0OCqmS\u002BQghx9mikFxVx39MCMdEqscxNu\u002BYfXBVtgaC6NK0eYz/eIHdJYs\u002B/F\u002BRL\u002BIiQjiO5cwm3NS5\u002BnyYyxHSH6iKoE7yTZBFZ4U78jqQBk2OM3TO8wIFjpy4RX4FRVl6bNy3B46TL/SnSX5G6umZKfMvCpidBCulhRKxOggSPyIswYZd2P\u002B\u002B\u002BgN/JqqEvqSzHhyK1jvA3WiwEYJ84fXrlQlcGiliO1D0cA\u002BVHd2BIcZu/hvsh2nma\u002BMercd9QRgNk5GgKKN6UOLLlmUrK8CKLvC7DuPZ/w2fda9FRI6Jdi/3h4lM4Pkj8604IPEEuz8jk37WwjM0M5SDAbPzNQtUQh81NKM3Pk73mBo1od8cm7lwIrAPsrT8wlP1yN9GL76h5N7Rzoeb7FUw3ykY/pK0Z2X5gxNbRI9qOXFPQnVusWhclLwBSs0y1DVb39OK48PBQGB5TKyqRp9OZpQVS6nfwS7Au2rWsx2Yxq7d/2W831WujgIV9WS8sU0csuM4HYiLex2kyihZ64xD4YX9zUY5koY\u002BZr2nyszJBAkduQE5YKkmUYRIFxUtVaN10RTev\u002BQG4iBc\u002BbbL5LBR2sUeOzGLCoDc13vC8XpwEREZMvm460QkFtbh3GbzWm3T9zxQDhlx6saTAehoRPGl7OiksbG3mO\u002BA\u002BSVbqi4a6XwO7vo9IAL4qEgyJelcvNHlO/B9Tqm7HF5NzxTzFT\u002BYeBhrWlb2Z8vmrAhphHMFJD1Udm4\u002BnJrTUtKc8FHtBJIImqzQ8WF779Qkl6KgUpfrR6vXn5/RWtt9mAiDWXZ5\u002BKd2YOrGNDLc2IeaGQX4M/86sammFmTzNkDQU1lZ95Vdq576KvGtJBJ4\u002BsYXNkHWhWQISKjN0\u002BJCgiqp9uHZg\u002BHyPW1n/gkNjY2WLRue3P//\u002Bs30UK7tj9i7t6fHAy4wn3flJfnTbodb\u002BrsbNqXGpKYqqvsU5DIyBK2Vq0ZhRoleZo6juLYGK4tGmFXz0lky9RMBnVgyHLpFsyBMPcNA\u002BrQxvNAXIuzvI39wzUvdPjJUY7YzYKgwK0rTXgSVuu3HBp6gwRWIG9ImEXnZwk9uZ3Tt99oNDZoMAJCGQ8PnWmmRqMetPH0dy0fjDE4uV2n7ZPeQp8ITuvgElMCEAtcOP7cQRxqHwSv30CySKQBL3akni97MV7Knfu3Oqae8mMhw1c2XHg9Oc6PLmNeWgJD4uLcWXXf4QegEaMktuRiDOjdjIlQztL6a2Rc7AL7aEf5c1vHwpTtQd5PlkrVFIbmLSF2fMl08xAT4fIRfvUApKlfL0OMmk5X8EqvBTiEIVLdesLhhOt6gIBHs9ym28blSu2heelHWZLTIoh\u002ByenXi8CfMAQ2Ix\u002B94K6/ROpxrRiHxb5K5qdpmiEwEmJi\u002B7qabCgcB6u\u002BsyvR45k\u002BhBCoYXFz\u002BwAvjKUZNZXnBgy5XuT0JNjCValwyRaSeQMOKxYQh7Dw7wC2auODAs4R160bFISwSmM35gvIAzHpmROiCw6D1n5fyG/gPbn1P1LY=",
      "StatusCode": 201,
      "ResponseHeaders": {
        "Content-Length": "0",
        "Content-MD5": "UUM0ZFtY7MTyPgEpQKnUOw==",
<<<<<<< HEAD
        "Date": "Thu, 05 Mar 2020 21:18:46 GMT",
        "ETag": "\u00220x8D7C14ACB0B93E7\u0022",
        "Last-Modified": "Thu, 05 Mar 2020 21:18:47 GMT",
=======
        "Date": "Fri, 03 Apr 2020 00:03:35 GMT",
        "ETag": "\u00220x8D7D76274A155B3\u0022",
        "Last-Modified": "Fri, 03 Apr 2020 00:03:35 GMT",
>>>>>>> 32e373e2
        "Server": [
          "Windows-Azure-Blob/1.0",
          "Microsoft-HTTPAPI/2.0"
        ],
        "x-ms-blob-sequence-number": "0",
        "x-ms-client-request-id": "0a3a5c04-9657-f3c6-3b0e-af061a627502",
<<<<<<< HEAD
        "x-ms-request-id": "c8d73538-701e-000c-7a33-f30533000000",
        "x-ms-request-server-encrypted": "true",
        "x-ms-version": "2019-10-10"
=======
        "x-ms-request-id": "07c80f87-801e-0055-134b-095d2b000000",
        "x-ms-request-server-encrypted": "true",
        "x-ms-version": "2019-12-12"
>>>>>>> 32e373e2
      },
      "ResponseBody": []
    },
    {
<<<<<<< HEAD
      "RequestUri": "https://seanstagetest.blob.core.windows.net/test-container-60fa47c8-9876-f5aa-3a2c-0db3b29fefcb/test-blob-978d1e21-3b87-39ab-dc0b-fdfec39e642c?comp=snapshot",
      "RequestMethod": "PUT",
      "RequestHeaders": {
        "Authorization": "Sanitized",
        "traceparent": "00-9f85263393cd6f4586c5a99a8c93aeb9-8754cafc830d2f4e-00",
        "User-Agent": [
          "azsdk-net-Storage.Blobs/12.4.0-dev.20200305.1",
          "(.NET Core 4.6.28325.01; Microsoft Windows 10.0.18363 )"
        ],
        "x-ms-client-request-id": "a72f242a-45ef-1853-7535-d4125865ae88",
        "x-ms-date": "Thu, 05 Mar 2020 21:18:47 GMT",
        "x-ms-return-client-request-id": "true",
        "x-ms-version": "2019-10-10"
=======
      "RequestUri": "https://seanmcccanary.blob.core.windows.net/test-container-60fa47c8-9876-f5aa-3a2c-0db3b29fefcb/test-blob-978d1e21-3b87-39ab-dc0b-fdfec39e642c?comp=snapshot",
      "RequestMethod": "PUT",
      "RequestHeaders": {
        "Authorization": "Sanitized",
        "traceparent": "00-e21ccb9754b1a649beb79faee10311aa-49bfaa5a434b944c-00",
        "User-Agent": [
          "azsdk-net-Storage.Blobs/12.5.0-dev.20200402.1",
          "(.NET Core 4.6.28325.01; Microsoft Windows 10.0.18362 )"
        ],
        "x-ms-client-request-id": "a72f242a-45ef-1853-7535-d4125865ae88",
        "x-ms-date": "Fri, 03 Apr 2020 00:03:36 GMT",
        "x-ms-return-client-request-id": "true",
        "x-ms-version": "2019-12-12"
>>>>>>> 32e373e2
      },
      "RequestBody": null,
      "StatusCode": 201,
      "ResponseHeaders": {
        "Content-Length": "0",
<<<<<<< HEAD
        "Date": "Thu, 05 Mar 2020 21:18:46 GMT",
        "ETag": "\u00220x8D7C14ACB0B93E7\u0022",
        "Last-Modified": "Thu, 05 Mar 2020 21:18:47 GMT",
=======
        "Date": "Fri, 03 Apr 2020 00:03:35 GMT",
        "ETag": "\u00220x8D7D76274A155B3\u0022",
        "Last-Modified": "Fri, 03 Apr 2020 00:03:35 GMT",
>>>>>>> 32e373e2
        "Server": [
          "Windows-Azure-Blob/1.0",
          "Microsoft-HTTPAPI/2.0"
        ],
        "x-ms-client-request-id": "a72f242a-45ef-1853-7535-d4125865ae88",
<<<<<<< HEAD
        "x-ms-request-id": "c8d7353a-701e-000c-7b33-f30533000000",
        "x-ms-request-server-encrypted": "false",
        "x-ms-snapshot": "2020-03-05T21:18:47.5358757Z",
        "x-ms-version": "2019-10-10"
=======
        "x-ms-request-id": "07c80f92-801e-0055-1e4b-095d2b000000",
        "x-ms-request-server-encrypted": "false",
        "x-ms-snapshot": "2020-04-03T00:03:36.0552270Z",
        "x-ms-version": "2019-12-12"
>>>>>>> 32e373e2
      },
      "ResponseBody": []
    },
    {
<<<<<<< HEAD
      "RequestUri": "https://seanstagetest.blob.core.windows.net/test-container-60fa47c8-9876-f5aa-3a2c-0db3b29fefcb/test-blob-978d1e21-3b87-39ab-dc0b-fdfec39e642c?comp=page",
=======
      "RequestUri": "https://seanmcccanary.blob.core.windows.net/test-container-60fa47c8-9876-f5aa-3a2c-0db3b29fefcb/test-blob-978d1e21-3b87-39ab-dc0b-fdfec39e642c?comp=page",
>>>>>>> 32e373e2
      "RequestMethod": "PUT",
      "RequestHeaders": {
        "Authorization": "Sanitized",
        "Content-Length": "0",
<<<<<<< HEAD
        "traceparent": "00-84c6b556d87e03439a6d85be79292def-4b579f0abfd6b246-00",
        "User-Agent": [
          "azsdk-net-Storage.Blobs/12.4.0-dev.20200305.1",
          "(.NET Core 4.6.28325.01; Microsoft Windows 10.0.18363 )"
        ],
        "x-ms-client-request-id": "f5db2f39-ce33-2013-2aa2-99dc1080d3a2",
        "x-ms-date": "Thu, 05 Mar 2020 21:18:47 GMT",
        "x-ms-page-write": "clear",
        "x-ms-range": "bytes=4096-5119",
        "x-ms-return-client-request-id": "true",
        "x-ms-version": "2019-10-10"
=======
        "traceparent": "00-03cd5ac708988e49b1efe2c6ca586f9b-9cacd212d9e27648-00",
        "User-Agent": [
          "azsdk-net-Storage.Blobs/12.5.0-dev.20200402.1",
          "(.NET Core 4.6.28325.01; Microsoft Windows 10.0.18362 )"
        ],
        "x-ms-client-request-id": "f5db2f39-ce33-2013-2aa2-99dc1080d3a2",
        "x-ms-date": "Fri, 03 Apr 2020 00:03:37 GMT",
        "x-ms-page-write": "clear",
        "x-ms-range": "bytes=4096-5119",
        "x-ms-return-client-request-id": "true",
        "x-ms-version": "2019-12-12"
>>>>>>> 32e373e2
      },
      "RequestBody": null,
      "StatusCode": 201,
      "ResponseHeaders": {
        "Content-Length": "0",
<<<<<<< HEAD
        "Date": "Thu, 05 Mar 2020 21:18:46 GMT",
        "ETag": "\u00220x8D7C14ACB24C0C5\u0022",
        "Last-Modified": "Thu, 05 Mar 2020 21:18:47 GMT",
=======
        "Date": "Fri, 03 Apr 2020 00:03:35 GMT",
        "ETag": "\u00220x8D7D76274BE7FFA\u0022",
        "Last-Modified": "Fri, 03 Apr 2020 00:03:36 GMT",
>>>>>>> 32e373e2
        "Server": [
          "Windows-Azure-Blob/1.0",
          "Microsoft-HTTPAPI/2.0"
        ],
        "x-ms-blob-sequence-number": "0",
        "x-ms-client-request-id": "f5db2f39-ce33-2013-2aa2-99dc1080d3a2",
<<<<<<< HEAD
        "x-ms-request-id": "c8d7353d-701e-000c-7e33-f30533000000",
        "x-ms-version": "2019-10-10"
=======
        "x-ms-request-id": "07c80fac-801e-0055-354b-095d2b000000",
        "x-ms-version": "2019-12-12"
>>>>>>> 32e373e2
      },
      "ResponseBody": []
    },
    {
<<<<<<< HEAD
      "RequestUri": "https://seanstagetest.blob.core.windows.net/test-container-60fa47c8-9876-f5aa-3a2c-0db3b29fefcb/test-blob-978d1e21-3b87-39ab-dc0b-fdfec39e642c?comp=pagelist",
      "RequestMethod": "GET",
      "RequestHeaders": {
        "Authorization": "Sanitized",
        "traceparent": "00-29748e5084bfe64b8112a8a526e20689-49bc8bd4c3365b45-00",
        "User-Agent": [
          "azsdk-net-Storage.Blobs/12.4.0-dev.20200305.1",
          "(.NET Core 4.6.28325.01; Microsoft Windows 10.0.18363 )"
        ],
        "x-ms-client-request-id": "28d9dab2-b98a-0655-5db8-cfd000f20f49",
        "x-ms-date": "Thu, 05 Mar 2020 21:18:47 GMT",
        "x-ms-range": "bytes=0-6143",
        "x-ms-return-client-request-id": "true",
        "x-ms-version": "2019-10-10"
=======
      "RequestUri": "https://seanmcccanary.blob.core.windows.net/test-container-60fa47c8-9876-f5aa-3a2c-0db3b29fefcb/test-blob-978d1e21-3b87-39ab-dc0b-fdfec39e642c?comp=pagelist",
      "RequestMethod": "GET",
      "RequestHeaders": {
        "Authorization": "Sanitized",
        "traceparent": "00-1e2fd37d9704e24aaa712e25c8efd293-b5a069dd4a16bc43-00",
        "User-Agent": [
          "azsdk-net-Storage.Blobs/12.5.0-dev.20200402.1",
          "(.NET Core 4.6.28325.01; Microsoft Windows 10.0.18362 )"
        ],
        "x-ms-client-request-id": "28d9dab2-b98a-0655-5db8-cfd000f20f49",
        "x-ms-date": "Fri, 03 Apr 2020 00:03:37 GMT",
        "x-ms-range": "bytes=0-6143",
        "x-ms-return-client-request-id": "true",
        "x-ms-version": "2019-12-12"
>>>>>>> 32e373e2
      },
      "RequestBody": null,
      "StatusCode": 200,
      "ResponseHeaders": {
        "Content-Type": "application/xml",
<<<<<<< HEAD
        "Date": "Thu, 05 Mar 2020 21:18:46 GMT",
        "ETag": "\u00220x8D7C14ACB24C0C5\u0022",
        "Last-Modified": "Thu, 05 Mar 2020 21:18:47 GMT",
=======
        "Date": "Fri, 03 Apr 2020 00:03:35 GMT",
        "ETag": "\u00220x8D7D76274BE7FFA\u0022",
        "Last-Modified": "Fri, 03 Apr 2020 00:03:36 GMT",
>>>>>>> 32e373e2
        "Server": [
          "Windows-Azure-Blob/1.0",
          "Microsoft-HTTPAPI/2.0"
        ],
        "Transfer-Encoding": "chunked",
        "x-ms-blob-content-length": "6144",
        "x-ms-client-request-id": "28d9dab2-b98a-0655-5db8-cfd000f20f49",
<<<<<<< HEAD
        "x-ms-request-id": "c8d7353f-701e-000c-8033-f30533000000",
        "x-ms-version": "2019-10-10"
=======
        "x-ms-request-id": "07c80fc6-801e-0055-4d4b-095d2b000000",
        "x-ms-version": "2019-12-12"
>>>>>>> 32e373e2
      },
      "ResponseBody": "\uFEFF\u003C?xml version=\u00221.0\u0022 encoding=\u0022utf-8\u0022?\u003E\u003CPageList\u003E\u003CPageRange\u003E\u003CStart\u003E0\u003C/Start\u003E\u003CEnd\u003E2047\u003C/End\u003E\u003C/PageRange\u003E\u003CPageRange\u003E\u003CStart\u003E5120\u003C/Start\u003E\u003CEnd\u003E6143\u003C/End\u003E\u003C/PageRange\u003E\u003C/PageList\u003E"
    },
    {
<<<<<<< HEAD
      "RequestUri": "https://seanstagetest.blob.core.windows.net/test-container-60fa47c8-9876-f5aa-3a2c-0db3b29fefcb/test-blob-978d1e21-3b87-39ab-dc0b-fdfec39e642c?comp=pagelist\u0026prevsnapshot=2020-03-05T21%3A18%3A47.5358757Z",
      "RequestMethod": "GET",
      "RequestHeaders": {
        "Authorization": "Sanitized",
        "traceparent": "00-908c5bea83666948866690d85b141f95-f1ea1490c2f85a42-00",
        "User-Agent": [
          "azsdk-net-Storage.Blobs/12.4.0-dev.20200305.1",
          "(.NET Core 4.6.28325.01; Microsoft Windows 10.0.18363 )"
        ],
        "x-ms-client-request-id": "352a44ce-aaa6-c617-73ca-a1af0b3c8f63",
        "x-ms-date": "Thu, 05 Mar 2020 21:18:47 GMT",
        "x-ms-range": "bytes=0-6143",
        "x-ms-return-client-request-id": "true",
        "x-ms-version": "2019-10-10"
=======
      "RequestUri": "https://seanmcccanary.blob.core.windows.net/test-container-60fa47c8-9876-f5aa-3a2c-0db3b29fefcb/test-blob-978d1e21-3b87-39ab-dc0b-fdfec39e642c?comp=pagelist\u0026prevsnapshot=2020-04-03T00%3A03%3A36.0552270Z",
      "RequestMethod": "GET",
      "RequestHeaders": {
        "Authorization": "Sanitized",
        "traceparent": "00-3503df2d913f6143b2bd7bd3201dd31b-d9cdd9b68f0d8644-00",
        "User-Agent": [
          "azsdk-net-Storage.Blobs/12.5.0-dev.20200402.1",
          "(.NET Core 4.6.28325.01; Microsoft Windows 10.0.18362 )"
        ],
        "x-ms-client-request-id": "352a44ce-aaa6-c617-73ca-a1af0b3c8f63",
        "x-ms-date": "Fri, 03 Apr 2020 00:03:37 GMT",
        "x-ms-range": "bytes=0-6143",
        "x-ms-return-client-request-id": "true",
        "x-ms-version": "2019-12-12"
>>>>>>> 32e373e2
      },
      "RequestBody": null,
      "StatusCode": 200,
      "ResponseHeaders": {
        "Content-Type": "application/xml",
<<<<<<< HEAD
        "Date": "Thu, 05 Mar 2020 21:18:46 GMT",
        "ETag": "\u00220x8D7C14ACB24C0C5\u0022",
        "Last-Modified": "Thu, 05 Mar 2020 21:18:47 GMT",
=======
        "Date": "Fri, 03 Apr 2020 00:03:35 GMT",
        "ETag": "\u00220x8D7D76274BE7FFA\u0022",
        "Last-Modified": "Fri, 03 Apr 2020 00:03:36 GMT",
>>>>>>> 32e373e2
        "Server": [
          "Windows-Azure-Blob/1.0",
          "Microsoft-HTTPAPI/2.0"
        ],
        "Transfer-Encoding": "chunked",
        "x-ms-blob-content-length": "6144",
        "x-ms-client-request-id": "352a44ce-aaa6-c617-73ca-a1af0b3c8f63",
<<<<<<< HEAD
        "x-ms-request-id": "c8d73541-701e-000c-0233-f30533000000",
        "x-ms-version": "2019-10-10"
=======
        "x-ms-request-id": "07c80fdf-801e-0055-664b-095d2b000000",
        "x-ms-version": "2019-12-12"
>>>>>>> 32e373e2
      },
      "ResponseBody": "\uFEFF\u003C?xml version=\u00221.0\u0022 encoding=\u0022utf-8\u0022?\u003E\u003CPageList\u003E\u003CClearRange\u003E\u003CStart\u003E4096\u003C/Start\u003E\u003CEnd\u003E5119\u003C/End\u003E\u003C/ClearRange\u003E\u003C/PageList\u003E"
    },
    {
<<<<<<< HEAD
      "RequestUri": "https://seanstagetest.blob.core.windows.net/test-container-60fa47c8-9876-f5aa-3a2c-0db3b29fefcb?restype=container",
      "RequestMethod": "DELETE",
      "RequestHeaders": {
        "Authorization": "Sanitized",
        "traceparent": "00-c5bc8f69a043524f94eaf3ff670bb5d0-6e1cd31f34cf3142-00",
        "User-Agent": [
          "azsdk-net-Storage.Blobs/12.4.0-dev.20200305.1",
          "(.NET Core 4.6.28325.01; Microsoft Windows 10.0.18363 )"
        ],
        "x-ms-client-request-id": "bc02d1db-dac8-8fa2-48e0-0584e2e251e6",
        "x-ms-date": "Thu, 05 Mar 2020 21:18:47 GMT",
        "x-ms-return-client-request-id": "true",
        "x-ms-version": "2019-10-10"
=======
      "RequestUri": "https://seanmcccanary.blob.core.windows.net/test-container-60fa47c8-9876-f5aa-3a2c-0db3b29fefcb?restype=container",
      "RequestMethod": "DELETE",
      "RequestHeaders": {
        "Authorization": "Sanitized",
        "traceparent": "00-c8fb69a521168d47a5488ffbf9bb0566-e23abba99138db4a-00",
        "User-Agent": [
          "azsdk-net-Storage.Blobs/12.5.0-dev.20200402.1",
          "(.NET Core 4.6.28325.01; Microsoft Windows 10.0.18362 )"
        ],
        "x-ms-client-request-id": "bc02d1db-dac8-8fa2-48e0-0584e2e251e6",
        "x-ms-date": "Fri, 03 Apr 2020 00:03:37 GMT",
        "x-ms-return-client-request-id": "true",
        "x-ms-version": "2019-12-12"
>>>>>>> 32e373e2
      },
      "RequestBody": null,
      "StatusCode": 202,
      "ResponseHeaders": {
        "Content-Length": "0",
<<<<<<< HEAD
        "Date": "Thu, 05 Mar 2020 21:18:47 GMT",
=======
        "Date": "Fri, 03 Apr 2020 00:03:35 GMT",
>>>>>>> 32e373e2
        "Server": [
          "Windows-Azure-Blob/1.0",
          "Microsoft-HTTPAPI/2.0"
        ],
        "x-ms-client-request-id": "bc02d1db-dac8-8fa2-48e0-0584e2e251e6",
<<<<<<< HEAD
        "x-ms-request-id": "c8d73542-701e-000c-0333-f30533000000",
        "x-ms-version": "2019-10-10"
=======
        "x-ms-request-id": "07c80ff4-801e-0055-794b-095d2b000000",
        "x-ms-version": "2019-12-12"
>>>>>>> 32e373e2
      },
      "ResponseBody": []
    }
  ],
  "Variables": {
    "RandomSeed": "1119198656",
<<<<<<< HEAD
    "Storage_TestConfigDefault": "ProductionTenant\nseanstagetest\nU2FuaXRpemVk\nhttps://seanstagetest.blob.core.windows.net\nhttp://seanstagetest.file.core.windows.net\nhttp://seanstagetest.queue.core.windows.net\nhttp://seanstagetest.table.core.windows.net\n\n\n\n\nhttp://seanstagetest-secondary.blob.core.windows.net\nhttp://seanstagetest-secondary.file.core.windows.net\nhttp://seanstagetest-secondary.queue.core.windows.net\nhttp://seanstagetest-secondary.table.core.windows.net\n\nSanitized\n\n\nCloud\nBlobEndpoint=https://seanstagetest.blob.core.windows.net/;QueueEndpoint=http://seanstagetest.queue.core.windows.net/;FileEndpoint=http://seanstagetest.file.core.windows.net/;BlobSecondaryEndpoint=http://seanstagetest-secondary.blob.core.windows.net/;QueueSecondaryEndpoint=http://seanstagetest-secondary.queue.core.windows.net/;FileSecondaryEndpoint=http://seanstagetest-secondary.file.core.windows.net/;AccountName=seanstagetest;AccountKey=Sanitized\nseanscope1"
=======
    "Storage_TestConfigDefault": "ProductionTenant\nseanmcccanary\nU2FuaXRpemVk\nhttps://seanmcccanary.blob.core.windows.net\nhttps://seanmcccanary.file.core.windows.net\nhttps://seanmcccanary.queue.core.windows.net\nhttps://seanmcccanary.table.core.windows.net\n\n\n\n\nhttps://seanmcccanary-secondary.blob.core.windows.net\nhttps://seanmcccanary-secondary.file.core.windows.net\nhttps://seanmcccanary-secondary.queue.core.windows.net\nhttps://seanmcccanary-secondary.table.core.windows.net\n\nSanitized\n\n\nCloud\nBlobEndpoint=https://seanmcccanary.blob.core.windows.net/;QueueEndpoint=https://seanmcccanary.queue.core.windows.net/;FileEndpoint=https://seanmcccanary.file.core.windows.net/;BlobSecondaryEndpoint=https://seanmcccanary-secondary.blob.core.windows.net/;QueueSecondaryEndpoint=https://seanmcccanary-secondary.queue.core.windows.net/;FileSecondaryEndpoint=https://seanmcccanary-secondary.file.core.windows.net/;AccountName=seanmcccanary;AccountKey=Sanitized\nseanscope1"
>>>>>>> 32e373e2
  }
}<|MERGE_RESOLUTION|>--- conflicted
+++ resolved
@@ -1,354 +1,191 @@
 {
   "Entries": [
     {
-<<<<<<< HEAD
-      "RequestUri": "https://seanstagetest.blob.core.windows.net/test-container-60fa47c8-9876-f5aa-3a2c-0db3b29fefcb?restype=container",
-      "RequestMethod": "PUT",
-      "RequestHeaders": {
-        "Authorization": "Sanitized",
-        "traceparent": "00-224d5178d0207240b68f933096efc462-b25011aa4a4f0f48-00",
-        "User-Agent": [
-          "azsdk-net-Storage.Blobs/12.4.0-dev.20200305.1",
-          "(.NET Core 4.6.28325.01; Microsoft Windows 10.0.18363 )"
+      "RequestUri": "https://seanmcccanary.blob.core.windows.net/test-container-60fa47c8-9876-f5aa-3a2c-0db3b29fefcb?restype=container",
+      "RequestMethod": "PUT",
+      "RequestHeaders": {
+        "Authorization": "Sanitized",
+        "traceparent": "00-e73de5ce1de21240885cd8d39563ec9c-6fdebf77c8bcef40-00",
+        "User-Agent": [
+          "azsdk-net-Storage.Blobs/12.5.0-dev.20200402.1",
+          "(.NET Core 4.6.28325.01; Microsoft Windows 10.0.18362 )"
         ],
         "x-ms-blob-public-access": "container",
         "x-ms-client-request-id": "1f9f4165-c5d5-aaf6-6360-da52249d474b",
-        "x-ms-date": "Thu, 05 Mar 2020 21:18:47 GMT",
-        "x-ms-return-client-request-id": "true",
-        "x-ms-version": "2019-10-10"
-=======
-      "RequestUri": "https://seanmcccanary.blob.core.windows.net/test-container-60fa47c8-9876-f5aa-3a2c-0db3b29fefcb?restype=container",
-      "RequestMethod": "PUT",
-      "RequestHeaders": {
-        "Authorization": "Sanitized",
-        "traceparent": "00-e73de5ce1de21240885cd8d39563ec9c-6fdebf77c8bcef40-00",
-        "User-Agent": [
-          "azsdk-net-Storage.Blobs/12.5.0-dev.20200402.1",
-          "(.NET Core 4.6.28325.01; Microsoft Windows 10.0.18362 )"
-        ],
-        "x-ms-blob-public-access": "container",
-        "x-ms-client-request-id": "1f9f4165-c5d5-aaf6-6360-da52249d474b",
-        "x-ms-date": "Fri, 03 Apr 2020 00:03:36 GMT",
-        "x-ms-return-client-request-id": "true",
-        "x-ms-version": "2019-12-12"
->>>>>>> 32e373e2
-      },
-      "RequestBody": null,
-      "StatusCode": 201,
-      "ResponseHeaders": {
-        "Content-Length": "0",
-<<<<<<< HEAD
-        "Date": "Thu, 05 Mar 2020 21:18:46 GMT",
-        "ETag": "\u00220x8D7C14ACAE75522\u0022",
-        "Last-Modified": "Thu, 05 Mar 2020 21:18:47 GMT",
-=======
+        "x-ms-date": "Fri, 03 Apr 2020 00:03:36 GMT",
+        "x-ms-return-client-request-id": "true",
+        "x-ms-version": "2019-12-12"
+      },
+      "RequestBody": null,
+      "StatusCode": 201,
+      "ResponseHeaders": {
+        "Content-Length": "0",
         "Date": "Fri, 03 Apr 2020 00:03:34 GMT",
         "ETag": "\u00220x8D7D762747CBEFA\u0022",
         "Last-Modified": "Fri, 03 Apr 2020 00:03:35 GMT",
->>>>>>> 32e373e2
         "Server": [
           "Windows-Azure-Blob/1.0",
           "Microsoft-HTTPAPI/2.0"
         ],
         "x-ms-client-request-id": "1f9f4165-c5d5-aaf6-6360-da52249d474b",
-<<<<<<< HEAD
-        "x-ms-request-id": "c8d73534-701e-000c-7733-f30533000000",
-        "x-ms-version": "2019-10-10"
-=======
         "x-ms-request-id": "07c80f32-801e-0055-424b-095d2b000000",
         "x-ms-version": "2019-12-12"
->>>>>>> 32e373e2
-      },
-      "ResponseBody": []
-    },
-    {
-<<<<<<< HEAD
-      "RequestUri": "https://seanstagetest.blob.core.windows.net/test-container-60fa47c8-9876-f5aa-3a2c-0db3b29fefcb/test-blob-978d1e21-3b87-39ab-dc0b-fdfec39e642c",
-=======
+      },
+      "ResponseBody": []
+    },
+    {
       "RequestUri": "https://seanmcccanary.blob.core.windows.net/test-container-60fa47c8-9876-f5aa-3a2c-0db3b29fefcb/test-blob-978d1e21-3b87-39ab-dc0b-fdfec39e642c",
->>>>>>> 32e373e2
-      "RequestMethod": "PUT",
-      "RequestHeaders": {
-        "Authorization": "Sanitized",
-        "Content-Length": "0",
-<<<<<<< HEAD
-        "traceparent": "00-563846ed45428b4db3d5b837d4ac3625-5156c1226979c245-00",
-        "User-Agent": [
-          "azsdk-net-Storage.Blobs/12.4.0-dev.20200305.1",
-          "(.NET Core 4.6.28325.01; Microsoft Windows 10.0.18363 )"
-=======
+      "RequestMethod": "PUT",
+      "RequestHeaders": {
+        "Authorization": "Sanitized",
+        "Content-Length": "0",
         "traceparent": "00-19ccd50d0e84e34e846fdb00f7b8c2c2-3a6f0af77b566c4c-00",
         "User-Agent": [
           "azsdk-net-Storage.Blobs/12.5.0-dev.20200402.1",
           "(.NET Core 4.6.28325.01; Microsoft Windows 10.0.18362 )"
->>>>>>> 32e373e2
         ],
         "x-ms-blob-content-length": "6144",
         "x-ms-blob-sequence-number": "0",
         "x-ms-blob-type": "PageBlob",
         "x-ms-client-request-id": "72eb882f-5c81-2916-9566-42c9c8f7e6c4",
-<<<<<<< HEAD
-        "x-ms-date": "Thu, 05 Mar 2020 21:18:47 GMT",
-        "x-ms-return-client-request-id": "true",
-        "x-ms-version": "2019-10-10"
-=======
-        "x-ms-date": "Fri, 03 Apr 2020 00:03:36 GMT",
-        "x-ms-return-client-request-id": "true",
-        "x-ms-version": "2019-12-12"
->>>>>>> 32e373e2
-      },
-      "RequestBody": null,
-      "StatusCode": 201,
-      "ResponseHeaders": {
-        "Content-Length": "0",
-<<<<<<< HEAD
-        "Date": "Thu, 05 Mar 2020 21:18:46 GMT",
-        "ETag": "\u00220x8D7C14ACAF41405\u0022",
-        "Last-Modified": "Thu, 05 Mar 2020 21:18:47 GMT",
-=======
+        "x-ms-date": "Fri, 03 Apr 2020 00:03:36 GMT",
+        "x-ms-return-client-request-id": "true",
+        "x-ms-version": "2019-12-12"
+      },
+      "RequestBody": null,
+      "StatusCode": 201,
+      "ResponseHeaders": {
+        "Content-Length": "0",
         "Date": "Fri, 03 Apr 2020 00:03:35 GMT",
         "ETag": "\u00220x8D7D76274895C87\u0022",
         "Last-Modified": "Fri, 03 Apr 2020 00:03:35 GMT",
->>>>>>> 32e373e2
         "Server": [
           "Windows-Azure-Blob/1.0",
           "Microsoft-HTTPAPI/2.0"
         ],
         "x-ms-client-request-id": "72eb882f-5c81-2916-9566-42c9c8f7e6c4",
-<<<<<<< HEAD
-        "x-ms-request-id": "c8d73536-701e-000c-7833-f30533000000",
-        "x-ms-request-server-encrypted": "true",
-        "x-ms-version": "2019-10-10"
-=======
         "x-ms-request-id": "07c80f53-801e-0055-604b-095d2b000000",
         "x-ms-request-server-encrypted": "true",
         "x-ms-version": "2019-12-12"
->>>>>>> 32e373e2
-      },
-      "ResponseBody": []
-    },
-    {
-<<<<<<< HEAD
-      "RequestUri": "https://seanstagetest.blob.core.windows.net/test-container-60fa47c8-9876-f5aa-3a2c-0db3b29fefcb/test-blob-978d1e21-3b87-39ab-dc0b-fdfec39e642c?comp=page",
-=======
+      },
+      "ResponseBody": []
+    },
+    {
       "RequestUri": "https://seanmcccanary.blob.core.windows.net/test-container-60fa47c8-9876-f5aa-3a2c-0db3b29fefcb/test-blob-978d1e21-3b87-39ab-dc0b-fdfec39e642c?comp=page",
->>>>>>> 32e373e2
       "RequestMethod": "PUT",
       "RequestHeaders": {
         "Authorization": "Sanitized",
         "Content-Length": "2048",
-<<<<<<< HEAD
-        "traceparent": "00-4de8c6c8f6b0eb4d9bf515ac9a55519a-1974e98b44b1414f-00",
-        "User-Agent": [
-          "azsdk-net-Storage.Blobs/12.4.0-dev.20200305.1",
-          "(.NET Core 4.6.28325.01; Microsoft Windows 10.0.18363 )"
+        "traceparent": "00-0c2b37d1f578e04687eae7c160192d63-9398cf01717e4c42-00",
+        "User-Agent": [
+          "azsdk-net-Storage.Blobs/12.5.0-dev.20200402.1",
+          "(.NET Core 4.6.28325.01; Microsoft Windows 10.0.18362 )"
         ],
         "x-ms-client-request-id": "3ef87334-e3f0-4c80-aed2-053403294faa",
-        "x-ms-date": "Thu, 05 Mar 2020 21:18:47 GMT",
+        "x-ms-date": "Fri, 03 Apr 2020 00:03:36 GMT",
         "x-ms-page-write": "update",
         "x-ms-range": "bytes=0-2047",
         "x-ms-return-client-request-id": "true",
-        "x-ms-version": "2019-10-10"
-=======
-        "traceparent": "00-0c2b37d1f578e04687eae7c160192d63-9398cf01717e4c42-00",
-        "User-Agent": [
-          "azsdk-net-Storage.Blobs/12.5.0-dev.20200402.1",
-          "(.NET Core 4.6.28325.01; Microsoft Windows 10.0.18362 )"
-        ],
-        "x-ms-client-request-id": "3ef87334-e3f0-4c80-aed2-053403294faa",
-        "x-ms-date": "Fri, 03 Apr 2020 00:03:36 GMT",
-        "x-ms-page-write": "update",
-        "x-ms-range": "bytes=0-2047",
-        "x-ms-return-client-request-id": "true",
-        "x-ms-version": "2019-12-12"
->>>>>>> 32e373e2
+        "x-ms-version": "2019-12-12"
       },
       "RequestBody": "\u002B64atU/VTFEoTMPJUySExUE3zzqz8avcWCTcmYwteNzXI4sG/RV1WTyZSjSYTdZw4n2IkCisEQoDPVwr\u002BbPE\u002B9Tn8i\u002BZfccswXX9GaZ2QwtOa7YPpOezKhGAA7\u002B4SmCJ1E9gsVum12S2W8\u002BzrvhjjPlR3I38tVbtM8ceGHoHdHYUc0RXFpKwqJRSWEkYAHsZHXfGZm7TjR75c32TiL7qrudYnjuzDHVnoTT4qVwN1TNLBPsCQQ0IQeYlXaMUHB/WaKphv2FAZREBXsQ52uTB7J5KR4PD52zaUF1Uja7SU4UUIUGyqxXSC57pAeNIzmYCZHEFytScE4A9h28D69hiLgs/JbiiD0CIdzzk2eWJkYH2Uik8zYiweA7AdCSmzh/Gh9LXCamuX1QxfVKXtzmbs/XtDZiuJWGCjq2p4pob4akdHlISsofYSPPVC082GMDUJcAuucCGF2FxVXr7BHy5FZupepnniAFtFMWl2RoRTHbs1bza7CjolwbwoVwN3EN2G/a0jJ4n7Z2\u002BwaT74D5HXwgEDy/A3yhyweOS9ualYDeBLr4jXb/XxOgfGyuD7LbHqUJTCc0UtjzNQcq7lPa2GWBtebKAIwJILEpHoMP879Qsyk2kUVdpbXiBVRv1HDDxaQLLFnMER4U/C9yDzRZ40FL2jsmpEsgJAww6/s3nUxAaVTfBMdhhKIPHZEV65p9hCYTI/o1mSFY5wRJmykm4WLfMaXjft556lGZG4a2Cjhxs2PVIHlSCswzgiHDF\u002Bl05DwyOrn0nglLmTmonH2eptjP2\u002BvJUbzliSrVs/y4utJkIDNKh8\u002BCfRVWiYtDqW5OlNtE8zwBr5aDSLGTIuoMjt5rQHhOUB8NSVrScsQxpd\u002B4hx8hd8eSZnCYyzsd814rSf6s2GT2AEC4O6nhLzzSTabR1pvO6xcW1N4HsYTn71n8qyTJgM12xoLaZTwdrTc3ynmUSBzCXF7nmgOK7lK/1EhP4IQYCMzZXwwY8IXa9Seq0\u002BcLT6c9Pk7F4ebJ79gwHoz30civG8Gsvu0MqWvZDKDf3B5rsIihEqY5UibmD2835NX04yda\u002B7QhXpC6LJTm7NVF7g\u002B5xG4EUsMmdcmaxq991MCR4Cl9gORmSlH75uIRVmVRoCFjeiBn8JBkNIXuipfhPFvQUQyrxGkrU34cCG/dFR9gRSaKHlqgLe\u002BZGUxie7\u002B6FqqKPQVYpd\u002B0OCqmS\u002BQghx9mikFxVx39MCMdEqscxNu\u002BYfXBVtgaC6NK0eYz/eIHdJYs\u002B/F\u002BRL\u002BIiQjiO5cwm3NS5\u002BnyYyxHSH6iKoE7yTZBFZ4U78jqQBk2OM3TO8wIFjpy4RX4FRVl6bNy3B46TL/SnSX5G6umZKfMvCpidBCulhRKxOggSPyIswYZd2P\u002B\u002B\u002BgN/JqqEvqSzHhyK1jvA3WiwEYJ84fXrlQlcGiliO1D0cA\u002BVHd2BIcZu/hvsh2nma\u002BMercd9QRgNk5GgKKN6UOLLlmUrK8CKLvC7DuPZ/w2fda9FRI6Jdi/3h4lM4Pkj8604IPEEuz8jk37WwjM0M5SDAbPzNQtUQh81NKM3Pk73mBo1od8cm7lwIrAPsrT8wlP1yN9GL76h5N7Rzoeb7FUw3ykY/pK0Z2X5gxNbRI9qOXFPQnVusWhclLwBSs0y1DVb39OK48PBQGB5TKyqRp9OZpQVS6nfwS7Au2rWsx2Yxq7d/2W831WujgIV9WS8sU0csuM4HYiLex2kyihZ64xD4YX9zUY5koY\u002BZr2nyszJBAkduQE5YKkmUYRIFxUtVaN10RTev\u002BQG4iBc\u002BbbL5LBR2sUeOzGLCoDc13vC8XpwEREZMvm460QkFtbh3GbzWm3T9zxQDhlx6saTAehoRPGl7OiksbG3mO\u002BA\u002BSVbqi4a6XwO7vo9IAL4qEgyJelcvNHlO/B9Tqm7HF5NzxTzFT\u002BYeBhrWlb2Z8vmrAhphHMFJD1Udm4\u002BnJrTUtKc8FHtBJIImqzQ8WF779Qkl6KgUpfrR6vXn5/RWtt9mAiDWXZ5\u002BKd2YOrGNDLc2IeaGQX4M/86sammFmTzNkDQU1lZ95Vdq576KvGtJBJ4\u002BsYXNkHWhWQISKjN0\u002BJCgiqp9uHZg\u002BHyPW1n/gkNjY2WLRue3P//\u002Bs30UK7tj9i7t6fHAy4wn3flJfnTbodb\u002BrsbNqXGpKYqqvsU5DIyBK2Vq0ZhRoleZo6juLYGK4tGmFXz0lky9RMBnVgyHLpFsyBMPcNA\u002BrQxvNAXIuzvI39wzUvdPjJUY7YzYKgwK0rTXgSVuu3HBp6gwRWIG9ImEXnZwk9uZ3Tt99oNDZoMAJCGQ8PnWmmRqMetPH0dy0fjDE4uV2n7ZPeQp8ITuvgElMCEAtcOP7cQRxqHwSv30CySKQBL3akni97MV7Knfu3Oqae8mMhw1c2XHg9Oc6PLmNeWgJD4uLcWXXf4QegEaMktuRiDOjdjIlQztL6a2Rc7AL7aEf5c1vHwpTtQd5PlkrVFIbmLSF2fMl08xAT4fIRfvUApKlfL0OMmk5X8EqvBTiEIVLdesLhhOt6gIBHs9ym28blSu2heelHWZLTIoh\u002ByenXi8CfMAQ2Ix\u002B94K6/ROpxrRiHxb5K5qdpmiEwEmJi\u002B7qabCgcB6u\u002BsyvR45k\u002BhBCoYXFz\u002BwAvjKUZNZXnBgy5XuT0JNjCValwyRaSeQMOKxYQh7Dw7wC2auODAs4R160bFISwSmM35gvIAzHpmROiCw6D1n5fyG/gPbn1P1LY=",
       "StatusCode": 201,
       "ResponseHeaders": {
         "Content-Length": "0",
         "Content-MD5": "UUM0ZFtY7MTyPgEpQKnUOw==",
-<<<<<<< HEAD
-        "Date": "Thu, 05 Mar 2020 21:18:46 GMT",
-        "ETag": "\u00220x8D7C14ACAFFFB2C\u0022",
-        "Last-Modified": "Thu, 05 Mar 2020 21:18:47 GMT",
-=======
         "Date": "Fri, 03 Apr 2020 00:03:35 GMT",
         "ETag": "\u00220x8D7D76274956CAB\u0022",
         "Last-Modified": "Fri, 03 Apr 2020 00:03:35 GMT",
->>>>>>> 32e373e2
         "Server": [
           "Windows-Azure-Blob/1.0",
           "Microsoft-HTTPAPI/2.0"
         ],
         "x-ms-blob-sequence-number": "0",
         "x-ms-client-request-id": "3ef87334-e3f0-4c80-aed2-053403294faa",
-<<<<<<< HEAD
-        "x-ms-request-id": "c8d73537-701e-000c-7933-f30533000000",
-        "x-ms-request-server-encrypted": "true",
-        "x-ms-version": "2019-10-10"
-=======
         "x-ms-request-id": "07c80f73-801e-0055-804b-095d2b000000",
         "x-ms-request-server-encrypted": "true",
         "x-ms-version": "2019-12-12"
->>>>>>> 32e373e2
-      },
-      "ResponseBody": []
-    },
-    {
-<<<<<<< HEAD
-      "RequestUri": "https://seanstagetest.blob.core.windows.net/test-container-60fa47c8-9876-f5aa-3a2c-0db3b29fefcb/test-blob-978d1e21-3b87-39ab-dc0b-fdfec39e642c?comp=page",
-=======
+      },
+      "ResponseBody": []
+    },
+    {
       "RequestUri": "https://seanmcccanary.blob.core.windows.net/test-container-60fa47c8-9876-f5aa-3a2c-0db3b29fefcb/test-blob-978d1e21-3b87-39ab-dc0b-fdfec39e642c?comp=page",
->>>>>>> 32e373e2
       "RequestMethod": "PUT",
       "RequestHeaders": {
         "Authorization": "Sanitized",
         "Content-Length": "2048",
-<<<<<<< HEAD
-        "traceparent": "00-03cf385ee30f4746a8d325b5544514bd-b99c96b8ec365748-00",
-        "User-Agent": [
-          "azsdk-net-Storage.Blobs/12.4.0-dev.20200305.1",
-          "(.NET Core 4.6.28325.01; Microsoft Windows 10.0.18363 )"
+        "traceparent": "00-335649ac9f2ac74b8d2de930b350d4b1-854a69051ff9f948-00",
+        "User-Agent": [
+          "azsdk-net-Storage.Blobs/12.5.0-dev.20200402.1",
+          "(.NET Core 4.6.28325.01; Microsoft Windows 10.0.18362 )"
         ],
         "x-ms-client-request-id": "0a3a5c04-9657-f3c6-3b0e-af061a627502",
-        "x-ms-date": "Thu, 05 Mar 2020 21:18:47 GMT",
+        "x-ms-date": "Fri, 03 Apr 2020 00:03:36 GMT",
         "x-ms-page-write": "update",
         "x-ms-range": "bytes=4096-6143",
         "x-ms-return-client-request-id": "true",
-        "x-ms-version": "2019-10-10"
-=======
-        "traceparent": "00-335649ac9f2ac74b8d2de930b350d4b1-854a69051ff9f948-00",
-        "User-Agent": [
-          "azsdk-net-Storage.Blobs/12.5.0-dev.20200402.1",
-          "(.NET Core 4.6.28325.01; Microsoft Windows 10.0.18362 )"
-        ],
-        "x-ms-client-request-id": "0a3a5c04-9657-f3c6-3b0e-af061a627502",
-        "x-ms-date": "Fri, 03 Apr 2020 00:03:36 GMT",
-        "x-ms-page-write": "update",
-        "x-ms-range": "bytes=4096-6143",
-        "x-ms-return-client-request-id": "true",
-        "x-ms-version": "2019-12-12"
->>>>>>> 32e373e2
+        "x-ms-version": "2019-12-12"
       },
       "RequestBody": "\u002B64atU/VTFEoTMPJUySExUE3zzqz8avcWCTcmYwteNzXI4sG/RV1WTyZSjSYTdZw4n2IkCisEQoDPVwr\u002BbPE\u002B9Tn8i\u002BZfccswXX9GaZ2QwtOa7YPpOezKhGAA7\u002B4SmCJ1E9gsVum12S2W8\u002BzrvhjjPlR3I38tVbtM8ceGHoHdHYUc0RXFpKwqJRSWEkYAHsZHXfGZm7TjR75c32TiL7qrudYnjuzDHVnoTT4qVwN1TNLBPsCQQ0IQeYlXaMUHB/WaKphv2FAZREBXsQ52uTB7J5KR4PD52zaUF1Uja7SU4UUIUGyqxXSC57pAeNIzmYCZHEFytScE4A9h28D69hiLgs/JbiiD0CIdzzk2eWJkYH2Uik8zYiweA7AdCSmzh/Gh9LXCamuX1QxfVKXtzmbs/XtDZiuJWGCjq2p4pob4akdHlISsofYSPPVC082GMDUJcAuucCGF2FxVXr7BHy5FZupepnniAFtFMWl2RoRTHbs1bza7CjolwbwoVwN3EN2G/a0jJ4n7Z2\u002BwaT74D5HXwgEDy/A3yhyweOS9ualYDeBLr4jXb/XxOgfGyuD7LbHqUJTCc0UtjzNQcq7lPa2GWBtebKAIwJILEpHoMP879Qsyk2kUVdpbXiBVRv1HDDxaQLLFnMER4U/C9yDzRZ40FL2jsmpEsgJAww6/s3nUxAaVTfBMdhhKIPHZEV65p9hCYTI/o1mSFY5wRJmykm4WLfMaXjft556lGZG4a2Cjhxs2PVIHlSCswzgiHDF\u002Bl05DwyOrn0nglLmTmonH2eptjP2\u002BvJUbzliSrVs/y4utJkIDNKh8\u002BCfRVWiYtDqW5OlNtE8zwBr5aDSLGTIuoMjt5rQHhOUB8NSVrScsQxpd\u002B4hx8hd8eSZnCYyzsd814rSf6s2GT2AEC4O6nhLzzSTabR1pvO6xcW1N4HsYTn71n8qyTJgM12xoLaZTwdrTc3ynmUSBzCXF7nmgOK7lK/1EhP4IQYCMzZXwwY8IXa9Seq0\u002BcLT6c9Pk7F4ebJ79gwHoz30civG8Gsvu0MqWvZDKDf3B5rsIihEqY5UibmD2835NX04yda\u002B7QhXpC6LJTm7NVF7g\u002B5xG4EUsMmdcmaxq991MCR4Cl9gORmSlH75uIRVmVRoCFjeiBn8JBkNIXuipfhPFvQUQyrxGkrU34cCG/dFR9gRSaKHlqgLe\u002BZGUxie7\u002B6FqqKPQVYpd\u002B0OCqmS\u002BQghx9mikFxVx39MCMdEqscxNu\u002BYfXBVtgaC6NK0eYz/eIHdJYs\u002B/F\u002BRL\u002BIiQjiO5cwm3NS5\u002BnyYyxHSH6iKoE7yTZBFZ4U78jqQBk2OM3TO8wIFjpy4RX4FRVl6bNy3B46TL/SnSX5G6umZKfMvCpidBCulhRKxOggSPyIswYZd2P\u002B\u002B\u002BgN/JqqEvqSzHhyK1jvA3WiwEYJ84fXrlQlcGiliO1D0cA\u002BVHd2BIcZu/hvsh2nma\u002BMercd9QRgNk5GgKKN6UOLLlmUrK8CKLvC7DuPZ/w2fda9FRI6Jdi/3h4lM4Pkj8604IPEEuz8jk37WwjM0M5SDAbPzNQtUQh81NKM3Pk73mBo1od8cm7lwIrAPsrT8wlP1yN9GL76h5N7Rzoeb7FUw3ykY/pK0Z2X5gxNbRI9qOXFPQnVusWhclLwBSs0y1DVb39OK48PBQGB5TKyqRp9OZpQVS6nfwS7Au2rWsx2Yxq7d/2W831WujgIV9WS8sU0csuM4HYiLex2kyihZ64xD4YX9zUY5koY\u002BZr2nyszJBAkduQE5YKkmUYRIFxUtVaN10RTev\u002BQG4iBc\u002BbbL5LBR2sUeOzGLCoDc13vC8XpwEREZMvm460QkFtbh3GbzWm3T9zxQDhlx6saTAehoRPGl7OiksbG3mO\u002BA\u002BSVbqi4a6XwO7vo9IAL4qEgyJelcvNHlO/B9Tqm7HF5NzxTzFT\u002BYeBhrWlb2Z8vmrAhphHMFJD1Udm4\u002BnJrTUtKc8FHtBJIImqzQ8WF779Qkl6KgUpfrR6vXn5/RWtt9mAiDWXZ5\u002BKd2YOrGNDLc2IeaGQX4M/86sammFmTzNkDQU1lZ95Vdq576KvGtJBJ4\u002BsYXNkHWhWQISKjN0\u002BJCgiqp9uHZg\u002BHyPW1n/gkNjY2WLRue3P//\u002Bs30UK7tj9i7t6fHAy4wn3flJfnTbodb\u002BrsbNqXGpKYqqvsU5DIyBK2Vq0ZhRoleZo6juLYGK4tGmFXz0lky9RMBnVgyHLpFsyBMPcNA\u002BrQxvNAXIuzvI39wzUvdPjJUY7YzYKgwK0rTXgSVuu3HBp6gwRWIG9ImEXnZwk9uZ3Tt99oNDZoMAJCGQ8PnWmmRqMetPH0dy0fjDE4uV2n7ZPeQp8ITuvgElMCEAtcOP7cQRxqHwSv30CySKQBL3akni97MV7Knfu3Oqae8mMhw1c2XHg9Oc6PLmNeWgJD4uLcWXXf4QegEaMktuRiDOjdjIlQztL6a2Rc7AL7aEf5c1vHwpTtQd5PlkrVFIbmLSF2fMl08xAT4fIRfvUApKlfL0OMmk5X8EqvBTiEIVLdesLhhOt6gIBHs9ym28blSu2heelHWZLTIoh\u002ByenXi8CfMAQ2Ix\u002B94K6/ROpxrRiHxb5K5qdpmiEwEmJi\u002B7qabCgcB6u\u002BsyvR45k\u002BhBCoYXFz\u002BwAvjKUZNZXnBgy5XuT0JNjCValwyRaSeQMOKxYQh7Dw7wC2auODAs4R160bFISwSmM35gvIAzHpmROiCw6D1n5fyG/gPbn1P1LY=",
       "StatusCode": 201,
       "ResponseHeaders": {
         "Content-Length": "0",
         "Content-MD5": "UUM0ZFtY7MTyPgEpQKnUOw==",
-<<<<<<< HEAD
-        "Date": "Thu, 05 Mar 2020 21:18:46 GMT",
-        "ETag": "\u00220x8D7C14ACB0B93E7\u0022",
-        "Last-Modified": "Thu, 05 Mar 2020 21:18:47 GMT",
-=======
         "Date": "Fri, 03 Apr 2020 00:03:35 GMT",
         "ETag": "\u00220x8D7D76274A155B3\u0022",
         "Last-Modified": "Fri, 03 Apr 2020 00:03:35 GMT",
->>>>>>> 32e373e2
         "Server": [
           "Windows-Azure-Blob/1.0",
           "Microsoft-HTTPAPI/2.0"
         ],
         "x-ms-blob-sequence-number": "0",
         "x-ms-client-request-id": "0a3a5c04-9657-f3c6-3b0e-af061a627502",
-<<<<<<< HEAD
-        "x-ms-request-id": "c8d73538-701e-000c-7a33-f30533000000",
-        "x-ms-request-server-encrypted": "true",
-        "x-ms-version": "2019-10-10"
-=======
         "x-ms-request-id": "07c80f87-801e-0055-134b-095d2b000000",
         "x-ms-request-server-encrypted": "true",
         "x-ms-version": "2019-12-12"
->>>>>>> 32e373e2
-      },
-      "ResponseBody": []
-    },
-    {
-<<<<<<< HEAD
-      "RequestUri": "https://seanstagetest.blob.core.windows.net/test-container-60fa47c8-9876-f5aa-3a2c-0db3b29fefcb/test-blob-978d1e21-3b87-39ab-dc0b-fdfec39e642c?comp=snapshot",
-      "RequestMethod": "PUT",
-      "RequestHeaders": {
-        "Authorization": "Sanitized",
-        "traceparent": "00-9f85263393cd6f4586c5a99a8c93aeb9-8754cafc830d2f4e-00",
-        "User-Agent": [
-          "azsdk-net-Storage.Blobs/12.4.0-dev.20200305.1",
-          "(.NET Core 4.6.28325.01; Microsoft Windows 10.0.18363 )"
+      },
+      "ResponseBody": []
+    },
+    {
+      "RequestUri": "https://seanmcccanary.blob.core.windows.net/test-container-60fa47c8-9876-f5aa-3a2c-0db3b29fefcb/test-blob-978d1e21-3b87-39ab-dc0b-fdfec39e642c?comp=snapshot",
+      "RequestMethod": "PUT",
+      "RequestHeaders": {
+        "Authorization": "Sanitized",
+        "traceparent": "00-e21ccb9754b1a649beb79faee10311aa-49bfaa5a434b944c-00",
+        "User-Agent": [
+          "azsdk-net-Storage.Blobs/12.5.0-dev.20200402.1",
+          "(.NET Core 4.6.28325.01; Microsoft Windows 10.0.18362 )"
         ],
         "x-ms-client-request-id": "a72f242a-45ef-1853-7535-d4125865ae88",
-        "x-ms-date": "Thu, 05 Mar 2020 21:18:47 GMT",
-        "x-ms-return-client-request-id": "true",
-        "x-ms-version": "2019-10-10"
-=======
-      "RequestUri": "https://seanmcccanary.blob.core.windows.net/test-container-60fa47c8-9876-f5aa-3a2c-0db3b29fefcb/test-blob-978d1e21-3b87-39ab-dc0b-fdfec39e642c?comp=snapshot",
-      "RequestMethod": "PUT",
-      "RequestHeaders": {
-        "Authorization": "Sanitized",
-        "traceparent": "00-e21ccb9754b1a649beb79faee10311aa-49bfaa5a434b944c-00",
-        "User-Agent": [
-          "azsdk-net-Storage.Blobs/12.5.0-dev.20200402.1",
-          "(.NET Core 4.6.28325.01; Microsoft Windows 10.0.18362 )"
+        "x-ms-date": "Fri, 03 Apr 2020 00:03:36 GMT",
+        "x-ms-return-client-request-id": "true",
+        "x-ms-version": "2019-12-12"
+      },
+      "RequestBody": null,
+      "StatusCode": 201,
+      "ResponseHeaders": {
+        "Content-Length": "0",
+        "Date": "Fri, 03 Apr 2020 00:03:35 GMT",
+        "ETag": "\u00220x8D7D76274A155B3\u0022",
+        "Last-Modified": "Fri, 03 Apr 2020 00:03:35 GMT",
+        "Server": [
+          "Windows-Azure-Blob/1.0",
+          "Microsoft-HTTPAPI/2.0"
         ],
         "x-ms-client-request-id": "a72f242a-45ef-1853-7535-d4125865ae88",
-        "x-ms-date": "Fri, 03 Apr 2020 00:03:36 GMT",
-        "x-ms-return-client-request-id": "true",
-        "x-ms-version": "2019-12-12"
->>>>>>> 32e373e2
-      },
-      "RequestBody": null,
-      "StatusCode": 201,
-      "ResponseHeaders": {
-        "Content-Length": "0",
-<<<<<<< HEAD
-        "Date": "Thu, 05 Mar 2020 21:18:46 GMT",
-        "ETag": "\u00220x8D7C14ACB0B93E7\u0022",
-        "Last-Modified": "Thu, 05 Mar 2020 21:18:47 GMT",
-=======
-        "Date": "Fri, 03 Apr 2020 00:03:35 GMT",
-        "ETag": "\u00220x8D7D76274A155B3\u0022",
-        "Last-Modified": "Fri, 03 Apr 2020 00:03:35 GMT",
->>>>>>> 32e373e2
-        "Server": [
-          "Windows-Azure-Blob/1.0",
-          "Microsoft-HTTPAPI/2.0"
-        ],
-        "x-ms-client-request-id": "a72f242a-45ef-1853-7535-d4125865ae88",
-<<<<<<< HEAD
-        "x-ms-request-id": "c8d7353a-701e-000c-7b33-f30533000000",
-        "x-ms-request-server-encrypted": "false",
-        "x-ms-snapshot": "2020-03-05T21:18:47.5358757Z",
-        "x-ms-version": "2019-10-10"
-=======
         "x-ms-request-id": "07c80f92-801e-0055-1e4b-095d2b000000",
         "x-ms-request-server-encrypted": "false",
         "x-ms-snapshot": "2020-04-03T00:03:36.0552270Z",
         "x-ms-version": "2019-12-12"
->>>>>>> 32e373e2
-      },
-      "ResponseBody": []
-    },
-    {
-<<<<<<< HEAD
-      "RequestUri": "https://seanstagetest.blob.core.windows.net/test-container-60fa47c8-9876-f5aa-3a2c-0db3b29fefcb/test-blob-978d1e21-3b87-39ab-dc0b-fdfec39e642c?comp=page",
-=======
+      },
+      "ResponseBody": []
+    },
+    {
       "RequestUri": "https://seanmcccanary.blob.core.windows.net/test-container-60fa47c8-9876-f5aa-3a2c-0db3b29fefcb/test-blob-978d1e21-3b87-39ab-dc0b-fdfec39e642c?comp=page",
->>>>>>> 32e373e2
-      "RequestMethod": "PUT",
-      "RequestHeaders": {
-        "Authorization": "Sanitized",
-        "Content-Length": "0",
-<<<<<<< HEAD
-        "traceparent": "00-84c6b556d87e03439a6d85be79292def-4b579f0abfd6b246-00",
-        "User-Agent": [
-          "azsdk-net-Storage.Blobs/12.4.0-dev.20200305.1",
-          "(.NET Core 4.6.28325.01; Microsoft Windows 10.0.18363 )"
-        ],
-        "x-ms-client-request-id": "f5db2f39-ce33-2013-2aa2-99dc1080d3a2",
-        "x-ms-date": "Thu, 05 Mar 2020 21:18:47 GMT",
-        "x-ms-page-write": "clear",
-        "x-ms-range": "bytes=4096-5119",
-        "x-ms-return-client-request-id": "true",
-        "x-ms-version": "2019-10-10"
-=======
+      "RequestMethod": "PUT",
+      "RequestHeaders": {
+        "Authorization": "Sanitized",
+        "Content-Length": "0",
         "traceparent": "00-03cd5ac708988e49b1efe2c6ca586f9b-9cacd212d9e27648-00",
         "User-Agent": [
           "azsdk-net-Storage.Blobs/12.5.0-dev.20200402.1",
@@ -360,54 +197,26 @@
         "x-ms-range": "bytes=4096-5119",
         "x-ms-return-client-request-id": "true",
         "x-ms-version": "2019-12-12"
->>>>>>> 32e373e2
-      },
-      "RequestBody": null,
-      "StatusCode": 201,
-      "ResponseHeaders": {
-        "Content-Length": "0",
-<<<<<<< HEAD
-        "Date": "Thu, 05 Mar 2020 21:18:46 GMT",
-        "ETag": "\u00220x8D7C14ACB24C0C5\u0022",
-        "Last-Modified": "Thu, 05 Mar 2020 21:18:47 GMT",
-=======
+      },
+      "RequestBody": null,
+      "StatusCode": 201,
+      "ResponseHeaders": {
+        "Content-Length": "0",
         "Date": "Fri, 03 Apr 2020 00:03:35 GMT",
         "ETag": "\u00220x8D7D76274BE7FFA\u0022",
         "Last-Modified": "Fri, 03 Apr 2020 00:03:36 GMT",
->>>>>>> 32e373e2
         "Server": [
           "Windows-Azure-Blob/1.0",
           "Microsoft-HTTPAPI/2.0"
         ],
         "x-ms-blob-sequence-number": "0",
         "x-ms-client-request-id": "f5db2f39-ce33-2013-2aa2-99dc1080d3a2",
-<<<<<<< HEAD
-        "x-ms-request-id": "c8d7353d-701e-000c-7e33-f30533000000",
-        "x-ms-version": "2019-10-10"
-=======
         "x-ms-request-id": "07c80fac-801e-0055-354b-095d2b000000",
         "x-ms-version": "2019-12-12"
->>>>>>> 32e373e2
-      },
-      "ResponseBody": []
-    },
-    {
-<<<<<<< HEAD
-      "RequestUri": "https://seanstagetest.blob.core.windows.net/test-container-60fa47c8-9876-f5aa-3a2c-0db3b29fefcb/test-blob-978d1e21-3b87-39ab-dc0b-fdfec39e642c?comp=pagelist",
-      "RequestMethod": "GET",
-      "RequestHeaders": {
-        "Authorization": "Sanitized",
-        "traceparent": "00-29748e5084bfe64b8112a8a526e20689-49bc8bd4c3365b45-00",
-        "User-Agent": [
-          "azsdk-net-Storage.Blobs/12.4.0-dev.20200305.1",
-          "(.NET Core 4.6.28325.01; Microsoft Windows 10.0.18363 )"
-        ],
-        "x-ms-client-request-id": "28d9dab2-b98a-0655-5db8-cfd000f20f49",
-        "x-ms-date": "Thu, 05 Mar 2020 21:18:47 GMT",
-        "x-ms-range": "bytes=0-6143",
-        "x-ms-return-client-request-id": "true",
-        "x-ms-version": "2019-10-10"
-=======
+      },
+      "ResponseBody": []
+    },
+    {
       "RequestUri": "https://seanmcccanary.blob.core.windows.net/test-container-60fa47c8-9876-f5aa-3a2c-0db3b29fefcb/test-blob-978d1e21-3b87-39ab-dc0b-fdfec39e642c?comp=pagelist",
       "RequestMethod": "GET",
       "RequestHeaders": {
@@ -422,21 +231,14 @@
         "x-ms-range": "bytes=0-6143",
         "x-ms-return-client-request-id": "true",
         "x-ms-version": "2019-12-12"
->>>>>>> 32e373e2
       },
       "RequestBody": null,
       "StatusCode": 200,
       "ResponseHeaders": {
         "Content-Type": "application/xml",
-<<<<<<< HEAD
-        "Date": "Thu, 05 Mar 2020 21:18:46 GMT",
-        "ETag": "\u00220x8D7C14ACB24C0C5\u0022",
-        "Last-Modified": "Thu, 05 Mar 2020 21:18:47 GMT",
-=======
         "Date": "Fri, 03 Apr 2020 00:03:35 GMT",
         "ETag": "\u00220x8D7D76274BE7FFA\u0022",
         "Last-Modified": "Fri, 03 Apr 2020 00:03:36 GMT",
->>>>>>> 32e373e2
         "Server": [
           "Windows-Azure-Blob/1.0",
           "Microsoft-HTTPAPI/2.0"
@@ -444,33 +246,12 @@
         "Transfer-Encoding": "chunked",
         "x-ms-blob-content-length": "6144",
         "x-ms-client-request-id": "28d9dab2-b98a-0655-5db8-cfd000f20f49",
-<<<<<<< HEAD
-        "x-ms-request-id": "c8d7353f-701e-000c-8033-f30533000000",
-        "x-ms-version": "2019-10-10"
-=======
         "x-ms-request-id": "07c80fc6-801e-0055-4d4b-095d2b000000",
         "x-ms-version": "2019-12-12"
->>>>>>> 32e373e2
       },
       "ResponseBody": "\uFEFF\u003C?xml version=\u00221.0\u0022 encoding=\u0022utf-8\u0022?\u003E\u003CPageList\u003E\u003CPageRange\u003E\u003CStart\u003E0\u003C/Start\u003E\u003CEnd\u003E2047\u003C/End\u003E\u003C/PageRange\u003E\u003CPageRange\u003E\u003CStart\u003E5120\u003C/Start\u003E\u003CEnd\u003E6143\u003C/End\u003E\u003C/PageRange\u003E\u003C/PageList\u003E"
     },
     {
-<<<<<<< HEAD
-      "RequestUri": "https://seanstagetest.blob.core.windows.net/test-container-60fa47c8-9876-f5aa-3a2c-0db3b29fefcb/test-blob-978d1e21-3b87-39ab-dc0b-fdfec39e642c?comp=pagelist\u0026prevsnapshot=2020-03-05T21%3A18%3A47.5358757Z",
-      "RequestMethod": "GET",
-      "RequestHeaders": {
-        "Authorization": "Sanitized",
-        "traceparent": "00-908c5bea83666948866690d85b141f95-f1ea1490c2f85a42-00",
-        "User-Agent": [
-          "azsdk-net-Storage.Blobs/12.4.0-dev.20200305.1",
-          "(.NET Core 4.6.28325.01; Microsoft Windows 10.0.18363 )"
-        ],
-        "x-ms-client-request-id": "352a44ce-aaa6-c617-73ca-a1af0b3c8f63",
-        "x-ms-date": "Thu, 05 Mar 2020 21:18:47 GMT",
-        "x-ms-range": "bytes=0-6143",
-        "x-ms-return-client-request-id": "true",
-        "x-ms-version": "2019-10-10"
-=======
       "RequestUri": "https://seanmcccanary.blob.core.windows.net/test-container-60fa47c8-9876-f5aa-3a2c-0db3b29fefcb/test-blob-978d1e21-3b87-39ab-dc0b-fdfec39e642c?comp=pagelist\u0026prevsnapshot=2020-04-03T00%3A03%3A36.0552270Z",
       "RequestMethod": "GET",
       "RequestHeaders": {
@@ -485,21 +266,14 @@
         "x-ms-range": "bytes=0-6143",
         "x-ms-return-client-request-id": "true",
         "x-ms-version": "2019-12-12"
->>>>>>> 32e373e2
       },
       "RequestBody": null,
       "StatusCode": 200,
       "ResponseHeaders": {
         "Content-Type": "application/xml",
-<<<<<<< HEAD
-        "Date": "Thu, 05 Mar 2020 21:18:46 GMT",
-        "ETag": "\u00220x8D7C14ACB24C0C5\u0022",
-        "Last-Modified": "Thu, 05 Mar 2020 21:18:47 GMT",
-=======
         "Date": "Fri, 03 Apr 2020 00:03:35 GMT",
         "ETag": "\u00220x8D7D76274BE7FFA\u0022",
         "Last-Modified": "Fri, 03 Apr 2020 00:03:36 GMT",
->>>>>>> 32e373e2
         "Server": [
           "Windows-Azure-Blob/1.0",
           "Microsoft-HTTPAPI/2.0"
@@ -507,32 +281,12 @@
         "Transfer-Encoding": "chunked",
         "x-ms-blob-content-length": "6144",
         "x-ms-client-request-id": "352a44ce-aaa6-c617-73ca-a1af0b3c8f63",
-<<<<<<< HEAD
-        "x-ms-request-id": "c8d73541-701e-000c-0233-f30533000000",
-        "x-ms-version": "2019-10-10"
-=======
         "x-ms-request-id": "07c80fdf-801e-0055-664b-095d2b000000",
         "x-ms-version": "2019-12-12"
->>>>>>> 32e373e2
       },
       "ResponseBody": "\uFEFF\u003C?xml version=\u00221.0\u0022 encoding=\u0022utf-8\u0022?\u003E\u003CPageList\u003E\u003CClearRange\u003E\u003CStart\u003E4096\u003C/Start\u003E\u003CEnd\u003E5119\u003C/End\u003E\u003C/ClearRange\u003E\u003C/PageList\u003E"
     },
     {
-<<<<<<< HEAD
-      "RequestUri": "https://seanstagetest.blob.core.windows.net/test-container-60fa47c8-9876-f5aa-3a2c-0db3b29fefcb?restype=container",
-      "RequestMethod": "DELETE",
-      "RequestHeaders": {
-        "Authorization": "Sanitized",
-        "traceparent": "00-c5bc8f69a043524f94eaf3ff670bb5d0-6e1cd31f34cf3142-00",
-        "User-Agent": [
-          "azsdk-net-Storage.Blobs/12.4.0-dev.20200305.1",
-          "(.NET Core 4.6.28325.01; Microsoft Windows 10.0.18363 )"
-        ],
-        "x-ms-client-request-id": "bc02d1db-dac8-8fa2-48e0-0584e2e251e6",
-        "x-ms-date": "Thu, 05 Mar 2020 21:18:47 GMT",
-        "x-ms-return-client-request-id": "true",
-        "x-ms-version": "2019-10-10"
-=======
       "RequestUri": "https://seanmcccanary.blob.core.windows.net/test-container-60fa47c8-9876-f5aa-3a2c-0db3b29fefcb?restype=container",
       "RequestMethod": "DELETE",
       "RequestHeaders": {
@@ -546,39 +300,25 @@
         "x-ms-date": "Fri, 03 Apr 2020 00:03:37 GMT",
         "x-ms-return-client-request-id": "true",
         "x-ms-version": "2019-12-12"
->>>>>>> 32e373e2
       },
       "RequestBody": null,
       "StatusCode": 202,
       "ResponseHeaders": {
         "Content-Length": "0",
-<<<<<<< HEAD
-        "Date": "Thu, 05 Mar 2020 21:18:47 GMT",
-=======
-        "Date": "Fri, 03 Apr 2020 00:03:35 GMT",
->>>>>>> 32e373e2
+        "Date": "Fri, 03 Apr 2020 00:03:35 GMT",
         "Server": [
           "Windows-Azure-Blob/1.0",
           "Microsoft-HTTPAPI/2.0"
         ],
         "x-ms-client-request-id": "bc02d1db-dac8-8fa2-48e0-0584e2e251e6",
-<<<<<<< HEAD
-        "x-ms-request-id": "c8d73542-701e-000c-0333-f30533000000",
-        "x-ms-version": "2019-10-10"
-=======
         "x-ms-request-id": "07c80ff4-801e-0055-794b-095d2b000000",
         "x-ms-version": "2019-12-12"
->>>>>>> 32e373e2
       },
       "ResponseBody": []
     }
   ],
   "Variables": {
     "RandomSeed": "1119198656",
-<<<<<<< HEAD
-    "Storage_TestConfigDefault": "ProductionTenant\nseanstagetest\nU2FuaXRpemVk\nhttps://seanstagetest.blob.core.windows.net\nhttp://seanstagetest.file.core.windows.net\nhttp://seanstagetest.queue.core.windows.net\nhttp://seanstagetest.table.core.windows.net\n\n\n\n\nhttp://seanstagetest-secondary.blob.core.windows.net\nhttp://seanstagetest-secondary.file.core.windows.net\nhttp://seanstagetest-secondary.queue.core.windows.net\nhttp://seanstagetest-secondary.table.core.windows.net\n\nSanitized\n\n\nCloud\nBlobEndpoint=https://seanstagetest.blob.core.windows.net/;QueueEndpoint=http://seanstagetest.queue.core.windows.net/;FileEndpoint=http://seanstagetest.file.core.windows.net/;BlobSecondaryEndpoint=http://seanstagetest-secondary.blob.core.windows.net/;QueueSecondaryEndpoint=http://seanstagetest-secondary.queue.core.windows.net/;FileSecondaryEndpoint=http://seanstagetest-secondary.file.core.windows.net/;AccountName=seanstagetest;AccountKey=Sanitized\nseanscope1"
-=======
     "Storage_TestConfigDefault": "ProductionTenant\nseanmcccanary\nU2FuaXRpemVk\nhttps://seanmcccanary.blob.core.windows.net\nhttps://seanmcccanary.file.core.windows.net\nhttps://seanmcccanary.queue.core.windows.net\nhttps://seanmcccanary.table.core.windows.net\n\n\n\n\nhttps://seanmcccanary-secondary.blob.core.windows.net\nhttps://seanmcccanary-secondary.file.core.windows.net\nhttps://seanmcccanary-secondary.queue.core.windows.net\nhttps://seanmcccanary-secondary.table.core.windows.net\n\nSanitized\n\n\nCloud\nBlobEndpoint=https://seanmcccanary.blob.core.windows.net/;QueueEndpoint=https://seanmcccanary.queue.core.windows.net/;FileEndpoint=https://seanmcccanary.file.core.windows.net/;BlobSecondaryEndpoint=https://seanmcccanary-secondary.blob.core.windows.net/;QueueSecondaryEndpoint=https://seanmcccanary-secondary.queue.core.windows.net/;FileSecondaryEndpoint=https://seanmcccanary-secondary.file.core.windows.net/;AccountName=seanmcccanary;AccountKey=Sanitized\nseanscope1"
->>>>>>> 32e373e2
   }
 }