--- conflicted
+++ resolved
@@ -1,22 +1,6 @@
 {
   "Entries": [
     {
-<<<<<<< HEAD
-      "RequestUri": "https://seanstagetest.blob.core.windows.net/test-container-f2585a43-230c-0256-5f95-1af806166f64?restype=container",
-      "RequestMethod": "PUT",
-      "RequestHeaders": {
-        "Authorization": "Sanitized",
-        "traceparent": "00-c8e738633939074d83459a322cb656e1-b7ea943c26f86942-00",
-        "User-Agent": [
-          "azsdk-net-Storage.Blobs/12.4.0-dev.20200305.1",
-          "(.NET Core 4.6.28325.01; Microsoft Windows 10.0.18363 )"
-        ],
-        "x-ms-blob-public-access": "container",
-        "x-ms-client-request-id": "00b687be-b06d-e787-03d5-e57934b281a4",
-        "x-ms-date": "Thu, 05 Mar 2020 21:18:26 GMT",
-        "x-ms-return-client-request-id": "true",
-        "x-ms-version": "2019-10-10"
-=======
       "RequestUri": "https://seanmcccanary.blob.core.windows.net/test-container-f2585a43-230c-0256-5f95-1af806166f64?restype=container",
       "RequestMethod": "PUT",
       "RequestHeaders": {
@@ -31,33 +15,21 @@
         "x-ms-date": "Fri, 03 Apr 2020 00:03:14 GMT",
         "x-ms-return-client-request-id": "true",
         "x-ms-version": "2019-12-12"
->>>>>>> 32e373e2
       },
       "RequestBody": null,
       "StatusCode": 201,
       "ResponseHeaders": {
         "Content-Length": "0",
-<<<<<<< HEAD
-        "Date": "Thu, 05 Mar 2020 21:18:25 GMT",
-        "ETag": "\u00220x8D7C14ABEA6C236\u0022",
-        "Last-Modified": "Thu, 05 Mar 2020 21:18:26 GMT",
-=======
         "Date": "Fri, 03 Apr 2020 00:03:13 GMT",
         "ETag": "\u00220x8D7D76267A7E1B4\u0022",
         "Last-Modified": "Fri, 03 Apr 2020 00:03:14 GMT",
->>>>>>> 32e373e2
         "Server": [
           "Windows-Azure-Blob/1.0",
           "Microsoft-HTTPAPI/2.0"
         ],
         "x-ms-client-request-id": "00b687be-b06d-e787-03d5-e57934b281a4",
-<<<<<<< HEAD
-        "x-ms-request-id": "608e2596-901e-0049-0233-f3d0d0000000",
-        "x-ms-version": "2019-10-10"
-=======
         "x-ms-request-id": "43d210d2-701e-008a-3b4b-091611000000",
         "x-ms-version": "2019-12-12"
->>>>>>> 32e373e2
       },
       "ResponseBody": []
     },
@@ -67,61 +39,35 @@
       "RequestHeaders": {
         "Authorization": "Sanitized",
         "Content-Length": "0",
-<<<<<<< HEAD
-        "traceparent": "00-63f391004ec7f148849718c6ef69fa11-6dfb07ecdcd8f94a-00",
-        "User-Agent": [
-          "azsdk-net-Storage.Blobs/12.4.0-dev.20200305.1",
-          "(.NET Core 4.6.28325.01; Microsoft Windows 10.0.18363 )"
-=======
         "traceparent": "00-3eb96d61095e6a49a1c64ee38717bbeb-471d8abc78d36f49-00",
         "User-Agent": [
           "azsdk-net-Storage.Blobs/12.5.0-dev.20200402.1",
           "(.NET Core 4.6.28325.01; Microsoft Windows 10.0.18362 )"
->>>>>>> 32e373e2
         ],
         "x-ms-blob-content-length": "4096",
         "x-ms-blob-type": "PageBlob",
         "x-ms-client-request-id": "7ad2c618-e79a-9d05-951f-90c6c0152f2e",
-<<<<<<< HEAD
-        "x-ms-date": "Thu, 05 Mar 2020 21:18:26 GMT",
-        "x-ms-encryption-scope": "seanscope1",
-        "x-ms-return-client-request-id": "true",
-        "x-ms-version": "2019-10-10"
-=======
         "x-ms-date": "Fri, 03 Apr 2020 00:03:15 GMT",
         "x-ms-encryption-scope": "seanscope1",
         "x-ms-return-client-request-id": "true",
         "x-ms-version": "2019-12-12"
->>>>>>> 32e373e2
       },
       "RequestBody": null,
       "StatusCode": 201,
       "ResponseHeaders": {
         "Content-Length": "0",
-<<<<<<< HEAD
-        "Date": "Thu, 05 Mar 2020 21:18:26 GMT",
-        "ETag": "\u00220x8D7C14ABEBAF99C\u0022",
-        "Last-Modified": "Thu, 05 Mar 2020 21:18:26 GMT",
-=======
         "Date": "Fri, 03 Apr 2020 00:03:13 GMT",
         "ETag": "\u00220x8D7D76267DA4525\u0022",
         "Last-Modified": "Fri, 03 Apr 2020 00:03:14 GMT",
->>>>>>> 32e373e2
         "Server": [
           "Windows-Azure-Blob/1.0",
           "Microsoft-HTTPAPI/2.0"
         ],
         "x-ms-client-request-id": "7ad2c618-e79a-9d05-951f-90c6c0152f2e",
         "x-ms-encryption-scope": "seanscope1",
-<<<<<<< HEAD
-        "x-ms-request-id": "608e259c-901e-0049-0533-f3d0d0000000",
-        "x-ms-request-server-encrypted": "true",
-        "x-ms-version": "2019-10-10"
-=======
         "x-ms-request-id": "43d210e7-701e-008a-4a4b-091611000000",
         "x-ms-request-server-encrypted": "true",
         "x-ms-version": "2019-12-12"
->>>>>>> 32e373e2
       },
       "ResponseBody": []
     },
@@ -131,15 +77,6 @@
       "RequestHeaders": {
         "Authorization": "Sanitized",
         "Content-Length": "4096",
-<<<<<<< HEAD
-        "traceparent": "00-48cca368d3145044b6aa3f405729a431-96d788125ee3a347-00",
-        "User-Agent": [
-          "azsdk-net-Storage.Blobs/12.4.0-dev.20200305.1",
-          "(.NET Core 4.6.28325.01; Microsoft Windows 10.0.18363 )"
-        ],
-        "x-ms-client-request-id": "218b002d-d0c2-cca0-36ad-9366c0607681",
-        "x-ms-date": "Thu, 05 Mar 2020 21:18:26 GMT",
-=======
         "traceparent": "00-94866c09b8709f49a1e40ce385d41361-69e2cc2aeace794e-00",
         "User-Agent": [
           "azsdk-net-Storage.Blobs/12.5.0-dev.20200402.1",
@@ -147,31 +84,20 @@
         ],
         "x-ms-client-request-id": "218b002d-d0c2-cca0-36ad-9366c0607681",
         "x-ms-date": "Fri, 03 Apr 2020 00:03:15 GMT",
->>>>>>> 32e373e2
         "x-ms-encryption-scope": "seanscope1",
         "x-ms-page-write": "update",
         "x-ms-range": "bytes=0-4095",
         "x-ms-return-client-request-id": "true",
-<<<<<<< HEAD
-        "x-ms-version": "2019-10-10"
-=======
         "x-ms-version": "2019-12-12"
->>>>>>> 32e373e2
       },
       "RequestBody": "UNPUbXgCREAMHyyD/h3P/ymgWfACCne8wpzpQN4w08ea9ILznA/XFYGRbnq7gZ94T5CdILs\u002BK0ZcF6vbGQRi3Etl6Ama3GIayENucZv8AUD9cfBNkrMLW8k8loRj\u002B/x9L5IvVpiV3XMug1d3z7qqYBZq3agTFEmYWYxAXkXdts1H8UIJzaqnZ5R8Hw9blIsPkTZu\u002BR1UaRpIlvwLVX4uUM2KMN53oJNrwnYTlvU6PMQBMM0Ob72v8ocnwTatnBIVTs5C0WStl/CjAjanQNIlDlo4CiSwH\u002BEP2j1WT99cvSZj/kgm92pgU5nda2yGCLK0ArPbdZHtZS7tMvcnVkcQRkQPQ0KK/hbw17eL07R0idGKoU0sgUeVdpgaOcVyOfxRzCUnd8RwKgOc657aYpF6eKklnLX65MX9ec2pb8VRfZ66OQeOTRENGndJkJWpuxMHoMEbTJxHV\u002BdgKv33xrs\u002BSm7/HymK6yuXGIE\u002BsFQvU765os8ENjACcuEfLiITFlS7CkUnqpvqfbSVgzQaCaeTMNc/PSTrOhQ9/axHar0JhAEtgqUOCKkiziUabrL852k6jP1L1Nkv0NAx6q3voxL3jP8y7IcBhCguHW7/0cthQRVDDN3Ava8o/bHV3R78MysSI\u002BGyyfvhOQjUHLZqMP8Ez6iXq5Y1N85QCe7VLKcKMepC7K3pr3caYdPU66H5vs2y0A11ZIeV3esTYr8MCwxhyerMKERRGiAwfUnDYEstV0shI1yZlc1irQ/C1k24DVXGcyK2LJaJYbXtROY90Xyg5Qtz6\u002BiwxzMdaXo0j0PSeHD0/Owpdyq1mMKmrFDmJduSIfFBRCJtFqzumMIbVNFxGsx2SdWPd27gvlMmChviNkSeoW1SkDNOhuZAOt5omUPwNJGEcNwGA6qDYYbPRguRC2J9fbNkHomYKMLvTzyPeCQPNtWJXsVomJ7Czy\u002BsfkDary986hyQjBUH60gZFrNu8\u002BlivxA1B62cFeQUoU9a7KmCFJ8NEo0Hf6m/gXJ9ToHqVNtGSr8vpKeB4NU4e\u002BrGrf\u002BelwITYOFcW0BmdoU6HsZiKkxzFKHpUm/3izK3zgO/\u002BdRz3rd/1vP66u5/yC4iR8EP1VGeU5hdtESSG9WupIw8p3ywxj8O4lNYeCqyaopA1UNxp/myIaU8FSly7boeS0ViQiCxcYCBAPL\u002BRdptqkq6UUaRPfyTiobXdLEWnPWYOSzlUChpjmTD76YGs9vLzmrft5x0jQ5Iz7ia2v3Pa2T9ZQutiFohUcLhzk1VjNaqDKVGNuRZJKwenIBwz7Rn84RCCU3QHUUPvmbZkr/A8kPh785XiDWAo0Ffj\u002BzZsYIOetrJE4KI2u5fNnh9f5HsXak9jt/lD2tPwWUMcY1ZNgzkyxfl99/AWBTf91G9AiSwcjFCnCKiKGtuelEcfGlhBgBrmbN5B2bKfTbLBRcZkb9BW/9bFpnqQaOsdnyNo9yrfvFRUWhwNmrLeB/s1yJTVeiS2yBqBe9mgFcQzZHpPNlaH4cmyD9W0CWUkJ56/mqAWSGU\u002Bsi7QXkC6tARYGnZ4jtFkbebLI2oPAr71XVR64Lsj3NvVEEQnt4NJN1vRW\u002B8uq1iNGyz5SyU6769wGsEsf5OJNH1aY35NfLZjQivOfeaPhrH7rYWOapH22iDUt5yCXPfICCex1EfaP952lck5LLHI4FRPMJHOOsnrY0kduIUZoSV0BjW/HfJp4W3nF9SI/e2uy9cIMywl\u002Bg1dxnD\u002B/IcZXPTjhSZ8ScKiJU9kJyL1IqWbruzt0W45DgwoYRdBaySmjbrf5TiHcoIUpg3cwdMqaOPLY03aa0tG6ncaE\u002BirILoqvVloFT1tFDxqmWtgHEx5PfgztgfWzCJvmTqBrR6ZaUWTsgR5wlOmXg8Rb9HgJo3qoRYwd6qyU7F3OHwCq6cdkTAljKpIP3tkjRf4xVxQT3Ks1svIaPHa4V6SwonXo/Kn896h\u002BlnjoqHai\u002BpSuY4VJukJldSbVWh\u002BSutL9TyxjSllENG9rlTYiTQp7d0HSGeQfdvgzg3eDJ62Y6\u002Bul\u002B2laT7A7Wj8V3hUMMygcWdLdsJDu3cgkL8bhwQzB0qlafFGhISeBpr\u002B0\u002BajTJ0BPZt3KuztKxx2hJh/5SYkiU/trsbbWezirTAnhKdQfQQh2kmo/Bxd\u002BD7Uz//sXmF0mkqWtd2WJeOulH38haa1JgdUXcrcu80zj/bIBkns9k7OsyocucdmS/SmOieeoTKYH\u002Bn4WABWmB59YuXmzd9ZgZ3vLhK8WGwALdIWdkGllS6Eb\u002BagNJ5OeBrL31bhf33VDLiJ73MgG8e9\u002BGouQCHcl833Ip44\u002BY0/oLX3sLkVHq6UQWmJG6W7pBQfInw0YDf5LwdJKlyf3FMrSg69KGtOqJm7Wf74E7woO75J2ddQywC9/oGxzDRR9KUWnZGW/nvo0HmieMY5ARtLIO6eFcJ72r8OP2npnNxlaaVZ4XXqkT1CoQldrlJ6RP1mJqsFs57imsMSSP8SPzOdfQ9g3x\u002BlYE/xW7T5Hmwsk7qsQ7YxX7XGd0Zy2Ah\u002BMKHVgDFC2WWdwIZbVFgp6XyW5bUEZbu9q91ZmmfZMkgHcysS45466fpUzoLv1ctd3I3J3DKTOcrmV9RT6X79hI5\u002BE\u002BEs1wXem/v671c4zdYSO73Zz1ZVtDlgbIuJ5wB7V0o0sYHqMMWIK0A2mEpz7Uo\u002BAe3A4/U36J\u002BnzKp6FPT7f1gNBFxUJ8q4UaQWHtvvLL8Bi6USunOU/IjiQiRbDhZLexkyJqkt6hnjCJIRIcmD\u002BOArOIlPqMTkuAeTceXmXUONiqPCvMXWE\u002BFLb7HhQ9r/XklEb9VNO5JUDW6hWnh0PKtOQ1clwTvaVSTnxHlSwzQs1BNcYe1uAE8Rrm\u002BXNLlo13LGksBDmZ0NahqwpXdZAUo6dEZk15r94EMIFBLMQyCrfuzGTHBz6Xq2TzfSvZsXuK0lXIBzA//YCPK9e4VKQOb6BSZKUrTZxosLrohi6yLn8FulpyZgOHstLkO9tq21K84Q2Hh0zSY4S1Y1J1V3dV2P1Usp5NnAWczrHWQxXBAdVoK6UdKqcyN1rVuQaxDltfkl7eEiS0c0EL6ria/Bxu9F15DSvSNK5WJn9Hd\u002BL\u002B77xadrC24u\u002Bwt7RgFUPulzc6ZsSlNAEzjVmwi\u002B\u002BpbPtiCPr4QIVruBFxyFlzbiNuZ49ICREeWbe/KulXBlr8B0a5AghE9lat0qq3N2\u002BnvB86QiBgYWfqQ7NDORmcELG2dcEWumwXJXE0mjpmayJIG2rOHMA6m6Xi0r5ZBbk9Eb34/MGqkQGvIxyvL8cpg9iM\u002ByGu0fPtf9obM\u002BetviO3\u002B4R4bW5goYZpHv2ni2/itVLlzAqbkkPOC3zrj10eAWT4\u002BzBCsRJuKFWfRbL2SfRqOH6Uy\u002B4VHGlEqmXteRIlSx2YqpA/nAA8e6O0/EiM272EgVLiiTl259rK\u002BgqsfLNHdfqVXZ9kLph6VExOYCAct9KkZPu/QsHkIca1cKX5k/7scYZR\u002B34iIFa6aDDpJIe2rkY0BBe7hDM0sTvYrrn2gMBRXe6ZyrxUhkSlBNqQ\u002Bv0\u002B/sJfxY/rNOlTGUpCRXGYw\u002Btsm8aVGOOJ34HPEn9Yp7Y6ma/3lrs0aikFSrFyEjzXCEDzIGM2qeXi1eYOGCJt\u002BnGQC6/BoS0sODGdk9IyF8lA\u002BAY\u002BZYdXA\u002B/KFLzRKk4Gm0w/4gqREWcXwugxmRoTsMIcySAYL5DuPQe/\u002B4xsWw3jmviB8jXCr\u002BqjJqafJWrVumf\u002BtF0t6mu/UaEG1Rnaq2vaTf4hjb6MXhk1eQjuTxuY6kEobaastayMxqCQv9rQxHs6wNdosCilclpH9G1e0QKFaerYrj3FKZhRkMsd\u002B54\u002BZLSNs45ALDYUhv9IaL1DMfGiC1Hv\u002BBo9dZs/GyNdi3a4BZO40R10RTm0wCtCeMDbDmLZf/BIUmyaTD3zBREWtvuEjGcthlzQKcYYOzfu/vjaYAy8hA\u002BGb7cjHoDjgTwkogkvuehZrYgCBVIqMBc0q01BGKEEVjLv/iCsCmfb7KiF85kuw0UQfLKAuoK5WD\u002Bf6nM3omSbHEvaP7vLqaMgKhSpoEB\u002BCegIMJ/uh5usMqHlECPwpE5D7tNNUIOJRNMTYJBqE7v7IdyLK3HIqJiwKgkV5pmDL4HKZbVtMLloguvI3ycHRiLp6fJDaXzYd0I6nSp2c141jDESo6oCjfEnHqiJ/811qOfqL/yrQ8IE7fJ3MpeO8g\u002BJl07x9KJ061gBGErUUnd0wPBCjEdhjkxvDbG7j1tZlCyY/Gh\u002Bg7RBcUCkqid7MJ97AnGjTGXIKAUChubsvV/8p4AeO1IO\u002BkE//RsCvOQk990WPIjpukvG0NRnf/zNVLfkpAKnWPVJbAQwZ09KxWsg2Y8J2nzTEuk0W2Z9q3pAbqhnHhThgZ7nyNCEuVb8eA9pQqJtw3o3EZEZbv2Oy8SN7/Si56dSP1fwIg2sTlmWO99bFGTX1q8yMAyHyBadWQEP\u002Bs1eXZRkFwdOeZ1oisc7gzMiM7dfthlFbLOaznc9VskMnFeMO95G8v1hiVkNxalFSEjneyVJrECwFOzgzUiQDSbQX\u002Bpvr0dU20C1/ii8O6sKUYIqWdunwuwS2CLtZiW0zXg2OWm\u002B1Z0BjqPgl7Ib991F1nvGZbdLLJj6XNckZ3Ua/Sywif49T3vlKMs7wy89\u002BuRFq4\u002Bp8mvA7wzQxHjJ3SsqxZaBa2njBIsD4TzoD2ltvGXy4rvlcQ7E757tbIsDG0\u002BgDPmUvJN6YqcEqhEu2N\u002BnZwQW2vpvRVSLvHvO8ZQD/MXtR/5v1QPWdHwU4Mr5lhK/SgmC7EBRNMulCPwXq20PAKlLPZThN44EPGJ\u002BWmCNjiZpE6uOgRCBnBMyyswDws0PBdwdslR93hJ/eq/d1tpnG3rVrpvFgIOUxaGBrmi\u002BBH2Vb1CAb9/N6zGZEwZkp8U0z7NRKhAxSYVciOi2/DOlvXIuSGuF4qubC8NmLG15LCHYSN65aN5pYCHPJ\u002Bb3Gu8B81GUOltdsukHuiJQyx0X51jG2rNQ7FCXwORFur7Eo\u002BzUZDkb5PXKfpn1tbK4GJUEtzyOMDw7rQMA/Hl3G/guPxYxfGbj\u002BAJi/FwVXzqd26RPQQN\u002BOnOwmLs2GuR4U2Khy3aYipwyIL8\u002BKzfgJlHIYyDRJ9r0rASmgOOvqeEZ5qj5d5fEBVEEGRxEPBM7zHZlbbfHpyuLqRtt8gm4hnbaJECK6q66BF3TzQ66sG/1arBtRjwpUj99bcp4VhNHT5apahvOsOHHr2VZ99oc0PireIdZT0A2sNIBDXzkPbJOiH10EUpQJrnOqZra015lXJzRzNmL7gBWcrVFzadk4223D2tcqMOyV1XNiqGlX\u002BF3n6zgFmzUwp59IZ6RDlUWacopI8PzCLfZI3mHvmderRLX0jH2hMz83kjM34chHUj8tyDbfDgdhJb1BvL3UQQ==",
       "StatusCode": 201,
       "ResponseHeaders": {
         "Content-Length": "0",
         "Content-MD5": "hzdsLZCZ53K9wt0pXTLifg==",
-<<<<<<< HEAD
-        "Date": "Thu, 05 Mar 2020 21:18:26 GMT",
-        "ETag": "\u00220x8D7C14ABEC8B4D9\u0022",
-        "Last-Modified": "Thu, 05 Mar 2020 21:18:26 GMT",
-=======
         "Date": "Fri, 03 Apr 2020 00:03:13 GMT",
         "ETag": "\u00220x8D7D76267E80346\u0022",
         "Last-Modified": "Fri, 03 Apr 2020 00:03:14 GMT",
->>>>>>> 32e373e2
         "Server": [
           "Windows-Azure-Blob/1.0",
           "Microsoft-HTTPAPI/2.0"
@@ -179,15 +105,9 @@
         "x-ms-blob-sequence-number": "0",
         "x-ms-client-request-id": "218b002d-d0c2-cca0-36ad-9366c0607681",
         "x-ms-encryption-scope": "seanscope1",
-<<<<<<< HEAD
-        "x-ms-request-id": "608e25a1-901e-0049-0933-f3d0d0000000",
-        "x-ms-request-server-encrypted": "true",
-        "x-ms-version": "2019-10-10"
-=======
         "x-ms-request-id": "43d21147-701e-008a-234b-091611000000",
         "x-ms-request-server-encrypted": "true",
         "x-ms-version": "2019-12-12"
->>>>>>> 32e373e2
       },
       "ResponseBody": []
     },
@@ -197,15 +117,6 @@
       "RequestHeaders": {
         "Authorization": "Sanitized",
         "Content-Length": "0",
-<<<<<<< HEAD
-        "traceparent": "00-279ce9b9e30ba24092b48024e393dbb1-69c46cf9e5c4d847-00",
-        "User-Agent": [
-          "azsdk-net-Storage.Blobs/12.4.0-dev.20200305.1",
-          "(.NET Core 4.6.28325.01; Microsoft Windows 10.0.18363 )"
-        ],
-        "x-ms-client-request-id": "bc13719a-b232-3d7f-27d0-ec41bba20798",
-        "x-ms-date": "Thu, 05 Mar 2020 21:18:27 GMT",
-=======
         "traceparent": "00-a17ef19af3ac104b881b92a6b3f3f198-426ac2c185e43c46-00",
         "User-Agent": [
           "azsdk-net-Storage.Blobs/12.5.0-dev.20200402.1",
@@ -213,62 +124,31 @@
         ],
         "x-ms-client-request-id": "bc13719a-b232-3d7f-27d0-ec41bba20798",
         "x-ms-date": "Fri, 03 Apr 2020 00:03:15 GMT",
->>>>>>> 32e373e2
         "x-ms-encryption-scope": "seanscope1",
         "x-ms-page-write": "clear",
         "x-ms-range": "bytes=1024-2047",
         "x-ms-return-client-request-id": "true",
-<<<<<<< HEAD
-        "x-ms-version": "2019-10-10"
-=======
         "x-ms-version": "2019-12-12"
->>>>>>> 32e373e2
       },
       "RequestBody": null,
       "StatusCode": 201,
       "ResponseHeaders": {
         "Content-Length": "0",
-<<<<<<< HEAD
-        "Date": "Thu, 05 Mar 2020 21:18:26 GMT",
-        "ETag": "\u00220x8D7C14ABF03C4A3\u0022",
-        "Last-Modified": "Thu, 05 Mar 2020 21:18:27 GMT",
-=======
         "Date": "Fri, 03 Apr 2020 00:03:13 GMT",
         "ETag": "\u00220x8D7D76267F9B9BA\u0022",
         "Last-Modified": "Fri, 03 Apr 2020 00:03:14 GMT",
->>>>>>> 32e373e2
         "Server": [
           "Windows-Azure-Blob/1.0",
           "Microsoft-HTTPAPI/2.0"
         ],
         "x-ms-blob-sequence-number": "0",
         "x-ms-client-request-id": "bc13719a-b232-3d7f-27d0-ec41bba20798",
-<<<<<<< HEAD
-        "x-ms-request-id": "608e25a8-901e-0049-0f33-f3d0d0000000",
-        "x-ms-version": "2019-10-10"
-=======
         "x-ms-request-id": "43d21156-701e-008a-324b-091611000000",
         "x-ms-version": "2019-12-12"
->>>>>>> 32e373e2
       },
       "ResponseBody": []
     },
     {
-<<<<<<< HEAD
-      "RequestUri": "https://seanstagetest.blob.core.windows.net/test-container-f2585a43-230c-0256-5f95-1af806166f64?restype=container",
-      "RequestMethod": "DELETE",
-      "RequestHeaders": {
-        "Authorization": "Sanitized",
-        "traceparent": "00-b45bf88e0d4f93458dc376d593c13c1e-0e633c63aa212146-00",
-        "User-Agent": [
-          "azsdk-net-Storage.Blobs/12.4.0-dev.20200305.1",
-          "(.NET Core 4.6.28325.01; Microsoft Windows 10.0.18363 )"
-        ],
-        "x-ms-client-request-id": "4eccfb03-b94c-b04f-d2e6-4774b9174894",
-        "x-ms-date": "Thu, 05 Mar 2020 21:18:27 GMT",
-        "x-ms-return-client-request-id": "true",
-        "x-ms-version": "2019-10-10"
-=======
       "RequestUri": "https://seanmcccanary.blob.core.windows.net/test-container-f2585a43-230c-0256-5f95-1af806166f64?restype=container",
       "RequestMethod": "DELETE",
       "RequestHeaders": {
@@ -282,39 +162,25 @@
         "x-ms-date": "Fri, 03 Apr 2020 00:03:15 GMT",
         "x-ms-return-client-request-id": "true",
         "x-ms-version": "2019-12-12"
->>>>>>> 32e373e2
       },
       "RequestBody": null,
       "StatusCode": 202,
       "ResponseHeaders": {
         "Content-Length": "0",
-<<<<<<< HEAD
-        "Date": "Thu, 05 Mar 2020 21:18:26 GMT",
-=======
         "Date": "Fri, 03 Apr 2020 00:03:13 GMT",
->>>>>>> 32e373e2
         "Server": [
           "Windows-Azure-Blob/1.0",
           "Microsoft-HTTPAPI/2.0"
         ],
         "x-ms-client-request-id": "4eccfb03-b94c-b04f-d2e6-4774b9174894",
-<<<<<<< HEAD
-        "x-ms-request-id": "608e25ac-901e-0049-1233-f3d0d0000000",
-        "x-ms-version": "2019-10-10"
-=======
         "x-ms-request-id": "43d21178-701e-008a-4f4b-091611000000",
         "x-ms-version": "2019-12-12"
->>>>>>> 32e373e2
       },
       "ResponseBody": []
     }
   ],
   "Variables": {
     "RandomSeed": "693642751",
-<<<<<<< HEAD
-    "Storage_TestConfigDefault": "ProductionTenant\nseanstagetest\nU2FuaXRpemVk\nhttps://seanstagetest.blob.core.windows.net\nhttp://seanstagetest.file.core.windows.net\nhttp://seanstagetest.queue.core.windows.net\nhttp://seanstagetest.table.core.windows.net\n\n\n\n\nhttp://seanstagetest-secondary.blob.core.windows.net\nhttp://seanstagetest-secondary.file.core.windows.net\nhttp://seanstagetest-secondary.queue.core.windows.net\nhttp://seanstagetest-secondary.table.core.windows.net\n\nSanitized\n\n\nCloud\nBlobEndpoint=https://seanstagetest.blob.core.windows.net/;QueueEndpoint=http://seanstagetest.queue.core.windows.net/;FileEndpoint=http://seanstagetest.file.core.windows.net/;BlobSecondaryEndpoint=http://seanstagetest-secondary.blob.core.windows.net/;QueueSecondaryEndpoint=http://seanstagetest-secondary.queue.core.windows.net/;FileSecondaryEndpoint=http://seanstagetest-secondary.file.core.windows.net/;AccountName=seanstagetest;AccountKey=Sanitized\nseanscope1"
-=======
     "Storage_TestConfigDefault": "ProductionTenant\nseanmcccanary\nU2FuaXRpemVk\nhttps://seanmcccanary.blob.core.windows.net\nhttps://seanmcccanary.file.core.windows.net\nhttps://seanmcccanary.queue.core.windows.net\nhttps://seanmcccanary.table.core.windows.net\n\n\n\n\nhttps://seanmcccanary-secondary.blob.core.windows.net\nhttps://seanmcccanary-secondary.file.core.windows.net\nhttps://seanmcccanary-secondary.queue.core.windows.net\nhttps://seanmcccanary-secondary.table.core.windows.net\n\nSanitized\n\n\nCloud\nBlobEndpoint=https://seanmcccanary.blob.core.windows.net/;QueueEndpoint=https://seanmcccanary.queue.core.windows.net/;FileEndpoint=https://seanmcccanary.file.core.windows.net/;BlobSecondaryEndpoint=https://seanmcccanary-secondary.blob.core.windows.net/;QueueSecondaryEndpoint=https://seanmcccanary-secondary.queue.core.windows.net/;FileSecondaryEndpoint=https://seanmcccanary-secondary.file.core.windows.net/;AccountName=seanmcccanary;AccountKey=Sanitized\nseanscope1"
->>>>>>> 32e373e2
   }
 }