--- conflicted
+++ resolved
@@ -1,411 +1,220 @@
 {
   "Entries": [
     {
-<<<<<<< HEAD
-      "RequestUri": "https://seanstagetest.blob.core.windows.net/test-container-db278997-d6b1-7c51-5cd5-87dae7af9f47?restype=container",
-      "RequestMethod": "PUT",
-      "RequestHeaders": {
-        "Authorization": "Sanitized",
-        "traceparent": "00-3e5c3cdd0e6e6f46b0b2b5be3a2279a7-5c2a98c5fb7efd47-00",
-        "User-Agent": [
-          "azsdk-net-Storage.Blobs/12.4.0-dev.20200305.1",
-          "(.NET Core 4.6.28325.01; Microsoft Windows 10.0.18363 )"
+      "RequestUri": "https://seanmcccanary.blob.core.windows.net/test-container-db278997-d6b1-7c51-5cd5-87dae7af9f47?restype=container",
+      "RequestMethod": "PUT",
+      "RequestHeaders": {
+        "Authorization": "Sanitized",
+        "traceparent": "00-e1d49dc252437c4a82193bb879df5dd7-aa2dd98328be7947-00",
+        "User-Agent": [
+          "azsdk-net-Storage.Blobs/12.5.0-dev.20200402.1",
+          "(.NET Core 4.6.28325.01; Microsoft Windows 10.0.18362 )"
         ],
         "x-ms-blob-public-access": "container",
         "x-ms-client-request-id": "5d410d2f-8da8-983b-0488-7c1d0995ad68",
-        "x-ms-date": "Thu, 05 Mar 2020 21:22:15 GMT",
-        "x-ms-return-client-request-id": "true",
-        "x-ms-version": "2019-10-10"
-=======
-      "RequestUri": "https://seanmcccanary.blob.core.windows.net/test-container-db278997-d6b1-7c51-5cd5-87dae7af9f47?restype=container",
-      "RequestMethod": "PUT",
-      "RequestHeaders": {
-        "Authorization": "Sanitized",
-        "traceparent": "00-e1d49dc252437c4a82193bb879df5dd7-aa2dd98328be7947-00",
-        "User-Agent": [
-          "azsdk-net-Storage.Blobs/12.5.0-dev.20200402.1",
-          "(.NET Core 4.6.28325.01; Microsoft Windows 10.0.18362 )"
-        ],
-        "x-ms-blob-public-access": "container",
+        "x-ms-date": "Fri, 03 Apr 2020 00:07:17 GMT",
+        "x-ms-return-client-request-id": "true",
+        "x-ms-version": "2019-12-12"
+      },
+      "RequestBody": null,
+      "StatusCode": 201,
+      "ResponseHeaders": {
+        "Content-Length": "0",
+        "Date": "Fri, 03 Apr 2020 00:07:16 GMT",
+        "ETag": "\u00220x8D7D762F8340B0F\u0022",
+        "Last-Modified": "Fri, 03 Apr 2020 00:07:16 GMT",
+        "Server": [
+          "Windows-Azure-Blob/1.0",
+          "Microsoft-HTTPAPI/2.0"
+        ],
         "x-ms-client-request-id": "5d410d2f-8da8-983b-0488-7c1d0995ad68",
-        "x-ms-date": "Fri, 03 Apr 2020 00:07:17 GMT",
-        "x-ms-return-client-request-id": "true",
-        "x-ms-version": "2019-12-12"
->>>>>>> 32e373e2
-      },
-      "RequestBody": null,
-      "StatusCode": 201,
-      "ResponseHeaders": {
-        "Content-Length": "0",
-<<<<<<< HEAD
-        "Date": "Thu, 05 Mar 2020 21:22:15 GMT",
-        "ETag": "\u00220x8D7C14B47202E61\u0022",
-        "Last-Modified": "Thu, 05 Mar 2020 21:22:15 GMT",
-=======
-        "Date": "Fri, 03 Apr 2020 00:07:16 GMT",
-        "ETag": "\u00220x8D7D762F8340B0F\u0022",
-        "Last-Modified": "Fri, 03 Apr 2020 00:07:16 GMT",
->>>>>>> 32e373e2
-        "Server": [
-          "Windows-Azure-Blob/1.0",
-          "Microsoft-HTTPAPI/2.0"
-        ],
-        "x-ms-client-request-id": "5d410d2f-8da8-983b-0488-7c1d0995ad68",
-<<<<<<< HEAD
-        "x-ms-request-id": "c0f3938e-a01e-0020-1b34-f3e99c000000",
-        "x-ms-version": "2019-10-10"
-=======
         "x-ms-request-id": "d0735631-401e-004a-234b-09ee2f000000",
         "x-ms-version": "2019-12-12"
->>>>>>> 32e373e2
-      },
-      "ResponseBody": []
-    },
-    {
-<<<<<<< HEAD
-      "RequestUri": "https://seanstagetest.blob.core.windows.net/test-container-db278997-d6b1-7c51-5cd5-87dae7af9f47/test-blob-efdd9ad2-2a29-17ad-7eb9-23b1df1a0b97",
-=======
+      },
+      "ResponseBody": []
+    },
+    {
       "RequestUri": "https://seanmcccanary.blob.core.windows.net/test-container-db278997-d6b1-7c51-5cd5-87dae7af9f47/test-blob-efdd9ad2-2a29-17ad-7eb9-23b1df1a0b97",
->>>>>>> 32e373e2
-      "RequestMethod": "PUT",
-      "RequestHeaders": {
-        "Authorization": "Sanitized",
-        "Content-Length": "0",
-<<<<<<< HEAD
-        "traceparent": "00-a35e8912964f9d4d9e59df980d5d127c-5b2b8cfd6c102e45-00",
-        "User-Agent": [
-          "azsdk-net-Storage.Blobs/12.4.0-dev.20200305.1",
-          "(.NET Core 4.6.28325.01; Microsoft Windows 10.0.18363 )"
-=======
+      "RequestMethod": "PUT",
+      "RequestHeaders": {
+        "Authorization": "Sanitized",
+        "Content-Length": "0",
         "traceparent": "00-89597c0a900e314fa491ca16bd43d95c-60dfc125bbab5d4e-00",
         "User-Agent": [
           "azsdk-net-Storage.Blobs/12.5.0-dev.20200402.1",
           "(.NET Core 4.6.28325.01; Microsoft Windows 10.0.18362 )"
->>>>>>> 32e373e2
         ],
         "x-ms-blob-content-length": "4096",
         "x-ms-blob-sequence-number": "0",
         "x-ms-blob-type": "PageBlob",
         "x-ms-client-request-id": "d6648f52-04e8-04d6-5f2a-dfef698ab9ea",
-<<<<<<< HEAD
-        "x-ms-date": "Thu, 05 Mar 2020 21:22:15 GMT",
-        "x-ms-return-client-request-id": "true",
-        "x-ms-version": "2019-10-10"
-=======
-        "x-ms-date": "Fri, 03 Apr 2020 00:07:17 GMT",
-        "x-ms-return-client-request-id": "true",
-        "x-ms-version": "2019-12-12"
->>>>>>> 32e373e2
-      },
-      "RequestBody": null,
-      "StatusCode": 201,
-      "ResponseHeaders": {
-        "Content-Length": "0",
-<<<<<<< HEAD
-        "Date": "Thu, 05 Mar 2020 21:22:15 GMT",
-        "ETag": "\u00220x8D7C14B472D4432\u0022",
-        "Last-Modified": "Thu, 05 Mar 2020 21:22:15 GMT",
-=======
+        "x-ms-date": "Fri, 03 Apr 2020 00:07:17 GMT",
+        "x-ms-return-client-request-id": "true",
+        "x-ms-version": "2019-12-12"
+      },
+      "RequestBody": null,
+      "StatusCode": 201,
+      "ResponseHeaders": {
+        "Content-Length": "0",
         "Date": "Fri, 03 Apr 2020 00:07:16 GMT",
         "ETag": "\u00220x8D7D762F8406E08\u0022",
         "Last-Modified": "Fri, 03 Apr 2020 00:07:16 GMT",
->>>>>>> 32e373e2
         "Server": [
           "Windows-Azure-Blob/1.0",
           "Microsoft-HTTPAPI/2.0"
         ],
         "x-ms-client-request-id": "d6648f52-04e8-04d6-5f2a-dfef698ab9ea",
-<<<<<<< HEAD
-        "x-ms-request-id": "c0f39391-a01e-0020-1c34-f3e99c000000",
-        "x-ms-request-server-encrypted": "true",
-        "x-ms-version": "2019-10-10"
-=======
         "x-ms-request-id": "d073564b-401e-004a-394b-09ee2f000000",
         "x-ms-request-server-encrypted": "true",
         "x-ms-version": "2019-12-12"
->>>>>>> 32e373e2
-      },
-      "ResponseBody": []
-    },
-    {
-<<<<<<< HEAD
-      "RequestUri": "https://seanstagetest.blob.core.windows.net/test-container-db278997-d6b1-7c51-5cd5-87dae7af9f47/test-blob-efdd9ad2-2a29-17ad-7eb9-23b1df1a0b97?comp=page",
-=======
+      },
+      "ResponseBody": []
+    },
+    {
       "RequestUri": "https://seanmcccanary.blob.core.windows.net/test-container-db278997-d6b1-7c51-5cd5-87dae7af9f47/test-blob-efdd9ad2-2a29-17ad-7eb9-23b1df1a0b97?comp=page",
->>>>>>> 32e373e2
       "RequestMethod": "PUT",
       "RequestHeaders": {
         "Authorization": "Sanitized",
         "Content-Length": "1024",
-<<<<<<< HEAD
-        "traceparent": "00-70c427c6326bba40ad002c296f1016e4-14f2bc51319f2a42-00",
-        "User-Agent": [
-          "azsdk-net-Storage.Blobs/12.4.0-dev.20200305.1",
-          "(.NET Core 4.6.28325.01; Microsoft Windows 10.0.18363 )"
+        "traceparent": "00-2ff7da39bf314342bbc946de1cc7e17a-62fafdc5e04ca243-00",
+        "User-Agent": [
+          "azsdk-net-Storage.Blobs/12.5.0-dev.20200402.1",
+          "(.NET Core 4.6.28325.01; Microsoft Windows 10.0.18362 )"
         ],
         "x-ms-client-request-id": "bfc38ea8-299b-0e7c-ef12-dba9ec3f9543",
-        "x-ms-date": "Thu, 05 Mar 2020 21:22:15 GMT",
+        "x-ms-date": "Fri, 03 Apr 2020 00:07:17 GMT",
         "x-ms-page-write": "update",
         "x-ms-range": "bytes=0-1023",
         "x-ms-return-client-request-id": "true",
-        "x-ms-version": "2019-10-10"
-=======
-        "traceparent": "00-2ff7da39bf314342bbc946de1cc7e17a-62fafdc5e04ca243-00",
-        "User-Agent": [
-          "azsdk-net-Storage.Blobs/12.5.0-dev.20200402.1",
-          "(.NET Core 4.6.28325.01; Microsoft Windows 10.0.18362 )"
-        ],
-        "x-ms-client-request-id": "bfc38ea8-299b-0e7c-ef12-dba9ec3f9543",
-        "x-ms-date": "Fri, 03 Apr 2020 00:07:17 GMT",
-        "x-ms-page-write": "update",
-        "x-ms-range": "bytes=0-1023",
-        "x-ms-return-client-request-id": "true",
-        "x-ms-version": "2019-12-12"
->>>>>>> 32e373e2
+        "x-ms-version": "2019-12-12"
       },
       "RequestBody": "feU7gurS\u002Bo/8mKSSu8kUj1MBXlC2NK/dsKZ7Q2Ku27/dhWcesuI3gJTU2VBfREmVFk\u002BbZyxpM0g2XtJDV7YsTrzltDZi9d1xyt674VpefWtd5S0TEnOSdFEe6FMQ8yjep4uTeo8TMyBxKp1OrlHt1\u002BFm5nGIGTxIUkDkQw2KYNa13DrPywPcSbENoufWQ8b/MRBxqg22VY5PSydPLvAS5srGmdEXHgveiZy/e3dUcQ965BH9GbXJ/4esgIDcjBvB\u002B7sdEKr06BMEkyBw9toW\u002BtkX1UneFc0V/JlJa52LAf2A/n\u002B8N2Fkhfz\u002B\u002BIWUWAitlYWnxLfS4ubtCBMQqn11eZEj8PdaWsN3s1BN4B1IgKSRnNYY5D1GrhuZzi9NU9p\u002BiX7zcGgQUjrBLxBnhQLJpYdvfw6nXJRT3UHcwYyUKl91zlaeVA87gEqbV7Ut3ikZ0Cin3dTM1yzqoJInNJGtLASw8basK1F3NP/DCwXfJv4YwvBj7UyLqPYps7N8FEu47iqwfO1ybaXXL6nVCMsnC3mTD3GgST\u002B4JUm/gned\u002BiCzCh3bLqoRpVVLjL2itp8rAqg66AXZGKTq91eksuotOTSJIf2uTNzPgmkcVLyCFW6plH/PYxIa2fJ58DZTbfNqHlOIGZShfbbLamabvcPnaOLo\u002Bx5rXtYibkcLNFumfBR2sTZp\u002BfzZBxfJBPirfxwukYhUanLU/8B9ZqtNlkhbJe5RJQyNfW7mDvMGoVrdd\u002B8r3KPTURGiobF27JNQjHDObt4JWVkPoBMZblx\u002Bzl5mn\u002B67IbqkiNPdr4RbF5HblYGDNzN70x2VGzuPueO1I9NSD0yklWu2KeYLLKnVtImCPdja\u002B5Yq6svQJQV\u002BFc7wKIuxCAdEN/8WzA5Nb6dzwGeyDXsK2ig9JyWA029lOBQXGwQdI6uBPQbZxC6I3XskXWSdzAdS5U1jdODixGOQsJT5NVSjVZ28MNB1MRb5tEmqXHYKyGwMxTW2uq/KnnijSBOajqgmgQfH4Zs33bQ3ar\u002BWOGjthego7G8e7Zvt8ZJX0ugCXiahg9tvQubR1OiBfk/wNGYQtsIrcqE5B5Nr2vAJ4AvLNQuY9bWNfUIBVxeHnG9M/b0sRhwm1uyEZ3tHA2j2x/TdtkhDVz6wgzh/KRqJsWokH90y3JnvpF4fFI05RXraC48jquYmCaV\u002Be8Pjpq3R\u002BrYRIuSLw\u002Bpa7RHqJEOwdz29pR6LZgeE/hU3tGHWC/6xTRnXKCKVT0ekybzUO\u002BVizgOFJgGORpSvjCTOUw\u002BJg\u002BITONYp2U8bJ1bX551KsMIw1eZdUeT8IweFKJv9x/s3G0XZwAIOOfS0af6rtl/3ZNxinX4pKzL9FhXPo7GzHQ==",
       "StatusCode": 201,
       "ResponseHeaders": {
         "Content-Length": "0",
         "Content-MD5": "YQgdalcMR4SmjfEqt1a25w==",
-<<<<<<< HEAD
-        "Date": "Thu, 05 Mar 2020 21:22:15 GMT",
-        "ETag": "\u00220x8D7C14B4739C5A1\u0022",
-        "Last-Modified": "Thu, 05 Mar 2020 21:22:15 GMT",
-=======
         "Date": "Fri, 03 Apr 2020 00:07:16 GMT",
         "ETag": "\u00220x8D7D762F84CA53F\u0022",
         "Last-Modified": "Fri, 03 Apr 2020 00:07:16 GMT",
->>>>>>> 32e373e2
         "Server": [
           "Windows-Azure-Blob/1.0",
           "Microsoft-HTTPAPI/2.0"
         ],
         "x-ms-blob-sequence-number": "0",
         "x-ms-client-request-id": "bfc38ea8-299b-0e7c-ef12-dba9ec3f9543",
-<<<<<<< HEAD
-        "x-ms-request-id": "c0f39397-a01e-0020-1f34-f3e99c000000",
-        "x-ms-request-server-encrypted": "true",
-        "x-ms-version": "2019-10-10"
-=======
         "x-ms-request-id": "d0735663-401e-004a-4d4b-09ee2f000000",
         "x-ms-request-server-encrypted": "true",
         "x-ms-version": "2019-12-12"
->>>>>>> 32e373e2
-      },
-      "ResponseBody": []
-    },
-    {
-<<<<<<< HEAD
-      "RequestUri": "https://seanstagetest.blob.core.windows.net/test-container-db278997-d6b1-7c51-5cd5-87dae7af9f47/test-blob-efdd9ad2-2a29-17ad-7eb9-23b1df1a0b97?comp=snapshot",
-      "RequestMethod": "PUT",
-      "RequestHeaders": {
-        "Authorization": "Sanitized",
-        "traceparent": "00-9d4e0e2bdb0fec4090a121769ba0e640-04638640c87ccd4c-00",
-        "User-Agent": [
-          "azsdk-net-Storage.Blobs/12.4.0-dev.20200305.1",
-          "(.NET Core 4.6.28325.01; Microsoft Windows 10.0.18363 )"
+      },
+      "ResponseBody": []
+    },
+    {
+      "RequestUri": "https://seanmcccanary.blob.core.windows.net/test-container-db278997-d6b1-7c51-5cd5-87dae7af9f47/test-blob-efdd9ad2-2a29-17ad-7eb9-23b1df1a0b97?comp=snapshot",
+      "RequestMethod": "PUT",
+      "RequestHeaders": {
+        "Authorization": "Sanitized",
+        "traceparent": "00-c7bf4c3ccb67f84c93595b35d493af27-e2c35de23c539f44-00",
+        "User-Agent": [
+          "azsdk-net-Storage.Blobs/12.5.0-dev.20200402.1",
+          "(.NET Core 4.6.28325.01; Microsoft Windows 10.0.18362 )"
         ],
         "x-ms-client-request-id": "1527a9c4-f4ee-3681-dd91-dc459545d2e3",
-        "x-ms-date": "Thu, 05 Mar 2020 21:22:15 GMT",
-        "x-ms-return-client-request-id": "true",
-        "x-ms-version": "2019-10-10"
-=======
-      "RequestUri": "https://seanmcccanary.blob.core.windows.net/test-container-db278997-d6b1-7c51-5cd5-87dae7af9f47/test-blob-efdd9ad2-2a29-17ad-7eb9-23b1df1a0b97?comp=snapshot",
-      "RequestMethod": "PUT",
-      "RequestHeaders": {
-        "Authorization": "Sanitized",
-        "traceparent": "00-c7bf4c3ccb67f84c93595b35d493af27-e2c35de23c539f44-00",
-        "User-Agent": [
-          "azsdk-net-Storage.Blobs/12.5.0-dev.20200402.1",
-          "(.NET Core 4.6.28325.01; Microsoft Windows 10.0.18362 )"
+        "x-ms-date": "Fri, 03 Apr 2020 00:07:17 GMT",
+        "x-ms-return-client-request-id": "true",
+        "x-ms-version": "2019-12-12"
+      },
+      "RequestBody": null,
+      "StatusCode": 201,
+      "ResponseHeaders": {
+        "Content-Length": "0",
+        "Date": "Fri, 03 Apr 2020 00:07:16 GMT",
+        "ETag": "\u00220x8D7D762F84CA53F\u0022",
+        "Last-Modified": "Fri, 03 Apr 2020 00:07:16 GMT",
+        "Server": [
+          "Windows-Azure-Blob/1.0",
+          "Microsoft-HTTPAPI/2.0"
         ],
         "x-ms-client-request-id": "1527a9c4-f4ee-3681-dd91-dc459545d2e3",
-        "x-ms-date": "Fri, 03 Apr 2020 00:07:17 GMT",
-        "x-ms-return-client-request-id": "true",
-        "x-ms-version": "2019-12-12"
->>>>>>> 32e373e2
-      },
-      "RequestBody": null,
-      "StatusCode": 201,
-      "ResponseHeaders": {
-        "Content-Length": "0",
-<<<<<<< HEAD
-        "Date": "Thu, 05 Mar 2020 21:22:15 GMT",
-        "ETag": "\u00220x8D7C14B4739C5A1\u0022",
-        "Last-Modified": "Thu, 05 Mar 2020 21:22:15 GMT",
-=======
-        "Date": "Fri, 03 Apr 2020 00:07:16 GMT",
-        "ETag": "\u00220x8D7D762F84CA53F\u0022",
-        "Last-Modified": "Fri, 03 Apr 2020 00:07:16 GMT",
->>>>>>> 32e373e2
-        "Server": [
-          "Windows-Azure-Blob/1.0",
-          "Microsoft-HTTPAPI/2.0"
-        ],
-        "x-ms-client-request-id": "1527a9c4-f4ee-3681-dd91-dc459545d2e3",
-<<<<<<< HEAD
-        "x-ms-request-id": "c0f39399-a01e-0020-2134-f3e99c000000",
-        "x-ms-request-server-encrypted": "false",
-        "x-ms-snapshot": "2020-03-05T21:22:15.8751468Z",
-        "x-ms-version": "2019-10-10"
-=======
         "x-ms-request-id": "d073567e-401e-004a-654b-09ee2f000000",
         "x-ms-request-server-encrypted": "false",
         "x-ms-snapshot": "2020-04-03T00:07:16.9564565Z",
         "x-ms-version": "2019-12-12"
->>>>>>> 32e373e2
-      },
-      "ResponseBody": []
-    },
-    {
-<<<<<<< HEAD
-      "RequestUri": "https://seanstagetest.blob.core.windows.net/test-container-db278997-d6b1-7c51-5cd5-87dae7af9f47/test-blob-efdd9ad2-2a29-17ad-7eb9-23b1df1a0b97?comp=page",
-=======
+      },
+      "ResponseBody": []
+    },
+    {
       "RequestUri": "https://seanmcccanary.blob.core.windows.net/test-container-db278997-d6b1-7c51-5cd5-87dae7af9f47/test-blob-efdd9ad2-2a29-17ad-7eb9-23b1df1a0b97?comp=page",
->>>>>>> 32e373e2
       "RequestMethod": "PUT",
       "RequestHeaders": {
         "Authorization": "Sanitized",
         "Content-Length": "1024",
-<<<<<<< HEAD
-        "traceparent": "00-c495eacfa07261489ccf8ce6d141e1ce-d382ec159b388d41-00",
-        "User-Agent": [
-          "azsdk-net-Storage.Blobs/12.4.0-dev.20200305.1",
-          "(.NET Core 4.6.28325.01; Microsoft Windows 10.0.18363 )"
+        "traceparent": "00-2217cee4b6d1514691664f43b7ab6c03-00a06c4160f48e47-00",
+        "User-Agent": [
+          "azsdk-net-Storage.Blobs/12.5.0-dev.20200402.1",
+          "(.NET Core 4.6.28325.01; Microsoft Windows 10.0.18362 )"
         ],
         "x-ms-client-request-id": "43e4c4c7-7f17-0c55-cb67-7285b6595ea6",
-        "x-ms-date": "Thu, 05 Mar 2020 21:22:16 GMT",
+        "x-ms-date": "Fri, 03 Apr 2020 00:07:17 GMT",
         "x-ms-page-write": "update",
         "x-ms-range": "bytes=2048-3071",
         "x-ms-return-client-request-id": "true",
-        "x-ms-version": "2019-10-10"
-=======
-        "traceparent": "00-2217cee4b6d1514691664f43b7ab6c03-00a06c4160f48e47-00",
-        "User-Agent": [
-          "azsdk-net-Storage.Blobs/12.5.0-dev.20200402.1",
-          "(.NET Core 4.6.28325.01; Microsoft Windows 10.0.18362 )"
-        ],
-        "x-ms-client-request-id": "43e4c4c7-7f17-0c55-cb67-7285b6595ea6",
-        "x-ms-date": "Fri, 03 Apr 2020 00:07:17 GMT",
-        "x-ms-page-write": "update",
-        "x-ms-range": "bytes=2048-3071",
-        "x-ms-return-client-request-id": "true",
-        "x-ms-version": "2019-12-12"
->>>>>>> 32e373e2
+        "x-ms-version": "2019-12-12"
       },
       "RequestBody": "feU7gurS\u002Bo/8mKSSu8kUj1MBXlC2NK/dsKZ7Q2Ku27/dhWcesuI3gJTU2VBfREmVFk\u002BbZyxpM0g2XtJDV7YsTrzltDZi9d1xyt674VpefWtd5S0TEnOSdFEe6FMQ8yjep4uTeo8TMyBxKp1OrlHt1\u002BFm5nGIGTxIUkDkQw2KYNa13DrPywPcSbENoufWQ8b/MRBxqg22VY5PSydPLvAS5srGmdEXHgveiZy/e3dUcQ965BH9GbXJ/4esgIDcjBvB\u002B7sdEKr06BMEkyBw9toW\u002BtkX1UneFc0V/JlJa52LAf2A/n\u002B8N2Fkhfz\u002B\u002BIWUWAitlYWnxLfS4ubtCBMQqn11eZEj8PdaWsN3s1BN4B1IgKSRnNYY5D1GrhuZzi9NU9p\u002BiX7zcGgQUjrBLxBnhQLJpYdvfw6nXJRT3UHcwYyUKl91zlaeVA87gEqbV7Ut3ikZ0Cin3dTM1yzqoJInNJGtLASw8basK1F3NP/DCwXfJv4YwvBj7UyLqPYps7N8FEu47iqwfO1ybaXXL6nVCMsnC3mTD3GgST\u002B4JUm/gned\u002BiCzCh3bLqoRpVVLjL2itp8rAqg66AXZGKTq91eksuotOTSJIf2uTNzPgmkcVLyCFW6plH/PYxIa2fJ58DZTbfNqHlOIGZShfbbLamabvcPnaOLo\u002Bx5rXtYibkcLNFumfBR2sTZp\u002BfzZBxfJBPirfxwukYhUanLU/8B9ZqtNlkhbJe5RJQyNfW7mDvMGoVrdd\u002B8r3KPTURGiobF27JNQjHDObt4JWVkPoBMZblx\u002Bzl5mn\u002B67IbqkiNPdr4RbF5HblYGDNzN70x2VGzuPueO1I9NSD0yklWu2KeYLLKnVtImCPdja\u002B5Yq6svQJQV\u002BFc7wKIuxCAdEN/8WzA5Nb6dzwGeyDXsK2ig9JyWA029lOBQXGwQdI6uBPQbZxC6I3XskXWSdzAdS5U1jdODixGOQsJT5NVSjVZ28MNB1MRb5tEmqXHYKyGwMxTW2uq/KnnijSBOajqgmgQfH4Zs33bQ3ar\u002BWOGjthego7G8e7Zvt8ZJX0ugCXiahg9tvQubR1OiBfk/wNGYQtsIrcqE5B5Nr2vAJ4AvLNQuY9bWNfUIBVxeHnG9M/b0sRhwm1uyEZ3tHA2j2x/TdtkhDVz6wgzh/KRqJsWokH90y3JnvpF4fFI05RXraC48jquYmCaV\u002Be8Pjpq3R\u002BrYRIuSLw\u002Bpa7RHqJEOwdz29pR6LZgeE/hU3tGHWC/6xTRnXKCKVT0ekybzUO\u002BVizgOFJgGORpSvjCTOUw\u002BJg\u002BITONYp2U8bJ1bX551KsMIw1eZdUeT8IweFKJv9x/s3G0XZwAIOOfS0af6rtl/3ZNxinX4pKzL9FhXPo7GzHQ==",
       "StatusCode": 201,
       "ResponseHeaders": {
         "Content-Length": "0",
         "Content-MD5": "YQgdalcMR4SmjfEqt1a25w==",
-<<<<<<< HEAD
-        "Date": "Thu, 05 Mar 2020 21:22:15 GMT",
-        "ETag": "\u00220x8D7C14B47531A9B\u0022",
-        "Last-Modified": "Thu, 05 Mar 2020 21:22:15 GMT",
-=======
         "Date": "Fri, 03 Apr 2020 00:07:16 GMT",
         "ETag": "\u00220x8D7D762F864ECA1\u0022",
         "Last-Modified": "Fri, 03 Apr 2020 00:07:17 GMT",
->>>>>>> 32e373e2
         "Server": [
           "Windows-Azure-Blob/1.0",
           "Microsoft-HTTPAPI/2.0"
         ],
         "x-ms-blob-sequence-number": "0",
         "x-ms-client-request-id": "43e4c4c7-7f17-0c55-cb67-7285b6595ea6",
-<<<<<<< HEAD
-        "x-ms-request-id": "c0f3939a-a01e-0020-2234-f3e99c000000",
-        "x-ms-request-server-encrypted": "true",
-        "x-ms-version": "2019-10-10"
-=======
         "x-ms-request-id": "d0735699-401e-004a-7d4b-09ee2f000000",
         "x-ms-request-server-encrypted": "true",
         "x-ms-version": "2019-12-12"
->>>>>>> 32e373e2
-      },
-      "ResponseBody": []
-    },
-    {
-<<<<<<< HEAD
-      "RequestUri": "https://seanstagetest.blob.core.windows.net/test-container-db278997-d6b1-7c51-5cd5-87dae7af9f47/test-blob-efdd9ad2-2a29-17ad-7eb9-23b1df1a0b97?comp=snapshot",
-      "RequestMethod": "PUT",
-      "RequestHeaders": {
-        "Authorization": "Sanitized",
-        "traceparent": "00-a3d0c7b13a898b47bd149b0ec7fc9821-68da13bda062cf4f-00",
-        "User-Agent": [
-          "azsdk-net-Storage.Blobs/12.4.0-dev.20200305.1",
-          "(.NET Core 4.6.28325.01; Microsoft Windows 10.0.18363 )"
+      },
+      "ResponseBody": []
+    },
+    {
+      "RequestUri": "https://seanmcccanary.blob.core.windows.net/test-container-db278997-d6b1-7c51-5cd5-87dae7af9f47/test-blob-efdd9ad2-2a29-17ad-7eb9-23b1df1a0b97?comp=snapshot",
+      "RequestMethod": "PUT",
+      "RequestHeaders": {
+        "Authorization": "Sanitized",
+        "traceparent": "00-edc454e1f50383408df5449eae728dfb-e803a0bfc5bed14d-00",
+        "User-Agent": [
+          "azsdk-net-Storage.Blobs/12.5.0-dev.20200402.1",
+          "(.NET Core 4.6.28325.01; Microsoft Windows 10.0.18362 )"
         ],
         "x-ms-client-request-id": "d07d6dbb-8f60-86cb-589b-cfe08ecf5e95",
-        "x-ms-date": "Thu, 05 Mar 2020 21:22:16 GMT",
-        "x-ms-return-client-request-id": "true",
-        "x-ms-version": "2019-10-10"
-=======
-      "RequestUri": "https://seanmcccanary.blob.core.windows.net/test-container-db278997-d6b1-7c51-5cd5-87dae7af9f47/test-blob-efdd9ad2-2a29-17ad-7eb9-23b1df1a0b97?comp=snapshot",
-      "RequestMethod": "PUT",
-      "RequestHeaders": {
-        "Authorization": "Sanitized",
-        "traceparent": "00-edc454e1f50383408df5449eae728dfb-e803a0bfc5bed14d-00",
-        "User-Agent": [
-          "azsdk-net-Storage.Blobs/12.5.0-dev.20200402.1",
-          "(.NET Core 4.6.28325.01; Microsoft Windows 10.0.18362 )"
-        ],
-        "x-ms-client-request-id": "d07d6dbb-8f60-86cb-589b-cfe08ecf5e95",
-        "x-ms-date": "Fri, 03 Apr 2020 00:07:17 GMT",
-        "x-ms-return-client-request-id": "true",
-        "x-ms-version": "2019-12-12"
->>>>>>> 32e373e2
-      },
-      "RequestBody": null,
-      "StatusCode": 201,
-      "ResponseHeaders": {
-        "Content-Length": "0",
-<<<<<<< HEAD
-        "Date": "Thu, 05 Mar 2020 21:22:15 GMT",
-        "ETag": "\u00220x8D7C14B47531A9B\u0022",
-        "Last-Modified": "Thu, 05 Mar 2020 21:22:15 GMT",
-=======
+        "x-ms-date": "Fri, 03 Apr 2020 00:07:17 GMT",
+        "x-ms-return-client-request-id": "true",
+        "x-ms-version": "2019-12-12"
+      },
+      "RequestBody": null,
+      "StatusCode": 201,
+      "ResponseHeaders": {
+        "Content-Length": "0",
         "Date": "Fri, 03 Apr 2020 00:07:16 GMT",
         "ETag": "\u00220x8D7D762F864ECA1\u0022",
         "Last-Modified": "Fri, 03 Apr 2020 00:07:17 GMT",
->>>>>>> 32e373e2
         "Server": [
           "Windows-Azure-Blob/1.0",
           "Microsoft-HTTPAPI/2.0"
         ],
         "x-ms-client-request-id": "d07d6dbb-8f60-86cb-589b-cfe08ecf5e95",
-<<<<<<< HEAD
-        "x-ms-request-id": "c0f3939b-a01e-0020-2334-f3e99c000000",
-        "x-ms-request-server-encrypted": "false",
-        "x-ms-snapshot": "2020-03-05T21:22:16.0381007Z",
-        "x-ms-version": "2019-10-10"
-=======
         "x-ms-request-id": "d07356be-401e-004a-1f4b-09ee2f000000",
         "x-ms-request-server-encrypted": "false",
         "x-ms-snapshot": "2020-04-03T00:07:17.1155699Z",
         "x-ms-version": "2019-12-12"
->>>>>>> 32e373e2
-      },
-      "ResponseBody": []
-    },
-    {
-<<<<<<< HEAD
-      "RequestUri": "https://seanstagetest.blob.core.windows.net/test-container-db278997-d6b1-7c51-5cd5-87dae7af9f47/test-blob-efdd9ad2-2a29-17ad-7eb9-23b1df1a0b97?comp=pagelist\u0026snapshot=2020-03-05T21%3A22%3A16.0381007Z\u0026prevsnapshot=2020-03-05T21%3A22%3A15.8751468Z",
-      "RequestMethod": "GET",
-      "RequestHeaders": {
-        "Authorization": "Sanitized",
-        "traceparent": "00-af17d0d4c02c5c4fbafc6f317a4a3daf-f3c0498826ddbd4d-00",
-        "User-Agent": [
-          "azsdk-net-Storage.Blobs/12.4.0-dev.20200305.1",
-          "(.NET Core 4.6.28325.01; Microsoft Windows 10.0.18363 )"
-        ],
-        "x-ms-client-request-id": "49ca2fdf-8edb-4046-cc56-313ddfee3585",
-        "x-ms-date": "Thu, 05 Mar 2020 21:22:16 GMT",
-        "x-ms-range": "bytes=0-4095",
-        "x-ms-return-client-request-id": "true",
-        "x-ms-version": "2019-10-10"
-=======
+      },
+      "ResponseBody": []
+    },
+    {
       "RequestUri": "https://seanmcccanary.blob.core.windows.net/test-container-db278997-d6b1-7c51-5cd5-87dae7af9f47/test-blob-efdd9ad2-2a29-17ad-7eb9-23b1df1a0b97?comp=pagelist\u0026snapshot=2020-04-03T00%3A07%3A17.1155699Z\u0026prevsnapshot=2020-04-03T00%3A07%3A16.9564565Z",
       "RequestMethod": "GET",
       "RequestHeaders": {
@@ -420,21 +229,14 @@
         "x-ms-range": "bytes=0-4095",
         "x-ms-return-client-request-id": "true",
         "x-ms-version": "2019-12-12"
->>>>>>> 32e373e2
       },
       "RequestBody": null,
       "StatusCode": 200,
       "ResponseHeaders": {
         "Content-Type": "application/xml",
-<<<<<<< HEAD
-        "Date": "Thu, 05 Mar 2020 21:22:15 GMT",
-        "ETag": "\u00220x8D7C14B47531A9B\u0022",
-        "Last-Modified": "Thu, 05 Mar 2020 21:22:15 GMT",
-=======
         "Date": "Fri, 03 Apr 2020 00:07:16 GMT",
         "ETag": "\u00220x8D7D762F864ECA1\u0022",
         "Last-Modified": "Fri, 03 Apr 2020 00:07:17 GMT",
->>>>>>> 32e373e2
         "Server": [
           "Windows-Azure-Blob/1.0",
           "Microsoft-HTTPAPI/2.0"
@@ -442,32 +244,12 @@
         "Transfer-Encoding": "chunked",
         "x-ms-blob-content-length": "4096",
         "x-ms-client-request-id": "49ca2fdf-8edb-4046-cc56-313ddfee3585",
-<<<<<<< HEAD
-        "x-ms-request-id": "c0f3939d-a01e-0020-2534-f3e99c000000",
-        "x-ms-version": "2019-10-10"
-=======
         "x-ms-request-id": "d07356f5-401e-004a-514b-09ee2f000000",
         "x-ms-version": "2019-12-12"
->>>>>>> 32e373e2
       },
       "ResponseBody": "\uFEFF\u003C?xml version=\u00221.0\u0022 encoding=\u0022utf-8\u0022?\u003E\u003CPageList\u003E\u003CPageRange\u003E\u003CStart\u003E2048\u003C/Start\u003E\u003CEnd\u003E3071\u003C/End\u003E\u003C/PageRange\u003E\u003C/PageList\u003E"
     },
     {
-<<<<<<< HEAD
-      "RequestUri": "https://seanstagetest.blob.core.windows.net/test-container-db278997-d6b1-7c51-5cd5-87dae7af9f47?restype=container",
-      "RequestMethod": "DELETE",
-      "RequestHeaders": {
-        "Authorization": "Sanitized",
-        "traceparent": "00-5484b1d562dd4649a0736ad4d241822a-f75028ff62b5c748-00",
-        "User-Agent": [
-          "azsdk-net-Storage.Blobs/12.4.0-dev.20200305.1",
-          "(.NET Core 4.6.28325.01; Microsoft Windows 10.0.18363 )"
-        ],
-        "x-ms-client-request-id": "5e008db0-1505-e2ba-e5e9-49671a573707",
-        "x-ms-date": "Thu, 05 Mar 2020 21:22:16 GMT",
-        "x-ms-return-client-request-id": "true",
-        "x-ms-version": "2019-10-10"
-=======
       "RequestUri": "https://seanmcccanary.blob.core.windows.net/test-container-db278997-d6b1-7c51-5cd5-87dae7af9f47?restype=container",
       "RequestMethod": "DELETE",
       "RequestHeaders": {
@@ -481,39 +263,25 @@
         "x-ms-date": "Fri, 03 Apr 2020 00:07:18 GMT",
         "x-ms-return-client-request-id": "true",
         "x-ms-version": "2019-12-12"
->>>>>>> 32e373e2
       },
       "RequestBody": null,
       "StatusCode": 202,
       "ResponseHeaders": {
         "Content-Length": "0",
-<<<<<<< HEAD
-        "Date": "Thu, 05 Mar 2020 21:22:15 GMT",
-=======
-        "Date": "Fri, 03 Apr 2020 00:07:16 GMT",
->>>>>>> 32e373e2
+        "Date": "Fri, 03 Apr 2020 00:07:16 GMT",
         "Server": [
           "Windows-Azure-Blob/1.0",
           "Microsoft-HTTPAPI/2.0"
         ],
         "x-ms-client-request-id": "5e008db0-1505-e2ba-e5e9-49671a573707",
-<<<<<<< HEAD
-        "x-ms-request-id": "c0f393a0-a01e-0020-2834-f3e99c000000",
-        "x-ms-version": "2019-10-10"
-=======
         "x-ms-request-id": "d0735711-401e-004a-694b-09ee2f000000",
         "x-ms-version": "2019-12-12"
->>>>>>> 32e373e2
       },
       "ResponseBody": []
     }
   ],
   "Variables": {
     "RandomSeed": "927338647",
-<<<<<<< HEAD
-    "Storage_TestConfigDefault": "ProductionTenant\nseanstagetest\nU2FuaXRpemVk\nhttps://seanstagetest.blob.core.windows.net\nhttp://seanstagetest.file.core.windows.net\nhttp://seanstagetest.queue.core.windows.net\nhttp://seanstagetest.table.core.windows.net\n\n\n\n\nhttp://seanstagetest-secondary.blob.core.windows.net\nhttp://seanstagetest-secondary.file.core.windows.net\nhttp://seanstagetest-secondary.queue.core.windows.net\nhttp://seanstagetest-secondary.table.core.windows.net\n\nSanitized\n\n\nCloud\nBlobEndpoint=https://seanstagetest.blob.core.windows.net/;QueueEndpoint=http://seanstagetest.queue.core.windows.net/;FileEndpoint=http://seanstagetest.file.core.windows.net/;BlobSecondaryEndpoint=http://seanstagetest-secondary.blob.core.windows.net/;QueueSecondaryEndpoint=http://seanstagetest-secondary.queue.core.windows.net/;FileSecondaryEndpoint=http://seanstagetest-secondary.file.core.windows.net/;AccountName=seanstagetest;AccountKey=Sanitized\nseanscope1"
-=======
     "Storage_TestConfigDefault": "ProductionTenant\nseanmcccanary\nU2FuaXRpemVk\nhttps://seanmcccanary.blob.core.windows.net\nhttps://seanmcccanary.file.core.windows.net\nhttps://seanmcccanary.queue.core.windows.net\nhttps://seanmcccanary.table.core.windows.net\n\n\n\n\nhttps://seanmcccanary-secondary.blob.core.windows.net\nhttps://seanmcccanary-secondary.file.core.windows.net\nhttps://seanmcccanary-secondary.queue.core.windows.net\nhttps://seanmcccanary-secondary.table.core.windows.net\n\nSanitized\n\n\nCloud\nBlobEndpoint=https://seanmcccanary.blob.core.windows.net/;QueueEndpoint=https://seanmcccanary.queue.core.windows.net/;FileEndpoint=https://seanmcccanary.file.core.windows.net/;BlobSecondaryEndpoint=https://seanmcccanary-secondary.blob.core.windows.net/;QueueSecondaryEndpoint=https://seanmcccanary-secondary.queue.core.windows.net/;FileSecondaryEndpoint=https://seanmcccanary-secondary.file.core.windows.net/;AccountName=seanmcccanary;AccountKey=Sanitized\nseanscope1"
->>>>>>> 32e373e2
   }
 }