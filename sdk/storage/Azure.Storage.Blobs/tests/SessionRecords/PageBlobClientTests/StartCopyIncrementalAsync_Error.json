--- conflicted
+++ resolved
@@ -1,22 +1,6 @@
 {
   "Entries": [
     {
-<<<<<<< HEAD
-      "RequestUri": "https://seanstagetest.blob.core.windows.net/test-container-5eead877-e9f0-ea42-01b9-6d6c04f8487b?restype=container",
-      "RequestMethod": "PUT",
-      "RequestHeaders": {
-        "Authorization": "Sanitized",
-        "traceparent": "00-a82f26be3246d945af055cb67adf43a8-7a5ca27f439cd443-00",
-        "User-Agent": [
-          "azsdk-net-Storage.Blobs/12.4.0-dev.20200305.1",
-          "(.NET Core 4.6.28325.01; Microsoft Windows 10.0.18363 )"
-        ],
-        "x-ms-blob-public-access": "container",
-        "x-ms-client-request-id": "68b0f62a-75ae-ee42-6a81-b040fd14e619",
-        "x-ms-date": "Thu, 05 Mar 2020 21:20:27 GMT",
-        "x-ms-return-client-request-id": "true",
-        "x-ms-version": "2019-10-10"
-=======
       "RequestUri": "https://seanmcccanary.blob.core.windows.net/test-container-5eead877-e9f0-ea42-01b9-6d6c04f8487b?restype=container",
       "RequestMethod": "PUT",
       "RequestHeaders": {
@@ -31,119 +15,62 @@
         "x-ms-date": "Fri, 03 Apr 2020 00:05:17 GMT",
         "x-ms-return-client-request-id": "true",
         "x-ms-version": "2019-12-12"
->>>>>>> 32e373e2
       },
       "RequestBody": null,
       "StatusCode": 201,
       "ResponseHeaders": {
         "Content-Length": "0",
-<<<<<<< HEAD
-        "Date": "Thu, 05 Mar 2020 21:20:26 GMT",
-        "ETag": "\u00220x8D7C14B068AD1A7\u0022",
-        "Last-Modified": "Thu, 05 Mar 2020 21:20:27 GMT",
-=======
         "Date": "Fri, 03 Apr 2020 00:05:15 GMT",
         "ETag": "\u00220x8D7D762B093DC75\u0022",
         "Last-Modified": "Fri, 03 Apr 2020 00:05:16 GMT",
->>>>>>> 32e373e2
         "Server": [
           "Windows-Azure-Blob/1.0",
           "Microsoft-HTTPAPI/2.0"
         ],
         "x-ms-client-request-id": "68b0f62a-75ae-ee42-6a81-b040fd14e619",
-<<<<<<< HEAD
-        "x-ms-request-id": "8d51a491-d01e-0048-8033-f38f0c000000",
-        "x-ms-version": "2019-10-10"
-=======
         "x-ms-request-id": "d8acd44e-801e-0018-3f4b-0992c7000000",
         "x-ms-version": "2019-12-12"
->>>>>>> 32e373e2
       },
       "ResponseBody": []
     },
     {
-<<<<<<< HEAD
-      "RequestUri": "https://seanstagetest.blob.core.windows.net/test-container-5eead877-e9f0-ea42-01b9-6d6c04f8487b/test-blob-4c24f2d8-51dc-e8a0-0e4a-9fe52a2eaa11",
-=======
       "RequestUri": "https://seanmcccanary.blob.core.windows.net/test-container-5eead877-e9f0-ea42-01b9-6d6c04f8487b/test-blob-4c24f2d8-51dc-e8a0-0e4a-9fe52a2eaa11",
->>>>>>> 32e373e2
       "RequestMethod": "PUT",
       "RequestHeaders": {
         "Authorization": "Sanitized",
         "Content-Length": "0",
-<<<<<<< HEAD
-        "traceparent": "00-1daec45469b55d498cce90bd33dd28d4-62476473af6fdc4d-00",
-        "User-Agent": [
-          "azsdk-net-Storage.Blobs/12.4.0-dev.20200305.1",
-          "(.NET Core 4.6.28325.01; Microsoft Windows 10.0.18363 )"
-=======
         "traceparent": "00-d519a5fc0000c7448e355ad0bc7803ce-22641e58453d8742-00",
         "User-Agent": [
           "azsdk-net-Storage.Blobs/12.5.0-dev.20200402.1",
           "(.NET Core 4.6.28325.01; Microsoft Windows 10.0.18362 )"
->>>>>>> 32e373e2
         ],
         "x-ms-blob-content-length": "4096",
         "x-ms-blob-sequence-number": "0",
         "x-ms-blob-type": "PageBlob",
         "x-ms-client-request-id": "4d3ba524-61cc-d9cd-55c8-5a64d65dc33b",
-<<<<<<< HEAD
-        "x-ms-date": "Thu, 05 Mar 2020 21:20:27 GMT",
-        "x-ms-return-client-request-id": "true",
-        "x-ms-version": "2019-10-10"
-=======
         "x-ms-date": "Fri, 03 Apr 2020 00:05:17 GMT",
         "x-ms-return-client-request-id": "true",
         "x-ms-version": "2019-12-12"
->>>>>>> 32e373e2
       },
       "RequestBody": null,
       "StatusCode": 201,
       "ResponseHeaders": {
         "Content-Length": "0",
-<<<<<<< HEAD
-        "Date": "Thu, 05 Mar 2020 21:20:26 GMT",
-        "ETag": "\u00220x8D7C14B0699356E\u0022",
-        "Last-Modified": "Thu, 05 Mar 2020 21:20:27 GMT",
-=======
         "Date": "Fri, 03 Apr 2020 00:05:15 GMT",
         "ETag": "\u00220x8D7D762B0A11542\u0022",
         "Last-Modified": "Fri, 03 Apr 2020 00:05:16 GMT",
->>>>>>> 32e373e2
         "Server": [
           "Windows-Azure-Blob/1.0",
           "Microsoft-HTTPAPI/2.0"
         ],
         "x-ms-client-request-id": "4d3ba524-61cc-d9cd-55c8-5a64d65dc33b",
-<<<<<<< HEAD
-        "x-ms-request-id": "8d51a495-d01e-0048-0233-f38f0c000000",
-        "x-ms-request-server-encrypted": "true",
-        "x-ms-version": "2019-10-10"
-=======
         "x-ms-request-id": "d8acd463-801e-0018-4f4b-0992c7000000",
         "x-ms-request-server-encrypted": "true",
         "x-ms-version": "2019-12-12"
->>>>>>> 32e373e2
       },
       "ResponseBody": []
     },
     {
-<<<<<<< HEAD
-      "RequestUri": "https://seanstagetest.blob.core.windows.net/test-container-5eead877-e9f0-ea42-01b9-6d6c04f8487b/test-blob-4c24f2d8-51dc-e8a0-0e4a-9fe52a2eaa11?comp=incrementalcopy",
-      "RequestMethod": "PUT",
-      "RequestHeaders": {
-        "Authorization": "Sanitized",
-        "traceparent": "00-089531d04d4d2a4eb7eb3a0ff41efb63-72aa6de3ad3df143-00",
-        "User-Agent": [
-          "azsdk-net-Storage.Blobs/12.4.0-dev.20200305.1",
-          "(.NET Core 4.6.28325.01; Microsoft Windows 10.0.18363 )"
-        ],
-        "x-ms-client-request-id": "3f1d4d2e-6955-4cd8-d343-279bdfe311a9",
-        "x-ms-copy-source": "https://seanstagetest.blob.core.windows.net/test-container-5eead877-e9f0-ea42-01b9-6d6c04f8487b/test-blob-39359fd6-d8d2-f8d1-2631-81e9c7ac0a83?snapshot=2019-03-29T18:12:15.6608647Z",
-        "x-ms-date": "Thu, 05 Mar 2020 21:20:27 GMT",
-        "x-ms-return-client-request-id": "true",
-        "x-ms-version": "2019-10-10"
-=======
       "RequestUri": "https://seanmcccanary.blob.core.windows.net/test-container-5eead877-e9f0-ea42-01b9-6d6c04f8487b/test-blob-4c24f2d8-51dc-e8a0-0e4a-9fe52a2eaa11?comp=incrementalcopy",
       "RequestMethod": "PUT",
       "RequestHeaders": {
@@ -158,49 +85,19 @@
         "x-ms-date": "Fri, 03 Apr 2020 00:05:17 GMT",
         "x-ms-return-client-request-id": "true",
         "x-ms-version": "2019-12-12"
->>>>>>> 32e373e2
       },
       "RequestBody": null,
       "StatusCode": 404,
       "ResponseHeaders": {
         "Content-Length": "225",
         "Content-Type": "application/xml",
-<<<<<<< HEAD
-        "Date": "Thu, 05 Mar 2020 21:20:26 GMT",
-=======
         "Date": "Fri, 03 Apr 2020 00:05:15 GMT",
->>>>>>> 32e373e2
         "Server": [
           "Windows-Azure-Blob/1.0",
           "Microsoft-HTTPAPI/2.0"
         ],
         "x-ms-client-request-id": "3f1d4d2e-6955-4cd8-d343-279bdfe311a9",
         "x-ms-error-code": "CannotVerifyCopySource",
-<<<<<<< HEAD
-        "x-ms-request-id": "8d51a496-d01e-0048-0333-f38f0c000000",
-        "x-ms-version": "2019-10-10"
-      },
-      "ResponseBody": [
-        "\uFEFF\u003C?xml version=\u00221.0\u0022 encoding=\u0022utf-8\u0022?\u003E\u003CError\u003E\u003CCode\u003ECannotVerifyCopySource\u003C/Code\u003E\u003CMessage\u003EThe specified blob does not exist.\n",
-        "RequestId:8d51a496-d01e-0048-0333-f38f0c000000\n",
-        "Time:2020-03-05T21:20:27.5073463Z\u003C/Message\u003E\u003C/Error\u003E"
-      ]
-    },
-    {
-      "RequestUri": "https://seanstagetest.blob.core.windows.net/test-container-5eead877-e9f0-ea42-01b9-6d6c04f8487b?restype=container",
-      "RequestMethod": "DELETE",
-      "RequestHeaders": {
-        "Authorization": "Sanitized",
-        "traceparent": "00-91225a8068d80647a9b8fda88fe9723c-28a0817129ae2843-00",
-        "User-Agent": [
-          "azsdk-net-Storage.Blobs/12.4.0-dev.20200305.1",
-          "(.NET Core 4.6.28325.01; Microsoft Windows 10.0.18363 )"
-        ],
-        "x-ms-client-request-id": "79ba1214-cb8e-3f2e-1d75-b1af35a9c914",
-        "x-ms-date": "Thu, 05 Mar 2020 21:20:27 GMT",
-        "x-ms-return-client-request-id": "true",
-        "x-ms-version": "2019-10-10"
-=======
         "x-ms-request-id": "d8acd47a-801e-0018-634b-0992c7000000",
         "x-ms-version": "2019-12-12"
       },
@@ -224,39 +121,25 @@
         "x-ms-date": "Fri, 03 Apr 2020 00:05:17 GMT",
         "x-ms-return-client-request-id": "true",
         "x-ms-version": "2019-12-12"
->>>>>>> 32e373e2
       },
       "RequestBody": null,
       "StatusCode": 202,
       "ResponseHeaders": {
         "Content-Length": "0",
-<<<<<<< HEAD
-        "Date": "Thu, 05 Mar 2020 21:20:26 GMT",
-=======
         "Date": "Fri, 03 Apr 2020 00:05:16 GMT",
->>>>>>> 32e373e2
         "Server": [
           "Windows-Azure-Blob/1.0",
           "Microsoft-HTTPAPI/2.0"
         ],
         "x-ms-client-request-id": "79ba1214-cb8e-3f2e-1d75-b1af35a9c914",
-<<<<<<< HEAD
-        "x-ms-request-id": "8d51a499-d01e-0048-0633-f38f0c000000",
-        "x-ms-version": "2019-10-10"
-=======
         "x-ms-request-id": "d8acd4c6-801e-0018-214b-0992c7000000",
         "x-ms-version": "2019-12-12"
->>>>>>> 32e373e2
       },
       "ResponseBody": []
     }
   ],
   "Variables": {
     "RandomSeed": "605704247",
-<<<<<<< HEAD
-    "Storage_TestConfigDefault": "ProductionTenant\nseanstagetest\nU2FuaXRpemVk\nhttps://seanstagetest.blob.core.windows.net\nhttp://seanstagetest.file.core.windows.net\nhttp://seanstagetest.queue.core.windows.net\nhttp://seanstagetest.table.core.windows.net\n\n\n\n\nhttp://seanstagetest-secondary.blob.core.windows.net\nhttp://seanstagetest-secondary.file.core.windows.net\nhttp://seanstagetest-secondary.queue.core.windows.net\nhttp://seanstagetest-secondary.table.core.windows.net\n\nSanitized\n\n\nCloud\nBlobEndpoint=https://seanstagetest.blob.core.windows.net/;QueueEndpoint=http://seanstagetest.queue.core.windows.net/;FileEndpoint=http://seanstagetest.file.core.windows.net/;BlobSecondaryEndpoint=http://seanstagetest-secondary.blob.core.windows.net/;QueueSecondaryEndpoint=http://seanstagetest-secondary.queue.core.windows.net/;FileSecondaryEndpoint=http://seanstagetest-secondary.file.core.windows.net/;AccountName=seanstagetest;AccountKey=Sanitized\nseanscope1"
-=======
     "Storage_TestConfigDefault": "ProductionTenant\nseanmcccanary\nU2FuaXRpemVk\nhttps://seanmcccanary.blob.core.windows.net\nhttps://seanmcccanary.file.core.windows.net\nhttps://seanmcccanary.queue.core.windows.net\nhttps://seanmcccanary.table.core.windows.net\n\n\n\n\nhttps://seanmcccanary-secondary.blob.core.windows.net\nhttps://seanmcccanary-secondary.file.core.windows.net\nhttps://seanmcccanary-secondary.queue.core.windows.net\nhttps://seanmcccanary-secondary.table.core.windows.net\n\nSanitized\n\n\nCloud\nBlobEndpoint=https://seanmcccanary.blob.core.windows.net/;QueueEndpoint=https://seanmcccanary.queue.core.windows.net/;FileEndpoint=https://seanmcccanary.file.core.windows.net/;BlobSecondaryEndpoint=https://seanmcccanary-secondary.blob.core.windows.net/;QueueSecondaryEndpoint=https://seanmcccanary-secondary.queue.core.windows.net/;FileSecondaryEndpoint=https://seanmcccanary-secondary.file.core.windows.net/;AccountName=seanmcccanary;AccountKey=Sanitized\nseanscope1"
->>>>>>> 32e373e2
   }
 }