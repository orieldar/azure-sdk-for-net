{
  "Entries": [
    {
<<<<<<< HEAD
      "RequestUri": "https://seanstagetest.blob.core.windows.net/test-container-9724d313-9530-3135-3ea9-ea8f35e6b248?restype=container",
      "RequestMethod": "PUT",
      "RequestHeaders": {
        "Authorization": "Sanitized",
        "traceparent": "00-da59be6511eb1046a0db8f609f2144f0-967f4274761d284f-00",
        "User-Agent": [
          "azsdk-net-Storage.Blobs/12.4.0-dev.20200305.1",
          "(.NET Core 4.6.28325.01; Microsoft Windows 10.0.18363 )"
        ],
        "x-ms-blob-public-access": "container",
        "x-ms-client-request-id": "63d8ec03-ed2a-2070-762a-d31063fa0895",
        "x-ms-date": "Thu, 05 Mar 2020 21:18:54 GMT",
        "x-ms-return-client-request-id": "true",
        "x-ms-version": "2019-10-10"
=======
      "RequestUri": "https://seanmcccanary.blob.core.windows.net/test-container-9724d313-9530-3135-3ea9-ea8f35e6b248?restype=container",
      "RequestMethod": "PUT",
      "RequestHeaders": {
        "Authorization": "Sanitized",
        "traceparent": "00-2427a980d8cbb549868d53e06f7611f5-f1893e6b74b32b49-00",
        "User-Agent": [
          "azsdk-net-Storage.Blobs/12.5.0-dev.20200402.1",
          "(.NET Core 4.6.28325.01; Microsoft Windows 10.0.18362 )"
        ],
        "x-ms-blob-public-access": "container",
        "x-ms-client-request-id": "63d8ec03-ed2a-2070-762a-d31063fa0895",
        "x-ms-date": "Fri, 03 Apr 2020 00:03:44 GMT",
        "x-ms-return-client-request-id": "true",
        "x-ms-version": "2019-12-12"
>>>>>>> 32e373e2
      },
      "RequestBody": null,
      "StatusCode": 201,
      "ResponseHeaders": {
        "Content-Length": "0",
<<<<<<< HEAD
        "Date": "Thu, 05 Mar 2020 21:18:53 GMT",
        "ETag": "\u00220x8D7C14ACF6A953E\u0022",
        "Last-Modified": "Thu, 05 Mar 2020 21:18:54 GMT",
=======
        "Date": "Fri, 03 Apr 2020 00:03:43 GMT",
        "ETag": "\u00220x8D7D762791F835E\u0022",
        "Last-Modified": "Fri, 03 Apr 2020 00:03:43 GMT",
>>>>>>> 32e373e2
        "Server": [
          "Windows-Azure-Blob/1.0",
          "Microsoft-HTTPAPI/2.0"
        ],
        "x-ms-client-request-id": "63d8ec03-ed2a-2070-762a-d31063fa0895",
<<<<<<< HEAD
        "x-ms-request-id": "1794172c-101e-0025-3a33-f33b47000000",
        "x-ms-version": "2019-10-10"
=======
        "x-ms-request-id": "93b7ad0d-d01e-0083-164b-0953c2000000",
        "x-ms-version": "2019-12-12"
>>>>>>> 32e373e2
      },
      "ResponseBody": []
    },
    {
<<<<<<< HEAD
      "RequestUri": "https://seanstagetest.blob.core.windows.net/test-container-9724d313-9530-3135-3ea9-ea8f35e6b248/test-blob-72fe09dd-e085-b3a8-93af-5351f7725aa0",
=======
      "RequestUri": "https://seanmcccanary.blob.core.windows.net/test-container-9724d313-9530-3135-3ea9-ea8f35e6b248/test-blob-72fe09dd-e085-b3a8-93af-5351f7725aa0",
>>>>>>> 32e373e2
      "RequestMethod": "PUT",
      "RequestHeaders": {
        "Authorization": "Sanitized",
        "Content-Length": "0",
<<<<<<< HEAD
        "traceparent": "00-04510d6a9c1e4a45a8b1dfa23f576965-fef6e1abf564bc43-00",
        "User-Agent": [
          "azsdk-net-Storage.Blobs/12.4.0-dev.20200305.1",
          "(.NET Core 4.6.28325.01; Microsoft Windows 10.0.18363 )"
=======
        "traceparent": "00-5b1acaf8e3041444a9ce4ff432f63408-039f0adf85611748-00",
        "User-Agent": [
          "azsdk-net-Storage.Blobs/12.5.0-dev.20200402.1",
          "(.NET Core 4.6.28325.01; Microsoft Windows 10.0.18362 )"
>>>>>>> 32e373e2
        ],
        "x-ms-blob-content-length": "4096",
        "x-ms-blob-sequence-number": "0",
        "x-ms-blob-type": "PageBlob",
        "x-ms-client-request-id": "cde409d6-329f-23f8-4324-d07b991f2904",
<<<<<<< HEAD
        "x-ms-date": "Thu, 05 Mar 2020 21:18:54 GMT",
        "x-ms-return-client-request-id": "true",
        "x-ms-version": "2019-10-10"
=======
        "x-ms-date": "Fri, 03 Apr 2020 00:03:44 GMT",
        "x-ms-return-client-request-id": "true",
        "x-ms-version": "2019-12-12"
>>>>>>> 32e373e2
      },
      "RequestBody": null,
      "StatusCode": 201,
      "ResponseHeaders": {
        "Content-Length": "0",
<<<<<<< HEAD
        "Date": "Thu, 05 Mar 2020 21:18:53 GMT",
        "ETag": "\u00220x8D7C14ACF772992\u0022",
        "Last-Modified": "Thu, 05 Mar 2020 21:18:54 GMT",
=======
        "Date": "Fri, 03 Apr 2020 00:03:43 GMT",
        "ETag": "\u00220x8D7D762792CE20B\u0022",
        "Last-Modified": "Fri, 03 Apr 2020 00:03:43 GMT",
>>>>>>> 32e373e2
        "Server": [
          "Windows-Azure-Blob/1.0",
          "Microsoft-HTTPAPI/2.0"
        ],
        "x-ms-client-request-id": "cde409d6-329f-23f8-4324-d07b991f2904",
<<<<<<< HEAD
        "x-ms-request-id": "17941732-101e-0025-3f33-f33b47000000",
        "x-ms-request-server-encrypted": "true",
        "x-ms-version": "2019-10-10"
=======
        "x-ms-request-id": "93b7ad3b-d01e-0083-404b-0953c2000000",
        "x-ms-request-server-encrypted": "true",
        "x-ms-version": "2019-12-12"
>>>>>>> 32e373e2
      },
      "ResponseBody": []
    },
    {
<<<<<<< HEAD
      "RequestUri": "https://seanstagetest.blob.core.windows.net/test-container-9724d313-9530-3135-3ea9-ea8f35e6b248/test-blob-72fe09dd-e085-b3a8-93af-5351f7725aa0?comp=page",
=======
      "RequestUri": "https://seanmcccanary.blob.core.windows.net/test-container-9724d313-9530-3135-3ea9-ea8f35e6b248/test-blob-72fe09dd-e085-b3a8-93af-5351f7725aa0?comp=page",
>>>>>>> 32e373e2
      "RequestMethod": "PUT",
      "RequestHeaders": {
        "Authorization": "Sanitized",
        "Content-Length": "1024",
<<<<<<< HEAD
        "traceparent": "00-baa7d0f8a6e1534987b0cd5024702578-ef1ddafe02626f48-00",
        "User-Agent": [
          "azsdk-net-Storage.Blobs/12.4.0-dev.20200305.1",
          "(.NET Core 4.6.28325.01; Microsoft Windows 10.0.18363 )"
        ],
        "x-ms-client-request-id": "ba226fc9-9c5a-feda-6ff7-21beb2b11f7c",
        "x-ms-date": "Thu, 05 Mar 2020 21:18:55 GMT",
        "x-ms-page-write": "update",
        "x-ms-range": "bytes=0-1023",
        "x-ms-return-client-request-id": "true",
        "x-ms-version": "2019-10-10"
=======
        "traceparent": "00-52f53d5e702c0443988650d7a726575a-c1079d2ece067b4d-00",
        "User-Agent": [
          "azsdk-net-Storage.Blobs/12.5.0-dev.20200402.1",
          "(.NET Core 4.6.28325.01; Microsoft Windows 10.0.18362 )"
        ],
        "x-ms-client-request-id": "ba226fc9-9c5a-feda-6ff7-21beb2b11f7c",
        "x-ms-date": "Fri, 03 Apr 2020 00:03:44 GMT",
        "x-ms-page-write": "update",
        "x-ms-range": "bytes=0-1023",
        "x-ms-return-client-request-id": "true",
        "x-ms-version": "2019-12-12"
>>>>>>> 32e373e2
      },
      "RequestBody": "zzML926\u002Bh47rBbWRek4nYp0Keu2NjQDRc2gF6X6iX53KYYtYJBraF4JW4pp9Z6j1/W3dj6Q8dkIzOoQGuZ0PSaYYxhnCzj6DMGJrN6tmVAvAD\u002BwRxND4jutJJeqW1F7kRpjzZKCPMy4vWl9B0T\u002BWzOZ4Ramx/oXVHzguealU7FsEhvEScu9rMdy94mlxtr2rslgEHY60MkcSHkRnYLmF220DPUpNhFr2DBTN9BwbZGl7gsZQT87NT1SpAFSrBNAiNwb7bnhzXi7\u002BDRF65z4r9rnb7N7yNYueNe72pIQFSwhEqrwVIPbwCCSYUUK9U2gVfgma0BjxLwJ7XDiKfbmq\u002BcIINTyCFdbD6uO6WuRJ4eKF4CV6a3vwUnu5msO9ZYtq7lh/tB0sk2ky1\u002BU0N9UeMntWBZyUL41HGOPAyHoTBYRYUGuMySzEWE28SJOVuxulm2dHZ2Du1b/KOJs5a8ruHtFg3OZpkWhOkaxP2Ob6slzIGi0TzJ0kaXqswpGRi\u002B2DzSrBNN80PAn\u002B\u002BNa0n/3Yz4Y\u002BcVCd21I0PHJrvc/XvQa/zAq8OH19lN4jFNPHcMl90/ILUhmc5fLYjfhsyH46JzvP9NPzHJcIwdxxesd\u002BbMyo7undzGvsI\u002BYX5KqFEMtg6OyY\u002BHv2ibZaApA9KmsrWSErxNmUXFvP4tHt3Djtg7EREZHa5nNRsmUzg8nar/h664uJWUzyy4yRyBWpCa1\u002BbX7fKxnaUXKt2hJ0YdmR9DPZcvCtZCpkH0UFSB5ep6i4tBVK\u002B4PfoJoZ2346fWqyANPi0Ja80QlUegzT1AlTTzNpvKzDRvmv\u002BdJWlIirKqHaU0dLfNYS\u002B\u002BMM9YB2C8uQxYxL0cG97rrZMtfEZT2AqVBr\u002BIHBCNNcVsDJt1B5OO0Gxc78X1nfHWSNcUn/TZamjEwvCxJJz7257noB9DdpX/rpvp9uhEn2i9sdM5aJXQkpIyoESS3bvPYRQnDf3SktJBFPFo/2NwgCOH83LJsmL5Fw19AMZRXMDQGpXEHYF62y7w\u002BEOkd6M\u002BsiARCto5Ba6xPfbgZYIb78ggiOTNrGKSHRhD2MofVK9qTk6WMEH2lwT3Eu\u002BainWc5QiLc\u002B7OYQXNjv2x5TzUkelXhhdDda92OeHf1pmDB4KituOxk9Cwq\u002B042LFUNKHYEnEGMwRuWW9pFUoM7op8OndrHz5JEw4Ypuo6CqzuEgU/98QYjMSORF2EWH6Gs71SzJ5J\u002BRVznv9y7ZwqJF7CewNEzPbGY72y7NrQxMqPgeMs504OpCjvzGjElZ8oZBAOse17QebGjFjghxw6kto042uo/U0Aw8baVQCOAc4emnjKwgLdFDAMVlrlHi0cpSmej7Ijf2bDDf4Q==",
      "StatusCode": 201,
      "ResponseHeaders": {
        "Content-Length": "0",
        "Content-MD5": "F\u002BSH5sJE/QXBE\u002BjFIhgWHw==",
<<<<<<< HEAD
        "Date": "Thu, 05 Mar 2020 21:18:53 GMT",
        "ETag": "\u00220x8D7C14ACF8337A6\u0022",
        "Last-Modified": "Thu, 05 Mar 2020 21:18:54 GMT",
=======
        "Date": "Fri, 03 Apr 2020 00:03:43 GMT",
        "ETag": "\u00220x8D7D762793A03D0\u0022",
        "Last-Modified": "Fri, 03 Apr 2020 00:03:43 GMT",
>>>>>>> 32e373e2
        "Server": [
          "Windows-Azure-Blob/1.0",
          "Microsoft-HTTPAPI/2.0"
        ],
        "x-ms-blob-sequence-number": "0",
        "x-ms-client-request-id": "ba226fc9-9c5a-feda-6ff7-21beb2b11f7c",
<<<<<<< HEAD
        "x-ms-request-id": "17941735-101e-0025-4233-f33b47000000",
        "x-ms-request-server-encrypted": "true",
        "x-ms-version": "2019-10-10"
=======
        "x-ms-request-id": "93b7ad6f-d01e-0083-714b-0953c2000000",
        "x-ms-request-server-encrypted": "true",
        "x-ms-version": "2019-12-12"
>>>>>>> 32e373e2
      },
      "ResponseBody": []
    },
    {
<<<<<<< HEAD
      "RequestUri": "https://seanstagetest.blob.core.windows.net/test-container-9724d313-9530-3135-3ea9-ea8f35e6b248/test-blob-72fe09dd-e085-b3a8-93af-5351f7725aa0?comp=snapshot",
      "RequestMethod": "PUT",
      "RequestHeaders": {
        "Authorization": "Sanitized",
        "traceparent": "00-76edad865409f0479d6097999c2fc4ee-e81e149cf238eb42-00",
        "User-Agent": [
          "azsdk-net-Storage.Blobs/12.4.0-dev.20200305.1",
          "(.NET Core 4.6.28325.01; Microsoft Windows 10.0.18363 )"
        ],
        "x-ms-client-request-id": "fd2c7d30-240d-cd87-35ce-f39088ed6c17",
        "x-ms-date": "Thu, 05 Mar 2020 21:18:55 GMT",
        "x-ms-return-client-request-id": "true",
        "x-ms-version": "2019-10-10"
=======
      "RequestUri": "https://seanmcccanary.blob.core.windows.net/test-container-9724d313-9530-3135-3ea9-ea8f35e6b248/test-blob-72fe09dd-e085-b3a8-93af-5351f7725aa0?comp=snapshot",
      "RequestMethod": "PUT",
      "RequestHeaders": {
        "Authorization": "Sanitized",
        "traceparent": "00-34f3d66d40d17949a89e3218bc2a5ac5-4995b670f346bd48-00",
        "User-Agent": [
          "azsdk-net-Storage.Blobs/12.5.0-dev.20200402.1",
          "(.NET Core 4.6.28325.01; Microsoft Windows 10.0.18362 )"
        ],
        "x-ms-client-request-id": "fd2c7d30-240d-cd87-35ce-f39088ed6c17",
        "x-ms-date": "Fri, 03 Apr 2020 00:03:44 GMT",
        "x-ms-return-client-request-id": "true",
        "x-ms-version": "2019-12-12"
>>>>>>> 32e373e2
      },
      "RequestBody": null,
      "StatusCode": 201,
      "ResponseHeaders": {
        "Content-Length": "0",
<<<<<<< HEAD
        "Date": "Thu, 05 Mar 2020 21:18:54 GMT",
        "ETag": "\u00220x8D7C14ACF8337A6\u0022",
        "Last-Modified": "Thu, 05 Mar 2020 21:18:54 GMT",
=======
        "Date": "Fri, 03 Apr 2020 00:03:43 GMT",
        "ETag": "\u00220x8D7D762793A03D0\u0022",
        "Last-Modified": "Fri, 03 Apr 2020 00:03:43 GMT",
>>>>>>> 32e373e2
        "Server": [
          "Windows-Azure-Blob/1.0",
          "Microsoft-HTTPAPI/2.0"
        ],
        "x-ms-client-request-id": "fd2c7d30-240d-cd87-35ce-f39088ed6c17",
<<<<<<< HEAD
        "x-ms-request-id": "17941739-101e-0025-4633-f33b47000000",
        "x-ms-request-server-encrypted": "false",
        "x-ms-snapshot": "2020-03-05T21:18:55.0238733Z",
        "x-ms-version": "2019-10-10"
=======
        "x-ms-request-id": "93b7ad94-d01e-0083-114b-0953c2000000",
        "x-ms-request-server-encrypted": "false",
        "x-ms-snapshot": "2020-04-03T00:03:43.7687194Z",
        "x-ms-version": "2019-12-12"
>>>>>>> 32e373e2
      },
      "ResponseBody": []
    },
    {
<<<<<<< HEAD
      "RequestUri": "https://seanstagetest.blob.core.windows.net/test-container-9724d313-9530-3135-3ea9-ea8f35e6b248/test-blob-72fe09dd-e085-b3a8-93af-5351f7725aa0?comp=page",
=======
      "RequestUri": "https://seanmcccanary.blob.core.windows.net/test-container-9724d313-9530-3135-3ea9-ea8f35e6b248/test-blob-72fe09dd-e085-b3a8-93af-5351f7725aa0?comp=page",
>>>>>>> 32e373e2
      "RequestMethod": "PUT",
      "RequestHeaders": {
        "Authorization": "Sanitized",
        "Content-Length": "1024",
<<<<<<< HEAD
        "traceparent": "00-89a95b0fb988724cb3fb222dd6403038-4f0e729c744d084f-00",
        "User-Agent": [
          "azsdk-net-Storage.Blobs/12.4.0-dev.20200305.1",
          "(.NET Core 4.6.28325.01; Microsoft Windows 10.0.18363 )"
        ],
        "x-ms-client-request-id": "348ea284-2284-1c6e-c499-fe646e4c7db7",
        "x-ms-date": "Thu, 05 Mar 2020 21:18:55 GMT",
        "x-ms-page-write": "update",
        "x-ms-range": "bytes=2048-3071",
        "x-ms-return-client-request-id": "true",
        "x-ms-version": "2019-10-10"
=======
        "traceparent": "00-fb111069269a4643bffca348945bb919-855b0287ef0e704c-00",
        "User-Agent": [
          "azsdk-net-Storage.Blobs/12.5.0-dev.20200402.1",
          "(.NET Core 4.6.28325.01; Microsoft Windows 10.0.18362 )"
        ],
        "x-ms-client-request-id": "348ea284-2284-1c6e-c499-fe646e4c7db7",
        "x-ms-date": "Fri, 03 Apr 2020 00:03:44 GMT",
        "x-ms-page-write": "update",
        "x-ms-range": "bytes=2048-3071",
        "x-ms-return-client-request-id": "true",
        "x-ms-version": "2019-12-12"
>>>>>>> 32e373e2
      },
      "RequestBody": "zzML926\u002Bh47rBbWRek4nYp0Keu2NjQDRc2gF6X6iX53KYYtYJBraF4JW4pp9Z6j1/W3dj6Q8dkIzOoQGuZ0PSaYYxhnCzj6DMGJrN6tmVAvAD\u002BwRxND4jutJJeqW1F7kRpjzZKCPMy4vWl9B0T\u002BWzOZ4Ramx/oXVHzguealU7FsEhvEScu9rMdy94mlxtr2rslgEHY60MkcSHkRnYLmF220DPUpNhFr2DBTN9BwbZGl7gsZQT87NT1SpAFSrBNAiNwb7bnhzXi7\u002BDRF65z4r9rnb7N7yNYueNe72pIQFSwhEqrwVIPbwCCSYUUK9U2gVfgma0BjxLwJ7XDiKfbmq\u002BcIINTyCFdbD6uO6WuRJ4eKF4CV6a3vwUnu5msO9ZYtq7lh/tB0sk2ky1\u002BU0N9UeMntWBZyUL41HGOPAyHoTBYRYUGuMySzEWE28SJOVuxulm2dHZ2Du1b/KOJs5a8ruHtFg3OZpkWhOkaxP2Ob6slzIGi0TzJ0kaXqswpGRi\u002B2DzSrBNN80PAn\u002B\u002BNa0n/3Yz4Y\u002BcVCd21I0PHJrvc/XvQa/zAq8OH19lN4jFNPHcMl90/ILUhmc5fLYjfhsyH46JzvP9NPzHJcIwdxxesd\u002BbMyo7undzGvsI\u002BYX5KqFEMtg6OyY\u002BHv2ibZaApA9KmsrWSErxNmUXFvP4tHt3Djtg7EREZHa5nNRsmUzg8nar/h664uJWUzyy4yRyBWpCa1\u002BbX7fKxnaUXKt2hJ0YdmR9DPZcvCtZCpkH0UFSB5ep6i4tBVK\u002B4PfoJoZ2346fWqyANPi0Ja80QlUegzT1AlTTzNpvKzDRvmv\u002BdJWlIirKqHaU0dLfNYS\u002B\u002BMM9YB2C8uQxYxL0cG97rrZMtfEZT2AqVBr\u002BIHBCNNcVsDJt1B5OO0Gxc78X1nfHWSNcUn/TZamjEwvCxJJz7257noB9DdpX/rpvp9uhEn2i9sdM5aJXQkpIyoESS3bvPYRQnDf3SktJBFPFo/2NwgCOH83LJsmL5Fw19AMZRXMDQGpXEHYF62y7w\u002BEOkd6M\u002BsiARCto5Ba6xPfbgZYIb78ggiOTNrGKSHRhD2MofVK9qTk6WMEH2lwT3Eu\u002BainWc5QiLc\u002B7OYQXNjv2x5TzUkelXhhdDda92OeHf1pmDB4KituOxk9Cwq\u002B042LFUNKHYEnEGMwRuWW9pFUoM7op8OndrHz5JEw4Ypuo6CqzuEgU/98QYjMSORF2EWH6Gs71SzJ5J\u002BRVznv9y7ZwqJF7CewNEzPbGY72y7NrQxMqPgeMs504OpCjvzGjElZ8oZBAOse17QebGjFjghxw6kto042uo/U0Aw8baVQCOAc4emnjKwgLdFDAMVlrlHi0cpSmej7Ijf2bDDf4Q==",
      "StatusCode": 201,
      "ResponseHeaders": {
        "Content-Length": "0",
        "Content-MD5": "F\u002BSH5sJE/QXBE\u002BjFIhgWHw==",
<<<<<<< HEAD
        "Date": "Thu, 05 Mar 2020 21:18:54 GMT",
        "ETag": "\u00220x8D7C14ACF9ADE09\u0022",
        "Last-Modified": "Thu, 05 Mar 2020 21:18:55 GMT",
=======
        "Date": "Fri, 03 Apr 2020 00:03:43 GMT",
        "ETag": "\u00220x8D7D7627953D216\u0022",
        "Last-Modified": "Fri, 03 Apr 2020 00:03:43 GMT",
>>>>>>> 32e373e2
        "Server": [
          "Windows-Azure-Blob/1.0",
          "Microsoft-HTTPAPI/2.0"
        ],
        "x-ms-blob-sequence-number": "0",
        "x-ms-client-request-id": "348ea284-2284-1c6e-c499-fe646e4c7db7",
<<<<<<< HEAD
        "x-ms-request-id": "17941740-101e-0025-4b33-f33b47000000",
        "x-ms-request-server-encrypted": "true",
        "x-ms-version": "2019-10-10"
=======
        "x-ms-request-id": "93b7adb6-d01e-0083-2e4b-0953c2000000",
        "x-ms-request-server-encrypted": "true",
        "x-ms-version": "2019-12-12"
>>>>>>> 32e373e2
      },
      "ResponseBody": []
    },
    {
<<<<<<< HEAD
      "RequestUri": "https://seanstagetest.blob.core.windows.net/test-container-9724d313-9530-3135-3ea9-ea8f35e6b248/test-blob-72fe09dd-e085-b3a8-93af-5351f7725aa0?comp=pagelist\u0026prevsnapshot=2020-03-05T21%3A18%3A55.0238733Z",
      "RequestMethod": "GET",
      "RequestHeaders": {
        "Authorization": "Sanitized",
        "If-Modified-Since": "Fri, 06 Mar 2020 21:18:54 GMT",
        "traceparent": "00-6770f7e101e7d245b75dd2e5e0154a57-f4714e5420df0942-00",
        "User-Agent": [
          "azsdk-net-Storage.Blobs/12.4.0-dev.20200305.1",
          "(.NET Core 4.6.28325.01; Microsoft Windows 10.0.18363 )"
        ],
        "x-ms-client-request-id": "e50c1025-385e-f593-11ae-657bbf21f845",
        "x-ms-date": "Thu, 05 Mar 2020 21:18:55 GMT",
        "x-ms-range": "bytes=0-1023",
        "x-ms-return-client-request-id": "true",
        "x-ms-version": "2019-10-10"
=======
      "RequestUri": "https://seanmcccanary.blob.core.windows.net/test-container-9724d313-9530-3135-3ea9-ea8f35e6b248/test-blob-72fe09dd-e085-b3a8-93af-5351f7725aa0?comp=pagelist\u0026prevsnapshot=2020-04-03T00%3A03%3A43.7687194Z",
      "RequestMethod": "GET",
      "RequestHeaders": {
        "Authorization": "Sanitized",
        "If-Modified-Since": "Sat, 04 Apr 2020 00:03:44 GMT",
        "traceparent": "00-bbf475b1456fff4192ac28a585477d71-5dd09b1ed9393c44-00",
        "User-Agent": [
          "azsdk-net-Storage.Blobs/12.5.0-dev.20200402.1",
          "(.NET Core 4.6.28325.01; Microsoft Windows 10.0.18362 )"
        ],
        "x-ms-client-request-id": "e50c1025-385e-f593-11ae-657bbf21f845",
        "x-ms-date": "Fri, 03 Apr 2020 00:03:44 GMT",
        "x-ms-range": "bytes=0-1023",
        "x-ms-return-client-request-id": "true",
        "x-ms-version": "2019-12-12"
>>>>>>> 32e373e2
      },
      "RequestBody": null,
      "StatusCode": 304,
      "ResponseHeaders": {
        "Content-Length": "0",
        "Content-Type": "application/xml",
<<<<<<< HEAD
        "Date": "Thu, 05 Mar 2020 21:18:54 GMT",
=======
        "Date": "Fri, 03 Apr 2020 00:03:43 GMT",
>>>>>>> 32e373e2
        "Server": [
          "Windows-Azure-Blob/1.0",
          "Microsoft-HTTPAPI/2.0"
        ],
        "x-ms-client-request-id": "e50c1025-385e-f593-11ae-657bbf21f845",
        "x-ms-error-code": "ConditionNotMet",
<<<<<<< HEAD
        "x-ms-request-id": "17941744-101e-0025-4f33-f33b47000000",
        "x-ms-version": "2019-10-10"
=======
        "x-ms-request-id": "93b7ade6-d01e-0083-584b-0953c2000000",
        "x-ms-version": "2019-12-12"
>>>>>>> 32e373e2
      },
      "ResponseBody": []
    },
    {
<<<<<<< HEAD
      "RequestUri": "https://seanstagetest.blob.core.windows.net/test-container-9724d313-9530-3135-3ea9-ea8f35e6b248?restype=container",
      "RequestMethod": "DELETE",
      "RequestHeaders": {
        "Authorization": "Sanitized",
        "traceparent": "00-9cd451eb998f134598f7ab98d54f9d1c-c81ff334c678bc46-00",
        "User-Agent": [
          "azsdk-net-Storage.Blobs/12.4.0-dev.20200305.1",
          "(.NET Core 4.6.28325.01; Microsoft Windows 10.0.18363 )"
        ],
        "x-ms-client-request-id": "5e3e1060-9740-1e59-5d85-c413e3edb2d4",
        "x-ms-date": "Thu, 05 Mar 2020 21:18:55 GMT",
        "x-ms-return-client-request-id": "true",
        "x-ms-version": "2019-10-10"
=======
      "RequestUri": "https://seanmcccanary.blob.core.windows.net/test-container-9724d313-9530-3135-3ea9-ea8f35e6b248?restype=container",
      "RequestMethod": "DELETE",
      "RequestHeaders": {
        "Authorization": "Sanitized",
        "traceparent": "00-c8b3a50d090f684186f1bd09b3be1815-4803e2626aecab46-00",
        "User-Agent": [
          "azsdk-net-Storage.Blobs/12.5.0-dev.20200402.1",
          "(.NET Core 4.6.28325.01; Microsoft Windows 10.0.18362 )"
        ],
        "x-ms-client-request-id": "5e3e1060-9740-1e59-5d85-c413e3edb2d4",
        "x-ms-date": "Fri, 03 Apr 2020 00:03:44 GMT",
        "x-ms-return-client-request-id": "true",
        "x-ms-version": "2019-12-12"
>>>>>>> 32e373e2
      },
      "RequestBody": null,
      "StatusCode": 202,
      "ResponseHeaders": {
        "Content-Length": "0",
<<<<<<< HEAD
        "Date": "Thu, 05 Mar 2020 21:18:54 GMT",
=======
        "Date": "Fri, 03 Apr 2020 00:03:43 GMT",
>>>>>>> 32e373e2
        "Server": [
          "Windows-Azure-Blob/1.0",
          "Microsoft-HTTPAPI/2.0"
        ],
        "x-ms-client-request-id": "5e3e1060-9740-1e59-5d85-c413e3edb2d4",
<<<<<<< HEAD
        "x-ms-request-id": "17941750-101e-0025-5933-f33b47000000",
        "x-ms-version": "2019-10-10"
=======
        "x-ms-request-id": "93b7ae12-d01e-0083-7d4b-0953c2000000",
        "x-ms-version": "2019-12-12"
>>>>>>> 32e373e2
      },
      "ResponseBody": []
    },
    {
<<<<<<< HEAD
      "RequestUri": "https://seanstagetest.blob.core.windows.net/test-container-b25125cc-95af-5222-eed0-ab41f9d33e93?restype=container",
      "RequestMethod": "PUT",
      "RequestHeaders": {
        "Authorization": "Sanitized",
        "traceparent": "00-54c0f9a09e04324786cdfd4001e6fd76-b18f00aec0a2ca42-00",
        "User-Agent": [
          "azsdk-net-Storage.Blobs/12.4.0-dev.20200305.1",
          "(.NET Core 4.6.28325.01; Microsoft Windows 10.0.18363 )"
        ],
        "x-ms-blob-public-access": "container",
        "x-ms-client-request-id": "91f3696b-5a2c-ca23-eeec-6f6feb172489",
        "x-ms-date": "Thu, 05 Mar 2020 21:18:55 GMT",
        "x-ms-return-client-request-id": "true",
        "x-ms-version": "2019-10-10"
=======
      "RequestUri": "https://seanmcccanary.blob.core.windows.net/test-container-b25125cc-95af-5222-eed0-ab41f9d33e93?restype=container",
      "RequestMethod": "PUT",
      "RequestHeaders": {
        "Authorization": "Sanitized",
        "traceparent": "00-6c633febd2f8414ab5fe8723b12221f9-9289ba9b9c8d0441-00",
        "User-Agent": [
          "azsdk-net-Storage.Blobs/12.5.0-dev.20200402.1",
          "(.NET Core 4.6.28325.01; Microsoft Windows 10.0.18362 )"
        ],
        "x-ms-blob-public-access": "container",
        "x-ms-client-request-id": "91f3696b-5a2c-ca23-eeec-6f6feb172489",
        "x-ms-date": "Fri, 03 Apr 2020 00:03:44 GMT",
        "x-ms-return-client-request-id": "true",
        "x-ms-version": "2019-12-12"
>>>>>>> 32e373e2
      },
      "RequestBody": null,
      "StatusCode": 201,
      "ResponseHeaders": {
        "Content-Length": "0",
<<<<<<< HEAD
        "Date": "Thu, 05 Mar 2020 21:18:55 GMT",
        "ETag": "\u00220x8D7C14ACFF08CCD\u0022",
        "Last-Modified": "Thu, 05 Mar 2020 21:18:55 GMT",
=======
        "Date": "Fri, 03 Apr 2020 00:03:43 GMT",
        "ETag": "\u00220x8D7D76279A14DFC\u0022",
        "Last-Modified": "Fri, 03 Apr 2020 00:03:44 GMT",
>>>>>>> 32e373e2
        "Server": [
          "Windows-Azure-Blob/1.0",
          "Microsoft-HTTPAPI/2.0"
        ],
        "x-ms-client-request-id": "91f3696b-5a2c-ca23-eeec-6f6feb172489",
<<<<<<< HEAD
        "x-ms-request-id": "33ba1819-201e-002e-1633-f3c02c000000",
        "x-ms-version": "2019-10-10"
=======
        "x-ms-request-id": "2bf3f9f9-f01e-0060-234b-09313f000000",
        "x-ms-version": "2019-12-12"
>>>>>>> 32e373e2
      },
      "ResponseBody": []
    },
    {
<<<<<<< HEAD
      "RequestUri": "https://seanstagetest.blob.core.windows.net/test-container-b25125cc-95af-5222-eed0-ab41f9d33e93/test-blob-51723147-03d1-32f2-2149-ae8d4fdc43e0",
=======
      "RequestUri": "https://seanmcccanary.blob.core.windows.net/test-container-b25125cc-95af-5222-eed0-ab41f9d33e93/test-blob-51723147-03d1-32f2-2149-ae8d4fdc43e0",
>>>>>>> 32e373e2
      "RequestMethod": "PUT",
      "RequestHeaders": {
        "Authorization": "Sanitized",
        "Content-Length": "0",
<<<<<<< HEAD
        "traceparent": "00-f006d8b4d5bc60418921ec9e796050ec-51e0ba5ca98ec043-00",
        "User-Agent": [
          "azsdk-net-Storage.Blobs/12.4.0-dev.20200305.1",
          "(.NET Core 4.6.28325.01; Microsoft Windows 10.0.18363 )"
=======
        "traceparent": "00-644cf979ec8a46458ffe2b20d1818713-d5a09d9b528e4e4e-00",
        "User-Agent": [
          "azsdk-net-Storage.Blobs/12.5.0-dev.20200402.1",
          "(.NET Core 4.6.28325.01; Microsoft Windows 10.0.18362 )"
>>>>>>> 32e373e2
        ],
        "x-ms-blob-content-length": "4096",
        "x-ms-blob-sequence-number": "0",
        "x-ms-blob-type": "PageBlob",
        "x-ms-client-request-id": "ddfebcfd-079b-677b-77c1-70e3ab967b11",
<<<<<<< HEAD
        "x-ms-date": "Thu, 05 Mar 2020 21:18:55 GMT",
        "x-ms-return-client-request-id": "true",
        "x-ms-version": "2019-10-10"
=======
        "x-ms-date": "Fri, 03 Apr 2020 00:03:45 GMT",
        "x-ms-return-client-request-id": "true",
        "x-ms-version": "2019-12-12"
>>>>>>> 32e373e2
      },
      "RequestBody": null,
      "StatusCode": 201,
      "ResponseHeaders": {
        "Content-Length": "0",
<<<<<<< HEAD
        "Date": "Thu, 05 Mar 2020 21:18:55 GMT",
        "ETag": "\u00220x8D7C14ACFFCFCF7\u0022",
        "Last-Modified": "Thu, 05 Mar 2020 21:18:55 GMT",
=======
        "Date": "Fri, 03 Apr 2020 00:03:43 GMT",
        "ETag": "\u00220x8D7D76279AF221F\u0022",
        "Last-Modified": "Fri, 03 Apr 2020 00:03:44 GMT",
>>>>>>> 32e373e2
        "Server": [
          "Windows-Azure-Blob/1.0",
          "Microsoft-HTTPAPI/2.0"
        ],
        "x-ms-client-request-id": "ddfebcfd-079b-677b-77c1-70e3ab967b11",
<<<<<<< HEAD
        "x-ms-request-id": "33ba181c-201e-002e-1733-f3c02c000000",
        "x-ms-request-server-encrypted": "true",
        "x-ms-version": "2019-10-10"
=======
        "x-ms-request-id": "2bf3fa13-f01e-0060-384b-09313f000000",
        "x-ms-request-server-encrypted": "true",
        "x-ms-version": "2019-12-12"
>>>>>>> 32e373e2
      },
      "ResponseBody": []
    },
    {
<<<<<<< HEAD
      "RequestUri": "https://seanstagetest.blob.core.windows.net/test-container-b25125cc-95af-5222-eed0-ab41f9d33e93/test-blob-51723147-03d1-32f2-2149-ae8d4fdc43e0?comp=page",
=======
      "RequestUri": "https://seanmcccanary.blob.core.windows.net/test-container-b25125cc-95af-5222-eed0-ab41f9d33e93/test-blob-51723147-03d1-32f2-2149-ae8d4fdc43e0?comp=page",
>>>>>>> 32e373e2
      "RequestMethod": "PUT",
      "RequestHeaders": {
        "Authorization": "Sanitized",
        "Content-Length": "1024",
<<<<<<< HEAD
        "traceparent": "00-d82331c6537118429d16588cb3a278b1-7526a57c6840be4c-00",
        "User-Agent": [
          "azsdk-net-Storage.Blobs/12.4.0-dev.20200305.1",
          "(.NET Core 4.6.28325.01; Microsoft Windows 10.0.18363 )"
        ],
        "x-ms-client-request-id": "53f03727-e166-6c37-f6a9-439896ba902b",
        "x-ms-date": "Thu, 05 Mar 2020 21:18:55 GMT",
        "x-ms-page-write": "update",
        "x-ms-range": "bytes=0-1023",
        "x-ms-return-client-request-id": "true",
        "x-ms-version": "2019-10-10"
=======
        "traceparent": "00-d4ea4a07d535a540878ef1e669e9b12d-859ba8365153024c-00",
        "User-Agent": [
          "azsdk-net-Storage.Blobs/12.5.0-dev.20200402.1",
          "(.NET Core 4.6.28325.01; Microsoft Windows 10.0.18362 )"
        ],
        "x-ms-client-request-id": "53f03727-e166-6c37-f6a9-439896ba902b",
        "x-ms-date": "Fri, 03 Apr 2020 00:03:45 GMT",
        "x-ms-page-write": "update",
        "x-ms-range": "bytes=0-1023",
        "x-ms-return-client-request-id": "true",
        "x-ms-version": "2019-12-12"
>>>>>>> 32e373e2
      },
      "RequestBody": "qI73jEGUqprKK\u002BKAQvsHjCzCj5LeZkRx5G4YHjyDmtfVrk6cnY\u002BqaRJjE3Ak\u002BiV7uuO26QfpM0FJhajTe4tdRpALq5Stau\u002BcFyV/elPUTelJnGRZzLHQ7HsMUhfn1\u002B6HBc3fGE\u002BRzk/0GtHhabjudTi\u002Bit4mBHnfO74YoRfXtUA3\u002BHSF9TSauM4VZLLf7oLCHd3eKE0PYAFT/92QeC03HWWQqnFDaH8DJNIQEaDGAEw8VYM6\u002BIzzJ5dzMvVXCj\u002Bg3UdNTkQRf7Rd2wN7/09hjf\u002BRUyKq/STYnYLazzaKrBmSbzNYebEHK9bO3B2JeChHEqX2xrYc9uAjdbHCNq9\u002B0y7p6I8bCBNNiShM2yAGTyRZkr2Rk\u002BZjdXhTNQQARfQnUAjun4\u002BYLAmRqDyN0Bu/HCWMaKTx7EBIhnMWyNMPTUQ0JYoXGLCUwGazAOqp1qRdkxnec9xPNWPIphgcgmM2gVr4WKuQpwR196c\u002BPuxVnrDOuTS6Mdpn5fAmT3GXeD4CfX6PsX35zOsUaHs1Efd3cgdoTckufFCAkHO7aViS3n9oO8Buxe0y1exJpcheMtP5r9xqLyp10wEtDyAKPmOTgor8zNU2Ca0aNXjd5daIIV6fwrp7J69U82e/QbbMKJeItiI\u002BYmX\u002BwqYvUPmymO4qpO3BanupF1raqNlud8j2TQzgVC60Sr/5of8TTNe1oVp5lJzJCr4b35/HY7qMj0reOQPt0US/dlouyMl8lcqDJQZ\u002B9OMrLUJOxXSP7OYFbRG0NRPUx9AWuR1Bm0L0n0rURD2zDZpnsgvAngzPL4p0KFu4x2C3r101ZzvF6pIAWSUqu6ioUV92TIIHEynDRomTzHLnPNfqHZTgfqVfosd5wEXmpXThy9f7QXrdr5s0ciCxMR4fGB1OP50TyNO5Fqq7jVPj3aEUsQGa6/pdDW35qwyErXCpWacnmGXXzgIEQSrQISFHUJR/nIAchC0i8DIvGh3HNGg5ETOsvEU7PeP\u002BlqnPjOtMsVp3BRDwjNV6Baczp7TlPQ3BlhDtm5RPRF\u002BcHe6DUmRH42nCTy9XSYReMbedCJUvGVmcDfbbXhXGJ8GxU2/m97JD68NKI\u002B3daUyLj2rdsTvJbQSV5kRtbIVT\u002BydtpvUVeDoEWh3S5PVrvqOpUM\u002Bq6XaF5\u002BZqURBt1n8\u002B9yfFb8NXdRYw2Fce94gPKSegwxy2qBKx6L4OqyYpl4SdlO3Npk/gUtq4ehAeZ/BdWyjpzBJih04VE4cESMnwBkHTgGObQYLYwHFB/i4Bk4DNsFD\u002BQMpxOwyeuJLH2wkQyHPPSuaNwhqlEAygIYkgFIAGN5h58cZ3YUVX/YjwEeRoMDW6MkiaQO41WS\u002B90RmCfg==",
      "StatusCode": 201,
      "ResponseHeaders": {
        "Content-Length": "0",
        "Content-MD5": "sR2na/rF6HA4sTWjtbN7xw==",
<<<<<<< HEAD
        "Date": "Thu, 05 Mar 2020 21:18:55 GMT",
        "ETag": "\u00220x8D7C14AD008E1E9\u0022",
        "Last-Modified": "Thu, 05 Mar 2020 21:18:55 GMT",
=======
        "Date": "Fri, 03 Apr 2020 00:03:43 GMT",
        "ETag": "\u00220x8D7D76279BC1CCE\u0022",
        "Last-Modified": "Fri, 03 Apr 2020 00:03:44 GMT",
>>>>>>> 32e373e2
        "Server": [
          "Windows-Azure-Blob/1.0",
          "Microsoft-HTTPAPI/2.0"
        ],
        "x-ms-blob-sequence-number": "0",
        "x-ms-client-request-id": "53f03727-e166-6c37-f6a9-439896ba902b",
<<<<<<< HEAD
        "x-ms-request-id": "33ba181e-201e-002e-1933-f3c02c000000",
        "x-ms-request-server-encrypted": "true",
        "x-ms-version": "2019-10-10"
=======
        "x-ms-request-id": "2bf3fa3d-f01e-0060-5d4b-09313f000000",
        "x-ms-request-server-encrypted": "true",
        "x-ms-version": "2019-12-12"
>>>>>>> 32e373e2
      },
      "ResponseBody": []
    },
    {
<<<<<<< HEAD
      "RequestUri": "https://seanstagetest.blob.core.windows.net/test-container-b25125cc-95af-5222-eed0-ab41f9d33e93/test-blob-51723147-03d1-32f2-2149-ae8d4fdc43e0?comp=snapshot",
      "RequestMethod": "PUT",
      "RequestHeaders": {
        "Authorization": "Sanitized",
        "traceparent": "00-7d9d3f451a997940a05c9a67e9a9a41f-8ba3c3fb5faa204d-00",
        "User-Agent": [
          "azsdk-net-Storage.Blobs/12.4.0-dev.20200305.1",
          "(.NET Core 4.6.28325.01; Microsoft Windows 10.0.18363 )"
        ],
        "x-ms-client-request-id": "999530a3-2e28-c217-db54-aec7533e169d",
        "x-ms-date": "Thu, 05 Mar 2020 21:18:55 GMT",
        "x-ms-return-client-request-id": "true",
        "x-ms-version": "2019-10-10"
=======
      "RequestUri": "https://seanmcccanary.blob.core.windows.net/test-container-b25125cc-95af-5222-eed0-ab41f9d33e93/test-blob-51723147-03d1-32f2-2149-ae8d4fdc43e0?comp=snapshot",
      "RequestMethod": "PUT",
      "RequestHeaders": {
        "Authorization": "Sanitized",
        "traceparent": "00-fd523af4ec12104c94b176dca796c205-778125b2a764ee44-00",
        "User-Agent": [
          "azsdk-net-Storage.Blobs/12.5.0-dev.20200402.1",
          "(.NET Core 4.6.28325.01; Microsoft Windows 10.0.18362 )"
        ],
        "x-ms-client-request-id": "999530a3-2e28-c217-db54-aec7533e169d",
        "x-ms-date": "Fri, 03 Apr 2020 00:03:45 GMT",
        "x-ms-return-client-request-id": "true",
        "x-ms-version": "2019-12-12"
>>>>>>> 32e373e2
      },
      "RequestBody": null,
      "StatusCode": 201,
      "ResponseHeaders": {
        "Content-Length": "0",
<<<<<<< HEAD
        "Date": "Thu, 05 Mar 2020 21:18:55 GMT",
        "ETag": "\u00220x8D7C14AD008E1E9\u0022",
        "Last-Modified": "Thu, 05 Mar 2020 21:18:55 GMT",
=======
        "Date": "Fri, 03 Apr 2020 00:03:43 GMT",
        "ETag": "\u00220x8D7D76279BC1CCE\u0022",
        "Last-Modified": "Fri, 03 Apr 2020 00:03:44 GMT",
>>>>>>> 32e373e2
        "Server": [
          "Windows-Azure-Blob/1.0",
          "Microsoft-HTTPAPI/2.0"
        ],
        "x-ms-client-request-id": "999530a3-2e28-c217-db54-aec7533e169d",
<<<<<<< HEAD
        "x-ms-request-id": "33ba1820-201e-002e-1b33-f3c02c000000",
        "x-ms-request-server-encrypted": "false",
        "x-ms-snapshot": "2020-03-05T21:18:55.9028324Z",
        "x-ms-version": "2019-10-10"
=======
        "x-ms-request-id": "2bf3fa51-f01e-0060-714b-09313f000000",
        "x-ms-request-server-encrypted": "false",
        "x-ms-snapshot": "2020-04-03T00:03:44.6213267Z",
        "x-ms-version": "2019-12-12"
>>>>>>> 32e373e2
      },
      "ResponseBody": []
    },
    {
<<<<<<< HEAD
      "RequestUri": "https://seanstagetest.blob.core.windows.net/test-container-b25125cc-95af-5222-eed0-ab41f9d33e93/test-blob-51723147-03d1-32f2-2149-ae8d4fdc43e0?comp=page",
=======
      "RequestUri": "https://seanmcccanary.blob.core.windows.net/test-container-b25125cc-95af-5222-eed0-ab41f9d33e93/test-blob-51723147-03d1-32f2-2149-ae8d4fdc43e0?comp=page",
>>>>>>> 32e373e2
      "RequestMethod": "PUT",
      "RequestHeaders": {
        "Authorization": "Sanitized",
        "Content-Length": "1024",
<<<<<<< HEAD
        "traceparent": "00-2071775ae612104bbafd4b12a0f6147e-8685fcbdc6799e47-00",
        "User-Agent": [
          "azsdk-net-Storage.Blobs/12.4.0-dev.20200305.1",
          "(.NET Core 4.6.28325.01; Microsoft Windows 10.0.18363 )"
        ],
        "x-ms-client-request-id": "66f59f80-f624-a503-6621-02fc92304521",
        "x-ms-date": "Thu, 05 Mar 2020 21:18:56 GMT",
        "x-ms-page-write": "update",
        "x-ms-range": "bytes=2048-3071",
        "x-ms-return-client-request-id": "true",
        "x-ms-version": "2019-10-10"
=======
        "traceparent": "00-e8a848ec391f4340a9ff7150f142218c-5c3af1cc1f27504d-00",
        "User-Agent": [
          "azsdk-net-Storage.Blobs/12.5.0-dev.20200402.1",
          "(.NET Core 4.6.28325.01; Microsoft Windows 10.0.18362 )"
        ],
        "x-ms-client-request-id": "66f59f80-f624-a503-6621-02fc92304521",
        "x-ms-date": "Fri, 03 Apr 2020 00:03:45 GMT",
        "x-ms-page-write": "update",
        "x-ms-range": "bytes=2048-3071",
        "x-ms-return-client-request-id": "true",
        "x-ms-version": "2019-12-12"
>>>>>>> 32e373e2
      },
      "RequestBody": "qI73jEGUqprKK\u002BKAQvsHjCzCj5LeZkRx5G4YHjyDmtfVrk6cnY\u002BqaRJjE3Ak\u002BiV7uuO26QfpM0FJhajTe4tdRpALq5Stau\u002BcFyV/elPUTelJnGRZzLHQ7HsMUhfn1\u002B6HBc3fGE\u002BRzk/0GtHhabjudTi\u002Bit4mBHnfO74YoRfXtUA3\u002BHSF9TSauM4VZLLf7oLCHd3eKE0PYAFT/92QeC03HWWQqnFDaH8DJNIQEaDGAEw8VYM6\u002BIzzJ5dzMvVXCj\u002Bg3UdNTkQRf7Rd2wN7/09hjf\u002BRUyKq/STYnYLazzaKrBmSbzNYebEHK9bO3B2JeChHEqX2xrYc9uAjdbHCNq9\u002B0y7p6I8bCBNNiShM2yAGTyRZkr2Rk\u002BZjdXhTNQQARfQnUAjun4\u002BYLAmRqDyN0Bu/HCWMaKTx7EBIhnMWyNMPTUQ0JYoXGLCUwGazAOqp1qRdkxnec9xPNWPIphgcgmM2gVr4WKuQpwR196c\u002BPuxVnrDOuTS6Mdpn5fAmT3GXeD4CfX6PsX35zOsUaHs1Efd3cgdoTckufFCAkHO7aViS3n9oO8Buxe0y1exJpcheMtP5r9xqLyp10wEtDyAKPmOTgor8zNU2Ca0aNXjd5daIIV6fwrp7J69U82e/QbbMKJeItiI\u002BYmX\u002BwqYvUPmymO4qpO3BanupF1raqNlud8j2TQzgVC60Sr/5of8TTNe1oVp5lJzJCr4b35/HY7qMj0reOQPt0US/dlouyMl8lcqDJQZ\u002B9OMrLUJOxXSP7OYFbRG0NRPUx9AWuR1Bm0L0n0rURD2zDZpnsgvAngzPL4p0KFu4x2C3r101ZzvF6pIAWSUqu6ioUV92TIIHEynDRomTzHLnPNfqHZTgfqVfosd5wEXmpXThy9f7QXrdr5s0ciCxMR4fGB1OP50TyNO5Fqq7jVPj3aEUsQGa6/pdDW35qwyErXCpWacnmGXXzgIEQSrQISFHUJR/nIAchC0i8DIvGh3HNGg5ETOsvEU7PeP\u002BlqnPjOtMsVp3BRDwjNV6Baczp7TlPQ3BlhDtm5RPRF\u002BcHe6DUmRH42nCTy9XSYReMbedCJUvGVmcDfbbXhXGJ8GxU2/m97JD68NKI\u002B3daUyLj2rdsTvJbQSV5kRtbIVT\u002BydtpvUVeDoEWh3S5PVrvqOpUM\u002Bq6XaF5\u002BZqURBt1n8\u002B9yfFb8NXdRYw2Fce94gPKSegwxy2qBKx6L4OqyYpl4SdlO3Npk/gUtq4ehAeZ/BdWyjpzBJih04VE4cESMnwBkHTgGObQYLYwHFB/i4Bk4DNsFD\u002BQMpxOwyeuJLH2wkQyHPPSuaNwhqlEAygIYkgFIAGN5h58cZ3YUVX/YjwEeRoMDW6MkiaQO41WS\u002B90RmCfg==",
      "StatusCode": 201,
      "ResponseHeaders": {
        "Content-Length": "0",
        "Content-MD5": "sR2na/rF6HA4sTWjtbN7xw==",
<<<<<<< HEAD
        "Date": "Thu, 05 Mar 2020 21:18:55 GMT",
        "ETag": "\u00220x8D7C14AD021252D\u0022",
        "Last-Modified": "Thu, 05 Mar 2020 21:18:55 GMT",
=======
        "Date": "Fri, 03 Apr 2020 00:03:43 GMT",
        "ETag": "\u00220x8D7D76279D6122A\u0022",
        "Last-Modified": "Fri, 03 Apr 2020 00:03:44 GMT",
>>>>>>> 32e373e2
        "Server": [
          "Windows-Azure-Blob/1.0",
          "Microsoft-HTTPAPI/2.0"
        ],
        "x-ms-blob-sequence-number": "0",
        "x-ms-client-request-id": "66f59f80-f624-a503-6621-02fc92304521",
<<<<<<< HEAD
        "x-ms-request-id": "33ba1821-201e-002e-1c33-f3c02c000000",
        "x-ms-request-server-encrypted": "true",
        "x-ms-version": "2019-10-10"
=======
        "x-ms-request-id": "2bf3fa6c-f01e-0060-0b4b-09313f000000",
        "x-ms-request-server-encrypted": "true",
        "x-ms-version": "2019-12-12"
>>>>>>> 32e373e2
      },
      "ResponseBody": []
    },
    {
<<<<<<< HEAD
      "RequestUri": "https://seanstagetest.blob.core.windows.net/test-container-b25125cc-95af-5222-eed0-ab41f9d33e93/test-blob-51723147-03d1-32f2-2149-ae8d4fdc43e0?comp=pagelist\u0026prevsnapshot=2020-03-05T21%3A18%3A55.9028324Z",
      "RequestMethod": "GET",
      "RequestHeaders": {
        "Authorization": "Sanitized",
        "If-Unmodified-Since": "Wed, 04 Mar 2020 21:18:54 GMT",
        "traceparent": "00-5c3570a3b587fd418b9ed064ed83ee5a-1be306a49e409c44-00",
        "User-Agent": [
          "azsdk-net-Storage.Blobs/12.4.0-dev.20200305.1",
          "(.NET Core 4.6.28325.01; Microsoft Windows 10.0.18363 )"
        ],
        "x-ms-client-request-id": "b446c2e0-af49-6279-72bc-df8bd5b25510",
        "x-ms-date": "Thu, 05 Mar 2020 21:18:56 GMT",
        "x-ms-range": "bytes=0-1023",
        "x-ms-return-client-request-id": "true",
        "x-ms-version": "2019-10-10"
=======
      "RequestUri": "https://seanmcccanary.blob.core.windows.net/test-container-b25125cc-95af-5222-eed0-ab41f9d33e93/test-blob-51723147-03d1-32f2-2149-ae8d4fdc43e0?comp=pagelist\u0026prevsnapshot=2020-04-03T00%3A03%3A44.6213267Z",
      "RequestMethod": "GET",
      "RequestHeaders": {
        "Authorization": "Sanitized",
        "If-Unmodified-Since": "Thu, 02 Apr 2020 00:03:44 GMT",
        "traceparent": "00-a277281d3433924cab0130222272129e-42597c323e54de43-00",
        "User-Agent": [
          "azsdk-net-Storage.Blobs/12.5.0-dev.20200402.1",
          "(.NET Core 4.6.28325.01; Microsoft Windows 10.0.18362 )"
        ],
        "x-ms-client-request-id": "b446c2e0-af49-6279-72bc-df8bd5b25510",
        "x-ms-date": "Fri, 03 Apr 2020 00:03:45 GMT",
        "x-ms-range": "bytes=0-1023",
        "x-ms-return-client-request-id": "true",
        "x-ms-version": "2019-12-12"
>>>>>>> 32e373e2
      },
      "RequestBody": null,
      "StatusCode": 412,
      "ResponseHeaders": {
        "Content-Length": "252",
        "Content-Type": "application/xml",
<<<<<<< HEAD
        "Date": "Thu, 05 Mar 2020 21:18:55 GMT",
=======
        "Date": "Fri, 03 Apr 2020 00:03:43 GMT",
>>>>>>> 32e373e2
        "Server": [
          "Windows-Azure-Blob/1.0",
          "Microsoft-HTTPAPI/2.0"
        ],
        "x-ms-client-request-id": "b446c2e0-af49-6279-72bc-df8bd5b25510",
        "x-ms-error-code": "ConditionNotMet",
<<<<<<< HEAD
        "x-ms-request-id": "33ba1822-201e-002e-1d33-f3c02c000000",
        "x-ms-version": "2019-10-10"
      },
      "ResponseBody": [
        "\uFEFF\u003C?xml version=\u00221.0\u0022 encoding=\u0022utf-8\u0022?\u003E\u003CError\u003E\u003CCode\u003EConditionNotMet\u003C/Code\u003E\u003CMessage\u003EThe condition specified using HTTP conditional header(s) is not met.\n",
        "RequestId:33ba1822-201e-002e-1d33-f3c02c000000\n",
        "Time:2020-03-05T21:18:56.1593618Z\u003C/Message\u003E\u003C/Error\u003E"
      ]
    },
    {
      "RequestUri": "https://seanstagetest.blob.core.windows.net/test-container-b25125cc-95af-5222-eed0-ab41f9d33e93?restype=container",
      "RequestMethod": "DELETE",
      "RequestHeaders": {
        "Authorization": "Sanitized",
        "traceparent": "00-cde6fe4daff07b4bbdaf7e7481d54a08-4218698d14661940-00",
        "User-Agent": [
          "azsdk-net-Storage.Blobs/12.4.0-dev.20200305.1",
          "(.NET Core 4.6.28325.01; Microsoft Windows 10.0.18363 )"
        ],
        "x-ms-client-request-id": "cf1bfe66-91e9-46d8-c3a3-11ec026bf5cf",
        "x-ms-date": "Thu, 05 Mar 2020 21:18:56 GMT",
        "x-ms-return-client-request-id": "true",
        "x-ms-version": "2019-10-10"
=======
        "x-ms-request-id": "2bf3fa90-f01e-0060-2a4b-09313f000000",
        "x-ms-version": "2019-12-12"
      },
      "ResponseBody": [
        "\uFEFF\u003C?xml version=\u00221.0\u0022 encoding=\u0022utf-8\u0022?\u003E\u003CError\u003E\u003CCode\u003EConditionNotMet\u003C/Code\u003E\u003CMessage\u003EThe condition specified using HTTP conditional header(s) is not met.\n",
        "RequestId:2bf3fa90-f01e-0060-2a4b-09313f000000\n",
        "Time:2020-04-03T00:03:44.7908809Z\u003C/Message\u003E\u003C/Error\u003E"
      ]
    },
    {
      "RequestUri": "https://seanmcccanary.blob.core.windows.net/test-container-b25125cc-95af-5222-eed0-ab41f9d33e93?restype=container",
      "RequestMethod": "DELETE",
      "RequestHeaders": {
        "Authorization": "Sanitized",
        "traceparent": "00-37574951f936c54eb354520021f25343-be4f8bdbc17e924c-00",
        "User-Agent": [
          "azsdk-net-Storage.Blobs/12.5.0-dev.20200402.1",
          "(.NET Core 4.6.28325.01; Microsoft Windows 10.0.18362 )"
        ],
        "x-ms-client-request-id": "cf1bfe66-91e9-46d8-c3a3-11ec026bf5cf",
        "x-ms-date": "Fri, 03 Apr 2020 00:03:45 GMT",
        "x-ms-return-client-request-id": "true",
        "x-ms-version": "2019-12-12"
>>>>>>> 32e373e2
      },
      "RequestBody": null,
      "StatusCode": 202,
      "ResponseHeaders": {
        "Content-Length": "0",
<<<<<<< HEAD
        "Date": "Thu, 05 Mar 2020 21:18:56 GMT",
=======
        "Date": "Fri, 03 Apr 2020 00:03:43 GMT",
>>>>>>> 32e373e2
        "Server": [
          "Windows-Azure-Blob/1.0",
          "Microsoft-HTTPAPI/2.0"
        ],
        "x-ms-client-request-id": "cf1bfe66-91e9-46d8-c3a3-11ec026bf5cf",
<<<<<<< HEAD
        "x-ms-request-id": "33ba1823-201e-002e-1e33-f3c02c000000",
        "x-ms-version": "2019-10-10"
=======
        "x-ms-request-id": "2bf3faa4-f01e-0060-3e4b-09313f000000",
        "x-ms-version": "2019-12-12"
>>>>>>> 32e373e2
      },
      "ResponseBody": []
    },
    {
<<<<<<< HEAD
      "RequestUri": "https://seanstagetest.blob.core.windows.net/test-container-66bf4958-ef5b-f131-7fa8-0b1fcb01c540?restype=container",
      "RequestMethod": "PUT",
      "RequestHeaders": {
        "Authorization": "Sanitized",
        "traceparent": "00-28ef7600fbd7514dbd9c06785bd193d0-a277eb3066f1de49-00",
        "User-Agent": [
          "azsdk-net-Storage.Blobs/12.4.0-dev.20200305.1",
          "(.NET Core 4.6.28325.01; Microsoft Windows 10.0.18363 )"
        ],
        "x-ms-blob-public-access": "container",
        "x-ms-client-request-id": "541e1533-0472-774c-cc2a-504186b87bc1",
        "x-ms-date": "Thu, 05 Mar 2020 21:18:56 GMT",
        "x-ms-return-client-request-id": "true",
        "x-ms-version": "2019-10-10"
=======
      "RequestUri": "https://seanmcccanary.blob.core.windows.net/test-container-66bf4958-ef5b-f131-7fa8-0b1fcb01c540?restype=container",
      "RequestMethod": "PUT",
      "RequestHeaders": {
        "Authorization": "Sanitized",
        "traceparent": "00-34d56fb80a8e6540a9741ad9b1cabd48-0dd43a1c2ade094a-00",
        "User-Agent": [
          "azsdk-net-Storage.Blobs/12.5.0-dev.20200402.1",
          "(.NET Core 4.6.28325.01; Microsoft Windows 10.0.18362 )"
        ],
        "x-ms-blob-public-access": "container",
        "x-ms-client-request-id": "541e1533-0472-774c-cc2a-504186b87bc1",
        "x-ms-date": "Fri, 03 Apr 2020 00:03:45 GMT",
        "x-ms-return-client-request-id": "true",
        "x-ms-version": "2019-12-12"
>>>>>>> 32e373e2
      },
      "RequestBody": null,
      "StatusCode": 201,
      "ResponseHeaders": {
        "Content-Length": "0",
<<<<<<< HEAD
        "Date": "Thu, 05 Mar 2020 21:18:55 GMT",
        "ETag": "\u00220x8D7C14AD0754ECF\u0022",
        "Last-Modified": "Thu, 05 Mar 2020 21:18:56 GMT",
=======
        "Date": "Fri, 03 Apr 2020 00:03:44 GMT",
        "ETag": "\u00220x8D7D7627A212E8F\u0022",
        "Last-Modified": "Fri, 03 Apr 2020 00:03:45 GMT",
>>>>>>> 32e373e2
        "Server": [
          "Windows-Azure-Blob/1.0",
          "Microsoft-HTTPAPI/2.0"
        ],
        "x-ms-client-request-id": "541e1533-0472-774c-cc2a-504186b87bc1",
<<<<<<< HEAD
        "x-ms-request-id": "c8d735ac-701e-000c-4c33-f30533000000",
        "x-ms-version": "2019-10-10"
=======
        "x-ms-request-id": "ae15f2a3-001e-0016-7f4b-09bb77000000",
        "x-ms-version": "2019-12-12"
>>>>>>> 32e373e2
      },
      "ResponseBody": []
    },
    {
<<<<<<< HEAD
      "RequestUri": "https://seanstagetest.blob.core.windows.net/test-container-66bf4958-ef5b-f131-7fa8-0b1fcb01c540/test-blob-cb9bd1de-1e46-d238-223f-6b3ee7041328",
=======
      "RequestUri": "https://seanmcccanary.blob.core.windows.net/test-container-66bf4958-ef5b-f131-7fa8-0b1fcb01c540/test-blob-cb9bd1de-1e46-d238-223f-6b3ee7041328",
>>>>>>> 32e373e2
      "RequestMethod": "PUT",
      "RequestHeaders": {
        "Authorization": "Sanitized",
        "Content-Length": "0",
<<<<<<< HEAD
        "traceparent": "00-17da31525a71f744ae6453ebcd990e06-6d861abf2396384d-00",
        "User-Agent": [
          "azsdk-net-Storage.Blobs/12.4.0-dev.20200305.1",
          "(.NET Core 4.6.28325.01; Microsoft Windows 10.0.18363 )"
=======
        "traceparent": "00-eb7353af84584244979f271eaa1c641e-4fb1add81a3bfc4c-00",
        "User-Agent": [
          "azsdk-net-Storage.Blobs/12.5.0-dev.20200402.1",
          "(.NET Core 4.6.28325.01; Microsoft Windows 10.0.18362 )"
>>>>>>> 32e373e2
        ],
        "x-ms-blob-content-length": "4096",
        "x-ms-blob-sequence-number": "0",
        "x-ms-blob-type": "PageBlob",
        "x-ms-client-request-id": "0c4f46a1-cfbb-15f6-dd4c-3132990e8fc8",
<<<<<<< HEAD
        "x-ms-date": "Thu, 05 Mar 2020 21:18:56 GMT",
        "x-ms-return-client-request-id": "true",
        "x-ms-version": "2019-10-10"
=======
        "x-ms-date": "Fri, 03 Apr 2020 00:03:46 GMT",
        "x-ms-return-client-request-id": "true",
        "x-ms-version": "2019-12-12"
>>>>>>> 32e373e2
      },
      "RequestBody": null,
      "StatusCode": 201,
      "ResponseHeaders": {
        "Content-Length": "0",
<<<<<<< HEAD
        "Date": "Thu, 05 Mar 2020 21:18:55 GMT",
        "ETag": "\u00220x8D7C14AD0823225\u0022",
        "Last-Modified": "Thu, 05 Mar 2020 21:18:56 GMT",
=======
        "Date": "Fri, 03 Apr 2020 00:03:44 GMT",
        "ETag": "\u00220x8D7D7627A2E5465\u0022",
        "Last-Modified": "Fri, 03 Apr 2020 00:03:45 GMT",
>>>>>>> 32e373e2
        "Server": [
          "Windows-Azure-Blob/1.0",
          "Microsoft-HTTPAPI/2.0"
        ],
        "x-ms-client-request-id": "0c4f46a1-cfbb-15f6-dd4c-3132990e8fc8",
<<<<<<< HEAD
        "x-ms-request-id": "c8d735af-701e-000c-4d33-f30533000000",
        "x-ms-request-server-encrypted": "true",
        "x-ms-version": "2019-10-10"
=======
        "x-ms-request-id": "ae15f2b9-001e-0016-114b-09bb77000000",
        "x-ms-request-server-encrypted": "true",
        "x-ms-version": "2019-12-12"
>>>>>>> 32e373e2
      },
      "ResponseBody": []
    },
    {
<<<<<<< HEAD
      "RequestUri": "https://seanstagetest.blob.core.windows.net/test-container-66bf4958-ef5b-f131-7fa8-0b1fcb01c540/test-blob-cb9bd1de-1e46-d238-223f-6b3ee7041328?comp=page",
=======
      "RequestUri": "https://seanmcccanary.blob.core.windows.net/test-container-66bf4958-ef5b-f131-7fa8-0b1fcb01c540/test-blob-cb9bd1de-1e46-d238-223f-6b3ee7041328?comp=page",
>>>>>>> 32e373e2
      "RequestMethod": "PUT",
      "RequestHeaders": {
        "Authorization": "Sanitized",
        "Content-Length": "1024",
<<<<<<< HEAD
        "traceparent": "00-f895d147825e4249b406c192b84cc17d-37ef64f7470b9b49-00",
        "User-Agent": [
          "azsdk-net-Storage.Blobs/12.4.0-dev.20200305.1",
          "(.NET Core 4.6.28325.01; Microsoft Windows 10.0.18363 )"
        ],
        "x-ms-client-request-id": "455b24d4-7973-27bb-f1b7-f3911e1f0163",
        "x-ms-date": "Thu, 05 Mar 2020 21:18:56 GMT",
        "x-ms-page-write": "update",
        "x-ms-range": "bytes=0-1023",
        "x-ms-return-client-request-id": "true",
        "x-ms-version": "2019-10-10"
=======
        "traceparent": "00-6dae77023e682c41b3a420838c4634bc-51d5d876286d7148-00",
        "User-Agent": [
          "azsdk-net-Storage.Blobs/12.5.0-dev.20200402.1",
          "(.NET Core 4.6.28325.01; Microsoft Windows 10.0.18362 )"
        ],
        "x-ms-client-request-id": "455b24d4-7973-27bb-f1b7-f3911e1f0163",
        "x-ms-date": "Fri, 03 Apr 2020 00:03:46 GMT",
        "x-ms-page-write": "update",
        "x-ms-range": "bytes=0-1023",
        "x-ms-return-client-request-id": "true",
        "x-ms-version": "2019-12-12"
>>>>>>> 32e373e2
      },
      "RequestBody": "Figzt8zF3m0DTuCZE8udPUUonaG0B2w92NbYlkCbs9weQlYMsUJ222fiCW3uXQERrvPscHDtEw689d/27UctZ5oEetF1kYsDssE50v7/T3rUxudMrkJrMC5HULtif\u002B0ftKHS6eIwnB1n6b6us0AQvKZkIidg4LhYmUmjLUHQoTLUGR5cLGWYpCrK5MWEvH3tN5MU/V3Gv9ToelCYjG7cl0eM2pkis49BzH38lfvy1NzMtfWtu6PVDVpJc7IU/xe77U19\u002BOLjyoQD0zHfySnY9qZ0zNd4Ltykt8w/2D/dLcxmQKeudNv66epxquhy9UQwcX0MoDM/Qr9x2UEVo/JEJqVkeIiCKYHKeeLsBoT0MsGID2fB0I2ZJ/7oPZua5UX4LYNCDXy7rkj8QiZQUjw6fad/jZSKglUYy1GKmezlL5Sd9NkAsSREzWEfxY5mSNTCrsDzG1iwbaouKUIrMBRcFhORsl5iOcuCO8Aza73HsYN9yOor8RQ87YYu0ofiGZxMwq561JV1X3T1cOCXfQHtZni\u002BrWcqMCT/VcXXM2dDoCEj5qgOTNztB2l2NoAzpG\u002BFQWsPI2s0IpKKe3/PnisMsdC\u002BdJZY3xmb0Kb\u002Bs/mjy7BWUvL7NH2278QWhNFdHmk9aoWwdTDYLGJSc1LENW\u002BY5rDOeUs5EH1TB4XSQlpIPrI9wUl081WAfSaPqcAq8blVfZ4hjqUdA1kHXW2rBeoHCTWgh3MlI/JaTfslqWa9KBbLfcS8Jq8NIL7wbZXo1Xc8iJ\u002BLimpFL1qrx0Cq91nySjRX34glS\u002BKFk2e1NbZdcniD6SHGMp6shU1qEV9vYihk/SNhkPXvFjy8BfcCj/qjTlTIJg04KxeWq1o6uzmDFTA\u002BUTeT\u002B\u002BGDlNPkCiymqfVTxsMKpzwaLNILyuWbtFsDOe/Hwz7CEFJzRJI6UyHr7wFk5/R2eG7zIyVlhzH86N934dA83\u002BW3kbZxl2Kp4NiwH9rjNs1njMGB058YXIggd1yzw3JRrxAbrVU9BeAMSUNNtGdWGLESEFQOuwxFnjQtUCAF9h1mX3DKx4l3KYfgdIlcy6cgyl6roLIdQvQD1g4hELTAB1Mm5lX3i1AomubNLUaC6dOMDIbBWVVqSRx8x/F7VhnSH202NeRSKT4OgwbLTxStgOw6lAMu/639vJ04esRerETN\u002Bg7YTLTuOeNHstZPnvkIzkYFQMEWpCC/OHlGGq96r9bC/lUG1DM4TFog5kzWrh2kMKt\u002BWWyCt1btGRM6px80zQP/jKCjAfoSzfRm9b3T6IpbouoD\u002B1ZqP0b/GLsg/aQ77BhJ1yF9AC6xa4t3HMGYGjCJ3wU1MNGtlU1ZpOg\u002B8tBQKgmliRFp3qG7UQ==",
      "StatusCode": 201,
      "ResponseHeaders": {
        "Content-Length": "0",
        "Content-MD5": "pALVX3zKGSGdrDGhoaoGOw==",
<<<<<<< HEAD
        "Date": "Thu, 05 Mar 2020 21:18:55 GMT",
        "ETag": "\u00220x8D7C14AD08E3F9F\u0022",
        "Last-Modified": "Thu, 05 Mar 2020 21:18:56 GMT",
=======
        "Date": "Fri, 03 Apr 2020 00:03:44 GMT",
        "ETag": "\u00220x8D7D7627A3A8BA0\u0022",
        "Last-Modified": "Fri, 03 Apr 2020 00:03:45 GMT",
>>>>>>> 32e373e2
        "Server": [
          "Windows-Azure-Blob/1.0",
          "Microsoft-HTTPAPI/2.0"
        ],
        "x-ms-blob-sequence-number": "0",
        "x-ms-client-request-id": "455b24d4-7973-27bb-f1b7-f3911e1f0163",
<<<<<<< HEAD
        "x-ms-request-id": "c8d735b0-701e-000c-4e33-f30533000000",
        "x-ms-request-server-encrypted": "true",
        "x-ms-version": "2019-10-10"
=======
        "x-ms-request-id": "ae15f2cf-001e-0016-264b-09bb77000000",
        "x-ms-request-server-encrypted": "true",
        "x-ms-version": "2019-12-12"
>>>>>>> 32e373e2
      },
      "ResponseBody": []
    },
    {
<<<<<<< HEAD
      "RequestUri": "https://seanstagetest.blob.core.windows.net/test-container-66bf4958-ef5b-f131-7fa8-0b1fcb01c540/test-blob-cb9bd1de-1e46-d238-223f-6b3ee7041328?comp=snapshot",
      "RequestMethod": "PUT",
      "RequestHeaders": {
        "Authorization": "Sanitized",
        "traceparent": "00-9bccd1d0f9dca04dba77aad4e4f3387a-cc9ebae2c78bc948-00",
        "User-Agent": [
          "azsdk-net-Storage.Blobs/12.4.0-dev.20200305.1",
          "(.NET Core 4.6.28325.01; Microsoft Windows 10.0.18363 )"
        ],
        "x-ms-client-request-id": "ba95d0ec-7646-16de-0eca-32cd736c6d77",
        "x-ms-date": "Thu, 05 Mar 2020 21:18:56 GMT",
        "x-ms-return-client-request-id": "true",
        "x-ms-version": "2019-10-10"
=======
      "RequestUri": "https://seanmcccanary.blob.core.windows.net/test-container-66bf4958-ef5b-f131-7fa8-0b1fcb01c540/test-blob-cb9bd1de-1e46-d238-223f-6b3ee7041328?comp=snapshot",
      "RequestMethod": "PUT",
      "RequestHeaders": {
        "Authorization": "Sanitized",
        "traceparent": "00-426c444e226fd6458829debae382657b-9cc3491de3825948-00",
        "User-Agent": [
          "azsdk-net-Storage.Blobs/12.5.0-dev.20200402.1",
          "(.NET Core 4.6.28325.01; Microsoft Windows 10.0.18362 )"
        ],
        "x-ms-client-request-id": "ba95d0ec-7646-16de-0eca-32cd736c6d77",
        "x-ms-date": "Fri, 03 Apr 2020 00:03:46 GMT",
        "x-ms-return-client-request-id": "true",
        "x-ms-version": "2019-12-12"
>>>>>>> 32e373e2
      },
      "RequestBody": null,
      "StatusCode": 201,
      "ResponseHeaders": {
        "Content-Length": "0",
<<<<<<< HEAD
        "Date": "Thu, 05 Mar 2020 21:18:55 GMT",
        "ETag": "\u00220x8D7C14AD08E3F9F\u0022",
        "Last-Modified": "Thu, 05 Mar 2020 21:18:56 GMT",
=======
        "Date": "Fri, 03 Apr 2020 00:03:44 GMT",
        "ETag": "\u00220x8D7D7627A3A8BA0\u0022",
        "Last-Modified": "Fri, 03 Apr 2020 00:03:45 GMT",
>>>>>>> 32e373e2
        "Server": [
          "Windows-Azure-Blob/1.0",
          "Microsoft-HTTPAPI/2.0"
        ],
        "x-ms-client-request-id": "ba95d0ec-7646-16de-0eca-32cd736c6d77",
<<<<<<< HEAD
        "x-ms-request-id": "c8d735b1-701e-000c-4f33-f30533000000",
        "x-ms-request-server-encrypted": "false",
        "x-ms-snapshot": "2020-03-05T21:18:56.7808198Z",
        "x-ms-version": "2019-10-10"
=======
        "x-ms-request-id": "ae15f2e1-001e-0016-364b-09bb77000000",
        "x-ms-request-server-encrypted": "false",
        "x-ms-snapshot": "2020-04-03T00:03:45.4449142Z",
        "x-ms-version": "2019-12-12"
>>>>>>> 32e373e2
      },
      "ResponseBody": []
    },
    {
<<<<<<< HEAD
      "RequestUri": "https://seanstagetest.blob.core.windows.net/test-container-66bf4958-ef5b-f131-7fa8-0b1fcb01c540/test-blob-cb9bd1de-1e46-d238-223f-6b3ee7041328?comp=page",
=======
      "RequestUri": "https://seanmcccanary.blob.core.windows.net/test-container-66bf4958-ef5b-f131-7fa8-0b1fcb01c540/test-blob-cb9bd1de-1e46-d238-223f-6b3ee7041328?comp=page",
>>>>>>> 32e373e2
      "RequestMethod": "PUT",
      "RequestHeaders": {
        "Authorization": "Sanitized",
        "Content-Length": "1024",
<<<<<<< HEAD
        "traceparent": "00-9dd747b5ee2e3444a3f58c29da69ad4a-95a8c288e23af346-00",
        "User-Agent": [
          "azsdk-net-Storage.Blobs/12.4.0-dev.20200305.1",
          "(.NET Core 4.6.28325.01; Microsoft Windows 10.0.18363 )"
        ],
        "x-ms-client-request-id": "4da49569-478a-021d-002a-d4d9f606ca7e",
        "x-ms-date": "Thu, 05 Mar 2020 21:18:56 GMT",
        "x-ms-page-write": "update",
        "x-ms-range": "bytes=2048-3071",
        "x-ms-return-client-request-id": "true",
        "x-ms-version": "2019-10-10"
=======
        "traceparent": "00-612ab08d5bb5b54687ce03ed16cdc59c-0567d29b08388d40-00",
        "User-Agent": [
          "azsdk-net-Storage.Blobs/12.5.0-dev.20200402.1",
          "(.NET Core 4.6.28325.01; Microsoft Windows 10.0.18362 )"
        ],
        "x-ms-client-request-id": "4da49569-478a-021d-002a-d4d9f606ca7e",
        "x-ms-date": "Fri, 03 Apr 2020 00:03:46 GMT",
        "x-ms-page-write": "update",
        "x-ms-range": "bytes=2048-3071",
        "x-ms-return-client-request-id": "true",
        "x-ms-version": "2019-12-12"
>>>>>>> 32e373e2
      },
      "RequestBody": "Figzt8zF3m0DTuCZE8udPUUonaG0B2w92NbYlkCbs9weQlYMsUJ222fiCW3uXQERrvPscHDtEw689d/27UctZ5oEetF1kYsDssE50v7/T3rUxudMrkJrMC5HULtif\u002B0ftKHS6eIwnB1n6b6us0AQvKZkIidg4LhYmUmjLUHQoTLUGR5cLGWYpCrK5MWEvH3tN5MU/V3Gv9ToelCYjG7cl0eM2pkis49BzH38lfvy1NzMtfWtu6PVDVpJc7IU/xe77U19\u002BOLjyoQD0zHfySnY9qZ0zNd4Ltykt8w/2D/dLcxmQKeudNv66epxquhy9UQwcX0MoDM/Qr9x2UEVo/JEJqVkeIiCKYHKeeLsBoT0MsGID2fB0I2ZJ/7oPZua5UX4LYNCDXy7rkj8QiZQUjw6fad/jZSKglUYy1GKmezlL5Sd9NkAsSREzWEfxY5mSNTCrsDzG1iwbaouKUIrMBRcFhORsl5iOcuCO8Aza73HsYN9yOor8RQ87YYu0ofiGZxMwq561JV1X3T1cOCXfQHtZni\u002BrWcqMCT/VcXXM2dDoCEj5qgOTNztB2l2NoAzpG\u002BFQWsPI2s0IpKKe3/PnisMsdC\u002BdJZY3xmb0Kb\u002Bs/mjy7BWUvL7NH2278QWhNFdHmk9aoWwdTDYLGJSc1LENW\u002BY5rDOeUs5EH1TB4XSQlpIPrI9wUl081WAfSaPqcAq8blVfZ4hjqUdA1kHXW2rBeoHCTWgh3MlI/JaTfslqWa9KBbLfcS8Jq8NIL7wbZXo1Xc8iJ\u002BLimpFL1qrx0Cq91nySjRX34glS\u002BKFk2e1NbZdcniD6SHGMp6shU1qEV9vYihk/SNhkPXvFjy8BfcCj/qjTlTIJg04KxeWq1o6uzmDFTA\u002BUTeT\u002B\u002BGDlNPkCiymqfVTxsMKpzwaLNILyuWbtFsDOe/Hwz7CEFJzRJI6UyHr7wFk5/R2eG7zIyVlhzH86N934dA83\u002BW3kbZxl2Kp4NiwH9rjNs1njMGB058YXIggd1yzw3JRrxAbrVU9BeAMSUNNtGdWGLESEFQOuwxFnjQtUCAF9h1mX3DKx4l3KYfgdIlcy6cgyl6roLIdQvQD1g4hELTAB1Mm5lX3i1AomubNLUaC6dOMDIbBWVVqSRx8x/F7VhnSH202NeRSKT4OgwbLTxStgOw6lAMu/639vJ04esRerETN\u002Bg7YTLTuOeNHstZPnvkIzkYFQMEWpCC/OHlGGq96r9bC/lUG1DM4TFog5kzWrh2kMKt\u002BWWyCt1btGRM6px80zQP/jKCjAfoSzfRm9b3T6IpbouoD\u002B1ZqP0b/GLsg/aQ77BhJ1yF9AC6xa4t3HMGYGjCJ3wU1MNGtlU1ZpOg\u002B8tBQKgmliRFp3qG7UQ==",
      "StatusCode": 201,
      "ResponseHeaders": {
        "Content-Length": "0",
        "Content-MD5": "pALVX3zKGSGdrDGhoaoGOw==",
<<<<<<< HEAD
        "Date": "Thu, 05 Mar 2020 21:18:55 GMT",
        "ETag": "\u00220x8D7C14AD0A71D8F\u0022",
        "Last-Modified": "Thu, 05 Mar 2020 21:18:56 GMT",
=======
        "Date": "Fri, 03 Apr 2020 00:03:44 GMT",
        "ETag": "\u00220x8D7D7627A587956\u0022",
        "Last-Modified": "Fri, 03 Apr 2020 00:03:45 GMT",
>>>>>>> 32e373e2
        "Server": [
          "Windows-Azure-Blob/1.0",
          "Microsoft-HTTPAPI/2.0"
        ],
        "x-ms-blob-sequence-number": "0",
        "x-ms-client-request-id": "4da49569-478a-021d-002a-d4d9f606ca7e",
<<<<<<< HEAD
        "x-ms-request-id": "c8d735b2-701e-000c-5033-f30533000000",
        "x-ms-request-server-encrypted": "true",
        "x-ms-version": "2019-10-10"
=======
        "x-ms-request-id": "ae15f2fe-001e-0016-504b-09bb77000000",
        "x-ms-request-server-encrypted": "true",
        "x-ms-version": "2019-12-12"
>>>>>>> 32e373e2
      },
      "ResponseBody": []
    },
    {
<<<<<<< HEAD
      "RequestUri": "https://seanstagetest.blob.core.windows.net/test-container-66bf4958-ef5b-f131-7fa8-0b1fcb01c540/test-blob-cb9bd1de-1e46-d238-223f-6b3ee7041328?comp=pagelist\u0026prevsnapshot=2020-03-05T21%3A18%3A56.7808198Z",
=======
      "RequestUri": "https://seanmcccanary.blob.core.windows.net/test-container-66bf4958-ef5b-f131-7fa8-0b1fcb01c540/test-blob-cb9bd1de-1e46-d238-223f-6b3ee7041328?comp=pagelist\u0026prevsnapshot=2020-04-03T00%3A03%3A45.4449142Z",
>>>>>>> 32e373e2
      "RequestMethod": "GET",
      "RequestHeaders": {
        "Authorization": "Sanitized",
        "If-Match": "\u0022garbage\u0022",
<<<<<<< HEAD
        "traceparent": "00-1fe63a6fe95a104b89879e91013fdccf-1ba537e2b26b4548-00",
        "User-Agent": [
          "azsdk-net-Storage.Blobs/12.4.0-dev.20200305.1",
          "(.NET Core 4.6.28325.01; Microsoft Windows 10.0.18363 )"
        ],
        "x-ms-client-request-id": "de636554-1fc8-d5ec-1d8a-dcdae5c4b349",
        "x-ms-date": "Thu, 05 Mar 2020 21:18:56 GMT",
        "x-ms-range": "bytes=0-1023",
        "x-ms-return-client-request-id": "true",
        "x-ms-version": "2019-10-10"
=======
        "traceparent": "00-4154b9f6e4eda344892698c9b9e87360-43df0f5e3f226e4f-00",
        "User-Agent": [
          "azsdk-net-Storage.Blobs/12.5.0-dev.20200402.1",
          "(.NET Core 4.6.28325.01; Microsoft Windows 10.0.18362 )"
        ],
        "x-ms-client-request-id": "de636554-1fc8-d5ec-1d8a-dcdae5c4b349",
        "x-ms-date": "Fri, 03 Apr 2020 00:03:46 GMT",
        "x-ms-range": "bytes=0-1023",
        "x-ms-return-client-request-id": "true",
        "x-ms-version": "2019-12-12"
>>>>>>> 32e373e2
      },
      "RequestBody": null,
      "StatusCode": 412,
      "ResponseHeaders": {
        "Content-Length": "252",
        "Content-Type": "application/xml",
<<<<<<< HEAD
        "Date": "Thu, 05 Mar 2020 21:18:56 GMT",
=======
        "Date": "Fri, 03 Apr 2020 00:03:44 GMT",
>>>>>>> 32e373e2
        "Server": [
          "Windows-Azure-Blob/1.0",
          "Microsoft-HTTPAPI/2.0"
        ],
        "x-ms-client-request-id": "de636554-1fc8-d5ec-1d8a-dcdae5c4b349",
        "x-ms-error-code": "ConditionNotMet",
<<<<<<< HEAD
        "x-ms-request-id": "c8d735b3-701e-000c-5133-f30533000000",
        "x-ms-version": "2019-10-10"
      },
      "ResponseBody": [
        "\uFEFF\u003C?xml version=\u00221.0\u0022 encoding=\u0022utf-8\u0022?\u003E\u003CError\u003E\u003CCode\u003EConditionNotMet\u003C/Code\u003E\u003CMessage\u003EThe condition specified using HTTP conditional header(s) is not met.\n",
        "RequestId:c8d735b3-701e-000c-5133-f30533000000\n",
        "Time:2020-03-05T21:18:56.9744026Z\u003C/Message\u003E\u003C/Error\u003E"
      ]
    },
    {
      "RequestUri": "https://seanstagetest.blob.core.windows.net/test-container-66bf4958-ef5b-f131-7fa8-0b1fcb01c540?restype=container",
      "RequestMethod": "DELETE",
      "RequestHeaders": {
        "Authorization": "Sanitized",
        "traceparent": "00-d17b4127d8e0d745b9fcc9b0c4f17668-89e67692f620a64f-00",
        "User-Agent": [
          "azsdk-net-Storage.Blobs/12.4.0-dev.20200305.1",
          "(.NET Core 4.6.28325.01; Microsoft Windows 10.0.18363 )"
        ],
        "x-ms-client-request-id": "9184cf31-eba2-26b5-f7bf-590c947e4d6e",
        "x-ms-date": "Thu, 05 Mar 2020 21:18:57 GMT",
        "x-ms-return-client-request-id": "true",
        "x-ms-version": "2019-10-10"
=======
        "x-ms-request-id": "ae15f315-001e-0016-644b-09bb77000000",
        "x-ms-version": "2019-12-12"
      },
      "ResponseBody": [
        "\uFEFF\u003C?xml version=\u00221.0\u0022 encoding=\u0022utf-8\u0022?\u003E\u003CError\u003E\u003CCode\u003EConditionNotMet\u003C/Code\u003E\u003CMessage\u003EThe condition specified using HTTP conditional header(s) is not met.\n",
        "RequestId:ae15f315-001e-0016-644b-09bb77000000\n",
        "Time:2020-04-03T00:03:45.6419500Z\u003C/Message\u003E\u003C/Error\u003E"
      ]
    },
    {
      "RequestUri": "https://seanmcccanary.blob.core.windows.net/test-container-66bf4958-ef5b-f131-7fa8-0b1fcb01c540?restype=container",
      "RequestMethod": "DELETE",
      "RequestHeaders": {
        "Authorization": "Sanitized",
        "traceparent": "00-d531c8034e1ba749a64a6fe4a04e9cd5-47c16d1acaa20d43-00",
        "User-Agent": [
          "azsdk-net-Storage.Blobs/12.5.0-dev.20200402.1",
          "(.NET Core 4.6.28325.01; Microsoft Windows 10.0.18362 )"
        ],
        "x-ms-client-request-id": "9184cf31-eba2-26b5-f7bf-590c947e4d6e",
        "x-ms-date": "Fri, 03 Apr 2020 00:03:46 GMT",
        "x-ms-return-client-request-id": "true",
        "x-ms-version": "2019-12-12"
>>>>>>> 32e373e2
      },
      "RequestBody": null,
      "StatusCode": 202,
      "ResponseHeaders": {
        "Content-Length": "0",
<<<<<<< HEAD
        "Date": "Thu, 05 Mar 2020 21:18:56 GMT",
=======
        "Date": "Fri, 03 Apr 2020 00:03:44 GMT",
>>>>>>> 32e373e2
        "Server": [
          "Windows-Azure-Blob/1.0",
          "Microsoft-HTTPAPI/2.0"
        ],
        "x-ms-client-request-id": "9184cf31-eba2-26b5-f7bf-590c947e4d6e",
<<<<<<< HEAD
        "x-ms-request-id": "c8d735b5-701e-000c-5333-f30533000000",
        "x-ms-version": "2019-10-10"
=======
        "x-ms-request-id": "ae15f323-001e-0016-724b-09bb77000000",
        "x-ms-version": "2019-12-12"
>>>>>>> 32e373e2
      },
      "ResponseBody": []
    },
    {
<<<<<<< HEAD
      "RequestUri": "https://seanstagetest.blob.core.windows.net/test-container-3fd42037-bfa4-5491-2f6b-a257044df828?restype=container",
      "RequestMethod": "PUT",
      "RequestHeaders": {
        "Authorization": "Sanitized",
        "traceparent": "00-bf34d8426bd57d4196e615364addaecd-0d1d1e89c1bf844c-00",
        "User-Agent": [
          "azsdk-net-Storage.Blobs/12.4.0-dev.20200305.1",
          "(.NET Core 4.6.28325.01; Microsoft Windows 10.0.18363 )"
        ],
        "x-ms-blob-public-access": "container",
        "x-ms-client-request-id": "bc68ac23-a720-713c-3e30-6136495e21a9",
        "x-ms-date": "Thu, 05 Mar 2020 21:18:57 GMT",
        "x-ms-return-client-request-id": "true",
        "x-ms-version": "2019-10-10"
=======
      "RequestUri": "https://seanmcccanary.blob.core.windows.net/test-container-3fd42037-bfa4-5491-2f6b-a257044df828?restype=container",
      "RequestMethod": "PUT",
      "RequestHeaders": {
        "Authorization": "Sanitized",
        "traceparent": "00-df07825b5bae954293a1774d5758f87f-2a22f6c83197c94f-00",
        "User-Agent": [
          "azsdk-net-Storage.Blobs/12.5.0-dev.20200402.1",
          "(.NET Core 4.6.28325.01; Microsoft Windows 10.0.18362 )"
        ],
        "x-ms-blob-public-access": "container",
        "x-ms-client-request-id": "bc68ac23-a720-713c-3e30-6136495e21a9",
        "x-ms-date": "Fri, 03 Apr 2020 00:03:46 GMT",
        "x-ms-return-client-request-id": "true",
        "x-ms-version": "2019-12-12"
>>>>>>> 32e373e2
      },
      "RequestBody": null,
      "StatusCode": 201,
      "ResponseHeaders": {
        "Content-Length": "0",
<<<<<<< HEAD
        "Date": "Thu, 05 Mar 2020 21:18:56 GMT",
        "ETag": "\u00220x8D7C14AD0F3FB4D\u0022",
        "Last-Modified": "Thu, 05 Mar 2020 21:18:57 GMT",
=======
        "Date": "Fri, 03 Apr 2020 00:03:45 GMT",
        "ETag": "\u00220x8D7D7627AA2F2C7\u0022",
        "Last-Modified": "Fri, 03 Apr 2020 00:03:46 GMT",
>>>>>>> 32e373e2
        "Server": [
          "Windows-Azure-Blob/1.0",
          "Microsoft-HTTPAPI/2.0"
        ],
        "x-ms-client-request-id": "bc68ac23-a720-713c-3e30-6136495e21a9",
<<<<<<< HEAD
        "x-ms-request-id": "84b20a66-f01e-003d-6e33-f3e420000000",
        "x-ms-version": "2019-10-10"
=======
        "x-ms-request-id": "217c1eba-601e-002f-7a4b-09406b000000",
        "x-ms-version": "2019-12-12"
>>>>>>> 32e373e2
      },
      "ResponseBody": []
    },
    {
<<<<<<< HEAD
      "RequestUri": "https://seanstagetest.blob.core.windows.net/test-container-3fd42037-bfa4-5491-2f6b-a257044df828/test-blob-996831c7-38d4-142e-786d-18517dddad06",
=======
      "RequestUri": "https://seanmcccanary.blob.core.windows.net/test-container-3fd42037-bfa4-5491-2f6b-a257044df828/test-blob-996831c7-38d4-142e-786d-18517dddad06",
>>>>>>> 32e373e2
      "RequestMethod": "PUT",
      "RequestHeaders": {
        "Authorization": "Sanitized",
        "Content-Length": "0",
<<<<<<< HEAD
        "traceparent": "00-2750255754c9114489965c09bf9f16ee-111b798836ae374b-00",
        "User-Agent": [
          "azsdk-net-Storage.Blobs/12.4.0-dev.20200305.1",
          "(.NET Core 4.6.28325.01; Microsoft Windows 10.0.18363 )"
=======
        "traceparent": "00-7446e43dacea324fb3032a8a6a07de0d-fd61b842ae42f646-00",
        "User-Agent": [
          "azsdk-net-Storage.Blobs/12.5.0-dev.20200402.1",
          "(.NET Core 4.6.28325.01; Microsoft Windows 10.0.18362 )"
>>>>>>> 32e373e2
        ],
        "x-ms-blob-content-length": "4096",
        "x-ms-blob-sequence-number": "0",
        "x-ms-blob-type": "PageBlob",
        "x-ms-client-request-id": "75ec9831-c9c0-ebe9-7e53-43b38feaf361",
<<<<<<< HEAD
        "x-ms-date": "Thu, 05 Mar 2020 21:18:57 GMT",
        "x-ms-return-client-request-id": "true",
        "x-ms-version": "2019-10-10"
=======
        "x-ms-date": "Fri, 03 Apr 2020 00:03:46 GMT",
        "x-ms-return-client-request-id": "true",
        "x-ms-version": "2019-12-12"
>>>>>>> 32e373e2
      },
      "RequestBody": null,
      "StatusCode": 201,
      "ResponseHeaders": {
        "Content-Length": "0",
<<<<<<< HEAD
        "Date": "Thu, 05 Mar 2020 21:18:56 GMT",
        "ETag": "\u00220x8D7C14AD100FDA8\u0022",
        "Last-Modified": "Thu, 05 Mar 2020 21:18:57 GMT",
=======
        "Date": "Fri, 03 Apr 2020 00:03:45 GMT",
        "ETag": "\u00220x8D7D7627AAF82CA\u0022",
        "Last-Modified": "Fri, 03 Apr 2020 00:03:46 GMT",
>>>>>>> 32e373e2
        "Server": [
          "Windows-Azure-Blob/1.0",
          "Microsoft-HTTPAPI/2.0"
        ],
        "x-ms-client-request-id": "75ec9831-c9c0-ebe9-7e53-43b38feaf361",
<<<<<<< HEAD
        "x-ms-request-id": "84b20a69-f01e-003d-6f33-f3e420000000",
        "x-ms-request-server-encrypted": "true",
        "x-ms-version": "2019-10-10"
=======
        "x-ms-request-id": "217c1ed7-601e-002f-114b-09406b000000",
        "x-ms-request-server-encrypted": "true",
        "x-ms-version": "2019-12-12"
>>>>>>> 32e373e2
      },
      "ResponseBody": []
    },
    {
<<<<<<< HEAD
      "RequestUri": "https://seanstagetest.blob.core.windows.net/test-container-3fd42037-bfa4-5491-2f6b-a257044df828/test-blob-996831c7-38d4-142e-786d-18517dddad06?comp=page",
=======
      "RequestUri": "https://seanmcccanary.blob.core.windows.net/test-container-3fd42037-bfa4-5491-2f6b-a257044df828/test-blob-996831c7-38d4-142e-786d-18517dddad06?comp=page",
>>>>>>> 32e373e2
      "RequestMethod": "PUT",
      "RequestHeaders": {
        "Authorization": "Sanitized",
        "Content-Length": "1024",
<<<<<<< HEAD
        "traceparent": "00-11d63395d67a8044a5df9459225495ed-060c4969d2b0a147-00",
        "User-Agent": [
          "azsdk-net-Storage.Blobs/12.4.0-dev.20200305.1",
          "(.NET Core 4.6.28325.01; Microsoft Windows 10.0.18363 )"
        ],
        "x-ms-client-request-id": "0e420b94-20d8-02c2-854d-a582276cf3b6",
        "x-ms-date": "Thu, 05 Mar 2020 21:18:57 GMT",
        "x-ms-page-write": "update",
        "x-ms-range": "bytes=0-1023",
        "x-ms-return-client-request-id": "true",
        "x-ms-version": "2019-10-10"
=======
        "traceparent": "00-08f27d3667f32746ae369210c1dad0c3-df90c351a2107143-00",
        "User-Agent": [
          "azsdk-net-Storage.Blobs/12.5.0-dev.20200402.1",
          "(.NET Core 4.6.28325.01; Microsoft Windows 10.0.18362 )"
        ],
        "x-ms-client-request-id": "0e420b94-20d8-02c2-854d-a582276cf3b6",
        "x-ms-date": "Fri, 03 Apr 2020 00:03:47 GMT",
        "x-ms-page-write": "update",
        "x-ms-range": "bytes=0-1023",
        "x-ms-return-client-request-id": "true",
        "x-ms-version": "2019-12-12"
>>>>>>> 32e373e2
      },
      "RequestBody": "g1suZSnJxIspbNqdYB9UCE5OIOXwN0U\u002B\u002BkjakvhUa9NDdoxkQrifZ9NhTFTuS4pe/jtkQMoNcEsW72rg7zKT1AEGWeqT78WVr7gSjuvxT66\u002Be5O88CoJNQVBTlJOvnehzndS6PGgyw91zpER\u002B\u002BFfJZ\u002B8InSe1uTW/STkUaBzR/FBcMB0nme8Ha\u002BDRyGZ9zoj4SmzkZsCAviSfOrNvHluAoaf0Ioh6oc4/wTFG4/DPAXqwHB3v7ZVPm7I4SF872E1FUSa\u002BievAvaie5KWPedoz0Dl4/sJ9kLQSZIbWQlluxCjjwVKKELeOr551UQkvwCHXxLglwtlKx4BybCVk6jtPL\u002BB863hHab\u002BBqg9kCD\u002BrIqRlPr2hCMEPWTnSV\u002BSSaYVi5mFostTpUFs4pBiKJr9Ax0lA/\u002Bu97ebfLVJ\u002BtRHa70BJwSHeAq\u002BPu64iaGTohTJ6UVBbEWnZ5Th6SYVCatsJXfTYAGVdooTZsUQ9W0VCNqhfxGPBf94Wr9wpY/kqDRDS2Qqv0ESM3K6LgaAl3EmzOBLdIma3R94WwZCJdD7L72QzKoJ6kiYjkye1db598JNStmumDSqqW5EsmQ70A6ivv9I78rHHeGYs\u002BU9\u002BwdJfmNE9Nr3TZaJ5iM7xDfjXb4\u002B/BbWsQj3hiz3FeRObK1m\u002BzMB9twzqnFovgmnjFmptFUn///xcs1aTG2uADexO3l21MgD4mbhClKkbvL/UPrTTWGPJm2udYllpqpuhak6toKQMLeQpdLvRvWtTQPbW/tz2rPVIhULx18\u002Bnju7c4Woabdvbh9CQqeOn\u002BB4ACiFikuu\u002Bqr2ZJRthGlYUQeXM9NvBONMa\u002BzbMJcLR4M1k8Y2uRPwDXjasQUjAuq26vCf9mwMCPxEOB9e08oS6x0ROPGiIZj0pyZalFLeKWgCJUana1AWKIrK8oDzkTmuyMbnEsr5FMhYq09GsnOpZg\u002B2W62Da3/M\u002Bg9m1y8YABXsrMyL9heeCRB\u002BTsAA0HYXIYtxPTaMK1xHGxe6kj2YQKo5WQWmHXD3F1GdBBy/yyqZT7akp8PfYIFwRNv/5HfT5Q4Vx3ZwcAMaeSXk7iY/h0/tIEOH9JnnWvmENtmV9zPayR8OqQSzKd\u002ByiS2d\u002B3FbMLyLEsMzTPB1Lmx87DkqhYHyCSUGMd1LOfdk1GtrSV\u002BIKAUcCeVvp30umHuXNzylhwOsq/FLVP/eQNjMz3eFCuQN9MMzDnubgmKn2JhiswK6vkxnvp5tPNQGPckMo9cGqY6XikJ4cXmIECiPpHtmfI3WERAqHUtFoLfuLdCxj9\u002BKoS4Jyim/QUzT36513ZhYn8A8NpHG3ItDUumLikSo1oFJBANNXbJkFs/EVj6dz8Iflo0QdQ==",
      "StatusCode": 201,
      "ResponseHeaders": {
        "Content-Length": "0",
        "Content-MD5": "waO9VapqCmiqGmmzu7eqqg==",
<<<<<<< HEAD
        "Date": "Thu, 05 Mar 2020 21:18:56 GMT",
        "ETag": "\u00220x8D7C14AD10D5B1C\u0022",
        "Last-Modified": "Thu, 05 Mar 2020 21:18:57 GMT",
=======
        "Date": "Fri, 03 Apr 2020 00:03:45 GMT",
        "ETag": "\u00220x8D7D7627ABBB9FB\u0022",
        "Last-Modified": "Fri, 03 Apr 2020 00:03:46 GMT",
>>>>>>> 32e373e2
        "Server": [
          "Windows-Azure-Blob/1.0",
          "Microsoft-HTTPAPI/2.0"
        ],
        "x-ms-blob-sequence-number": "0",
        "x-ms-client-request-id": "0e420b94-20d8-02c2-854d-a582276cf3b6",
<<<<<<< HEAD
        "x-ms-request-id": "84b20a6c-f01e-003d-7233-f3e420000000",
        "x-ms-request-server-encrypted": "true",
        "x-ms-version": "2019-10-10"
=======
        "x-ms-request-id": "217c1ef0-601e-002f-274b-09406b000000",
        "x-ms-request-server-encrypted": "true",
        "x-ms-version": "2019-12-12"
>>>>>>> 32e373e2
      },
      "ResponseBody": []
    },
    {
<<<<<<< HEAD
      "RequestUri": "https://seanstagetest.blob.core.windows.net/test-container-3fd42037-bfa4-5491-2f6b-a257044df828/test-blob-996831c7-38d4-142e-786d-18517dddad06?comp=snapshot",
      "RequestMethod": "PUT",
      "RequestHeaders": {
        "Authorization": "Sanitized",
        "traceparent": "00-817da6392fe3524faabfb07e2b0bc18e-fd69bd36f15ef347-00",
        "User-Agent": [
          "azsdk-net-Storage.Blobs/12.4.0-dev.20200305.1",
          "(.NET Core 4.6.28325.01; Microsoft Windows 10.0.18363 )"
        ],
        "x-ms-client-request-id": "8a8ae9a2-014b-389c-8bc1-405520f617c8",
        "x-ms-date": "Thu, 05 Mar 2020 21:18:57 GMT",
        "x-ms-return-client-request-id": "true",
        "x-ms-version": "2019-10-10"
=======
      "RequestUri": "https://seanmcccanary.blob.core.windows.net/test-container-3fd42037-bfa4-5491-2f6b-a257044df828/test-blob-996831c7-38d4-142e-786d-18517dddad06?comp=snapshot",
      "RequestMethod": "PUT",
      "RequestHeaders": {
        "Authorization": "Sanitized",
        "traceparent": "00-3a5a333820edfd4698e5be73e4e17cde-c9250e88332eca42-00",
        "User-Agent": [
          "azsdk-net-Storage.Blobs/12.5.0-dev.20200402.1",
          "(.NET Core 4.6.28325.01; Microsoft Windows 10.0.18362 )"
        ],
        "x-ms-client-request-id": "8a8ae9a2-014b-389c-8bc1-405520f617c8",
        "x-ms-date": "Fri, 03 Apr 2020 00:03:47 GMT",
        "x-ms-return-client-request-id": "true",
        "x-ms-version": "2019-12-12"
>>>>>>> 32e373e2
      },
      "RequestBody": null,
      "StatusCode": 201,
      "ResponseHeaders": {
        "Content-Length": "0",
<<<<<<< HEAD
        "Date": "Thu, 05 Mar 2020 21:18:56 GMT",
        "ETag": "\u00220x8D7C14AD10D5B1C\u0022",
        "Last-Modified": "Thu, 05 Mar 2020 21:18:57 GMT",
=======
        "Date": "Fri, 03 Apr 2020 00:03:45 GMT",
        "ETag": "\u00220x8D7D7627ABBB9FB\u0022",
        "Last-Modified": "Fri, 03 Apr 2020 00:03:46 GMT",
>>>>>>> 32e373e2
        "Server": [
          "Windows-Azure-Blob/1.0",
          "Microsoft-HTTPAPI/2.0"
        ],
        "x-ms-client-request-id": "8a8ae9a2-014b-389c-8bc1-405520f617c8",
<<<<<<< HEAD
        "x-ms-request-id": "84b20a6e-f01e-003d-7433-f3e420000000",
        "x-ms-request-server-encrypted": "false",
        "x-ms-snapshot": "2020-03-05T21:18:57.6098712Z",
        "x-ms-version": "2019-10-10"
=======
        "x-ms-request-id": "217c1efc-601e-002f-314b-09406b000000",
        "x-ms-request-server-encrypted": "false",
        "x-ms-snapshot": "2020-04-03T00:03:46.2915148Z",
        "x-ms-version": "2019-12-12"
>>>>>>> 32e373e2
      },
      "ResponseBody": []
    },
    {
<<<<<<< HEAD
      "RequestUri": "https://seanstagetest.blob.core.windows.net/test-container-3fd42037-bfa4-5491-2f6b-a257044df828/test-blob-996831c7-38d4-142e-786d-18517dddad06?comp=page",
=======
      "RequestUri": "https://seanmcccanary.blob.core.windows.net/test-container-3fd42037-bfa4-5491-2f6b-a257044df828/test-blob-996831c7-38d4-142e-786d-18517dddad06?comp=page",
>>>>>>> 32e373e2
      "RequestMethod": "PUT",
      "RequestHeaders": {
        "Authorization": "Sanitized",
        "Content-Length": "1024",
<<<<<<< HEAD
        "traceparent": "00-b2f607af0d6fa1479fce95b5d6e03d95-bede11b4f5b4f044-00",
        "User-Agent": [
          "azsdk-net-Storage.Blobs/12.4.0-dev.20200305.1",
          "(.NET Core 4.6.28325.01; Microsoft Windows 10.0.18363 )"
        ],
        "x-ms-client-request-id": "3ddf3518-69e1-976a-c4f0-6f7efe547643",
        "x-ms-date": "Thu, 05 Mar 2020 21:18:57 GMT",
        "x-ms-page-write": "update",
        "x-ms-range": "bytes=2048-3071",
        "x-ms-return-client-request-id": "true",
        "x-ms-version": "2019-10-10"
=======
        "traceparent": "00-0d769fa37b424d4282c32727fde6fd29-fa3dcabc10132c40-00",
        "User-Agent": [
          "azsdk-net-Storage.Blobs/12.5.0-dev.20200402.1",
          "(.NET Core 4.6.28325.01; Microsoft Windows 10.0.18362 )"
        ],
        "x-ms-client-request-id": "3ddf3518-69e1-976a-c4f0-6f7efe547643",
        "x-ms-date": "Fri, 03 Apr 2020 00:03:47 GMT",
        "x-ms-page-write": "update",
        "x-ms-range": "bytes=2048-3071",
        "x-ms-return-client-request-id": "true",
        "x-ms-version": "2019-12-12"
>>>>>>> 32e373e2
      },
      "RequestBody": "g1suZSnJxIspbNqdYB9UCE5OIOXwN0U\u002B\u002BkjakvhUa9NDdoxkQrifZ9NhTFTuS4pe/jtkQMoNcEsW72rg7zKT1AEGWeqT78WVr7gSjuvxT66\u002Be5O88CoJNQVBTlJOvnehzndS6PGgyw91zpER\u002B\u002BFfJZ\u002B8InSe1uTW/STkUaBzR/FBcMB0nme8Ha\u002BDRyGZ9zoj4SmzkZsCAviSfOrNvHluAoaf0Ioh6oc4/wTFG4/DPAXqwHB3v7ZVPm7I4SF872E1FUSa\u002BievAvaie5KWPedoz0Dl4/sJ9kLQSZIbWQlluxCjjwVKKELeOr551UQkvwCHXxLglwtlKx4BybCVk6jtPL\u002BB863hHab\u002BBqg9kCD\u002BrIqRlPr2hCMEPWTnSV\u002BSSaYVi5mFostTpUFs4pBiKJr9Ax0lA/\u002Bu97ebfLVJ\u002BtRHa70BJwSHeAq\u002BPu64iaGTohTJ6UVBbEWnZ5Th6SYVCatsJXfTYAGVdooTZsUQ9W0VCNqhfxGPBf94Wr9wpY/kqDRDS2Qqv0ESM3K6LgaAl3EmzOBLdIma3R94WwZCJdD7L72QzKoJ6kiYjkye1db598JNStmumDSqqW5EsmQ70A6ivv9I78rHHeGYs\u002BU9\u002BwdJfmNE9Nr3TZaJ5iM7xDfjXb4\u002B/BbWsQj3hiz3FeRObK1m\u002BzMB9twzqnFovgmnjFmptFUn///xcs1aTG2uADexO3l21MgD4mbhClKkbvL/UPrTTWGPJm2udYllpqpuhak6toKQMLeQpdLvRvWtTQPbW/tz2rPVIhULx18\u002Bnju7c4Woabdvbh9CQqeOn\u002BB4ACiFikuu\u002Bqr2ZJRthGlYUQeXM9NvBONMa\u002BzbMJcLR4M1k8Y2uRPwDXjasQUjAuq26vCf9mwMCPxEOB9e08oS6x0ROPGiIZj0pyZalFLeKWgCJUana1AWKIrK8oDzkTmuyMbnEsr5FMhYq09GsnOpZg\u002B2W62Da3/M\u002Bg9m1y8YABXsrMyL9heeCRB\u002BTsAA0HYXIYtxPTaMK1xHGxe6kj2YQKo5WQWmHXD3F1GdBBy/yyqZT7akp8PfYIFwRNv/5HfT5Q4Vx3ZwcAMaeSXk7iY/h0/tIEOH9JnnWvmENtmV9zPayR8OqQSzKd\u002ByiS2d\u002B3FbMLyLEsMzTPB1Lmx87DkqhYHyCSUGMd1LOfdk1GtrSV\u002BIKAUcCeVvp30umHuXNzylhwOsq/FLVP/eQNjMz3eFCuQN9MMzDnubgmKn2JhiswK6vkxnvp5tPNQGPckMo9cGqY6XikJ4cXmIECiPpHtmfI3WERAqHUtFoLfuLdCxj9\u002BKoS4Jyim/QUzT36513ZhYn8A8NpHG3ItDUumLikSo1oFJBANNXbJkFs/EVj6dz8Iflo0QdQ==",
      "StatusCode": 201,
      "ResponseHeaders": {
        "Content-Length": "0",
        "Content-MD5": "waO9VapqCmiqGmmzu7eqqg==",
<<<<<<< HEAD
        "Date": "Thu, 05 Mar 2020 21:18:56 GMT",
        "ETag": "\u00220x8D7C14AD126141A\u0022",
        "Last-Modified": "Thu, 05 Mar 2020 21:18:57 GMT",
=======
        "Date": "Fri, 03 Apr 2020 00:03:45 GMT",
        "ETag": "\u00220x8D7D7627AD47699\u0022",
        "Last-Modified": "Fri, 03 Apr 2020 00:03:46 GMT",
>>>>>>> 32e373e2
        "Server": [
          "Windows-Azure-Blob/1.0",
          "Microsoft-HTTPAPI/2.0"
        ],
        "x-ms-blob-sequence-number": "0",
        "x-ms-client-request-id": "3ddf3518-69e1-976a-c4f0-6f7efe547643",
<<<<<<< HEAD
        "x-ms-request-id": "84b20a72-f01e-003d-7633-f3e420000000",
        "x-ms-request-server-encrypted": "true",
        "x-ms-version": "2019-10-10"
=======
        "x-ms-request-id": "217c1f0a-601e-002f-3d4b-09406b000000",
        "x-ms-request-server-encrypted": "true",
        "x-ms-version": "2019-12-12"
>>>>>>> 32e373e2
      },
      "ResponseBody": []
    },
    {
<<<<<<< HEAD
      "RequestUri": "https://seanstagetest.blob.core.windows.net/test-container-3fd42037-bfa4-5491-2f6b-a257044df828/test-blob-996831c7-38d4-142e-786d-18517dddad06",
      "RequestMethod": "HEAD",
      "RequestHeaders": {
        "Authorization": "Sanitized",
        "traceparent": "00-c354931faeca6c46931825d0c93bb52f-f5cc954034c1df41-00",
        "User-Agent": [
          "azsdk-net-Storage.Blobs/12.4.0-dev.20200305.1",
          "(.NET Core 4.6.28325.01; Microsoft Windows 10.0.18363 )"
        ],
        "x-ms-client-request-id": "eb3de67a-d916-5ae6-e7fa-e412c119580c",
        "x-ms-date": "Thu, 05 Mar 2020 21:18:57 GMT",
        "x-ms-return-client-request-id": "true",
        "x-ms-version": "2019-10-10"
=======
      "RequestUri": "https://seanmcccanary.blob.core.windows.net/test-container-3fd42037-bfa4-5491-2f6b-a257044df828/test-blob-996831c7-38d4-142e-786d-18517dddad06",
      "RequestMethod": "HEAD",
      "RequestHeaders": {
        "Authorization": "Sanitized",
        "traceparent": "00-575558f8f8f074449325c1bc7e96336d-566531ae3138bb4a-00",
        "User-Agent": [
          "azsdk-net-Storage.Blobs/12.5.0-dev.20200402.1",
          "(.NET Core 4.6.28325.01; Microsoft Windows 10.0.18362 )"
        ],
        "x-ms-client-request-id": "eb3de67a-d916-5ae6-e7fa-e412c119580c",
        "x-ms-date": "Fri, 03 Apr 2020 00:03:47 GMT",
        "x-ms-return-client-request-id": "true",
        "x-ms-version": "2019-12-12"
>>>>>>> 32e373e2
      },
      "RequestBody": null,
      "StatusCode": 200,
      "ResponseHeaders": {
        "Accept-Ranges": "bytes",
        "Content-Length": "4096",
        "Content-Type": "application/octet-stream",
<<<<<<< HEAD
        "Date": "Thu, 05 Mar 2020 21:18:56 GMT",
        "ETag": "\u00220x8D7C14AD126141A\u0022",
        "Last-Modified": "Thu, 05 Mar 2020 21:18:57 GMT",
=======
        "Date": "Fri, 03 Apr 2020 00:03:45 GMT",
        "ETag": "\u00220x8D7D7627AD47699\u0022",
        "Last-Modified": "Fri, 03 Apr 2020 00:03:46 GMT",
>>>>>>> 32e373e2
        "Server": [
          "Windows-Azure-Blob/1.0",
          "Microsoft-HTTPAPI/2.0"
        ],
        "x-ms-blob-sequence-number": "0",
        "x-ms-blob-type": "PageBlob",
        "x-ms-client-request-id": "eb3de67a-d916-5ae6-e7fa-e412c119580c",
<<<<<<< HEAD
        "x-ms-creation-time": "Thu, 05 Mar 2020 21:18:57 GMT",
        "x-ms-lease-state": "available",
        "x-ms-lease-status": "unlocked",
        "x-ms-request-id": "84b20a74-f01e-003d-7833-f3e420000000",
        "x-ms-server-encrypted": "true",
        "x-ms-version": "2019-10-10"
=======
        "x-ms-creation-time": "Fri, 03 Apr 2020 00:03:46 GMT",
        "x-ms-lease-state": "available",
        "x-ms-lease-status": "unlocked",
        "x-ms-request-id": "217c1f20-601e-002f-504b-09406b000000",
        "x-ms-server-encrypted": "true",
        "x-ms-version": "2019-12-12"
>>>>>>> 32e373e2
      },
      "ResponseBody": []
    },
    {
<<<<<<< HEAD
      "RequestUri": "https://seanstagetest.blob.core.windows.net/test-container-3fd42037-bfa4-5491-2f6b-a257044df828/test-blob-996831c7-38d4-142e-786d-18517dddad06?comp=pagelist\u0026prevsnapshot=2020-03-05T21%3A18%3A57.6098712Z",
      "RequestMethod": "GET",
      "RequestHeaders": {
        "Authorization": "Sanitized",
        "If-None-Match": "\u00220x8D7C14AD126141A\u0022",
        "traceparent": "00-bef99b88ca51aa4db7b0503986790655-d0f8b2fda41fb14a-00",
        "User-Agent": [
          "azsdk-net-Storage.Blobs/12.4.0-dev.20200305.1",
          "(.NET Core 4.6.28325.01; Microsoft Windows 10.0.18363 )"
        ],
        "x-ms-client-request-id": "17048ff6-8b17-332d-33f8-809fa85aaf37",
        "x-ms-date": "Thu, 05 Mar 2020 21:18:57 GMT",
        "x-ms-range": "bytes=0-1023",
        "x-ms-return-client-request-id": "true",
        "x-ms-version": "2019-10-10"
=======
      "RequestUri": "https://seanmcccanary.blob.core.windows.net/test-container-3fd42037-bfa4-5491-2f6b-a257044df828/test-blob-996831c7-38d4-142e-786d-18517dddad06?comp=pagelist\u0026prevsnapshot=2020-04-03T00%3A03%3A46.2915148Z",
      "RequestMethod": "GET",
      "RequestHeaders": {
        "Authorization": "Sanitized",
        "If-None-Match": "\u00220x8D7D7627AD47699\u0022",
        "traceparent": "00-54a99ff4b704ac4487220ae30b81014d-f27de8c57b02fe4a-00",
        "User-Agent": [
          "azsdk-net-Storage.Blobs/12.5.0-dev.20200402.1",
          "(.NET Core 4.6.28325.01; Microsoft Windows 10.0.18362 )"
        ],
        "x-ms-client-request-id": "17048ff6-8b17-332d-33f8-809fa85aaf37",
        "x-ms-date": "Fri, 03 Apr 2020 00:03:47 GMT",
        "x-ms-range": "bytes=0-1023",
        "x-ms-return-client-request-id": "true",
        "x-ms-version": "2019-12-12"
>>>>>>> 32e373e2
      },
      "RequestBody": null,
      "StatusCode": 304,
      "ResponseHeaders": {
        "Content-Length": "0",
        "Content-Type": "application/xml",
<<<<<<< HEAD
        "Date": "Thu, 05 Mar 2020 21:18:57 GMT",
=======
        "Date": "Fri, 03 Apr 2020 00:03:45 GMT",
>>>>>>> 32e373e2
        "Server": [
          "Windows-Azure-Blob/1.0",
          "Microsoft-HTTPAPI/2.0"
        ],
        "x-ms-client-request-id": "17048ff6-8b17-332d-33f8-809fa85aaf37",
        "x-ms-error-code": "ConditionNotMet",
<<<<<<< HEAD
        "x-ms-request-id": "84b20a75-f01e-003d-7933-f3e420000000",
        "x-ms-version": "2019-10-10"
=======
        "x-ms-request-id": "217c1f30-601e-002f-5e4b-09406b000000",
        "x-ms-version": "2019-12-12"
>>>>>>> 32e373e2
      },
      "ResponseBody": []
    },
    {
<<<<<<< HEAD
      "RequestUri": "https://seanstagetest.blob.core.windows.net/test-container-3fd42037-bfa4-5491-2f6b-a257044df828?restype=container",
      "RequestMethod": "DELETE",
      "RequestHeaders": {
        "Authorization": "Sanitized",
        "traceparent": "00-930e384abbfbb84195024839981cec6f-bb2b64abe7b92a4e-00",
        "User-Agent": [
          "azsdk-net-Storage.Blobs/12.4.0-dev.20200305.1",
          "(.NET Core 4.6.28325.01; Microsoft Windows 10.0.18363 )"
        ],
        "x-ms-client-request-id": "321c098f-4115-a9f4-6472-f05e5d1fe26d",
        "x-ms-date": "Thu, 05 Mar 2020 21:18:58 GMT",
        "x-ms-return-client-request-id": "true",
        "x-ms-version": "2019-10-10"
=======
      "RequestUri": "https://seanmcccanary.blob.core.windows.net/test-container-3fd42037-bfa4-5491-2f6b-a257044df828?restype=container",
      "RequestMethod": "DELETE",
      "RequestHeaders": {
        "Authorization": "Sanitized",
        "traceparent": "00-00d23436906b7441bf2368a45fd73e5c-b63fc9e9416cd247-00",
        "User-Agent": [
          "azsdk-net-Storage.Blobs/12.5.0-dev.20200402.1",
          "(.NET Core 4.6.28325.01; Microsoft Windows 10.0.18362 )"
        ],
        "x-ms-client-request-id": "321c098f-4115-a9f4-6472-f05e5d1fe26d",
        "x-ms-date": "Fri, 03 Apr 2020 00:03:47 GMT",
        "x-ms-return-client-request-id": "true",
        "x-ms-version": "2019-12-12"
>>>>>>> 32e373e2
      },
      "RequestBody": null,
      "StatusCode": 202,
      "ResponseHeaders": {
        "Content-Length": "0",
<<<<<<< HEAD
        "Date": "Thu, 05 Mar 2020 21:18:57 GMT",
=======
        "Date": "Fri, 03 Apr 2020 00:03:45 GMT",
>>>>>>> 32e373e2
        "Server": [
          "Windows-Azure-Blob/1.0",
          "Microsoft-HTTPAPI/2.0"
        ],
        "x-ms-client-request-id": "321c098f-4115-a9f4-6472-f05e5d1fe26d",
<<<<<<< HEAD
        "x-ms-request-id": "84b20a76-f01e-003d-7a33-f3e420000000",
        "x-ms-version": "2019-10-10"
=======
        "x-ms-request-id": "217c1f44-601e-002f-704b-09406b000000",
        "x-ms-version": "2019-12-12"
>>>>>>> 32e373e2
      },
      "ResponseBody": []
    },
    {
<<<<<<< HEAD
      "RequestUri": "https://seanstagetest.blob.core.windows.net/test-container-22d1b5be-d05d-2098-0568-ef66678546fa?restype=container",
      "RequestMethod": "PUT",
      "RequestHeaders": {
        "Authorization": "Sanitized",
        "traceparent": "00-125a17a953bf2b44a53e01772968e57e-8f7339dfe0c4624e-00",
        "User-Agent": [
          "azsdk-net-Storage.Blobs/12.4.0-dev.20200305.1",
          "(.NET Core 4.6.28325.01; Microsoft Windows 10.0.18363 )"
        ],
        "x-ms-blob-public-access": "container",
        "x-ms-client-request-id": "36e9b5ce-f867-bec1-70fb-2dad518e41df",
        "x-ms-date": "Thu, 05 Mar 2020 21:18:58 GMT",
        "x-ms-return-client-request-id": "true",
        "x-ms-version": "2019-10-10"
=======
      "RequestUri": "https://seanmcccanary.blob.core.windows.net/test-container-22d1b5be-d05d-2098-0568-ef66678546fa?restype=container",
      "RequestMethod": "PUT",
      "RequestHeaders": {
        "Authorization": "Sanitized",
        "traceparent": "00-525a712de3ecea4e8971c38fd7fb8f31-411435f3b389cd41-00",
        "User-Agent": [
          "azsdk-net-Storage.Blobs/12.5.0-dev.20200402.1",
          "(.NET Core 4.6.28325.01; Microsoft Windows 10.0.18362 )"
        ],
        "x-ms-blob-public-access": "container",
        "x-ms-client-request-id": "36e9b5ce-f867-bec1-70fb-2dad518e41df",
        "x-ms-date": "Fri, 03 Apr 2020 00:03:47 GMT",
        "x-ms-return-client-request-id": "true",
        "x-ms-version": "2019-12-12"
>>>>>>> 32e373e2
      },
      "RequestBody": null,
      "StatusCode": 201,
      "ResponseHeaders": {
        "Content-Length": "0",
<<<<<<< HEAD
        "Date": "Thu, 05 Mar 2020 21:18:57 GMT",
        "ETag": "\u00220x8D7C14AD17D0D87\u0022",
        "Last-Modified": "Thu, 05 Mar 2020 21:18:58 GMT",
=======
        "Date": "Fri, 03 Apr 2020 00:03:46 GMT",
        "ETag": "\u00220x8D7D7627B2B59EB\u0022",
        "Last-Modified": "Fri, 03 Apr 2020 00:03:46 GMT",
>>>>>>> 32e373e2
        "Server": [
          "Windows-Azure-Blob/1.0",
          "Microsoft-HTTPAPI/2.0"
        ],
        "x-ms-client-request-id": "36e9b5ce-f867-bec1-70fb-2dad518e41df",
<<<<<<< HEAD
        "x-ms-request-id": "b2d43e3b-501e-0034-5e33-f3a1f3000000",
        "x-ms-version": "2019-10-10"
=======
        "x-ms-request-id": "ca3daf56-301e-006f-1e4b-094753000000",
        "x-ms-version": "2019-12-12"
>>>>>>> 32e373e2
      },
      "ResponseBody": []
    },
    {
<<<<<<< HEAD
      "RequestUri": "https://seanstagetest.blob.core.windows.net/test-container-22d1b5be-d05d-2098-0568-ef66678546fa/test-blob-fa80f52c-4210-412f-9437-fa9a9ac83bd9",
=======
      "RequestUri": "https://seanmcccanary.blob.core.windows.net/test-container-22d1b5be-d05d-2098-0568-ef66678546fa/test-blob-fa80f52c-4210-412f-9437-fa9a9ac83bd9",
>>>>>>> 32e373e2
      "RequestMethod": "PUT",
      "RequestHeaders": {
        "Authorization": "Sanitized",
        "Content-Length": "0",
<<<<<<< HEAD
        "traceparent": "00-ce0d6b4056863d4386f35d51890ebaa5-acf9537664dcc04b-00",
        "User-Agent": [
          "azsdk-net-Storage.Blobs/12.4.0-dev.20200305.1",
          "(.NET Core 4.6.28325.01; Microsoft Windows 10.0.18363 )"
=======
        "traceparent": "00-db80d9e634f4da4a968fd3e32aec18cf-8716e88218fdad4f-00",
        "User-Agent": [
          "azsdk-net-Storage.Blobs/12.5.0-dev.20200402.1",
          "(.NET Core 4.6.28325.01; Microsoft Windows 10.0.18362 )"
>>>>>>> 32e373e2
        ],
        "x-ms-blob-content-length": "4096",
        "x-ms-blob-sequence-number": "0",
        "x-ms-blob-type": "PageBlob",
        "x-ms-client-request-id": "efa35681-44ab-8cf7-85a7-a22ffd2723a8",
<<<<<<< HEAD
        "x-ms-date": "Thu, 05 Mar 2020 21:18:58 GMT",
        "x-ms-return-client-request-id": "true",
        "x-ms-version": "2019-10-10"
=======
        "x-ms-date": "Fri, 03 Apr 2020 00:03:47 GMT",
        "x-ms-return-client-request-id": "true",
        "x-ms-version": "2019-12-12"
>>>>>>> 32e373e2
      },
      "RequestBody": null,
      "StatusCode": 201,
      "ResponseHeaders": {
        "Content-Length": "0",
<<<<<<< HEAD
        "Date": "Thu, 05 Mar 2020 21:18:58 GMT",
        "ETag": "\u00220x8D7C14AD1B7F465\u0022",
        "Last-Modified": "Thu, 05 Mar 2020 21:18:58 GMT",
=======
        "Date": "Fri, 03 Apr 2020 00:03:46 GMT",
        "ETag": "\u00220x8D7D7627B376905\u0022",
        "Last-Modified": "Fri, 03 Apr 2020 00:03:47 GMT",
>>>>>>> 32e373e2
        "Server": [
          "Windows-Azure-Blob/1.0",
          "Microsoft-HTTPAPI/2.0"
        ],
        "x-ms-client-request-id": "efa35681-44ab-8cf7-85a7-a22ffd2723a8",
<<<<<<< HEAD
        "x-ms-request-id": "b2d43e43-501e-0034-6333-f3a1f3000000",
        "x-ms-request-server-encrypted": "true",
        "x-ms-version": "2019-10-10"
=======
        "x-ms-request-id": "ca3daf74-301e-006f-374b-094753000000",
        "x-ms-request-server-encrypted": "true",
        "x-ms-version": "2019-12-12"
>>>>>>> 32e373e2
      },
      "ResponseBody": []
    },
    {
<<<<<<< HEAD
      "RequestUri": "https://seanstagetest.blob.core.windows.net/test-container-22d1b5be-d05d-2098-0568-ef66678546fa/test-blob-fa80f52c-4210-412f-9437-fa9a9ac83bd9?comp=page",
=======
      "RequestUri": "https://seanmcccanary.blob.core.windows.net/test-container-22d1b5be-d05d-2098-0568-ef66678546fa/test-blob-fa80f52c-4210-412f-9437-fa9a9ac83bd9?comp=page",
>>>>>>> 32e373e2
      "RequestMethod": "PUT",
      "RequestHeaders": {
        "Authorization": "Sanitized",
        "Content-Length": "1024",
<<<<<<< HEAD
        "traceparent": "00-c6d8de17a1450e4fb1174ae283a7b90e-e8dc360297377047-00",
        "User-Agent": [
          "azsdk-net-Storage.Blobs/12.4.0-dev.20200305.1",
          "(.NET Core 4.6.28325.01; Microsoft Windows 10.0.18363 )"
        ],
        "x-ms-client-request-id": "3fe08fd6-6875-c19a-88b9-ec88b505b3f5",
        "x-ms-date": "Thu, 05 Mar 2020 21:18:58 GMT",
        "x-ms-page-write": "update",
        "x-ms-range": "bytes=0-1023",
        "x-ms-return-client-request-id": "true",
        "x-ms-version": "2019-10-10"
=======
        "traceparent": "00-620f49ee7f65c34690e82fee2c1b0a83-ecde9a9ba804154e-00",
        "User-Agent": [
          "azsdk-net-Storage.Blobs/12.5.0-dev.20200402.1",
          "(.NET Core 4.6.28325.01; Microsoft Windows 10.0.18362 )"
        ],
        "x-ms-client-request-id": "3fe08fd6-6875-c19a-88b9-ec88b505b3f5",
        "x-ms-date": "Fri, 03 Apr 2020 00:03:47 GMT",
        "x-ms-page-write": "update",
        "x-ms-range": "bytes=0-1023",
        "x-ms-return-client-request-id": "true",
        "x-ms-version": "2019-12-12"
>>>>>>> 32e373e2
      },
      "RequestBody": "wFOEaveOQxxhmlm/E\u002B3xIO1hGEQkSy7k7wos9Gxj6HothoL8796i8hKGjhHqOHiYtYJCnA7eg3Qln3vsYk\u002Bv/bHfkY1q9DAPvyUynbwc\u002BraSlD7qIUxrTgIN11BjtZDD15BfC6frLcBRMt3prOW3CKXEWc0QxdtldEOKXR3gqwmUbsYsvO8Pp2d9mO9vgaEcVs6qn1vCshG1\u002BpdjYNCjcYfTVD0ei0u2tbJmkyzs9vKhbQdPNQyu0ry1dsJXq0eX2idnmyxj/sqC9OqpWx/lyASkwvLIVDt6JYKBaRSJXglrz7gEhFrGPW88zEAiBHadz66\u002Bs\u002BhUzoXs7Xap4pS1\u002BZbgPotm4UOp3oSCi4f6VyAM5Jpmy6ogFgEzF5fjHFvbh9OqQsbqNu1qFNVj0UL\u002B8ZVWnf75Ty3svyeKM8msxcIppwS0UBVZIa2s\u002B7bVvES/NCUBjX5c4TelvYKfYAMkvU4TOio9SqF//HtQTVN3FgPjyv6jqjhDzcXMDpKTusGpiD1owoIageqEgpADDJTkLqd\u002BvJUFgBIWz21kcDsO60K5psQVD1SAyUgTHiinP8Ax6N/rFP4rpAgqUfIVtRGudpZOSWXQzh9S/vJM8WHpbpCsM4dcItdEjQG86r1haxM3ZKiSWfVbYBrAmBYL37OnQONiaYGJUlO/CbxjFONi8ZPfFYy4VxWaUNJtm4rAOa5OFara/wGRrRJV008590w3XqeDLMkm7unNxxivHLbI/tANFP85h/GRTWd6Y4PFYViGNT3jPQ3lJybADDjo4pFbjNR/LONN/da18d5irIplCGXAKOZ55cHDKOzYeHu4qGrVH9evRjV1ODhmLUsugnucWgPSKLmq4aYTuwP2dYRb/El0jI2ztsIwSvCuErh2laVxPB535n\u002BwKz0xm4oxf8OzCzABufbu6KRBod7J/M/tnSZehDhm4xbJxGFPgho3/8st\u002BwaIdNuvg1N5NUSh5i5tQ/5k0vqKTCgZN/WVnmaJCqESnAHIZShKrwHk7K3SKN0y4T4c0i3Qoq/ebjzlGuTt8CuijkotpN7VGSP4pV96Rw8YYrwnbTh0QvpS6vbsZZQd9/yCL5mTBTxgRrgJ2PxPYycszbgnxoPzLUxP27rn6bSO265j\u002BBh2hVx/xiZ/a2n\u002BAofPv5jc9TF4jwFMQyqCeFwEevxN7GoPtkdbqP9cc8LiUdgyGCocseV96mkWKUIy/E7Ke/BtsBUcwAhQgU0xGxs/avFRUF8x58kW0AEB\u002BI0FKKuxkvjSdaHCFVghyzCYS89O175R4azumJMnVuAUG8d6SliigIgibPRPjjoGDxuYfoQysyDOtEf\u002Bw/pkqx7ArvqRp4DX9stGK2rJAVJy5w==",
      "StatusCode": 201,
      "ResponseHeaders": {
        "Content-Length": "0",
        "Content-MD5": "\u002Buq9AEADf\u002Bf88b/M0piKzg==",
<<<<<<< HEAD
        "Date": "Thu, 05 Mar 2020 21:18:58 GMT",
        "ETag": "\u00220x8D7C14AD1C44ED5\u0022",
        "Last-Modified": "Thu, 05 Mar 2020 21:18:58 GMT",
=======
        "Date": "Fri, 03 Apr 2020 00:03:46 GMT",
        "ETag": "\u00220x8D7D7627B43C75F\u0022",
        "Last-Modified": "Fri, 03 Apr 2020 00:03:47 GMT",
>>>>>>> 32e373e2
        "Server": [
          "Windows-Azure-Blob/1.0",
          "Microsoft-HTTPAPI/2.0"
        ],
        "x-ms-blob-sequence-number": "0",
        "x-ms-client-request-id": "3fe08fd6-6875-c19a-88b9-ec88b505b3f5",
<<<<<<< HEAD
        "x-ms-request-id": "b2d43e44-501e-0034-6433-f3a1f3000000",
        "x-ms-request-server-encrypted": "true",
        "x-ms-version": "2019-10-10"
=======
        "x-ms-request-id": "ca3daf8f-301e-006f-524b-094753000000",
        "x-ms-request-server-encrypted": "true",
        "x-ms-version": "2019-12-12"
>>>>>>> 32e373e2
      },
      "ResponseBody": []
    },
    {
<<<<<<< HEAD
      "RequestUri": "https://seanstagetest.blob.core.windows.net/test-container-22d1b5be-d05d-2098-0568-ef66678546fa/test-blob-fa80f52c-4210-412f-9437-fa9a9ac83bd9?comp=snapshot",
      "RequestMethod": "PUT",
      "RequestHeaders": {
        "Authorization": "Sanitized",
        "traceparent": "00-0ffcd58fd3509d4c84988eaae4871b73-928bf3c33d3f8b40-00",
        "User-Agent": [
          "azsdk-net-Storage.Blobs/12.4.0-dev.20200305.1",
          "(.NET Core 4.6.28325.01; Microsoft Windows 10.0.18363 )"
        ],
        "x-ms-client-request-id": "71f3a96d-3372-1f72-dccc-50a3f5dff0a6",
        "x-ms-date": "Thu, 05 Mar 2020 21:18:58 GMT",
        "x-ms-return-client-request-id": "true",
        "x-ms-version": "2019-10-10"
=======
      "RequestUri": "https://seanmcccanary.blob.core.windows.net/test-container-22d1b5be-d05d-2098-0568-ef66678546fa/test-blob-fa80f52c-4210-412f-9437-fa9a9ac83bd9?comp=snapshot",
      "RequestMethod": "PUT",
      "RequestHeaders": {
        "Authorization": "Sanitized",
        "traceparent": "00-359ab247cb8d96409ffadee1e43ff1f0-c311c7dcd317d547-00",
        "User-Agent": [
          "azsdk-net-Storage.Blobs/12.5.0-dev.20200402.1",
          "(.NET Core 4.6.28325.01; Microsoft Windows 10.0.18362 )"
        ],
        "x-ms-client-request-id": "71f3a96d-3372-1f72-dccc-50a3f5dff0a6",
        "x-ms-date": "Fri, 03 Apr 2020 00:03:48 GMT",
        "x-ms-return-client-request-id": "true",
        "x-ms-version": "2019-12-12"
>>>>>>> 32e373e2
      },
      "RequestBody": null,
      "StatusCode": 201,
      "ResponseHeaders": {
        "Content-Length": "0",
<<<<<<< HEAD
        "Date": "Thu, 05 Mar 2020 21:18:58 GMT",
        "ETag": "\u00220x8D7C14AD1C44ED5\u0022",
        "Last-Modified": "Thu, 05 Mar 2020 21:18:58 GMT",
=======
        "Date": "Fri, 03 Apr 2020 00:03:47 GMT",
        "ETag": "\u00220x8D7D7627B43C75F\u0022",
        "Last-Modified": "Fri, 03 Apr 2020 00:03:47 GMT",
>>>>>>> 32e373e2
        "Server": [
          "Windows-Azure-Blob/1.0",
          "Microsoft-HTTPAPI/2.0"
        ],
        "x-ms-client-request-id": "71f3a96d-3372-1f72-dccc-50a3f5dff0a6",
<<<<<<< HEAD
        "x-ms-request-id": "b2d43e48-501e-0034-6733-f3a1f3000000",
        "x-ms-request-server-encrypted": "false",
        "x-ms-snapshot": "2020-03-05T21:18:58.8098183Z",
        "x-ms-version": "2019-10-10"
=======
        "x-ms-request-id": "ca3dafba-301e-006f-7a4b-094753000000",
        "x-ms-request-server-encrypted": "false",
        "x-ms-snapshot": "2020-04-03T00:03:47.2031615Z",
        "x-ms-version": "2019-12-12"
>>>>>>> 32e373e2
      },
      "ResponseBody": []
    },
    {
<<<<<<< HEAD
      "RequestUri": "https://seanstagetest.blob.core.windows.net/test-container-22d1b5be-d05d-2098-0568-ef66678546fa/test-blob-fa80f52c-4210-412f-9437-fa9a9ac83bd9?comp=page",
=======
      "RequestUri": "https://seanmcccanary.blob.core.windows.net/test-container-22d1b5be-d05d-2098-0568-ef66678546fa/test-blob-fa80f52c-4210-412f-9437-fa9a9ac83bd9?comp=page",
>>>>>>> 32e373e2
      "RequestMethod": "PUT",
      "RequestHeaders": {
        "Authorization": "Sanitized",
        "Content-Length": "1024",
<<<<<<< HEAD
        "traceparent": "00-52bbb73a4cef9e4280279fb341ecd339-faa0fbe515a68e4c-00",
        "User-Agent": [
          "azsdk-net-Storage.Blobs/12.4.0-dev.20200305.1",
          "(.NET Core 4.6.28325.01; Microsoft Windows 10.0.18363 )"
        ],
        "x-ms-client-request-id": "0c1a34ab-4111-5883-6952-1050f5c1d6b2",
        "x-ms-date": "Thu, 05 Mar 2020 21:18:58 GMT",
        "x-ms-page-write": "update",
        "x-ms-range": "bytes=2048-3071",
        "x-ms-return-client-request-id": "true",
        "x-ms-version": "2019-10-10"
=======
        "traceparent": "00-24f9daf19e609044b2929f938d6bb6b5-ca585d41bc79f643-00",
        "User-Agent": [
          "azsdk-net-Storage.Blobs/12.5.0-dev.20200402.1",
          "(.NET Core 4.6.28325.01; Microsoft Windows 10.0.18362 )"
        ],
        "x-ms-client-request-id": "0c1a34ab-4111-5883-6952-1050f5c1d6b2",
        "x-ms-date": "Fri, 03 Apr 2020 00:03:48 GMT",
        "x-ms-page-write": "update",
        "x-ms-range": "bytes=2048-3071",
        "x-ms-return-client-request-id": "true",
        "x-ms-version": "2019-12-12"
>>>>>>> 32e373e2
      },
      "RequestBody": "wFOEaveOQxxhmlm/E\u002B3xIO1hGEQkSy7k7wos9Gxj6HothoL8796i8hKGjhHqOHiYtYJCnA7eg3Qln3vsYk\u002Bv/bHfkY1q9DAPvyUynbwc\u002BraSlD7qIUxrTgIN11BjtZDD15BfC6frLcBRMt3prOW3CKXEWc0QxdtldEOKXR3gqwmUbsYsvO8Pp2d9mO9vgaEcVs6qn1vCshG1\u002BpdjYNCjcYfTVD0ei0u2tbJmkyzs9vKhbQdPNQyu0ry1dsJXq0eX2idnmyxj/sqC9OqpWx/lyASkwvLIVDt6JYKBaRSJXglrz7gEhFrGPW88zEAiBHadz66\u002Bs\u002BhUzoXs7Xap4pS1\u002BZbgPotm4UOp3oSCi4f6VyAM5Jpmy6ogFgEzF5fjHFvbh9OqQsbqNu1qFNVj0UL\u002B8ZVWnf75Ty3svyeKM8msxcIppwS0UBVZIa2s\u002B7bVvES/NCUBjX5c4TelvYKfYAMkvU4TOio9SqF//HtQTVN3FgPjyv6jqjhDzcXMDpKTusGpiD1owoIageqEgpADDJTkLqd\u002BvJUFgBIWz21kcDsO60K5psQVD1SAyUgTHiinP8Ax6N/rFP4rpAgqUfIVtRGudpZOSWXQzh9S/vJM8WHpbpCsM4dcItdEjQG86r1haxM3ZKiSWfVbYBrAmBYL37OnQONiaYGJUlO/CbxjFONi8ZPfFYy4VxWaUNJtm4rAOa5OFara/wGRrRJV008590w3XqeDLMkm7unNxxivHLbI/tANFP85h/GRTWd6Y4PFYViGNT3jPQ3lJybADDjo4pFbjNR/LONN/da18d5irIplCGXAKOZ55cHDKOzYeHu4qGrVH9evRjV1ODhmLUsugnucWgPSKLmq4aYTuwP2dYRb/El0jI2ztsIwSvCuErh2laVxPB535n\u002BwKz0xm4oxf8OzCzABufbu6KRBod7J/M/tnSZehDhm4xbJxGFPgho3/8st\u002BwaIdNuvg1N5NUSh5i5tQ/5k0vqKTCgZN/WVnmaJCqESnAHIZShKrwHk7K3SKN0y4T4c0i3Qoq/ebjzlGuTt8CuijkotpN7VGSP4pV96Rw8YYrwnbTh0QvpS6vbsZZQd9/yCL5mTBTxgRrgJ2PxPYycszbgnxoPzLUxP27rn6bSO265j\u002BBh2hVx/xiZ/a2n\u002BAofPv5jc9TF4jwFMQyqCeFwEevxN7GoPtkdbqP9cc8LiUdgyGCocseV96mkWKUIy/E7Ke/BtsBUcwAhQgU0xGxs/avFRUF8x58kW0AEB\u002BI0FKKuxkvjSdaHCFVghyzCYS89O175R4azumJMnVuAUG8d6SliigIgibPRPjjoGDxuYfoQysyDOtEf\u002Bw/pkqx7ArvqRp4DX9stGK2rJAVJy5w==",
      "StatusCode": 201,
      "ResponseHeaders": {
        "Content-Length": "0",
        "Content-MD5": "\u002Buq9AEADf\u002Bf88b/M0piKzg==",
<<<<<<< HEAD
        "Date": "Thu, 05 Mar 2020 21:18:58 GMT",
        "ETag": "\u00220x8D7C14AD1DD07C7\u0022",
        "Last-Modified": "Thu, 05 Mar 2020 21:18:58 GMT",
=======
        "Date": "Fri, 03 Apr 2020 00:03:47 GMT",
        "ETag": "\u00220x8D7D7627B5F439F\u0022",
        "Last-Modified": "Fri, 03 Apr 2020 00:03:47 GMT",
>>>>>>> 32e373e2
        "Server": [
          "Windows-Azure-Blob/1.0",
          "Microsoft-HTTPAPI/2.0"
        ],
        "x-ms-blob-sequence-number": "0",
        "x-ms-client-request-id": "0c1a34ab-4111-5883-6952-1050f5c1d6b2",
<<<<<<< HEAD
        "x-ms-request-id": "b2d43e4a-501e-0034-6933-f3a1f3000000",
        "x-ms-request-server-encrypted": "true",
        "x-ms-version": "2019-10-10"
=======
        "x-ms-request-id": "ca3dafcc-301e-006f-0c4b-094753000000",
        "x-ms-request-server-encrypted": "true",
        "x-ms-version": "2019-12-12"
>>>>>>> 32e373e2
      },
      "ResponseBody": []
    },
    {
<<<<<<< HEAD
      "RequestUri": "https://seanstagetest.blob.core.windows.net/test-container-22d1b5be-d05d-2098-0568-ef66678546fa/test-blob-fa80f52c-4210-412f-9437-fa9a9ac83bd9?comp=lease",
      "RequestMethod": "PUT",
      "RequestHeaders": {
        "Authorization": "Sanitized",
        "traceparent": "00-cb536aa5989d8f488dd6977b19d1a93e-ab9f403abbb49b41-00",
        "User-Agent": [
          "azsdk-net-Storage.Blobs/12.4.0-dev.20200305.1",
          "(.NET Core 4.6.28325.01; Microsoft Windows 10.0.18363 )"
        ],
        "x-ms-client-request-id": "1991f93d-4da9-7efc-997e-08aef924d282",
        "x-ms-date": "Thu, 05 Mar 2020 21:18:59 GMT",
=======
      "RequestUri": "https://seanmcccanary.blob.core.windows.net/test-container-22d1b5be-d05d-2098-0568-ef66678546fa/test-blob-fa80f52c-4210-412f-9437-fa9a9ac83bd9?comp=lease",
      "RequestMethod": "PUT",
      "RequestHeaders": {
        "Authorization": "Sanitized",
        "traceparent": "00-4233859fb55e3044b4e01393a5d9b83d-86fc3c81448fc040-00",
        "User-Agent": [
          "azsdk-net-Storage.Blobs/12.5.0-dev.20200402.1",
          "(.NET Core 4.6.28325.01; Microsoft Windows 10.0.18362 )"
        ],
        "x-ms-client-request-id": "1991f93d-4da9-7efc-997e-08aef924d282",
        "x-ms-date": "Fri, 03 Apr 2020 00:03:48 GMT",
>>>>>>> 32e373e2
        "x-ms-lease-action": "acquire",
        "x-ms-lease-duration": "-1",
        "x-ms-proposed-lease-id": "ac0754f9-2c39-9c9a-0463-475e86e6b12c",
        "x-ms-return-client-request-id": "true",
<<<<<<< HEAD
        "x-ms-version": "2019-10-10"
=======
        "x-ms-version": "2019-12-12"
>>>>>>> 32e373e2
      },
      "RequestBody": null,
      "StatusCode": 201,
      "ResponseHeaders": {
        "Content-Length": "0",
<<<<<<< HEAD
        "Date": "Thu, 05 Mar 2020 21:18:58 GMT",
        "ETag": "\u00220x8D7C14AD1DD07C7\u0022",
        "Last-Modified": "Thu, 05 Mar 2020 21:18:58 GMT",
=======
        "Date": "Fri, 03 Apr 2020 00:03:47 GMT",
        "ETag": "\u00220x8D7D7627B5F439F\u0022",
        "Last-Modified": "Fri, 03 Apr 2020 00:03:47 GMT",
>>>>>>> 32e373e2
        "Server": [
          "Windows-Azure-Blob/1.0",
          "Microsoft-HTTPAPI/2.0"
        ],
        "x-ms-client-request-id": "1991f93d-4da9-7efc-997e-08aef924d282",
        "x-ms-lease-id": "ac0754f9-2c39-9c9a-0463-475e86e6b12c",
<<<<<<< HEAD
        "x-ms-request-id": "b2d43e4d-501e-0034-6c33-f3a1f3000000",
        "x-ms-version": "2019-10-10"
=======
        "x-ms-request-id": "ca3dafe3-301e-006f-224b-094753000000",
        "x-ms-version": "2019-12-12"
>>>>>>> 32e373e2
      },
      "ResponseBody": []
    },
    {
<<<<<<< HEAD
      "RequestUri": "https://seanstagetest.blob.core.windows.net/test-container-22d1b5be-d05d-2098-0568-ef66678546fa/test-blob-fa80f52c-4210-412f-9437-fa9a9ac83bd9?comp=pagelist\u0026prevsnapshot=2020-03-05T21%3A18%3A58.8098183Z",
      "RequestMethod": "GET",
      "RequestHeaders": {
        "Authorization": "Sanitized",
        "traceparent": "00-4c0c58cbfdc2034c9c95123d4ebe6591-f7527760cc076d41-00",
        "User-Agent": [
          "azsdk-net-Storage.Blobs/12.4.0-dev.20200305.1",
          "(.NET Core 4.6.28325.01; Microsoft Windows 10.0.18363 )"
        ],
        "x-ms-client-request-id": "8c21dec8-9855-8582-1e79-2746dce6a773",
        "x-ms-date": "Thu, 05 Mar 2020 21:18:59 GMT",
        "x-ms-lease-id": "125cabb6-4dba-3d89-7b90-51e5a09abc2d",
        "x-ms-range": "bytes=0-1023",
        "x-ms-return-client-request-id": "true",
        "x-ms-version": "2019-10-10"
=======
      "RequestUri": "https://seanmcccanary.blob.core.windows.net/test-container-22d1b5be-d05d-2098-0568-ef66678546fa/test-blob-fa80f52c-4210-412f-9437-fa9a9ac83bd9?comp=pagelist\u0026prevsnapshot=2020-04-03T00%3A03%3A47.2031615Z",
      "RequestMethod": "GET",
      "RequestHeaders": {
        "Authorization": "Sanitized",
        "traceparent": "00-e72a8d4ed7da6e4c9514582f533a3343-bf6d9d51fab9d045-00",
        "User-Agent": [
          "azsdk-net-Storage.Blobs/12.5.0-dev.20200402.1",
          "(.NET Core 4.6.28325.01; Microsoft Windows 10.0.18362 )"
        ],
        "x-ms-client-request-id": "8c21dec8-9855-8582-1e79-2746dce6a773",
        "x-ms-date": "Fri, 03 Apr 2020 00:03:48 GMT",
        "x-ms-lease-id": "125cabb6-4dba-3d89-7b90-51e5a09abc2d",
        "x-ms-range": "bytes=0-1023",
        "x-ms-return-client-request-id": "true",
        "x-ms-version": "2019-12-12"
>>>>>>> 32e373e2
      },
      "RequestBody": null,
      "StatusCode": 412,
      "ResponseHeaders": {
        "Content-Length": "264",
        "Content-Type": "application/xml",
<<<<<<< HEAD
        "Date": "Thu, 05 Mar 2020 21:18:58 GMT",
=======
        "Date": "Fri, 03 Apr 2020 00:03:47 GMT",
>>>>>>> 32e373e2
        "Server": [
          "Windows-Azure-Blob/1.0",
          "Microsoft-HTTPAPI/2.0"
        ],
        "x-ms-client-request-id": "8c21dec8-9855-8582-1e79-2746dce6a773",
        "x-ms-error-code": "LeaseIdMismatchWithBlobOperation",
<<<<<<< HEAD
        "x-ms-request-id": "b2d43e4e-501e-0034-6d33-f3a1f3000000",
        "x-ms-version": "2019-10-10"
      },
      "ResponseBody": [
        "\uFEFF\u003C?xml version=\u00221.0\u0022 encoding=\u0022utf-8\u0022?\u003E\u003CError\u003E\u003CCode\u003ELeaseIdMismatchWithBlobOperation\u003C/Code\u003E\u003CMessage\u003EThe lease ID specified did not match the lease ID for the blob.\n",
        "RequestId:b2d43e4e-501e-0034-6d33-f3a1f3000000\n",
        "Time:2020-03-05T21:18:59.0498800Z\u003C/Message\u003E\u003C/Error\u003E"
      ]
    },
    {
      "RequestUri": "https://seanstagetest.blob.core.windows.net/test-container-22d1b5be-d05d-2098-0568-ef66678546fa?restype=container",
      "RequestMethod": "DELETE",
      "RequestHeaders": {
        "Authorization": "Sanitized",
        "traceparent": "00-2088f9442dc45c489ec0b5984ebcb6f0-de88d6d3cfb31b4e-00",
        "User-Agent": [
          "azsdk-net-Storage.Blobs/12.4.0-dev.20200305.1",
          "(.NET Core 4.6.28325.01; Microsoft Windows 10.0.18363 )"
        ],
        "x-ms-client-request-id": "1be558a2-4502-082d-61f7-bd50eda739d8",
        "x-ms-date": "Thu, 05 Mar 2020 21:18:59 GMT",
        "x-ms-return-client-request-id": "true",
        "x-ms-version": "2019-10-10"
=======
        "x-ms-request-id": "ca3daff7-301e-006f-364b-094753000000",
        "x-ms-version": "2019-12-12"
      },
      "ResponseBody": [
        "\uFEFF\u003C?xml version=\u00221.0\u0022 encoding=\u0022utf-8\u0022?\u003E\u003CError\u003E\u003CCode\u003ELeaseIdMismatchWithBlobOperation\u003C/Code\u003E\u003CMessage\u003EThe lease ID specified did not match the lease ID for the blob.\n",
        "RequestId:ca3daff7-301e-006f-364b-094753000000\n",
        "Time:2020-04-03T00:03:47.4503598Z\u003C/Message\u003E\u003C/Error\u003E"
      ]
    },
    {
      "RequestUri": "https://seanmcccanary.blob.core.windows.net/test-container-22d1b5be-d05d-2098-0568-ef66678546fa?restype=container",
      "RequestMethod": "DELETE",
      "RequestHeaders": {
        "Authorization": "Sanitized",
        "traceparent": "00-c2ffdcc36449ea4f946786ab6f005c64-1430a21cd24b0241-00",
        "User-Agent": [
          "azsdk-net-Storage.Blobs/12.5.0-dev.20200402.1",
          "(.NET Core 4.6.28325.01; Microsoft Windows 10.0.18362 )"
        ],
        "x-ms-client-request-id": "1be558a2-4502-082d-61f7-bd50eda739d8",
        "x-ms-date": "Fri, 03 Apr 2020 00:03:48 GMT",
        "x-ms-return-client-request-id": "true",
        "x-ms-version": "2019-12-12"
>>>>>>> 32e373e2
      },
      "RequestBody": null,
      "StatusCode": 202,
      "ResponseHeaders": {
        "Content-Length": "0",
<<<<<<< HEAD
        "Date": "Thu, 05 Mar 2020 21:18:58 GMT",
=======
        "Date": "Fri, 03 Apr 2020 00:03:47 GMT",
>>>>>>> 32e373e2
        "Server": [
          "Windows-Azure-Blob/1.0",
          "Microsoft-HTTPAPI/2.0"
        ],
        "x-ms-client-request-id": "1be558a2-4502-082d-61f7-bd50eda739d8",
<<<<<<< HEAD
        "x-ms-request-id": "b2d43e50-501e-0034-6f33-f3a1f3000000",
        "x-ms-version": "2019-10-10"
=======
        "x-ms-request-id": "ca3db023-301e-006f-604b-094753000000",
        "x-ms-version": "2019-12-12"
>>>>>>> 32e373e2
      },
      "ResponseBody": []
    }
  ],
  "Variables": {
<<<<<<< HEAD
    "DateTimeOffsetNow": "2020-03-05T13:18:54.6240188-08:00",
    "RandomSeed": "744796897",
    "Storage_TestConfigDefault": "ProductionTenant\nseanstagetest\nU2FuaXRpemVk\nhttps://seanstagetest.blob.core.windows.net\nhttp://seanstagetest.file.core.windows.net\nhttp://seanstagetest.queue.core.windows.net\nhttp://seanstagetest.table.core.windows.net\n\n\n\n\nhttp://seanstagetest-secondary.blob.core.windows.net\nhttp://seanstagetest-secondary.file.core.windows.net\nhttp://seanstagetest-secondary.queue.core.windows.net\nhttp://seanstagetest-secondary.table.core.windows.net\n\nSanitized\n\n\nCloud\nBlobEndpoint=https://seanstagetest.blob.core.windows.net/;QueueEndpoint=http://seanstagetest.queue.core.windows.net/;FileEndpoint=http://seanstagetest.file.core.windows.net/;BlobSecondaryEndpoint=http://seanstagetest-secondary.blob.core.windows.net/;QueueSecondaryEndpoint=http://seanstagetest-secondary.queue.core.windows.net/;FileSecondaryEndpoint=http://seanstagetest-secondary.file.core.windows.net/;AccountName=seanstagetest;AccountKey=Sanitized\nseanscope1"
=======
    "DateTimeOffsetNow": "2020-04-02T17:03:44.1187331-07:00",
    "RandomSeed": "744796897",
    "Storage_TestConfigDefault": "ProductionTenant\nseanmcccanary\nU2FuaXRpemVk\nhttps://seanmcccanary.blob.core.windows.net\nhttps://seanmcccanary.file.core.windows.net\nhttps://seanmcccanary.queue.core.windows.net\nhttps://seanmcccanary.table.core.windows.net\n\n\n\n\nhttps://seanmcccanary-secondary.blob.core.windows.net\nhttps://seanmcccanary-secondary.file.core.windows.net\nhttps://seanmcccanary-secondary.queue.core.windows.net\nhttps://seanmcccanary-secondary.table.core.windows.net\n\nSanitized\n\n\nCloud\nBlobEndpoint=https://seanmcccanary.blob.core.windows.net/;QueueEndpoint=https://seanmcccanary.queue.core.windows.net/;FileEndpoint=https://seanmcccanary.file.core.windows.net/;BlobSecondaryEndpoint=https://seanmcccanary-secondary.blob.core.windows.net/;QueueSecondaryEndpoint=https://seanmcccanary-secondary.queue.core.windows.net/;FileSecondaryEndpoint=https://seanmcccanary-secondary.file.core.windows.net/;AccountName=seanmcccanary;AccountKey=Sanitized\nseanscope1"
>>>>>>> 32e373e2
  }
}<|MERGE_RESOLUTION|>--- conflicted
+++ resolved
@@ -1,22 +1,6 @@
 {
   "Entries": [
     {
-<<<<<<< HEAD
-      "RequestUri": "https://seanstagetest.blob.core.windows.net/test-container-9724d313-9530-3135-3ea9-ea8f35e6b248?restype=container",
-      "RequestMethod": "PUT",
-      "RequestHeaders": {
-        "Authorization": "Sanitized",
-        "traceparent": "00-da59be6511eb1046a0db8f609f2144f0-967f4274761d284f-00",
-        "User-Agent": [
-          "azsdk-net-Storage.Blobs/12.4.0-dev.20200305.1",
-          "(.NET Core 4.6.28325.01; Microsoft Windows 10.0.18363 )"
-        ],
-        "x-ms-blob-public-access": "container",
-        "x-ms-client-request-id": "63d8ec03-ed2a-2070-762a-d31063fa0895",
-        "x-ms-date": "Thu, 05 Mar 2020 21:18:54 GMT",
-        "x-ms-return-client-request-id": "true",
-        "x-ms-version": "2019-10-10"
-=======
       "RequestUri": "https://seanmcccanary.blob.core.windows.net/test-container-9724d313-9530-3135-3ea9-ea8f35e6b248?restype=container",
       "RequestMethod": "PUT",
       "RequestHeaders": {
@@ -31,125 +15,67 @@
         "x-ms-date": "Fri, 03 Apr 2020 00:03:44 GMT",
         "x-ms-return-client-request-id": "true",
         "x-ms-version": "2019-12-12"
->>>>>>> 32e373e2
-      },
-      "RequestBody": null,
-      "StatusCode": 201,
-      "ResponseHeaders": {
-        "Content-Length": "0",
-<<<<<<< HEAD
-        "Date": "Thu, 05 Mar 2020 21:18:53 GMT",
-        "ETag": "\u00220x8D7C14ACF6A953E\u0022",
-        "Last-Modified": "Thu, 05 Mar 2020 21:18:54 GMT",
-=======
+      },
+      "RequestBody": null,
+      "StatusCode": 201,
+      "ResponseHeaders": {
+        "Content-Length": "0",
         "Date": "Fri, 03 Apr 2020 00:03:43 GMT",
         "ETag": "\u00220x8D7D762791F835E\u0022",
         "Last-Modified": "Fri, 03 Apr 2020 00:03:43 GMT",
->>>>>>> 32e373e2
         "Server": [
           "Windows-Azure-Blob/1.0",
           "Microsoft-HTTPAPI/2.0"
         ],
         "x-ms-client-request-id": "63d8ec03-ed2a-2070-762a-d31063fa0895",
-<<<<<<< HEAD
-        "x-ms-request-id": "1794172c-101e-0025-3a33-f33b47000000",
-        "x-ms-version": "2019-10-10"
-=======
         "x-ms-request-id": "93b7ad0d-d01e-0083-164b-0953c2000000",
         "x-ms-version": "2019-12-12"
->>>>>>> 32e373e2
-      },
-      "ResponseBody": []
-    },
-    {
-<<<<<<< HEAD
-      "RequestUri": "https://seanstagetest.blob.core.windows.net/test-container-9724d313-9530-3135-3ea9-ea8f35e6b248/test-blob-72fe09dd-e085-b3a8-93af-5351f7725aa0",
-=======
+      },
+      "ResponseBody": []
+    },
+    {
       "RequestUri": "https://seanmcccanary.blob.core.windows.net/test-container-9724d313-9530-3135-3ea9-ea8f35e6b248/test-blob-72fe09dd-e085-b3a8-93af-5351f7725aa0",
->>>>>>> 32e373e2
-      "RequestMethod": "PUT",
-      "RequestHeaders": {
-        "Authorization": "Sanitized",
-        "Content-Length": "0",
-<<<<<<< HEAD
-        "traceparent": "00-04510d6a9c1e4a45a8b1dfa23f576965-fef6e1abf564bc43-00",
-        "User-Agent": [
-          "azsdk-net-Storage.Blobs/12.4.0-dev.20200305.1",
-          "(.NET Core 4.6.28325.01; Microsoft Windows 10.0.18363 )"
-=======
+      "RequestMethod": "PUT",
+      "RequestHeaders": {
+        "Authorization": "Sanitized",
+        "Content-Length": "0",
         "traceparent": "00-5b1acaf8e3041444a9ce4ff432f63408-039f0adf85611748-00",
         "User-Agent": [
           "azsdk-net-Storage.Blobs/12.5.0-dev.20200402.1",
           "(.NET Core 4.6.28325.01; Microsoft Windows 10.0.18362 )"
->>>>>>> 32e373e2
         ],
         "x-ms-blob-content-length": "4096",
         "x-ms-blob-sequence-number": "0",
         "x-ms-blob-type": "PageBlob",
         "x-ms-client-request-id": "cde409d6-329f-23f8-4324-d07b991f2904",
-<<<<<<< HEAD
-        "x-ms-date": "Thu, 05 Mar 2020 21:18:54 GMT",
-        "x-ms-return-client-request-id": "true",
-        "x-ms-version": "2019-10-10"
-=======
         "x-ms-date": "Fri, 03 Apr 2020 00:03:44 GMT",
         "x-ms-return-client-request-id": "true",
         "x-ms-version": "2019-12-12"
->>>>>>> 32e373e2
-      },
-      "RequestBody": null,
-      "StatusCode": 201,
-      "ResponseHeaders": {
-        "Content-Length": "0",
-<<<<<<< HEAD
-        "Date": "Thu, 05 Mar 2020 21:18:53 GMT",
-        "ETag": "\u00220x8D7C14ACF772992\u0022",
-        "Last-Modified": "Thu, 05 Mar 2020 21:18:54 GMT",
-=======
+      },
+      "RequestBody": null,
+      "StatusCode": 201,
+      "ResponseHeaders": {
+        "Content-Length": "0",
         "Date": "Fri, 03 Apr 2020 00:03:43 GMT",
         "ETag": "\u00220x8D7D762792CE20B\u0022",
         "Last-Modified": "Fri, 03 Apr 2020 00:03:43 GMT",
->>>>>>> 32e373e2
         "Server": [
           "Windows-Azure-Blob/1.0",
           "Microsoft-HTTPAPI/2.0"
         ],
         "x-ms-client-request-id": "cde409d6-329f-23f8-4324-d07b991f2904",
-<<<<<<< HEAD
-        "x-ms-request-id": "17941732-101e-0025-3f33-f33b47000000",
-        "x-ms-request-server-encrypted": "true",
-        "x-ms-version": "2019-10-10"
-=======
         "x-ms-request-id": "93b7ad3b-d01e-0083-404b-0953c2000000",
         "x-ms-request-server-encrypted": "true",
         "x-ms-version": "2019-12-12"
->>>>>>> 32e373e2
-      },
-      "ResponseBody": []
-    },
-    {
-<<<<<<< HEAD
-      "RequestUri": "https://seanstagetest.blob.core.windows.net/test-container-9724d313-9530-3135-3ea9-ea8f35e6b248/test-blob-72fe09dd-e085-b3a8-93af-5351f7725aa0?comp=page",
-=======
+      },
+      "ResponseBody": []
+    },
+    {
       "RequestUri": "https://seanmcccanary.blob.core.windows.net/test-container-9724d313-9530-3135-3ea9-ea8f35e6b248/test-blob-72fe09dd-e085-b3a8-93af-5351f7725aa0?comp=page",
->>>>>>> 32e373e2
       "RequestMethod": "PUT",
       "RequestHeaders": {
         "Authorization": "Sanitized",
         "Content-Length": "1024",
-<<<<<<< HEAD
-        "traceparent": "00-baa7d0f8a6e1534987b0cd5024702578-ef1ddafe02626f48-00",
-        "User-Agent": [
-          "azsdk-net-Storage.Blobs/12.4.0-dev.20200305.1",
-          "(.NET Core 4.6.28325.01; Microsoft Windows 10.0.18363 )"
-        ],
-        "x-ms-client-request-id": "ba226fc9-9c5a-feda-6ff7-21beb2b11f7c",
-        "x-ms-date": "Thu, 05 Mar 2020 21:18:55 GMT",
-        "x-ms-page-write": "update",
-        "x-ms-range": "bytes=0-1023",
-        "x-ms-return-client-request-id": "true",
-        "x-ms-version": "2019-10-10"
-=======
         "traceparent": "00-52f53d5e702c0443988650d7a726575a-c1079d2ece067b4d-00",
         "User-Agent": [
           "azsdk-net-Storage.Blobs/12.5.0-dev.20200402.1",
@@ -161,56 +87,28 @@
         "x-ms-range": "bytes=0-1023",
         "x-ms-return-client-request-id": "true",
         "x-ms-version": "2019-12-12"
->>>>>>> 32e373e2
       },
       "RequestBody": "zzML926\u002Bh47rBbWRek4nYp0Keu2NjQDRc2gF6X6iX53KYYtYJBraF4JW4pp9Z6j1/W3dj6Q8dkIzOoQGuZ0PSaYYxhnCzj6DMGJrN6tmVAvAD\u002BwRxND4jutJJeqW1F7kRpjzZKCPMy4vWl9B0T\u002BWzOZ4Ramx/oXVHzguealU7FsEhvEScu9rMdy94mlxtr2rslgEHY60MkcSHkRnYLmF220DPUpNhFr2DBTN9BwbZGl7gsZQT87NT1SpAFSrBNAiNwb7bnhzXi7\u002BDRF65z4r9rnb7N7yNYueNe72pIQFSwhEqrwVIPbwCCSYUUK9U2gVfgma0BjxLwJ7XDiKfbmq\u002BcIINTyCFdbD6uO6WuRJ4eKF4CV6a3vwUnu5msO9ZYtq7lh/tB0sk2ky1\u002BU0N9UeMntWBZyUL41HGOPAyHoTBYRYUGuMySzEWE28SJOVuxulm2dHZ2Du1b/KOJs5a8ruHtFg3OZpkWhOkaxP2Ob6slzIGi0TzJ0kaXqswpGRi\u002B2DzSrBNN80PAn\u002B\u002BNa0n/3Yz4Y\u002BcVCd21I0PHJrvc/XvQa/zAq8OH19lN4jFNPHcMl90/ILUhmc5fLYjfhsyH46JzvP9NPzHJcIwdxxesd\u002BbMyo7undzGvsI\u002BYX5KqFEMtg6OyY\u002BHv2ibZaApA9KmsrWSErxNmUXFvP4tHt3Djtg7EREZHa5nNRsmUzg8nar/h664uJWUzyy4yRyBWpCa1\u002BbX7fKxnaUXKt2hJ0YdmR9DPZcvCtZCpkH0UFSB5ep6i4tBVK\u002B4PfoJoZ2346fWqyANPi0Ja80QlUegzT1AlTTzNpvKzDRvmv\u002BdJWlIirKqHaU0dLfNYS\u002B\u002BMM9YB2C8uQxYxL0cG97rrZMtfEZT2AqVBr\u002BIHBCNNcVsDJt1B5OO0Gxc78X1nfHWSNcUn/TZamjEwvCxJJz7257noB9DdpX/rpvp9uhEn2i9sdM5aJXQkpIyoESS3bvPYRQnDf3SktJBFPFo/2NwgCOH83LJsmL5Fw19AMZRXMDQGpXEHYF62y7w\u002BEOkd6M\u002BsiARCto5Ba6xPfbgZYIb78ggiOTNrGKSHRhD2MofVK9qTk6WMEH2lwT3Eu\u002BainWc5QiLc\u002B7OYQXNjv2x5TzUkelXhhdDda92OeHf1pmDB4KituOxk9Cwq\u002B042LFUNKHYEnEGMwRuWW9pFUoM7op8OndrHz5JEw4Ypuo6CqzuEgU/98QYjMSORF2EWH6Gs71SzJ5J\u002BRVznv9y7ZwqJF7CewNEzPbGY72y7NrQxMqPgeMs504OpCjvzGjElZ8oZBAOse17QebGjFjghxw6kto042uo/U0Aw8baVQCOAc4emnjKwgLdFDAMVlrlHi0cpSmej7Ijf2bDDf4Q==",
       "StatusCode": 201,
       "ResponseHeaders": {
         "Content-Length": "0",
         "Content-MD5": "F\u002BSH5sJE/QXBE\u002BjFIhgWHw==",
-<<<<<<< HEAD
-        "Date": "Thu, 05 Mar 2020 21:18:53 GMT",
-        "ETag": "\u00220x8D7C14ACF8337A6\u0022",
-        "Last-Modified": "Thu, 05 Mar 2020 21:18:54 GMT",
-=======
         "Date": "Fri, 03 Apr 2020 00:03:43 GMT",
         "ETag": "\u00220x8D7D762793A03D0\u0022",
         "Last-Modified": "Fri, 03 Apr 2020 00:03:43 GMT",
->>>>>>> 32e373e2
         "Server": [
           "Windows-Azure-Blob/1.0",
           "Microsoft-HTTPAPI/2.0"
         ],
         "x-ms-blob-sequence-number": "0",
         "x-ms-client-request-id": "ba226fc9-9c5a-feda-6ff7-21beb2b11f7c",
-<<<<<<< HEAD
-        "x-ms-request-id": "17941735-101e-0025-4233-f33b47000000",
-        "x-ms-request-server-encrypted": "true",
-        "x-ms-version": "2019-10-10"
-=======
         "x-ms-request-id": "93b7ad6f-d01e-0083-714b-0953c2000000",
         "x-ms-request-server-encrypted": "true",
         "x-ms-version": "2019-12-12"
->>>>>>> 32e373e2
-      },
-      "ResponseBody": []
-    },
-    {
-<<<<<<< HEAD
-      "RequestUri": "https://seanstagetest.blob.core.windows.net/test-container-9724d313-9530-3135-3ea9-ea8f35e6b248/test-blob-72fe09dd-e085-b3a8-93af-5351f7725aa0?comp=snapshot",
-      "RequestMethod": "PUT",
-      "RequestHeaders": {
-        "Authorization": "Sanitized",
-        "traceparent": "00-76edad865409f0479d6097999c2fc4ee-e81e149cf238eb42-00",
-        "User-Agent": [
-          "azsdk-net-Storage.Blobs/12.4.0-dev.20200305.1",
-          "(.NET Core 4.6.28325.01; Microsoft Windows 10.0.18363 )"
-        ],
-        "x-ms-client-request-id": "fd2c7d30-240d-cd87-35ce-f39088ed6c17",
-        "x-ms-date": "Thu, 05 Mar 2020 21:18:55 GMT",
-        "x-ms-return-client-request-id": "true",
-        "x-ms-version": "2019-10-10"
-=======
+      },
+      "ResponseBody": []
+    },
+    {
       "RequestUri": "https://seanmcccanary.blob.core.windows.net/test-container-9724d313-9530-3135-3ea9-ea8f35e6b248/test-blob-72fe09dd-e085-b3a8-93af-5351f7725aa0?comp=snapshot",
       "RequestMethod": "PUT",
       "RequestHeaders": {
@@ -224,63 +122,32 @@
         "x-ms-date": "Fri, 03 Apr 2020 00:03:44 GMT",
         "x-ms-return-client-request-id": "true",
         "x-ms-version": "2019-12-12"
->>>>>>> 32e373e2
-      },
-      "RequestBody": null,
-      "StatusCode": 201,
-      "ResponseHeaders": {
-        "Content-Length": "0",
-<<<<<<< HEAD
-        "Date": "Thu, 05 Mar 2020 21:18:54 GMT",
-        "ETag": "\u00220x8D7C14ACF8337A6\u0022",
-        "Last-Modified": "Thu, 05 Mar 2020 21:18:54 GMT",
-=======
+      },
+      "RequestBody": null,
+      "StatusCode": 201,
+      "ResponseHeaders": {
+        "Content-Length": "0",
         "Date": "Fri, 03 Apr 2020 00:03:43 GMT",
         "ETag": "\u00220x8D7D762793A03D0\u0022",
         "Last-Modified": "Fri, 03 Apr 2020 00:03:43 GMT",
->>>>>>> 32e373e2
         "Server": [
           "Windows-Azure-Blob/1.0",
           "Microsoft-HTTPAPI/2.0"
         ],
         "x-ms-client-request-id": "fd2c7d30-240d-cd87-35ce-f39088ed6c17",
-<<<<<<< HEAD
-        "x-ms-request-id": "17941739-101e-0025-4633-f33b47000000",
-        "x-ms-request-server-encrypted": "false",
-        "x-ms-snapshot": "2020-03-05T21:18:55.0238733Z",
-        "x-ms-version": "2019-10-10"
-=======
         "x-ms-request-id": "93b7ad94-d01e-0083-114b-0953c2000000",
         "x-ms-request-server-encrypted": "false",
         "x-ms-snapshot": "2020-04-03T00:03:43.7687194Z",
         "x-ms-version": "2019-12-12"
->>>>>>> 32e373e2
-      },
-      "ResponseBody": []
-    },
-    {
-<<<<<<< HEAD
-      "RequestUri": "https://seanstagetest.blob.core.windows.net/test-container-9724d313-9530-3135-3ea9-ea8f35e6b248/test-blob-72fe09dd-e085-b3a8-93af-5351f7725aa0?comp=page",
-=======
+      },
+      "ResponseBody": []
+    },
+    {
       "RequestUri": "https://seanmcccanary.blob.core.windows.net/test-container-9724d313-9530-3135-3ea9-ea8f35e6b248/test-blob-72fe09dd-e085-b3a8-93af-5351f7725aa0?comp=page",
->>>>>>> 32e373e2
       "RequestMethod": "PUT",
       "RequestHeaders": {
         "Authorization": "Sanitized",
         "Content-Length": "1024",
-<<<<<<< HEAD
-        "traceparent": "00-89a95b0fb988724cb3fb222dd6403038-4f0e729c744d084f-00",
-        "User-Agent": [
-          "azsdk-net-Storage.Blobs/12.4.0-dev.20200305.1",
-          "(.NET Core 4.6.28325.01; Microsoft Windows 10.0.18363 )"
-        ],
-        "x-ms-client-request-id": "348ea284-2284-1c6e-c499-fe646e4c7db7",
-        "x-ms-date": "Thu, 05 Mar 2020 21:18:55 GMT",
-        "x-ms-page-write": "update",
-        "x-ms-range": "bytes=2048-3071",
-        "x-ms-return-client-request-id": "true",
-        "x-ms-version": "2019-10-10"
-=======
         "traceparent": "00-fb111069269a4643bffca348945bb919-855b0287ef0e704c-00",
         "User-Agent": [
           "azsdk-net-Storage.Blobs/12.5.0-dev.20200402.1",
@@ -292,58 +159,28 @@
         "x-ms-range": "bytes=2048-3071",
         "x-ms-return-client-request-id": "true",
         "x-ms-version": "2019-12-12"
->>>>>>> 32e373e2
       },
       "RequestBody": "zzML926\u002Bh47rBbWRek4nYp0Keu2NjQDRc2gF6X6iX53KYYtYJBraF4JW4pp9Z6j1/W3dj6Q8dkIzOoQGuZ0PSaYYxhnCzj6DMGJrN6tmVAvAD\u002BwRxND4jutJJeqW1F7kRpjzZKCPMy4vWl9B0T\u002BWzOZ4Ramx/oXVHzguealU7FsEhvEScu9rMdy94mlxtr2rslgEHY60MkcSHkRnYLmF220DPUpNhFr2DBTN9BwbZGl7gsZQT87NT1SpAFSrBNAiNwb7bnhzXi7\u002BDRF65z4r9rnb7N7yNYueNe72pIQFSwhEqrwVIPbwCCSYUUK9U2gVfgma0BjxLwJ7XDiKfbmq\u002BcIINTyCFdbD6uO6WuRJ4eKF4CV6a3vwUnu5msO9ZYtq7lh/tB0sk2ky1\u002BU0N9UeMntWBZyUL41HGOPAyHoTBYRYUGuMySzEWE28SJOVuxulm2dHZ2Du1b/KOJs5a8ruHtFg3OZpkWhOkaxP2Ob6slzIGi0TzJ0kaXqswpGRi\u002B2DzSrBNN80PAn\u002B\u002BNa0n/3Yz4Y\u002BcVCd21I0PHJrvc/XvQa/zAq8OH19lN4jFNPHcMl90/ILUhmc5fLYjfhsyH46JzvP9NPzHJcIwdxxesd\u002BbMyo7undzGvsI\u002BYX5KqFEMtg6OyY\u002BHv2ibZaApA9KmsrWSErxNmUXFvP4tHt3Djtg7EREZHa5nNRsmUzg8nar/h664uJWUzyy4yRyBWpCa1\u002BbX7fKxnaUXKt2hJ0YdmR9DPZcvCtZCpkH0UFSB5ep6i4tBVK\u002B4PfoJoZ2346fWqyANPi0Ja80QlUegzT1AlTTzNpvKzDRvmv\u002BdJWlIirKqHaU0dLfNYS\u002B\u002BMM9YB2C8uQxYxL0cG97rrZMtfEZT2AqVBr\u002BIHBCNNcVsDJt1B5OO0Gxc78X1nfHWSNcUn/TZamjEwvCxJJz7257noB9DdpX/rpvp9uhEn2i9sdM5aJXQkpIyoESS3bvPYRQnDf3SktJBFPFo/2NwgCOH83LJsmL5Fw19AMZRXMDQGpXEHYF62y7w\u002BEOkd6M\u002BsiARCto5Ba6xPfbgZYIb78ggiOTNrGKSHRhD2MofVK9qTk6WMEH2lwT3Eu\u002BainWc5QiLc\u002B7OYQXNjv2x5TzUkelXhhdDda92OeHf1pmDB4KituOxk9Cwq\u002B042LFUNKHYEnEGMwRuWW9pFUoM7op8OndrHz5JEw4Ypuo6CqzuEgU/98QYjMSORF2EWH6Gs71SzJ5J\u002BRVznv9y7ZwqJF7CewNEzPbGY72y7NrQxMqPgeMs504OpCjvzGjElZ8oZBAOse17QebGjFjghxw6kto042uo/U0Aw8baVQCOAc4emnjKwgLdFDAMVlrlHi0cpSmej7Ijf2bDDf4Q==",
       "StatusCode": 201,
       "ResponseHeaders": {
         "Content-Length": "0",
         "Content-MD5": "F\u002BSH5sJE/QXBE\u002BjFIhgWHw==",
-<<<<<<< HEAD
-        "Date": "Thu, 05 Mar 2020 21:18:54 GMT",
-        "ETag": "\u00220x8D7C14ACF9ADE09\u0022",
-        "Last-Modified": "Thu, 05 Mar 2020 21:18:55 GMT",
-=======
         "Date": "Fri, 03 Apr 2020 00:03:43 GMT",
         "ETag": "\u00220x8D7D7627953D216\u0022",
         "Last-Modified": "Fri, 03 Apr 2020 00:03:43 GMT",
->>>>>>> 32e373e2
         "Server": [
           "Windows-Azure-Blob/1.0",
           "Microsoft-HTTPAPI/2.0"
         ],
         "x-ms-blob-sequence-number": "0",
         "x-ms-client-request-id": "348ea284-2284-1c6e-c499-fe646e4c7db7",
-<<<<<<< HEAD
-        "x-ms-request-id": "17941740-101e-0025-4b33-f33b47000000",
-        "x-ms-request-server-encrypted": "true",
-        "x-ms-version": "2019-10-10"
-=======
         "x-ms-request-id": "93b7adb6-d01e-0083-2e4b-0953c2000000",
         "x-ms-request-server-encrypted": "true",
         "x-ms-version": "2019-12-12"
->>>>>>> 32e373e2
-      },
-      "ResponseBody": []
-    },
-    {
-<<<<<<< HEAD
-      "RequestUri": "https://seanstagetest.blob.core.windows.net/test-container-9724d313-9530-3135-3ea9-ea8f35e6b248/test-blob-72fe09dd-e085-b3a8-93af-5351f7725aa0?comp=pagelist\u0026prevsnapshot=2020-03-05T21%3A18%3A55.0238733Z",
-      "RequestMethod": "GET",
-      "RequestHeaders": {
-        "Authorization": "Sanitized",
-        "If-Modified-Since": "Fri, 06 Mar 2020 21:18:54 GMT",
-        "traceparent": "00-6770f7e101e7d245b75dd2e5e0154a57-f4714e5420df0942-00",
-        "User-Agent": [
-          "azsdk-net-Storage.Blobs/12.4.0-dev.20200305.1",
-          "(.NET Core 4.6.28325.01; Microsoft Windows 10.0.18363 )"
-        ],
-        "x-ms-client-request-id": "e50c1025-385e-f593-11ae-657bbf21f845",
-        "x-ms-date": "Thu, 05 Mar 2020 21:18:55 GMT",
-        "x-ms-range": "bytes=0-1023",
-        "x-ms-return-client-request-id": "true",
-        "x-ms-version": "2019-10-10"
-=======
+      },
+      "ResponseBody": []
+    },
+    {
       "RequestUri": "https://seanmcccanary.blob.core.windows.net/test-container-9724d313-9530-3135-3ea9-ea8f35e6b248/test-blob-72fe09dd-e085-b3a8-93af-5351f7725aa0?comp=pagelist\u0026prevsnapshot=2020-04-03T00%3A03%3A43.7687194Z",
       "RequestMethod": "GET",
       "RequestHeaders": {
@@ -359,50 +196,25 @@
         "x-ms-range": "bytes=0-1023",
         "x-ms-return-client-request-id": "true",
         "x-ms-version": "2019-12-12"
->>>>>>> 32e373e2
       },
       "RequestBody": null,
       "StatusCode": 304,
       "ResponseHeaders": {
         "Content-Length": "0",
         "Content-Type": "application/xml",
-<<<<<<< HEAD
-        "Date": "Thu, 05 Mar 2020 21:18:54 GMT",
-=======
         "Date": "Fri, 03 Apr 2020 00:03:43 GMT",
->>>>>>> 32e373e2
         "Server": [
           "Windows-Azure-Blob/1.0",
           "Microsoft-HTTPAPI/2.0"
         ],
         "x-ms-client-request-id": "e50c1025-385e-f593-11ae-657bbf21f845",
         "x-ms-error-code": "ConditionNotMet",
-<<<<<<< HEAD
-        "x-ms-request-id": "17941744-101e-0025-4f33-f33b47000000",
-        "x-ms-version": "2019-10-10"
-=======
         "x-ms-request-id": "93b7ade6-d01e-0083-584b-0953c2000000",
         "x-ms-version": "2019-12-12"
->>>>>>> 32e373e2
-      },
-      "ResponseBody": []
-    },
-    {
-<<<<<<< HEAD
-      "RequestUri": "https://seanstagetest.blob.core.windows.net/test-container-9724d313-9530-3135-3ea9-ea8f35e6b248?restype=container",
-      "RequestMethod": "DELETE",
-      "RequestHeaders": {
-        "Authorization": "Sanitized",
-        "traceparent": "00-9cd451eb998f134598f7ab98d54f9d1c-c81ff334c678bc46-00",
-        "User-Agent": [
-          "azsdk-net-Storage.Blobs/12.4.0-dev.20200305.1",
-          "(.NET Core 4.6.28325.01; Microsoft Windows 10.0.18363 )"
-        ],
-        "x-ms-client-request-id": "5e3e1060-9740-1e59-5d85-c413e3edb2d4",
-        "x-ms-date": "Thu, 05 Mar 2020 21:18:55 GMT",
-        "x-ms-return-client-request-id": "true",
-        "x-ms-version": "2019-10-10"
-=======
+      },
+      "ResponseBody": []
+    },
+    {
       "RequestUri": "https://seanmcccanary.blob.core.windows.net/test-container-9724d313-9530-3135-3ea9-ea8f35e6b248?restype=container",
       "RequestMethod": "DELETE",
       "RequestHeaders": {
@@ -416,49 +228,23 @@
         "x-ms-date": "Fri, 03 Apr 2020 00:03:44 GMT",
         "x-ms-return-client-request-id": "true",
         "x-ms-version": "2019-12-12"
->>>>>>> 32e373e2
       },
       "RequestBody": null,
       "StatusCode": 202,
       "ResponseHeaders": {
         "Content-Length": "0",
-<<<<<<< HEAD
-        "Date": "Thu, 05 Mar 2020 21:18:54 GMT",
-=======
         "Date": "Fri, 03 Apr 2020 00:03:43 GMT",
->>>>>>> 32e373e2
         "Server": [
           "Windows-Azure-Blob/1.0",
           "Microsoft-HTTPAPI/2.0"
         ],
         "x-ms-client-request-id": "5e3e1060-9740-1e59-5d85-c413e3edb2d4",
-<<<<<<< HEAD
-        "x-ms-request-id": "17941750-101e-0025-5933-f33b47000000",
-        "x-ms-version": "2019-10-10"
-=======
         "x-ms-request-id": "93b7ae12-d01e-0083-7d4b-0953c2000000",
         "x-ms-version": "2019-12-12"
->>>>>>> 32e373e2
-      },
-      "ResponseBody": []
-    },
-    {
-<<<<<<< HEAD
-      "RequestUri": "https://seanstagetest.blob.core.windows.net/test-container-b25125cc-95af-5222-eed0-ab41f9d33e93?restype=container",
-      "RequestMethod": "PUT",
-      "RequestHeaders": {
-        "Authorization": "Sanitized",
-        "traceparent": "00-54c0f9a09e04324786cdfd4001e6fd76-b18f00aec0a2ca42-00",
-        "User-Agent": [
-          "azsdk-net-Storage.Blobs/12.4.0-dev.20200305.1",
-          "(.NET Core 4.6.28325.01; Microsoft Windows 10.0.18363 )"
-        ],
-        "x-ms-blob-public-access": "container",
-        "x-ms-client-request-id": "91f3696b-5a2c-ca23-eeec-6f6feb172489",
-        "x-ms-date": "Thu, 05 Mar 2020 21:18:55 GMT",
-        "x-ms-return-client-request-id": "true",
-        "x-ms-version": "2019-10-10"
-=======
+      },
+      "ResponseBody": []
+    },
+    {
       "RequestUri": "https://seanmcccanary.blob.core.windows.net/test-container-b25125cc-95af-5222-eed0-ab41f9d33e93?restype=container",
       "RequestMethod": "PUT",
       "RequestHeaders": {
@@ -473,125 +259,67 @@
         "x-ms-date": "Fri, 03 Apr 2020 00:03:44 GMT",
         "x-ms-return-client-request-id": "true",
         "x-ms-version": "2019-12-12"
->>>>>>> 32e373e2
-      },
-      "RequestBody": null,
-      "StatusCode": 201,
-      "ResponseHeaders": {
-        "Content-Length": "0",
-<<<<<<< HEAD
-        "Date": "Thu, 05 Mar 2020 21:18:55 GMT",
-        "ETag": "\u00220x8D7C14ACFF08CCD\u0022",
-        "Last-Modified": "Thu, 05 Mar 2020 21:18:55 GMT",
-=======
+      },
+      "RequestBody": null,
+      "StatusCode": 201,
+      "ResponseHeaders": {
+        "Content-Length": "0",
         "Date": "Fri, 03 Apr 2020 00:03:43 GMT",
         "ETag": "\u00220x8D7D76279A14DFC\u0022",
         "Last-Modified": "Fri, 03 Apr 2020 00:03:44 GMT",
->>>>>>> 32e373e2
         "Server": [
           "Windows-Azure-Blob/1.0",
           "Microsoft-HTTPAPI/2.0"
         ],
         "x-ms-client-request-id": "91f3696b-5a2c-ca23-eeec-6f6feb172489",
-<<<<<<< HEAD
-        "x-ms-request-id": "33ba1819-201e-002e-1633-f3c02c000000",
-        "x-ms-version": "2019-10-10"
-=======
         "x-ms-request-id": "2bf3f9f9-f01e-0060-234b-09313f000000",
         "x-ms-version": "2019-12-12"
->>>>>>> 32e373e2
-      },
-      "ResponseBody": []
-    },
-    {
-<<<<<<< HEAD
-      "RequestUri": "https://seanstagetest.blob.core.windows.net/test-container-b25125cc-95af-5222-eed0-ab41f9d33e93/test-blob-51723147-03d1-32f2-2149-ae8d4fdc43e0",
-=======
+      },
+      "ResponseBody": []
+    },
+    {
       "RequestUri": "https://seanmcccanary.blob.core.windows.net/test-container-b25125cc-95af-5222-eed0-ab41f9d33e93/test-blob-51723147-03d1-32f2-2149-ae8d4fdc43e0",
->>>>>>> 32e373e2
-      "RequestMethod": "PUT",
-      "RequestHeaders": {
-        "Authorization": "Sanitized",
-        "Content-Length": "0",
-<<<<<<< HEAD
-        "traceparent": "00-f006d8b4d5bc60418921ec9e796050ec-51e0ba5ca98ec043-00",
-        "User-Agent": [
-          "azsdk-net-Storage.Blobs/12.4.0-dev.20200305.1",
-          "(.NET Core 4.6.28325.01; Microsoft Windows 10.0.18363 )"
-=======
+      "RequestMethod": "PUT",
+      "RequestHeaders": {
+        "Authorization": "Sanitized",
+        "Content-Length": "0",
         "traceparent": "00-644cf979ec8a46458ffe2b20d1818713-d5a09d9b528e4e4e-00",
         "User-Agent": [
           "azsdk-net-Storage.Blobs/12.5.0-dev.20200402.1",
           "(.NET Core 4.6.28325.01; Microsoft Windows 10.0.18362 )"
->>>>>>> 32e373e2
         ],
         "x-ms-blob-content-length": "4096",
         "x-ms-blob-sequence-number": "0",
         "x-ms-blob-type": "PageBlob",
         "x-ms-client-request-id": "ddfebcfd-079b-677b-77c1-70e3ab967b11",
-<<<<<<< HEAD
-        "x-ms-date": "Thu, 05 Mar 2020 21:18:55 GMT",
-        "x-ms-return-client-request-id": "true",
-        "x-ms-version": "2019-10-10"
-=======
         "x-ms-date": "Fri, 03 Apr 2020 00:03:45 GMT",
         "x-ms-return-client-request-id": "true",
         "x-ms-version": "2019-12-12"
->>>>>>> 32e373e2
-      },
-      "RequestBody": null,
-      "StatusCode": 201,
-      "ResponseHeaders": {
-        "Content-Length": "0",
-<<<<<<< HEAD
-        "Date": "Thu, 05 Mar 2020 21:18:55 GMT",
-        "ETag": "\u00220x8D7C14ACFFCFCF7\u0022",
-        "Last-Modified": "Thu, 05 Mar 2020 21:18:55 GMT",
-=======
+      },
+      "RequestBody": null,
+      "StatusCode": 201,
+      "ResponseHeaders": {
+        "Content-Length": "0",
         "Date": "Fri, 03 Apr 2020 00:03:43 GMT",
         "ETag": "\u00220x8D7D76279AF221F\u0022",
         "Last-Modified": "Fri, 03 Apr 2020 00:03:44 GMT",
->>>>>>> 32e373e2
         "Server": [
           "Windows-Azure-Blob/1.0",
           "Microsoft-HTTPAPI/2.0"
         ],
         "x-ms-client-request-id": "ddfebcfd-079b-677b-77c1-70e3ab967b11",
-<<<<<<< HEAD
-        "x-ms-request-id": "33ba181c-201e-002e-1733-f3c02c000000",
-        "x-ms-request-server-encrypted": "true",
-        "x-ms-version": "2019-10-10"
-=======
         "x-ms-request-id": "2bf3fa13-f01e-0060-384b-09313f000000",
         "x-ms-request-server-encrypted": "true",
         "x-ms-version": "2019-12-12"
->>>>>>> 32e373e2
-      },
-      "ResponseBody": []
-    },
-    {
-<<<<<<< HEAD
-      "RequestUri": "https://seanstagetest.blob.core.windows.net/test-container-b25125cc-95af-5222-eed0-ab41f9d33e93/test-blob-51723147-03d1-32f2-2149-ae8d4fdc43e0?comp=page",
-=======
+      },
+      "ResponseBody": []
+    },
+    {
       "RequestUri": "https://seanmcccanary.blob.core.windows.net/test-container-b25125cc-95af-5222-eed0-ab41f9d33e93/test-blob-51723147-03d1-32f2-2149-ae8d4fdc43e0?comp=page",
->>>>>>> 32e373e2
       "RequestMethod": "PUT",
       "RequestHeaders": {
         "Authorization": "Sanitized",
         "Content-Length": "1024",
-<<<<<<< HEAD
-        "traceparent": "00-d82331c6537118429d16588cb3a278b1-7526a57c6840be4c-00",
-        "User-Agent": [
-          "azsdk-net-Storage.Blobs/12.4.0-dev.20200305.1",
-          "(.NET Core 4.6.28325.01; Microsoft Windows 10.0.18363 )"
-        ],
-        "x-ms-client-request-id": "53f03727-e166-6c37-f6a9-439896ba902b",
-        "x-ms-date": "Thu, 05 Mar 2020 21:18:55 GMT",
-        "x-ms-page-write": "update",
-        "x-ms-range": "bytes=0-1023",
-        "x-ms-return-client-request-id": "true",
-        "x-ms-version": "2019-10-10"
-=======
         "traceparent": "00-d4ea4a07d535a540878ef1e669e9b12d-859ba8365153024c-00",
         "User-Agent": [
           "azsdk-net-Storage.Blobs/12.5.0-dev.20200402.1",
@@ -603,56 +331,28 @@
         "x-ms-range": "bytes=0-1023",
         "x-ms-return-client-request-id": "true",
         "x-ms-version": "2019-12-12"
->>>>>>> 32e373e2
       },
       "RequestBody": "qI73jEGUqprKK\u002BKAQvsHjCzCj5LeZkRx5G4YHjyDmtfVrk6cnY\u002BqaRJjE3Ak\u002BiV7uuO26QfpM0FJhajTe4tdRpALq5Stau\u002BcFyV/elPUTelJnGRZzLHQ7HsMUhfn1\u002B6HBc3fGE\u002BRzk/0GtHhabjudTi\u002Bit4mBHnfO74YoRfXtUA3\u002BHSF9TSauM4VZLLf7oLCHd3eKE0PYAFT/92QeC03HWWQqnFDaH8DJNIQEaDGAEw8VYM6\u002BIzzJ5dzMvVXCj\u002Bg3UdNTkQRf7Rd2wN7/09hjf\u002BRUyKq/STYnYLazzaKrBmSbzNYebEHK9bO3B2JeChHEqX2xrYc9uAjdbHCNq9\u002B0y7p6I8bCBNNiShM2yAGTyRZkr2Rk\u002BZjdXhTNQQARfQnUAjun4\u002BYLAmRqDyN0Bu/HCWMaKTx7EBIhnMWyNMPTUQ0JYoXGLCUwGazAOqp1qRdkxnec9xPNWPIphgcgmM2gVr4WKuQpwR196c\u002BPuxVnrDOuTS6Mdpn5fAmT3GXeD4CfX6PsX35zOsUaHs1Efd3cgdoTckufFCAkHO7aViS3n9oO8Buxe0y1exJpcheMtP5r9xqLyp10wEtDyAKPmOTgor8zNU2Ca0aNXjd5daIIV6fwrp7J69U82e/QbbMKJeItiI\u002BYmX\u002BwqYvUPmymO4qpO3BanupF1raqNlud8j2TQzgVC60Sr/5of8TTNe1oVp5lJzJCr4b35/HY7qMj0reOQPt0US/dlouyMl8lcqDJQZ\u002B9OMrLUJOxXSP7OYFbRG0NRPUx9AWuR1Bm0L0n0rURD2zDZpnsgvAngzPL4p0KFu4x2C3r101ZzvF6pIAWSUqu6ioUV92TIIHEynDRomTzHLnPNfqHZTgfqVfosd5wEXmpXThy9f7QXrdr5s0ciCxMR4fGB1OP50TyNO5Fqq7jVPj3aEUsQGa6/pdDW35qwyErXCpWacnmGXXzgIEQSrQISFHUJR/nIAchC0i8DIvGh3HNGg5ETOsvEU7PeP\u002BlqnPjOtMsVp3BRDwjNV6Baczp7TlPQ3BlhDtm5RPRF\u002BcHe6DUmRH42nCTy9XSYReMbedCJUvGVmcDfbbXhXGJ8GxU2/m97JD68NKI\u002B3daUyLj2rdsTvJbQSV5kRtbIVT\u002BydtpvUVeDoEWh3S5PVrvqOpUM\u002Bq6XaF5\u002BZqURBt1n8\u002B9yfFb8NXdRYw2Fce94gPKSegwxy2qBKx6L4OqyYpl4SdlO3Npk/gUtq4ehAeZ/BdWyjpzBJih04VE4cESMnwBkHTgGObQYLYwHFB/i4Bk4DNsFD\u002BQMpxOwyeuJLH2wkQyHPPSuaNwhqlEAygIYkgFIAGN5h58cZ3YUVX/YjwEeRoMDW6MkiaQO41WS\u002B90RmCfg==",
       "StatusCode": 201,
       "ResponseHeaders": {
         "Content-Length": "0",
         "Content-MD5": "sR2na/rF6HA4sTWjtbN7xw==",
-<<<<<<< HEAD
-        "Date": "Thu, 05 Mar 2020 21:18:55 GMT",
-        "ETag": "\u00220x8D7C14AD008E1E9\u0022",
-        "Last-Modified": "Thu, 05 Mar 2020 21:18:55 GMT",
-=======
         "Date": "Fri, 03 Apr 2020 00:03:43 GMT",
         "ETag": "\u00220x8D7D76279BC1CCE\u0022",
         "Last-Modified": "Fri, 03 Apr 2020 00:03:44 GMT",
->>>>>>> 32e373e2
         "Server": [
           "Windows-Azure-Blob/1.0",
           "Microsoft-HTTPAPI/2.0"
         ],
         "x-ms-blob-sequence-number": "0",
         "x-ms-client-request-id": "53f03727-e166-6c37-f6a9-439896ba902b",
-<<<<<<< HEAD
-        "x-ms-request-id": "33ba181e-201e-002e-1933-f3c02c000000",
-        "x-ms-request-server-encrypted": "true",
-        "x-ms-version": "2019-10-10"
-=======
         "x-ms-request-id": "2bf3fa3d-f01e-0060-5d4b-09313f000000",
         "x-ms-request-server-encrypted": "true",
         "x-ms-version": "2019-12-12"
->>>>>>> 32e373e2
-      },
-      "ResponseBody": []
-    },
-    {
-<<<<<<< HEAD
-      "RequestUri": "https://seanstagetest.blob.core.windows.net/test-container-b25125cc-95af-5222-eed0-ab41f9d33e93/test-blob-51723147-03d1-32f2-2149-ae8d4fdc43e0?comp=snapshot",
-      "RequestMethod": "PUT",
-      "RequestHeaders": {
-        "Authorization": "Sanitized",
-        "traceparent": "00-7d9d3f451a997940a05c9a67e9a9a41f-8ba3c3fb5faa204d-00",
-        "User-Agent": [
-          "azsdk-net-Storage.Blobs/12.4.0-dev.20200305.1",
-          "(.NET Core 4.6.28325.01; Microsoft Windows 10.0.18363 )"
-        ],
-        "x-ms-client-request-id": "999530a3-2e28-c217-db54-aec7533e169d",
-        "x-ms-date": "Thu, 05 Mar 2020 21:18:55 GMT",
-        "x-ms-return-client-request-id": "true",
-        "x-ms-version": "2019-10-10"
-=======
+      },
+      "ResponseBody": []
+    },
+    {
       "RequestUri": "https://seanmcccanary.blob.core.windows.net/test-container-b25125cc-95af-5222-eed0-ab41f9d33e93/test-blob-51723147-03d1-32f2-2149-ae8d4fdc43e0?comp=snapshot",
       "RequestMethod": "PUT",
       "RequestHeaders": {
@@ -666,63 +366,32 @@
         "x-ms-date": "Fri, 03 Apr 2020 00:03:45 GMT",
         "x-ms-return-client-request-id": "true",
         "x-ms-version": "2019-12-12"
->>>>>>> 32e373e2
-      },
-      "RequestBody": null,
-      "StatusCode": 201,
-      "ResponseHeaders": {
-        "Content-Length": "0",
-<<<<<<< HEAD
-        "Date": "Thu, 05 Mar 2020 21:18:55 GMT",
-        "ETag": "\u00220x8D7C14AD008E1E9\u0022",
-        "Last-Modified": "Thu, 05 Mar 2020 21:18:55 GMT",
-=======
+      },
+      "RequestBody": null,
+      "StatusCode": 201,
+      "ResponseHeaders": {
+        "Content-Length": "0",
         "Date": "Fri, 03 Apr 2020 00:03:43 GMT",
         "ETag": "\u00220x8D7D76279BC1CCE\u0022",
         "Last-Modified": "Fri, 03 Apr 2020 00:03:44 GMT",
->>>>>>> 32e373e2
         "Server": [
           "Windows-Azure-Blob/1.0",
           "Microsoft-HTTPAPI/2.0"
         ],
         "x-ms-client-request-id": "999530a3-2e28-c217-db54-aec7533e169d",
-<<<<<<< HEAD
-        "x-ms-request-id": "33ba1820-201e-002e-1b33-f3c02c000000",
-        "x-ms-request-server-encrypted": "false",
-        "x-ms-snapshot": "2020-03-05T21:18:55.9028324Z",
-        "x-ms-version": "2019-10-10"
-=======
         "x-ms-request-id": "2bf3fa51-f01e-0060-714b-09313f000000",
         "x-ms-request-server-encrypted": "false",
         "x-ms-snapshot": "2020-04-03T00:03:44.6213267Z",
         "x-ms-version": "2019-12-12"
->>>>>>> 32e373e2
-      },
-      "ResponseBody": []
-    },
-    {
-<<<<<<< HEAD
-      "RequestUri": "https://seanstagetest.blob.core.windows.net/test-container-b25125cc-95af-5222-eed0-ab41f9d33e93/test-blob-51723147-03d1-32f2-2149-ae8d4fdc43e0?comp=page",
-=======
+      },
+      "ResponseBody": []
+    },
+    {
       "RequestUri": "https://seanmcccanary.blob.core.windows.net/test-container-b25125cc-95af-5222-eed0-ab41f9d33e93/test-blob-51723147-03d1-32f2-2149-ae8d4fdc43e0?comp=page",
->>>>>>> 32e373e2
       "RequestMethod": "PUT",
       "RequestHeaders": {
         "Authorization": "Sanitized",
         "Content-Length": "1024",
-<<<<<<< HEAD
-        "traceparent": "00-2071775ae612104bbafd4b12a0f6147e-8685fcbdc6799e47-00",
-        "User-Agent": [
-          "azsdk-net-Storage.Blobs/12.4.0-dev.20200305.1",
-          "(.NET Core 4.6.28325.01; Microsoft Windows 10.0.18363 )"
-        ],
-        "x-ms-client-request-id": "66f59f80-f624-a503-6621-02fc92304521",
-        "x-ms-date": "Thu, 05 Mar 2020 21:18:56 GMT",
-        "x-ms-page-write": "update",
-        "x-ms-range": "bytes=2048-3071",
-        "x-ms-return-client-request-id": "true",
-        "x-ms-version": "2019-10-10"
-=======
         "traceparent": "00-e8a848ec391f4340a9ff7150f142218c-5c3af1cc1f27504d-00",
         "User-Agent": [
           "azsdk-net-Storage.Blobs/12.5.0-dev.20200402.1",
@@ -734,58 +403,28 @@
         "x-ms-range": "bytes=2048-3071",
         "x-ms-return-client-request-id": "true",
         "x-ms-version": "2019-12-12"
->>>>>>> 32e373e2
       },
       "RequestBody": "qI73jEGUqprKK\u002BKAQvsHjCzCj5LeZkRx5G4YHjyDmtfVrk6cnY\u002BqaRJjE3Ak\u002BiV7uuO26QfpM0FJhajTe4tdRpALq5Stau\u002BcFyV/elPUTelJnGRZzLHQ7HsMUhfn1\u002B6HBc3fGE\u002BRzk/0GtHhabjudTi\u002Bit4mBHnfO74YoRfXtUA3\u002BHSF9TSauM4VZLLf7oLCHd3eKE0PYAFT/92QeC03HWWQqnFDaH8DJNIQEaDGAEw8VYM6\u002BIzzJ5dzMvVXCj\u002Bg3UdNTkQRf7Rd2wN7/09hjf\u002BRUyKq/STYnYLazzaKrBmSbzNYebEHK9bO3B2JeChHEqX2xrYc9uAjdbHCNq9\u002B0y7p6I8bCBNNiShM2yAGTyRZkr2Rk\u002BZjdXhTNQQARfQnUAjun4\u002BYLAmRqDyN0Bu/HCWMaKTx7EBIhnMWyNMPTUQ0JYoXGLCUwGazAOqp1qRdkxnec9xPNWPIphgcgmM2gVr4WKuQpwR196c\u002BPuxVnrDOuTS6Mdpn5fAmT3GXeD4CfX6PsX35zOsUaHs1Efd3cgdoTckufFCAkHO7aViS3n9oO8Buxe0y1exJpcheMtP5r9xqLyp10wEtDyAKPmOTgor8zNU2Ca0aNXjd5daIIV6fwrp7J69U82e/QbbMKJeItiI\u002BYmX\u002BwqYvUPmymO4qpO3BanupF1raqNlud8j2TQzgVC60Sr/5of8TTNe1oVp5lJzJCr4b35/HY7qMj0reOQPt0US/dlouyMl8lcqDJQZ\u002B9OMrLUJOxXSP7OYFbRG0NRPUx9AWuR1Bm0L0n0rURD2zDZpnsgvAngzPL4p0KFu4x2C3r101ZzvF6pIAWSUqu6ioUV92TIIHEynDRomTzHLnPNfqHZTgfqVfosd5wEXmpXThy9f7QXrdr5s0ciCxMR4fGB1OP50TyNO5Fqq7jVPj3aEUsQGa6/pdDW35qwyErXCpWacnmGXXzgIEQSrQISFHUJR/nIAchC0i8DIvGh3HNGg5ETOsvEU7PeP\u002BlqnPjOtMsVp3BRDwjNV6Baczp7TlPQ3BlhDtm5RPRF\u002BcHe6DUmRH42nCTy9XSYReMbedCJUvGVmcDfbbXhXGJ8GxU2/m97JD68NKI\u002B3daUyLj2rdsTvJbQSV5kRtbIVT\u002BydtpvUVeDoEWh3S5PVrvqOpUM\u002Bq6XaF5\u002BZqURBt1n8\u002B9yfFb8NXdRYw2Fce94gPKSegwxy2qBKx6L4OqyYpl4SdlO3Npk/gUtq4ehAeZ/BdWyjpzBJih04VE4cESMnwBkHTgGObQYLYwHFB/i4Bk4DNsFD\u002BQMpxOwyeuJLH2wkQyHPPSuaNwhqlEAygIYkgFIAGN5h58cZ3YUVX/YjwEeRoMDW6MkiaQO41WS\u002B90RmCfg==",
       "StatusCode": 201,
       "ResponseHeaders": {
         "Content-Length": "0",
         "Content-MD5": "sR2na/rF6HA4sTWjtbN7xw==",
-<<<<<<< HEAD
-        "Date": "Thu, 05 Mar 2020 21:18:55 GMT",
-        "ETag": "\u00220x8D7C14AD021252D\u0022",
-        "Last-Modified": "Thu, 05 Mar 2020 21:18:55 GMT",
-=======
         "Date": "Fri, 03 Apr 2020 00:03:43 GMT",
         "ETag": "\u00220x8D7D76279D6122A\u0022",
         "Last-Modified": "Fri, 03 Apr 2020 00:03:44 GMT",
->>>>>>> 32e373e2
         "Server": [
           "Windows-Azure-Blob/1.0",
           "Microsoft-HTTPAPI/2.0"
         ],
         "x-ms-blob-sequence-number": "0",
         "x-ms-client-request-id": "66f59f80-f624-a503-6621-02fc92304521",
-<<<<<<< HEAD
-        "x-ms-request-id": "33ba1821-201e-002e-1c33-f3c02c000000",
-        "x-ms-request-server-encrypted": "true",
-        "x-ms-version": "2019-10-10"
-=======
         "x-ms-request-id": "2bf3fa6c-f01e-0060-0b4b-09313f000000",
         "x-ms-request-server-encrypted": "true",
         "x-ms-version": "2019-12-12"
->>>>>>> 32e373e2
-      },
-      "ResponseBody": []
-    },
-    {
-<<<<<<< HEAD
-      "RequestUri": "https://seanstagetest.blob.core.windows.net/test-container-b25125cc-95af-5222-eed0-ab41f9d33e93/test-blob-51723147-03d1-32f2-2149-ae8d4fdc43e0?comp=pagelist\u0026prevsnapshot=2020-03-05T21%3A18%3A55.9028324Z",
-      "RequestMethod": "GET",
-      "RequestHeaders": {
-        "Authorization": "Sanitized",
-        "If-Unmodified-Since": "Wed, 04 Mar 2020 21:18:54 GMT",
-        "traceparent": "00-5c3570a3b587fd418b9ed064ed83ee5a-1be306a49e409c44-00",
-        "User-Agent": [
-          "azsdk-net-Storage.Blobs/12.4.0-dev.20200305.1",
-          "(.NET Core 4.6.28325.01; Microsoft Windows 10.0.18363 )"
-        ],
-        "x-ms-client-request-id": "b446c2e0-af49-6279-72bc-df8bd5b25510",
-        "x-ms-date": "Thu, 05 Mar 2020 21:18:56 GMT",
-        "x-ms-range": "bytes=0-1023",
-        "x-ms-return-client-request-id": "true",
-        "x-ms-version": "2019-10-10"
-=======
+      },
+      "ResponseBody": []
+    },
+    {
       "RequestUri": "https://seanmcccanary.blob.core.windows.net/test-container-b25125cc-95af-5222-eed0-ab41f9d33e93/test-blob-51723147-03d1-32f2-2149-ae8d4fdc43e0?comp=pagelist\u0026prevsnapshot=2020-04-03T00%3A03%3A44.6213267Z",
       "RequestMethod": "GET",
       "RequestHeaders": {
@@ -801,49 +440,19 @@
         "x-ms-range": "bytes=0-1023",
         "x-ms-return-client-request-id": "true",
         "x-ms-version": "2019-12-12"
->>>>>>> 32e373e2
       },
       "RequestBody": null,
       "StatusCode": 412,
       "ResponseHeaders": {
         "Content-Length": "252",
         "Content-Type": "application/xml",
-<<<<<<< HEAD
-        "Date": "Thu, 05 Mar 2020 21:18:55 GMT",
-=======
         "Date": "Fri, 03 Apr 2020 00:03:43 GMT",
->>>>>>> 32e373e2
         "Server": [
           "Windows-Azure-Blob/1.0",
           "Microsoft-HTTPAPI/2.0"
         ],
         "x-ms-client-request-id": "b446c2e0-af49-6279-72bc-df8bd5b25510",
         "x-ms-error-code": "ConditionNotMet",
-<<<<<<< HEAD
-        "x-ms-request-id": "33ba1822-201e-002e-1d33-f3c02c000000",
-        "x-ms-version": "2019-10-10"
-      },
-      "ResponseBody": [
-        "\uFEFF\u003C?xml version=\u00221.0\u0022 encoding=\u0022utf-8\u0022?\u003E\u003CError\u003E\u003CCode\u003EConditionNotMet\u003C/Code\u003E\u003CMessage\u003EThe condition specified using HTTP conditional header(s) is not met.\n",
-        "RequestId:33ba1822-201e-002e-1d33-f3c02c000000\n",
-        "Time:2020-03-05T21:18:56.1593618Z\u003C/Message\u003E\u003C/Error\u003E"
-      ]
-    },
-    {
-      "RequestUri": "https://seanstagetest.blob.core.windows.net/test-container-b25125cc-95af-5222-eed0-ab41f9d33e93?restype=container",
-      "RequestMethod": "DELETE",
-      "RequestHeaders": {
-        "Authorization": "Sanitized",
-        "traceparent": "00-cde6fe4daff07b4bbdaf7e7481d54a08-4218698d14661940-00",
-        "User-Agent": [
-          "azsdk-net-Storage.Blobs/12.4.0-dev.20200305.1",
-          "(.NET Core 4.6.28325.01; Microsoft Windows 10.0.18363 )"
-        ],
-        "x-ms-client-request-id": "cf1bfe66-91e9-46d8-c3a3-11ec026bf5cf",
-        "x-ms-date": "Thu, 05 Mar 2020 21:18:56 GMT",
-        "x-ms-return-client-request-id": "true",
-        "x-ms-version": "2019-10-10"
-=======
         "x-ms-request-id": "2bf3fa90-f01e-0060-2a4b-09313f000000",
         "x-ms-version": "2019-12-12"
       },
@@ -867,49 +476,23 @@
         "x-ms-date": "Fri, 03 Apr 2020 00:03:45 GMT",
         "x-ms-return-client-request-id": "true",
         "x-ms-version": "2019-12-12"
->>>>>>> 32e373e2
       },
       "RequestBody": null,
       "StatusCode": 202,
       "ResponseHeaders": {
         "Content-Length": "0",
-<<<<<<< HEAD
-        "Date": "Thu, 05 Mar 2020 21:18:56 GMT",
-=======
         "Date": "Fri, 03 Apr 2020 00:03:43 GMT",
->>>>>>> 32e373e2
         "Server": [
           "Windows-Azure-Blob/1.0",
           "Microsoft-HTTPAPI/2.0"
         ],
         "x-ms-client-request-id": "cf1bfe66-91e9-46d8-c3a3-11ec026bf5cf",
-<<<<<<< HEAD
-        "x-ms-request-id": "33ba1823-201e-002e-1e33-f3c02c000000",
-        "x-ms-version": "2019-10-10"
-=======
         "x-ms-request-id": "2bf3faa4-f01e-0060-3e4b-09313f000000",
         "x-ms-version": "2019-12-12"
->>>>>>> 32e373e2
-      },
-      "ResponseBody": []
-    },
-    {
-<<<<<<< HEAD
-      "RequestUri": "https://seanstagetest.blob.core.windows.net/test-container-66bf4958-ef5b-f131-7fa8-0b1fcb01c540?restype=container",
-      "RequestMethod": "PUT",
-      "RequestHeaders": {
-        "Authorization": "Sanitized",
-        "traceparent": "00-28ef7600fbd7514dbd9c06785bd193d0-a277eb3066f1de49-00",
-        "User-Agent": [
-          "azsdk-net-Storage.Blobs/12.4.0-dev.20200305.1",
-          "(.NET Core 4.6.28325.01; Microsoft Windows 10.0.18363 )"
-        ],
-        "x-ms-blob-public-access": "container",
-        "x-ms-client-request-id": "541e1533-0472-774c-cc2a-504186b87bc1",
-        "x-ms-date": "Thu, 05 Mar 2020 21:18:56 GMT",
-        "x-ms-return-client-request-id": "true",
-        "x-ms-version": "2019-10-10"
-=======
+      },
+      "ResponseBody": []
+    },
+    {
       "RequestUri": "https://seanmcccanary.blob.core.windows.net/test-container-66bf4958-ef5b-f131-7fa8-0b1fcb01c540?restype=container",
       "RequestMethod": "PUT",
       "RequestHeaders": {
@@ -924,125 +507,67 @@
         "x-ms-date": "Fri, 03 Apr 2020 00:03:45 GMT",
         "x-ms-return-client-request-id": "true",
         "x-ms-version": "2019-12-12"
->>>>>>> 32e373e2
-      },
-      "RequestBody": null,
-      "StatusCode": 201,
-      "ResponseHeaders": {
-        "Content-Length": "0",
-<<<<<<< HEAD
-        "Date": "Thu, 05 Mar 2020 21:18:55 GMT",
-        "ETag": "\u00220x8D7C14AD0754ECF\u0022",
-        "Last-Modified": "Thu, 05 Mar 2020 21:18:56 GMT",
-=======
+      },
+      "RequestBody": null,
+      "StatusCode": 201,
+      "ResponseHeaders": {
+        "Content-Length": "0",
         "Date": "Fri, 03 Apr 2020 00:03:44 GMT",
         "ETag": "\u00220x8D7D7627A212E8F\u0022",
         "Last-Modified": "Fri, 03 Apr 2020 00:03:45 GMT",
->>>>>>> 32e373e2
         "Server": [
           "Windows-Azure-Blob/1.0",
           "Microsoft-HTTPAPI/2.0"
         ],
         "x-ms-client-request-id": "541e1533-0472-774c-cc2a-504186b87bc1",
-<<<<<<< HEAD
-        "x-ms-request-id": "c8d735ac-701e-000c-4c33-f30533000000",
-        "x-ms-version": "2019-10-10"
-=======
         "x-ms-request-id": "ae15f2a3-001e-0016-7f4b-09bb77000000",
         "x-ms-version": "2019-12-12"
->>>>>>> 32e373e2
-      },
-      "ResponseBody": []
-    },
-    {
-<<<<<<< HEAD
-      "RequestUri": "https://seanstagetest.blob.core.windows.net/test-container-66bf4958-ef5b-f131-7fa8-0b1fcb01c540/test-blob-cb9bd1de-1e46-d238-223f-6b3ee7041328",
-=======
+      },
+      "ResponseBody": []
+    },
+    {
       "RequestUri": "https://seanmcccanary.blob.core.windows.net/test-container-66bf4958-ef5b-f131-7fa8-0b1fcb01c540/test-blob-cb9bd1de-1e46-d238-223f-6b3ee7041328",
->>>>>>> 32e373e2
-      "RequestMethod": "PUT",
-      "RequestHeaders": {
-        "Authorization": "Sanitized",
-        "Content-Length": "0",
-<<<<<<< HEAD
-        "traceparent": "00-17da31525a71f744ae6453ebcd990e06-6d861abf2396384d-00",
-        "User-Agent": [
-          "azsdk-net-Storage.Blobs/12.4.0-dev.20200305.1",
-          "(.NET Core 4.6.28325.01; Microsoft Windows 10.0.18363 )"
-=======
+      "RequestMethod": "PUT",
+      "RequestHeaders": {
+        "Authorization": "Sanitized",
+        "Content-Length": "0",
         "traceparent": "00-eb7353af84584244979f271eaa1c641e-4fb1add81a3bfc4c-00",
         "User-Agent": [
           "azsdk-net-Storage.Blobs/12.5.0-dev.20200402.1",
           "(.NET Core 4.6.28325.01; Microsoft Windows 10.0.18362 )"
->>>>>>> 32e373e2
         ],
         "x-ms-blob-content-length": "4096",
         "x-ms-blob-sequence-number": "0",
         "x-ms-blob-type": "PageBlob",
         "x-ms-client-request-id": "0c4f46a1-cfbb-15f6-dd4c-3132990e8fc8",
-<<<<<<< HEAD
-        "x-ms-date": "Thu, 05 Mar 2020 21:18:56 GMT",
-        "x-ms-return-client-request-id": "true",
-        "x-ms-version": "2019-10-10"
-=======
         "x-ms-date": "Fri, 03 Apr 2020 00:03:46 GMT",
         "x-ms-return-client-request-id": "true",
         "x-ms-version": "2019-12-12"
->>>>>>> 32e373e2
-      },
-      "RequestBody": null,
-      "StatusCode": 201,
-      "ResponseHeaders": {
-        "Content-Length": "0",
-<<<<<<< HEAD
-        "Date": "Thu, 05 Mar 2020 21:18:55 GMT",
-        "ETag": "\u00220x8D7C14AD0823225\u0022",
-        "Last-Modified": "Thu, 05 Mar 2020 21:18:56 GMT",
-=======
+      },
+      "RequestBody": null,
+      "StatusCode": 201,
+      "ResponseHeaders": {
+        "Content-Length": "0",
         "Date": "Fri, 03 Apr 2020 00:03:44 GMT",
         "ETag": "\u00220x8D7D7627A2E5465\u0022",
         "Last-Modified": "Fri, 03 Apr 2020 00:03:45 GMT",
->>>>>>> 32e373e2
         "Server": [
           "Windows-Azure-Blob/1.0",
           "Microsoft-HTTPAPI/2.0"
         ],
         "x-ms-client-request-id": "0c4f46a1-cfbb-15f6-dd4c-3132990e8fc8",
-<<<<<<< HEAD
-        "x-ms-request-id": "c8d735af-701e-000c-4d33-f30533000000",
-        "x-ms-request-server-encrypted": "true",
-        "x-ms-version": "2019-10-10"
-=======
         "x-ms-request-id": "ae15f2b9-001e-0016-114b-09bb77000000",
         "x-ms-request-server-encrypted": "true",
         "x-ms-version": "2019-12-12"
->>>>>>> 32e373e2
-      },
-      "ResponseBody": []
-    },
-    {
-<<<<<<< HEAD
-      "RequestUri": "https://seanstagetest.blob.core.windows.net/test-container-66bf4958-ef5b-f131-7fa8-0b1fcb01c540/test-blob-cb9bd1de-1e46-d238-223f-6b3ee7041328?comp=page",
-=======
+      },
+      "ResponseBody": []
+    },
+    {
       "RequestUri": "https://seanmcccanary.blob.core.windows.net/test-container-66bf4958-ef5b-f131-7fa8-0b1fcb01c540/test-blob-cb9bd1de-1e46-d238-223f-6b3ee7041328?comp=page",
->>>>>>> 32e373e2
       "RequestMethod": "PUT",
       "RequestHeaders": {
         "Authorization": "Sanitized",
         "Content-Length": "1024",
-<<<<<<< HEAD
-        "traceparent": "00-f895d147825e4249b406c192b84cc17d-37ef64f7470b9b49-00",
-        "User-Agent": [
-          "azsdk-net-Storage.Blobs/12.4.0-dev.20200305.1",
-          "(.NET Core 4.6.28325.01; Microsoft Windows 10.0.18363 )"
-        ],
-        "x-ms-client-request-id": "455b24d4-7973-27bb-f1b7-f3911e1f0163",
-        "x-ms-date": "Thu, 05 Mar 2020 21:18:56 GMT",
-        "x-ms-page-write": "update",
-        "x-ms-range": "bytes=0-1023",
-        "x-ms-return-client-request-id": "true",
-        "x-ms-version": "2019-10-10"
-=======
         "traceparent": "00-6dae77023e682c41b3a420838c4634bc-51d5d876286d7148-00",
         "User-Agent": [
           "azsdk-net-Storage.Blobs/12.5.0-dev.20200402.1",
@@ -1054,56 +579,28 @@
         "x-ms-range": "bytes=0-1023",
         "x-ms-return-client-request-id": "true",
         "x-ms-version": "2019-12-12"
->>>>>>> 32e373e2
       },
       "RequestBody": "Figzt8zF3m0DTuCZE8udPUUonaG0B2w92NbYlkCbs9weQlYMsUJ222fiCW3uXQERrvPscHDtEw689d/27UctZ5oEetF1kYsDssE50v7/T3rUxudMrkJrMC5HULtif\u002B0ftKHS6eIwnB1n6b6us0AQvKZkIidg4LhYmUmjLUHQoTLUGR5cLGWYpCrK5MWEvH3tN5MU/V3Gv9ToelCYjG7cl0eM2pkis49BzH38lfvy1NzMtfWtu6PVDVpJc7IU/xe77U19\u002BOLjyoQD0zHfySnY9qZ0zNd4Ltykt8w/2D/dLcxmQKeudNv66epxquhy9UQwcX0MoDM/Qr9x2UEVo/JEJqVkeIiCKYHKeeLsBoT0MsGID2fB0I2ZJ/7oPZua5UX4LYNCDXy7rkj8QiZQUjw6fad/jZSKglUYy1GKmezlL5Sd9NkAsSREzWEfxY5mSNTCrsDzG1iwbaouKUIrMBRcFhORsl5iOcuCO8Aza73HsYN9yOor8RQ87YYu0ofiGZxMwq561JV1X3T1cOCXfQHtZni\u002BrWcqMCT/VcXXM2dDoCEj5qgOTNztB2l2NoAzpG\u002BFQWsPI2s0IpKKe3/PnisMsdC\u002BdJZY3xmb0Kb\u002Bs/mjy7BWUvL7NH2278QWhNFdHmk9aoWwdTDYLGJSc1LENW\u002BY5rDOeUs5EH1TB4XSQlpIPrI9wUl081WAfSaPqcAq8blVfZ4hjqUdA1kHXW2rBeoHCTWgh3MlI/JaTfslqWa9KBbLfcS8Jq8NIL7wbZXo1Xc8iJ\u002BLimpFL1qrx0Cq91nySjRX34glS\u002BKFk2e1NbZdcniD6SHGMp6shU1qEV9vYihk/SNhkPXvFjy8BfcCj/qjTlTIJg04KxeWq1o6uzmDFTA\u002BUTeT\u002B\u002BGDlNPkCiymqfVTxsMKpzwaLNILyuWbtFsDOe/Hwz7CEFJzRJI6UyHr7wFk5/R2eG7zIyVlhzH86N934dA83\u002BW3kbZxl2Kp4NiwH9rjNs1njMGB058YXIggd1yzw3JRrxAbrVU9BeAMSUNNtGdWGLESEFQOuwxFnjQtUCAF9h1mX3DKx4l3KYfgdIlcy6cgyl6roLIdQvQD1g4hELTAB1Mm5lX3i1AomubNLUaC6dOMDIbBWVVqSRx8x/F7VhnSH202NeRSKT4OgwbLTxStgOw6lAMu/639vJ04esRerETN\u002Bg7YTLTuOeNHstZPnvkIzkYFQMEWpCC/OHlGGq96r9bC/lUG1DM4TFog5kzWrh2kMKt\u002BWWyCt1btGRM6px80zQP/jKCjAfoSzfRm9b3T6IpbouoD\u002B1ZqP0b/GLsg/aQ77BhJ1yF9AC6xa4t3HMGYGjCJ3wU1MNGtlU1ZpOg\u002B8tBQKgmliRFp3qG7UQ==",
       "StatusCode": 201,
       "ResponseHeaders": {
         "Content-Length": "0",
         "Content-MD5": "pALVX3zKGSGdrDGhoaoGOw==",
-<<<<<<< HEAD
-        "Date": "Thu, 05 Mar 2020 21:18:55 GMT",
-        "ETag": "\u00220x8D7C14AD08E3F9F\u0022",
-        "Last-Modified": "Thu, 05 Mar 2020 21:18:56 GMT",
-=======
         "Date": "Fri, 03 Apr 2020 00:03:44 GMT",
         "ETag": "\u00220x8D7D7627A3A8BA0\u0022",
         "Last-Modified": "Fri, 03 Apr 2020 00:03:45 GMT",
->>>>>>> 32e373e2
         "Server": [
           "Windows-Azure-Blob/1.0",
           "Microsoft-HTTPAPI/2.0"
         ],
         "x-ms-blob-sequence-number": "0",
         "x-ms-client-request-id": "455b24d4-7973-27bb-f1b7-f3911e1f0163",
-<<<<<<< HEAD
-        "x-ms-request-id": "c8d735b0-701e-000c-4e33-f30533000000",
-        "x-ms-request-server-encrypted": "true",
-        "x-ms-version": "2019-10-10"
-=======
         "x-ms-request-id": "ae15f2cf-001e-0016-264b-09bb77000000",
         "x-ms-request-server-encrypted": "true",
         "x-ms-version": "2019-12-12"
->>>>>>> 32e373e2
-      },
-      "ResponseBody": []
-    },
-    {
-<<<<<<< HEAD
-      "RequestUri": "https://seanstagetest.blob.core.windows.net/test-container-66bf4958-ef5b-f131-7fa8-0b1fcb01c540/test-blob-cb9bd1de-1e46-d238-223f-6b3ee7041328?comp=snapshot",
-      "RequestMethod": "PUT",
-      "RequestHeaders": {
-        "Authorization": "Sanitized",
-        "traceparent": "00-9bccd1d0f9dca04dba77aad4e4f3387a-cc9ebae2c78bc948-00",
-        "User-Agent": [
-          "azsdk-net-Storage.Blobs/12.4.0-dev.20200305.1",
-          "(.NET Core 4.6.28325.01; Microsoft Windows 10.0.18363 )"
-        ],
-        "x-ms-client-request-id": "ba95d0ec-7646-16de-0eca-32cd736c6d77",
-        "x-ms-date": "Thu, 05 Mar 2020 21:18:56 GMT",
-        "x-ms-return-client-request-id": "true",
-        "x-ms-version": "2019-10-10"
-=======
+      },
+      "ResponseBody": []
+    },
+    {
       "RequestUri": "https://seanmcccanary.blob.core.windows.net/test-container-66bf4958-ef5b-f131-7fa8-0b1fcb01c540/test-blob-cb9bd1de-1e46-d238-223f-6b3ee7041328?comp=snapshot",
       "RequestMethod": "PUT",
       "RequestHeaders": {
@@ -1117,63 +614,32 @@
         "x-ms-date": "Fri, 03 Apr 2020 00:03:46 GMT",
         "x-ms-return-client-request-id": "true",
         "x-ms-version": "2019-12-12"
->>>>>>> 32e373e2
-      },
-      "RequestBody": null,
-      "StatusCode": 201,
-      "ResponseHeaders": {
-        "Content-Length": "0",
-<<<<<<< HEAD
-        "Date": "Thu, 05 Mar 2020 21:18:55 GMT",
-        "ETag": "\u00220x8D7C14AD08E3F9F\u0022",
-        "Last-Modified": "Thu, 05 Mar 2020 21:18:56 GMT",
-=======
+      },
+      "RequestBody": null,
+      "StatusCode": 201,
+      "ResponseHeaders": {
+        "Content-Length": "0",
         "Date": "Fri, 03 Apr 2020 00:03:44 GMT",
         "ETag": "\u00220x8D7D7627A3A8BA0\u0022",
         "Last-Modified": "Fri, 03 Apr 2020 00:03:45 GMT",
->>>>>>> 32e373e2
         "Server": [
           "Windows-Azure-Blob/1.0",
           "Microsoft-HTTPAPI/2.0"
         ],
         "x-ms-client-request-id": "ba95d0ec-7646-16de-0eca-32cd736c6d77",
-<<<<<<< HEAD
-        "x-ms-request-id": "c8d735b1-701e-000c-4f33-f30533000000",
-        "x-ms-request-server-encrypted": "false",
-        "x-ms-snapshot": "2020-03-05T21:18:56.7808198Z",
-        "x-ms-version": "2019-10-10"
-=======
         "x-ms-request-id": "ae15f2e1-001e-0016-364b-09bb77000000",
         "x-ms-request-server-encrypted": "false",
         "x-ms-snapshot": "2020-04-03T00:03:45.4449142Z",
         "x-ms-version": "2019-12-12"
->>>>>>> 32e373e2
-      },
-      "ResponseBody": []
-    },
-    {
-<<<<<<< HEAD
-      "RequestUri": "https://seanstagetest.blob.core.windows.net/test-container-66bf4958-ef5b-f131-7fa8-0b1fcb01c540/test-blob-cb9bd1de-1e46-d238-223f-6b3ee7041328?comp=page",
-=======
+      },
+      "ResponseBody": []
+    },
+    {
       "RequestUri": "https://seanmcccanary.blob.core.windows.net/test-container-66bf4958-ef5b-f131-7fa8-0b1fcb01c540/test-blob-cb9bd1de-1e46-d238-223f-6b3ee7041328?comp=page",
->>>>>>> 32e373e2
       "RequestMethod": "PUT",
       "RequestHeaders": {
         "Authorization": "Sanitized",
         "Content-Length": "1024",
-<<<<<<< HEAD
-        "traceparent": "00-9dd747b5ee2e3444a3f58c29da69ad4a-95a8c288e23af346-00",
-        "User-Agent": [
-          "azsdk-net-Storage.Blobs/12.4.0-dev.20200305.1",
-          "(.NET Core 4.6.28325.01; Microsoft Windows 10.0.18363 )"
-        ],
-        "x-ms-client-request-id": "4da49569-478a-021d-002a-d4d9f606ca7e",
-        "x-ms-date": "Thu, 05 Mar 2020 21:18:56 GMT",
-        "x-ms-page-write": "update",
-        "x-ms-range": "bytes=2048-3071",
-        "x-ms-return-client-request-id": "true",
-        "x-ms-version": "2019-10-10"
-=======
         "traceparent": "00-612ab08d5bb5b54687ce03ed16cdc59c-0567d29b08388d40-00",
         "User-Agent": [
           "azsdk-net-Storage.Blobs/12.5.0-dev.20200402.1",
@@ -1185,62 +651,33 @@
         "x-ms-range": "bytes=2048-3071",
         "x-ms-return-client-request-id": "true",
         "x-ms-version": "2019-12-12"
->>>>>>> 32e373e2
       },
       "RequestBody": "Figzt8zF3m0DTuCZE8udPUUonaG0B2w92NbYlkCbs9weQlYMsUJ222fiCW3uXQERrvPscHDtEw689d/27UctZ5oEetF1kYsDssE50v7/T3rUxudMrkJrMC5HULtif\u002B0ftKHS6eIwnB1n6b6us0AQvKZkIidg4LhYmUmjLUHQoTLUGR5cLGWYpCrK5MWEvH3tN5MU/V3Gv9ToelCYjG7cl0eM2pkis49BzH38lfvy1NzMtfWtu6PVDVpJc7IU/xe77U19\u002BOLjyoQD0zHfySnY9qZ0zNd4Ltykt8w/2D/dLcxmQKeudNv66epxquhy9UQwcX0MoDM/Qr9x2UEVo/JEJqVkeIiCKYHKeeLsBoT0MsGID2fB0I2ZJ/7oPZua5UX4LYNCDXy7rkj8QiZQUjw6fad/jZSKglUYy1GKmezlL5Sd9NkAsSREzWEfxY5mSNTCrsDzG1iwbaouKUIrMBRcFhORsl5iOcuCO8Aza73HsYN9yOor8RQ87YYu0ofiGZxMwq561JV1X3T1cOCXfQHtZni\u002BrWcqMCT/VcXXM2dDoCEj5qgOTNztB2l2NoAzpG\u002BFQWsPI2s0IpKKe3/PnisMsdC\u002BdJZY3xmb0Kb\u002Bs/mjy7BWUvL7NH2278QWhNFdHmk9aoWwdTDYLGJSc1LENW\u002BY5rDOeUs5EH1TB4XSQlpIPrI9wUl081WAfSaPqcAq8blVfZ4hjqUdA1kHXW2rBeoHCTWgh3MlI/JaTfslqWa9KBbLfcS8Jq8NIL7wbZXo1Xc8iJ\u002BLimpFL1qrx0Cq91nySjRX34glS\u002BKFk2e1NbZdcniD6SHGMp6shU1qEV9vYihk/SNhkPXvFjy8BfcCj/qjTlTIJg04KxeWq1o6uzmDFTA\u002BUTeT\u002B\u002BGDlNPkCiymqfVTxsMKpzwaLNILyuWbtFsDOe/Hwz7CEFJzRJI6UyHr7wFk5/R2eG7zIyVlhzH86N934dA83\u002BW3kbZxl2Kp4NiwH9rjNs1njMGB058YXIggd1yzw3JRrxAbrVU9BeAMSUNNtGdWGLESEFQOuwxFnjQtUCAF9h1mX3DKx4l3KYfgdIlcy6cgyl6roLIdQvQD1g4hELTAB1Mm5lX3i1AomubNLUaC6dOMDIbBWVVqSRx8x/F7VhnSH202NeRSKT4OgwbLTxStgOw6lAMu/639vJ04esRerETN\u002Bg7YTLTuOeNHstZPnvkIzkYFQMEWpCC/OHlGGq96r9bC/lUG1DM4TFog5kzWrh2kMKt\u002BWWyCt1btGRM6px80zQP/jKCjAfoSzfRm9b3T6IpbouoD\u002B1ZqP0b/GLsg/aQ77BhJ1yF9AC6xa4t3HMGYGjCJ3wU1MNGtlU1ZpOg\u002B8tBQKgmliRFp3qG7UQ==",
       "StatusCode": 201,
       "ResponseHeaders": {
         "Content-Length": "0",
         "Content-MD5": "pALVX3zKGSGdrDGhoaoGOw==",
-<<<<<<< HEAD
-        "Date": "Thu, 05 Mar 2020 21:18:55 GMT",
-        "ETag": "\u00220x8D7C14AD0A71D8F\u0022",
-        "Last-Modified": "Thu, 05 Mar 2020 21:18:56 GMT",
-=======
         "Date": "Fri, 03 Apr 2020 00:03:44 GMT",
         "ETag": "\u00220x8D7D7627A587956\u0022",
         "Last-Modified": "Fri, 03 Apr 2020 00:03:45 GMT",
->>>>>>> 32e373e2
         "Server": [
           "Windows-Azure-Blob/1.0",
           "Microsoft-HTTPAPI/2.0"
         ],
         "x-ms-blob-sequence-number": "0",
         "x-ms-client-request-id": "4da49569-478a-021d-002a-d4d9f606ca7e",
-<<<<<<< HEAD
-        "x-ms-request-id": "c8d735b2-701e-000c-5033-f30533000000",
-        "x-ms-request-server-encrypted": "true",
-        "x-ms-version": "2019-10-10"
-=======
         "x-ms-request-id": "ae15f2fe-001e-0016-504b-09bb77000000",
         "x-ms-request-server-encrypted": "true",
         "x-ms-version": "2019-12-12"
->>>>>>> 32e373e2
-      },
-      "ResponseBody": []
-    },
-    {
-<<<<<<< HEAD
-      "RequestUri": "https://seanstagetest.blob.core.windows.net/test-container-66bf4958-ef5b-f131-7fa8-0b1fcb01c540/test-blob-cb9bd1de-1e46-d238-223f-6b3ee7041328?comp=pagelist\u0026prevsnapshot=2020-03-05T21%3A18%3A56.7808198Z",
-=======
+      },
+      "ResponseBody": []
+    },
+    {
       "RequestUri": "https://seanmcccanary.blob.core.windows.net/test-container-66bf4958-ef5b-f131-7fa8-0b1fcb01c540/test-blob-cb9bd1de-1e46-d238-223f-6b3ee7041328?comp=pagelist\u0026prevsnapshot=2020-04-03T00%3A03%3A45.4449142Z",
->>>>>>> 32e373e2
       "RequestMethod": "GET",
       "RequestHeaders": {
         "Authorization": "Sanitized",
         "If-Match": "\u0022garbage\u0022",
-<<<<<<< HEAD
-        "traceparent": "00-1fe63a6fe95a104b89879e91013fdccf-1ba537e2b26b4548-00",
-        "User-Agent": [
-          "azsdk-net-Storage.Blobs/12.4.0-dev.20200305.1",
-          "(.NET Core 4.6.28325.01; Microsoft Windows 10.0.18363 )"
-        ],
-        "x-ms-client-request-id": "de636554-1fc8-d5ec-1d8a-dcdae5c4b349",
-        "x-ms-date": "Thu, 05 Mar 2020 21:18:56 GMT",
-        "x-ms-range": "bytes=0-1023",
-        "x-ms-return-client-request-id": "true",
-        "x-ms-version": "2019-10-10"
-=======
         "traceparent": "00-4154b9f6e4eda344892698c9b9e87360-43df0f5e3f226e4f-00",
         "User-Agent": [
           "azsdk-net-Storage.Blobs/12.5.0-dev.20200402.1",
@@ -1251,49 +688,19 @@
         "x-ms-range": "bytes=0-1023",
         "x-ms-return-client-request-id": "true",
         "x-ms-version": "2019-12-12"
->>>>>>> 32e373e2
       },
       "RequestBody": null,
       "StatusCode": 412,
       "ResponseHeaders": {
         "Content-Length": "252",
         "Content-Type": "application/xml",
-<<<<<<< HEAD
-        "Date": "Thu, 05 Mar 2020 21:18:56 GMT",
-=======
         "Date": "Fri, 03 Apr 2020 00:03:44 GMT",
->>>>>>> 32e373e2
         "Server": [
           "Windows-Azure-Blob/1.0",
           "Microsoft-HTTPAPI/2.0"
         ],
         "x-ms-client-request-id": "de636554-1fc8-d5ec-1d8a-dcdae5c4b349",
         "x-ms-error-code": "ConditionNotMet",
-<<<<<<< HEAD
-        "x-ms-request-id": "c8d735b3-701e-000c-5133-f30533000000",
-        "x-ms-version": "2019-10-10"
-      },
-      "ResponseBody": [
-        "\uFEFF\u003C?xml version=\u00221.0\u0022 encoding=\u0022utf-8\u0022?\u003E\u003CError\u003E\u003CCode\u003EConditionNotMet\u003C/Code\u003E\u003CMessage\u003EThe condition specified using HTTP conditional header(s) is not met.\n",
-        "RequestId:c8d735b3-701e-000c-5133-f30533000000\n",
-        "Time:2020-03-05T21:18:56.9744026Z\u003C/Message\u003E\u003C/Error\u003E"
-      ]
-    },
-    {
-      "RequestUri": "https://seanstagetest.blob.core.windows.net/test-container-66bf4958-ef5b-f131-7fa8-0b1fcb01c540?restype=container",
-      "RequestMethod": "DELETE",
-      "RequestHeaders": {
-        "Authorization": "Sanitized",
-        "traceparent": "00-d17b4127d8e0d745b9fcc9b0c4f17668-89e67692f620a64f-00",
-        "User-Agent": [
-          "azsdk-net-Storage.Blobs/12.4.0-dev.20200305.1",
-          "(.NET Core 4.6.28325.01; Microsoft Windows 10.0.18363 )"
-        ],
-        "x-ms-client-request-id": "9184cf31-eba2-26b5-f7bf-590c947e4d6e",
-        "x-ms-date": "Thu, 05 Mar 2020 21:18:57 GMT",
-        "x-ms-return-client-request-id": "true",
-        "x-ms-version": "2019-10-10"
-=======
         "x-ms-request-id": "ae15f315-001e-0016-644b-09bb77000000",
         "x-ms-version": "2019-12-12"
       },
@@ -1317,49 +724,23 @@
         "x-ms-date": "Fri, 03 Apr 2020 00:03:46 GMT",
         "x-ms-return-client-request-id": "true",
         "x-ms-version": "2019-12-12"
->>>>>>> 32e373e2
       },
       "RequestBody": null,
       "StatusCode": 202,
       "ResponseHeaders": {
         "Content-Length": "0",
-<<<<<<< HEAD
-        "Date": "Thu, 05 Mar 2020 21:18:56 GMT",
-=======
         "Date": "Fri, 03 Apr 2020 00:03:44 GMT",
->>>>>>> 32e373e2
         "Server": [
           "Windows-Azure-Blob/1.0",
           "Microsoft-HTTPAPI/2.0"
         ],
         "x-ms-client-request-id": "9184cf31-eba2-26b5-f7bf-590c947e4d6e",
-<<<<<<< HEAD
-        "x-ms-request-id": "c8d735b5-701e-000c-5333-f30533000000",
-        "x-ms-version": "2019-10-10"
-=======
         "x-ms-request-id": "ae15f323-001e-0016-724b-09bb77000000",
         "x-ms-version": "2019-12-12"
->>>>>>> 32e373e2
-      },
-      "ResponseBody": []
-    },
-    {
-<<<<<<< HEAD
-      "RequestUri": "https://seanstagetest.blob.core.windows.net/test-container-3fd42037-bfa4-5491-2f6b-a257044df828?restype=container",
-      "RequestMethod": "PUT",
-      "RequestHeaders": {
-        "Authorization": "Sanitized",
-        "traceparent": "00-bf34d8426bd57d4196e615364addaecd-0d1d1e89c1bf844c-00",
-        "User-Agent": [
-          "azsdk-net-Storage.Blobs/12.4.0-dev.20200305.1",
-          "(.NET Core 4.6.28325.01; Microsoft Windows 10.0.18363 )"
-        ],
-        "x-ms-blob-public-access": "container",
-        "x-ms-client-request-id": "bc68ac23-a720-713c-3e30-6136495e21a9",
-        "x-ms-date": "Thu, 05 Mar 2020 21:18:57 GMT",
-        "x-ms-return-client-request-id": "true",
-        "x-ms-version": "2019-10-10"
-=======
+      },
+      "ResponseBody": []
+    },
+    {
       "RequestUri": "https://seanmcccanary.blob.core.windows.net/test-container-3fd42037-bfa4-5491-2f6b-a257044df828?restype=container",
       "RequestMethod": "PUT",
       "RequestHeaders": {
@@ -1374,125 +755,67 @@
         "x-ms-date": "Fri, 03 Apr 2020 00:03:46 GMT",
         "x-ms-return-client-request-id": "true",
         "x-ms-version": "2019-12-12"
->>>>>>> 32e373e2
-      },
-      "RequestBody": null,
-      "StatusCode": 201,
-      "ResponseHeaders": {
-        "Content-Length": "0",
-<<<<<<< HEAD
-        "Date": "Thu, 05 Mar 2020 21:18:56 GMT",
-        "ETag": "\u00220x8D7C14AD0F3FB4D\u0022",
-        "Last-Modified": "Thu, 05 Mar 2020 21:18:57 GMT",
-=======
+      },
+      "RequestBody": null,
+      "StatusCode": 201,
+      "ResponseHeaders": {
+        "Content-Length": "0",
         "Date": "Fri, 03 Apr 2020 00:03:45 GMT",
         "ETag": "\u00220x8D7D7627AA2F2C7\u0022",
         "Last-Modified": "Fri, 03 Apr 2020 00:03:46 GMT",
->>>>>>> 32e373e2
         "Server": [
           "Windows-Azure-Blob/1.0",
           "Microsoft-HTTPAPI/2.0"
         ],
         "x-ms-client-request-id": "bc68ac23-a720-713c-3e30-6136495e21a9",
-<<<<<<< HEAD
-        "x-ms-request-id": "84b20a66-f01e-003d-6e33-f3e420000000",
-        "x-ms-version": "2019-10-10"
-=======
         "x-ms-request-id": "217c1eba-601e-002f-7a4b-09406b000000",
         "x-ms-version": "2019-12-12"
->>>>>>> 32e373e2
-      },
-      "ResponseBody": []
-    },
-    {
-<<<<<<< HEAD
-      "RequestUri": "https://seanstagetest.blob.core.windows.net/test-container-3fd42037-bfa4-5491-2f6b-a257044df828/test-blob-996831c7-38d4-142e-786d-18517dddad06",
-=======
+      },
+      "ResponseBody": []
+    },
+    {
       "RequestUri": "https://seanmcccanary.blob.core.windows.net/test-container-3fd42037-bfa4-5491-2f6b-a257044df828/test-blob-996831c7-38d4-142e-786d-18517dddad06",
->>>>>>> 32e373e2
-      "RequestMethod": "PUT",
-      "RequestHeaders": {
-        "Authorization": "Sanitized",
-        "Content-Length": "0",
-<<<<<<< HEAD
-        "traceparent": "00-2750255754c9114489965c09bf9f16ee-111b798836ae374b-00",
-        "User-Agent": [
-          "azsdk-net-Storage.Blobs/12.4.0-dev.20200305.1",
-          "(.NET Core 4.6.28325.01; Microsoft Windows 10.0.18363 )"
-=======
+      "RequestMethod": "PUT",
+      "RequestHeaders": {
+        "Authorization": "Sanitized",
+        "Content-Length": "0",
         "traceparent": "00-7446e43dacea324fb3032a8a6a07de0d-fd61b842ae42f646-00",
         "User-Agent": [
           "azsdk-net-Storage.Blobs/12.5.0-dev.20200402.1",
           "(.NET Core 4.6.28325.01; Microsoft Windows 10.0.18362 )"
->>>>>>> 32e373e2
         ],
         "x-ms-blob-content-length": "4096",
         "x-ms-blob-sequence-number": "0",
         "x-ms-blob-type": "PageBlob",
         "x-ms-client-request-id": "75ec9831-c9c0-ebe9-7e53-43b38feaf361",
-<<<<<<< HEAD
-        "x-ms-date": "Thu, 05 Mar 2020 21:18:57 GMT",
-        "x-ms-return-client-request-id": "true",
-        "x-ms-version": "2019-10-10"
-=======
         "x-ms-date": "Fri, 03 Apr 2020 00:03:46 GMT",
         "x-ms-return-client-request-id": "true",
         "x-ms-version": "2019-12-12"
->>>>>>> 32e373e2
-      },
-      "RequestBody": null,
-      "StatusCode": 201,
-      "ResponseHeaders": {
-        "Content-Length": "0",
-<<<<<<< HEAD
-        "Date": "Thu, 05 Mar 2020 21:18:56 GMT",
-        "ETag": "\u00220x8D7C14AD100FDA8\u0022",
-        "Last-Modified": "Thu, 05 Mar 2020 21:18:57 GMT",
-=======
+      },
+      "RequestBody": null,
+      "StatusCode": 201,
+      "ResponseHeaders": {
+        "Content-Length": "0",
         "Date": "Fri, 03 Apr 2020 00:03:45 GMT",
         "ETag": "\u00220x8D7D7627AAF82CA\u0022",
         "Last-Modified": "Fri, 03 Apr 2020 00:03:46 GMT",
->>>>>>> 32e373e2
         "Server": [
           "Windows-Azure-Blob/1.0",
           "Microsoft-HTTPAPI/2.0"
         ],
         "x-ms-client-request-id": "75ec9831-c9c0-ebe9-7e53-43b38feaf361",
-<<<<<<< HEAD
-        "x-ms-request-id": "84b20a69-f01e-003d-6f33-f3e420000000",
-        "x-ms-request-server-encrypted": "true",
-        "x-ms-version": "2019-10-10"
-=======
         "x-ms-request-id": "217c1ed7-601e-002f-114b-09406b000000",
         "x-ms-request-server-encrypted": "true",
         "x-ms-version": "2019-12-12"
->>>>>>> 32e373e2
-      },
-      "ResponseBody": []
-    },
-    {
-<<<<<<< HEAD
-      "RequestUri": "https://seanstagetest.blob.core.windows.net/test-container-3fd42037-bfa4-5491-2f6b-a257044df828/test-blob-996831c7-38d4-142e-786d-18517dddad06?comp=page",
-=======
+      },
+      "ResponseBody": []
+    },
+    {
       "RequestUri": "https://seanmcccanary.blob.core.windows.net/test-container-3fd42037-bfa4-5491-2f6b-a257044df828/test-blob-996831c7-38d4-142e-786d-18517dddad06?comp=page",
->>>>>>> 32e373e2
       "RequestMethod": "PUT",
       "RequestHeaders": {
         "Authorization": "Sanitized",
         "Content-Length": "1024",
-<<<<<<< HEAD
-        "traceparent": "00-11d63395d67a8044a5df9459225495ed-060c4969d2b0a147-00",
-        "User-Agent": [
-          "azsdk-net-Storage.Blobs/12.4.0-dev.20200305.1",
-          "(.NET Core 4.6.28325.01; Microsoft Windows 10.0.18363 )"
-        ],
-        "x-ms-client-request-id": "0e420b94-20d8-02c2-854d-a582276cf3b6",
-        "x-ms-date": "Thu, 05 Mar 2020 21:18:57 GMT",
-        "x-ms-page-write": "update",
-        "x-ms-range": "bytes=0-1023",
-        "x-ms-return-client-request-id": "true",
-        "x-ms-version": "2019-10-10"
-=======
         "traceparent": "00-08f27d3667f32746ae369210c1dad0c3-df90c351a2107143-00",
         "User-Agent": [
           "azsdk-net-Storage.Blobs/12.5.0-dev.20200402.1",
@@ -1504,56 +827,28 @@
         "x-ms-range": "bytes=0-1023",
         "x-ms-return-client-request-id": "true",
         "x-ms-version": "2019-12-12"
->>>>>>> 32e373e2
       },
       "RequestBody": "g1suZSnJxIspbNqdYB9UCE5OIOXwN0U\u002B\u002BkjakvhUa9NDdoxkQrifZ9NhTFTuS4pe/jtkQMoNcEsW72rg7zKT1AEGWeqT78WVr7gSjuvxT66\u002Be5O88CoJNQVBTlJOvnehzndS6PGgyw91zpER\u002B\u002BFfJZ\u002B8InSe1uTW/STkUaBzR/FBcMB0nme8Ha\u002BDRyGZ9zoj4SmzkZsCAviSfOrNvHluAoaf0Ioh6oc4/wTFG4/DPAXqwHB3v7ZVPm7I4SF872E1FUSa\u002BievAvaie5KWPedoz0Dl4/sJ9kLQSZIbWQlluxCjjwVKKELeOr551UQkvwCHXxLglwtlKx4BybCVk6jtPL\u002BB863hHab\u002BBqg9kCD\u002BrIqRlPr2hCMEPWTnSV\u002BSSaYVi5mFostTpUFs4pBiKJr9Ax0lA/\u002Bu97ebfLVJ\u002BtRHa70BJwSHeAq\u002BPu64iaGTohTJ6UVBbEWnZ5Th6SYVCatsJXfTYAGVdooTZsUQ9W0VCNqhfxGPBf94Wr9wpY/kqDRDS2Qqv0ESM3K6LgaAl3EmzOBLdIma3R94WwZCJdD7L72QzKoJ6kiYjkye1db598JNStmumDSqqW5EsmQ70A6ivv9I78rHHeGYs\u002BU9\u002BwdJfmNE9Nr3TZaJ5iM7xDfjXb4\u002B/BbWsQj3hiz3FeRObK1m\u002BzMB9twzqnFovgmnjFmptFUn///xcs1aTG2uADexO3l21MgD4mbhClKkbvL/UPrTTWGPJm2udYllpqpuhak6toKQMLeQpdLvRvWtTQPbW/tz2rPVIhULx18\u002Bnju7c4Woabdvbh9CQqeOn\u002BB4ACiFikuu\u002Bqr2ZJRthGlYUQeXM9NvBONMa\u002BzbMJcLR4M1k8Y2uRPwDXjasQUjAuq26vCf9mwMCPxEOB9e08oS6x0ROPGiIZj0pyZalFLeKWgCJUana1AWKIrK8oDzkTmuyMbnEsr5FMhYq09GsnOpZg\u002B2W62Da3/M\u002Bg9m1y8YABXsrMyL9heeCRB\u002BTsAA0HYXIYtxPTaMK1xHGxe6kj2YQKo5WQWmHXD3F1GdBBy/yyqZT7akp8PfYIFwRNv/5HfT5Q4Vx3ZwcAMaeSXk7iY/h0/tIEOH9JnnWvmENtmV9zPayR8OqQSzKd\u002ByiS2d\u002B3FbMLyLEsMzTPB1Lmx87DkqhYHyCSUGMd1LOfdk1GtrSV\u002BIKAUcCeVvp30umHuXNzylhwOsq/FLVP/eQNjMz3eFCuQN9MMzDnubgmKn2JhiswK6vkxnvp5tPNQGPckMo9cGqY6XikJ4cXmIECiPpHtmfI3WERAqHUtFoLfuLdCxj9\u002BKoS4Jyim/QUzT36513ZhYn8A8NpHG3ItDUumLikSo1oFJBANNXbJkFs/EVj6dz8Iflo0QdQ==",
       "StatusCode": 201,
       "ResponseHeaders": {
         "Content-Length": "0",
         "Content-MD5": "waO9VapqCmiqGmmzu7eqqg==",
-<<<<<<< HEAD
-        "Date": "Thu, 05 Mar 2020 21:18:56 GMT",
-        "ETag": "\u00220x8D7C14AD10D5B1C\u0022",
-        "Last-Modified": "Thu, 05 Mar 2020 21:18:57 GMT",
-=======
         "Date": "Fri, 03 Apr 2020 00:03:45 GMT",
         "ETag": "\u00220x8D7D7627ABBB9FB\u0022",
         "Last-Modified": "Fri, 03 Apr 2020 00:03:46 GMT",
->>>>>>> 32e373e2
         "Server": [
           "Windows-Azure-Blob/1.0",
           "Microsoft-HTTPAPI/2.0"
         ],
         "x-ms-blob-sequence-number": "0",
         "x-ms-client-request-id": "0e420b94-20d8-02c2-854d-a582276cf3b6",
-<<<<<<< HEAD
-        "x-ms-request-id": "84b20a6c-f01e-003d-7233-f3e420000000",
-        "x-ms-request-server-encrypted": "true",
-        "x-ms-version": "2019-10-10"
-=======
         "x-ms-request-id": "217c1ef0-601e-002f-274b-09406b000000",
         "x-ms-request-server-encrypted": "true",
         "x-ms-version": "2019-12-12"
->>>>>>> 32e373e2
-      },
-      "ResponseBody": []
-    },
-    {
-<<<<<<< HEAD
-      "RequestUri": "https://seanstagetest.blob.core.windows.net/test-container-3fd42037-bfa4-5491-2f6b-a257044df828/test-blob-996831c7-38d4-142e-786d-18517dddad06?comp=snapshot",
-      "RequestMethod": "PUT",
-      "RequestHeaders": {
-        "Authorization": "Sanitized",
-        "traceparent": "00-817da6392fe3524faabfb07e2b0bc18e-fd69bd36f15ef347-00",
-        "User-Agent": [
-          "azsdk-net-Storage.Blobs/12.4.0-dev.20200305.1",
-          "(.NET Core 4.6.28325.01; Microsoft Windows 10.0.18363 )"
-        ],
-        "x-ms-client-request-id": "8a8ae9a2-014b-389c-8bc1-405520f617c8",
-        "x-ms-date": "Thu, 05 Mar 2020 21:18:57 GMT",
-        "x-ms-return-client-request-id": "true",
-        "x-ms-version": "2019-10-10"
-=======
+      },
+      "ResponseBody": []
+    },
+    {
       "RequestUri": "https://seanmcccanary.blob.core.windows.net/test-container-3fd42037-bfa4-5491-2f6b-a257044df828/test-blob-996831c7-38d4-142e-786d-18517dddad06?comp=snapshot",
       "RequestMethod": "PUT",
       "RequestHeaders": {
@@ -1567,63 +862,32 @@
         "x-ms-date": "Fri, 03 Apr 2020 00:03:47 GMT",
         "x-ms-return-client-request-id": "true",
         "x-ms-version": "2019-12-12"
->>>>>>> 32e373e2
-      },
-      "RequestBody": null,
-      "StatusCode": 201,
-      "ResponseHeaders": {
-        "Content-Length": "0",
-<<<<<<< HEAD
-        "Date": "Thu, 05 Mar 2020 21:18:56 GMT",
-        "ETag": "\u00220x8D7C14AD10D5B1C\u0022",
-        "Last-Modified": "Thu, 05 Mar 2020 21:18:57 GMT",
-=======
+      },
+      "RequestBody": null,
+      "StatusCode": 201,
+      "ResponseHeaders": {
+        "Content-Length": "0",
         "Date": "Fri, 03 Apr 2020 00:03:45 GMT",
         "ETag": "\u00220x8D7D7627ABBB9FB\u0022",
         "Last-Modified": "Fri, 03 Apr 2020 00:03:46 GMT",
->>>>>>> 32e373e2
         "Server": [
           "Windows-Azure-Blob/1.0",
           "Microsoft-HTTPAPI/2.0"
         ],
         "x-ms-client-request-id": "8a8ae9a2-014b-389c-8bc1-405520f617c8",
-<<<<<<< HEAD
-        "x-ms-request-id": "84b20a6e-f01e-003d-7433-f3e420000000",
-        "x-ms-request-server-encrypted": "false",
-        "x-ms-snapshot": "2020-03-05T21:18:57.6098712Z",
-        "x-ms-version": "2019-10-10"
-=======
         "x-ms-request-id": "217c1efc-601e-002f-314b-09406b000000",
         "x-ms-request-server-encrypted": "false",
         "x-ms-snapshot": "2020-04-03T00:03:46.2915148Z",
         "x-ms-version": "2019-12-12"
->>>>>>> 32e373e2
-      },
-      "ResponseBody": []
-    },
-    {
-<<<<<<< HEAD
-      "RequestUri": "https://seanstagetest.blob.core.windows.net/test-container-3fd42037-bfa4-5491-2f6b-a257044df828/test-blob-996831c7-38d4-142e-786d-18517dddad06?comp=page",
-=======
+      },
+      "ResponseBody": []
+    },
+    {
       "RequestUri": "https://seanmcccanary.blob.core.windows.net/test-container-3fd42037-bfa4-5491-2f6b-a257044df828/test-blob-996831c7-38d4-142e-786d-18517dddad06?comp=page",
->>>>>>> 32e373e2
       "RequestMethod": "PUT",
       "RequestHeaders": {
         "Authorization": "Sanitized",
         "Content-Length": "1024",
-<<<<<<< HEAD
-        "traceparent": "00-b2f607af0d6fa1479fce95b5d6e03d95-bede11b4f5b4f044-00",
-        "User-Agent": [
-          "azsdk-net-Storage.Blobs/12.4.0-dev.20200305.1",
-          "(.NET Core 4.6.28325.01; Microsoft Windows 10.0.18363 )"
-        ],
-        "x-ms-client-request-id": "3ddf3518-69e1-976a-c4f0-6f7efe547643",
-        "x-ms-date": "Thu, 05 Mar 2020 21:18:57 GMT",
-        "x-ms-page-write": "update",
-        "x-ms-range": "bytes=2048-3071",
-        "x-ms-return-client-request-id": "true",
-        "x-ms-version": "2019-10-10"
-=======
         "traceparent": "00-0d769fa37b424d4282c32727fde6fd29-fa3dcabc10132c40-00",
         "User-Agent": [
           "azsdk-net-Storage.Blobs/12.5.0-dev.20200402.1",
@@ -1635,56 +899,28 @@
         "x-ms-range": "bytes=2048-3071",
         "x-ms-return-client-request-id": "true",
         "x-ms-version": "2019-12-12"
->>>>>>> 32e373e2
       },
       "RequestBody": "g1suZSnJxIspbNqdYB9UCE5OIOXwN0U\u002B\u002BkjakvhUa9NDdoxkQrifZ9NhTFTuS4pe/jtkQMoNcEsW72rg7zKT1AEGWeqT78WVr7gSjuvxT66\u002Be5O88CoJNQVBTlJOvnehzndS6PGgyw91zpER\u002B\u002BFfJZ\u002B8InSe1uTW/STkUaBzR/FBcMB0nme8Ha\u002BDRyGZ9zoj4SmzkZsCAviSfOrNvHluAoaf0Ioh6oc4/wTFG4/DPAXqwHB3v7ZVPm7I4SF872E1FUSa\u002BievAvaie5KWPedoz0Dl4/sJ9kLQSZIbWQlluxCjjwVKKELeOr551UQkvwCHXxLglwtlKx4BybCVk6jtPL\u002BB863hHab\u002BBqg9kCD\u002BrIqRlPr2hCMEPWTnSV\u002BSSaYVi5mFostTpUFs4pBiKJr9Ax0lA/\u002Bu97ebfLVJ\u002BtRHa70BJwSHeAq\u002BPu64iaGTohTJ6UVBbEWnZ5Th6SYVCatsJXfTYAGVdooTZsUQ9W0VCNqhfxGPBf94Wr9wpY/kqDRDS2Qqv0ESM3K6LgaAl3EmzOBLdIma3R94WwZCJdD7L72QzKoJ6kiYjkye1db598JNStmumDSqqW5EsmQ70A6ivv9I78rHHeGYs\u002BU9\u002BwdJfmNE9Nr3TZaJ5iM7xDfjXb4\u002B/BbWsQj3hiz3FeRObK1m\u002BzMB9twzqnFovgmnjFmptFUn///xcs1aTG2uADexO3l21MgD4mbhClKkbvL/UPrTTWGPJm2udYllpqpuhak6toKQMLeQpdLvRvWtTQPbW/tz2rPVIhULx18\u002Bnju7c4Woabdvbh9CQqeOn\u002BB4ACiFikuu\u002Bqr2ZJRthGlYUQeXM9NvBONMa\u002BzbMJcLR4M1k8Y2uRPwDXjasQUjAuq26vCf9mwMCPxEOB9e08oS6x0ROPGiIZj0pyZalFLeKWgCJUana1AWKIrK8oDzkTmuyMbnEsr5FMhYq09GsnOpZg\u002B2W62Da3/M\u002Bg9m1y8YABXsrMyL9heeCRB\u002BTsAA0HYXIYtxPTaMK1xHGxe6kj2YQKo5WQWmHXD3F1GdBBy/yyqZT7akp8PfYIFwRNv/5HfT5Q4Vx3ZwcAMaeSXk7iY/h0/tIEOH9JnnWvmENtmV9zPayR8OqQSzKd\u002ByiS2d\u002B3FbMLyLEsMzTPB1Lmx87DkqhYHyCSUGMd1LOfdk1GtrSV\u002BIKAUcCeVvp30umHuXNzylhwOsq/FLVP/eQNjMz3eFCuQN9MMzDnubgmKn2JhiswK6vkxnvp5tPNQGPckMo9cGqY6XikJ4cXmIECiPpHtmfI3WERAqHUtFoLfuLdCxj9\u002BKoS4Jyim/QUzT36513ZhYn8A8NpHG3ItDUumLikSo1oFJBANNXbJkFs/EVj6dz8Iflo0QdQ==",
       "StatusCode": 201,
       "ResponseHeaders": {
         "Content-Length": "0",
         "Content-MD5": "waO9VapqCmiqGmmzu7eqqg==",
-<<<<<<< HEAD
-        "Date": "Thu, 05 Mar 2020 21:18:56 GMT",
-        "ETag": "\u00220x8D7C14AD126141A\u0022",
-        "Last-Modified": "Thu, 05 Mar 2020 21:18:57 GMT",
-=======
         "Date": "Fri, 03 Apr 2020 00:03:45 GMT",
         "ETag": "\u00220x8D7D7627AD47699\u0022",
         "Last-Modified": "Fri, 03 Apr 2020 00:03:46 GMT",
->>>>>>> 32e373e2
         "Server": [
           "Windows-Azure-Blob/1.0",
           "Microsoft-HTTPAPI/2.0"
         ],
         "x-ms-blob-sequence-number": "0",
         "x-ms-client-request-id": "3ddf3518-69e1-976a-c4f0-6f7efe547643",
-<<<<<<< HEAD
-        "x-ms-request-id": "84b20a72-f01e-003d-7633-f3e420000000",
-        "x-ms-request-server-encrypted": "true",
-        "x-ms-version": "2019-10-10"
-=======
         "x-ms-request-id": "217c1f0a-601e-002f-3d4b-09406b000000",
         "x-ms-request-server-encrypted": "true",
         "x-ms-version": "2019-12-12"
->>>>>>> 32e373e2
-      },
-      "ResponseBody": []
-    },
-    {
-<<<<<<< HEAD
-      "RequestUri": "https://seanstagetest.blob.core.windows.net/test-container-3fd42037-bfa4-5491-2f6b-a257044df828/test-blob-996831c7-38d4-142e-786d-18517dddad06",
-      "RequestMethod": "HEAD",
-      "RequestHeaders": {
-        "Authorization": "Sanitized",
-        "traceparent": "00-c354931faeca6c46931825d0c93bb52f-f5cc954034c1df41-00",
-        "User-Agent": [
-          "azsdk-net-Storage.Blobs/12.4.0-dev.20200305.1",
-          "(.NET Core 4.6.28325.01; Microsoft Windows 10.0.18363 )"
-        ],
-        "x-ms-client-request-id": "eb3de67a-d916-5ae6-e7fa-e412c119580c",
-        "x-ms-date": "Thu, 05 Mar 2020 21:18:57 GMT",
-        "x-ms-return-client-request-id": "true",
-        "x-ms-version": "2019-10-10"
-=======
+      },
+      "ResponseBody": []
+    },
+    {
       "RequestUri": "https://seanmcccanary.blob.core.windows.net/test-container-3fd42037-bfa4-5491-2f6b-a257044df828/test-blob-996831c7-38d4-142e-786d-18517dddad06",
       "RequestMethod": "HEAD",
       "RequestHeaders": {
@@ -1698,7 +934,6 @@
         "x-ms-date": "Fri, 03 Apr 2020 00:03:47 GMT",
         "x-ms-return-client-request-id": "true",
         "x-ms-version": "2019-12-12"
->>>>>>> 32e373e2
       },
       "RequestBody": null,
       "StatusCode": 200,
@@ -1706,15 +941,9 @@
         "Accept-Ranges": "bytes",
         "Content-Length": "4096",
         "Content-Type": "application/octet-stream",
-<<<<<<< HEAD
-        "Date": "Thu, 05 Mar 2020 21:18:56 GMT",
-        "ETag": "\u00220x8D7C14AD126141A\u0022",
-        "Last-Modified": "Thu, 05 Mar 2020 21:18:57 GMT",
-=======
         "Date": "Fri, 03 Apr 2020 00:03:45 GMT",
         "ETag": "\u00220x8D7D7627AD47699\u0022",
         "Last-Modified": "Fri, 03 Apr 2020 00:03:46 GMT",
->>>>>>> 32e373e2
         "Server": [
           "Windows-Azure-Blob/1.0",
           "Microsoft-HTTPAPI/2.0"
@@ -1722,42 +951,16 @@
         "x-ms-blob-sequence-number": "0",
         "x-ms-blob-type": "PageBlob",
         "x-ms-client-request-id": "eb3de67a-d916-5ae6-e7fa-e412c119580c",
-<<<<<<< HEAD
-        "x-ms-creation-time": "Thu, 05 Mar 2020 21:18:57 GMT",
-        "x-ms-lease-state": "available",
-        "x-ms-lease-status": "unlocked",
-        "x-ms-request-id": "84b20a74-f01e-003d-7833-f3e420000000",
-        "x-ms-server-encrypted": "true",
-        "x-ms-version": "2019-10-10"
-=======
         "x-ms-creation-time": "Fri, 03 Apr 2020 00:03:46 GMT",
         "x-ms-lease-state": "available",
         "x-ms-lease-status": "unlocked",
         "x-ms-request-id": "217c1f20-601e-002f-504b-09406b000000",
         "x-ms-server-encrypted": "true",
         "x-ms-version": "2019-12-12"
->>>>>>> 32e373e2
-      },
-      "ResponseBody": []
-    },
-    {
-<<<<<<< HEAD
-      "RequestUri": "https://seanstagetest.blob.core.windows.net/test-container-3fd42037-bfa4-5491-2f6b-a257044df828/test-blob-996831c7-38d4-142e-786d-18517dddad06?comp=pagelist\u0026prevsnapshot=2020-03-05T21%3A18%3A57.6098712Z",
-      "RequestMethod": "GET",
-      "RequestHeaders": {
-        "Authorization": "Sanitized",
-        "If-None-Match": "\u00220x8D7C14AD126141A\u0022",
-        "traceparent": "00-bef99b88ca51aa4db7b0503986790655-d0f8b2fda41fb14a-00",
-        "User-Agent": [
-          "azsdk-net-Storage.Blobs/12.4.0-dev.20200305.1",
-          "(.NET Core 4.6.28325.01; Microsoft Windows 10.0.18363 )"
-        ],
-        "x-ms-client-request-id": "17048ff6-8b17-332d-33f8-809fa85aaf37",
-        "x-ms-date": "Thu, 05 Mar 2020 21:18:57 GMT",
-        "x-ms-range": "bytes=0-1023",
-        "x-ms-return-client-request-id": "true",
-        "x-ms-version": "2019-10-10"
-=======
+      },
+      "ResponseBody": []
+    },
+    {
       "RequestUri": "https://seanmcccanary.blob.core.windows.net/test-container-3fd42037-bfa4-5491-2f6b-a257044df828/test-blob-996831c7-38d4-142e-786d-18517dddad06?comp=pagelist\u0026prevsnapshot=2020-04-03T00%3A03%3A46.2915148Z",
       "RequestMethod": "GET",
       "RequestHeaders": {
@@ -1773,50 +976,25 @@
         "x-ms-range": "bytes=0-1023",
         "x-ms-return-client-request-id": "true",
         "x-ms-version": "2019-12-12"
->>>>>>> 32e373e2
       },
       "RequestBody": null,
       "StatusCode": 304,
       "ResponseHeaders": {
         "Content-Length": "0",
         "Content-Type": "application/xml",
-<<<<<<< HEAD
-        "Date": "Thu, 05 Mar 2020 21:18:57 GMT",
-=======
         "Date": "Fri, 03 Apr 2020 00:03:45 GMT",
->>>>>>> 32e373e2
         "Server": [
           "Windows-Azure-Blob/1.0",
           "Microsoft-HTTPAPI/2.0"
         ],
         "x-ms-client-request-id": "17048ff6-8b17-332d-33f8-809fa85aaf37",
         "x-ms-error-code": "ConditionNotMet",
-<<<<<<< HEAD
-        "x-ms-request-id": "84b20a75-f01e-003d-7933-f3e420000000",
-        "x-ms-version": "2019-10-10"
-=======
         "x-ms-request-id": "217c1f30-601e-002f-5e4b-09406b000000",
         "x-ms-version": "2019-12-12"
->>>>>>> 32e373e2
-      },
-      "ResponseBody": []
-    },
-    {
-<<<<<<< HEAD
-      "RequestUri": "https://seanstagetest.blob.core.windows.net/test-container-3fd42037-bfa4-5491-2f6b-a257044df828?restype=container",
-      "RequestMethod": "DELETE",
-      "RequestHeaders": {
-        "Authorization": "Sanitized",
-        "traceparent": "00-930e384abbfbb84195024839981cec6f-bb2b64abe7b92a4e-00",
-        "User-Agent": [
-          "azsdk-net-Storage.Blobs/12.4.0-dev.20200305.1",
-          "(.NET Core 4.6.28325.01; Microsoft Windows 10.0.18363 )"
-        ],
-        "x-ms-client-request-id": "321c098f-4115-a9f4-6472-f05e5d1fe26d",
-        "x-ms-date": "Thu, 05 Mar 2020 21:18:58 GMT",
-        "x-ms-return-client-request-id": "true",
-        "x-ms-version": "2019-10-10"
-=======
+      },
+      "ResponseBody": []
+    },
+    {
       "RequestUri": "https://seanmcccanary.blob.core.windows.net/test-container-3fd42037-bfa4-5491-2f6b-a257044df828?restype=container",
       "RequestMethod": "DELETE",
       "RequestHeaders": {
@@ -1830,49 +1008,23 @@
         "x-ms-date": "Fri, 03 Apr 2020 00:03:47 GMT",
         "x-ms-return-client-request-id": "true",
         "x-ms-version": "2019-12-12"
->>>>>>> 32e373e2
       },
       "RequestBody": null,
       "StatusCode": 202,
       "ResponseHeaders": {
         "Content-Length": "0",
-<<<<<<< HEAD
-        "Date": "Thu, 05 Mar 2020 21:18:57 GMT",
-=======
         "Date": "Fri, 03 Apr 2020 00:03:45 GMT",
->>>>>>> 32e373e2
         "Server": [
           "Windows-Azure-Blob/1.0",
           "Microsoft-HTTPAPI/2.0"
         ],
         "x-ms-client-request-id": "321c098f-4115-a9f4-6472-f05e5d1fe26d",
-<<<<<<< HEAD
-        "x-ms-request-id": "84b20a76-f01e-003d-7a33-f3e420000000",
-        "x-ms-version": "2019-10-10"
-=======
         "x-ms-request-id": "217c1f44-601e-002f-704b-09406b000000",
         "x-ms-version": "2019-12-12"
->>>>>>> 32e373e2
-      },
-      "ResponseBody": []
-    },
-    {
-<<<<<<< HEAD
-      "RequestUri": "https://seanstagetest.blob.core.windows.net/test-container-22d1b5be-d05d-2098-0568-ef66678546fa?restype=container",
-      "RequestMethod": "PUT",
-      "RequestHeaders": {
-        "Authorization": "Sanitized",
-        "traceparent": "00-125a17a953bf2b44a53e01772968e57e-8f7339dfe0c4624e-00",
-        "User-Agent": [
-          "azsdk-net-Storage.Blobs/12.4.0-dev.20200305.1",
-          "(.NET Core 4.6.28325.01; Microsoft Windows 10.0.18363 )"
-        ],
-        "x-ms-blob-public-access": "container",
-        "x-ms-client-request-id": "36e9b5ce-f867-bec1-70fb-2dad518e41df",
-        "x-ms-date": "Thu, 05 Mar 2020 21:18:58 GMT",
-        "x-ms-return-client-request-id": "true",
-        "x-ms-version": "2019-10-10"
-=======
+      },
+      "ResponseBody": []
+    },
+    {
       "RequestUri": "https://seanmcccanary.blob.core.windows.net/test-container-22d1b5be-d05d-2098-0568-ef66678546fa?restype=container",
       "RequestMethod": "PUT",
       "RequestHeaders": {
@@ -1887,125 +1039,67 @@
         "x-ms-date": "Fri, 03 Apr 2020 00:03:47 GMT",
         "x-ms-return-client-request-id": "true",
         "x-ms-version": "2019-12-12"
->>>>>>> 32e373e2
-      },
-      "RequestBody": null,
-      "StatusCode": 201,
-      "ResponseHeaders": {
-        "Content-Length": "0",
-<<<<<<< HEAD
-        "Date": "Thu, 05 Mar 2020 21:18:57 GMT",
-        "ETag": "\u00220x8D7C14AD17D0D87\u0022",
-        "Last-Modified": "Thu, 05 Mar 2020 21:18:58 GMT",
-=======
+      },
+      "RequestBody": null,
+      "StatusCode": 201,
+      "ResponseHeaders": {
+        "Content-Length": "0",
         "Date": "Fri, 03 Apr 2020 00:03:46 GMT",
         "ETag": "\u00220x8D7D7627B2B59EB\u0022",
         "Last-Modified": "Fri, 03 Apr 2020 00:03:46 GMT",
->>>>>>> 32e373e2
         "Server": [
           "Windows-Azure-Blob/1.0",
           "Microsoft-HTTPAPI/2.0"
         ],
         "x-ms-client-request-id": "36e9b5ce-f867-bec1-70fb-2dad518e41df",
-<<<<<<< HEAD
-        "x-ms-request-id": "b2d43e3b-501e-0034-5e33-f3a1f3000000",
-        "x-ms-version": "2019-10-10"
-=======
         "x-ms-request-id": "ca3daf56-301e-006f-1e4b-094753000000",
         "x-ms-version": "2019-12-12"
->>>>>>> 32e373e2
-      },
-      "ResponseBody": []
-    },
-    {
-<<<<<<< HEAD
-      "RequestUri": "https://seanstagetest.blob.core.windows.net/test-container-22d1b5be-d05d-2098-0568-ef66678546fa/test-blob-fa80f52c-4210-412f-9437-fa9a9ac83bd9",
-=======
+      },
+      "ResponseBody": []
+    },
+    {
       "RequestUri": "https://seanmcccanary.blob.core.windows.net/test-container-22d1b5be-d05d-2098-0568-ef66678546fa/test-blob-fa80f52c-4210-412f-9437-fa9a9ac83bd9",
->>>>>>> 32e373e2
-      "RequestMethod": "PUT",
-      "RequestHeaders": {
-        "Authorization": "Sanitized",
-        "Content-Length": "0",
-<<<<<<< HEAD
-        "traceparent": "00-ce0d6b4056863d4386f35d51890ebaa5-acf9537664dcc04b-00",
-        "User-Agent": [
-          "azsdk-net-Storage.Blobs/12.4.0-dev.20200305.1",
-          "(.NET Core 4.6.28325.01; Microsoft Windows 10.0.18363 )"
-=======
+      "RequestMethod": "PUT",
+      "RequestHeaders": {
+        "Authorization": "Sanitized",
+        "Content-Length": "0",
         "traceparent": "00-db80d9e634f4da4a968fd3e32aec18cf-8716e88218fdad4f-00",
         "User-Agent": [
           "azsdk-net-Storage.Blobs/12.5.0-dev.20200402.1",
           "(.NET Core 4.6.28325.01; Microsoft Windows 10.0.18362 )"
->>>>>>> 32e373e2
         ],
         "x-ms-blob-content-length": "4096",
         "x-ms-blob-sequence-number": "0",
         "x-ms-blob-type": "PageBlob",
         "x-ms-client-request-id": "efa35681-44ab-8cf7-85a7-a22ffd2723a8",
-<<<<<<< HEAD
-        "x-ms-date": "Thu, 05 Mar 2020 21:18:58 GMT",
-        "x-ms-return-client-request-id": "true",
-        "x-ms-version": "2019-10-10"
-=======
         "x-ms-date": "Fri, 03 Apr 2020 00:03:47 GMT",
         "x-ms-return-client-request-id": "true",
         "x-ms-version": "2019-12-12"
->>>>>>> 32e373e2
-      },
-      "RequestBody": null,
-      "StatusCode": 201,
-      "ResponseHeaders": {
-        "Content-Length": "0",
-<<<<<<< HEAD
-        "Date": "Thu, 05 Mar 2020 21:18:58 GMT",
-        "ETag": "\u00220x8D7C14AD1B7F465\u0022",
-        "Last-Modified": "Thu, 05 Mar 2020 21:18:58 GMT",
-=======
+      },
+      "RequestBody": null,
+      "StatusCode": 201,
+      "ResponseHeaders": {
+        "Content-Length": "0",
         "Date": "Fri, 03 Apr 2020 00:03:46 GMT",
         "ETag": "\u00220x8D7D7627B376905\u0022",
         "Last-Modified": "Fri, 03 Apr 2020 00:03:47 GMT",
->>>>>>> 32e373e2
         "Server": [
           "Windows-Azure-Blob/1.0",
           "Microsoft-HTTPAPI/2.0"
         ],
         "x-ms-client-request-id": "efa35681-44ab-8cf7-85a7-a22ffd2723a8",
-<<<<<<< HEAD
-        "x-ms-request-id": "b2d43e43-501e-0034-6333-f3a1f3000000",
-        "x-ms-request-server-encrypted": "true",
-        "x-ms-version": "2019-10-10"
-=======
         "x-ms-request-id": "ca3daf74-301e-006f-374b-094753000000",
         "x-ms-request-server-encrypted": "true",
         "x-ms-version": "2019-12-12"
->>>>>>> 32e373e2
-      },
-      "ResponseBody": []
-    },
-    {
-<<<<<<< HEAD
-      "RequestUri": "https://seanstagetest.blob.core.windows.net/test-container-22d1b5be-d05d-2098-0568-ef66678546fa/test-blob-fa80f52c-4210-412f-9437-fa9a9ac83bd9?comp=page",
-=======
+      },
+      "ResponseBody": []
+    },
+    {
       "RequestUri": "https://seanmcccanary.blob.core.windows.net/test-container-22d1b5be-d05d-2098-0568-ef66678546fa/test-blob-fa80f52c-4210-412f-9437-fa9a9ac83bd9?comp=page",
->>>>>>> 32e373e2
       "RequestMethod": "PUT",
       "RequestHeaders": {
         "Authorization": "Sanitized",
         "Content-Length": "1024",
-<<<<<<< HEAD
-        "traceparent": "00-c6d8de17a1450e4fb1174ae283a7b90e-e8dc360297377047-00",
-        "User-Agent": [
-          "azsdk-net-Storage.Blobs/12.4.0-dev.20200305.1",
-          "(.NET Core 4.6.28325.01; Microsoft Windows 10.0.18363 )"
-        ],
-        "x-ms-client-request-id": "3fe08fd6-6875-c19a-88b9-ec88b505b3f5",
-        "x-ms-date": "Thu, 05 Mar 2020 21:18:58 GMT",
-        "x-ms-page-write": "update",
-        "x-ms-range": "bytes=0-1023",
-        "x-ms-return-client-request-id": "true",
-        "x-ms-version": "2019-10-10"
-=======
         "traceparent": "00-620f49ee7f65c34690e82fee2c1b0a83-ecde9a9ba804154e-00",
         "User-Agent": [
           "azsdk-net-Storage.Blobs/12.5.0-dev.20200402.1",
@@ -2017,56 +1111,28 @@
         "x-ms-range": "bytes=0-1023",
         "x-ms-return-client-request-id": "true",
         "x-ms-version": "2019-12-12"
->>>>>>> 32e373e2
       },
       "RequestBody": "wFOEaveOQxxhmlm/E\u002B3xIO1hGEQkSy7k7wos9Gxj6HothoL8796i8hKGjhHqOHiYtYJCnA7eg3Qln3vsYk\u002Bv/bHfkY1q9DAPvyUynbwc\u002BraSlD7qIUxrTgIN11BjtZDD15BfC6frLcBRMt3prOW3CKXEWc0QxdtldEOKXR3gqwmUbsYsvO8Pp2d9mO9vgaEcVs6qn1vCshG1\u002BpdjYNCjcYfTVD0ei0u2tbJmkyzs9vKhbQdPNQyu0ry1dsJXq0eX2idnmyxj/sqC9OqpWx/lyASkwvLIVDt6JYKBaRSJXglrz7gEhFrGPW88zEAiBHadz66\u002Bs\u002BhUzoXs7Xap4pS1\u002BZbgPotm4UOp3oSCi4f6VyAM5Jpmy6ogFgEzF5fjHFvbh9OqQsbqNu1qFNVj0UL\u002B8ZVWnf75Ty3svyeKM8msxcIppwS0UBVZIa2s\u002B7bVvES/NCUBjX5c4TelvYKfYAMkvU4TOio9SqF//HtQTVN3FgPjyv6jqjhDzcXMDpKTusGpiD1owoIageqEgpADDJTkLqd\u002BvJUFgBIWz21kcDsO60K5psQVD1SAyUgTHiinP8Ax6N/rFP4rpAgqUfIVtRGudpZOSWXQzh9S/vJM8WHpbpCsM4dcItdEjQG86r1haxM3ZKiSWfVbYBrAmBYL37OnQONiaYGJUlO/CbxjFONi8ZPfFYy4VxWaUNJtm4rAOa5OFara/wGRrRJV008590w3XqeDLMkm7unNxxivHLbI/tANFP85h/GRTWd6Y4PFYViGNT3jPQ3lJybADDjo4pFbjNR/LONN/da18d5irIplCGXAKOZ55cHDKOzYeHu4qGrVH9evRjV1ODhmLUsugnucWgPSKLmq4aYTuwP2dYRb/El0jI2ztsIwSvCuErh2laVxPB535n\u002BwKz0xm4oxf8OzCzABufbu6KRBod7J/M/tnSZehDhm4xbJxGFPgho3/8st\u002BwaIdNuvg1N5NUSh5i5tQ/5k0vqKTCgZN/WVnmaJCqESnAHIZShKrwHk7K3SKN0y4T4c0i3Qoq/ebjzlGuTt8CuijkotpN7VGSP4pV96Rw8YYrwnbTh0QvpS6vbsZZQd9/yCL5mTBTxgRrgJ2PxPYycszbgnxoPzLUxP27rn6bSO265j\u002BBh2hVx/xiZ/a2n\u002BAofPv5jc9TF4jwFMQyqCeFwEevxN7GoPtkdbqP9cc8LiUdgyGCocseV96mkWKUIy/E7Ke/BtsBUcwAhQgU0xGxs/avFRUF8x58kW0AEB\u002BI0FKKuxkvjSdaHCFVghyzCYS89O175R4azumJMnVuAUG8d6SliigIgibPRPjjoGDxuYfoQysyDOtEf\u002Bw/pkqx7ArvqRp4DX9stGK2rJAVJy5w==",
       "StatusCode": 201,
       "ResponseHeaders": {
         "Content-Length": "0",
         "Content-MD5": "\u002Buq9AEADf\u002Bf88b/M0piKzg==",
-<<<<<<< HEAD
-        "Date": "Thu, 05 Mar 2020 21:18:58 GMT",
-        "ETag": "\u00220x8D7C14AD1C44ED5\u0022",
-        "Last-Modified": "Thu, 05 Mar 2020 21:18:58 GMT",
-=======
         "Date": "Fri, 03 Apr 2020 00:03:46 GMT",
         "ETag": "\u00220x8D7D7627B43C75F\u0022",
         "Last-Modified": "Fri, 03 Apr 2020 00:03:47 GMT",
->>>>>>> 32e373e2
         "Server": [
           "Windows-Azure-Blob/1.0",
           "Microsoft-HTTPAPI/2.0"
         ],
         "x-ms-blob-sequence-number": "0",
         "x-ms-client-request-id": "3fe08fd6-6875-c19a-88b9-ec88b505b3f5",
-<<<<<<< HEAD
-        "x-ms-request-id": "b2d43e44-501e-0034-6433-f3a1f3000000",
-        "x-ms-request-server-encrypted": "true",
-        "x-ms-version": "2019-10-10"
-=======
         "x-ms-request-id": "ca3daf8f-301e-006f-524b-094753000000",
         "x-ms-request-server-encrypted": "true",
         "x-ms-version": "2019-12-12"
->>>>>>> 32e373e2
-      },
-      "ResponseBody": []
-    },
-    {
-<<<<<<< HEAD
-      "RequestUri": "https://seanstagetest.blob.core.windows.net/test-container-22d1b5be-d05d-2098-0568-ef66678546fa/test-blob-fa80f52c-4210-412f-9437-fa9a9ac83bd9?comp=snapshot",
-      "RequestMethod": "PUT",
-      "RequestHeaders": {
-        "Authorization": "Sanitized",
-        "traceparent": "00-0ffcd58fd3509d4c84988eaae4871b73-928bf3c33d3f8b40-00",
-        "User-Agent": [
-          "azsdk-net-Storage.Blobs/12.4.0-dev.20200305.1",
-          "(.NET Core 4.6.28325.01; Microsoft Windows 10.0.18363 )"
-        ],
-        "x-ms-client-request-id": "71f3a96d-3372-1f72-dccc-50a3f5dff0a6",
-        "x-ms-date": "Thu, 05 Mar 2020 21:18:58 GMT",
-        "x-ms-return-client-request-id": "true",
-        "x-ms-version": "2019-10-10"
-=======
+      },
+      "ResponseBody": []
+    },
+    {
       "RequestUri": "https://seanmcccanary.blob.core.windows.net/test-container-22d1b5be-d05d-2098-0568-ef66678546fa/test-blob-fa80f52c-4210-412f-9437-fa9a9ac83bd9?comp=snapshot",
       "RequestMethod": "PUT",
       "RequestHeaders": {
@@ -2080,63 +1146,32 @@
         "x-ms-date": "Fri, 03 Apr 2020 00:03:48 GMT",
         "x-ms-return-client-request-id": "true",
         "x-ms-version": "2019-12-12"
->>>>>>> 32e373e2
-      },
-      "RequestBody": null,
-      "StatusCode": 201,
-      "ResponseHeaders": {
-        "Content-Length": "0",
-<<<<<<< HEAD
-        "Date": "Thu, 05 Mar 2020 21:18:58 GMT",
-        "ETag": "\u00220x8D7C14AD1C44ED5\u0022",
-        "Last-Modified": "Thu, 05 Mar 2020 21:18:58 GMT",
-=======
+      },
+      "RequestBody": null,
+      "StatusCode": 201,
+      "ResponseHeaders": {
+        "Content-Length": "0",
         "Date": "Fri, 03 Apr 2020 00:03:47 GMT",
         "ETag": "\u00220x8D7D7627B43C75F\u0022",
         "Last-Modified": "Fri, 03 Apr 2020 00:03:47 GMT",
->>>>>>> 32e373e2
         "Server": [
           "Windows-Azure-Blob/1.0",
           "Microsoft-HTTPAPI/2.0"
         ],
         "x-ms-client-request-id": "71f3a96d-3372-1f72-dccc-50a3f5dff0a6",
-<<<<<<< HEAD
-        "x-ms-request-id": "b2d43e48-501e-0034-6733-f3a1f3000000",
-        "x-ms-request-server-encrypted": "false",
-        "x-ms-snapshot": "2020-03-05T21:18:58.8098183Z",
-        "x-ms-version": "2019-10-10"
-=======
         "x-ms-request-id": "ca3dafba-301e-006f-7a4b-094753000000",
         "x-ms-request-server-encrypted": "false",
         "x-ms-snapshot": "2020-04-03T00:03:47.2031615Z",
         "x-ms-version": "2019-12-12"
->>>>>>> 32e373e2
-      },
-      "ResponseBody": []
-    },
-    {
-<<<<<<< HEAD
-      "RequestUri": "https://seanstagetest.blob.core.windows.net/test-container-22d1b5be-d05d-2098-0568-ef66678546fa/test-blob-fa80f52c-4210-412f-9437-fa9a9ac83bd9?comp=page",
-=======
+      },
+      "ResponseBody": []
+    },
+    {
       "RequestUri": "https://seanmcccanary.blob.core.windows.net/test-container-22d1b5be-d05d-2098-0568-ef66678546fa/test-blob-fa80f52c-4210-412f-9437-fa9a9ac83bd9?comp=page",
->>>>>>> 32e373e2
       "RequestMethod": "PUT",
       "RequestHeaders": {
         "Authorization": "Sanitized",
         "Content-Length": "1024",
-<<<<<<< HEAD
-        "traceparent": "00-52bbb73a4cef9e4280279fb341ecd339-faa0fbe515a68e4c-00",
-        "User-Agent": [
-          "azsdk-net-Storage.Blobs/12.4.0-dev.20200305.1",
-          "(.NET Core 4.6.28325.01; Microsoft Windows 10.0.18363 )"
-        ],
-        "x-ms-client-request-id": "0c1a34ab-4111-5883-6952-1050f5c1d6b2",
-        "x-ms-date": "Thu, 05 Mar 2020 21:18:58 GMT",
-        "x-ms-page-write": "update",
-        "x-ms-range": "bytes=2048-3071",
-        "x-ms-return-client-request-id": "true",
-        "x-ms-version": "2019-10-10"
-=======
         "traceparent": "00-24f9daf19e609044b2929f938d6bb6b5-ca585d41bc79f643-00",
         "User-Agent": [
           "azsdk-net-Storage.Blobs/12.5.0-dev.20200402.1",
@@ -2148,54 +1183,28 @@
         "x-ms-range": "bytes=2048-3071",
         "x-ms-return-client-request-id": "true",
         "x-ms-version": "2019-12-12"
->>>>>>> 32e373e2
       },
       "RequestBody": "wFOEaveOQxxhmlm/E\u002B3xIO1hGEQkSy7k7wos9Gxj6HothoL8796i8hKGjhHqOHiYtYJCnA7eg3Qln3vsYk\u002Bv/bHfkY1q9DAPvyUynbwc\u002BraSlD7qIUxrTgIN11BjtZDD15BfC6frLcBRMt3prOW3CKXEWc0QxdtldEOKXR3gqwmUbsYsvO8Pp2d9mO9vgaEcVs6qn1vCshG1\u002BpdjYNCjcYfTVD0ei0u2tbJmkyzs9vKhbQdPNQyu0ry1dsJXq0eX2idnmyxj/sqC9OqpWx/lyASkwvLIVDt6JYKBaRSJXglrz7gEhFrGPW88zEAiBHadz66\u002Bs\u002BhUzoXs7Xap4pS1\u002BZbgPotm4UOp3oSCi4f6VyAM5Jpmy6ogFgEzF5fjHFvbh9OqQsbqNu1qFNVj0UL\u002B8ZVWnf75Ty3svyeKM8msxcIppwS0UBVZIa2s\u002B7bVvES/NCUBjX5c4TelvYKfYAMkvU4TOio9SqF//HtQTVN3FgPjyv6jqjhDzcXMDpKTusGpiD1owoIageqEgpADDJTkLqd\u002BvJUFgBIWz21kcDsO60K5psQVD1SAyUgTHiinP8Ax6N/rFP4rpAgqUfIVtRGudpZOSWXQzh9S/vJM8WHpbpCsM4dcItdEjQG86r1haxM3ZKiSWfVbYBrAmBYL37OnQONiaYGJUlO/CbxjFONi8ZPfFYy4VxWaUNJtm4rAOa5OFara/wGRrRJV008590w3XqeDLMkm7unNxxivHLbI/tANFP85h/GRTWd6Y4PFYViGNT3jPQ3lJybADDjo4pFbjNR/LONN/da18d5irIplCGXAKOZ55cHDKOzYeHu4qGrVH9evRjV1ODhmLUsugnucWgPSKLmq4aYTuwP2dYRb/El0jI2ztsIwSvCuErh2laVxPB535n\u002BwKz0xm4oxf8OzCzABufbu6KRBod7J/M/tnSZehDhm4xbJxGFPgho3/8st\u002BwaIdNuvg1N5NUSh5i5tQ/5k0vqKTCgZN/WVnmaJCqESnAHIZShKrwHk7K3SKN0y4T4c0i3Qoq/ebjzlGuTt8CuijkotpN7VGSP4pV96Rw8YYrwnbTh0QvpS6vbsZZQd9/yCL5mTBTxgRrgJ2PxPYycszbgnxoPzLUxP27rn6bSO265j\u002BBh2hVx/xiZ/a2n\u002BAofPv5jc9TF4jwFMQyqCeFwEevxN7GoPtkdbqP9cc8LiUdgyGCocseV96mkWKUIy/E7Ke/BtsBUcwAhQgU0xGxs/avFRUF8x58kW0AEB\u002BI0FKKuxkvjSdaHCFVghyzCYS89O175R4azumJMnVuAUG8d6SliigIgibPRPjjoGDxuYfoQysyDOtEf\u002Bw/pkqx7ArvqRp4DX9stGK2rJAVJy5w==",
       "StatusCode": 201,
       "ResponseHeaders": {
         "Content-Length": "0",
         "Content-MD5": "\u002Buq9AEADf\u002Bf88b/M0piKzg==",
-<<<<<<< HEAD
-        "Date": "Thu, 05 Mar 2020 21:18:58 GMT",
-        "ETag": "\u00220x8D7C14AD1DD07C7\u0022",
-        "Last-Modified": "Thu, 05 Mar 2020 21:18:58 GMT",
-=======
         "Date": "Fri, 03 Apr 2020 00:03:47 GMT",
         "ETag": "\u00220x8D7D7627B5F439F\u0022",
         "Last-Modified": "Fri, 03 Apr 2020 00:03:47 GMT",
->>>>>>> 32e373e2
         "Server": [
           "Windows-Azure-Blob/1.0",
           "Microsoft-HTTPAPI/2.0"
         ],
         "x-ms-blob-sequence-number": "0",
         "x-ms-client-request-id": "0c1a34ab-4111-5883-6952-1050f5c1d6b2",
-<<<<<<< HEAD
-        "x-ms-request-id": "b2d43e4a-501e-0034-6933-f3a1f3000000",
-        "x-ms-request-server-encrypted": "true",
-        "x-ms-version": "2019-10-10"
-=======
         "x-ms-request-id": "ca3dafcc-301e-006f-0c4b-094753000000",
         "x-ms-request-server-encrypted": "true",
         "x-ms-version": "2019-12-12"
->>>>>>> 32e373e2
-      },
-      "ResponseBody": []
-    },
-    {
-<<<<<<< HEAD
-      "RequestUri": "https://seanstagetest.blob.core.windows.net/test-container-22d1b5be-d05d-2098-0568-ef66678546fa/test-blob-fa80f52c-4210-412f-9437-fa9a9ac83bd9?comp=lease",
-      "RequestMethod": "PUT",
-      "RequestHeaders": {
-        "Authorization": "Sanitized",
-        "traceparent": "00-cb536aa5989d8f488dd6977b19d1a93e-ab9f403abbb49b41-00",
-        "User-Agent": [
-          "azsdk-net-Storage.Blobs/12.4.0-dev.20200305.1",
-          "(.NET Core 4.6.28325.01; Microsoft Windows 10.0.18363 )"
-        ],
-        "x-ms-client-request-id": "1991f93d-4da9-7efc-997e-08aef924d282",
-        "x-ms-date": "Thu, 05 Mar 2020 21:18:59 GMT",
-=======
+      },
+      "ResponseBody": []
+    },
+    {
       "RequestUri": "https://seanmcccanary.blob.core.windows.net/test-container-22d1b5be-d05d-2098-0568-ef66678546fa/test-blob-fa80f52c-4210-412f-9437-fa9a9ac83bd9?comp=lease",
       "RequestMethod": "PUT",
       "RequestHeaders": {
@@ -2207,64 +1216,31 @@
         ],
         "x-ms-client-request-id": "1991f93d-4da9-7efc-997e-08aef924d282",
         "x-ms-date": "Fri, 03 Apr 2020 00:03:48 GMT",
->>>>>>> 32e373e2
         "x-ms-lease-action": "acquire",
         "x-ms-lease-duration": "-1",
         "x-ms-proposed-lease-id": "ac0754f9-2c39-9c9a-0463-475e86e6b12c",
         "x-ms-return-client-request-id": "true",
-<<<<<<< HEAD
-        "x-ms-version": "2019-10-10"
-=======
-        "x-ms-version": "2019-12-12"
->>>>>>> 32e373e2
-      },
-      "RequestBody": null,
-      "StatusCode": 201,
-      "ResponseHeaders": {
-        "Content-Length": "0",
-<<<<<<< HEAD
-        "Date": "Thu, 05 Mar 2020 21:18:58 GMT",
-        "ETag": "\u00220x8D7C14AD1DD07C7\u0022",
-        "Last-Modified": "Thu, 05 Mar 2020 21:18:58 GMT",
-=======
+        "x-ms-version": "2019-12-12"
+      },
+      "RequestBody": null,
+      "StatusCode": 201,
+      "ResponseHeaders": {
+        "Content-Length": "0",
         "Date": "Fri, 03 Apr 2020 00:03:47 GMT",
         "ETag": "\u00220x8D7D7627B5F439F\u0022",
         "Last-Modified": "Fri, 03 Apr 2020 00:03:47 GMT",
->>>>>>> 32e373e2
         "Server": [
           "Windows-Azure-Blob/1.0",
           "Microsoft-HTTPAPI/2.0"
         ],
         "x-ms-client-request-id": "1991f93d-4da9-7efc-997e-08aef924d282",
         "x-ms-lease-id": "ac0754f9-2c39-9c9a-0463-475e86e6b12c",
-<<<<<<< HEAD
-        "x-ms-request-id": "b2d43e4d-501e-0034-6c33-f3a1f3000000",
-        "x-ms-version": "2019-10-10"
-=======
         "x-ms-request-id": "ca3dafe3-301e-006f-224b-094753000000",
         "x-ms-version": "2019-12-12"
->>>>>>> 32e373e2
-      },
-      "ResponseBody": []
-    },
-    {
-<<<<<<< HEAD
-      "RequestUri": "https://seanstagetest.blob.core.windows.net/test-container-22d1b5be-d05d-2098-0568-ef66678546fa/test-blob-fa80f52c-4210-412f-9437-fa9a9ac83bd9?comp=pagelist\u0026prevsnapshot=2020-03-05T21%3A18%3A58.8098183Z",
-      "RequestMethod": "GET",
-      "RequestHeaders": {
-        "Authorization": "Sanitized",
-        "traceparent": "00-4c0c58cbfdc2034c9c95123d4ebe6591-f7527760cc076d41-00",
-        "User-Agent": [
-          "azsdk-net-Storage.Blobs/12.4.0-dev.20200305.1",
-          "(.NET Core 4.6.28325.01; Microsoft Windows 10.0.18363 )"
-        ],
-        "x-ms-client-request-id": "8c21dec8-9855-8582-1e79-2746dce6a773",
-        "x-ms-date": "Thu, 05 Mar 2020 21:18:59 GMT",
-        "x-ms-lease-id": "125cabb6-4dba-3d89-7b90-51e5a09abc2d",
-        "x-ms-range": "bytes=0-1023",
-        "x-ms-return-client-request-id": "true",
-        "x-ms-version": "2019-10-10"
-=======
+      },
+      "ResponseBody": []
+    },
+    {
       "RequestUri": "https://seanmcccanary.blob.core.windows.net/test-container-22d1b5be-d05d-2098-0568-ef66678546fa/test-blob-fa80f52c-4210-412f-9437-fa9a9ac83bd9?comp=pagelist\u0026prevsnapshot=2020-04-03T00%3A03%3A47.2031615Z",
       "RequestMethod": "GET",
       "RequestHeaders": {
@@ -2280,49 +1256,19 @@
         "x-ms-range": "bytes=0-1023",
         "x-ms-return-client-request-id": "true",
         "x-ms-version": "2019-12-12"
->>>>>>> 32e373e2
       },
       "RequestBody": null,
       "StatusCode": 412,
       "ResponseHeaders": {
         "Content-Length": "264",
         "Content-Type": "application/xml",
-<<<<<<< HEAD
-        "Date": "Thu, 05 Mar 2020 21:18:58 GMT",
-=======
         "Date": "Fri, 03 Apr 2020 00:03:47 GMT",
->>>>>>> 32e373e2
         "Server": [
           "Windows-Azure-Blob/1.0",
           "Microsoft-HTTPAPI/2.0"
         ],
         "x-ms-client-request-id": "8c21dec8-9855-8582-1e79-2746dce6a773",
         "x-ms-error-code": "LeaseIdMismatchWithBlobOperation",
-<<<<<<< HEAD
-        "x-ms-request-id": "b2d43e4e-501e-0034-6d33-f3a1f3000000",
-        "x-ms-version": "2019-10-10"
-      },
-      "ResponseBody": [
-        "\uFEFF\u003C?xml version=\u00221.0\u0022 encoding=\u0022utf-8\u0022?\u003E\u003CError\u003E\u003CCode\u003ELeaseIdMismatchWithBlobOperation\u003C/Code\u003E\u003CMessage\u003EThe lease ID specified did not match the lease ID for the blob.\n",
-        "RequestId:b2d43e4e-501e-0034-6d33-f3a1f3000000\n",
-        "Time:2020-03-05T21:18:59.0498800Z\u003C/Message\u003E\u003C/Error\u003E"
-      ]
-    },
-    {
-      "RequestUri": "https://seanstagetest.blob.core.windows.net/test-container-22d1b5be-d05d-2098-0568-ef66678546fa?restype=container",
-      "RequestMethod": "DELETE",
-      "RequestHeaders": {
-        "Authorization": "Sanitized",
-        "traceparent": "00-2088f9442dc45c489ec0b5984ebcb6f0-de88d6d3cfb31b4e-00",
-        "User-Agent": [
-          "azsdk-net-Storage.Blobs/12.4.0-dev.20200305.1",
-          "(.NET Core 4.6.28325.01; Microsoft Windows 10.0.18363 )"
-        ],
-        "x-ms-client-request-id": "1be558a2-4502-082d-61f7-bd50eda739d8",
-        "x-ms-date": "Thu, 05 Mar 2020 21:18:59 GMT",
-        "x-ms-return-client-request-id": "true",
-        "x-ms-version": "2019-10-10"
-=======
         "x-ms-request-id": "ca3daff7-301e-006f-364b-094753000000",
         "x-ms-version": "2019-12-12"
       },
@@ -2346,42 +1292,26 @@
         "x-ms-date": "Fri, 03 Apr 2020 00:03:48 GMT",
         "x-ms-return-client-request-id": "true",
         "x-ms-version": "2019-12-12"
->>>>>>> 32e373e2
       },
       "RequestBody": null,
       "StatusCode": 202,
       "ResponseHeaders": {
         "Content-Length": "0",
-<<<<<<< HEAD
-        "Date": "Thu, 05 Mar 2020 21:18:58 GMT",
-=======
         "Date": "Fri, 03 Apr 2020 00:03:47 GMT",
->>>>>>> 32e373e2
         "Server": [
           "Windows-Azure-Blob/1.0",
           "Microsoft-HTTPAPI/2.0"
         ],
         "x-ms-client-request-id": "1be558a2-4502-082d-61f7-bd50eda739d8",
-<<<<<<< HEAD
-        "x-ms-request-id": "b2d43e50-501e-0034-6f33-f3a1f3000000",
-        "x-ms-version": "2019-10-10"
-=======
         "x-ms-request-id": "ca3db023-301e-006f-604b-094753000000",
         "x-ms-version": "2019-12-12"
->>>>>>> 32e373e2
       },
       "ResponseBody": []
     }
   ],
   "Variables": {
-<<<<<<< HEAD
-    "DateTimeOffsetNow": "2020-03-05T13:18:54.6240188-08:00",
-    "RandomSeed": "744796897",
-    "Storage_TestConfigDefault": "ProductionTenant\nseanstagetest\nU2FuaXRpemVk\nhttps://seanstagetest.blob.core.windows.net\nhttp://seanstagetest.file.core.windows.net\nhttp://seanstagetest.queue.core.windows.net\nhttp://seanstagetest.table.core.windows.net\n\n\n\n\nhttp://seanstagetest-secondary.blob.core.windows.net\nhttp://seanstagetest-secondary.file.core.windows.net\nhttp://seanstagetest-secondary.queue.core.windows.net\nhttp://seanstagetest-secondary.table.core.windows.net\n\nSanitized\n\n\nCloud\nBlobEndpoint=https://seanstagetest.blob.core.windows.net/;QueueEndpoint=http://seanstagetest.queue.core.windows.net/;FileEndpoint=http://seanstagetest.file.core.windows.net/;BlobSecondaryEndpoint=http://seanstagetest-secondary.blob.core.windows.net/;QueueSecondaryEndpoint=http://seanstagetest-secondary.queue.core.windows.net/;FileSecondaryEndpoint=http://seanstagetest-secondary.file.core.windows.net/;AccountName=seanstagetest;AccountKey=Sanitized\nseanscope1"
-=======
     "DateTimeOffsetNow": "2020-04-02T17:03:44.1187331-07:00",
     "RandomSeed": "744796897",
     "Storage_TestConfigDefault": "ProductionTenant\nseanmcccanary\nU2FuaXRpemVk\nhttps://seanmcccanary.blob.core.windows.net\nhttps://seanmcccanary.file.core.windows.net\nhttps://seanmcccanary.queue.core.windows.net\nhttps://seanmcccanary.table.core.windows.net\n\n\n\n\nhttps://seanmcccanary-secondary.blob.core.windows.net\nhttps://seanmcccanary-secondary.file.core.windows.net\nhttps://seanmcccanary-secondary.queue.core.windows.net\nhttps://seanmcccanary-secondary.table.core.windows.net\n\nSanitized\n\n\nCloud\nBlobEndpoint=https://seanmcccanary.blob.core.windows.net/;QueueEndpoint=https://seanmcccanary.queue.core.windows.net/;FileEndpoint=https://seanmcccanary.file.core.windows.net/;BlobSecondaryEndpoint=https://seanmcccanary-secondary.blob.core.windows.net/;QueueSecondaryEndpoint=https://seanmcccanary-secondary.queue.core.windows.net/;FileSecondaryEndpoint=https://seanmcccanary-secondary.file.core.windows.net/;AccountName=seanmcccanary;AccountKey=Sanitized\nseanscope1"
->>>>>>> 32e373e2
   }
 }