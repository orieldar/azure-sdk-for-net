--- conflicted
+++ resolved
@@ -1,22 +1,6 @@
 {
   "Entries": [
     {
-<<<<<<< HEAD
-      "RequestUri": "https://seanstagetest.blob.core.windows.net/test-container-95f9d971-889f-0c06-5647-df6b74a7f895?restype=container",
-      "RequestMethod": "PUT",
-      "RequestHeaders": {
-        "Authorization": "Sanitized",
-        "traceparent": "00-3b2f290663fd6b43b3bf937f868cb5d5-ad3e6b6eb1099646-00",
-        "User-Agent": [
-          "azsdk-net-Storage.Blobs/12.4.0-dev.20200305.1",
-          "(.NET Core 4.6.28325.01; Microsoft Windows 10.0.18363 )"
-        ],
-        "x-ms-blob-public-access": "container",
-        "x-ms-client-request-id": "eb4f428f-cdb1-fa0c-a063-895871c035fd",
-        "x-ms-date": "Thu, 05 Mar 2020 21:22:02 GMT",
-        "x-ms-return-client-request-id": "true",
-        "x-ms-version": "2019-10-10"
-=======
       "RequestUri": "https://seanmcccanary.blob.core.windows.net/test-container-95f9d971-889f-0c06-5647-df6b74a7f895?restype=container",
       "RequestMethod": "PUT",
       "RequestHeaders": {
@@ -31,123 +15,65 @@
         "x-ms-date": "Fri, 03 Apr 2020 00:07:05 GMT",
         "x-ms-return-client-request-id": "true",
         "x-ms-version": "2019-12-12"
->>>>>>> 32e373e2
       },
       "RequestBody": null,
       "StatusCode": 201,
       "ResponseHeaders": {
         "Content-Length": "0",
-<<<<<<< HEAD
-        "Date": "Thu, 05 Mar 2020 21:22:01 GMT",
-        "ETag": "\u00220x8D7C14B3F424B26\u0022",
-        "Last-Modified": "Thu, 05 Mar 2020 21:22:02 GMT",
-=======
         "Date": "Fri, 03 Apr 2020 00:07:03 GMT",
         "ETag": "\u00220x8D7D762F0EC4479\u0022",
         "Last-Modified": "Fri, 03 Apr 2020 00:07:04 GMT",
->>>>>>> 32e373e2
         "Server": [
           "Windows-Azure-Blob/1.0",
           "Microsoft-HTTPAPI/2.0"
         ],
         "x-ms-client-request-id": "eb4f428f-cdb1-fa0c-a063-895871c035fd",
-<<<<<<< HEAD
-        "x-ms-request-id": "f7bc1cb8-001e-0029-4f34-f3ac4f000000",
-        "x-ms-version": "2019-10-10"
-=======
         "x-ms-request-id": "5d27f6db-701e-009a-3b4b-09d379000000",
         "x-ms-version": "2019-12-12"
->>>>>>> 32e373e2
       },
       "ResponseBody": []
     },
     {
-<<<<<<< HEAD
-      "RequestUri": "https://seanstagetest.blob.core.windows.net/test-container-95f9d971-889f-0c06-5647-df6b74a7f895/test-blob-340d23d4-def0-37a3-d066-32cd8d9d0d3d",
-=======
       "RequestUri": "https://seanmcccanary.blob.core.windows.net/test-container-95f9d971-889f-0c06-5647-df6b74a7f895/test-blob-340d23d4-def0-37a3-d066-32cd8d9d0d3d",
->>>>>>> 32e373e2
       "RequestMethod": "PUT",
       "RequestHeaders": {
         "Authorization": "Sanitized",
         "Content-Length": "0",
-<<<<<<< HEAD
-        "traceparent": "00-c24ea27fb2071242a1a48325c4a3ca1a-9400805e54f58745-00",
-        "User-Agent": [
-          "azsdk-net-Storage.Blobs/12.4.0-dev.20200305.1",
-          "(.NET Core 4.6.28325.01; Microsoft Windows 10.0.18363 )"
-=======
         "traceparent": "00-bd2955455e7b8e478e233ead38b1b8d3-186646c5f4f81345-00",
         "User-Agent": [
           "azsdk-net-Storage.Blobs/12.5.0-dev.20200402.1",
           "(.NET Core 4.6.28325.01; Microsoft Windows 10.0.18362 )"
->>>>>>> 32e373e2
         ],
         "x-ms-blob-content-length": "1024",
         "x-ms-blob-type": "PageBlob",
         "x-ms-client-request-id": "da94fd9c-560b-b0bf-9f18-1a4b9b3e6d02",
-<<<<<<< HEAD
-        "x-ms-date": "Thu, 05 Mar 2020 21:22:02 GMT",
-=======
         "x-ms-date": "Fri, 03 Apr 2020 00:07:05 GMT",
->>>>>>> 32e373e2
         "x-ms-meta-Capital": "letter",
         "x-ms-meta-foo": "bar",
         "x-ms-meta-meta": "data",
         "x-ms-meta-UPPER": "case",
         "x-ms-return-client-request-id": "true",
-<<<<<<< HEAD
-        "x-ms-version": "2019-10-10"
-=======
         "x-ms-version": "2019-12-12"
->>>>>>> 32e373e2
       },
       "RequestBody": null,
       "StatusCode": 201,
       "ResponseHeaders": {
         "Content-Length": "0",
-<<<<<<< HEAD
-        "Date": "Thu, 05 Mar 2020 21:22:01 GMT",
-        "ETag": "\u00220x8D7C14B3F4ECE48\u0022",
-        "Last-Modified": "Thu, 05 Mar 2020 21:22:02 GMT",
-=======
         "Date": "Fri, 03 Apr 2020 00:07:03 GMT",
         "ETag": "\u00220x8D7D762F0F8EBB1\u0022",
         "Last-Modified": "Fri, 03 Apr 2020 00:07:04 GMT",
->>>>>>> 32e373e2
         "Server": [
           "Windows-Azure-Blob/1.0",
           "Microsoft-HTTPAPI/2.0"
         ],
         "x-ms-client-request-id": "da94fd9c-560b-b0bf-9f18-1a4b9b3e6d02",
-<<<<<<< HEAD
-        "x-ms-request-id": "f7bc1cc0-001e-0029-5534-f3ac4f000000",
-        "x-ms-request-server-encrypted": "true",
-        "x-ms-version": "2019-10-10"
-=======
         "x-ms-request-id": "5d27f6f7-701e-009a-504b-09d379000000",
         "x-ms-request-server-encrypted": "true",
         "x-ms-version": "2019-12-12"
->>>>>>> 32e373e2
       },
       "ResponseBody": []
     },
     {
-<<<<<<< HEAD
-      "RequestUri": "https://seanstagetest.blob.core.windows.net/test-container-95f9d971-889f-0c06-5647-df6b74a7f895/test-blob-340d23d4-def0-37a3-d066-32cd8d9d0d3d",
-      "RequestMethod": "HEAD",
-      "RequestHeaders": {
-        "Authorization": "Sanitized",
-        "traceparent": "00-c96826a41a998f41a737d392834ecdc4-c1243c4943397541-00",
-        "User-Agent": [
-          "azsdk-net-Storage.Blobs/12.4.0-dev.20200305.1",
-          "(.NET Core 4.6.28325.01; Microsoft Windows 10.0.18363 )"
-        ],
-        "x-ms-client-request-id": "90319044-3209-6531-702b-933ff2977a35",
-        "x-ms-date": "Thu, 05 Mar 2020 21:22:02 GMT",
-        "x-ms-return-client-request-id": "true",
-        "x-ms-version": "2019-10-10"
-=======
       "RequestUri": "https://seanmcccanary.blob.core.windows.net/test-container-95f9d971-889f-0c06-5647-df6b74a7f895/test-blob-340d23d4-def0-37a3-d066-32cd8d9d0d3d",
       "RequestMethod": "HEAD",
       "RequestHeaders": {
@@ -161,7 +87,6 @@
         "x-ms-date": "Fri, 03 Apr 2020 00:07:05 GMT",
         "x-ms-return-client-request-id": "true",
         "x-ms-version": "2019-12-12"
->>>>>>> 32e373e2
       },
       "RequestBody": null,
       "StatusCode": 200,
@@ -169,15 +94,9 @@
         "Accept-Ranges": "bytes",
         "Content-Length": "1024",
         "Content-Type": "application/octet-stream",
-<<<<<<< HEAD
-        "Date": "Thu, 05 Mar 2020 21:22:01 GMT",
-        "ETag": "\u00220x8D7C14B3F4ECE48\u0022",
-        "Last-Modified": "Thu, 05 Mar 2020 21:22:02 GMT",
-=======
         "Date": "Fri, 03 Apr 2020 00:07:04 GMT",
         "ETag": "\u00220x8D7D762F0F8EBB1\u0022",
         "Last-Modified": "Fri, 03 Apr 2020 00:07:04 GMT",
->>>>>>> 32e373e2
         "Server": [
           "Windows-Azure-Blob/1.0",
           "Microsoft-HTTPAPI/2.0"
@@ -185,45 +104,20 @@
         "x-ms-blob-sequence-number": "0",
         "x-ms-blob-type": "PageBlob",
         "x-ms-client-request-id": "90319044-3209-6531-702b-933ff2977a35",
-<<<<<<< HEAD
-        "x-ms-creation-time": "Thu, 05 Mar 2020 21:22:02 GMT",
-=======
         "x-ms-creation-time": "Fri, 03 Apr 2020 00:07:04 GMT",
->>>>>>> 32e373e2
         "x-ms-lease-state": "available",
         "x-ms-lease-status": "unlocked",
         "x-ms-meta-Capital": "letter",
         "x-ms-meta-foo": "bar",
         "x-ms-meta-meta": "data",
         "x-ms-meta-UPPER": "case",
-<<<<<<< HEAD
-        "x-ms-request-id": "f7bc1cc8-001e-0029-5c34-f3ac4f000000",
-        "x-ms-server-encrypted": "true",
-        "x-ms-version": "2019-10-10"
-=======
         "x-ms-request-id": "5d27f70e-701e-009a-644b-09d379000000",
         "x-ms-server-encrypted": "true",
         "x-ms-version": "2019-12-12"
->>>>>>> 32e373e2
       },
       "ResponseBody": []
     },
     {
-<<<<<<< HEAD
-      "RequestUri": "https://seanstagetest.blob.core.windows.net/test-container-95f9d971-889f-0c06-5647-df6b74a7f895?restype=container",
-      "RequestMethod": "DELETE",
-      "RequestHeaders": {
-        "Authorization": "Sanitized",
-        "traceparent": "00-cfa839e50c0c5b4091d476565d857d52-ce5c42bda684a24d-00",
-        "User-Agent": [
-          "azsdk-net-Storage.Blobs/12.4.0-dev.20200305.1",
-          "(.NET Core 4.6.28325.01; Microsoft Windows 10.0.18363 )"
-        ],
-        "x-ms-client-request-id": "0a07fa91-dc0d-23f9-1935-d0b87065d4a8",
-        "x-ms-date": "Thu, 05 Mar 2020 21:22:02 GMT",
-        "x-ms-return-client-request-id": "true",
-        "x-ms-version": "2019-10-10"
-=======
       "RequestUri": "https://seanmcccanary.blob.core.windows.net/test-container-95f9d971-889f-0c06-5647-df6b74a7f895?restype=container",
       "RequestMethod": "DELETE",
       "RequestHeaders": {
@@ -237,39 +131,25 @@
         "x-ms-date": "Fri, 03 Apr 2020 00:07:05 GMT",
         "x-ms-return-client-request-id": "true",
         "x-ms-version": "2019-12-12"
->>>>>>> 32e373e2
       },
       "RequestBody": null,
       "StatusCode": 202,
       "ResponseHeaders": {
         "Content-Length": "0",
-<<<<<<< HEAD
-        "Date": "Thu, 05 Mar 2020 21:22:01 GMT",
-=======
         "Date": "Fri, 03 Apr 2020 00:07:04 GMT",
->>>>>>> 32e373e2
         "Server": [
           "Windows-Azure-Blob/1.0",
           "Microsoft-HTTPAPI/2.0"
         ],
         "x-ms-client-request-id": "0a07fa91-dc0d-23f9-1935-d0b87065d4a8",
-<<<<<<< HEAD
-        "x-ms-request-id": "f7bc1ccd-001e-0029-6134-f3ac4f000000",
-        "x-ms-version": "2019-10-10"
-=======
         "x-ms-request-id": "5d27f727-701e-009a-7b4b-09d379000000",
         "x-ms-version": "2019-12-12"
->>>>>>> 32e373e2
       },
       "ResponseBody": []
     }
   ],
   "Variables": {
     "RandomSeed": "1061136178",
-<<<<<<< HEAD
-    "Storage_TestConfigDefault": "ProductionTenant\nseanstagetest\nU2FuaXRpemVk\nhttps://seanstagetest.blob.core.windows.net\nhttp://seanstagetest.file.core.windows.net\nhttp://seanstagetest.queue.core.windows.net\nhttp://seanstagetest.table.core.windows.net\n\n\n\n\nhttp://seanstagetest-secondary.blob.core.windows.net\nhttp://seanstagetest-secondary.file.core.windows.net\nhttp://seanstagetest-secondary.queue.core.windows.net\nhttp://seanstagetest-secondary.table.core.windows.net\n\nSanitized\n\n\nCloud\nBlobEndpoint=https://seanstagetest.blob.core.windows.net/;QueueEndpoint=http://seanstagetest.queue.core.windows.net/;FileEndpoint=http://seanstagetest.file.core.windows.net/;BlobSecondaryEndpoint=http://seanstagetest-secondary.blob.core.windows.net/;QueueSecondaryEndpoint=http://seanstagetest-secondary.queue.core.windows.net/;FileSecondaryEndpoint=http://seanstagetest-secondary.file.core.windows.net/;AccountName=seanstagetest;AccountKey=Sanitized\nseanscope1"
-=======
     "Storage_TestConfigDefault": "ProductionTenant\nseanmcccanary\nU2FuaXRpemVk\nhttps://seanmcccanary.blob.core.windows.net\nhttps://seanmcccanary.file.core.windows.net\nhttps://seanmcccanary.queue.core.windows.net\nhttps://seanmcccanary.table.core.windows.net\n\n\n\n\nhttps://seanmcccanary-secondary.blob.core.windows.net\nhttps://seanmcccanary-secondary.file.core.windows.net\nhttps://seanmcccanary-secondary.queue.core.windows.net\nhttps://seanmcccanary-secondary.table.core.windows.net\n\nSanitized\n\n\nCloud\nBlobEndpoint=https://seanmcccanary.blob.core.windows.net/;QueueEndpoint=https://seanmcccanary.queue.core.windows.net/;FileEndpoint=https://seanmcccanary.file.core.windows.net/;BlobSecondaryEndpoint=https://seanmcccanary-secondary.blob.core.windows.net/;QueueSecondaryEndpoint=https://seanmcccanary-secondary.queue.core.windows.net/;FileSecondaryEndpoint=https://seanmcccanary-secondary.file.core.windows.net/;AccountName=seanmcccanary;AccountKey=Sanitized\nseanscope1"
->>>>>>> 32e373e2
   }
 }