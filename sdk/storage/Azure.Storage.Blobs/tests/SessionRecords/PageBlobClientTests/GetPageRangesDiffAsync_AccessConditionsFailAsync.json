{
  "Entries": [
    {
<<<<<<< HEAD
      "RequestUri": "https://seanstagetest.blob.core.windows.net/test-container-a9225dae-60b6-8c91-f663-44f06e40d099?restype=container",
      "RequestMethod": "PUT",
      "RequestHeaders": {
        "Authorization": "Sanitized",
        "traceparent": "00-67332c019a708f428eba42eb0651f684-c82a4e0e4b76bb42-00",
        "User-Agent": [
          "azsdk-net-Storage.Blobs/12.4.0-dev.20200305.1",
          "(.NET Core 4.6.28325.01; Microsoft Windows 10.0.18363 )"
        ],
        "x-ms-blob-public-access": "container",
        "x-ms-client-request-id": "eba32d6b-12f0-a766-21e4-b04680676828",
        "x-ms-date": "Thu, 05 Mar 2020 21:22:21 GMT",
        "x-ms-return-client-request-id": "true",
        "x-ms-version": "2019-10-10"
=======
      "RequestUri": "https://seanmcccanary.blob.core.windows.net/test-container-a9225dae-60b6-8c91-f663-44f06e40d099?restype=container",
      "RequestMethod": "PUT",
      "RequestHeaders": {
        "Authorization": "Sanitized",
        "traceparent": "00-4b230ae5126a1c43bb5519f4de74de44-04d599bdce5d1d45-00",
        "User-Agent": [
          "azsdk-net-Storage.Blobs/12.5.0-dev.20200402.1",
          "(.NET Core 4.6.28325.01; Microsoft Windows 10.0.18362 )"
        ],
        "x-ms-blob-public-access": "container",
        "x-ms-client-request-id": "eba32d6b-12f0-a766-21e4-b04680676828",
        "x-ms-date": "Fri, 03 Apr 2020 00:07:23 GMT",
        "x-ms-return-client-request-id": "true",
        "x-ms-version": "2019-12-12"
>>>>>>> 32e373e2
      },
      "RequestBody": null,
      "StatusCode": 201,
      "ResponseHeaders": {
        "Content-Length": "0",
<<<<<<< HEAD
        "Date": "Thu, 05 Mar 2020 21:22:21 GMT",
        "ETag": "\u00220x8D7C14B4AAB3298\u0022",
        "Last-Modified": "Thu, 05 Mar 2020 21:22:21 GMT",
=======
        "Date": "Fri, 03 Apr 2020 00:07:21 GMT",
        "ETag": "\u00220x8D7D762FBDBBB5B\u0022",
        "Last-Modified": "Fri, 03 Apr 2020 00:07:22 GMT",
>>>>>>> 32e373e2
        "Server": [
          "Windows-Azure-Blob/1.0",
          "Microsoft-HTTPAPI/2.0"
        ],
        "x-ms-client-request-id": "eba32d6b-12f0-a766-21e4-b04680676828",
<<<<<<< HEAD
        "x-ms-request-id": "33ba22b2-201e-002e-1f34-f3c02c000000",
        "x-ms-version": "2019-10-10"
=======
        "x-ms-request-id": "1c6378b7-601e-0096-294b-094471000000",
        "x-ms-version": "2019-12-12"
>>>>>>> 32e373e2
      },
      "ResponseBody": []
    },
    {
<<<<<<< HEAD
      "RequestUri": "https://seanstagetest.blob.core.windows.net/test-container-a9225dae-60b6-8c91-f663-44f06e40d099/test-blob-fbda52df-98c0-416b-984b-45e203798ed7",
=======
      "RequestUri": "https://seanmcccanary.blob.core.windows.net/test-container-a9225dae-60b6-8c91-f663-44f06e40d099/test-blob-fbda52df-98c0-416b-984b-45e203798ed7",
>>>>>>> 32e373e2
      "RequestMethod": "PUT",
      "RequestHeaders": {
        "Authorization": "Sanitized",
        "Content-Length": "0",
<<<<<<< HEAD
        "traceparent": "00-a198d76225aa764fbf0ba6911452251b-0b6c590af11a764a-00",
        "User-Agent": [
          "azsdk-net-Storage.Blobs/12.4.0-dev.20200305.1",
          "(.NET Core 4.6.28325.01; Microsoft Windows 10.0.18363 )"
=======
        "traceparent": "00-4bdfc4af16dffa4790a155d49a4aebe8-5a57689adb604a4a-00",
        "User-Agent": [
          "azsdk-net-Storage.Blobs/12.5.0-dev.20200402.1",
          "(.NET Core 4.6.28325.01; Microsoft Windows 10.0.18362 )"
>>>>>>> 32e373e2
        ],
        "x-ms-blob-content-length": "4096",
        "x-ms-blob-sequence-number": "0",
        "x-ms-blob-type": "PageBlob",
        "x-ms-client-request-id": "ab37356b-aa44-d3cc-c261-52a4cd83a4a8",
<<<<<<< HEAD
        "x-ms-date": "Thu, 05 Mar 2020 21:22:21 GMT",
        "x-ms-return-client-request-id": "true",
        "x-ms-version": "2019-10-10"
=======
        "x-ms-date": "Fri, 03 Apr 2020 00:07:23 GMT",
        "x-ms-return-client-request-id": "true",
        "x-ms-version": "2019-12-12"
>>>>>>> 32e373e2
      },
      "RequestBody": null,
      "StatusCode": 201,
      "ResponseHeaders": {
        "Content-Length": "0",
<<<<<<< HEAD
        "Date": "Thu, 05 Mar 2020 21:22:21 GMT",
        "ETag": "\u00220x8D7C14B4AB9C632\u0022",
        "Last-Modified": "Thu, 05 Mar 2020 21:22:21 GMT",
=======
        "Date": "Fri, 03 Apr 2020 00:07:21 GMT",
        "ETag": "\u00220x8D7D762FBE89CCA\u0022",
        "Last-Modified": "Fri, 03 Apr 2020 00:07:22 GMT",
>>>>>>> 32e373e2
        "Server": [
          "Windows-Azure-Blob/1.0",
          "Microsoft-HTTPAPI/2.0"
        ],
        "x-ms-client-request-id": "ab37356b-aa44-d3cc-c261-52a4cd83a4a8",
<<<<<<< HEAD
        "x-ms-request-id": "33ba22b5-201e-002e-2034-f3c02c000000",
        "x-ms-request-server-encrypted": "true",
        "x-ms-version": "2019-10-10"
=======
        "x-ms-request-id": "1c6378c5-601e-0096-314b-094471000000",
        "x-ms-request-server-encrypted": "true",
        "x-ms-version": "2019-12-12"
>>>>>>> 32e373e2
      },
      "ResponseBody": []
    },
    {
<<<<<<< HEAD
      "RequestUri": "https://seanstagetest.blob.core.windows.net/test-container-a9225dae-60b6-8c91-f663-44f06e40d099/test-blob-fbda52df-98c0-416b-984b-45e203798ed7?comp=page",
=======
      "RequestUri": "https://seanmcccanary.blob.core.windows.net/test-container-a9225dae-60b6-8c91-f663-44f06e40d099/test-blob-fbda52df-98c0-416b-984b-45e203798ed7?comp=page",
>>>>>>> 32e373e2
      "RequestMethod": "PUT",
      "RequestHeaders": {
        "Authorization": "Sanitized",
        "Content-Length": "1024",
<<<<<<< HEAD
        "traceparent": "00-7d7b68d063617b40aa7a9368306c07a7-9a9abcf8d494cb4e-00",
        "User-Agent": [
          "azsdk-net-Storage.Blobs/12.4.0-dev.20200305.1",
          "(.NET Core 4.6.28325.01; Microsoft Windows 10.0.18363 )"
        ],
        "x-ms-client-request-id": "590ce2ac-f372-8a70-2d2d-2e6d0360cdd8",
        "x-ms-date": "Thu, 05 Mar 2020 21:22:21 GMT",
        "x-ms-page-write": "update",
        "x-ms-range": "bytes=0-1023",
        "x-ms-return-client-request-id": "true",
        "x-ms-version": "2019-10-10"
=======
        "traceparent": "00-e3d52fbffb3fc44792045157d6c046d1-4fe12193b23dcb4a-00",
        "User-Agent": [
          "azsdk-net-Storage.Blobs/12.5.0-dev.20200402.1",
          "(.NET Core 4.6.28325.01; Microsoft Windows 10.0.18362 )"
        ],
        "x-ms-client-request-id": "590ce2ac-f372-8a70-2d2d-2e6d0360cdd8",
        "x-ms-date": "Fri, 03 Apr 2020 00:07:23 GMT",
        "x-ms-page-write": "update",
        "x-ms-range": "bytes=0-1023",
        "x-ms-return-client-request-id": "true",
        "x-ms-version": "2019-12-12"
>>>>>>> 32e373e2
      },
      "RequestBody": "VdiIyOMnivqpqGIT4KuDGvRIds1C4pMT6rF\u002BO5MEZBUID2nl9o0YRKo9ApxHuPIW3jevhAzWZnNEdN4yqE5npERMC9BCniRnMDIjBOD3yzG\u002BaF1bVd8JMan2oIGv5ptb1l1X\u002B60h0z8TSFTas2GSTaisdEDxC09lQ9onS/6it0mXxy6Dn9CEnJQeRwyKLn5IZFLZAnJaasoN8rjT\u002BodAcZAKQusyD67YKNer08NC2hRb3uesyLTXPFxjdawXsaEN3dZ7f\u002BySFVWjAdqar5cGyxikdxyflKjcMwaOzpkBwHc2nvXtx1ooyciSCMbaPY3FXaqUczmFbUktn0zlA0a7oUBiZBCiGQO\u002BfK5TDYvhAfZ5yXHvbU09sDGsvycNQsWC12eGd9h8I0Sm1vaLMl\u002B9TJ1WbDrVyzPzJbPf9VncsDnp0DUkW4od/KYtSZdWsn7R7nOKt9WKrAszklIlnC3qyia9omEqmfATOG\u002BUp4KcnHI0DgblUfhjXiQp8cg3\u002BGB4Qn5xmRAdp1WDdn5m9gWJlvbf8I4mBHgtWUM9AKgn3EAPG2QDKgJiF2axYtt5/WceoFrSVwfSUT4GREDM36atW5o\u002BV9qghmzzfdgndaGcs1vbHmBOVYQ4Pcom/ObBljfABAdBO6aNfhnt3tovqtycaZDk8MFGXgYWBRkQeYmFMuagZ3CaW3e1Tp9GYHepCZLtipJW3KV2eqUBKzaMfAWQaKzzjkNsAg4YL6Eh//6ObPyHI\u002B/3L1VBKuzLmDBBKNGatvjKtnpOgIiEPa0DVHqmcr46BVkVmThXsmRWoWne1gfQhkkGxLaBOKJncvKnPdVyJCZxByN4hB2/cwMW\u002BN8epmalM84xoK4IuMy2riZGr3WP5HxDbM/jVwIrRlCya0DCSMyLAgkHQIN3aE5XwdX3ecSNhhRi2zmXwtvMBlpdVU2M9GZZu61siKP5ywOAjJYsNM2MJOQrX2yT80AtOjopGhIBys1vnb4WIf5waRA1FzVFn9GM0DFoYJT6xsdtPk1oz7DxfsLJvZYOdQLmuvZbXdwK6JtpnEnhmWo4ddf3qeOwCJlfRJhzfOI7flsugaWenmjqYlay/zJmD\u002BVXkEe/F8sfNrJc/BhEl2u4Lh7usxfEmtZuDEeN/glm\u002BDWyG\u002BuafGaPDkvzQaJQpsrq\u002BtEUeFzNk/ZxUAuEkjep9QPjkXyAHbG3X6TM0Vg0HmV9ogQ3UoDZ5Ij1KStbCnwTSUyfbBVOatwfXBi3AcGdPDGlB\u002B8zcaOCCqz0ivOGXFQouIcMlbJQLjcnGPVnIePGV\u002B35tgOM4NioHGFoWd/omADEj0k5kaZ/VNi4C1itGujJLTMGjKZRm9ivY3hQ59VYPn/1ow==",
      "StatusCode": 201,
      "ResponseHeaders": {
        "Content-Length": "0",
        "Content-MD5": "Loo3pbDXgfUy6ol\u002BgJJIqg==",
<<<<<<< HEAD
        "Date": "Thu, 05 Mar 2020 21:22:21 GMT",
        "ETag": "\u00220x8D7C14B4AC5FB07\u0022",
        "Last-Modified": "Thu, 05 Mar 2020 21:22:21 GMT",
=======
        "Date": "Fri, 03 Apr 2020 00:07:22 GMT",
        "ETag": "\u00220x8D7D762FBF54953\u0022",
        "Last-Modified": "Fri, 03 Apr 2020 00:07:23 GMT",
>>>>>>> 32e373e2
        "Server": [
          "Windows-Azure-Blob/1.0",
          "Microsoft-HTTPAPI/2.0"
        ],
        "x-ms-blob-sequence-number": "0",
        "x-ms-client-request-id": "590ce2ac-f372-8a70-2d2d-2e6d0360cdd8",
<<<<<<< HEAD
        "x-ms-request-id": "33ba22b6-201e-002e-2134-f3c02c000000",
        "x-ms-request-server-encrypted": "true",
        "x-ms-version": "2019-10-10"
=======
        "x-ms-request-id": "1c6378e1-601e-0096-424b-094471000000",
        "x-ms-request-server-encrypted": "true",
        "x-ms-version": "2019-12-12"
>>>>>>> 32e373e2
      },
      "ResponseBody": []
    },
    {
<<<<<<< HEAD
      "RequestUri": "https://seanstagetest.blob.core.windows.net/test-container-a9225dae-60b6-8c91-f663-44f06e40d099/test-blob-fbda52df-98c0-416b-984b-45e203798ed7?comp=snapshot",
      "RequestMethod": "PUT",
      "RequestHeaders": {
        "Authorization": "Sanitized",
        "traceparent": "00-fceb1140efb7144b81c31ed132c959c9-e51ea74d25b51d48-00",
        "User-Agent": [
          "azsdk-net-Storage.Blobs/12.4.0-dev.20200305.1",
          "(.NET Core 4.6.28325.01; Microsoft Windows 10.0.18363 )"
        ],
        "x-ms-client-request-id": "5baba847-9c73-9e31-2903-98194bf42774",
        "x-ms-date": "Thu, 05 Mar 2020 21:22:21 GMT",
        "x-ms-return-client-request-id": "true",
        "x-ms-version": "2019-10-10"
=======
      "RequestUri": "https://seanmcccanary.blob.core.windows.net/test-container-a9225dae-60b6-8c91-f663-44f06e40d099/test-blob-fbda52df-98c0-416b-984b-45e203798ed7?comp=snapshot",
      "RequestMethod": "PUT",
      "RequestHeaders": {
        "Authorization": "Sanitized",
        "traceparent": "00-033e6712be03e445b3153c3b20880109-0e03c74528128141-00",
        "User-Agent": [
          "azsdk-net-Storage.Blobs/12.5.0-dev.20200402.1",
          "(.NET Core 4.6.28325.01; Microsoft Windows 10.0.18362 )"
        ],
        "x-ms-client-request-id": "5baba847-9c73-9e31-2903-98194bf42774",
        "x-ms-date": "Fri, 03 Apr 2020 00:07:23 GMT",
        "x-ms-return-client-request-id": "true",
        "x-ms-version": "2019-12-12"
>>>>>>> 32e373e2
      },
      "RequestBody": null,
      "StatusCode": 201,
      "ResponseHeaders": {
        "Content-Length": "0",
<<<<<<< HEAD
        "Date": "Thu, 05 Mar 2020 21:22:21 GMT",
        "ETag": "\u00220x8D7C14B4AC5FB07\u0022",
        "Last-Modified": "Thu, 05 Mar 2020 21:22:21 GMT",
=======
        "Date": "Fri, 03 Apr 2020 00:07:22 GMT",
        "ETag": "\u00220x8D7D762FBF54953\u0022",
        "Last-Modified": "Fri, 03 Apr 2020 00:07:23 GMT",
>>>>>>> 32e373e2
        "Server": [
          "Windows-Azure-Blob/1.0",
          "Microsoft-HTTPAPI/2.0"
        ],
        "x-ms-client-request-id": "5baba847-9c73-9e31-2903-98194bf42774",
<<<<<<< HEAD
        "x-ms-request-id": "33ba22b8-201e-002e-2234-f3c02c000000",
        "x-ms-request-server-encrypted": "false",
        "x-ms-snapshot": "2020-03-05T21:22:21.8250798Z",
        "x-ms-version": "2019-10-10"
=======
        "x-ms-request-id": "1c6378f7-601e-0096-564b-094471000000",
        "x-ms-request-server-encrypted": "false",
        "x-ms-snapshot": "2020-04-03T00:07:23.0958263Z",
        "x-ms-version": "2019-12-12"
>>>>>>> 32e373e2
      },
      "ResponseBody": []
    },
    {
<<<<<<< HEAD
      "RequestUri": "https://seanstagetest.blob.core.windows.net/test-container-a9225dae-60b6-8c91-f663-44f06e40d099/test-blob-fbda52df-98c0-416b-984b-45e203798ed7?comp=page",
=======
      "RequestUri": "https://seanmcccanary.blob.core.windows.net/test-container-a9225dae-60b6-8c91-f663-44f06e40d099/test-blob-fbda52df-98c0-416b-984b-45e203798ed7?comp=page",
>>>>>>> 32e373e2
      "RequestMethod": "PUT",
      "RequestHeaders": {
        "Authorization": "Sanitized",
        "Content-Length": "1024",
<<<<<<< HEAD
        "traceparent": "00-c6e47a8e4291ec4589f9a9da3dee7944-d8aab5a78c0bea41-00",
        "User-Agent": [
          "azsdk-net-Storage.Blobs/12.4.0-dev.20200305.1",
          "(.NET Core 4.6.28325.01; Microsoft Windows 10.0.18363 )"
        ],
        "x-ms-client-request-id": "5a2557b6-71b4-1b65-45b8-059dd4a6c650",
        "x-ms-date": "Thu, 05 Mar 2020 21:22:21 GMT",
        "x-ms-page-write": "update",
        "x-ms-range": "bytes=2048-3071",
        "x-ms-return-client-request-id": "true",
        "x-ms-version": "2019-10-10"
=======
        "traceparent": "00-5acf73f994d70840ab47d57615d65182-261d72d1f566ed45-00",
        "User-Agent": [
          "azsdk-net-Storage.Blobs/12.5.0-dev.20200402.1",
          "(.NET Core 4.6.28325.01; Microsoft Windows 10.0.18362 )"
        ],
        "x-ms-client-request-id": "5a2557b6-71b4-1b65-45b8-059dd4a6c650",
        "x-ms-date": "Fri, 03 Apr 2020 00:07:24 GMT",
        "x-ms-page-write": "update",
        "x-ms-range": "bytes=2048-3071",
        "x-ms-return-client-request-id": "true",
        "x-ms-version": "2019-12-12"
>>>>>>> 32e373e2
      },
      "RequestBody": "VdiIyOMnivqpqGIT4KuDGvRIds1C4pMT6rF\u002BO5MEZBUID2nl9o0YRKo9ApxHuPIW3jevhAzWZnNEdN4yqE5npERMC9BCniRnMDIjBOD3yzG\u002BaF1bVd8JMan2oIGv5ptb1l1X\u002B60h0z8TSFTas2GSTaisdEDxC09lQ9onS/6it0mXxy6Dn9CEnJQeRwyKLn5IZFLZAnJaasoN8rjT\u002BodAcZAKQusyD67YKNer08NC2hRb3uesyLTXPFxjdawXsaEN3dZ7f\u002BySFVWjAdqar5cGyxikdxyflKjcMwaOzpkBwHc2nvXtx1ooyciSCMbaPY3FXaqUczmFbUktn0zlA0a7oUBiZBCiGQO\u002BfK5TDYvhAfZ5yXHvbU09sDGsvycNQsWC12eGd9h8I0Sm1vaLMl\u002B9TJ1WbDrVyzPzJbPf9VncsDnp0DUkW4od/KYtSZdWsn7R7nOKt9WKrAszklIlnC3qyia9omEqmfATOG\u002BUp4KcnHI0DgblUfhjXiQp8cg3\u002BGB4Qn5xmRAdp1WDdn5m9gWJlvbf8I4mBHgtWUM9AKgn3EAPG2QDKgJiF2axYtt5/WceoFrSVwfSUT4GREDM36atW5o\u002BV9qghmzzfdgndaGcs1vbHmBOVYQ4Pcom/ObBljfABAdBO6aNfhnt3tovqtycaZDk8MFGXgYWBRkQeYmFMuagZ3CaW3e1Tp9GYHepCZLtipJW3KV2eqUBKzaMfAWQaKzzjkNsAg4YL6Eh//6ObPyHI\u002B/3L1VBKuzLmDBBKNGatvjKtnpOgIiEPa0DVHqmcr46BVkVmThXsmRWoWne1gfQhkkGxLaBOKJncvKnPdVyJCZxByN4hB2/cwMW\u002BN8epmalM84xoK4IuMy2riZGr3WP5HxDbM/jVwIrRlCya0DCSMyLAgkHQIN3aE5XwdX3ecSNhhRi2zmXwtvMBlpdVU2M9GZZu61siKP5ywOAjJYsNM2MJOQrX2yT80AtOjopGhIBys1vnb4WIf5waRA1FzVFn9GM0DFoYJT6xsdtPk1oz7DxfsLJvZYOdQLmuvZbXdwK6JtpnEnhmWo4ddf3qeOwCJlfRJhzfOI7flsugaWenmjqYlay/zJmD\u002BVXkEe/F8sfNrJc/BhEl2u4Lh7usxfEmtZuDEeN/glm\u002BDWyG\u002BuafGaPDkvzQaJQpsrq\u002BtEUeFzNk/ZxUAuEkjep9QPjkXyAHbG3X6TM0Vg0HmV9ogQ3UoDZ5Ij1KStbCnwTSUyfbBVOatwfXBi3AcGdPDGlB\u002B8zcaOCCqz0ivOGXFQouIcMlbJQLjcnGPVnIePGV\u002B35tgOM4NioHGFoWd/omADEj0k5kaZ/VNi4C1itGujJLTMGjKZRm9ivY3hQ59VYPn/1ow==",
      "StatusCode": 201,
      "ResponseHeaders": {
        "Content-Length": "0",
        "Content-MD5": "Loo3pbDXgfUy6ol\u002BgJJIqg==",
<<<<<<< HEAD
        "Date": "Thu, 05 Mar 2020 21:22:21 GMT",
        "ETag": "\u00220x8D7C14B4ADED97B\u0022",
        "Last-Modified": "Thu, 05 Mar 2020 21:22:21 GMT",
=======
        "Date": "Fri, 03 Apr 2020 00:07:22 GMT",
        "ETag": "\u00220x8D7D762FC0E05F6\u0022",
        "Last-Modified": "Fri, 03 Apr 2020 00:07:23 GMT",
>>>>>>> 32e373e2
        "Server": [
          "Windows-Azure-Blob/1.0",
          "Microsoft-HTTPAPI/2.0"
        ],
        "x-ms-blob-sequence-number": "0",
        "x-ms-client-request-id": "5a2557b6-71b4-1b65-45b8-059dd4a6c650",
<<<<<<< HEAD
        "x-ms-request-id": "33ba22b9-201e-002e-2334-f3c02c000000",
        "x-ms-request-server-encrypted": "true",
        "x-ms-version": "2019-10-10"
=======
        "x-ms-request-id": "1c63791a-601e-0096-6f4b-094471000000",
        "x-ms-request-server-encrypted": "true",
        "x-ms-version": "2019-12-12"
>>>>>>> 32e373e2
      },
      "ResponseBody": []
    },
    {
<<<<<<< HEAD
      "RequestUri": "https://seanstagetest.blob.core.windows.net/test-container-a9225dae-60b6-8c91-f663-44f06e40d099/test-blob-fbda52df-98c0-416b-984b-45e203798ed7?comp=pagelist\u0026prevsnapshot=2020-03-05T21%3A22%3A21.8250798Z",
      "RequestMethod": "GET",
      "RequestHeaders": {
        "Authorization": "Sanitized",
        "If-Modified-Since": "Fri, 06 Mar 2020 21:22:21 GMT",
        "traceparent": "00-fd9c1eea22ad4a4f873f5d1bc0a6a185-5360ca675b6b8c43-00",
        "User-Agent": [
          "azsdk-net-Storage.Blobs/12.4.0-dev.20200305.1",
          "(.NET Core 4.6.28325.01; Microsoft Windows 10.0.18363 )"
        ],
        "x-ms-client-request-id": "f462d3a8-cdcf-95bf-4127-446a6bee6a7d",
        "x-ms-date": "Thu, 05 Mar 2020 21:22:22 GMT",
        "x-ms-range": "bytes=0-1023",
        "x-ms-return-client-request-id": "true",
        "x-ms-version": "2019-10-10"
=======
      "RequestUri": "https://seanmcccanary.blob.core.windows.net/test-container-a9225dae-60b6-8c91-f663-44f06e40d099/test-blob-fbda52df-98c0-416b-984b-45e203798ed7?comp=pagelist\u0026prevsnapshot=2020-04-03T00%3A07%3A23.0958263Z",
      "RequestMethod": "GET",
      "RequestHeaders": {
        "Authorization": "Sanitized",
        "If-Modified-Since": "Sat, 04 Apr 2020 00:07:23 GMT",
        "traceparent": "00-2be84d6e0fbe894792a979f97d27738a-07ba0b9eab120c49-00",
        "User-Agent": [
          "azsdk-net-Storage.Blobs/12.5.0-dev.20200402.1",
          "(.NET Core 4.6.28325.01; Microsoft Windows 10.0.18362 )"
        ],
        "x-ms-client-request-id": "f462d3a8-cdcf-95bf-4127-446a6bee6a7d",
        "x-ms-date": "Fri, 03 Apr 2020 00:07:24 GMT",
        "x-ms-range": "bytes=0-1023",
        "x-ms-return-client-request-id": "true",
        "x-ms-version": "2019-12-12"
>>>>>>> 32e373e2
      },
      "RequestBody": null,
      "StatusCode": 304,
      "ResponseHeaders": {
        "Content-Length": "0",
        "Content-Type": "application/xml",
<<<<<<< HEAD
        "Date": "Thu, 05 Mar 2020 21:22:21 GMT",
=======
        "Date": "Fri, 03 Apr 2020 00:07:22 GMT",
>>>>>>> 32e373e2
        "Server": [
          "Windows-Azure-Blob/1.0",
          "Microsoft-HTTPAPI/2.0"
        ],
        "x-ms-client-request-id": "f462d3a8-cdcf-95bf-4127-446a6bee6a7d",
        "x-ms-error-code": "ConditionNotMet",
<<<<<<< HEAD
        "x-ms-request-id": "33ba22ba-201e-002e-2434-f3c02c000000",
        "x-ms-version": "2019-10-10"
=======
        "x-ms-request-id": "1c63792e-601e-0096-024b-094471000000",
        "x-ms-version": "2019-12-12"
>>>>>>> 32e373e2
      },
      "ResponseBody": []
    },
    {
<<<<<<< HEAD
      "RequestUri": "https://seanstagetest.blob.core.windows.net/test-container-a9225dae-60b6-8c91-f663-44f06e40d099?restype=container",
      "RequestMethod": "DELETE",
      "RequestHeaders": {
        "Authorization": "Sanitized",
        "traceparent": "00-268ea72440ec8849b73124de39134cc8-5270e45354a0374e-00",
        "User-Agent": [
          "azsdk-net-Storage.Blobs/12.4.0-dev.20200305.1",
          "(.NET Core 4.6.28325.01; Microsoft Windows 10.0.18363 )"
        ],
        "x-ms-client-request-id": "01f44746-d243-3281-9268-46fda74b6b2e",
        "x-ms-date": "Thu, 05 Mar 2020 21:22:22 GMT",
        "x-ms-return-client-request-id": "true",
        "x-ms-version": "2019-10-10"
=======
      "RequestUri": "https://seanmcccanary.blob.core.windows.net/test-container-a9225dae-60b6-8c91-f663-44f06e40d099?restype=container",
      "RequestMethod": "DELETE",
      "RequestHeaders": {
        "Authorization": "Sanitized",
        "traceparent": "00-5f6a2da08c46cc48bc1ae37e6ccd0f09-9d70360455f2f94c-00",
        "User-Agent": [
          "azsdk-net-Storage.Blobs/12.5.0-dev.20200402.1",
          "(.NET Core 4.6.28325.01; Microsoft Windows 10.0.18362 )"
        ],
        "x-ms-client-request-id": "01f44746-d243-3281-9268-46fda74b6b2e",
        "x-ms-date": "Fri, 03 Apr 2020 00:07:24 GMT",
        "x-ms-return-client-request-id": "true",
        "x-ms-version": "2019-12-12"
>>>>>>> 32e373e2
      },
      "RequestBody": null,
      "StatusCode": 202,
      "ResponseHeaders": {
        "Content-Length": "0",
<<<<<<< HEAD
        "Date": "Thu, 05 Mar 2020 21:22:21 GMT",
=======
        "Date": "Fri, 03 Apr 2020 00:07:22 GMT",
>>>>>>> 32e373e2
        "Server": [
          "Windows-Azure-Blob/1.0",
          "Microsoft-HTTPAPI/2.0"
        ],
        "x-ms-client-request-id": "01f44746-d243-3281-9268-46fda74b6b2e",
<<<<<<< HEAD
        "x-ms-request-id": "33ba22bb-201e-002e-2534-f3c02c000000",
        "x-ms-version": "2019-10-10"
=======
        "x-ms-request-id": "1c637943-601e-0096-104b-094471000000",
        "x-ms-version": "2019-12-12"
>>>>>>> 32e373e2
      },
      "ResponseBody": []
    },
    {
<<<<<<< HEAD
      "RequestUri": "https://seanstagetest.blob.core.windows.net/test-container-c445ba01-9799-d54f-3398-52808f775c55?restype=container",
      "RequestMethod": "PUT",
      "RequestHeaders": {
        "Authorization": "Sanitized",
        "traceparent": "00-8a112f120abb5c479f6d646d19d7365d-4093b4bb0544b149-00",
        "User-Agent": [
          "azsdk-net-Storage.Blobs/12.4.0-dev.20200305.1",
          "(.NET Core 4.6.28325.01; Microsoft Windows 10.0.18363 )"
        ],
        "x-ms-blob-public-access": "container",
        "x-ms-client-request-id": "7e460ee3-cfa7-afc7-f81e-cdab8001a21a",
        "x-ms-date": "Thu, 05 Mar 2020 21:22:22 GMT",
        "x-ms-return-client-request-id": "true",
        "x-ms-version": "2019-10-10"
=======
      "RequestUri": "https://seanmcccanary.blob.core.windows.net/test-container-c445ba01-9799-d54f-3398-52808f775c55?restype=container",
      "RequestMethod": "PUT",
      "RequestHeaders": {
        "Authorization": "Sanitized",
        "traceparent": "00-5444c2f4d4a38e44b6d8f6b9643a9f9b-6cec0e112853da48-00",
        "User-Agent": [
          "azsdk-net-Storage.Blobs/12.5.0-dev.20200402.1",
          "(.NET Core 4.6.28325.01; Microsoft Windows 10.0.18362 )"
        ],
        "x-ms-blob-public-access": "container",
        "x-ms-client-request-id": "7e460ee3-cfa7-afc7-f81e-cdab8001a21a",
        "x-ms-date": "Fri, 03 Apr 2020 00:07:24 GMT",
        "x-ms-return-client-request-id": "true",
        "x-ms-version": "2019-12-12"
>>>>>>> 32e373e2
      },
      "RequestBody": null,
      "StatusCode": 201,
      "ResponseHeaders": {
        "Content-Length": "0",
<<<<<<< HEAD
        "Date": "Thu, 05 Mar 2020 21:22:21 GMT",
        "ETag": "\u00220x8D7C14B4B277D85\u0022",
        "Last-Modified": "Thu, 05 Mar 2020 21:22:22 GMT",
=======
        "Date": "Fri, 03 Apr 2020 00:07:23 GMT",
        "ETag": "\u00220x8D7D762FC56D0D5\u0022",
        "Last-Modified": "Fri, 03 Apr 2020 00:07:23 GMT",
>>>>>>> 32e373e2
        "Server": [
          "Windows-Azure-Blob/1.0",
          "Microsoft-HTTPAPI/2.0"
        ],
        "x-ms-client-request-id": "7e460ee3-cfa7-afc7-f81e-cdab8001a21a",
<<<<<<< HEAD
        "x-ms-request-id": "05085766-b01e-002c-5534-f37e94000000",
        "x-ms-version": "2019-10-10"
=======
        "x-ms-request-id": "e804712e-c01e-008f-2f4b-09c4ca000000",
        "x-ms-version": "2019-12-12"
>>>>>>> 32e373e2
      },
      "ResponseBody": []
    },
    {
<<<<<<< HEAD
      "RequestUri": "https://seanstagetest.blob.core.windows.net/test-container-c445ba01-9799-d54f-3398-52808f775c55/test-blob-c369f10c-4627-9734-80e3-827f4f494990",
=======
      "RequestUri": "https://seanmcccanary.blob.core.windows.net/test-container-c445ba01-9799-d54f-3398-52808f775c55/test-blob-c369f10c-4627-9734-80e3-827f4f494990",
>>>>>>> 32e373e2
      "RequestMethod": "PUT",
      "RequestHeaders": {
        "Authorization": "Sanitized",
        "Content-Length": "0",
<<<<<<< HEAD
        "traceparent": "00-66970434b20d734c9568afd559ffe449-d465bb72af83bf45-00",
        "User-Agent": [
          "azsdk-net-Storage.Blobs/12.4.0-dev.20200305.1",
          "(.NET Core 4.6.28325.01; Microsoft Windows 10.0.18363 )"
=======
        "traceparent": "00-fc0c4c445050304a8f69cf53a85f97a3-f057a24d873c6f45-00",
        "User-Agent": [
          "azsdk-net-Storage.Blobs/12.5.0-dev.20200402.1",
          "(.NET Core 4.6.28325.01; Microsoft Windows 10.0.18362 )"
>>>>>>> 32e373e2
        ],
        "x-ms-blob-content-length": "4096",
        "x-ms-blob-sequence-number": "0",
        "x-ms-blob-type": "PageBlob",
        "x-ms-client-request-id": "9bf92c77-5f39-9c2e-daaf-fdc34c475fae",
<<<<<<< HEAD
        "x-ms-date": "Thu, 05 Mar 2020 21:22:22 GMT",
        "x-ms-return-client-request-id": "true",
        "x-ms-version": "2019-10-10"
=======
        "x-ms-date": "Fri, 03 Apr 2020 00:07:24 GMT",
        "x-ms-return-client-request-id": "true",
        "x-ms-version": "2019-12-12"
>>>>>>> 32e373e2
      },
      "RequestBody": null,
      "StatusCode": 201,
      "ResponseHeaders": {
        "Content-Length": "0",
<<<<<<< HEAD
        "Date": "Thu, 05 Mar 2020 21:22:21 GMT",
        "ETag": "\u00220x8D7C14B4B3423FA\u0022",
        "Last-Modified": "Thu, 05 Mar 2020 21:22:22 GMT",
=======
        "Date": "Fri, 03 Apr 2020 00:07:23 GMT",
        "ETag": "\u00220x8D7D762FC64E86A\u0022",
        "Last-Modified": "Fri, 03 Apr 2020 00:07:23 GMT",
>>>>>>> 32e373e2
        "Server": [
          "Windows-Azure-Blob/1.0",
          "Microsoft-HTTPAPI/2.0"
        ],
        "x-ms-client-request-id": "9bf92c77-5f39-9c2e-daaf-fdc34c475fae",
<<<<<<< HEAD
        "x-ms-request-id": "0508576c-b01e-002c-5934-f37e94000000",
        "x-ms-request-server-encrypted": "true",
        "x-ms-version": "2019-10-10"
=======
        "x-ms-request-id": "e8047150-c01e-008f-4b4b-09c4ca000000",
        "x-ms-request-server-encrypted": "true",
        "x-ms-version": "2019-12-12"
>>>>>>> 32e373e2
      },
      "ResponseBody": []
    },
    {
<<<<<<< HEAD
      "RequestUri": "https://seanstagetest.blob.core.windows.net/test-container-c445ba01-9799-d54f-3398-52808f775c55/test-blob-c369f10c-4627-9734-80e3-827f4f494990?comp=page",
=======
      "RequestUri": "https://seanmcccanary.blob.core.windows.net/test-container-c445ba01-9799-d54f-3398-52808f775c55/test-blob-c369f10c-4627-9734-80e3-827f4f494990?comp=page",
>>>>>>> 32e373e2
      "RequestMethod": "PUT",
      "RequestHeaders": {
        "Authorization": "Sanitized",
        "Content-Length": "1024",
<<<<<<< HEAD
        "traceparent": "00-8c6bb4dab349ce459e1d3e59f9e612df-003906dbb747a84e-00",
        "User-Agent": [
          "azsdk-net-Storage.Blobs/12.4.0-dev.20200305.1",
          "(.NET Core 4.6.28325.01; Microsoft Windows 10.0.18363 )"
        ],
        "x-ms-client-request-id": "4590d5dd-e7d1-30ec-6788-7b34338cb897",
        "x-ms-date": "Thu, 05 Mar 2020 21:22:22 GMT",
        "x-ms-page-write": "update",
        "x-ms-range": "bytes=0-1023",
        "x-ms-return-client-request-id": "true",
        "x-ms-version": "2019-10-10"
=======
        "traceparent": "00-02cd266aad5452439110a8f238bebcd4-2b36fcb55f62124f-00",
        "User-Agent": [
          "azsdk-net-Storage.Blobs/12.5.0-dev.20200402.1",
          "(.NET Core 4.6.28325.01; Microsoft Windows 10.0.18362 )"
        ],
        "x-ms-client-request-id": "4590d5dd-e7d1-30ec-6788-7b34338cb897",
        "x-ms-date": "Fri, 03 Apr 2020 00:07:24 GMT",
        "x-ms-page-write": "update",
        "x-ms-range": "bytes=0-1023",
        "x-ms-return-client-request-id": "true",
        "x-ms-version": "2019-12-12"
>>>>>>> 32e373e2
      },
      "RequestBody": "1T01hGMh6i5DpKazGln88gJCCCNPrlYWzQGmgd/pd9UVfQVeWVzcVULKV5S4e4GAsgvBCj88XibmHrdiemhPWS3Qnp1TnZilZbLghFbCXlF/Js7TKGyV2R7fdzuledrae/5n593kLRRzHKWNW9nQJL9l41SZezHAO8R\u002BdCZcAOvXBQlYWnZ0m/i6YAvHB31ED1J7P5aGQQDMpqwYZbnuFxu5tlXQd8lJ8Udb3xol\u002BTNHOWTT4MBUUcQIi7PJXDU/y0nwDVEndJeIMk5PKmLmpq150CxUGjZbZWWRyOsWgJURGxPRNevhH8XNSq5yBSZiIuQGUIsJ67ATlKjslqurcrG5PQ5OFHHCl7FmhtCH6V8\u002BL6YGEC8KBzBivqBC9IkZIdj8uccXEw1zQ7nZomTgi6tIrWcFpWKCrjXe7FbQf6IoTWX3ii\u002BYJxuYk8x2MGXLgTP1\u002BkYhFHx1egqSOCe3o8QWsVX/6AB7sIZLbBGWC37QE2oj24VbBjjpghAlBe704fAHX38PzJkyeUnA1qhq3m6LwSW8k8c/uqodFWbvVqqXVoohjqv/wUfR8GE7mzCQf6OhmUTJN04oyKTU8rYyQiOeKIAdSE/CjADd66NmAx96jJXCTrxmzR48\u002BcYHKs6Qnq0\u002BnXKvcjdT3wxE7EyrwcWFWmUgcPRmOFth4U\u002BJu2ExTU31J2Wsyhpebm6wIuHSkTcBgdBpby242GUXTpHoyiOqEp/\u002BtZpf2I9LwgKFthZ5j1AXiDmRx90gPE8AlXyIdqRLBQ9C09udoalBHa0rMiJPnb5A0EHpGUvB3nlKXkISwktdOrAGN7t1euaQUKov9Aktsfe9SKViYevDgPVhUkJmLlthzfhxSGYDy1ZbWMmgkelwHa1LVHql\u002B9jFQ7bFEyejKiFPzScRu2iRun1PBgkiIu4M8TSVGtngvNIfrAWvPbcuuC6nUcPBXmJFupr9VvTPoiDHuCLyDg9IbhFV8Q9j4XzFIE7aetEqSpLST2A\u002B42bdUAnl6ISUPKkeX\u002BOybG1S4dkdNzWl9ChPnG6PH76uCYurd6EGfvn3MOSluxvteN4lgG6HIasxN1vglksWBRzrcFZYBvTMTGPgJgZQADgMYSSPap9QJ\u002Bjfej9FJeeu4SvIuUvFlXLpWTQKp/uk4Tci1DQmh5p9m0hteIy1hid7MkTbh0btR8yxphFrRYDtO5kII1Gzh1qQSx4CVx3mNNIMjnW2yFnwNYxodeCJEVXIgDzyrWLVyKvqSzwo6vCvy3E\u002BXrYLN3I/F\u002B7EShF5BjnJOtbg84dvN8bKy30dyEubualuS7OevUnKspV0EH2ZcUQCX68ZztjqzifwQGv0Ik\u002BjKZFoCruGKnyNFkDy\u002Bw==",
      "StatusCode": 201,
      "ResponseHeaders": {
        "Content-Length": "0",
        "Content-MD5": "9k6Kaqh5m4EiuUN8PovM/w==",
<<<<<<< HEAD
        "Date": "Thu, 05 Mar 2020 21:22:21 GMT",
        "ETag": "\u00220x8D7C14B4B40320F\u0022",
        "Last-Modified": "Thu, 05 Mar 2020 21:22:22 GMT",
=======
        "Date": "Fri, 03 Apr 2020 00:07:23 GMT",
        "ETag": "\u00220x8D7D762FC711F97\u0022",
        "Last-Modified": "Fri, 03 Apr 2020 00:07:23 GMT",
>>>>>>> 32e373e2
        "Server": [
          "Windows-Azure-Blob/1.0",
          "Microsoft-HTTPAPI/2.0"
        ],
        "x-ms-blob-sequence-number": "0",
        "x-ms-client-request-id": "4590d5dd-e7d1-30ec-6788-7b34338cb897",
<<<<<<< HEAD
        "x-ms-request-id": "0508576f-b01e-002c-5b34-f37e94000000",
        "x-ms-request-server-encrypted": "true",
        "x-ms-version": "2019-10-10"
=======
        "x-ms-request-id": "e804716e-c01e-008f-664b-09c4ca000000",
        "x-ms-request-server-encrypted": "true",
        "x-ms-version": "2019-12-12"
>>>>>>> 32e373e2
      },
      "ResponseBody": []
    },
    {
<<<<<<< HEAD
      "RequestUri": "https://seanstagetest.blob.core.windows.net/test-container-c445ba01-9799-d54f-3398-52808f775c55/test-blob-c369f10c-4627-9734-80e3-827f4f494990?comp=snapshot",
      "RequestMethod": "PUT",
      "RequestHeaders": {
        "Authorization": "Sanitized",
        "traceparent": "00-e2d6a3192e84bd44bec10469ded97a84-1f22fd5badd3674e-00",
        "User-Agent": [
          "azsdk-net-Storage.Blobs/12.4.0-dev.20200305.1",
          "(.NET Core 4.6.28325.01; Microsoft Windows 10.0.18363 )"
        ],
        "x-ms-client-request-id": "40af007b-acb0-3e29-5c00-f1b19f3468f6",
        "x-ms-date": "Thu, 05 Mar 2020 21:22:22 GMT",
        "x-ms-return-client-request-id": "true",
        "x-ms-version": "2019-10-10"
=======
      "RequestUri": "https://seanmcccanary.blob.core.windows.net/test-container-c445ba01-9799-d54f-3398-52808f775c55/test-blob-c369f10c-4627-9734-80e3-827f4f494990?comp=snapshot",
      "RequestMethod": "PUT",
      "RequestHeaders": {
        "Authorization": "Sanitized",
        "traceparent": "00-9adbccb4d393f3468aab02a4f531a78b-08863ab7070db84f-00",
        "User-Agent": [
          "azsdk-net-Storage.Blobs/12.5.0-dev.20200402.1",
          "(.NET Core 4.6.28325.01; Microsoft Windows 10.0.18362 )"
        ],
        "x-ms-client-request-id": "40af007b-acb0-3e29-5c00-f1b19f3468f6",
        "x-ms-date": "Fri, 03 Apr 2020 00:07:24 GMT",
        "x-ms-return-client-request-id": "true",
        "x-ms-version": "2019-12-12"
>>>>>>> 32e373e2
      },
      "RequestBody": null,
      "StatusCode": 201,
      "ResponseHeaders": {
        "Content-Length": "0",
<<<<<<< HEAD
        "Date": "Thu, 05 Mar 2020 21:22:22 GMT",
        "ETag": "\u00220x8D7C14B4B40320F\u0022",
        "Last-Modified": "Thu, 05 Mar 2020 21:22:22 GMT",
=======
        "Date": "Fri, 03 Apr 2020 00:07:23 GMT",
        "ETag": "\u00220x8D7D762FC711F97\u0022",
        "Last-Modified": "Fri, 03 Apr 2020 00:07:23 GMT",
>>>>>>> 32e373e2
        "Server": [
          "Windows-Azure-Blob/1.0",
          "Microsoft-HTTPAPI/2.0"
        ],
        "x-ms-client-request-id": "40af007b-acb0-3e29-5c00-f1b19f3468f6",
<<<<<<< HEAD
        "x-ms-request-id": "05085771-b01e-002c-5d34-f37e94000000",
        "x-ms-request-server-encrypted": "false",
        "x-ms-snapshot": "2020-03-05T21:22:22.6231193Z",
        "x-ms-version": "2019-10-10"
=======
        "x-ms-request-id": "e8047189-c01e-008f-7d4b-09c4ca000000",
        "x-ms-request-server-encrypted": "false",
        "x-ms-snapshot": "2020-04-03T00:07:23.9074048Z",
        "x-ms-version": "2019-12-12"
>>>>>>> 32e373e2
      },
      "ResponseBody": []
    },
    {
<<<<<<< HEAD
      "RequestUri": "https://seanstagetest.blob.core.windows.net/test-container-c445ba01-9799-d54f-3398-52808f775c55/test-blob-c369f10c-4627-9734-80e3-827f4f494990?comp=page",
=======
      "RequestUri": "https://seanmcccanary.blob.core.windows.net/test-container-c445ba01-9799-d54f-3398-52808f775c55/test-blob-c369f10c-4627-9734-80e3-827f4f494990?comp=page",
>>>>>>> 32e373e2
      "RequestMethod": "PUT",
      "RequestHeaders": {
        "Authorization": "Sanitized",
        "Content-Length": "1024",
<<<<<<< HEAD
        "traceparent": "00-fd702da3f567a641aaafd1d5aa4c24ea-eee3aaaa2332dc47-00",
        "User-Agent": [
          "azsdk-net-Storage.Blobs/12.4.0-dev.20200305.1",
          "(.NET Core 4.6.28325.01; Microsoft Windows 10.0.18363 )"
        ],
        "x-ms-client-request-id": "33b88148-78dc-4be7-a9c2-490f200968b2",
        "x-ms-date": "Thu, 05 Mar 2020 21:22:22 GMT",
        "x-ms-page-write": "update",
        "x-ms-range": "bytes=2048-3071",
        "x-ms-return-client-request-id": "true",
        "x-ms-version": "2019-10-10"
=======
        "traceparent": "00-9f21e515193a0f4ea05b5116e6df0964-f5054ff9c96a7548-00",
        "User-Agent": [
          "azsdk-net-Storage.Blobs/12.5.0-dev.20200402.1",
          "(.NET Core 4.6.28325.01; Microsoft Windows 10.0.18362 )"
        ],
        "x-ms-client-request-id": "33b88148-78dc-4be7-a9c2-490f200968b2",
        "x-ms-date": "Fri, 03 Apr 2020 00:07:24 GMT",
        "x-ms-page-write": "update",
        "x-ms-range": "bytes=2048-3071",
        "x-ms-return-client-request-id": "true",
        "x-ms-version": "2019-12-12"
>>>>>>> 32e373e2
      },
      "RequestBody": "1T01hGMh6i5DpKazGln88gJCCCNPrlYWzQGmgd/pd9UVfQVeWVzcVULKV5S4e4GAsgvBCj88XibmHrdiemhPWS3Qnp1TnZilZbLghFbCXlF/Js7TKGyV2R7fdzuledrae/5n593kLRRzHKWNW9nQJL9l41SZezHAO8R\u002BdCZcAOvXBQlYWnZ0m/i6YAvHB31ED1J7P5aGQQDMpqwYZbnuFxu5tlXQd8lJ8Udb3xol\u002BTNHOWTT4MBUUcQIi7PJXDU/y0nwDVEndJeIMk5PKmLmpq150CxUGjZbZWWRyOsWgJURGxPRNevhH8XNSq5yBSZiIuQGUIsJ67ATlKjslqurcrG5PQ5OFHHCl7FmhtCH6V8\u002BL6YGEC8KBzBivqBC9IkZIdj8uccXEw1zQ7nZomTgi6tIrWcFpWKCrjXe7FbQf6IoTWX3ii\u002BYJxuYk8x2MGXLgTP1\u002BkYhFHx1egqSOCe3o8QWsVX/6AB7sIZLbBGWC37QE2oj24VbBjjpghAlBe704fAHX38PzJkyeUnA1qhq3m6LwSW8k8c/uqodFWbvVqqXVoohjqv/wUfR8GE7mzCQf6OhmUTJN04oyKTU8rYyQiOeKIAdSE/CjADd66NmAx96jJXCTrxmzR48\u002BcYHKs6Qnq0\u002BnXKvcjdT3wxE7EyrwcWFWmUgcPRmOFth4U\u002BJu2ExTU31J2Wsyhpebm6wIuHSkTcBgdBpby242GUXTpHoyiOqEp/\u002BtZpf2I9LwgKFthZ5j1AXiDmRx90gPE8AlXyIdqRLBQ9C09udoalBHa0rMiJPnb5A0EHpGUvB3nlKXkISwktdOrAGN7t1euaQUKov9Aktsfe9SKViYevDgPVhUkJmLlthzfhxSGYDy1ZbWMmgkelwHa1LVHql\u002B9jFQ7bFEyejKiFPzScRu2iRun1PBgkiIu4M8TSVGtngvNIfrAWvPbcuuC6nUcPBXmJFupr9VvTPoiDHuCLyDg9IbhFV8Q9j4XzFIE7aetEqSpLST2A\u002B42bdUAnl6ISUPKkeX\u002BOybG1S4dkdNzWl9ChPnG6PH76uCYurd6EGfvn3MOSluxvteN4lgG6HIasxN1vglksWBRzrcFZYBvTMTGPgJgZQADgMYSSPap9QJ\u002Bjfej9FJeeu4SvIuUvFlXLpWTQKp/uk4Tci1DQmh5p9m0hteIy1hid7MkTbh0btR8yxphFrRYDtO5kII1Gzh1qQSx4CVx3mNNIMjnW2yFnwNYxodeCJEVXIgDzyrWLVyKvqSzwo6vCvy3E\u002BXrYLN3I/F\u002B7EShF5BjnJOtbg84dvN8bKy30dyEubualuS7OevUnKspV0EH2ZcUQCX68ZztjqzifwQGv0Ik\u002BjKZFoCruGKnyNFkDy\u002Bw==",
      "StatusCode": 201,
      "ResponseHeaders": {
        "Content-Length": "0",
        "Content-MD5": "9k6Kaqh5m4EiuUN8PovM/w==",
<<<<<<< HEAD
        "Date": "Thu, 05 Mar 2020 21:22:22 GMT",
        "ETag": "\u00220x8D7C14B4B5828C6\u0022",
        "Last-Modified": "Thu, 05 Mar 2020 21:22:22 GMT",
=======
        "Date": "Fri, 03 Apr 2020 00:07:23 GMT",
        "ETag": "\u00220x8D7D762FC89B523\u0022",
        "Last-Modified": "Fri, 03 Apr 2020 00:07:23 GMT",
>>>>>>> 32e373e2
        "Server": [
          "Windows-Azure-Blob/1.0",
          "Microsoft-HTTPAPI/2.0"
        ],
        "x-ms-blob-sequence-number": "0",
        "x-ms-client-request-id": "33b88148-78dc-4be7-a9c2-490f200968b2",
<<<<<<< HEAD
        "x-ms-request-id": "05085776-b01e-002c-6034-f37e94000000",
        "x-ms-request-server-encrypted": "true",
        "x-ms-version": "2019-10-10"
=======
        "x-ms-request-id": "e80471aa-c01e-008f-1c4b-09c4ca000000",
        "x-ms-request-server-encrypted": "true",
        "x-ms-version": "2019-12-12"
>>>>>>> 32e373e2
      },
      "ResponseBody": []
    },
    {
<<<<<<< HEAD
      "RequestUri": "https://seanstagetest.blob.core.windows.net/test-container-c445ba01-9799-d54f-3398-52808f775c55/test-blob-c369f10c-4627-9734-80e3-827f4f494990?comp=pagelist\u0026prevsnapshot=2020-03-05T21%3A22%3A22.6231193Z",
      "RequestMethod": "GET",
      "RequestHeaders": {
        "Authorization": "Sanitized",
        "If-Unmodified-Since": "Wed, 04 Mar 2020 21:22:21 GMT",
        "traceparent": "00-8feb369e936f0d4cbd244df82ac927ce-bfcacdaa7ea28642-00",
        "User-Agent": [
          "azsdk-net-Storage.Blobs/12.4.0-dev.20200305.1",
          "(.NET Core 4.6.28325.01; Microsoft Windows 10.0.18363 )"
        ],
        "x-ms-client-request-id": "1d681066-347b-b919-513f-ffc8bd5daa12",
        "x-ms-date": "Thu, 05 Mar 2020 21:22:22 GMT",
        "x-ms-range": "bytes=0-1023",
        "x-ms-return-client-request-id": "true",
        "x-ms-version": "2019-10-10"
=======
      "RequestUri": "https://seanmcccanary.blob.core.windows.net/test-container-c445ba01-9799-d54f-3398-52808f775c55/test-blob-c369f10c-4627-9734-80e3-827f4f494990?comp=pagelist\u0026prevsnapshot=2020-04-03T00%3A07%3A23.9074048Z",
      "RequestMethod": "GET",
      "RequestHeaders": {
        "Authorization": "Sanitized",
        "If-Unmodified-Since": "Thu, 02 Apr 2020 00:07:23 GMT",
        "traceparent": "00-108aa0da59982641ae3b57ae76e9c279-2b74ae64a8adf34a-00",
        "User-Agent": [
          "azsdk-net-Storage.Blobs/12.5.0-dev.20200402.1",
          "(.NET Core 4.6.28325.01; Microsoft Windows 10.0.18362 )"
        ],
        "x-ms-client-request-id": "1d681066-347b-b919-513f-ffc8bd5daa12",
        "x-ms-date": "Fri, 03 Apr 2020 00:07:24 GMT",
        "x-ms-range": "bytes=0-1023",
        "x-ms-return-client-request-id": "true",
        "x-ms-version": "2019-12-12"
>>>>>>> 32e373e2
      },
      "RequestBody": null,
      "StatusCode": 412,
      "ResponseHeaders": {
        "Content-Length": "252",
        "Content-Type": "application/xml",
<<<<<<< HEAD
        "Date": "Thu, 05 Mar 2020 21:22:22 GMT",
=======
        "Date": "Fri, 03 Apr 2020 00:07:23 GMT",
>>>>>>> 32e373e2
        "Server": [
          "Windows-Azure-Blob/1.0",
          "Microsoft-HTTPAPI/2.0"
        ],
        "x-ms-client-request-id": "1d681066-347b-b919-513f-ffc8bd5daa12",
        "x-ms-error-code": "ConditionNotMet",
<<<<<<< HEAD
        "x-ms-request-id": "05085777-b01e-002c-6134-f37e94000000",
        "x-ms-version": "2019-10-10"
      },
      "ResponseBody": [
        "\uFEFF\u003C?xml version=\u00221.0\u0022 encoding=\u0022utf-8\u0022?\u003E\u003CError\u003E\u003CCode\u003EConditionNotMet\u003C/Code\u003E\u003CMessage\u003EThe condition specified using HTTP conditional header(s) is not met.\n",
        "RequestId:05085777-b01e-002c-6134-f37e94000000\n",
        "Time:2020-03-05T21:22:22.8261931Z\u003C/Message\u003E\u003C/Error\u003E"
      ]
    },
    {
      "RequestUri": "https://seanstagetest.blob.core.windows.net/test-container-c445ba01-9799-d54f-3398-52808f775c55?restype=container",
      "RequestMethod": "DELETE",
      "RequestHeaders": {
        "Authorization": "Sanitized",
        "traceparent": "00-e97aa920385bd84e89ea0366caca0365-6acd1ef515d68845-00",
        "User-Agent": [
          "azsdk-net-Storage.Blobs/12.4.0-dev.20200305.1",
          "(.NET Core 4.6.28325.01; Microsoft Windows 10.0.18363 )"
        ],
        "x-ms-client-request-id": "0fa832c4-4ba0-6b36-97ba-0cba97a6b636",
        "x-ms-date": "Thu, 05 Mar 2020 21:22:22 GMT",
        "x-ms-return-client-request-id": "true",
        "x-ms-version": "2019-10-10"
=======
        "x-ms-request-id": "e80471cb-c01e-008f-3a4b-09c4ca000000",
        "x-ms-version": "2019-12-12"
      },
      "ResponseBody": [
        "\uFEFF\u003C?xml version=\u00221.0\u0022 encoding=\u0022utf-8\u0022?\u003E\u003CError\u003E\u003CCode\u003EConditionNotMet\u003C/Code\u003E\u003CMessage\u003EThe condition specified using HTTP conditional header(s) is not met.\n",
        "RequestId:e80471cb-c01e-008f-3a4b-09c4ca000000\n",
        "Time:2020-04-03T00:07:24.0662299Z\u003C/Message\u003E\u003C/Error\u003E"
      ]
    },
    {
      "RequestUri": "https://seanmcccanary.blob.core.windows.net/test-container-c445ba01-9799-d54f-3398-52808f775c55?restype=container",
      "RequestMethod": "DELETE",
      "RequestHeaders": {
        "Authorization": "Sanitized",
        "traceparent": "00-08ff8747915d37409e09355a063bed68-380151fd9262ee47-00",
        "User-Agent": [
          "azsdk-net-Storage.Blobs/12.5.0-dev.20200402.1",
          "(.NET Core 4.6.28325.01; Microsoft Windows 10.0.18362 )"
        ],
        "x-ms-client-request-id": "0fa832c4-4ba0-6b36-97ba-0cba97a6b636",
        "x-ms-date": "Fri, 03 Apr 2020 00:07:25 GMT",
        "x-ms-return-client-request-id": "true",
        "x-ms-version": "2019-12-12"
>>>>>>> 32e373e2
      },
      "RequestBody": null,
      "StatusCode": 202,
      "ResponseHeaders": {
        "Content-Length": "0",
<<<<<<< HEAD
        "Date": "Thu, 05 Mar 2020 21:22:22 GMT",
=======
        "Date": "Fri, 03 Apr 2020 00:07:23 GMT",
>>>>>>> 32e373e2
        "Server": [
          "Windows-Azure-Blob/1.0",
          "Microsoft-HTTPAPI/2.0"
        ],
        "x-ms-client-request-id": "0fa832c4-4ba0-6b36-97ba-0cba97a6b636",
<<<<<<< HEAD
        "x-ms-request-id": "0508577a-b01e-002c-6334-f37e94000000",
        "x-ms-version": "2019-10-10"
=======
        "x-ms-request-id": "e80471e9-c01e-008f-544b-09c4ca000000",
        "x-ms-version": "2019-12-12"
>>>>>>> 32e373e2
      },
      "ResponseBody": []
    },
    {
<<<<<<< HEAD
      "RequestUri": "https://seanstagetest.blob.core.windows.net/test-container-a207133a-6d37-2b46-29b6-0b3695226691?restype=container",
      "RequestMethod": "PUT",
      "RequestHeaders": {
        "Authorization": "Sanitized",
        "traceparent": "00-b5960b0a33c37f4eb40da73276011fc9-60528a3513748942-00",
        "User-Agent": [
          "azsdk-net-Storage.Blobs/12.4.0-dev.20200305.1",
          "(.NET Core 4.6.28325.01; Microsoft Windows 10.0.18363 )"
        ],
        "x-ms-blob-public-access": "container",
        "x-ms-client-request-id": "40bd698e-5bb8-5711-eb7d-e6ea3f00d574",
        "x-ms-date": "Thu, 05 Mar 2020 21:22:23 GMT",
        "x-ms-return-client-request-id": "true",
        "x-ms-version": "2019-10-10"
=======
      "RequestUri": "https://seanmcccanary.blob.core.windows.net/test-container-a207133a-6d37-2b46-29b6-0b3695226691?restype=container",
      "RequestMethod": "PUT",
      "RequestHeaders": {
        "Authorization": "Sanitized",
        "traceparent": "00-f796dbf354a1c743be5bc3925299d74f-3fa4680cf4cdf442-00",
        "User-Agent": [
          "azsdk-net-Storage.Blobs/12.5.0-dev.20200402.1",
          "(.NET Core 4.6.28325.01; Microsoft Windows 10.0.18362 )"
        ],
        "x-ms-blob-public-access": "container",
        "x-ms-client-request-id": "40bd698e-5bb8-5711-eb7d-e6ea3f00d574",
        "x-ms-date": "Fri, 03 Apr 2020 00:07:25 GMT",
        "x-ms-return-client-request-id": "true",
        "x-ms-version": "2019-12-12"
>>>>>>> 32e373e2
      },
      "RequestBody": null,
      "StatusCode": 201,
      "ResponseHeaders": {
        "Content-Length": "0",
<<<<<<< HEAD
        "Date": "Thu, 05 Mar 2020 21:22:23 GMT",
        "ETag": "\u00220x8D7C14B4BA62087\u0022",
        "Last-Modified": "Thu, 05 Mar 2020 21:22:23 GMT",
=======
        "Date": "Fri, 03 Apr 2020 00:07:24 GMT",
        "ETag": "\u00220x8D7D762FCD55603\u0022",
        "Last-Modified": "Fri, 03 Apr 2020 00:07:24 GMT",
>>>>>>> 32e373e2
        "Server": [
          "Windows-Azure-Blob/1.0",
          "Microsoft-HTTPAPI/2.0"
        ],
        "x-ms-client-request-id": "40bd698e-5bb8-5711-eb7d-e6ea3f00d574",
<<<<<<< HEAD
        "x-ms-request-id": "589b5235-e01e-0021-1e34-f3b640000000",
        "x-ms-version": "2019-10-10"
=======
        "x-ms-request-id": "887976a4-401e-0038-454b-09e960000000",
        "x-ms-version": "2019-12-12"
>>>>>>> 32e373e2
      },
      "ResponseBody": []
    },
    {
<<<<<<< HEAD
      "RequestUri": "https://seanstagetest.blob.core.windows.net/test-container-a207133a-6d37-2b46-29b6-0b3695226691/test-blob-e0797a54-2ba2-9f81-a133-2d797430fcfd",
=======
      "RequestUri": "https://seanmcccanary.blob.core.windows.net/test-container-a207133a-6d37-2b46-29b6-0b3695226691/test-blob-e0797a54-2ba2-9f81-a133-2d797430fcfd",
>>>>>>> 32e373e2
      "RequestMethod": "PUT",
      "RequestHeaders": {
        "Authorization": "Sanitized",
        "Content-Length": "0",
<<<<<<< HEAD
        "traceparent": "00-e9ae2adc4a0623478fb0e680a1847bf1-86ae5508460c074b-00",
        "User-Agent": [
          "azsdk-net-Storage.Blobs/12.4.0-dev.20200305.1",
          "(.NET Core 4.6.28325.01; Microsoft Windows 10.0.18363 )"
=======
        "traceparent": "00-d5143e9562eaae4ca46168f2ace10171-b81eb18657510847-00",
        "User-Agent": [
          "azsdk-net-Storage.Blobs/12.5.0-dev.20200402.1",
          "(.NET Core 4.6.28325.01; Microsoft Windows 10.0.18362 )"
>>>>>>> 32e373e2
        ],
        "x-ms-blob-content-length": "4096",
        "x-ms-blob-sequence-number": "0",
        "x-ms-blob-type": "PageBlob",
        "x-ms-client-request-id": "b4c183e8-3ab2-62c8-e71d-9e852e97e2bb",
<<<<<<< HEAD
        "x-ms-date": "Thu, 05 Mar 2020 21:22:23 GMT",
        "x-ms-return-client-request-id": "true",
        "x-ms-version": "2019-10-10"
=======
        "x-ms-date": "Fri, 03 Apr 2020 00:07:25 GMT",
        "x-ms-return-client-request-id": "true",
        "x-ms-version": "2019-12-12"
>>>>>>> 32e373e2
      },
      "RequestBody": null,
      "StatusCode": 201,
      "ResponseHeaders": {
        "Content-Length": "0",
<<<<<<< HEAD
        "Date": "Thu, 05 Mar 2020 21:22:23 GMT",
        "ETag": "\u00220x8D7C14B4BB365DF\u0022",
        "Last-Modified": "Thu, 05 Mar 2020 21:22:23 GMT",
=======
        "Date": "Fri, 03 Apr 2020 00:07:24 GMT",
        "ETag": "\u00220x8D7D762FCE2BAB3\u0022",
        "Last-Modified": "Fri, 03 Apr 2020 00:07:24 GMT",
>>>>>>> 32e373e2
        "Server": [
          "Windows-Azure-Blob/1.0",
          "Microsoft-HTTPAPI/2.0"
        ],
        "x-ms-client-request-id": "b4c183e8-3ab2-62c8-e71d-9e852e97e2bb",
<<<<<<< HEAD
        "x-ms-request-id": "589b5237-e01e-0021-1f34-f3b640000000",
        "x-ms-request-server-encrypted": "true",
        "x-ms-version": "2019-10-10"
=======
        "x-ms-request-id": "887976c1-401e-0038-5b4b-09e960000000",
        "x-ms-request-server-encrypted": "true",
        "x-ms-version": "2019-12-12"
>>>>>>> 32e373e2
      },
      "ResponseBody": []
    },
    {
<<<<<<< HEAD
      "RequestUri": "https://seanstagetest.blob.core.windows.net/test-container-a207133a-6d37-2b46-29b6-0b3695226691/test-blob-e0797a54-2ba2-9f81-a133-2d797430fcfd?comp=page",
=======
      "RequestUri": "https://seanmcccanary.blob.core.windows.net/test-container-a207133a-6d37-2b46-29b6-0b3695226691/test-blob-e0797a54-2ba2-9f81-a133-2d797430fcfd?comp=page",
>>>>>>> 32e373e2
      "RequestMethod": "PUT",
      "RequestHeaders": {
        "Authorization": "Sanitized",
        "Content-Length": "1024",
<<<<<<< HEAD
        "traceparent": "00-4be65096f111f74baa4a58869c4ee5c9-62d458442888d442-00",
        "User-Agent": [
          "azsdk-net-Storage.Blobs/12.4.0-dev.20200305.1",
          "(.NET Core 4.6.28325.01; Microsoft Windows 10.0.18363 )"
        ],
        "x-ms-client-request-id": "467a8177-c01e-7697-7295-5054bac5b0ee",
        "x-ms-date": "Thu, 05 Mar 2020 21:22:23 GMT",
        "x-ms-page-write": "update",
        "x-ms-range": "bytes=0-1023",
        "x-ms-return-client-request-id": "true",
        "x-ms-version": "2019-10-10"
=======
        "traceparent": "00-832cfb068d9b06428b2b9920a85d42cb-a15d3812adcd8a4c-00",
        "User-Agent": [
          "azsdk-net-Storage.Blobs/12.5.0-dev.20200402.1",
          "(.NET Core 4.6.28325.01; Microsoft Windows 10.0.18362 )"
        ],
        "x-ms-client-request-id": "467a8177-c01e-7697-7295-5054bac5b0ee",
        "x-ms-date": "Fri, 03 Apr 2020 00:07:25 GMT",
        "x-ms-page-write": "update",
        "x-ms-range": "bytes=0-1023",
        "x-ms-return-client-request-id": "true",
        "x-ms-version": "2019-12-12"
>>>>>>> 32e373e2
      },
      "RequestBody": "gOhOn1epEC6hkjv2i0rrGZ64kfBvSEpg10VER4dUtw3K5LbLOPUdPnOSEiD/0tecMoXndgbxSzee7scRZMinTNotK6eTH\u002BComlJ93DUqYAVuqBQCbUEG2Zh\u002BLEotDNmq68VF0qYvCBKkPty0dG8CdI3Cory0pd\u002BZJlIPFPOWeo140vFv5Y5eP58CXi5lUmQpfLi9a2kd9kXmq6tUH/QfDcROO6J9ko/\u002BY2MdskexNNTt5pg62A4kW9uriTnjCR\u002Br4lBqFhbCq\u002BkpvwcG/0T\u002BNXfXZzlb5DW1KuDG0QlVG1pDcs/3Rh29KzquEBkHHVuXrVTBC6LlT/0atOw1\u002B9ng06Otw411B\u002B5aGTv/rdQbrg2FLyS1lA\u002B3XSPR3JEwhy9gzjx1WVnNIaZlZ/Fm5qEp/wbfsMy0Kj\u002BT9WZqoypcKZEMnt6XplSztw1\u002BTyweUHaBp92LUddjq6P84WPzY357CT1fWkjDklixLPi\u002BNtsTdaTv6fxN0Ni6qfI6msTwv1SPA0XuvvYuvRWE2STepHXI6Wu/BHmBLThlpbBWiPeUwWykLzKVJLeuwSvmyfez2wV8crFYMbvaDdYNiBlF1zUe8Bi3OnRCM8S0EEJNm2NBssmr2RZGO4\u002BxySJciJueaOn2yNne\u002B6GQOj7spCB4jXFyy9ZPmv4e2LSJBnBS5aspFahYVtOKYrYnG5/XWZZuODuw6rzETs3r2O8kVfQwPVSTw494Hzae6GkgKH9eRn4dGs40ovvvZMbabX7jZQ3B9t1LQ5YH9hgFEQFTpCZOjJFxBjom\u002B5tYpF/InbK3uoNbXjGhEwLoFiS1L5D5m7\u002Bgi\u002BHtcl7SmvpC8p83P1lmTVd\u002B90b1rXiOiPAWccwKXgigJxHRykcliMM2XyBjsdbLT\u002BE5e6R4q95oXuptvCkuOJSWlxdHlIIPWW\u002BCvk1YK9cZSyLq0ONkJ3wyaWxdt8yaByeMzBq/g7pfKiE19uyREDMSU3EHRGewMm\u002BbFSsVsaGi6LYmy169Wsdni6XBLzCPoVg5S2Rak8O/25qqI26OSXmAkg02akTUVfipn7nB7wM\u002BC3PS3GY9R1XyZu/DEjZZ2UEsQZwjWTYUZPVrsfMK/eyXaxj6u20TQkq4QwRVEELCUMZ3la1mG7I9vndw0pZh52kCLKceXh3UGf5SahYyvlOyqWEtk2g\u002BMU9mvPz1onC0V1ubUuSbo/GponyvE7GcCwAjvSk0NFQAw/tXuKEg33aOnhO6l2tvFgVvhPDsjx2eybH80eRGfyIHmo/pROpPiMMFIHWd4XSUtKYjxK9jFDPeuO7wJA2RRx/ws/3chdIaIPss5m6nAeg9Zx09Irpzo4VbC4v8X2S2c9lWrC53ty7UCQ==",
      "StatusCode": 201,
      "ResponseHeaders": {
        "Content-Length": "0",
        "Content-MD5": "jtfJqoAJvCZ/IxhQ2Cu3uQ==",
<<<<<<< HEAD
        "Date": "Thu, 05 Mar 2020 21:22:23 GMT",
        "ETag": "\u00220x8D7C14B4BC03852\u0022",
        "Last-Modified": "Thu, 05 Mar 2020 21:22:23 GMT",
=======
        "Date": "Fri, 03 Apr 2020 00:07:24 GMT",
        "ETag": "\u00220x8D7D762FCEFDC6F\u0022",
        "Last-Modified": "Fri, 03 Apr 2020 00:07:24 GMT",
>>>>>>> 32e373e2
        "Server": [
          "Windows-Azure-Blob/1.0",
          "Microsoft-HTTPAPI/2.0"
        ],
        "x-ms-blob-sequence-number": "0",
        "x-ms-client-request-id": "467a8177-c01e-7697-7295-5054bac5b0ee",
<<<<<<< HEAD
        "x-ms-request-id": "589b523b-e01e-0021-2134-f3b640000000",
        "x-ms-request-server-encrypted": "true",
        "x-ms-version": "2019-10-10"
=======
        "x-ms-request-id": "887976d3-401e-0038-6b4b-09e960000000",
        "x-ms-request-server-encrypted": "true",
        "x-ms-version": "2019-12-12"
>>>>>>> 32e373e2
      },
      "ResponseBody": []
    },
    {
<<<<<<< HEAD
      "RequestUri": "https://seanstagetest.blob.core.windows.net/test-container-a207133a-6d37-2b46-29b6-0b3695226691/test-blob-e0797a54-2ba2-9f81-a133-2d797430fcfd?comp=snapshot",
      "RequestMethod": "PUT",
      "RequestHeaders": {
        "Authorization": "Sanitized",
        "traceparent": "00-32597eac5d317843ad0c08d64ea262f8-36bb0d34b391f440-00",
        "User-Agent": [
          "azsdk-net-Storage.Blobs/12.4.0-dev.20200305.1",
          "(.NET Core 4.6.28325.01; Microsoft Windows 10.0.18363 )"
        ],
        "x-ms-client-request-id": "35ff1d2f-8db4-e4ea-1cc0-bb2fe5624ced",
        "x-ms-date": "Thu, 05 Mar 2020 21:22:23 GMT",
        "x-ms-return-client-request-id": "true",
        "x-ms-version": "2019-10-10"
=======
      "RequestUri": "https://seanmcccanary.blob.core.windows.net/test-container-a207133a-6d37-2b46-29b6-0b3695226691/test-blob-e0797a54-2ba2-9f81-a133-2d797430fcfd?comp=snapshot",
      "RequestMethod": "PUT",
      "RequestHeaders": {
        "Authorization": "Sanitized",
        "traceparent": "00-6b39aed77af01a408fb48082083042c0-21c71066760a9445-00",
        "User-Agent": [
          "azsdk-net-Storage.Blobs/12.5.0-dev.20200402.1",
          "(.NET Core 4.6.28325.01; Microsoft Windows 10.0.18362 )"
        ],
        "x-ms-client-request-id": "35ff1d2f-8db4-e4ea-1cc0-bb2fe5624ced",
        "x-ms-date": "Fri, 03 Apr 2020 00:07:25 GMT",
        "x-ms-return-client-request-id": "true",
        "x-ms-version": "2019-12-12"
>>>>>>> 32e373e2
      },
      "RequestBody": null,
      "StatusCode": 201,
      "ResponseHeaders": {
        "Content-Length": "0",
<<<<<<< HEAD
        "Date": "Thu, 05 Mar 2020 21:22:23 GMT",
        "ETag": "\u00220x8D7C14B4BC03852\u0022",
        "Last-Modified": "Thu, 05 Mar 2020 21:22:23 GMT",
=======
        "Date": "Fri, 03 Apr 2020 00:07:24 GMT",
        "ETag": "\u00220x8D7D762FCEFDC6F\u0022",
        "Last-Modified": "Fri, 03 Apr 2020 00:07:24 GMT",
>>>>>>> 32e373e2
        "Server": [
          "Windows-Azure-Blob/1.0",
          "Microsoft-HTTPAPI/2.0"
        ],
        "x-ms-client-request-id": "35ff1d2f-8db4-e4ea-1cc0-bb2fe5624ced",
<<<<<<< HEAD
        "x-ms-request-id": "589b523d-e01e-0021-2334-f3b640000000",
        "x-ms-request-server-encrypted": "false",
        "x-ms-snapshot": "2020-03-05T21:22:23.4661023Z",
        "x-ms-version": "2019-10-10"
=======
        "x-ms-request-id": "887976eb-401e-0038-804b-09e960000000",
        "x-ms-request-server-encrypted": "false",
        "x-ms-snapshot": "2020-04-03T00:07:24.7419951Z",
        "x-ms-version": "2019-12-12"
>>>>>>> 32e373e2
      },
      "ResponseBody": []
    },
    {
<<<<<<< HEAD
      "RequestUri": "https://seanstagetest.blob.core.windows.net/test-container-a207133a-6d37-2b46-29b6-0b3695226691/test-blob-e0797a54-2ba2-9f81-a133-2d797430fcfd?comp=page",
=======
      "RequestUri": "https://seanmcccanary.blob.core.windows.net/test-container-a207133a-6d37-2b46-29b6-0b3695226691/test-blob-e0797a54-2ba2-9f81-a133-2d797430fcfd?comp=page",
>>>>>>> 32e373e2
      "RequestMethod": "PUT",
      "RequestHeaders": {
        "Authorization": "Sanitized",
        "Content-Length": "1024",
<<<<<<< HEAD
        "traceparent": "00-900c07722c07db48909d58e531e64a52-f8e027e8471d9d43-00",
        "User-Agent": [
          "azsdk-net-Storage.Blobs/12.4.0-dev.20200305.1",
          "(.NET Core 4.6.28325.01; Microsoft Windows 10.0.18363 )"
        ],
        "x-ms-client-request-id": "9c255ee0-7ac6-db3a-2f31-a2ab9b66ee71",
        "x-ms-date": "Thu, 05 Mar 2020 21:22:23 GMT",
        "x-ms-page-write": "update",
        "x-ms-range": "bytes=2048-3071",
        "x-ms-return-client-request-id": "true",
        "x-ms-version": "2019-10-10"
=======
        "traceparent": "00-68e41bc4f3e1544f90a1725de2e233f2-3d9f83c07423ac40-00",
        "User-Agent": [
          "azsdk-net-Storage.Blobs/12.5.0-dev.20200402.1",
          "(.NET Core 4.6.28325.01; Microsoft Windows 10.0.18362 )"
        ],
        "x-ms-client-request-id": "9c255ee0-7ac6-db3a-2f31-a2ab9b66ee71",
        "x-ms-date": "Fri, 03 Apr 2020 00:07:25 GMT",
        "x-ms-page-write": "update",
        "x-ms-range": "bytes=2048-3071",
        "x-ms-return-client-request-id": "true",
        "x-ms-version": "2019-12-12"
>>>>>>> 32e373e2
      },
      "RequestBody": "gOhOn1epEC6hkjv2i0rrGZ64kfBvSEpg10VER4dUtw3K5LbLOPUdPnOSEiD/0tecMoXndgbxSzee7scRZMinTNotK6eTH\u002BComlJ93DUqYAVuqBQCbUEG2Zh\u002BLEotDNmq68VF0qYvCBKkPty0dG8CdI3Cory0pd\u002BZJlIPFPOWeo140vFv5Y5eP58CXi5lUmQpfLi9a2kd9kXmq6tUH/QfDcROO6J9ko/\u002BY2MdskexNNTt5pg62A4kW9uriTnjCR\u002Br4lBqFhbCq\u002BkpvwcG/0T\u002BNXfXZzlb5DW1KuDG0QlVG1pDcs/3Rh29KzquEBkHHVuXrVTBC6LlT/0atOw1\u002B9ng06Otw411B\u002B5aGTv/rdQbrg2FLyS1lA\u002B3XSPR3JEwhy9gzjx1WVnNIaZlZ/Fm5qEp/wbfsMy0Kj\u002BT9WZqoypcKZEMnt6XplSztw1\u002BTyweUHaBp92LUddjq6P84WPzY357CT1fWkjDklixLPi\u002BNtsTdaTv6fxN0Ni6qfI6msTwv1SPA0XuvvYuvRWE2STepHXI6Wu/BHmBLThlpbBWiPeUwWykLzKVJLeuwSvmyfez2wV8crFYMbvaDdYNiBlF1zUe8Bi3OnRCM8S0EEJNm2NBssmr2RZGO4\u002BxySJciJueaOn2yNne\u002B6GQOj7spCB4jXFyy9ZPmv4e2LSJBnBS5aspFahYVtOKYrYnG5/XWZZuODuw6rzETs3r2O8kVfQwPVSTw494Hzae6GkgKH9eRn4dGs40ovvvZMbabX7jZQ3B9t1LQ5YH9hgFEQFTpCZOjJFxBjom\u002B5tYpF/InbK3uoNbXjGhEwLoFiS1L5D5m7\u002Bgi\u002BHtcl7SmvpC8p83P1lmTVd\u002B90b1rXiOiPAWccwKXgigJxHRykcliMM2XyBjsdbLT\u002BE5e6R4q95oXuptvCkuOJSWlxdHlIIPWW\u002BCvk1YK9cZSyLq0ONkJ3wyaWxdt8yaByeMzBq/g7pfKiE19uyREDMSU3EHRGewMm\u002BbFSsVsaGi6LYmy169Wsdni6XBLzCPoVg5S2Rak8O/25qqI26OSXmAkg02akTUVfipn7nB7wM\u002BC3PS3GY9R1XyZu/DEjZZ2UEsQZwjWTYUZPVrsfMK/eyXaxj6u20TQkq4QwRVEELCUMZ3la1mG7I9vndw0pZh52kCLKceXh3UGf5SahYyvlOyqWEtk2g\u002BMU9mvPz1onC0V1ubUuSbo/GponyvE7GcCwAjvSk0NFQAw/tXuKEg33aOnhO6l2tvFgVvhPDsjx2eybH80eRGfyIHmo/pROpPiMMFIHWd4XSUtKYjxK9jFDPeuO7wJA2RRx/ws/3chdIaIPss5m6nAeg9Zx09Irpzo4VbC4v8X2S2c9lWrC53ty7UCQ==",
      "StatusCode": 201,
      "ResponseHeaders": {
        "Content-Length": "0",
        "Content-MD5": "jtfJqoAJvCZ/IxhQ2Cu3uQ==",
<<<<<<< HEAD
        "Date": "Thu, 05 Mar 2020 21:22:23 GMT",
        "ETag": "\u00220x8D7C14B4BD965E9\u0022",
        "Last-Modified": "Thu, 05 Mar 2020 21:22:23 GMT",
=======
        "Date": "Fri, 03 Apr 2020 00:07:24 GMT",
        "ETag": "\u00220x8D7D762FD09D1C6\u0022",
        "Last-Modified": "Fri, 03 Apr 2020 00:07:24 GMT",
>>>>>>> 32e373e2
        "Server": [
          "Windows-Azure-Blob/1.0",
          "Microsoft-HTTPAPI/2.0"
        ],
        "x-ms-blob-sequence-number": "0",
        "x-ms-client-request-id": "9c255ee0-7ac6-db3a-2f31-a2ab9b66ee71",
<<<<<<< HEAD
        "x-ms-request-id": "589b523e-e01e-0021-2434-f3b640000000",
        "x-ms-request-server-encrypted": "true",
        "x-ms-version": "2019-10-10"
=======
        "x-ms-request-id": "88797708-401e-0038-154b-09e960000000",
        "x-ms-request-server-encrypted": "true",
        "x-ms-version": "2019-12-12"
>>>>>>> 32e373e2
      },
      "ResponseBody": []
    },
    {
<<<<<<< HEAD
      "RequestUri": "https://seanstagetest.blob.core.windows.net/test-container-a207133a-6d37-2b46-29b6-0b3695226691/test-blob-e0797a54-2ba2-9f81-a133-2d797430fcfd?comp=pagelist\u0026prevsnapshot=2020-03-05T21%3A22%3A23.4661023Z",
=======
      "RequestUri": "https://seanmcccanary.blob.core.windows.net/test-container-a207133a-6d37-2b46-29b6-0b3695226691/test-blob-e0797a54-2ba2-9f81-a133-2d797430fcfd?comp=pagelist\u0026prevsnapshot=2020-04-03T00%3A07%3A24.7419951Z",
>>>>>>> 32e373e2
      "RequestMethod": "GET",
      "RequestHeaders": {
        "Authorization": "Sanitized",
        "If-Match": "\u0022garbage\u0022",
<<<<<<< HEAD
        "traceparent": "00-8c277e982731424384c3481460b72e7d-fe1ebf05e7b64147-00",
        "User-Agent": [
          "azsdk-net-Storage.Blobs/12.4.0-dev.20200305.1",
          "(.NET Core 4.6.28325.01; Microsoft Windows 10.0.18363 )"
        ],
        "x-ms-client-request-id": "874f6810-b03d-9127-c70e-db1e1bf98585",
        "x-ms-date": "Thu, 05 Mar 2020 21:22:23 GMT",
        "x-ms-range": "bytes=0-1023",
        "x-ms-return-client-request-id": "true",
        "x-ms-version": "2019-10-10"
=======
        "traceparent": "00-9e965e03c9b56947a16c975a80b32527-6d70e8eef75da647-00",
        "User-Agent": [
          "azsdk-net-Storage.Blobs/12.5.0-dev.20200402.1",
          "(.NET Core 4.6.28325.01; Microsoft Windows 10.0.18362 )"
        ],
        "x-ms-client-request-id": "874f6810-b03d-9127-c70e-db1e1bf98585",
        "x-ms-date": "Fri, 03 Apr 2020 00:07:25 GMT",
        "x-ms-range": "bytes=0-1023",
        "x-ms-return-client-request-id": "true",
        "x-ms-version": "2019-12-12"
>>>>>>> 32e373e2
      },
      "RequestBody": null,
      "StatusCode": 412,
      "ResponseHeaders": {
        "Content-Length": "252",
        "Content-Type": "application/xml",
<<<<<<< HEAD
        "Date": "Thu, 05 Mar 2020 21:22:23 GMT",
=======
        "Date": "Fri, 03 Apr 2020 00:07:24 GMT",
>>>>>>> 32e373e2
        "Server": [
          "Windows-Azure-Blob/1.0",
          "Microsoft-HTTPAPI/2.0"
        ],
        "x-ms-client-request-id": "874f6810-b03d-9127-c70e-db1e1bf98585",
        "x-ms-error-code": "ConditionNotMet",
<<<<<<< HEAD
        "x-ms-request-id": "589b523f-e01e-0021-2534-f3b640000000",
        "x-ms-version": "2019-10-10"
      },
      "ResponseBody": [
        "\uFEFF\u003C?xml version=\u00221.0\u0022 encoding=\u0022utf-8\u0022?\u003E\u003CError\u003E\u003CCode\u003EConditionNotMet\u003C/Code\u003E\u003CMessage\u003EThe condition specified using HTTP conditional header(s) is not met.\n",
        "RequestId:589b523f-e01e-0021-2534-f3b640000000\n",
        "Time:2020-03-05T21:22:23.6260236Z\u003C/Message\u003E\u003C/Error\u003E"
      ]
    },
    {
      "RequestUri": "https://seanstagetest.blob.core.windows.net/test-container-a207133a-6d37-2b46-29b6-0b3695226691?restype=container",
      "RequestMethod": "DELETE",
      "RequestHeaders": {
        "Authorization": "Sanitized",
        "traceparent": "00-a246b0d41176ec479840858cc351bcdb-b0da043c5244d240-00",
        "User-Agent": [
          "azsdk-net-Storage.Blobs/12.4.0-dev.20200305.1",
          "(.NET Core 4.6.28325.01; Microsoft Windows 10.0.18363 )"
        ],
        "x-ms-client-request-id": "339a7760-6716-f834-9709-fc26ce845580",
        "x-ms-date": "Thu, 05 Mar 2020 21:22:23 GMT",
        "x-ms-return-client-request-id": "true",
        "x-ms-version": "2019-10-10"
=======
        "x-ms-request-id": "88797727-401e-0038-314b-09e960000000",
        "x-ms-version": "2019-12-12"
      },
      "ResponseBody": [
        "\uFEFF\u003C?xml version=\u00221.0\u0022 encoding=\u0022utf-8\u0022?\u003E\u003CError\u003E\u003CCode\u003EConditionNotMet\u003C/Code\u003E\u003CMessage\u003EThe condition specified using HTTP conditional header(s) is not met.\n",
        "RequestId:88797727-401e-0038-314b-09e960000000\n",
        "Time:2020-04-03T00:07:24.9114068Z\u003C/Message\u003E\u003C/Error\u003E"
      ]
    },
    {
      "RequestUri": "https://seanmcccanary.blob.core.windows.net/test-container-a207133a-6d37-2b46-29b6-0b3695226691?restype=container",
      "RequestMethod": "DELETE",
      "RequestHeaders": {
        "Authorization": "Sanitized",
        "traceparent": "00-635bf39cef871a448344cbb629c6c736-029a788a2a1d044c-00",
        "User-Agent": [
          "azsdk-net-Storage.Blobs/12.5.0-dev.20200402.1",
          "(.NET Core 4.6.28325.01; Microsoft Windows 10.0.18362 )"
        ],
        "x-ms-client-request-id": "339a7760-6716-f834-9709-fc26ce845580",
        "x-ms-date": "Fri, 03 Apr 2020 00:07:25 GMT",
        "x-ms-return-client-request-id": "true",
        "x-ms-version": "2019-12-12"
>>>>>>> 32e373e2
      },
      "RequestBody": null,
      "StatusCode": 202,
      "ResponseHeaders": {
        "Content-Length": "0",
<<<<<<< HEAD
        "Date": "Thu, 05 Mar 2020 21:22:23 GMT",
=======
        "Date": "Fri, 03 Apr 2020 00:07:24 GMT",
>>>>>>> 32e373e2
        "Server": [
          "Windows-Azure-Blob/1.0",
          "Microsoft-HTTPAPI/2.0"
        ],
        "x-ms-client-request-id": "339a7760-6716-f834-9709-fc26ce845580",
<<<<<<< HEAD
        "x-ms-request-id": "589b5241-e01e-0021-2734-f3b640000000",
        "x-ms-version": "2019-10-10"
=======
        "x-ms-request-id": "88797740-401e-0038-444b-09e960000000",
        "x-ms-version": "2019-12-12"
>>>>>>> 32e373e2
      },
      "ResponseBody": []
    },
    {
<<<<<<< HEAD
      "RequestUri": "https://seanstagetest.blob.core.windows.net/test-container-1a57c459-7b41-24d6-4a18-ca888d40619b?restype=container",
      "RequestMethod": "PUT",
      "RequestHeaders": {
        "Authorization": "Sanitized",
        "traceparent": "00-dc5f1b55d64e004a914565f7908aa6e6-21fd18b9d12c5044-00",
        "User-Agent": [
          "azsdk-net-Storage.Blobs/12.4.0-dev.20200305.1",
          "(.NET Core 4.6.28325.01; Microsoft Windows 10.0.18363 )"
        ],
        "x-ms-blob-public-access": "container",
        "x-ms-client-request-id": "6c8da25f-a5d4-e52c-a076-e8fe9cac6b57",
        "x-ms-date": "Thu, 05 Mar 2020 21:22:23 GMT",
        "x-ms-return-client-request-id": "true",
        "x-ms-version": "2019-10-10"
=======
      "RequestUri": "https://seanmcccanary.blob.core.windows.net/test-container-1a57c459-7b41-24d6-4a18-ca888d40619b?restype=container",
      "RequestMethod": "PUT",
      "RequestHeaders": {
        "Authorization": "Sanitized",
        "traceparent": "00-63355be9f717bd44a0bf7a4d8dc027bf-67580a75baf61b41-00",
        "User-Agent": [
          "azsdk-net-Storage.Blobs/12.5.0-dev.20200402.1",
          "(.NET Core 4.6.28325.01; Microsoft Windows 10.0.18362 )"
        ],
        "x-ms-blob-public-access": "container",
        "x-ms-client-request-id": "6c8da25f-a5d4-e52c-a076-e8fe9cac6b57",
        "x-ms-date": "Fri, 03 Apr 2020 00:07:25 GMT",
        "x-ms-return-client-request-id": "true",
        "x-ms-version": "2019-12-12"
>>>>>>> 32e373e2
      },
      "RequestBody": null,
      "StatusCode": 201,
      "ResponseHeaders": {
        "Content-Length": "0",
<<<<<<< HEAD
        "Date": "Thu, 05 Mar 2020 21:22:23 GMT",
        "ETag": "\u00220x8D7C14B4C23636A\u0022",
        "Last-Modified": "Thu, 05 Mar 2020 21:22:24 GMT",
=======
        "Date": "Fri, 03 Apr 2020 00:07:24 GMT",
        "ETag": "\u00220x8D7D762FD5455D0\u0022",
        "Last-Modified": "Fri, 03 Apr 2020 00:07:25 GMT",
>>>>>>> 32e373e2
        "Server": [
          "Windows-Azure-Blob/1.0",
          "Microsoft-HTTPAPI/2.0"
        ],
        "x-ms-client-request-id": "6c8da25f-a5d4-e52c-a076-e8fe9cac6b57",
<<<<<<< HEAD
        "x-ms-request-id": "09b4ec7b-a01e-0030-7434-f32cf4000000",
        "x-ms-version": "2019-10-10"
=======
        "x-ms-request-id": "b7ca7946-401e-0065-614b-09e3e4000000",
        "x-ms-version": "2019-12-12"
>>>>>>> 32e373e2
      },
      "ResponseBody": []
    },
    {
<<<<<<< HEAD
      "RequestUri": "https://seanstagetest.blob.core.windows.net/test-container-1a57c459-7b41-24d6-4a18-ca888d40619b/test-blob-60d760a7-b0c6-0721-5508-4fb9bd8b3452",
=======
      "RequestUri": "https://seanmcccanary.blob.core.windows.net/test-container-1a57c459-7b41-24d6-4a18-ca888d40619b/test-blob-60d760a7-b0c6-0721-5508-4fb9bd8b3452",
>>>>>>> 32e373e2
      "RequestMethod": "PUT",
      "RequestHeaders": {
        "Authorization": "Sanitized",
        "Content-Length": "0",
<<<<<<< HEAD
        "traceparent": "00-b2311c35e5e0824fadc7a5fbe1f46253-664c16cfd0bdbb46-00",
        "User-Agent": [
          "azsdk-net-Storage.Blobs/12.4.0-dev.20200305.1",
          "(.NET Core 4.6.28325.01; Microsoft Windows 10.0.18363 )"
=======
        "traceparent": "00-18f036b246976742a19ed94647cf21fe-4c0308358ac01a4e-00",
        "User-Agent": [
          "azsdk-net-Storage.Blobs/12.5.0-dev.20200402.1",
          "(.NET Core 4.6.28325.01; Microsoft Windows 10.0.18362 )"
>>>>>>> 32e373e2
        ],
        "x-ms-blob-content-length": "4096",
        "x-ms-blob-sequence-number": "0",
        "x-ms-blob-type": "PageBlob",
        "x-ms-client-request-id": "8ea3651c-071f-af71-8086-16cb56722814",
<<<<<<< HEAD
        "x-ms-date": "Thu, 05 Mar 2020 21:22:24 GMT",
        "x-ms-return-client-request-id": "true",
        "x-ms-version": "2019-10-10"
=======
        "x-ms-date": "Fri, 03 Apr 2020 00:07:26 GMT",
        "x-ms-return-client-request-id": "true",
        "x-ms-version": "2019-12-12"
>>>>>>> 32e373e2
      },
      "RequestBody": null,
      "StatusCode": 201,
      "ResponseHeaders": {
        "Content-Length": "0",
<<<<<<< HEAD
        "Date": "Thu, 05 Mar 2020 21:22:23 GMT",
        "ETag": "\u00220x8D7C14B4C30ACC9\u0022",
        "Last-Modified": "Thu, 05 Mar 2020 21:22:24 GMT",
=======
        "Date": "Fri, 03 Apr 2020 00:07:24 GMT",
        "ETag": "\u00220x8D7D762FD60DB3B\u0022",
        "Last-Modified": "Fri, 03 Apr 2020 00:07:25 GMT",
>>>>>>> 32e373e2
        "Server": [
          "Windows-Azure-Blob/1.0",
          "Microsoft-HTTPAPI/2.0"
        ],
        "x-ms-client-request-id": "8ea3651c-071f-af71-8086-16cb56722814",
<<<<<<< HEAD
        "x-ms-request-id": "09b4ec89-a01e-0030-7e34-f32cf4000000",
        "x-ms-request-server-encrypted": "true",
        "x-ms-version": "2019-10-10"
=======
        "x-ms-request-id": "b7ca7999-401e-0065-2b4b-09e3e4000000",
        "x-ms-request-server-encrypted": "true",
        "x-ms-version": "2019-12-12"
>>>>>>> 32e373e2
      },
      "ResponseBody": []
    },
    {
<<<<<<< HEAD
      "RequestUri": "https://seanstagetest.blob.core.windows.net/test-container-1a57c459-7b41-24d6-4a18-ca888d40619b/test-blob-60d760a7-b0c6-0721-5508-4fb9bd8b3452?comp=page",
=======
      "RequestUri": "https://seanmcccanary.blob.core.windows.net/test-container-1a57c459-7b41-24d6-4a18-ca888d40619b/test-blob-60d760a7-b0c6-0721-5508-4fb9bd8b3452?comp=page",
>>>>>>> 32e373e2
      "RequestMethod": "PUT",
      "RequestHeaders": {
        "Authorization": "Sanitized",
        "Content-Length": "1024",
<<<<<<< HEAD
        "traceparent": "00-79b8b5216af67b42a627cd96fb484443-384fafb14369ec4f-00",
        "User-Agent": [
          "azsdk-net-Storage.Blobs/12.4.0-dev.20200305.1",
          "(.NET Core 4.6.28325.01; Microsoft Windows 10.0.18363 )"
        ],
        "x-ms-client-request-id": "b778a791-4608-6771-fe77-2d47e7d5e574",
        "x-ms-date": "Thu, 05 Mar 2020 21:22:24 GMT",
        "x-ms-page-write": "update",
        "x-ms-range": "bytes=0-1023",
        "x-ms-return-client-request-id": "true",
        "x-ms-version": "2019-10-10"
=======
        "traceparent": "00-8ceb687edf26664d97a3c01e315c988f-e75bc586f03e5545-00",
        "User-Agent": [
          "azsdk-net-Storage.Blobs/12.5.0-dev.20200402.1",
          "(.NET Core 4.6.28325.01; Microsoft Windows 10.0.18362 )"
        ],
        "x-ms-client-request-id": "b778a791-4608-6771-fe77-2d47e7d5e574",
        "x-ms-date": "Fri, 03 Apr 2020 00:07:26 GMT",
        "x-ms-page-write": "update",
        "x-ms-range": "bytes=0-1023",
        "x-ms-return-client-request-id": "true",
        "x-ms-version": "2019-12-12"
>>>>>>> 32e373e2
      },
      "RequestBody": "QZVNCYN/pbKZLh/vqzqd5FUvnVfnpTOpIXlqK977Us6v76XTI6icnMDx9fHngQNG6DJ1JtTQLJxio\u002BgKFHrTndtRQLuUycCtkwGX9rBCwqB1JEKrhSv538MJcX/AkYdGHVcVlUFHsR5yyJPTODbrIOFHlO83KBevV2H4ilhA7AF5UdlYLCxeLnIjOL2YJqaNHlGdeP2XDvRAZT7gTifGMtuSWudckvO16WZ8FO9aFzG6a2wHonQE4ULkGMfuft9LXQbhBsu/MItd6I\u002BXGvoF5k4MJeO7vo9njXikeHosx2qGMbboeBBl\u002BzrgqbrkbcZI3jJ44Vj7kJ53enhTGrgRMSAkEOlDHG09pimo2hXVgiCxXJlHs\u002BUSiqEYcf2YEuGCz3iZwFzdBMLEOzsuU7WJovdXob4eyX06EoVIK6pwpZNIJQqcO8LD1FfXgniq4zfrj88FQHAiYwb6Xq3XldkXVJan5S2q7GY1lM1mR0YFkC9NXJvbamQjJsEEotwV7D9\u002Bvy7hA/0JQKJo0Kyjuxy/9M5\u002BiTg9O\u002Boxg79rpUqKH6iO6IgYI40xQxz5cpm4gGqlRa0NlmIHQINEr389nZpY3bADFNOUp9FBTEUbRMhQeQNVxmCdfIlGh6cE03MO86aBoZXotGuXEZ3czEoc6/y68zZ76Nc6umEnvY0rj9NdMlifmqMzZ8SXvrXCwbA\u002BKZurSd89kgvOR\u002BY0wPfea4HKf5nxfFFZhoty4yoid/mw6ZPxf0b0H6BN0FK8/6fNuVIz\u002BEIWTa1KUsJTyq/grM/sg9dj7Ow71l/5o6v\u002BnIfkpSnY7n\u002B3mpzmpi2DoFXxbSSD0HzPacxm\u002BCLjHKkBTLY7byWFB75PNeg7fEa\u002BtzUKCDaHeswKFDtdcvVd1H3y5Vp2RzAva2VmNJqTlO2Gp0Ds2RRyetHqMVrqKJXI8WFrSJfrSHAE2pzQIUYxdoBO1su1cftpgGuIjBbWRUPQnUI5KEtVml/Q5/53oViLubram1HKE4BlAsgsY7tZLpVYAIME9000\u002BDtr5Ir88d4S/dNb/KnyBorB1CaDKTejdrhpHqHUh8FspaMWXi72aBDpGWbo/jHrZvr5QiMnsM8DyG3Rk9I9PXYR7lYG3Kdby2sWmg/Ru3iGfbim20SeRfTTEpXBJdU\u002Bq9zw1g/a5YpSnXe3ERa/Mgz0ShUal2ExcqhiMskRmqWV1\u002B4z4OVpq5gtUz3N5zTeFN\u002BJzNu/IxR6vmRmeLLAQAPRITkojFEni5597EMkZIt0gx7qiM7K1rTZuCKBAjPlbRM6\u002B8X7toeNYkA8QTfRVlrY8vWU1rg1BkuFTtQvpohrmH4w6mnFeM2WXCaNjpR8B2LIqBA9UJZaBfR5dg==",
      "StatusCode": 201,
      "ResponseHeaders": {
        "Content-Length": "0",
        "Content-MD5": "NcvdZt1jkIPhdjeUIVWChA==",
<<<<<<< HEAD
        "Date": "Thu, 05 Mar 2020 21:22:23 GMT",
        "ETag": "\u00220x8D7C14B4C3D7CCD\u0022",
        "Last-Modified": "Thu, 05 Mar 2020 21:22:24 GMT",
=======
        "Date": "Fri, 03 Apr 2020 00:07:24 GMT",
        "ETag": "\u00220x8D7D762FD6CEB5E\u0022",
        "Last-Modified": "Fri, 03 Apr 2020 00:07:25 GMT",
>>>>>>> 32e373e2
        "Server": [
          "Windows-Azure-Blob/1.0",
          "Microsoft-HTTPAPI/2.0"
        ],
        "x-ms-blob-sequence-number": "0",
        "x-ms-client-request-id": "b778a791-4608-6771-fe77-2d47e7d5e574",
<<<<<<< HEAD
        "x-ms-request-id": "09b4ec8c-a01e-0030-8034-f32cf4000000",
        "x-ms-request-server-encrypted": "true",
        "x-ms-version": "2019-10-10"
=======
        "x-ms-request-id": "b7ca79da-401e-0065-684b-09e3e4000000",
        "x-ms-request-server-encrypted": "true",
        "x-ms-version": "2019-12-12"
>>>>>>> 32e373e2
      },
      "ResponseBody": []
    },
    {
<<<<<<< HEAD
      "RequestUri": "https://seanstagetest.blob.core.windows.net/test-container-1a57c459-7b41-24d6-4a18-ca888d40619b/test-blob-60d760a7-b0c6-0721-5508-4fb9bd8b3452?comp=snapshot",
      "RequestMethod": "PUT",
      "RequestHeaders": {
        "Authorization": "Sanitized",
        "traceparent": "00-4bc7f0ac31fb6a42b97bac16295c87d4-cd4e0faf0d4ed44c-00",
        "User-Agent": [
          "azsdk-net-Storage.Blobs/12.4.0-dev.20200305.1",
          "(.NET Core 4.6.28325.01; Microsoft Windows 10.0.18363 )"
        ],
        "x-ms-client-request-id": "5dc81d53-c27c-216d-41f6-bd3fa462d0cb",
        "x-ms-date": "Thu, 05 Mar 2020 21:22:24 GMT",
        "x-ms-return-client-request-id": "true",
        "x-ms-version": "2019-10-10"
=======
      "RequestUri": "https://seanmcccanary.blob.core.windows.net/test-container-1a57c459-7b41-24d6-4a18-ca888d40619b/test-blob-60d760a7-b0c6-0721-5508-4fb9bd8b3452?comp=snapshot",
      "RequestMethod": "PUT",
      "RequestHeaders": {
        "Authorization": "Sanitized",
        "traceparent": "00-a3c0fb5372703247a769093c9b3e9796-d9516b9d070e914f-00",
        "User-Agent": [
          "azsdk-net-Storage.Blobs/12.5.0-dev.20200402.1",
          "(.NET Core 4.6.28325.01; Microsoft Windows 10.0.18362 )"
        ],
        "x-ms-client-request-id": "5dc81d53-c27c-216d-41f6-bd3fa462d0cb",
        "x-ms-date": "Fri, 03 Apr 2020 00:07:26 GMT",
        "x-ms-return-client-request-id": "true",
        "x-ms-version": "2019-12-12"
>>>>>>> 32e373e2
      },
      "RequestBody": null,
      "StatusCode": 201,
      "ResponseHeaders": {
        "Content-Length": "0",
<<<<<<< HEAD
        "Date": "Thu, 05 Mar 2020 21:22:23 GMT",
        "ETag": "\u00220x8D7C14B4C3D7CCD\u0022",
        "Last-Modified": "Thu, 05 Mar 2020 21:22:24 GMT",
=======
        "Date": "Fri, 03 Apr 2020 00:07:25 GMT",
        "ETag": "\u00220x8D7D762FD6CEB5E\u0022",
        "Last-Modified": "Fri, 03 Apr 2020 00:07:25 GMT",
>>>>>>> 32e373e2
        "Server": [
          "Windows-Azure-Blob/1.0",
          "Microsoft-HTTPAPI/2.0"
        ],
        "x-ms-client-request-id": "5dc81d53-c27c-216d-41f6-bd3fa462d0cb",
<<<<<<< HEAD
        "x-ms-request-id": "09b4ec8d-a01e-0030-0134-f32cf4000000",
        "x-ms-request-server-encrypted": "false",
        "x-ms-snapshot": "2020-03-05T21:22:24.2890602Z",
        "x-ms-version": "2019-10-10"
=======
        "x-ms-request-id": "b7ca7a02-401e-0065-0c4b-09e3e4000000",
        "x-ms-request-server-encrypted": "false",
        "x-ms-snapshot": "2020-04-03T00:07:25.5555741Z",
        "x-ms-version": "2019-12-12"
>>>>>>> 32e373e2
      },
      "ResponseBody": []
    },
    {
<<<<<<< HEAD
      "RequestUri": "https://seanstagetest.blob.core.windows.net/test-container-1a57c459-7b41-24d6-4a18-ca888d40619b/test-blob-60d760a7-b0c6-0721-5508-4fb9bd8b3452?comp=page",
=======
      "RequestUri": "https://seanmcccanary.blob.core.windows.net/test-container-1a57c459-7b41-24d6-4a18-ca888d40619b/test-blob-60d760a7-b0c6-0721-5508-4fb9bd8b3452?comp=page",
>>>>>>> 32e373e2
      "RequestMethod": "PUT",
      "RequestHeaders": {
        "Authorization": "Sanitized",
        "Content-Length": "1024",
<<<<<<< HEAD
        "traceparent": "00-4dacb9fe4737fd469410cc4258d2e88f-5f48b8299bab9748-00",
        "User-Agent": [
          "azsdk-net-Storage.Blobs/12.4.0-dev.20200305.1",
          "(.NET Core 4.6.28325.01; Microsoft Windows 10.0.18363 )"
        ],
        "x-ms-client-request-id": "caf318e0-870c-89f7-9543-a208ac951887",
        "x-ms-date": "Thu, 05 Mar 2020 21:22:24 GMT",
        "x-ms-page-write": "update",
        "x-ms-range": "bytes=2048-3071",
        "x-ms-return-client-request-id": "true",
        "x-ms-version": "2019-10-10"
=======
        "traceparent": "00-5e6b2144d0cebd479abb1814599af8dd-3adcade59655314c-00",
        "User-Agent": [
          "azsdk-net-Storage.Blobs/12.5.0-dev.20200402.1",
          "(.NET Core 4.6.28325.01; Microsoft Windows 10.0.18362 )"
        ],
        "x-ms-client-request-id": "caf318e0-870c-89f7-9543-a208ac951887",
        "x-ms-date": "Fri, 03 Apr 2020 00:07:26 GMT",
        "x-ms-page-write": "update",
        "x-ms-range": "bytes=2048-3071",
        "x-ms-return-client-request-id": "true",
        "x-ms-version": "2019-12-12"
>>>>>>> 32e373e2
      },
      "RequestBody": "QZVNCYN/pbKZLh/vqzqd5FUvnVfnpTOpIXlqK977Us6v76XTI6icnMDx9fHngQNG6DJ1JtTQLJxio\u002BgKFHrTndtRQLuUycCtkwGX9rBCwqB1JEKrhSv538MJcX/AkYdGHVcVlUFHsR5yyJPTODbrIOFHlO83KBevV2H4ilhA7AF5UdlYLCxeLnIjOL2YJqaNHlGdeP2XDvRAZT7gTifGMtuSWudckvO16WZ8FO9aFzG6a2wHonQE4ULkGMfuft9LXQbhBsu/MItd6I\u002BXGvoF5k4MJeO7vo9njXikeHosx2qGMbboeBBl\u002BzrgqbrkbcZI3jJ44Vj7kJ53enhTGrgRMSAkEOlDHG09pimo2hXVgiCxXJlHs\u002BUSiqEYcf2YEuGCz3iZwFzdBMLEOzsuU7WJovdXob4eyX06EoVIK6pwpZNIJQqcO8LD1FfXgniq4zfrj88FQHAiYwb6Xq3XldkXVJan5S2q7GY1lM1mR0YFkC9NXJvbamQjJsEEotwV7D9\u002Bvy7hA/0JQKJo0Kyjuxy/9M5\u002BiTg9O\u002Boxg79rpUqKH6iO6IgYI40xQxz5cpm4gGqlRa0NlmIHQINEr389nZpY3bADFNOUp9FBTEUbRMhQeQNVxmCdfIlGh6cE03MO86aBoZXotGuXEZ3czEoc6/y68zZ76Nc6umEnvY0rj9NdMlifmqMzZ8SXvrXCwbA\u002BKZurSd89kgvOR\u002BY0wPfea4HKf5nxfFFZhoty4yoid/mw6ZPxf0b0H6BN0FK8/6fNuVIz\u002BEIWTa1KUsJTyq/grM/sg9dj7Ow71l/5o6v\u002BnIfkpSnY7n\u002B3mpzmpi2DoFXxbSSD0HzPacxm\u002BCLjHKkBTLY7byWFB75PNeg7fEa\u002BtzUKCDaHeswKFDtdcvVd1H3y5Vp2RzAva2VmNJqTlO2Gp0Ds2RRyetHqMVrqKJXI8WFrSJfrSHAE2pzQIUYxdoBO1su1cftpgGuIjBbWRUPQnUI5KEtVml/Q5/53oViLubram1HKE4BlAsgsY7tZLpVYAIME9000\u002BDtr5Ir88d4S/dNb/KnyBorB1CaDKTejdrhpHqHUh8FspaMWXi72aBDpGWbo/jHrZvr5QiMnsM8DyG3Rk9I9PXYR7lYG3Kdby2sWmg/Ru3iGfbim20SeRfTTEpXBJdU\u002Bq9zw1g/a5YpSnXe3ERa/Mgz0ShUal2ExcqhiMskRmqWV1\u002B4z4OVpq5gtUz3N5zTeFN\u002BJzNu/IxR6vmRmeLLAQAPRITkojFEni5597EMkZIt0gx7qiM7K1rTZuCKBAjPlbRM6\u002B8X7toeNYkA8QTfRVlrY8vWU1rg1BkuFTtQvpohrmH4w6mnFeM2WXCaNjpR8B2LIqBA9UJZaBfR5dg==",
      "StatusCode": 201,
      "ResponseHeaders": {
        "Content-Length": "0",
        "Content-MD5": "NcvdZt1jkIPhdjeUIVWChA==",
<<<<<<< HEAD
        "Date": "Thu, 05 Mar 2020 21:22:23 GMT",
        "ETag": "\u00220x8D7C14B4C5721FA\u0022",
        "Last-Modified": "Thu, 05 Mar 2020 21:22:24 GMT",
=======
        "Date": "Fri, 03 Apr 2020 00:07:25 GMT",
        "ETag": "\u00220x8D7D762FD850BA5\u0022",
        "Last-Modified": "Fri, 03 Apr 2020 00:07:25 GMT",
>>>>>>> 32e373e2
        "Server": [
          "Windows-Azure-Blob/1.0",
          "Microsoft-HTTPAPI/2.0"
        ],
        "x-ms-blob-sequence-number": "0",
        "x-ms-client-request-id": "caf318e0-870c-89f7-9543-a208ac951887",
<<<<<<< HEAD
        "x-ms-request-id": "09b4ec8e-a01e-0030-0234-f32cf4000000",
        "x-ms-request-server-encrypted": "true",
        "x-ms-version": "2019-10-10"
=======
        "x-ms-request-id": "b7ca7a43-401e-0065-464b-09e3e4000000",
        "x-ms-request-server-encrypted": "true",
        "x-ms-version": "2019-12-12"
>>>>>>> 32e373e2
      },
      "ResponseBody": []
    },
    {
<<<<<<< HEAD
      "RequestUri": "https://seanstagetest.blob.core.windows.net/test-container-1a57c459-7b41-24d6-4a18-ca888d40619b/test-blob-60d760a7-b0c6-0721-5508-4fb9bd8b3452",
      "RequestMethod": "HEAD",
      "RequestHeaders": {
        "Authorization": "Sanitized",
        "traceparent": "00-c3b23f466702054fa68a3a9a2074c3d4-521e508f0b40e94a-00",
        "User-Agent": [
          "azsdk-net-Storage.Blobs/12.4.0-dev.20200305.1",
          "(.NET Core 4.6.28325.01; Microsoft Windows 10.0.18363 )"
        ],
        "x-ms-client-request-id": "8b5f5565-066e-febe-853c-e17f77717a3b",
        "x-ms-date": "Thu, 05 Mar 2020 21:22:24 GMT",
        "x-ms-return-client-request-id": "true",
        "x-ms-version": "2019-10-10"
=======
      "RequestUri": "https://seanmcccanary.blob.core.windows.net/test-container-1a57c459-7b41-24d6-4a18-ca888d40619b/test-blob-60d760a7-b0c6-0721-5508-4fb9bd8b3452",
      "RequestMethod": "HEAD",
      "RequestHeaders": {
        "Authorization": "Sanitized",
        "traceparent": "00-e49f84552e501e448c702c0a0d4d56cd-6667c9253ba6af43-00",
        "User-Agent": [
          "azsdk-net-Storage.Blobs/12.5.0-dev.20200402.1",
          "(.NET Core 4.6.28325.01; Microsoft Windows 10.0.18362 )"
        ],
        "x-ms-client-request-id": "8b5f5565-066e-febe-853c-e17f77717a3b",
        "x-ms-date": "Fri, 03 Apr 2020 00:07:26 GMT",
        "x-ms-return-client-request-id": "true",
        "x-ms-version": "2019-12-12"
>>>>>>> 32e373e2
      },
      "RequestBody": null,
      "StatusCode": 200,
      "ResponseHeaders": {
        "Accept-Ranges": "bytes",
        "Content-Length": "4096",
        "Content-Type": "application/octet-stream",
<<<<<<< HEAD
        "Date": "Thu, 05 Mar 2020 21:22:23 GMT",
        "ETag": "\u00220x8D7C14B4C5721FA\u0022",
        "Last-Modified": "Thu, 05 Mar 2020 21:22:24 GMT",
=======
        "Date": "Fri, 03 Apr 2020 00:07:25 GMT",
        "ETag": "\u00220x8D7D762FD850BA5\u0022",
        "Last-Modified": "Fri, 03 Apr 2020 00:07:25 GMT",
>>>>>>> 32e373e2
        "Server": [
          "Windows-Azure-Blob/1.0",
          "Microsoft-HTTPAPI/2.0"
        ],
        "x-ms-blob-sequence-number": "0",
        "x-ms-blob-type": "PageBlob",
        "x-ms-client-request-id": "8b5f5565-066e-febe-853c-e17f77717a3b",
<<<<<<< HEAD
        "x-ms-creation-time": "Thu, 05 Mar 2020 21:22:24 GMT",
        "x-ms-lease-state": "available",
        "x-ms-lease-status": "unlocked",
        "x-ms-request-id": "09b4ec8f-a01e-0030-0334-f32cf4000000",
        "x-ms-server-encrypted": "true",
        "x-ms-version": "2019-10-10"
=======
        "x-ms-creation-time": "Fri, 03 Apr 2020 00:07:25 GMT",
        "x-ms-lease-state": "available",
        "x-ms-lease-status": "unlocked",
        "x-ms-request-id": "b7ca7a57-401e-0065-584b-09e3e4000000",
        "x-ms-server-encrypted": "true",
        "x-ms-version": "2019-12-12"
>>>>>>> 32e373e2
      },
      "ResponseBody": []
    },
    {
<<<<<<< HEAD
      "RequestUri": "https://seanstagetest.blob.core.windows.net/test-container-1a57c459-7b41-24d6-4a18-ca888d40619b/test-blob-60d760a7-b0c6-0721-5508-4fb9bd8b3452?comp=pagelist\u0026prevsnapshot=2020-03-05T21%3A22%3A24.2890602Z",
      "RequestMethod": "GET",
      "RequestHeaders": {
        "Authorization": "Sanitized",
        "If-None-Match": "\u00220x8D7C14B4C5721FA\u0022",
        "traceparent": "00-308a53b38aea8143b89cec6a95ee1efa-4394c13cbeb7fe4b-00",
        "User-Agent": [
          "azsdk-net-Storage.Blobs/12.4.0-dev.20200305.1",
          "(.NET Core 4.6.28325.01; Microsoft Windows 10.0.18363 )"
        ],
        "x-ms-client-request-id": "57a2dc02-8c36-eb18-db70-d5923fd2c132",
        "x-ms-date": "Thu, 05 Mar 2020 21:22:24 GMT",
        "x-ms-range": "bytes=0-1023",
        "x-ms-return-client-request-id": "true",
        "x-ms-version": "2019-10-10"
=======
      "RequestUri": "https://seanmcccanary.blob.core.windows.net/test-container-1a57c459-7b41-24d6-4a18-ca888d40619b/test-blob-60d760a7-b0c6-0721-5508-4fb9bd8b3452?comp=pagelist\u0026prevsnapshot=2020-04-03T00%3A07%3A25.5555741Z",
      "RequestMethod": "GET",
      "RequestHeaders": {
        "Authorization": "Sanitized",
        "If-None-Match": "\u00220x8D7D762FD850BA5\u0022",
        "traceparent": "00-a19f4b8d8a233a49a6e56cde34abb873-0d9c77cbcc840642-00",
        "User-Agent": [
          "azsdk-net-Storage.Blobs/12.5.0-dev.20200402.1",
          "(.NET Core 4.6.28325.01; Microsoft Windows 10.0.18362 )"
        ],
        "x-ms-client-request-id": "57a2dc02-8c36-eb18-db70-d5923fd2c132",
        "x-ms-date": "Fri, 03 Apr 2020 00:07:26 GMT",
        "x-ms-range": "bytes=0-1023",
        "x-ms-return-client-request-id": "true",
        "x-ms-version": "2019-12-12"
>>>>>>> 32e373e2
      },
      "RequestBody": null,
      "StatusCode": 304,
      "ResponseHeaders": {
        "Content-Length": "0",
        "Content-Type": "application/xml",
<<<<<<< HEAD
        "Date": "Thu, 05 Mar 2020 21:22:23 GMT",
=======
        "Date": "Fri, 03 Apr 2020 00:07:25 GMT",
>>>>>>> 32e373e2
        "Server": [
          "Windows-Azure-Blob/1.0",
          "Microsoft-HTTPAPI/2.0"
        ],
        "x-ms-client-request-id": "57a2dc02-8c36-eb18-db70-d5923fd2c132",
        "x-ms-error-code": "ConditionNotMet",
<<<<<<< HEAD
        "x-ms-request-id": "09b4ec91-a01e-0030-0534-f32cf4000000",
        "x-ms-version": "2019-10-10"
=======
        "x-ms-request-id": "b7ca7a68-401e-0065-674b-09e3e4000000",
        "x-ms-version": "2019-12-12"
>>>>>>> 32e373e2
      },
      "ResponseBody": []
    },
    {
<<<<<<< HEAD
      "RequestUri": "https://seanstagetest.blob.core.windows.net/test-container-1a57c459-7b41-24d6-4a18-ca888d40619b?restype=container",
      "RequestMethod": "DELETE",
      "RequestHeaders": {
        "Authorization": "Sanitized",
        "traceparent": "00-1728ef4bdbc27e44ae4fa1db35dea11a-f7a268b1e558b440-00",
        "User-Agent": [
          "azsdk-net-Storage.Blobs/12.4.0-dev.20200305.1",
          "(.NET Core 4.6.28325.01; Microsoft Windows 10.0.18363 )"
        ],
        "x-ms-client-request-id": "9b7c73a8-23ce-1705-2c67-699a60077ff3",
        "x-ms-date": "Thu, 05 Mar 2020 21:22:24 GMT",
        "x-ms-return-client-request-id": "true",
        "x-ms-version": "2019-10-10"
=======
      "RequestUri": "https://seanmcccanary.blob.core.windows.net/test-container-1a57c459-7b41-24d6-4a18-ca888d40619b?restype=container",
      "RequestMethod": "DELETE",
      "RequestHeaders": {
        "Authorization": "Sanitized",
        "traceparent": "00-3e6b6d2d349b9248a98ae8351233e126-d6a6a8ba04edae40-00",
        "User-Agent": [
          "azsdk-net-Storage.Blobs/12.5.0-dev.20200402.1",
          "(.NET Core 4.6.28325.01; Microsoft Windows 10.0.18362 )"
        ],
        "x-ms-client-request-id": "9b7c73a8-23ce-1705-2c67-699a60077ff3",
        "x-ms-date": "Fri, 03 Apr 2020 00:07:26 GMT",
        "x-ms-return-client-request-id": "true",
        "x-ms-version": "2019-12-12"
>>>>>>> 32e373e2
      },
      "RequestBody": null,
      "StatusCode": 202,
      "ResponseHeaders": {
        "Content-Length": "0",
<<<<<<< HEAD
        "Date": "Thu, 05 Mar 2020 21:22:24 GMT",
=======
        "Date": "Fri, 03 Apr 2020 00:07:25 GMT",
>>>>>>> 32e373e2
        "Server": [
          "Windows-Azure-Blob/1.0",
          "Microsoft-HTTPAPI/2.0"
        ],
        "x-ms-client-request-id": "9b7c73a8-23ce-1705-2c67-699a60077ff3",
<<<<<<< HEAD
        "x-ms-request-id": "09b4ec93-a01e-0030-0734-f32cf4000000",
        "x-ms-version": "2019-10-10"
=======
        "x-ms-request-id": "b7ca7a95-401e-0065-0f4b-09e3e4000000",
        "x-ms-version": "2019-12-12"
>>>>>>> 32e373e2
      },
      "ResponseBody": []
    },
    {
<<<<<<< HEAD
      "RequestUri": "https://seanstagetest.blob.core.windows.net/test-container-ab44f4f9-e31b-0698-2172-9c96c7640c88?restype=container",
      "RequestMethod": "PUT",
      "RequestHeaders": {
        "Authorization": "Sanitized",
        "traceparent": "00-28bd83344d864040b7219f62413262eb-81cb84e5e445f04a-00",
        "User-Agent": [
          "azsdk-net-Storage.Blobs/12.4.0-dev.20200305.1",
          "(.NET Core 4.6.28325.01; Microsoft Windows 10.0.18363 )"
        ],
        "x-ms-blob-public-access": "container",
        "x-ms-client-request-id": "eabad120-570e-c531-da75-795b866f50c7",
        "x-ms-date": "Thu, 05 Mar 2020 21:22:24 GMT",
        "x-ms-return-client-request-id": "true",
        "x-ms-version": "2019-10-10"
=======
      "RequestUri": "https://seanmcccanary.blob.core.windows.net/test-container-ab44f4f9-e31b-0698-2172-9c96c7640c88?restype=container",
      "RequestMethod": "PUT",
      "RequestHeaders": {
        "Authorization": "Sanitized",
        "traceparent": "00-0b908825a6b7054f846a7b917f15dedf-678f686b955aa945-00",
        "User-Agent": [
          "azsdk-net-Storage.Blobs/12.5.0-dev.20200402.1",
          "(.NET Core 4.6.28325.01; Microsoft Windows 10.0.18362 )"
        ],
        "x-ms-blob-public-access": "container",
        "x-ms-client-request-id": "eabad120-570e-c531-da75-795b866f50c7",
        "x-ms-date": "Fri, 03 Apr 2020 00:07:26 GMT",
        "x-ms-return-client-request-id": "true",
        "x-ms-version": "2019-12-12"
>>>>>>> 32e373e2
      },
      "RequestBody": null,
      "StatusCode": 201,
      "ResponseHeaders": {
        "Content-Length": "0",
<<<<<<< HEAD
        "Date": "Thu, 05 Mar 2020 21:22:24 GMT",
        "ETag": "\u00220x8D7C14B4CB1AFD4\u0022",
        "Last-Modified": "Thu, 05 Mar 2020 21:22:24 GMT",
=======
        "Date": "Fri, 03 Apr 2020 00:07:25 GMT",
        "ETag": "\u00220x8D7D762FDD8E3B0\u0022",
        "Last-Modified": "Fri, 03 Apr 2020 00:07:26 GMT",
>>>>>>> 32e373e2
        "Server": [
          "Windows-Azure-Blob/1.0",
          "Microsoft-HTTPAPI/2.0"
        ],
        "x-ms-client-request-id": "eabad120-570e-c531-da75-795b866f50c7",
<<<<<<< HEAD
        "x-ms-request-id": "45e3e3d1-501e-001b-0d34-f3ac38000000",
        "x-ms-version": "2019-10-10"
=======
        "x-ms-request-id": "8de9711d-b01e-0071-284b-09ab8b000000",
        "x-ms-version": "2019-12-12"
>>>>>>> 32e373e2
      },
      "ResponseBody": []
    },
    {
<<<<<<< HEAD
      "RequestUri": "https://seanstagetest.blob.core.windows.net/test-container-ab44f4f9-e31b-0698-2172-9c96c7640c88/test-blob-d92ce05a-b31e-d39d-9141-60175f2a7401",
=======
      "RequestUri": "https://seanmcccanary.blob.core.windows.net/test-container-ab44f4f9-e31b-0698-2172-9c96c7640c88/test-blob-d92ce05a-b31e-d39d-9141-60175f2a7401",
>>>>>>> 32e373e2
      "RequestMethod": "PUT",
      "RequestHeaders": {
        "Authorization": "Sanitized",
        "Content-Length": "0",
<<<<<<< HEAD
        "traceparent": "00-4ebea40662c7d04c8b6cc2e0eff49638-27ea38cf8c26b34a-00",
        "User-Agent": [
          "azsdk-net-Storage.Blobs/12.4.0-dev.20200305.1",
          "(.NET Core 4.6.28325.01; Microsoft Windows 10.0.18363 )"
=======
        "traceparent": "00-d565c8905a6f9f4aa4df1272f15cb492-5fcf72ea0eb1e84e-00",
        "User-Agent": [
          "azsdk-net-Storage.Blobs/12.5.0-dev.20200402.1",
          "(.NET Core 4.6.28325.01; Microsoft Windows 10.0.18362 )"
>>>>>>> 32e373e2
        ],
        "x-ms-blob-content-length": "4096",
        "x-ms-blob-sequence-number": "0",
        "x-ms-blob-type": "PageBlob",
        "x-ms-client-request-id": "b113bcb4-f6f3-6d94-33e7-59ccf71a65b0",
<<<<<<< HEAD
        "x-ms-date": "Thu, 05 Mar 2020 21:22:25 GMT",
        "x-ms-return-client-request-id": "true",
        "x-ms-version": "2019-10-10"
=======
        "x-ms-date": "Fri, 03 Apr 2020 00:07:27 GMT",
        "x-ms-return-client-request-id": "true",
        "x-ms-version": "2019-12-12"
>>>>>>> 32e373e2
      },
      "RequestBody": null,
      "StatusCode": 201,
      "ResponseHeaders": {
        "Content-Length": "0",
<<<<<<< HEAD
        "Date": "Thu, 05 Mar 2020 21:22:25 GMT",
        "ETag": "\u00220x8D7C14B4CBF2FBA\u0022",
        "Last-Modified": "Thu, 05 Mar 2020 21:22:25 GMT",
=======
        "Date": "Fri, 03 Apr 2020 00:07:25 GMT",
        "ETag": "\u00220x8D7D762FDE58CC2\u0022",
        "Last-Modified": "Fri, 03 Apr 2020 00:07:26 GMT",
>>>>>>> 32e373e2
        "Server": [
          "Windows-Azure-Blob/1.0",
          "Microsoft-HTTPAPI/2.0"
        ],
        "x-ms-client-request-id": "b113bcb4-f6f3-6d94-33e7-59ccf71a65b0",
<<<<<<< HEAD
        "x-ms-request-id": "45e3e3d6-501e-001b-1034-f3ac38000000",
        "x-ms-request-server-encrypted": "true",
        "x-ms-version": "2019-10-10"
=======
        "x-ms-request-id": "8de97133-b01e-0071-3c4b-09ab8b000000",
        "x-ms-request-server-encrypted": "true",
        "x-ms-version": "2019-12-12"
>>>>>>> 32e373e2
      },
      "ResponseBody": []
    },
    {
<<<<<<< HEAD
      "RequestUri": "https://seanstagetest.blob.core.windows.net/test-container-ab44f4f9-e31b-0698-2172-9c96c7640c88/test-blob-d92ce05a-b31e-d39d-9141-60175f2a7401?comp=page",
=======
      "RequestUri": "https://seanmcccanary.blob.core.windows.net/test-container-ab44f4f9-e31b-0698-2172-9c96c7640c88/test-blob-d92ce05a-b31e-d39d-9141-60175f2a7401?comp=page",
>>>>>>> 32e373e2
      "RequestMethod": "PUT",
      "RequestHeaders": {
        "Authorization": "Sanitized",
        "Content-Length": "1024",
<<<<<<< HEAD
        "traceparent": "00-e35fc97386c1a94e8b76cd72ceaa4a89-5cd95f98db85dc4c-00",
        "User-Agent": [
          "azsdk-net-Storage.Blobs/12.4.0-dev.20200305.1",
          "(.NET Core 4.6.28325.01; Microsoft Windows 10.0.18363 )"
        ],
        "x-ms-client-request-id": "e8aa6d76-5d8b-7eca-5a16-ae8781a0fe6c",
        "x-ms-date": "Thu, 05 Mar 2020 21:22:25 GMT",
        "x-ms-page-write": "update",
        "x-ms-range": "bytes=0-1023",
        "x-ms-return-client-request-id": "true",
        "x-ms-version": "2019-10-10"
=======
        "traceparent": "00-902f21f241d4594fb55f3b79c9ad9a72-35ac90eff6ede04b-00",
        "User-Agent": [
          "azsdk-net-Storage.Blobs/12.5.0-dev.20200402.1",
          "(.NET Core 4.6.28325.01; Microsoft Windows 10.0.18362 )"
        ],
        "x-ms-client-request-id": "e8aa6d76-5d8b-7eca-5a16-ae8781a0fe6c",
        "x-ms-date": "Fri, 03 Apr 2020 00:07:27 GMT",
        "x-ms-page-write": "update",
        "x-ms-range": "bytes=0-1023",
        "x-ms-return-client-request-id": "true",
        "x-ms-version": "2019-12-12"
>>>>>>> 32e373e2
      },
      "RequestBody": "AXe3nflaHThmF4L6wb0miMSFYqIXwg6tUwfCwsetHju\u002BQd80UN/hWp7aS9tzmqt1wNEIcbjDmD5pCUnyl1twuPhHPIDe8jflpAcEPXcyOrlcTAH2payD\u002B6igy0eV78NCaZLjK14rl86ZI82wvlrHNs\u002BQlUpaehNMxEHXPSfwULVEwdTkTw5aMLUyXYLf0jxO2ZR3BFl45\u002B9/l2cdU1mnqNMYa/yG4ufANWSUKByRbPEEiWOSeEtbzNnlZLinPd1cirSvx2c/yPett87047/S7ip1GMr1FDCHvJ8joH0uGPiHOJ1o4qSKxcFs5cB8Z\u002BgZE3aNMiQSZnaEJwvIHCd5fp/WbKoiaguF61MJiC9vClW2CY0GoObUdNIm5LqZwqmZ82chpvo996hrCEfRCd1HFBy2ERKZct25AvjY\u002B4ZR7Ciqb5XHTmRaeRHkm5ieAmv138\u002Be47GWAIGJaKQCZfsiGhweJplHf8a4W5gAtNZFGv\u002BM4xu2sgh3FG8UPuXAWBQWwoF8gNzRrWAJ5YgYlUuqRE6ldYHfbGcTphIqM0Hg\u002BAKD6vJVyZkjuzW7rM1/Xn8kavqXGuOSNlYaaNrJp3kfKe2GlapYVHq0gbpLJL\u002BZk0eTBclHSd0e8bOcO2C/WRO7nIPf\u002BcnUyxV/4pgpRhKXgNSSNqGw198QZ6P3vBkZ9SimkIc7upl9vzqzyGZE9aqgBbqMLCNxCsSkz5Il3Q/8Ze1wgraLW8Y6FHZn/Q95y3H4VrdejcgENYXDl\u002BoHV\u002BEqtmJ503L0Fan0UhisCQ20KgMgLYZXntcka00xyMTbM7yUPUasAPj\u002BBEEOaTuwWCt3Dmzn5ipb0xiLVGclwkzkGR5bF8zGByoLIShFSTScdBMhublY9EyROWouIauQ2UH0KVAcVEBfsQZC28QCFonk7uBUBAiSjCXSyt5imOZ\u002Be0jmUCDkgB/TwgizFRiHjyPgSTPLO9U4YZ0rSoph/Bggw2B8HMVpAG7AgEEA33YMSju7gU6zsz9zre6CuTWVccXvk1G4C3Jdd0nECruTOIImHv9OpnrJbBAgCG7W5kc4Kg97EEskUz7IXQoF7qiE33VsXJo2R8tKJSZBmAIEhpECi\u002BCrFyg2AcrBhkhwxH5nmyn5aoqsAuNDMeol47s7w9d4AmLI2MdMNlrPdMCC2WGo2vzZCxwHVYn8Z\u002BY9ER4PhcJx\u002BMEbnsNhrDQv3I4jwVeJfQm/Yri6ca3ZzHDhDyQ7wO79EeGfjDs4eF7o13j72aaPtJQUUCMKtocUQdFSf50P8xyfJbB16fDNhulZ0po03vPKUlqQJ2/L81paiktp5vjB2ONcW7P2GcujR8o5sOTt4GLeiC1Cfsyt1DJVG16lYw==",
      "StatusCode": 201,
      "ResponseHeaders": {
        "Content-Length": "0",
        "Content-MD5": "21go05jG4WIAftyw2Nyhdg==",
<<<<<<< HEAD
        "Date": "Thu, 05 Mar 2020 21:22:25 GMT",
        "ETag": "\u00220x8D7C14B4CCBB50F\u0022",
        "Last-Modified": "Thu, 05 Mar 2020 21:22:25 GMT",
=======
        "Date": "Fri, 03 Apr 2020 00:07:25 GMT",
        "ETag": "\u00220x8D7D762FDF1EB13\u0022",
        "Last-Modified": "Fri, 03 Apr 2020 00:07:26 GMT",
>>>>>>> 32e373e2
        "Server": [
          "Windows-Azure-Blob/1.0",
          "Microsoft-HTTPAPI/2.0"
        ],
        "x-ms-blob-sequence-number": "0",
        "x-ms-client-request-id": "e8aa6d76-5d8b-7eca-5a16-ae8781a0fe6c",
<<<<<<< HEAD
        "x-ms-request-id": "45e3e3da-501e-001b-1334-f3ac38000000",
        "x-ms-request-server-encrypted": "true",
        "x-ms-version": "2019-10-10"
=======
        "x-ms-request-id": "8de97156-b01e-0071-5b4b-09ab8b000000",
        "x-ms-request-server-encrypted": "true",
        "x-ms-version": "2019-12-12"
>>>>>>> 32e373e2
      },
      "ResponseBody": []
    },
    {
<<<<<<< HEAD
      "RequestUri": "https://seanstagetest.blob.core.windows.net/test-container-ab44f4f9-e31b-0698-2172-9c96c7640c88/test-blob-d92ce05a-b31e-d39d-9141-60175f2a7401?comp=snapshot",
      "RequestMethod": "PUT",
      "RequestHeaders": {
        "Authorization": "Sanitized",
        "traceparent": "00-dda2b8910aef754bb44437400bfadc43-6df25de7fa03184e-00",
        "User-Agent": [
          "azsdk-net-Storage.Blobs/12.4.0-dev.20200305.1",
          "(.NET Core 4.6.28325.01; Microsoft Windows 10.0.18363 )"
        ],
        "x-ms-client-request-id": "addeef43-bcb3-42d8-2719-9f9f29fbbe32",
        "x-ms-date": "Thu, 05 Mar 2020 21:22:25 GMT",
        "x-ms-return-client-request-id": "true",
        "x-ms-version": "2019-10-10"
=======
      "RequestUri": "https://seanmcccanary.blob.core.windows.net/test-container-ab44f4f9-e31b-0698-2172-9c96c7640c88/test-blob-d92ce05a-b31e-d39d-9141-60175f2a7401?comp=snapshot",
      "RequestMethod": "PUT",
      "RequestHeaders": {
        "Authorization": "Sanitized",
        "traceparent": "00-12c0d810e2d66b40bec1bdee474e62f1-e4f0843c39b25243-00",
        "User-Agent": [
          "azsdk-net-Storage.Blobs/12.5.0-dev.20200402.1",
          "(.NET Core 4.6.28325.01; Microsoft Windows 10.0.18362 )"
        ],
        "x-ms-client-request-id": "addeef43-bcb3-42d8-2719-9f9f29fbbe32",
        "x-ms-date": "Fri, 03 Apr 2020 00:07:27 GMT",
        "x-ms-return-client-request-id": "true",
        "x-ms-version": "2019-12-12"
>>>>>>> 32e373e2
      },
      "RequestBody": null,
      "StatusCode": 201,
      "ResponseHeaders": {
        "Content-Length": "0",
<<<<<<< HEAD
        "Date": "Thu, 05 Mar 2020 21:22:25 GMT",
        "ETag": "\u00220x8D7C14B4CCBB50F\u0022",
        "Last-Modified": "Thu, 05 Mar 2020 21:22:25 GMT",
=======
        "Date": "Fri, 03 Apr 2020 00:07:26 GMT",
        "ETag": "\u00220x8D7D762FDF1EB13\u0022",
        "Last-Modified": "Fri, 03 Apr 2020 00:07:26 GMT",
>>>>>>> 32e373e2
        "Server": [
          "Windows-Azure-Blob/1.0",
          "Microsoft-HTTPAPI/2.0"
        ],
        "x-ms-client-request-id": "addeef43-bcb3-42d8-2719-9f9f29fbbe32",
<<<<<<< HEAD
        "x-ms-request-id": "45e3e3dc-501e-001b-1534-f3ac38000000",
        "x-ms-request-server-encrypted": "false",
        "x-ms-snapshot": "2020-03-05T21:22:25.2210493Z",
        "x-ms-version": "2019-10-10"
=======
        "x-ms-request-id": "8de97183-b01e-0071-064b-09ab8b000000",
        "x-ms-request-server-encrypted": "false",
        "x-ms-snapshot": "2020-04-03T00:07:26.4311979Z",
        "x-ms-version": "2019-12-12"
>>>>>>> 32e373e2
      },
      "ResponseBody": []
    },
    {
<<<<<<< HEAD
      "RequestUri": "https://seanstagetest.blob.core.windows.net/test-container-ab44f4f9-e31b-0698-2172-9c96c7640c88/test-blob-d92ce05a-b31e-d39d-9141-60175f2a7401?comp=page",
=======
      "RequestUri": "https://seanmcccanary.blob.core.windows.net/test-container-ab44f4f9-e31b-0698-2172-9c96c7640c88/test-blob-d92ce05a-b31e-d39d-9141-60175f2a7401?comp=page",
>>>>>>> 32e373e2
      "RequestMethod": "PUT",
      "RequestHeaders": {
        "Authorization": "Sanitized",
        "Content-Length": "1024",
<<<<<<< HEAD
        "traceparent": "00-e3e80f3bc01d4142a8c15d52e98b0a51-340cf84cf0de954d-00",
        "User-Agent": [
          "azsdk-net-Storage.Blobs/12.4.0-dev.20200305.1",
          "(.NET Core 4.6.28325.01; Microsoft Windows 10.0.18363 )"
        ],
        "x-ms-client-request-id": "9244a729-50c1-42b8-0ae7-21fe4b96dee4",
        "x-ms-date": "Thu, 05 Mar 2020 21:22:25 GMT",
        "x-ms-page-write": "update",
        "x-ms-range": "bytes=2048-3071",
        "x-ms-return-client-request-id": "true",
        "x-ms-version": "2019-10-10"
=======
        "traceparent": "00-c252980fbc6cae4d9536faa3cb5386c6-251c7f0f76b7594e-00",
        "User-Agent": [
          "azsdk-net-Storage.Blobs/12.5.0-dev.20200402.1",
          "(.NET Core 4.6.28325.01; Microsoft Windows 10.0.18362 )"
        ],
        "x-ms-client-request-id": "9244a729-50c1-42b8-0ae7-21fe4b96dee4",
        "x-ms-date": "Fri, 03 Apr 2020 00:07:27 GMT",
        "x-ms-page-write": "update",
        "x-ms-range": "bytes=2048-3071",
        "x-ms-return-client-request-id": "true",
        "x-ms-version": "2019-12-12"
>>>>>>> 32e373e2
      },
      "RequestBody": "AXe3nflaHThmF4L6wb0miMSFYqIXwg6tUwfCwsetHju\u002BQd80UN/hWp7aS9tzmqt1wNEIcbjDmD5pCUnyl1twuPhHPIDe8jflpAcEPXcyOrlcTAH2payD\u002B6igy0eV78NCaZLjK14rl86ZI82wvlrHNs\u002BQlUpaehNMxEHXPSfwULVEwdTkTw5aMLUyXYLf0jxO2ZR3BFl45\u002B9/l2cdU1mnqNMYa/yG4ufANWSUKByRbPEEiWOSeEtbzNnlZLinPd1cirSvx2c/yPett87047/S7ip1GMr1FDCHvJ8joH0uGPiHOJ1o4qSKxcFs5cB8Z\u002BgZE3aNMiQSZnaEJwvIHCd5fp/WbKoiaguF61MJiC9vClW2CY0GoObUdNIm5LqZwqmZ82chpvo996hrCEfRCd1HFBy2ERKZct25AvjY\u002B4ZR7Ciqb5XHTmRaeRHkm5ieAmv138\u002Be47GWAIGJaKQCZfsiGhweJplHf8a4W5gAtNZFGv\u002BM4xu2sgh3FG8UPuXAWBQWwoF8gNzRrWAJ5YgYlUuqRE6ldYHfbGcTphIqM0Hg\u002BAKD6vJVyZkjuzW7rM1/Xn8kavqXGuOSNlYaaNrJp3kfKe2GlapYVHq0gbpLJL\u002BZk0eTBclHSd0e8bOcO2C/WRO7nIPf\u002BcnUyxV/4pgpRhKXgNSSNqGw198QZ6P3vBkZ9SimkIc7upl9vzqzyGZE9aqgBbqMLCNxCsSkz5Il3Q/8Ze1wgraLW8Y6FHZn/Q95y3H4VrdejcgENYXDl\u002BoHV\u002BEqtmJ503L0Fan0UhisCQ20KgMgLYZXntcka00xyMTbM7yUPUasAPj\u002BBEEOaTuwWCt3Dmzn5ipb0xiLVGclwkzkGR5bF8zGByoLIShFSTScdBMhublY9EyROWouIauQ2UH0KVAcVEBfsQZC28QCFonk7uBUBAiSjCXSyt5imOZ\u002Be0jmUCDkgB/TwgizFRiHjyPgSTPLO9U4YZ0rSoph/Bggw2B8HMVpAG7AgEEA33YMSju7gU6zsz9zre6CuTWVccXvk1G4C3Jdd0nECruTOIImHv9OpnrJbBAgCG7W5kc4Kg97EEskUz7IXQoF7qiE33VsXJo2R8tKJSZBmAIEhpECi\u002BCrFyg2AcrBhkhwxH5nmyn5aoqsAuNDMeol47s7w9d4AmLI2MdMNlrPdMCC2WGo2vzZCxwHVYn8Z\u002BY9ER4PhcJx\u002BMEbnsNhrDQv3I4jwVeJfQm/Yri6ca3ZzHDhDyQ7wO79EeGfjDs4eF7o13j72aaPtJQUUCMKtocUQdFSf50P8xyfJbB16fDNhulZ0po03vPKUlqQJ2/L81paiktp5vjB2ONcW7P2GcujR8o5sOTt4GLeiC1Cfsyt1DJVG16lYw==",
      "StatusCode": 201,
      "ResponseHeaders": {
        "Content-Length": "0",
        "Content-MD5": "21go05jG4WIAftyw2Nyhdg==",
<<<<<<< HEAD
        "Date": "Thu, 05 Mar 2020 21:22:25 GMT",
        "ETag": "\u00220x8D7C14B4CE55587\u0022",
        "Last-Modified": "Thu, 05 Mar 2020 21:22:25 GMT",
=======
        "Date": "Fri, 03 Apr 2020 00:07:26 GMT",
        "ETag": "\u00220x8D7D762FE0AF5EA\u0022",
        "Last-Modified": "Fri, 03 Apr 2020 00:07:26 GMT",
>>>>>>> 32e373e2
        "Server": [
          "Windows-Azure-Blob/1.0",
          "Microsoft-HTTPAPI/2.0"
        ],
        "x-ms-blob-sequence-number": "0",
        "x-ms-client-request-id": "9244a729-50c1-42b8-0ae7-21fe4b96dee4",
<<<<<<< HEAD
        "x-ms-request-id": "45e3e3de-501e-001b-1734-f3ac38000000",
        "x-ms-request-server-encrypted": "true",
        "x-ms-version": "2019-10-10"
=======
        "x-ms-request-id": "8de9719e-b01e-0071-1e4b-09ab8b000000",
        "x-ms-request-server-encrypted": "true",
        "x-ms-version": "2019-12-12"
>>>>>>> 32e373e2
      },
      "ResponseBody": []
    },
    {
<<<<<<< HEAD
      "RequestUri": "https://seanstagetest.blob.core.windows.net/test-container-ab44f4f9-e31b-0698-2172-9c96c7640c88/test-blob-d92ce05a-b31e-d39d-9141-60175f2a7401?comp=lease",
      "RequestMethod": "PUT",
      "RequestHeaders": {
        "Authorization": "Sanitized",
        "traceparent": "00-97bb4b6719d28944aaf70471f33c92a6-f9512d05fbab284f-00",
        "User-Agent": [
          "azsdk-net-Storage.Blobs/12.4.0-dev.20200305.1",
          "(.NET Core 4.6.28325.01; Microsoft Windows 10.0.18363 )"
        ],
        "x-ms-client-request-id": "260b23c3-3a19-3823-1a49-ce6fdaa78d1e",
        "x-ms-date": "Thu, 05 Mar 2020 21:22:25 GMT",
=======
      "RequestUri": "https://seanmcccanary.blob.core.windows.net/test-container-ab44f4f9-e31b-0698-2172-9c96c7640c88/test-blob-d92ce05a-b31e-d39d-9141-60175f2a7401?comp=lease",
      "RequestMethod": "PUT",
      "RequestHeaders": {
        "Authorization": "Sanitized",
        "traceparent": "00-609080496939fb44a696936a27cdb7ce-4a5c8fcdfbc13d48-00",
        "User-Agent": [
          "azsdk-net-Storage.Blobs/12.5.0-dev.20200402.1",
          "(.NET Core 4.6.28325.01; Microsoft Windows 10.0.18362 )"
        ],
        "x-ms-client-request-id": "260b23c3-3a19-3823-1a49-ce6fdaa78d1e",
        "x-ms-date": "Fri, 03 Apr 2020 00:07:27 GMT",
>>>>>>> 32e373e2
        "x-ms-lease-action": "acquire",
        "x-ms-lease-duration": "-1",
        "x-ms-proposed-lease-id": "91bb82e0-f0a4-fa8c-c352-7611b4ec9952",
        "x-ms-return-client-request-id": "true",
<<<<<<< HEAD
        "x-ms-version": "2019-10-10"
=======
        "x-ms-version": "2019-12-12"
>>>>>>> 32e373e2
      },
      "RequestBody": null,
      "StatusCode": 201,
      "ResponseHeaders": {
        "Content-Length": "0",
<<<<<<< HEAD
        "Date": "Thu, 05 Mar 2020 21:22:25 GMT",
        "ETag": "\u00220x8D7C14B4CE55587\u0022",
        "Last-Modified": "Thu, 05 Mar 2020 21:22:25 GMT",
=======
        "Date": "Fri, 03 Apr 2020 00:07:26 GMT",
        "ETag": "\u00220x8D7D762FE0AF5EA\u0022",
        "Last-Modified": "Fri, 03 Apr 2020 00:07:26 GMT",
>>>>>>> 32e373e2
        "Server": [
          "Windows-Azure-Blob/1.0",
          "Microsoft-HTTPAPI/2.0"
        ],
        "x-ms-client-request-id": "260b23c3-3a19-3823-1a49-ce6fdaa78d1e",
        "x-ms-lease-id": "91bb82e0-f0a4-fa8c-c352-7611b4ec9952",
<<<<<<< HEAD
        "x-ms-request-id": "45e3e3df-501e-001b-1834-f3ac38000000",
        "x-ms-version": "2019-10-10"
=======
        "x-ms-request-id": "8de971b7-b01e-0071-344b-09ab8b000000",
        "x-ms-version": "2019-12-12"
>>>>>>> 32e373e2
      },
      "ResponseBody": []
    },
    {
<<<<<<< HEAD
      "RequestUri": "https://seanstagetest.blob.core.windows.net/test-container-ab44f4f9-e31b-0698-2172-9c96c7640c88/test-blob-d92ce05a-b31e-d39d-9141-60175f2a7401?comp=pagelist\u0026prevsnapshot=2020-03-05T21%3A22%3A25.2210493Z",
      "RequestMethod": "GET",
      "RequestHeaders": {
        "Authorization": "Sanitized",
        "traceparent": "00-da4f3579cb297f48bdc5db1b150f7003-b24921ff0d81c447-00",
        "User-Agent": [
          "azsdk-net-Storage.Blobs/12.4.0-dev.20200305.1",
          "(.NET Core 4.6.28325.01; Microsoft Windows 10.0.18363 )"
        ],
        "x-ms-client-request-id": "914ed611-73e0-1438-b43d-676c5c010fc2",
        "x-ms-date": "Thu, 05 Mar 2020 21:22:25 GMT",
        "x-ms-lease-id": "a770b308-c4a9-d658-69b0-eb1efb15720f",
        "x-ms-range": "bytes=0-1023",
        "x-ms-return-client-request-id": "true",
        "x-ms-version": "2019-10-10"
=======
      "RequestUri": "https://seanmcccanary.blob.core.windows.net/test-container-ab44f4f9-e31b-0698-2172-9c96c7640c88/test-blob-d92ce05a-b31e-d39d-9141-60175f2a7401?comp=pagelist\u0026prevsnapshot=2020-04-03T00%3A07%3A26.4311979Z",
      "RequestMethod": "GET",
      "RequestHeaders": {
        "Authorization": "Sanitized",
        "traceparent": "00-bd2948fbccd0e74a87b1d68d2716248c-d746002af5feb844-00",
        "User-Agent": [
          "azsdk-net-Storage.Blobs/12.5.0-dev.20200402.1",
          "(.NET Core 4.6.28325.01; Microsoft Windows 10.0.18362 )"
        ],
        "x-ms-client-request-id": "914ed611-73e0-1438-b43d-676c5c010fc2",
        "x-ms-date": "Fri, 03 Apr 2020 00:07:27 GMT",
        "x-ms-lease-id": "a770b308-c4a9-d658-69b0-eb1efb15720f",
        "x-ms-range": "bytes=0-1023",
        "x-ms-return-client-request-id": "true",
        "x-ms-version": "2019-12-12"
>>>>>>> 32e373e2
      },
      "RequestBody": null,
      "StatusCode": 412,
      "ResponseHeaders": {
        "Content-Length": "264",
        "Content-Type": "application/xml",
<<<<<<< HEAD
        "Date": "Thu, 05 Mar 2020 21:22:25 GMT",
=======
        "Date": "Fri, 03 Apr 2020 00:07:26 GMT",
>>>>>>> 32e373e2
        "Server": [
          "Windows-Azure-Blob/1.0",
          "Microsoft-HTTPAPI/2.0"
        ],
        "x-ms-client-request-id": "914ed611-73e0-1438-b43d-676c5c010fc2",
        "x-ms-error-code": "LeaseIdMismatchWithBlobOperation",
<<<<<<< HEAD
        "x-ms-request-id": "45e3e3e0-501e-001b-1934-f3ac38000000",
        "x-ms-version": "2019-10-10"
      },
      "ResponseBody": [
        "\uFEFF\u003C?xml version=\u00221.0\u0022 encoding=\u0022utf-8\u0022?\u003E\u003CError\u003E\u003CCode\u003ELeaseIdMismatchWithBlobOperation\u003C/Code\u003E\u003CMessage\u003EThe lease ID specified did not match the lease ID for the blob.\n",
        "RequestId:45e3e3e0-501e-001b-1934-f3ac38000000\n",
        "Time:2020-03-05T21:22:25.4915895Z\u003C/Message\u003E\u003C/Error\u003E"
      ]
    },
    {
      "RequestUri": "https://seanstagetest.blob.core.windows.net/test-container-ab44f4f9-e31b-0698-2172-9c96c7640c88?restype=container",
      "RequestMethod": "DELETE",
      "RequestHeaders": {
        "Authorization": "Sanitized",
        "traceparent": "00-98f4ecfaa4556d4b99901adbc764b5a9-131bc2334cef904f-00",
        "User-Agent": [
          "azsdk-net-Storage.Blobs/12.4.0-dev.20200305.1",
          "(.NET Core 4.6.28325.01; Microsoft Windows 10.0.18363 )"
        ],
        "x-ms-client-request-id": "035d3776-fc58-db3d-979c-bfe2f5c1580f",
        "x-ms-date": "Thu, 05 Mar 2020 21:22:25 GMT",
        "x-ms-return-client-request-id": "true",
        "x-ms-version": "2019-10-10"
=======
        "x-ms-request-id": "8de971d5-b01e-0071-4c4b-09ab8b000000",
        "x-ms-version": "2019-12-12"
      },
      "ResponseBody": [
        "\uFEFF\u003C?xml version=\u00221.0\u0022 encoding=\u0022utf-8\u0022?\u003E\u003CError\u003E\u003CCode\u003ELeaseIdMismatchWithBlobOperation\u003C/Code\u003E\u003CMessage\u003EThe lease ID specified did not match the lease ID for the blob.\n",
        "RequestId:8de971d5-b01e-0071-4c4b-09ab8b000000\n",
        "Time:2020-04-03T00:07:26.6724572Z\u003C/Message\u003E\u003C/Error\u003E"
      ]
    },
    {
      "RequestUri": "https://seanmcccanary.blob.core.windows.net/test-container-ab44f4f9-e31b-0698-2172-9c96c7640c88?restype=container",
      "RequestMethod": "DELETE",
      "RequestHeaders": {
        "Authorization": "Sanitized",
        "traceparent": "00-d7d92f25e6434447b62b0ef6c1c8dcc5-1356766206537949-00",
        "User-Agent": [
          "azsdk-net-Storage.Blobs/12.5.0-dev.20200402.1",
          "(.NET Core 4.6.28325.01; Microsoft Windows 10.0.18362 )"
        ],
        "x-ms-client-request-id": "035d3776-fc58-db3d-979c-bfe2f5c1580f",
        "x-ms-date": "Fri, 03 Apr 2020 00:07:27 GMT",
        "x-ms-return-client-request-id": "true",
        "x-ms-version": "2019-12-12"
>>>>>>> 32e373e2
      },
      "RequestBody": null,
      "StatusCode": 202,
      "ResponseHeaders": {
        "Content-Length": "0",
<<<<<<< HEAD
        "Date": "Thu, 05 Mar 2020 21:22:25 GMT",
=======
        "Date": "Fri, 03 Apr 2020 00:07:26 GMT",
>>>>>>> 32e373e2
        "Server": [
          "Windows-Azure-Blob/1.0",
          "Microsoft-HTTPAPI/2.0"
        ],
        "x-ms-client-request-id": "035d3776-fc58-db3d-979c-bfe2f5c1580f",
<<<<<<< HEAD
        "x-ms-request-id": "45e3e3e3-501e-001b-1c34-f3ac38000000",
        "x-ms-version": "2019-10-10"
=======
        "x-ms-request-id": "8de971f9-b01e-0071-6a4b-09ab8b000000",
        "x-ms-version": "2019-12-12"
>>>>>>> 32e373e2
      },
      "ResponseBody": []
    }
  ],
  "Variables": {
<<<<<<< HEAD
    "DateTimeOffsetNow": "2020-03-05T13:22:21.3861381-08:00",
    "RandomSeed": "1612450628",
    "Storage_TestConfigDefault": "ProductionTenant\nseanstagetest\nU2FuaXRpemVk\nhttps://seanstagetest.blob.core.windows.net\nhttp://seanstagetest.file.core.windows.net\nhttp://seanstagetest.queue.core.windows.net\nhttp://seanstagetest.table.core.windows.net\n\n\n\n\nhttp://seanstagetest-secondary.blob.core.windows.net\nhttp://seanstagetest-secondary.file.core.windows.net\nhttp://seanstagetest-secondary.queue.core.windows.net\nhttp://seanstagetest-secondary.table.core.windows.net\n\nSanitized\n\n\nCloud\nBlobEndpoint=https://seanstagetest.blob.core.windows.net/;QueueEndpoint=http://seanstagetest.queue.core.windows.net/;FileEndpoint=http://seanstagetest.file.core.windows.net/;BlobSecondaryEndpoint=http://seanstagetest-secondary.blob.core.windows.net/;QueueSecondaryEndpoint=http://seanstagetest-secondary.queue.core.windows.net/;FileSecondaryEndpoint=http://seanstagetest-secondary.file.core.windows.net/;AccountName=seanstagetest;AccountKey=Sanitized\nseanscope1"
=======
    "DateTimeOffsetNow": "2020-04-02T17:07:23.4662159-07:00",
    "RandomSeed": "1612450628",
    "Storage_TestConfigDefault": "ProductionTenant\nseanmcccanary\nU2FuaXRpemVk\nhttps://seanmcccanary.blob.core.windows.net\nhttps://seanmcccanary.file.core.windows.net\nhttps://seanmcccanary.queue.core.windows.net\nhttps://seanmcccanary.table.core.windows.net\n\n\n\n\nhttps://seanmcccanary-secondary.blob.core.windows.net\nhttps://seanmcccanary-secondary.file.core.windows.net\nhttps://seanmcccanary-secondary.queue.core.windows.net\nhttps://seanmcccanary-secondary.table.core.windows.net\n\nSanitized\n\n\nCloud\nBlobEndpoint=https://seanmcccanary.blob.core.windows.net/;QueueEndpoint=https://seanmcccanary.queue.core.windows.net/;FileEndpoint=https://seanmcccanary.file.core.windows.net/;BlobSecondaryEndpoint=https://seanmcccanary-secondary.blob.core.windows.net/;QueueSecondaryEndpoint=https://seanmcccanary-secondary.queue.core.windows.net/;FileSecondaryEndpoint=https://seanmcccanary-secondary.file.core.windows.net/;AccountName=seanmcccanary;AccountKey=Sanitized\nseanscope1"
>>>>>>> 32e373e2
  }
}<|MERGE_RESOLUTION|>--- conflicted
+++ resolved
@@ -1,22 +1,6 @@
 {
   "Entries": [
     {
-<<<<<<< HEAD
-      "RequestUri": "https://seanstagetest.blob.core.windows.net/test-container-a9225dae-60b6-8c91-f663-44f06e40d099?restype=container",
-      "RequestMethod": "PUT",
-      "RequestHeaders": {
-        "Authorization": "Sanitized",
-        "traceparent": "00-67332c019a708f428eba42eb0651f684-c82a4e0e4b76bb42-00",
-        "User-Agent": [
-          "azsdk-net-Storage.Blobs/12.4.0-dev.20200305.1",
-          "(.NET Core 4.6.28325.01; Microsoft Windows 10.0.18363 )"
-        ],
-        "x-ms-blob-public-access": "container",
-        "x-ms-client-request-id": "eba32d6b-12f0-a766-21e4-b04680676828",
-        "x-ms-date": "Thu, 05 Mar 2020 21:22:21 GMT",
-        "x-ms-return-client-request-id": "true",
-        "x-ms-version": "2019-10-10"
-=======
       "RequestUri": "https://seanmcccanary.blob.core.windows.net/test-container-a9225dae-60b6-8c91-f663-44f06e40d099?restype=container",
       "RequestMethod": "PUT",
       "RequestHeaders": {
@@ -31,125 +15,67 @@
         "x-ms-date": "Fri, 03 Apr 2020 00:07:23 GMT",
         "x-ms-return-client-request-id": "true",
         "x-ms-version": "2019-12-12"
->>>>>>> 32e373e2
-      },
-      "RequestBody": null,
-      "StatusCode": 201,
-      "ResponseHeaders": {
-        "Content-Length": "0",
-<<<<<<< HEAD
-        "Date": "Thu, 05 Mar 2020 21:22:21 GMT",
-        "ETag": "\u00220x8D7C14B4AAB3298\u0022",
-        "Last-Modified": "Thu, 05 Mar 2020 21:22:21 GMT",
-=======
+      },
+      "RequestBody": null,
+      "StatusCode": 201,
+      "ResponseHeaders": {
+        "Content-Length": "0",
         "Date": "Fri, 03 Apr 2020 00:07:21 GMT",
         "ETag": "\u00220x8D7D762FBDBBB5B\u0022",
         "Last-Modified": "Fri, 03 Apr 2020 00:07:22 GMT",
->>>>>>> 32e373e2
         "Server": [
           "Windows-Azure-Blob/1.0",
           "Microsoft-HTTPAPI/2.0"
         ],
         "x-ms-client-request-id": "eba32d6b-12f0-a766-21e4-b04680676828",
-<<<<<<< HEAD
-        "x-ms-request-id": "33ba22b2-201e-002e-1f34-f3c02c000000",
-        "x-ms-version": "2019-10-10"
-=======
         "x-ms-request-id": "1c6378b7-601e-0096-294b-094471000000",
         "x-ms-version": "2019-12-12"
->>>>>>> 32e373e2
-      },
-      "ResponseBody": []
-    },
-    {
-<<<<<<< HEAD
-      "RequestUri": "https://seanstagetest.blob.core.windows.net/test-container-a9225dae-60b6-8c91-f663-44f06e40d099/test-blob-fbda52df-98c0-416b-984b-45e203798ed7",
-=======
+      },
+      "ResponseBody": []
+    },
+    {
       "RequestUri": "https://seanmcccanary.blob.core.windows.net/test-container-a9225dae-60b6-8c91-f663-44f06e40d099/test-blob-fbda52df-98c0-416b-984b-45e203798ed7",
->>>>>>> 32e373e2
-      "RequestMethod": "PUT",
-      "RequestHeaders": {
-        "Authorization": "Sanitized",
-        "Content-Length": "0",
-<<<<<<< HEAD
-        "traceparent": "00-a198d76225aa764fbf0ba6911452251b-0b6c590af11a764a-00",
-        "User-Agent": [
-          "azsdk-net-Storage.Blobs/12.4.0-dev.20200305.1",
-          "(.NET Core 4.6.28325.01; Microsoft Windows 10.0.18363 )"
-=======
+      "RequestMethod": "PUT",
+      "RequestHeaders": {
+        "Authorization": "Sanitized",
+        "Content-Length": "0",
         "traceparent": "00-4bdfc4af16dffa4790a155d49a4aebe8-5a57689adb604a4a-00",
         "User-Agent": [
           "azsdk-net-Storage.Blobs/12.5.0-dev.20200402.1",
           "(.NET Core 4.6.28325.01; Microsoft Windows 10.0.18362 )"
->>>>>>> 32e373e2
         ],
         "x-ms-blob-content-length": "4096",
         "x-ms-blob-sequence-number": "0",
         "x-ms-blob-type": "PageBlob",
         "x-ms-client-request-id": "ab37356b-aa44-d3cc-c261-52a4cd83a4a8",
-<<<<<<< HEAD
-        "x-ms-date": "Thu, 05 Mar 2020 21:22:21 GMT",
-        "x-ms-return-client-request-id": "true",
-        "x-ms-version": "2019-10-10"
-=======
         "x-ms-date": "Fri, 03 Apr 2020 00:07:23 GMT",
         "x-ms-return-client-request-id": "true",
         "x-ms-version": "2019-12-12"
->>>>>>> 32e373e2
-      },
-      "RequestBody": null,
-      "StatusCode": 201,
-      "ResponseHeaders": {
-        "Content-Length": "0",
-<<<<<<< HEAD
-        "Date": "Thu, 05 Mar 2020 21:22:21 GMT",
-        "ETag": "\u00220x8D7C14B4AB9C632\u0022",
-        "Last-Modified": "Thu, 05 Mar 2020 21:22:21 GMT",
-=======
+      },
+      "RequestBody": null,
+      "StatusCode": 201,
+      "ResponseHeaders": {
+        "Content-Length": "0",
         "Date": "Fri, 03 Apr 2020 00:07:21 GMT",
         "ETag": "\u00220x8D7D762FBE89CCA\u0022",
         "Last-Modified": "Fri, 03 Apr 2020 00:07:22 GMT",
->>>>>>> 32e373e2
         "Server": [
           "Windows-Azure-Blob/1.0",
           "Microsoft-HTTPAPI/2.0"
         ],
         "x-ms-client-request-id": "ab37356b-aa44-d3cc-c261-52a4cd83a4a8",
-<<<<<<< HEAD
-        "x-ms-request-id": "33ba22b5-201e-002e-2034-f3c02c000000",
-        "x-ms-request-server-encrypted": "true",
-        "x-ms-version": "2019-10-10"
-=======
         "x-ms-request-id": "1c6378c5-601e-0096-314b-094471000000",
         "x-ms-request-server-encrypted": "true",
         "x-ms-version": "2019-12-12"
->>>>>>> 32e373e2
-      },
-      "ResponseBody": []
-    },
-    {
-<<<<<<< HEAD
-      "RequestUri": "https://seanstagetest.blob.core.windows.net/test-container-a9225dae-60b6-8c91-f663-44f06e40d099/test-blob-fbda52df-98c0-416b-984b-45e203798ed7?comp=page",
-=======
+      },
+      "ResponseBody": []
+    },
+    {
       "RequestUri": "https://seanmcccanary.blob.core.windows.net/test-container-a9225dae-60b6-8c91-f663-44f06e40d099/test-blob-fbda52df-98c0-416b-984b-45e203798ed7?comp=page",
->>>>>>> 32e373e2
       "RequestMethod": "PUT",
       "RequestHeaders": {
         "Authorization": "Sanitized",
         "Content-Length": "1024",
-<<<<<<< HEAD
-        "traceparent": "00-7d7b68d063617b40aa7a9368306c07a7-9a9abcf8d494cb4e-00",
-        "User-Agent": [
-          "azsdk-net-Storage.Blobs/12.4.0-dev.20200305.1",
-          "(.NET Core 4.6.28325.01; Microsoft Windows 10.0.18363 )"
-        ],
-        "x-ms-client-request-id": "590ce2ac-f372-8a70-2d2d-2e6d0360cdd8",
-        "x-ms-date": "Thu, 05 Mar 2020 21:22:21 GMT",
-        "x-ms-page-write": "update",
-        "x-ms-range": "bytes=0-1023",
-        "x-ms-return-client-request-id": "true",
-        "x-ms-version": "2019-10-10"
-=======
         "traceparent": "00-e3d52fbffb3fc44792045157d6c046d1-4fe12193b23dcb4a-00",
         "User-Agent": [
           "azsdk-net-Storage.Blobs/12.5.0-dev.20200402.1",
@@ -161,56 +87,28 @@
         "x-ms-range": "bytes=0-1023",
         "x-ms-return-client-request-id": "true",
         "x-ms-version": "2019-12-12"
->>>>>>> 32e373e2
       },
       "RequestBody": "VdiIyOMnivqpqGIT4KuDGvRIds1C4pMT6rF\u002BO5MEZBUID2nl9o0YRKo9ApxHuPIW3jevhAzWZnNEdN4yqE5npERMC9BCniRnMDIjBOD3yzG\u002BaF1bVd8JMan2oIGv5ptb1l1X\u002B60h0z8TSFTas2GSTaisdEDxC09lQ9onS/6it0mXxy6Dn9CEnJQeRwyKLn5IZFLZAnJaasoN8rjT\u002BodAcZAKQusyD67YKNer08NC2hRb3uesyLTXPFxjdawXsaEN3dZ7f\u002BySFVWjAdqar5cGyxikdxyflKjcMwaOzpkBwHc2nvXtx1ooyciSCMbaPY3FXaqUczmFbUktn0zlA0a7oUBiZBCiGQO\u002BfK5TDYvhAfZ5yXHvbU09sDGsvycNQsWC12eGd9h8I0Sm1vaLMl\u002B9TJ1WbDrVyzPzJbPf9VncsDnp0DUkW4od/KYtSZdWsn7R7nOKt9WKrAszklIlnC3qyia9omEqmfATOG\u002BUp4KcnHI0DgblUfhjXiQp8cg3\u002BGB4Qn5xmRAdp1WDdn5m9gWJlvbf8I4mBHgtWUM9AKgn3EAPG2QDKgJiF2axYtt5/WceoFrSVwfSUT4GREDM36atW5o\u002BV9qghmzzfdgndaGcs1vbHmBOVYQ4Pcom/ObBljfABAdBO6aNfhnt3tovqtycaZDk8MFGXgYWBRkQeYmFMuagZ3CaW3e1Tp9GYHepCZLtipJW3KV2eqUBKzaMfAWQaKzzjkNsAg4YL6Eh//6ObPyHI\u002B/3L1VBKuzLmDBBKNGatvjKtnpOgIiEPa0DVHqmcr46BVkVmThXsmRWoWne1gfQhkkGxLaBOKJncvKnPdVyJCZxByN4hB2/cwMW\u002BN8epmalM84xoK4IuMy2riZGr3WP5HxDbM/jVwIrRlCya0DCSMyLAgkHQIN3aE5XwdX3ecSNhhRi2zmXwtvMBlpdVU2M9GZZu61siKP5ywOAjJYsNM2MJOQrX2yT80AtOjopGhIBys1vnb4WIf5waRA1FzVFn9GM0DFoYJT6xsdtPk1oz7DxfsLJvZYOdQLmuvZbXdwK6JtpnEnhmWo4ddf3qeOwCJlfRJhzfOI7flsugaWenmjqYlay/zJmD\u002BVXkEe/F8sfNrJc/BhEl2u4Lh7usxfEmtZuDEeN/glm\u002BDWyG\u002BuafGaPDkvzQaJQpsrq\u002BtEUeFzNk/ZxUAuEkjep9QPjkXyAHbG3X6TM0Vg0HmV9ogQ3UoDZ5Ij1KStbCnwTSUyfbBVOatwfXBi3AcGdPDGlB\u002B8zcaOCCqz0ivOGXFQouIcMlbJQLjcnGPVnIePGV\u002B35tgOM4NioHGFoWd/omADEj0k5kaZ/VNi4C1itGujJLTMGjKZRm9ivY3hQ59VYPn/1ow==",
       "StatusCode": 201,
       "ResponseHeaders": {
         "Content-Length": "0",
         "Content-MD5": "Loo3pbDXgfUy6ol\u002BgJJIqg==",
-<<<<<<< HEAD
-        "Date": "Thu, 05 Mar 2020 21:22:21 GMT",
-        "ETag": "\u00220x8D7C14B4AC5FB07\u0022",
-        "Last-Modified": "Thu, 05 Mar 2020 21:22:21 GMT",
-=======
         "Date": "Fri, 03 Apr 2020 00:07:22 GMT",
         "ETag": "\u00220x8D7D762FBF54953\u0022",
         "Last-Modified": "Fri, 03 Apr 2020 00:07:23 GMT",
->>>>>>> 32e373e2
         "Server": [
           "Windows-Azure-Blob/1.0",
           "Microsoft-HTTPAPI/2.0"
         ],
         "x-ms-blob-sequence-number": "0",
         "x-ms-client-request-id": "590ce2ac-f372-8a70-2d2d-2e6d0360cdd8",
-<<<<<<< HEAD
-        "x-ms-request-id": "33ba22b6-201e-002e-2134-f3c02c000000",
-        "x-ms-request-server-encrypted": "true",
-        "x-ms-version": "2019-10-10"
-=======
         "x-ms-request-id": "1c6378e1-601e-0096-424b-094471000000",
         "x-ms-request-server-encrypted": "true",
         "x-ms-version": "2019-12-12"
->>>>>>> 32e373e2
-      },
-      "ResponseBody": []
-    },
-    {
-<<<<<<< HEAD
-      "RequestUri": "https://seanstagetest.blob.core.windows.net/test-container-a9225dae-60b6-8c91-f663-44f06e40d099/test-blob-fbda52df-98c0-416b-984b-45e203798ed7?comp=snapshot",
-      "RequestMethod": "PUT",
-      "RequestHeaders": {
-        "Authorization": "Sanitized",
-        "traceparent": "00-fceb1140efb7144b81c31ed132c959c9-e51ea74d25b51d48-00",
-        "User-Agent": [
-          "azsdk-net-Storage.Blobs/12.4.0-dev.20200305.1",
-          "(.NET Core 4.6.28325.01; Microsoft Windows 10.0.18363 )"
-        ],
-        "x-ms-client-request-id": "5baba847-9c73-9e31-2903-98194bf42774",
-        "x-ms-date": "Thu, 05 Mar 2020 21:22:21 GMT",
-        "x-ms-return-client-request-id": "true",
-        "x-ms-version": "2019-10-10"
-=======
+      },
+      "ResponseBody": []
+    },
+    {
       "RequestUri": "https://seanmcccanary.blob.core.windows.net/test-container-a9225dae-60b6-8c91-f663-44f06e40d099/test-blob-fbda52df-98c0-416b-984b-45e203798ed7?comp=snapshot",
       "RequestMethod": "PUT",
       "RequestHeaders": {
@@ -224,63 +122,32 @@
         "x-ms-date": "Fri, 03 Apr 2020 00:07:23 GMT",
         "x-ms-return-client-request-id": "true",
         "x-ms-version": "2019-12-12"
->>>>>>> 32e373e2
-      },
-      "RequestBody": null,
-      "StatusCode": 201,
-      "ResponseHeaders": {
-        "Content-Length": "0",
-<<<<<<< HEAD
-        "Date": "Thu, 05 Mar 2020 21:22:21 GMT",
-        "ETag": "\u00220x8D7C14B4AC5FB07\u0022",
-        "Last-Modified": "Thu, 05 Mar 2020 21:22:21 GMT",
-=======
+      },
+      "RequestBody": null,
+      "StatusCode": 201,
+      "ResponseHeaders": {
+        "Content-Length": "0",
         "Date": "Fri, 03 Apr 2020 00:07:22 GMT",
         "ETag": "\u00220x8D7D762FBF54953\u0022",
         "Last-Modified": "Fri, 03 Apr 2020 00:07:23 GMT",
->>>>>>> 32e373e2
         "Server": [
           "Windows-Azure-Blob/1.0",
           "Microsoft-HTTPAPI/2.0"
         ],
         "x-ms-client-request-id": "5baba847-9c73-9e31-2903-98194bf42774",
-<<<<<<< HEAD
-        "x-ms-request-id": "33ba22b8-201e-002e-2234-f3c02c000000",
-        "x-ms-request-server-encrypted": "false",
-        "x-ms-snapshot": "2020-03-05T21:22:21.8250798Z",
-        "x-ms-version": "2019-10-10"
-=======
         "x-ms-request-id": "1c6378f7-601e-0096-564b-094471000000",
         "x-ms-request-server-encrypted": "false",
         "x-ms-snapshot": "2020-04-03T00:07:23.0958263Z",
         "x-ms-version": "2019-12-12"
->>>>>>> 32e373e2
-      },
-      "ResponseBody": []
-    },
-    {
-<<<<<<< HEAD
-      "RequestUri": "https://seanstagetest.blob.core.windows.net/test-container-a9225dae-60b6-8c91-f663-44f06e40d099/test-blob-fbda52df-98c0-416b-984b-45e203798ed7?comp=page",
-=======
+      },
+      "ResponseBody": []
+    },
+    {
       "RequestUri": "https://seanmcccanary.blob.core.windows.net/test-container-a9225dae-60b6-8c91-f663-44f06e40d099/test-blob-fbda52df-98c0-416b-984b-45e203798ed7?comp=page",
->>>>>>> 32e373e2
       "RequestMethod": "PUT",
       "RequestHeaders": {
         "Authorization": "Sanitized",
         "Content-Length": "1024",
-<<<<<<< HEAD
-        "traceparent": "00-c6e47a8e4291ec4589f9a9da3dee7944-d8aab5a78c0bea41-00",
-        "User-Agent": [
-          "azsdk-net-Storage.Blobs/12.4.0-dev.20200305.1",
-          "(.NET Core 4.6.28325.01; Microsoft Windows 10.0.18363 )"
-        ],
-        "x-ms-client-request-id": "5a2557b6-71b4-1b65-45b8-059dd4a6c650",
-        "x-ms-date": "Thu, 05 Mar 2020 21:22:21 GMT",
-        "x-ms-page-write": "update",
-        "x-ms-range": "bytes=2048-3071",
-        "x-ms-return-client-request-id": "true",
-        "x-ms-version": "2019-10-10"
-=======
         "traceparent": "00-5acf73f994d70840ab47d57615d65182-261d72d1f566ed45-00",
         "User-Agent": [
           "azsdk-net-Storage.Blobs/12.5.0-dev.20200402.1",
@@ -292,58 +159,28 @@
         "x-ms-range": "bytes=2048-3071",
         "x-ms-return-client-request-id": "true",
         "x-ms-version": "2019-12-12"
->>>>>>> 32e373e2
       },
       "RequestBody": "VdiIyOMnivqpqGIT4KuDGvRIds1C4pMT6rF\u002BO5MEZBUID2nl9o0YRKo9ApxHuPIW3jevhAzWZnNEdN4yqE5npERMC9BCniRnMDIjBOD3yzG\u002BaF1bVd8JMan2oIGv5ptb1l1X\u002B60h0z8TSFTas2GSTaisdEDxC09lQ9onS/6it0mXxy6Dn9CEnJQeRwyKLn5IZFLZAnJaasoN8rjT\u002BodAcZAKQusyD67YKNer08NC2hRb3uesyLTXPFxjdawXsaEN3dZ7f\u002BySFVWjAdqar5cGyxikdxyflKjcMwaOzpkBwHc2nvXtx1ooyciSCMbaPY3FXaqUczmFbUktn0zlA0a7oUBiZBCiGQO\u002BfK5TDYvhAfZ5yXHvbU09sDGsvycNQsWC12eGd9h8I0Sm1vaLMl\u002B9TJ1WbDrVyzPzJbPf9VncsDnp0DUkW4od/KYtSZdWsn7R7nOKt9WKrAszklIlnC3qyia9omEqmfATOG\u002BUp4KcnHI0DgblUfhjXiQp8cg3\u002BGB4Qn5xmRAdp1WDdn5m9gWJlvbf8I4mBHgtWUM9AKgn3EAPG2QDKgJiF2axYtt5/WceoFrSVwfSUT4GREDM36atW5o\u002BV9qghmzzfdgndaGcs1vbHmBOVYQ4Pcom/ObBljfABAdBO6aNfhnt3tovqtycaZDk8MFGXgYWBRkQeYmFMuagZ3CaW3e1Tp9GYHepCZLtipJW3KV2eqUBKzaMfAWQaKzzjkNsAg4YL6Eh//6ObPyHI\u002B/3L1VBKuzLmDBBKNGatvjKtnpOgIiEPa0DVHqmcr46BVkVmThXsmRWoWne1gfQhkkGxLaBOKJncvKnPdVyJCZxByN4hB2/cwMW\u002BN8epmalM84xoK4IuMy2riZGr3WP5HxDbM/jVwIrRlCya0DCSMyLAgkHQIN3aE5XwdX3ecSNhhRi2zmXwtvMBlpdVU2M9GZZu61siKP5ywOAjJYsNM2MJOQrX2yT80AtOjopGhIBys1vnb4WIf5waRA1FzVFn9GM0DFoYJT6xsdtPk1oz7DxfsLJvZYOdQLmuvZbXdwK6JtpnEnhmWo4ddf3qeOwCJlfRJhzfOI7flsugaWenmjqYlay/zJmD\u002BVXkEe/F8sfNrJc/BhEl2u4Lh7usxfEmtZuDEeN/glm\u002BDWyG\u002BuafGaPDkvzQaJQpsrq\u002BtEUeFzNk/ZxUAuEkjep9QPjkXyAHbG3X6TM0Vg0HmV9ogQ3UoDZ5Ij1KStbCnwTSUyfbBVOatwfXBi3AcGdPDGlB\u002B8zcaOCCqz0ivOGXFQouIcMlbJQLjcnGPVnIePGV\u002B35tgOM4NioHGFoWd/omADEj0k5kaZ/VNi4C1itGujJLTMGjKZRm9ivY3hQ59VYPn/1ow==",
       "StatusCode": 201,
       "ResponseHeaders": {
         "Content-Length": "0",
         "Content-MD5": "Loo3pbDXgfUy6ol\u002BgJJIqg==",
-<<<<<<< HEAD
-        "Date": "Thu, 05 Mar 2020 21:22:21 GMT",
-        "ETag": "\u00220x8D7C14B4ADED97B\u0022",
-        "Last-Modified": "Thu, 05 Mar 2020 21:22:21 GMT",
-=======
         "Date": "Fri, 03 Apr 2020 00:07:22 GMT",
         "ETag": "\u00220x8D7D762FC0E05F6\u0022",
         "Last-Modified": "Fri, 03 Apr 2020 00:07:23 GMT",
->>>>>>> 32e373e2
         "Server": [
           "Windows-Azure-Blob/1.0",
           "Microsoft-HTTPAPI/2.0"
         ],
         "x-ms-blob-sequence-number": "0",
         "x-ms-client-request-id": "5a2557b6-71b4-1b65-45b8-059dd4a6c650",
-<<<<<<< HEAD
-        "x-ms-request-id": "33ba22b9-201e-002e-2334-f3c02c000000",
-        "x-ms-request-server-encrypted": "true",
-        "x-ms-version": "2019-10-10"
-=======
         "x-ms-request-id": "1c63791a-601e-0096-6f4b-094471000000",
         "x-ms-request-server-encrypted": "true",
         "x-ms-version": "2019-12-12"
->>>>>>> 32e373e2
-      },
-      "ResponseBody": []
-    },
-    {
-<<<<<<< HEAD
-      "RequestUri": "https://seanstagetest.blob.core.windows.net/test-container-a9225dae-60b6-8c91-f663-44f06e40d099/test-blob-fbda52df-98c0-416b-984b-45e203798ed7?comp=pagelist\u0026prevsnapshot=2020-03-05T21%3A22%3A21.8250798Z",
-      "RequestMethod": "GET",
-      "RequestHeaders": {
-        "Authorization": "Sanitized",
-        "If-Modified-Since": "Fri, 06 Mar 2020 21:22:21 GMT",
-        "traceparent": "00-fd9c1eea22ad4a4f873f5d1bc0a6a185-5360ca675b6b8c43-00",
-        "User-Agent": [
-          "azsdk-net-Storage.Blobs/12.4.0-dev.20200305.1",
-          "(.NET Core 4.6.28325.01; Microsoft Windows 10.0.18363 )"
-        ],
-        "x-ms-client-request-id": "f462d3a8-cdcf-95bf-4127-446a6bee6a7d",
-        "x-ms-date": "Thu, 05 Mar 2020 21:22:22 GMT",
-        "x-ms-range": "bytes=0-1023",
-        "x-ms-return-client-request-id": "true",
-        "x-ms-version": "2019-10-10"
-=======
+      },
+      "ResponseBody": []
+    },
+    {
       "RequestUri": "https://seanmcccanary.blob.core.windows.net/test-container-a9225dae-60b6-8c91-f663-44f06e40d099/test-blob-fbda52df-98c0-416b-984b-45e203798ed7?comp=pagelist\u0026prevsnapshot=2020-04-03T00%3A07%3A23.0958263Z",
       "RequestMethod": "GET",
       "RequestHeaders": {
@@ -359,50 +196,25 @@
         "x-ms-range": "bytes=0-1023",
         "x-ms-return-client-request-id": "true",
         "x-ms-version": "2019-12-12"
->>>>>>> 32e373e2
       },
       "RequestBody": null,
       "StatusCode": 304,
       "ResponseHeaders": {
         "Content-Length": "0",
         "Content-Type": "application/xml",
-<<<<<<< HEAD
-        "Date": "Thu, 05 Mar 2020 21:22:21 GMT",
-=======
         "Date": "Fri, 03 Apr 2020 00:07:22 GMT",
->>>>>>> 32e373e2
         "Server": [
           "Windows-Azure-Blob/1.0",
           "Microsoft-HTTPAPI/2.0"
         ],
         "x-ms-client-request-id": "f462d3a8-cdcf-95bf-4127-446a6bee6a7d",
         "x-ms-error-code": "ConditionNotMet",
-<<<<<<< HEAD
-        "x-ms-request-id": "33ba22ba-201e-002e-2434-f3c02c000000",
-        "x-ms-version": "2019-10-10"
-=======
         "x-ms-request-id": "1c63792e-601e-0096-024b-094471000000",
         "x-ms-version": "2019-12-12"
->>>>>>> 32e373e2
-      },
-      "ResponseBody": []
-    },
-    {
-<<<<<<< HEAD
-      "RequestUri": "https://seanstagetest.blob.core.windows.net/test-container-a9225dae-60b6-8c91-f663-44f06e40d099?restype=container",
-      "RequestMethod": "DELETE",
-      "RequestHeaders": {
-        "Authorization": "Sanitized",
-        "traceparent": "00-268ea72440ec8849b73124de39134cc8-5270e45354a0374e-00",
-        "User-Agent": [
-          "azsdk-net-Storage.Blobs/12.4.0-dev.20200305.1",
-          "(.NET Core 4.6.28325.01; Microsoft Windows 10.0.18363 )"
-        ],
-        "x-ms-client-request-id": "01f44746-d243-3281-9268-46fda74b6b2e",
-        "x-ms-date": "Thu, 05 Mar 2020 21:22:22 GMT",
-        "x-ms-return-client-request-id": "true",
-        "x-ms-version": "2019-10-10"
-=======
+      },
+      "ResponseBody": []
+    },
+    {
       "RequestUri": "https://seanmcccanary.blob.core.windows.net/test-container-a9225dae-60b6-8c91-f663-44f06e40d099?restype=container",
       "RequestMethod": "DELETE",
       "RequestHeaders": {
@@ -416,49 +228,23 @@
         "x-ms-date": "Fri, 03 Apr 2020 00:07:24 GMT",
         "x-ms-return-client-request-id": "true",
         "x-ms-version": "2019-12-12"
->>>>>>> 32e373e2
       },
       "RequestBody": null,
       "StatusCode": 202,
       "ResponseHeaders": {
         "Content-Length": "0",
-<<<<<<< HEAD
-        "Date": "Thu, 05 Mar 2020 21:22:21 GMT",
-=======
         "Date": "Fri, 03 Apr 2020 00:07:22 GMT",
->>>>>>> 32e373e2
         "Server": [
           "Windows-Azure-Blob/1.0",
           "Microsoft-HTTPAPI/2.0"
         ],
         "x-ms-client-request-id": "01f44746-d243-3281-9268-46fda74b6b2e",
-<<<<<<< HEAD
-        "x-ms-request-id": "33ba22bb-201e-002e-2534-f3c02c000000",
-        "x-ms-version": "2019-10-10"
-=======
         "x-ms-request-id": "1c637943-601e-0096-104b-094471000000",
         "x-ms-version": "2019-12-12"
->>>>>>> 32e373e2
-      },
-      "ResponseBody": []
-    },
-    {
-<<<<<<< HEAD
-      "RequestUri": "https://seanstagetest.blob.core.windows.net/test-container-c445ba01-9799-d54f-3398-52808f775c55?restype=container",
-      "RequestMethod": "PUT",
-      "RequestHeaders": {
-        "Authorization": "Sanitized",
-        "traceparent": "00-8a112f120abb5c479f6d646d19d7365d-4093b4bb0544b149-00",
-        "User-Agent": [
-          "azsdk-net-Storage.Blobs/12.4.0-dev.20200305.1",
-          "(.NET Core 4.6.28325.01; Microsoft Windows 10.0.18363 )"
-        ],
-        "x-ms-blob-public-access": "container",
-        "x-ms-client-request-id": "7e460ee3-cfa7-afc7-f81e-cdab8001a21a",
-        "x-ms-date": "Thu, 05 Mar 2020 21:22:22 GMT",
-        "x-ms-return-client-request-id": "true",
-        "x-ms-version": "2019-10-10"
-=======
+      },
+      "ResponseBody": []
+    },
+    {
       "RequestUri": "https://seanmcccanary.blob.core.windows.net/test-container-c445ba01-9799-d54f-3398-52808f775c55?restype=container",
       "RequestMethod": "PUT",
       "RequestHeaders": {
@@ -473,125 +259,67 @@
         "x-ms-date": "Fri, 03 Apr 2020 00:07:24 GMT",
         "x-ms-return-client-request-id": "true",
         "x-ms-version": "2019-12-12"
->>>>>>> 32e373e2
-      },
-      "RequestBody": null,
-      "StatusCode": 201,
-      "ResponseHeaders": {
-        "Content-Length": "0",
-<<<<<<< HEAD
-        "Date": "Thu, 05 Mar 2020 21:22:21 GMT",
-        "ETag": "\u00220x8D7C14B4B277D85\u0022",
-        "Last-Modified": "Thu, 05 Mar 2020 21:22:22 GMT",
-=======
+      },
+      "RequestBody": null,
+      "StatusCode": 201,
+      "ResponseHeaders": {
+        "Content-Length": "0",
         "Date": "Fri, 03 Apr 2020 00:07:23 GMT",
         "ETag": "\u00220x8D7D762FC56D0D5\u0022",
         "Last-Modified": "Fri, 03 Apr 2020 00:07:23 GMT",
->>>>>>> 32e373e2
         "Server": [
           "Windows-Azure-Blob/1.0",
           "Microsoft-HTTPAPI/2.0"
         ],
         "x-ms-client-request-id": "7e460ee3-cfa7-afc7-f81e-cdab8001a21a",
-<<<<<<< HEAD
-        "x-ms-request-id": "05085766-b01e-002c-5534-f37e94000000",
-        "x-ms-version": "2019-10-10"
-=======
         "x-ms-request-id": "e804712e-c01e-008f-2f4b-09c4ca000000",
         "x-ms-version": "2019-12-12"
->>>>>>> 32e373e2
-      },
-      "ResponseBody": []
-    },
-    {
-<<<<<<< HEAD
-      "RequestUri": "https://seanstagetest.blob.core.windows.net/test-container-c445ba01-9799-d54f-3398-52808f775c55/test-blob-c369f10c-4627-9734-80e3-827f4f494990",
-=======
+      },
+      "ResponseBody": []
+    },
+    {
       "RequestUri": "https://seanmcccanary.blob.core.windows.net/test-container-c445ba01-9799-d54f-3398-52808f775c55/test-blob-c369f10c-4627-9734-80e3-827f4f494990",
->>>>>>> 32e373e2
-      "RequestMethod": "PUT",
-      "RequestHeaders": {
-        "Authorization": "Sanitized",
-        "Content-Length": "0",
-<<<<<<< HEAD
-        "traceparent": "00-66970434b20d734c9568afd559ffe449-d465bb72af83bf45-00",
-        "User-Agent": [
-          "azsdk-net-Storage.Blobs/12.4.0-dev.20200305.1",
-          "(.NET Core 4.6.28325.01; Microsoft Windows 10.0.18363 )"
-=======
+      "RequestMethod": "PUT",
+      "RequestHeaders": {
+        "Authorization": "Sanitized",
+        "Content-Length": "0",
         "traceparent": "00-fc0c4c445050304a8f69cf53a85f97a3-f057a24d873c6f45-00",
         "User-Agent": [
           "azsdk-net-Storage.Blobs/12.5.0-dev.20200402.1",
           "(.NET Core 4.6.28325.01; Microsoft Windows 10.0.18362 )"
->>>>>>> 32e373e2
         ],
         "x-ms-blob-content-length": "4096",
         "x-ms-blob-sequence-number": "0",
         "x-ms-blob-type": "PageBlob",
         "x-ms-client-request-id": "9bf92c77-5f39-9c2e-daaf-fdc34c475fae",
-<<<<<<< HEAD
-        "x-ms-date": "Thu, 05 Mar 2020 21:22:22 GMT",
-        "x-ms-return-client-request-id": "true",
-        "x-ms-version": "2019-10-10"
-=======
         "x-ms-date": "Fri, 03 Apr 2020 00:07:24 GMT",
         "x-ms-return-client-request-id": "true",
         "x-ms-version": "2019-12-12"
->>>>>>> 32e373e2
-      },
-      "RequestBody": null,
-      "StatusCode": 201,
-      "ResponseHeaders": {
-        "Content-Length": "0",
-<<<<<<< HEAD
-        "Date": "Thu, 05 Mar 2020 21:22:21 GMT",
-        "ETag": "\u00220x8D7C14B4B3423FA\u0022",
-        "Last-Modified": "Thu, 05 Mar 2020 21:22:22 GMT",
-=======
+      },
+      "RequestBody": null,
+      "StatusCode": 201,
+      "ResponseHeaders": {
+        "Content-Length": "0",
         "Date": "Fri, 03 Apr 2020 00:07:23 GMT",
         "ETag": "\u00220x8D7D762FC64E86A\u0022",
         "Last-Modified": "Fri, 03 Apr 2020 00:07:23 GMT",
->>>>>>> 32e373e2
         "Server": [
           "Windows-Azure-Blob/1.0",
           "Microsoft-HTTPAPI/2.0"
         ],
         "x-ms-client-request-id": "9bf92c77-5f39-9c2e-daaf-fdc34c475fae",
-<<<<<<< HEAD
-        "x-ms-request-id": "0508576c-b01e-002c-5934-f37e94000000",
-        "x-ms-request-server-encrypted": "true",
-        "x-ms-version": "2019-10-10"
-=======
         "x-ms-request-id": "e8047150-c01e-008f-4b4b-09c4ca000000",
         "x-ms-request-server-encrypted": "true",
         "x-ms-version": "2019-12-12"
->>>>>>> 32e373e2
-      },
-      "ResponseBody": []
-    },
-    {
-<<<<<<< HEAD
-      "RequestUri": "https://seanstagetest.blob.core.windows.net/test-container-c445ba01-9799-d54f-3398-52808f775c55/test-blob-c369f10c-4627-9734-80e3-827f4f494990?comp=page",
-=======
+      },
+      "ResponseBody": []
+    },
+    {
       "RequestUri": "https://seanmcccanary.blob.core.windows.net/test-container-c445ba01-9799-d54f-3398-52808f775c55/test-blob-c369f10c-4627-9734-80e3-827f4f494990?comp=page",
->>>>>>> 32e373e2
       "RequestMethod": "PUT",
       "RequestHeaders": {
         "Authorization": "Sanitized",
         "Content-Length": "1024",
-<<<<<<< HEAD
-        "traceparent": "00-8c6bb4dab349ce459e1d3e59f9e612df-003906dbb747a84e-00",
-        "User-Agent": [
-          "azsdk-net-Storage.Blobs/12.4.0-dev.20200305.1",
-          "(.NET Core 4.6.28325.01; Microsoft Windows 10.0.18363 )"
-        ],
-        "x-ms-client-request-id": "4590d5dd-e7d1-30ec-6788-7b34338cb897",
-        "x-ms-date": "Thu, 05 Mar 2020 21:22:22 GMT",
-        "x-ms-page-write": "update",
-        "x-ms-range": "bytes=0-1023",
-        "x-ms-return-client-request-id": "true",
-        "x-ms-version": "2019-10-10"
-=======
         "traceparent": "00-02cd266aad5452439110a8f238bebcd4-2b36fcb55f62124f-00",
         "User-Agent": [
           "azsdk-net-Storage.Blobs/12.5.0-dev.20200402.1",
@@ -603,56 +331,28 @@
         "x-ms-range": "bytes=0-1023",
         "x-ms-return-client-request-id": "true",
         "x-ms-version": "2019-12-12"
->>>>>>> 32e373e2
       },
       "RequestBody": "1T01hGMh6i5DpKazGln88gJCCCNPrlYWzQGmgd/pd9UVfQVeWVzcVULKV5S4e4GAsgvBCj88XibmHrdiemhPWS3Qnp1TnZilZbLghFbCXlF/Js7TKGyV2R7fdzuledrae/5n593kLRRzHKWNW9nQJL9l41SZezHAO8R\u002BdCZcAOvXBQlYWnZ0m/i6YAvHB31ED1J7P5aGQQDMpqwYZbnuFxu5tlXQd8lJ8Udb3xol\u002BTNHOWTT4MBUUcQIi7PJXDU/y0nwDVEndJeIMk5PKmLmpq150CxUGjZbZWWRyOsWgJURGxPRNevhH8XNSq5yBSZiIuQGUIsJ67ATlKjslqurcrG5PQ5OFHHCl7FmhtCH6V8\u002BL6YGEC8KBzBivqBC9IkZIdj8uccXEw1zQ7nZomTgi6tIrWcFpWKCrjXe7FbQf6IoTWX3ii\u002BYJxuYk8x2MGXLgTP1\u002BkYhFHx1egqSOCe3o8QWsVX/6AB7sIZLbBGWC37QE2oj24VbBjjpghAlBe704fAHX38PzJkyeUnA1qhq3m6LwSW8k8c/uqodFWbvVqqXVoohjqv/wUfR8GE7mzCQf6OhmUTJN04oyKTU8rYyQiOeKIAdSE/CjADd66NmAx96jJXCTrxmzR48\u002BcYHKs6Qnq0\u002BnXKvcjdT3wxE7EyrwcWFWmUgcPRmOFth4U\u002BJu2ExTU31J2Wsyhpebm6wIuHSkTcBgdBpby242GUXTpHoyiOqEp/\u002BtZpf2I9LwgKFthZ5j1AXiDmRx90gPE8AlXyIdqRLBQ9C09udoalBHa0rMiJPnb5A0EHpGUvB3nlKXkISwktdOrAGN7t1euaQUKov9Aktsfe9SKViYevDgPVhUkJmLlthzfhxSGYDy1ZbWMmgkelwHa1LVHql\u002B9jFQ7bFEyejKiFPzScRu2iRun1PBgkiIu4M8TSVGtngvNIfrAWvPbcuuC6nUcPBXmJFupr9VvTPoiDHuCLyDg9IbhFV8Q9j4XzFIE7aetEqSpLST2A\u002B42bdUAnl6ISUPKkeX\u002BOybG1S4dkdNzWl9ChPnG6PH76uCYurd6EGfvn3MOSluxvteN4lgG6HIasxN1vglksWBRzrcFZYBvTMTGPgJgZQADgMYSSPap9QJ\u002Bjfej9FJeeu4SvIuUvFlXLpWTQKp/uk4Tci1DQmh5p9m0hteIy1hid7MkTbh0btR8yxphFrRYDtO5kII1Gzh1qQSx4CVx3mNNIMjnW2yFnwNYxodeCJEVXIgDzyrWLVyKvqSzwo6vCvy3E\u002BXrYLN3I/F\u002B7EShF5BjnJOtbg84dvN8bKy30dyEubualuS7OevUnKspV0EH2ZcUQCX68ZztjqzifwQGv0Ik\u002BjKZFoCruGKnyNFkDy\u002Bw==",
       "StatusCode": 201,
       "ResponseHeaders": {
         "Content-Length": "0",
         "Content-MD5": "9k6Kaqh5m4EiuUN8PovM/w==",
-<<<<<<< HEAD
-        "Date": "Thu, 05 Mar 2020 21:22:21 GMT",
-        "ETag": "\u00220x8D7C14B4B40320F\u0022",
-        "Last-Modified": "Thu, 05 Mar 2020 21:22:22 GMT",
-=======
         "Date": "Fri, 03 Apr 2020 00:07:23 GMT",
         "ETag": "\u00220x8D7D762FC711F97\u0022",
         "Last-Modified": "Fri, 03 Apr 2020 00:07:23 GMT",
->>>>>>> 32e373e2
         "Server": [
           "Windows-Azure-Blob/1.0",
           "Microsoft-HTTPAPI/2.0"
         ],
         "x-ms-blob-sequence-number": "0",
         "x-ms-client-request-id": "4590d5dd-e7d1-30ec-6788-7b34338cb897",
-<<<<<<< HEAD
-        "x-ms-request-id": "0508576f-b01e-002c-5b34-f37e94000000",
-        "x-ms-request-server-encrypted": "true",
-        "x-ms-version": "2019-10-10"
-=======
         "x-ms-request-id": "e804716e-c01e-008f-664b-09c4ca000000",
         "x-ms-request-server-encrypted": "true",
         "x-ms-version": "2019-12-12"
->>>>>>> 32e373e2
-      },
-      "ResponseBody": []
-    },
-    {
-<<<<<<< HEAD
-      "RequestUri": "https://seanstagetest.blob.core.windows.net/test-container-c445ba01-9799-d54f-3398-52808f775c55/test-blob-c369f10c-4627-9734-80e3-827f4f494990?comp=snapshot",
-      "RequestMethod": "PUT",
-      "RequestHeaders": {
-        "Authorization": "Sanitized",
-        "traceparent": "00-e2d6a3192e84bd44bec10469ded97a84-1f22fd5badd3674e-00",
-        "User-Agent": [
-          "azsdk-net-Storage.Blobs/12.4.0-dev.20200305.1",
-          "(.NET Core 4.6.28325.01; Microsoft Windows 10.0.18363 )"
-        ],
-        "x-ms-client-request-id": "40af007b-acb0-3e29-5c00-f1b19f3468f6",
-        "x-ms-date": "Thu, 05 Mar 2020 21:22:22 GMT",
-        "x-ms-return-client-request-id": "true",
-        "x-ms-version": "2019-10-10"
-=======
+      },
+      "ResponseBody": []
+    },
+    {
       "RequestUri": "https://seanmcccanary.blob.core.windows.net/test-container-c445ba01-9799-d54f-3398-52808f775c55/test-blob-c369f10c-4627-9734-80e3-827f4f494990?comp=snapshot",
       "RequestMethod": "PUT",
       "RequestHeaders": {
@@ -666,63 +366,32 @@
         "x-ms-date": "Fri, 03 Apr 2020 00:07:24 GMT",
         "x-ms-return-client-request-id": "true",
         "x-ms-version": "2019-12-12"
->>>>>>> 32e373e2
-      },
-      "RequestBody": null,
-      "StatusCode": 201,
-      "ResponseHeaders": {
-        "Content-Length": "0",
-<<<<<<< HEAD
-        "Date": "Thu, 05 Mar 2020 21:22:22 GMT",
-        "ETag": "\u00220x8D7C14B4B40320F\u0022",
-        "Last-Modified": "Thu, 05 Mar 2020 21:22:22 GMT",
-=======
+      },
+      "RequestBody": null,
+      "StatusCode": 201,
+      "ResponseHeaders": {
+        "Content-Length": "0",
         "Date": "Fri, 03 Apr 2020 00:07:23 GMT",
         "ETag": "\u00220x8D7D762FC711F97\u0022",
         "Last-Modified": "Fri, 03 Apr 2020 00:07:23 GMT",
->>>>>>> 32e373e2
         "Server": [
           "Windows-Azure-Blob/1.0",
           "Microsoft-HTTPAPI/2.0"
         ],
         "x-ms-client-request-id": "40af007b-acb0-3e29-5c00-f1b19f3468f6",
-<<<<<<< HEAD
-        "x-ms-request-id": "05085771-b01e-002c-5d34-f37e94000000",
-        "x-ms-request-server-encrypted": "false",
-        "x-ms-snapshot": "2020-03-05T21:22:22.6231193Z",
-        "x-ms-version": "2019-10-10"
-=======
         "x-ms-request-id": "e8047189-c01e-008f-7d4b-09c4ca000000",
         "x-ms-request-server-encrypted": "false",
         "x-ms-snapshot": "2020-04-03T00:07:23.9074048Z",
         "x-ms-version": "2019-12-12"
->>>>>>> 32e373e2
-      },
-      "ResponseBody": []
-    },
-    {
-<<<<<<< HEAD
-      "RequestUri": "https://seanstagetest.blob.core.windows.net/test-container-c445ba01-9799-d54f-3398-52808f775c55/test-blob-c369f10c-4627-9734-80e3-827f4f494990?comp=page",
-=======
+      },
+      "ResponseBody": []
+    },
+    {
       "RequestUri": "https://seanmcccanary.blob.core.windows.net/test-container-c445ba01-9799-d54f-3398-52808f775c55/test-blob-c369f10c-4627-9734-80e3-827f4f494990?comp=page",
->>>>>>> 32e373e2
       "RequestMethod": "PUT",
       "RequestHeaders": {
         "Authorization": "Sanitized",
         "Content-Length": "1024",
-<<<<<<< HEAD
-        "traceparent": "00-fd702da3f567a641aaafd1d5aa4c24ea-eee3aaaa2332dc47-00",
-        "User-Agent": [
-          "azsdk-net-Storage.Blobs/12.4.0-dev.20200305.1",
-          "(.NET Core 4.6.28325.01; Microsoft Windows 10.0.18363 )"
-        ],
-        "x-ms-client-request-id": "33b88148-78dc-4be7-a9c2-490f200968b2",
-        "x-ms-date": "Thu, 05 Mar 2020 21:22:22 GMT",
-        "x-ms-page-write": "update",
-        "x-ms-range": "bytes=2048-3071",
-        "x-ms-return-client-request-id": "true",
-        "x-ms-version": "2019-10-10"
-=======
         "traceparent": "00-9f21e515193a0f4ea05b5116e6df0964-f5054ff9c96a7548-00",
         "User-Agent": [
           "azsdk-net-Storage.Blobs/12.5.0-dev.20200402.1",
@@ -734,58 +403,28 @@
         "x-ms-range": "bytes=2048-3071",
         "x-ms-return-client-request-id": "true",
         "x-ms-version": "2019-12-12"
->>>>>>> 32e373e2
       },
       "RequestBody": "1T01hGMh6i5DpKazGln88gJCCCNPrlYWzQGmgd/pd9UVfQVeWVzcVULKV5S4e4GAsgvBCj88XibmHrdiemhPWS3Qnp1TnZilZbLghFbCXlF/Js7TKGyV2R7fdzuledrae/5n593kLRRzHKWNW9nQJL9l41SZezHAO8R\u002BdCZcAOvXBQlYWnZ0m/i6YAvHB31ED1J7P5aGQQDMpqwYZbnuFxu5tlXQd8lJ8Udb3xol\u002BTNHOWTT4MBUUcQIi7PJXDU/y0nwDVEndJeIMk5PKmLmpq150CxUGjZbZWWRyOsWgJURGxPRNevhH8XNSq5yBSZiIuQGUIsJ67ATlKjslqurcrG5PQ5OFHHCl7FmhtCH6V8\u002BL6YGEC8KBzBivqBC9IkZIdj8uccXEw1zQ7nZomTgi6tIrWcFpWKCrjXe7FbQf6IoTWX3ii\u002BYJxuYk8x2MGXLgTP1\u002BkYhFHx1egqSOCe3o8QWsVX/6AB7sIZLbBGWC37QE2oj24VbBjjpghAlBe704fAHX38PzJkyeUnA1qhq3m6LwSW8k8c/uqodFWbvVqqXVoohjqv/wUfR8GE7mzCQf6OhmUTJN04oyKTU8rYyQiOeKIAdSE/CjADd66NmAx96jJXCTrxmzR48\u002BcYHKs6Qnq0\u002BnXKvcjdT3wxE7EyrwcWFWmUgcPRmOFth4U\u002BJu2ExTU31J2Wsyhpebm6wIuHSkTcBgdBpby242GUXTpHoyiOqEp/\u002BtZpf2I9LwgKFthZ5j1AXiDmRx90gPE8AlXyIdqRLBQ9C09udoalBHa0rMiJPnb5A0EHpGUvB3nlKXkISwktdOrAGN7t1euaQUKov9Aktsfe9SKViYevDgPVhUkJmLlthzfhxSGYDy1ZbWMmgkelwHa1LVHql\u002B9jFQ7bFEyejKiFPzScRu2iRun1PBgkiIu4M8TSVGtngvNIfrAWvPbcuuC6nUcPBXmJFupr9VvTPoiDHuCLyDg9IbhFV8Q9j4XzFIE7aetEqSpLST2A\u002B42bdUAnl6ISUPKkeX\u002BOybG1S4dkdNzWl9ChPnG6PH76uCYurd6EGfvn3MOSluxvteN4lgG6HIasxN1vglksWBRzrcFZYBvTMTGPgJgZQADgMYSSPap9QJ\u002Bjfej9FJeeu4SvIuUvFlXLpWTQKp/uk4Tci1DQmh5p9m0hteIy1hid7MkTbh0btR8yxphFrRYDtO5kII1Gzh1qQSx4CVx3mNNIMjnW2yFnwNYxodeCJEVXIgDzyrWLVyKvqSzwo6vCvy3E\u002BXrYLN3I/F\u002B7EShF5BjnJOtbg84dvN8bKy30dyEubualuS7OevUnKspV0EH2ZcUQCX68ZztjqzifwQGv0Ik\u002BjKZFoCruGKnyNFkDy\u002Bw==",
       "StatusCode": 201,
       "ResponseHeaders": {
         "Content-Length": "0",
         "Content-MD5": "9k6Kaqh5m4EiuUN8PovM/w==",
-<<<<<<< HEAD
-        "Date": "Thu, 05 Mar 2020 21:22:22 GMT",
-        "ETag": "\u00220x8D7C14B4B5828C6\u0022",
-        "Last-Modified": "Thu, 05 Mar 2020 21:22:22 GMT",
-=======
         "Date": "Fri, 03 Apr 2020 00:07:23 GMT",
         "ETag": "\u00220x8D7D762FC89B523\u0022",
         "Last-Modified": "Fri, 03 Apr 2020 00:07:23 GMT",
->>>>>>> 32e373e2
         "Server": [
           "Windows-Azure-Blob/1.0",
           "Microsoft-HTTPAPI/2.0"
         ],
         "x-ms-blob-sequence-number": "0",
         "x-ms-client-request-id": "33b88148-78dc-4be7-a9c2-490f200968b2",
-<<<<<<< HEAD
-        "x-ms-request-id": "05085776-b01e-002c-6034-f37e94000000",
-        "x-ms-request-server-encrypted": "true",
-        "x-ms-version": "2019-10-10"
-=======
         "x-ms-request-id": "e80471aa-c01e-008f-1c4b-09c4ca000000",
         "x-ms-request-server-encrypted": "true",
         "x-ms-version": "2019-12-12"
->>>>>>> 32e373e2
-      },
-      "ResponseBody": []
-    },
-    {
-<<<<<<< HEAD
-      "RequestUri": "https://seanstagetest.blob.core.windows.net/test-container-c445ba01-9799-d54f-3398-52808f775c55/test-blob-c369f10c-4627-9734-80e3-827f4f494990?comp=pagelist\u0026prevsnapshot=2020-03-05T21%3A22%3A22.6231193Z",
-      "RequestMethod": "GET",
-      "RequestHeaders": {
-        "Authorization": "Sanitized",
-        "If-Unmodified-Since": "Wed, 04 Mar 2020 21:22:21 GMT",
-        "traceparent": "00-8feb369e936f0d4cbd244df82ac927ce-bfcacdaa7ea28642-00",
-        "User-Agent": [
-          "azsdk-net-Storage.Blobs/12.4.0-dev.20200305.1",
-          "(.NET Core 4.6.28325.01; Microsoft Windows 10.0.18363 )"
-        ],
-        "x-ms-client-request-id": "1d681066-347b-b919-513f-ffc8bd5daa12",
-        "x-ms-date": "Thu, 05 Mar 2020 21:22:22 GMT",
-        "x-ms-range": "bytes=0-1023",
-        "x-ms-return-client-request-id": "true",
-        "x-ms-version": "2019-10-10"
-=======
+      },
+      "ResponseBody": []
+    },
+    {
       "RequestUri": "https://seanmcccanary.blob.core.windows.net/test-container-c445ba01-9799-d54f-3398-52808f775c55/test-blob-c369f10c-4627-9734-80e3-827f4f494990?comp=pagelist\u0026prevsnapshot=2020-04-03T00%3A07%3A23.9074048Z",
       "RequestMethod": "GET",
       "RequestHeaders": {
@@ -801,49 +440,19 @@
         "x-ms-range": "bytes=0-1023",
         "x-ms-return-client-request-id": "true",
         "x-ms-version": "2019-12-12"
->>>>>>> 32e373e2
       },
       "RequestBody": null,
       "StatusCode": 412,
       "ResponseHeaders": {
         "Content-Length": "252",
         "Content-Type": "application/xml",
-<<<<<<< HEAD
-        "Date": "Thu, 05 Mar 2020 21:22:22 GMT",
-=======
         "Date": "Fri, 03 Apr 2020 00:07:23 GMT",
->>>>>>> 32e373e2
         "Server": [
           "Windows-Azure-Blob/1.0",
           "Microsoft-HTTPAPI/2.0"
         ],
         "x-ms-client-request-id": "1d681066-347b-b919-513f-ffc8bd5daa12",
         "x-ms-error-code": "ConditionNotMet",
-<<<<<<< HEAD
-        "x-ms-request-id": "05085777-b01e-002c-6134-f37e94000000",
-        "x-ms-version": "2019-10-10"
-      },
-      "ResponseBody": [
-        "\uFEFF\u003C?xml version=\u00221.0\u0022 encoding=\u0022utf-8\u0022?\u003E\u003CError\u003E\u003CCode\u003EConditionNotMet\u003C/Code\u003E\u003CMessage\u003EThe condition specified using HTTP conditional header(s) is not met.\n",
-        "RequestId:05085777-b01e-002c-6134-f37e94000000\n",
-        "Time:2020-03-05T21:22:22.8261931Z\u003C/Message\u003E\u003C/Error\u003E"
-      ]
-    },
-    {
-      "RequestUri": "https://seanstagetest.blob.core.windows.net/test-container-c445ba01-9799-d54f-3398-52808f775c55?restype=container",
-      "RequestMethod": "DELETE",
-      "RequestHeaders": {
-        "Authorization": "Sanitized",
-        "traceparent": "00-e97aa920385bd84e89ea0366caca0365-6acd1ef515d68845-00",
-        "User-Agent": [
-          "azsdk-net-Storage.Blobs/12.4.0-dev.20200305.1",
-          "(.NET Core 4.6.28325.01; Microsoft Windows 10.0.18363 )"
-        ],
-        "x-ms-client-request-id": "0fa832c4-4ba0-6b36-97ba-0cba97a6b636",
-        "x-ms-date": "Thu, 05 Mar 2020 21:22:22 GMT",
-        "x-ms-return-client-request-id": "true",
-        "x-ms-version": "2019-10-10"
-=======
         "x-ms-request-id": "e80471cb-c01e-008f-3a4b-09c4ca000000",
         "x-ms-version": "2019-12-12"
       },
@@ -867,49 +476,23 @@
         "x-ms-date": "Fri, 03 Apr 2020 00:07:25 GMT",
         "x-ms-return-client-request-id": "true",
         "x-ms-version": "2019-12-12"
->>>>>>> 32e373e2
       },
       "RequestBody": null,
       "StatusCode": 202,
       "ResponseHeaders": {
         "Content-Length": "0",
-<<<<<<< HEAD
-        "Date": "Thu, 05 Mar 2020 21:22:22 GMT",
-=======
         "Date": "Fri, 03 Apr 2020 00:07:23 GMT",
->>>>>>> 32e373e2
         "Server": [
           "Windows-Azure-Blob/1.0",
           "Microsoft-HTTPAPI/2.0"
         ],
         "x-ms-client-request-id": "0fa832c4-4ba0-6b36-97ba-0cba97a6b636",
-<<<<<<< HEAD
-        "x-ms-request-id": "0508577a-b01e-002c-6334-f37e94000000",
-        "x-ms-version": "2019-10-10"
-=======
         "x-ms-request-id": "e80471e9-c01e-008f-544b-09c4ca000000",
         "x-ms-version": "2019-12-12"
->>>>>>> 32e373e2
-      },
-      "ResponseBody": []
-    },
-    {
-<<<<<<< HEAD
-      "RequestUri": "https://seanstagetest.blob.core.windows.net/test-container-a207133a-6d37-2b46-29b6-0b3695226691?restype=container",
-      "RequestMethod": "PUT",
-      "RequestHeaders": {
-        "Authorization": "Sanitized",
-        "traceparent": "00-b5960b0a33c37f4eb40da73276011fc9-60528a3513748942-00",
-        "User-Agent": [
-          "azsdk-net-Storage.Blobs/12.4.0-dev.20200305.1",
-          "(.NET Core 4.6.28325.01; Microsoft Windows 10.0.18363 )"
-        ],
-        "x-ms-blob-public-access": "container",
-        "x-ms-client-request-id": "40bd698e-5bb8-5711-eb7d-e6ea3f00d574",
-        "x-ms-date": "Thu, 05 Mar 2020 21:22:23 GMT",
-        "x-ms-return-client-request-id": "true",
-        "x-ms-version": "2019-10-10"
-=======
+      },
+      "ResponseBody": []
+    },
+    {
       "RequestUri": "https://seanmcccanary.blob.core.windows.net/test-container-a207133a-6d37-2b46-29b6-0b3695226691?restype=container",
       "RequestMethod": "PUT",
       "RequestHeaders": {
@@ -924,125 +507,67 @@
         "x-ms-date": "Fri, 03 Apr 2020 00:07:25 GMT",
         "x-ms-return-client-request-id": "true",
         "x-ms-version": "2019-12-12"
->>>>>>> 32e373e2
-      },
-      "RequestBody": null,
-      "StatusCode": 201,
-      "ResponseHeaders": {
-        "Content-Length": "0",
-<<<<<<< HEAD
-        "Date": "Thu, 05 Mar 2020 21:22:23 GMT",
-        "ETag": "\u00220x8D7C14B4BA62087\u0022",
-        "Last-Modified": "Thu, 05 Mar 2020 21:22:23 GMT",
-=======
+      },
+      "RequestBody": null,
+      "StatusCode": 201,
+      "ResponseHeaders": {
+        "Content-Length": "0",
         "Date": "Fri, 03 Apr 2020 00:07:24 GMT",
         "ETag": "\u00220x8D7D762FCD55603\u0022",
         "Last-Modified": "Fri, 03 Apr 2020 00:07:24 GMT",
->>>>>>> 32e373e2
         "Server": [
           "Windows-Azure-Blob/1.0",
           "Microsoft-HTTPAPI/2.0"
         ],
         "x-ms-client-request-id": "40bd698e-5bb8-5711-eb7d-e6ea3f00d574",
-<<<<<<< HEAD
-        "x-ms-request-id": "589b5235-e01e-0021-1e34-f3b640000000",
-        "x-ms-version": "2019-10-10"
-=======
         "x-ms-request-id": "887976a4-401e-0038-454b-09e960000000",
         "x-ms-version": "2019-12-12"
->>>>>>> 32e373e2
-      },
-      "ResponseBody": []
-    },
-    {
-<<<<<<< HEAD
-      "RequestUri": "https://seanstagetest.blob.core.windows.net/test-container-a207133a-6d37-2b46-29b6-0b3695226691/test-blob-e0797a54-2ba2-9f81-a133-2d797430fcfd",
-=======
+      },
+      "ResponseBody": []
+    },
+    {
       "RequestUri": "https://seanmcccanary.blob.core.windows.net/test-container-a207133a-6d37-2b46-29b6-0b3695226691/test-blob-e0797a54-2ba2-9f81-a133-2d797430fcfd",
->>>>>>> 32e373e2
-      "RequestMethod": "PUT",
-      "RequestHeaders": {
-        "Authorization": "Sanitized",
-        "Content-Length": "0",
-<<<<<<< HEAD
-        "traceparent": "00-e9ae2adc4a0623478fb0e680a1847bf1-86ae5508460c074b-00",
-        "User-Agent": [
-          "azsdk-net-Storage.Blobs/12.4.0-dev.20200305.1",
-          "(.NET Core 4.6.28325.01; Microsoft Windows 10.0.18363 )"
-=======
+      "RequestMethod": "PUT",
+      "RequestHeaders": {
+        "Authorization": "Sanitized",
+        "Content-Length": "0",
         "traceparent": "00-d5143e9562eaae4ca46168f2ace10171-b81eb18657510847-00",
         "User-Agent": [
           "azsdk-net-Storage.Blobs/12.5.0-dev.20200402.1",
           "(.NET Core 4.6.28325.01; Microsoft Windows 10.0.18362 )"
->>>>>>> 32e373e2
         ],
         "x-ms-blob-content-length": "4096",
         "x-ms-blob-sequence-number": "0",
         "x-ms-blob-type": "PageBlob",
         "x-ms-client-request-id": "b4c183e8-3ab2-62c8-e71d-9e852e97e2bb",
-<<<<<<< HEAD
-        "x-ms-date": "Thu, 05 Mar 2020 21:22:23 GMT",
-        "x-ms-return-client-request-id": "true",
-        "x-ms-version": "2019-10-10"
-=======
         "x-ms-date": "Fri, 03 Apr 2020 00:07:25 GMT",
         "x-ms-return-client-request-id": "true",
         "x-ms-version": "2019-12-12"
->>>>>>> 32e373e2
-      },
-      "RequestBody": null,
-      "StatusCode": 201,
-      "ResponseHeaders": {
-        "Content-Length": "0",
-<<<<<<< HEAD
-        "Date": "Thu, 05 Mar 2020 21:22:23 GMT",
-        "ETag": "\u00220x8D7C14B4BB365DF\u0022",
-        "Last-Modified": "Thu, 05 Mar 2020 21:22:23 GMT",
-=======
+      },
+      "RequestBody": null,
+      "StatusCode": 201,
+      "ResponseHeaders": {
+        "Content-Length": "0",
         "Date": "Fri, 03 Apr 2020 00:07:24 GMT",
         "ETag": "\u00220x8D7D762FCE2BAB3\u0022",
         "Last-Modified": "Fri, 03 Apr 2020 00:07:24 GMT",
->>>>>>> 32e373e2
         "Server": [
           "Windows-Azure-Blob/1.0",
           "Microsoft-HTTPAPI/2.0"
         ],
         "x-ms-client-request-id": "b4c183e8-3ab2-62c8-e71d-9e852e97e2bb",
-<<<<<<< HEAD
-        "x-ms-request-id": "589b5237-e01e-0021-1f34-f3b640000000",
-        "x-ms-request-server-encrypted": "true",
-        "x-ms-version": "2019-10-10"
-=======
         "x-ms-request-id": "887976c1-401e-0038-5b4b-09e960000000",
         "x-ms-request-server-encrypted": "true",
         "x-ms-version": "2019-12-12"
->>>>>>> 32e373e2
-      },
-      "ResponseBody": []
-    },
-    {
-<<<<<<< HEAD
-      "RequestUri": "https://seanstagetest.blob.core.windows.net/test-container-a207133a-6d37-2b46-29b6-0b3695226691/test-blob-e0797a54-2ba2-9f81-a133-2d797430fcfd?comp=page",
-=======
+      },
+      "ResponseBody": []
+    },
+    {
       "RequestUri": "https://seanmcccanary.blob.core.windows.net/test-container-a207133a-6d37-2b46-29b6-0b3695226691/test-blob-e0797a54-2ba2-9f81-a133-2d797430fcfd?comp=page",
->>>>>>> 32e373e2
       "RequestMethod": "PUT",
       "RequestHeaders": {
         "Authorization": "Sanitized",
         "Content-Length": "1024",
-<<<<<<< HEAD
-        "traceparent": "00-4be65096f111f74baa4a58869c4ee5c9-62d458442888d442-00",
-        "User-Agent": [
-          "azsdk-net-Storage.Blobs/12.4.0-dev.20200305.1",
-          "(.NET Core 4.6.28325.01; Microsoft Windows 10.0.18363 )"
-        ],
-        "x-ms-client-request-id": "467a8177-c01e-7697-7295-5054bac5b0ee",
-        "x-ms-date": "Thu, 05 Mar 2020 21:22:23 GMT",
-        "x-ms-page-write": "update",
-        "x-ms-range": "bytes=0-1023",
-        "x-ms-return-client-request-id": "true",
-        "x-ms-version": "2019-10-10"
-=======
         "traceparent": "00-832cfb068d9b06428b2b9920a85d42cb-a15d3812adcd8a4c-00",
         "User-Agent": [
           "azsdk-net-Storage.Blobs/12.5.0-dev.20200402.1",
@@ -1054,56 +579,28 @@
         "x-ms-range": "bytes=0-1023",
         "x-ms-return-client-request-id": "true",
         "x-ms-version": "2019-12-12"
->>>>>>> 32e373e2
       },
       "RequestBody": "gOhOn1epEC6hkjv2i0rrGZ64kfBvSEpg10VER4dUtw3K5LbLOPUdPnOSEiD/0tecMoXndgbxSzee7scRZMinTNotK6eTH\u002BComlJ93DUqYAVuqBQCbUEG2Zh\u002BLEotDNmq68VF0qYvCBKkPty0dG8CdI3Cory0pd\u002BZJlIPFPOWeo140vFv5Y5eP58CXi5lUmQpfLi9a2kd9kXmq6tUH/QfDcROO6J9ko/\u002BY2MdskexNNTt5pg62A4kW9uriTnjCR\u002Br4lBqFhbCq\u002BkpvwcG/0T\u002BNXfXZzlb5DW1KuDG0QlVG1pDcs/3Rh29KzquEBkHHVuXrVTBC6LlT/0atOw1\u002B9ng06Otw411B\u002B5aGTv/rdQbrg2FLyS1lA\u002B3XSPR3JEwhy9gzjx1WVnNIaZlZ/Fm5qEp/wbfsMy0Kj\u002BT9WZqoypcKZEMnt6XplSztw1\u002BTyweUHaBp92LUddjq6P84WPzY357CT1fWkjDklixLPi\u002BNtsTdaTv6fxN0Ni6qfI6msTwv1SPA0XuvvYuvRWE2STepHXI6Wu/BHmBLThlpbBWiPeUwWykLzKVJLeuwSvmyfez2wV8crFYMbvaDdYNiBlF1zUe8Bi3OnRCM8S0EEJNm2NBssmr2RZGO4\u002BxySJciJueaOn2yNne\u002B6GQOj7spCB4jXFyy9ZPmv4e2LSJBnBS5aspFahYVtOKYrYnG5/XWZZuODuw6rzETs3r2O8kVfQwPVSTw494Hzae6GkgKH9eRn4dGs40ovvvZMbabX7jZQ3B9t1LQ5YH9hgFEQFTpCZOjJFxBjom\u002B5tYpF/InbK3uoNbXjGhEwLoFiS1L5D5m7\u002Bgi\u002BHtcl7SmvpC8p83P1lmTVd\u002B90b1rXiOiPAWccwKXgigJxHRykcliMM2XyBjsdbLT\u002BE5e6R4q95oXuptvCkuOJSWlxdHlIIPWW\u002BCvk1YK9cZSyLq0ONkJ3wyaWxdt8yaByeMzBq/g7pfKiE19uyREDMSU3EHRGewMm\u002BbFSsVsaGi6LYmy169Wsdni6XBLzCPoVg5S2Rak8O/25qqI26OSXmAkg02akTUVfipn7nB7wM\u002BC3PS3GY9R1XyZu/DEjZZ2UEsQZwjWTYUZPVrsfMK/eyXaxj6u20TQkq4QwRVEELCUMZ3la1mG7I9vndw0pZh52kCLKceXh3UGf5SahYyvlOyqWEtk2g\u002BMU9mvPz1onC0V1ubUuSbo/GponyvE7GcCwAjvSk0NFQAw/tXuKEg33aOnhO6l2tvFgVvhPDsjx2eybH80eRGfyIHmo/pROpPiMMFIHWd4XSUtKYjxK9jFDPeuO7wJA2RRx/ws/3chdIaIPss5m6nAeg9Zx09Irpzo4VbC4v8X2S2c9lWrC53ty7UCQ==",
       "StatusCode": 201,
       "ResponseHeaders": {
         "Content-Length": "0",
         "Content-MD5": "jtfJqoAJvCZ/IxhQ2Cu3uQ==",
-<<<<<<< HEAD
-        "Date": "Thu, 05 Mar 2020 21:22:23 GMT",
-        "ETag": "\u00220x8D7C14B4BC03852\u0022",
-        "Last-Modified": "Thu, 05 Mar 2020 21:22:23 GMT",
-=======
         "Date": "Fri, 03 Apr 2020 00:07:24 GMT",
         "ETag": "\u00220x8D7D762FCEFDC6F\u0022",
         "Last-Modified": "Fri, 03 Apr 2020 00:07:24 GMT",
->>>>>>> 32e373e2
         "Server": [
           "Windows-Azure-Blob/1.0",
           "Microsoft-HTTPAPI/2.0"
         ],
         "x-ms-blob-sequence-number": "0",
         "x-ms-client-request-id": "467a8177-c01e-7697-7295-5054bac5b0ee",
-<<<<<<< HEAD
-        "x-ms-request-id": "589b523b-e01e-0021-2134-f3b640000000",
-        "x-ms-request-server-encrypted": "true",
-        "x-ms-version": "2019-10-10"
-=======
         "x-ms-request-id": "887976d3-401e-0038-6b4b-09e960000000",
         "x-ms-request-server-encrypted": "true",
         "x-ms-version": "2019-12-12"
->>>>>>> 32e373e2
-      },
-      "ResponseBody": []
-    },
-    {
-<<<<<<< HEAD
-      "RequestUri": "https://seanstagetest.blob.core.windows.net/test-container-a207133a-6d37-2b46-29b6-0b3695226691/test-blob-e0797a54-2ba2-9f81-a133-2d797430fcfd?comp=snapshot",
-      "RequestMethod": "PUT",
-      "RequestHeaders": {
-        "Authorization": "Sanitized",
-        "traceparent": "00-32597eac5d317843ad0c08d64ea262f8-36bb0d34b391f440-00",
-        "User-Agent": [
-          "azsdk-net-Storage.Blobs/12.4.0-dev.20200305.1",
-          "(.NET Core 4.6.28325.01; Microsoft Windows 10.0.18363 )"
-        ],
-        "x-ms-client-request-id": "35ff1d2f-8db4-e4ea-1cc0-bb2fe5624ced",
-        "x-ms-date": "Thu, 05 Mar 2020 21:22:23 GMT",
-        "x-ms-return-client-request-id": "true",
-        "x-ms-version": "2019-10-10"
-=======
+      },
+      "ResponseBody": []
+    },
+    {
       "RequestUri": "https://seanmcccanary.blob.core.windows.net/test-container-a207133a-6d37-2b46-29b6-0b3695226691/test-blob-e0797a54-2ba2-9f81-a133-2d797430fcfd?comp=snapshot",
       "RequestMethod": "PUT",
       "RequestHeaders": {
@@ -1117,63 +614,32 @@
         "x-ms-date": "Fri, 03 Apr 2020 00:07:25 GMT",
         "x-ms-return-client-request-id": "true",
         "x-ms-version": "2019-12-12"
->>>>>>> 32e373e2
-      },
-      "RequestBody": null,
-      "StatusCode": 201,
-      "ResponseHeaders": {
-        "Content-Length": "0",
-<<<<<<< HEAD
-        "Date": "Thu, 05 Mar 2020 21:22:23 GMT",
-        "ETag": "\u00220x8D7C14B4BC03852\u0022",
-        "Last-Modified": "Thu, 05 Mar 2020 21:22:23 GMT",
-=======
+      },
+      "RequestBody": null,
+      "StatusCode": 201,
+      "ResponseHeaders": {
+        "Content-Length": "0",
         "Date": "Fri, 03 Apr 2020 00:07:24 GMT",
         "ETag": "\u00220x8D7D762FCEFDC6F\u0022",
         "Last-Modified": "Fri, 03 Apr 2020 00:07:24 GMT",
->>>>>>> 32e373e2
         "Server": [
           "Windows-Azure-Blob/1.0",
           "Microsoft-HTTPAPI/2.0"
         ],
         "x-ms-client-request-id": "35ff1d2f-8db4-e4ea-1cc0-bb2fe5624ced",
-<<<<<<< HEAD
-        "x-ms-request-id": "589b523d-e01e-0021-2334-f3b640000000",
-        "x-ms-request-server-encrypted": "false",
-        "x-ms-snapshot": "2020-03-05T21:22:23.4661023Z",
-        "x-ms-version": "2019-10-10"
-=======
         "x-ms-request-id": "887976eb-401e-0038-804b-09e960000000",
         "x-ms-request-server-encrypted": "false",
         "x-ms-snapshot": "2020-04-03T00:07:24.7419951Z",
         "x-ms-version": "2019-12-12"
->>>>>>> 32e373e2
-      },
-      "ResponseBody": []
-    },
-    {
-<<<<<<< HEAD
-      "RequestUri": "https://seanstagetest.blob.core.windows.net/test-container-a207133a-6d37-2b46-29b6-0b3695226691/test-blob-e0797a54-2ba2-9f81-a133-2d797430fcfd?comp=page",
-=======
+      },
+      "ResponseBody": []
+    },
+    {
       "RequestUri": "https://seanmcccanary.blob.core.windows.net/test-container-a207133a-6d37-2b46-29b6-0b3695226691/test-blob-e0797a54-2ba2-9f81-a133-2d797430fcfd?comp=page",
->>>>>>> 32e373e2
       "RequestMethod": "PUT",
       "RequestHeaders": {
         "Authorization": "Sanitized",
         "Content-Length": "1024",
-<<<<<<< HEAD
-        "traceparent": "00-900c07722c07db48909d58e531e64a52-f8e027e8471d9d43-00",
-        "User-Agent": [
-          "azsdk-net-Storage.Blobs/12.4.0-dev.20200305.1",
-          "(.NET Core 4.6.28325.01; Microsoft Windows 10.0.18363 )"
-        ],
-        "x-ms-client-request-id": "9c255ee0-7ac6-db3a-2f31-a2ab9b66ee71",
-        "x-ms-date": "Thu, 05 Mar 2020 21:22:23 GMT",
-        "x-ms-page-write": "update",
-        "x-ms-range": "bytes=2048-3071",
-        "x-ms-return-client-request-id": "true",
-        "x-ms-version": "2019-10-10"
-=======
         "traceparent": "00-68e41bc4f3e1544f90a1725de2e233f2-3d9f83c07423ac40-00",
         "User-Agent": [
           "azsdk-net-Storage.Blobs/12.5.0-dev.20200402.1",
@@ -1185,62 +651,33 @@
         "x-ms-range": "bytes=2048-3071",
         "x-ms-return-client-request-id": "true",
         "x-ms-version": "2019-12-12"
->>>>>>> 32e373e2
       },
       "RequestBody": "gOhOn1epEC6hkjv2i0rrGZ64kfBvSEpg10VER4dUtw3K5LbLOPUdPnOSEiD/0tecMoXndgbxSzee7scRZMinTNotK6eTH\u002BComlJ93DUqYAVuqBQCbUEG2Zh\u002BLEotDNmq68VF0qYvCBKkPty0dG8CdI3Cory0pd\u002BZJlIPFPOWeo140vFv5Y5eP58CXi5lUmQpfLi9a2kd9kXmq6tUH/QfDcROO6J9ko/\u002BY2MdskexNNTt5pg62A4kW9uriTnjCR\u002Br4lBqFhbCq\u002BkpvwcG/0T\u002BNXfXZzlb5DW1KuDG0QlVG1pDcs/3Rh29KzquEBkHHVuXrVTBC6LlT/0atOw1\u002B9ng06Otw411B\u002B5aGTv/rdQbrg2FLyS1lA\u002B3XSPR3JEwhy9gzjx1WVnNIaZlZ/Fm5qEp/wbfsMy0Kj\u002BT9WZqoypcKZEMnt6XplSztw1\u002BTyweUHaBp92LUddjq6P84WPzY357CT1fWkjDklixLPi\u002BNtsTdaTv6fxN0Ni6qfI6msTwv1SPA0XuvvYuvRWE2STepHXI6Wu/BHmBLThlpbBWiPeUwWykLzKVJLeuwSvmyfez2wV8crFYMbvaDdYNiBlF1zUe8Bi3OnRCM8S0EEJNm2NBssmr2RZGO4\u002BxySJciJueaOn2yNne\u002B6GQOj7spCB4jXFyy9ZPmv4e2LSJBnBS5aspFahYVtOKYrYnG5/XWZZuODuw6rzETs3r2O8kVfQwPVSTw494Hzae6GkgKH9eRn4dGs40ovvvZMbabX7jZQ3B9t1LQ5YH9hgFEQFTpCZOjJFxBjom\u002B5tYpF/InbK3uoNbXjGhEwLoFiS1L5D5m7\u002Bgi\u002BHtcl7SmvpC8p83P1lmTVd\u002B90b1rXiOiPAWccwKXgigJxHRykcliMM2XyBjsdbLT\u002BE5e6R4q95oXuptvCkuOJSWlxdHlIIPWW\u002BCvk1YK9cZSyLq0ONkJ3wyaWxdt8yaByeMzBq/g7pfKiE19uyREDMSU3EHRGewMm\u002BbFSsVsaGi6LYmy169Wsdni6XBLzCPoVg5S2Rak8O/25qqI26OSXmAkg02akTUVfipn7nB7wM\u002BC3PS3GY9R1XyZu/DEjZZ2UEsQZwjWTYUZPVrsfMK/eyXaxj6u20TQkq4QwRVEELCUMZ3la1mG7I9vndw0pZh52kCLKceXh3UGf5SahYyvlOyqWEtk2g\u002BMU9mvPz1onC0V1ubUuSbo/GponyvE7GcCwAjvSk0NFQAw/tXuKEg33aOnhO6l2tvFgVvhPDsjx2eybH80eRGfyIHmo/pROpPiMMFIHWd4XSUtKYjxK9jFDPeuO7wJA2RRx/ws/3chdIaIPss5m6nAeg9Zx09Irpzo4VbC4v8X2S2c9lWrC53ty7UCQ==",
       "StatusCode": 201,
       "ResponseHeaders": {
         "Content-Length": "0",
         "Content-MD5": "jtfJqoAJvCZ/IxhQ2Cu3uQ==",
-<<<<<<< HEAD
-        "Date": "Thu, 05 Mar 2020 21:22:23 GMT",
-        "ETag": "\u00220x8D7C14B4BD965E9\u0022",
-        "Last-Modified": "Thu, 05 Mar 2020 21:22:23 GMT",
-=======
         "Date": "Fri, 03 Apr 2020 00:07:24 GMT",
         "ETag": "\u00220x8D7D762FD09D1C6\u0022",
         "Last-Modified": "Fri, 03 Apr 2020 00:07:24 GMT",
->>>>>>> 32e373e2
         "Server": [
           "Windows-Azure-Blob/1.0",
           "Microsoft-HTTPAPI/2.0"
         ],
         "x-ms-blob-sequence-number": "0",
         "x-ms-client-request-id": "9c255ee0-7ac6-db3a-2f31-a2ab9b66ee71",
-<<<<<<< HEAD
-        "x-ms-request-id": "589b523e-e01e-0021-2434-f3b640000000",
-        "x-ms-request-server-encrypted": "true",
-        "x-ms-version": "2019-10-10"
-=======
         "x-ms-request-id": "88797708-401e-0038-154b-09e960000000",
         "x-ms-request-server-encrypted": "true",
         "x-ms-version": "2019-12-12"
->>>>>>> 32e373e2
-      },
-      "ResponseBody": []
-    },
-    {
-<<<<<<< HEAD
-      "RequestUri": "https://seanstagetest.blob.core.windows.net/test-container-a207133a-6d37-2b46-29b6-0b3695226691/test-blob-e0797a54-2ba2-9f81-a133-2d797430fcfd?comp=pagelist\u0026prevsnapshot=2020-03-05T21%3A22%3A23.4661023Z",
-=======
+      },
+      "ResponseBody": []
+    },
+    {
       "RequestUri": "https://seanmcccanary.blob.core.windows.net/test-container-a207133a-6d37-2b46-29b6-0b3695226691/test-blob-e0797a54-2ba2-9f81-a133-2d797430fcfd?comp=pagelist\u0026prevsnapshot=2020-04-03T00%3A07%3A24.7419951Z",
->>>>>>> 32e373e2
       "RequestMethod": "GET",
       "RequestHeaders": {
         "Authorization": "Sanitized",
         "If-Match": "\u0022garbage\u0022",
-<<<<<<< HEAD
-        "traceparent": "00-8c277e982731424384c3481460b72e7d-fe1ebf05e7b64147-00",
-        "User-Agent": [
-          "azsdk-net-Storage.Blobs/12.4.0-dev.20200305.1",
-          "(.NET Core 4.6.28325.01; Microsoft Windows 10.0.18363 )"
-        ],
-        "x-ms-client-request-id": "874f6810-b03d-9127-c70e-db1e1bf98585",
-        "x-ms-date": "Thu, 05 Mar 2020 21:22:23 GMT",
-        "x-ms-range": "bytes=0-1023",
-        "x-ms-return-client-request-id": "true",
-        "x-ms-version": "2019-10-10"
-=======
         "traceparent": "00-9e965e03c9b56947a16c975a80b32527-6d70e8eef75da647-00",
         "User-Agent": [
           "azsdk-net-Storage.Blobs/12.5.0-dev.20200402.1",
@@ -1251,49 +688,19 @@
         "x-ms-range": "bytes=0-1023",
         "x-ms-return-client-request-id": "true",
         "x-ms-version": "2019-12-12"
->>>>>>> 32e373e2
       },
       "RequestBody": null,
       "StatusCode": 412,
       "ResponseHeaders": {
         "Content-Length": "252",
         "Content-Type": "application/xml",
-<<<<<<< HEAD
-        "Date": "Thu, 05 Mar 2020 21:22:23 GMT",
-=======
         "Date": "Fri, 03 Apr 2020 00:07:24 GMT",
->>>>>>> 32e373e2
         "Server": [
           "Windows-Azure-Blob/1.0",
           "Microsoft-HTTPAPI/2.0"
         ],
         "x-ms-client-request-id": "874f6810-b03d-9127-c70e-db1e1bf98585",
         "x-ms-error-code": "ConditionNotMet",
-<<<<<<< HEAD
-        "x-ms-request-id": "589b523f-e01e-0021-2534-f3b640000000",
-        "x-ms-version": "2019-10-10"
-      },
-      "ResponseBody": [
-        "\uFEFF\u003C?xml version=\u00221.0\u0022 encoding=\u0022utf-8\u0022?\u003E\u003CError\u003E\u003CCode\u003EConditionNotMet\u003C/Code\u003E\u003CMessage\u003EThe condition specified using HTTP conditional header(s) is not met.\n",
-        "RequestId:589b523f-e01e-0021-2534-f3b640000000\n",
-        "Time:2020-03-05T21:22:23.6260236Z\u003C/Message\u003E\u003C/Error\u003E"
-      ]
-    },
-    {
-      "RequestUri": "https://seanstagetest.blob.core.windows.net/test-container-a207133a-6d37-2b46-29b6-0b3695226691?restype=container",
-      "RequestMethod": "DELETE",
-      "RequestHeaders": {
-        "Authorization": "Sanitized",
-        "traceparent": "00-a246b0d41176ec479840858cc351bcdb-b0da043c5244d240-00",
-        "User-Agent": [
-          "azsdk-net-Storage.Blobs/12.4.0-dev.20200305.1",
-          "(.NET Core 4.6.28325.01; Microsoft Windows 10.0.18363 )"
-        ],
-        "x-ms-client-request-id": "339a7760-6716-f834-9709-fc26ce845580",
-        "x-ms-date": "Thu, 05 Mar 2020 21:22:23 GMT",
-        "x-ms-return-client-request-id": "true",
-        "x-ms-version": "2019-10-10"
-=======
         "x-ms-request-id": "88797727-401e-0038-314b-09e960000000",
         "x-ms-version": "2019-12-12"
       },
@@ -1317,49 +724,23 @@
         "x-ms-date": "Fri, 03 Apr 2020 00:07:25 GMT",
         "x-ms-return-client-request-id": "true",
         "x-ms-version": "2019-12-12"
->>>>>>> 32e373e2
       },
       "RequestBody": null,
       "StatusCode": 202,
       "ResponseHeaders": {
         "Content-Length": "0",
-<<<<<<< HEAD
-        "Date": "Thu, 05 Mar 2020 21:22:23 GMT",
-=======
         "Date": "Fri, 03 Apr 2020 00:07:24 GMT",
->>>>>>> 32e373e2
         "Server": [
           "Windows-Azure-Blob/1.0",
           "Microsoft-HTTPAPI/2.0"
         ],
         "x-ms-client-request-id": "339a7760-6716-f834-9709-fc26ce845580",
-<<<<<<< HEAD
-        "x-ms-request-id": "589b5241-e01e-0021-2734-f3b640000000",
-        "x-ms-version": "2019-10-10"
-=======
         "x-ms-request-id": "88797740-401e-0038-444b-09e960000000",
         "x-ms-version": "2019-12-12"
->>>>>>> 32e373e2
-      },
-      "ResponseBody": []
-    },
-    {
-<<<<<<< HEAD
-      "RequestUri": "https://seanstagetest.blob.core.windows.net/test-container-1a57c459-7b41-24d6-4a18-ca888d40619b?restype=container",
-      "RequestMethod": "PUT",
-      "RequestHeaders": {
-        "Authorization": "Sanitized",
-        "traceparent": "00-dc5f1b55d64e004a914565f7908aa6e6-21fd18b9d12c5044-00",
-        "User-Agent": [
-          "azsdk-net-Storage.Blobs/12.4.0-dev.20200305.1",
-          "(.NET Core 4.6.28325.01; Microsoft Windows 10.0.18363 )"
-        ],
-        "x-ms-blob-public-access": "container",
-        "x-ms-client-request-id": "6c8da25f-a5d4-e52c-a076-e8fe9cac6b57",
-        "x-ms-date": "Thu, 05 Mar 2020 21:22:23 GMT",
-        "x-ms-return-client-request-id": "true",
-        "x-ms-version": "2019-10-10"
-=======
+      },
+      "ResponseBody": []
+    },
+    {
       "RequestUri": "https://seanmcccanary.blob.core.windows.net/test-container-1a57c459-7b41-24d6-4a18-ca888d40619b?restype=container",
       "RequestMethod": "PUT",
       "RequestHeaders": {
@@ -1374,125 +755,67 @@
         "x-ms-date": "Fri, 03 Apr 2020 00:07:25 GMT",
         "x-ms-return-client-request-id": "true",
         "x-ms-version": "2019-12-12"
->>>>>>> 32e373e2
-      },
-      "RequestBody": null,
-      "StatusCode": 201,
-      "ResponseHeaders": {
-        "Content-Length": "0",
-<<<<<<< HEAD
-        "Date": "Thu, 05 Mar 2020 21:22:23 GMT",
-        "ETag": "\u00220x8D7C14B4C23636A\u0022",
-        "Last-Modified": "Thu, 05 Mar 2020 21:22:24 GMT",
-=======
+      },
+      "RequestBody": null,
+      "StatusCode": 201,
+      "ResponseHeaders": {
+        "Content-Length": "0",
         "Date": "Fri, 03 Apr 2020 00:07:24 GMT",
         "ETag": "\u00220x8D7D762FD5455D0\u0022",
         "Last-Modified": "Fri, 03 Apr 2020 00:07:25 GMT",
->>>>>>> 32e373e2
         "Server": [
           "Windows-Azure-Blob/1.0",
           "Microsoft-HTTPAPI/2.0"
         ],
         "x-ms-client-request-id": "6c8da25f-a5d4-e52c-a076-e8fe9cac6b57",
-<<<<<<< HEAD
-        "x-ms-request-id": "09b4ec7b-a01e-0030-7434-f32cf4000000",
-        "x-ms-version": "2019-10-10"
-=======
         "x-ms-request-id": "b7ca7946-401e-0065-614b-09e3e4000000",
         "x-ms-version": "2019-12-12"
->>>>>>> 32e373e2
-      },
-      "ResponseBody": []
-    },
-    {
-<<<<<<< HEAD
-      "RequestUri": "https://seanstagetest.blob.core.windows.net/test-container-1a57c459-7b41-24d6-4a18-ca888d40619b/test-blob-60d760a7-b0c6-0721-5508-4fb9bd8b3452",
-=======
+      },
+      "ResponseBody": []
+    },
+    {
       "RequestUri": "https://seanmcccanary.blob.core.windows.net/test-container-1a57c459-7b41-24d6-4a18-ca888d40619b/test-blob-60d760a7-b0c6-0721-5508-4fb9bd8b3452",
->>>>>>> 32e373e2
-      "RequestMethod": "PUT",
-      "RequestHeaders": {
-        "Authorization": "Sanitized",
-        "Content-Length": "0",
-<<<<<<< HEAD
-        "traceparent": "00-b2311c35e5e0824fadc7a5fbe1f46253-664c16cfd0bdbb46-00",
-        "User-Agent": [
-          "azsdk-net-Storage.Blobs/12.4.0-dev.20200305.1",
-          "(.NET Core 4.6.28325.01; Microsoft Windows 10.0.18363 )"
-=======
+      "RequestMethod": "PUT",
+      "RequestHeaders": {
+        "Authorization": "Sanitized",
+        "Content-Length": "0",
         "traceparent": "00-18f036b246976742a19ed94647cf21fe-4c0308358ac01a4e-00",
         "User-Agent": [
           "azsdk-net-Storage.Blobs/12.5.0-dev.20200402.1",
           "(.NET Core 4.6.28325.01; Microsoft Windows 10.0.18362 )"
->>>>>>> 32e373e2
         ],
         "x-ms-blob-content-length": "4096",
         "x-ms-blob-sequence-number": "0",
         "x-ms-blob-type": "PageBlob",
         "x-ms-client-request-id": "8ea3651c-071f-af71-8086-16cb56722814",
-<<<<<<< HEAD
-        "x-ms-date": "Thu, 05 Mar 2020 21:22:24 GMT",
-        "x-ms-return-client-request-id": "true",
-        "x-ms-version": "2019-10-10"
-=======
         "x-ms-date": "Fri, 03 Apr 2020 00:07:26 GMT",
         "x-ms-return-client-request-id": "true",
         "x-ms-version": "2019-12-12"
->>>>>>> 32e373e2
-      },
-      "RequestBody": null,
-      "StatusCode": 201,
-      "ResponseHeaders": {
-        "Content-Length": "0",
-<<<<<<< HEAD
-        "Date": "Thu, 05 Mar 2020 21:22:23 GMT",
-        "ETag": "\u00220x8D7C14B4C30ACC9\u0022",
-        "Last-Modified": "Thu, 05 Mar 2020 21:22:24 GMT",
-=======
+      },
+      "RequestBody": null,
+      "StatusCode": 201,
+      "ResponseHeaders": {
+        "Content-Length": "0",
         "Date": "Fri, 03 Apr 2020 00:07:24 GMT",
         "ETag": "\u00220x8D7D762FD60DB3B\u0022",
         "Last-Modified": "Fri, 03 Apr 2020 00:07:25 GMT",
->>>>>>> 32e373e2
         "Server": [
           "Windows-Azure-Blob/1.0",
           "Microsoft-HTTPAPI/2.0"
         ],
         "x-ms-client-request-id": "8ea3651c-071f-af71-8086-16cb56722814",
-<<<<<<< HEAD
-        "x-ms-request-id": "09b4ec89-a01e-0030-7e34-f32cf4000000",
-        "x-ms-request-server-encrypted": "true",
-        "x-ms-version": "2019-10-10"
-=======
         "x-ms-request-id": "b7ca7999-401e-0065-2b4b-09e3e4000000",
         "x-ms-request-server-encrypted": "true",
         "x-ms-version": "2019-12-12"
->>>>>>> 32e373e2
-      },
-      "ResponseBody": []
-    },
-    {
-<<<<<<< HEAD
-      "RequestUri": "https://seanstagetest.blob.core.windows.net/test-container-1a57c459-7b41-24d6-4a18-ca888d40619b/test-blob-60d760a7-b0c6-0721-5508-4fb9bd8b3452?comp=page",
-=======
+      },
+      "ResponseBody": []
+    },
+    {
       "RequestUri": "https://seanmcccanary.blob.core.windows.net/test-container-1a57c459-7b41-24d6-4a18-ca888d40619b/test-blob-60d760a7-b0c6-0721-5508-4fb9bd8b3452?comp=page",
->>>>>>> 32e373e2
       "RequestMethod": "PUT",
       "RequestHeaders": {
         "Authorization": "Sanitized",
         "Content-Length": "1024",
-<<<<<<< HEAD
-        "traceparent": "00-79b8b5216af67b42a627cd96fb484443-384fafb14369ec4f-00",
-        "User-Agent": [
-          "azsdk-net-Storage.Blobs/12.4.0-dev.20200305.1",
-          "(.NET Core 4.6.28325.01; Microsoft Windows 10.0.18363 )"
-        ],
-        "x-ms-client-request-id": "b778a791-4608-6771-fe77-2d47e7d5e574",
-        "x-ms-date": "Thu, 05 Mar 2020 21:22:24 GMT",
-        "x-ms-page-write": "update",
-        "x-ms-range": "bytes=0-1023",
-        "x-ms-return-client-request-id": "true",
-        "x-ms-version": "2019-10-10"
-=======
         "traceparent": "00-8ceb687edf26664d97a3c01e315c988f-e75bc586f03e5545-00",
         "User-Agent": [
           "azsdk-net-Storage.Blobs/12.5.0-dev.20200402.1",
@@ -1504,56 +827,28 @@
         "x-ms-range": "bytes=0-1023",
         "x-ms-return-client-request-id": "true",
         "x-ms-version": "2019-12-12"
->>>>>>> 32e373e2
       },
       "RequestBody": "QZVNCYN/pbKZLh/vqzqd5FUvnVfnpTOpIXlqK977Us6v76XTI6icnMDx9fHngQNG6DJ1JtTQLJxio\u002BgKFHrTndtRQLuUycCtkwGX9rBCwqB1JEKrhSv538MJcX/AkYdGHVcVlUFHsR5yyJPTODbrIOFHlO83KBevV2H4ilhA7AF5UdlYLCxeLnIjOL2YJqaNHlGdeP2XDvRAZT7gTifGMtuSWudckvO16WZ8FO9aFzG6a2wHonQE4ULkGMfuft9LXQbhBsu/MItd6I\u002BXGvoF5k4MJeO7vo9njXikeHosx2qGMbboeBBl\u002BzrgqbrkbcZI3jJ44Vj7kJ53enhTGrgRMSAkEOlDHG09pimo2hXVgiCxXJlHs\u002BUSiqEYcf2YEuGCz3iZwFzdBMLEOzsuU7WJovdXob4eyX06EoVIK6pwpZNIJQqcO8LD1FfXgniq4zfrj88FQHAiYwb6Xq3XldkXVJan5S2q7GY1lM1mR0YFkC9NXJvbamQjJsEEotwV7D9\u002Bvy7hA/0JQKJo0Kyjuxy/9M5\u002BiTg9O\u002Boxg79rpUqKH6iO6IgYI40xQxz5cpm4gGqlRa0NlmIHQINEr389nZpY3bADFNOUp9FBTEUbRMhQeQNVxmCdfIlGh6cE03MO86aBoZXotGuXEZ3czEoc6/y68zZ76Nc6umEnvY0rj9NdMlifmqMzZ8SXvrXCwbA\u002BKZurSd89kgvOR\u002BY0wPfea4HKf5nxfFFZhoty4yoid/mw6ZPxf0b0H6BN0FK8/6fNuVIz\u002BEIWTa1KUsJTyq/grM/sg9dj7Ow71l/5o6v\u002BnIfkpSnY7n\u002B3mpzmpi2DoFXxbSSD0HzPacxm\u002BCLjHKkBTLY7byWFB75PNeg7fEa\u002BtzUKCDaHeswKFDtdcvVd1H3y5Vp2RzAva2VmNJqTlO2Gp0Ds2RRyetHqMVrqKJXI8WFrSJfrSHAE2pzQIUYxdoBO1su1cftpgGuIjBbWRUPQnUI5KEtVml/Q5/53oViLubram1HKE4BlAsgsY7tZLpVYAIME9000\u002BDtr5Ir88d4S/dNb/KnyBorB1CaDKTejdrhpHqHUh8FspaMWXi72aBDpGWbo/jHrZvr5QiMnsM8DyG3Rk9I9PXYR7lYG3Kdby2sWmg/Ru3iGfbim20SeRfTTEpXBJdU\u002Bq9zw1g/a5YpSnXe3ERa/Mgz0ShUal2ExcqhiMskRmqWV1\u002B4z4OVpq5gtUz3N5zTeFN\u002BJzNu/IxR6vmRmeLLAQAPRITkojFEni5597EMkZIt0gx7qiM7K1rTZuCKBAjPlbRM6\u002B8X7toeNYkA8QTfRVlrY8vWU1rg1BkuFTtQvpohrmH4w6mnFeM2WXCaNjpR8B2LIqBA9UJZaBfR5dg==",
       "StatusCode": 201,
       "ResponseHeaders": {
         "Content-Length": "0",
         "Content-MD5": "NcvdZt1jkIPhdjeUIVWChA==",
-<<<<<<< HEAD
-        "Date": "Thu, 05 Mar 2020 21:22:23 GMT",
-        "ETag": "\u00220x8D7C14B4C3D7CCD\u0022",
-        "Last-Modified": "Thu, 05 Mar 2020 21:22:24 GMT",
-=======
         "Date": "Fri, 03 Apr 2020 00:07:24 GMT",
         "ETag": "\u00220x8D7D762FD6CEB5E\u0022",
         "Last-Modified": "Fri, 03 Apr 2020 00:07:25 GMT",
->>>>>>> 32e373e2
         "Server": [
           "Windows-Azure-Blob/1.0",
           "Microsoft-HTTPAPI/2.0"
         ],
         "x-ms-blob-sequence-number": "0",
         "x-ms-client-request-id": "b778a791-4608-6771-fe77-2d47e7d5e574",
-<<<<<<< HEAD
-        "x-ms-request-id": "09b4ec8c-a01e-0030-8034-f32cf4000000",
-        "x-ms-request-server-encrypted": "true",
-        "x-ms-version": "2019-10-10"
-=======
         "x-ms-request-id": "b7ca79da-401e-0065-684b-09e3e4000000",
         "x-ms-request-server-encrypted": "true",
         "x-ms-version": "2019-12-12"
->>>>>>> 32e373e2
-      },
-      "ResponseBody": []
-    },
-    {
-<<<<<<< HEAD
-      "RequestUri": "https://seanstagetest.blob.core.windows.net/test-container-1a57c459-7b41-24d6-4a18-ca888d40619b/test-blob-60d760a7-b0c6-0721-5508-4fb9bd8b3452?comp=snapshot",
-      "RequestMethod": "PUT",
-      "RequestHeaders": {
-        "Authorization": "Sanitized",
-        "traceparent": "00-4bc7f0ac31fb6a42b97bac16295c87d4-cd4e0faf0d4ed44c-00",
-        "User-Agent": [
-          "azsdk-net-Storage.Blobs/12.4.0-dev.20200305.1",
-          "(.NET Core 4.6.28325.01; Microsoft Windows 10.0.18363 )"
-        ],
-        "x-ms-client-request-id": "5dc81d53-c27c-216d-41f6-bd3fa462d0cb",
-        "x-ms-date": "Thu, 05 Mar 2020 21:22:24 GMT",
-        "x-ms-return-client-request-id": "true",
-        "x-ms-version": "2019-10-10"
-=======
+      },
+      "ResponseBody": []
+    },
+    {
       "RequestUri": "https://seanmcccanary.blob.core.windows.net/test-container-1a57c459-7b41-24d6-4a18-ca888d40619b/test-blob-60d760a7-b0c6-0721-5508-4fb9bd8b3452?comp=snapshot",
       "RequestMethod": "PUT",
       "RequestHeaders": {
@@ -1567,63 +862,32 @@
         "x-ms-date": "Fri, 03 Apr 2020 00:07:26 GMT",
         "x-ms-return-client-request-id": "true",
         "x-ms-version": "2019-12-12"
->>>>>>> 32e373e2
-      },
-      "RequestBody": null,
-      "StatusCode": 201,
-      "ResponseHeaders": {
-        "Content-Length": "0",
-<<<<<<< HEAD
-        "Date": "Thu, 05 Mar 2020 21:22:23 GMT",
-        "ETag": "\u00220x8D7C14B4C3D7CCD\u0022",
-        "Last-Modified": "Thu, 05 Mar 2020 21:22:24 GMT",
-=======
+      },
+      "RequestBody": null,
+      "StatusCode": 201,
+      "ResponseHeaders": {
+        "Content-Length": "0",
         "Date": "Fri, 03 Apr 2020 00:07:25 GMT",
         "ETag": "\u00220x8D7D762FD6CEB5E\u0022",
         "Last-Modified": "Fri, 03 Apr 2020 00:07:25 GMT",
->>>>>>> 32e373e2
         "Server": [
           "Windows-Azure-Blob/1.0",
           "Microsoft-HTTPAPI/2.0"
         ],
         "x-ms-client-request-id": "5dc81d53-c27c-216d-41f6-bd3fa462d0cb",
-<<<<<<< HEAD
-        "x-ms-request-id": "09b4ec8d-a01e-0030-0134-f32cf4000000",
-        "x-ms-request-server-encrypted": "false",
-        "x-ms-snapshot": "2020-03-05T21:22:24.2890602Z",
-        "x-ms-version": "2019-10-10"
-=======
         "x-ms-request-id": "b7ca7a02-401e-0065-0c4b-09e3e4000000",
         "x-ms-request-server-encrypted": "false",
         "x-ms-snapshot": "2020-04-03T00:07:25.5555741Z",
         "x-ms-version": "2019-12-12"
->>>>>>> 32e373e2
-      },
-      "ResponseBody": []
-    },
-    {
-<<<<<<< HEAD
-      "RequestUri": "https://seanstagetest.blob.core.windows.net/test-container-1a57c459-7b41-24d6-4a18-ca888d40619b/test-blob-60d760a7-b0c6-0721-5508-4fb9bd8b3452?comp=page",
-=======
+      },
+      "ResponseBody": []
+    },
+    {
       "RequestUri": "https://seanmcccanary.blob.core.windows.net/test-container-1a57c459-7b41-24d6-4a18-ca888d40619b/test-blob-60d760a7-b0c6-0721-5508-4fb9bd8b3452?comp=page",
->>>>>>> 32e373e2
       "RequestMethod": "PUT",
       "RequestHeaders": {
         "Authorization": "Sanitized",
         "Content-Length": "1024",
-<<<<<<< HEAD
-        "traceparent": "00-4dacb9fe4737fd469410cc4258d2e88f-5f48b8299bab9748-00",
-        "User-Agent": [
-          "azsdk-net-Storage.Blobs/12.4.0-dev.20200305.1",
-          "(.NET Core 4.6.28325.01; Microsoft Windows 10.0.18363 )"
-        ],
-        "x-ms-client-request-id": "caf318e0-870c-89f7-9543-a208ac951887",
-        "x-ms-date": "Thu, 05 Mar 2020 21:22:24 GMT",
-        "x-ms-page-write": "update",
-        "x-ms-range": "bytes=2048-3071",
-        "x-ms-return-client-request-id": "true",
-        "x-ms-version": "2019-10-10"
-=======
         "traceparent": "00-5e6b2144d0cebd479abb1814599af8dd-3adcade59655314c-00",
         "User-Agent": [
           "azsdk-net-Storage.Blobs/12.5.0-dev.20200402.1",
@@ -1635,56 +899,28 @@
         "x-ms-range": "bytes=2048-3071",
         "x-ms-return-client-request-id": "true",
         "x-ms-version": "2019-12-12"
->>>>>>> 32e373e2
       },
       "RequestBody": "QZVNCYN/pbKZLh/vqzqd5FUvnVfnpTOpIXlqK977Us6v76XTI6icnMDx9fHngQNG6DJ1JtTQLJxio\u002BgKFHrTndtRQLuUycCtkwGX9rBCwqB1JEKrhSv538MJcX/AkYdGHVcVlUFHsR5yyJPTODbrIOFHlO83KBevV2H4ilhA7AF5UdlYLCxeLnIjOL2YJqaNHlGdeP2XDvRAZT7gTifGMtuSWudckvO16WZ8FO9aFzG6a2wHonQE4ULkGMfuft9LXQbhBsu/MItd6I\u002BXGvoF5k4MJeO7vo9njXikeHosx2qGMbboeBBl\u002BzrgqbrkbcZI3jJ44Vj7kJ53enhTGrgRMSAkEOlDHG09pimo2hXVgiCxXJlHs\u002BUSiqEYcf2YEuGCz3iZwFzdBMLEOzsuU7WJovdXob4eyX06EoVIK6pwpZNIJQqcO8LD1FfXgniq4zfrj88FQHAiYwb6Xq3XldkXVJan5S2q7GY1lM1mR0YFkC9NXJvbamQjJsEEotwV7D9\u002Bvy7hA/0JQKJo0Kyjuxy/9M5\u002BiTg9O\u002Boxg79rpUqKH6iO6IgYI40xQxz5cpm4gGqlRa0NlmIHQINEr389nZpY3bADFNOUp9FBTEUbRMhQeQNVxmCdfIlGh6cE03MO86aBoZXotGuXEZ3czEoc6/y68zZ76Nc6umEnvY0rj9NdMlifmqMzZ8SXvrXCwbA\u002BKZurSd89kgvOR\u002BY0wPfea4HKf5nxfFFZhoty4yoid/mw6ZPxf0b0H6BN0FK8/6fNuVIz\u002BEIWTa1KUsJTyq/grM/sg9dj7Ow71l/5o6v\u002BnIfkpSnY7n\u002B3mpzmpi2DoFXxbSSD0HzPacxm\u002BCLjHKkBTLY7byWFB75PNeg7fEa\u002BtzUKCDaHeswKFDtdcvVd1H3y5Vp2RzAva2VmNJqTlO2Gp0Ds2RRyetHqMVrqKJXI8WFrSJfrSHAE2pzQIUYxdoBO1su1cftpgGuIjBbWRUPQnUI5KEtVml/Q5/53oViLubram1HKE4BlAsgsY7tZLpVYAIME9000\u002BDtr5Ir88d4S/dNb/KnyBorB1CaDKTejdrhpHqHUh8FspaMWXi72aBDpGWbo/jHrZvr5QiMnsM8DyG3Rk9I9PXYR7lYG3Kdby2sWmg/Ru3iGfbim20SeRfTTEpXBJdU\u002Bq9zw1g/a5YpSnXe3ERa/Mgz0ShUal2ExcqhiMskRmqWV1\u002B4z4OVpq5gtUz3N5zTeFN\u002BJzNu/IxR6vmRmeLLAQAPRITkojFEni5597EMkZIt0gx7qiM7K1rTZuCKBAjPlbRM6\u002B8X7toeNYkA8QTfRVlrY8vWU1rg1BkuFTtQvpohrmH4w6mnFeM2WXCaNjpR8B2LIqBA9UJZaBfR5dg==",
       "StatusCode": 201,
       "ResponseHeaders": {
         "Content-Length": "0",
         "Content-MD5": "NcvdZt1jkIPhdjeUIVWChA==",
-<<<<<<< HEAD
-        "Date": "Thu, 05 Mar 2020 21:22:23 GMT",
-        "ETag": "\u00220x8D7C14B4C5721FA\u0022",
-        "Last-Modified": "Thu, 05 Mar 2020 21:22:24 GMT",
-=======
         "Date": "Fri, 03 Apr 2020 00:07:25 GMT",
         "ETag": "\u00220x8D7D762FD850BA5\u0022",
         "Last-Modified": "Fri, 03 Apr 2020 00:07:25 GMT",
->>>>>>> 32e373e2
         "Server": [
           "Windows-Azure-Blob/1.0",
           "Microsoft-HTTPAPI/2.0"
         ],
         "x-ms-blob-sequence-number": "0",
         "x-ms-client-request-id": "caf318e0-870c-89f7-9543-a208ac951887",
-<<<<<<< HEAD
-        "x-ms-request-id": "09b4ec8e-a01e-0030-0234-f32cf4000000",
-        "x-ms-request-server-encrypted": "true",
-        "x-ms-version": "2019-10-10"
-=======
         "x-ms-request-id": "b7ca7a43-401e-0065-464b-09e3e4000000",
         "x-ms-request-server-encrypted": "true",
         "x-ms-version": "2019-12-12"
->>>>>>> 32e373e2
-      },
-      "ResponseBody": []
-    },
-    {
-<<<<<<< HEAD
-      "RequestUri": "https://seanstagetest.blob.core.windows.net/test-container-1a57c459-7b41-24d6-4a18-ca888d40619b/test-blob-60d760a7-b0c6-0721-5508-4fb9bd8b3452",
-      "RequestMethod": "HEAD",
-      "RequestHeaders": {
-        "Authorization": "Sanitized",
-        "traceparent": "00-c3b23f466702054fa68a3a9a2074c3d4-521e508f0b40e94a-00",
-        "User-Agent": [
-          "azsdk-net-Storage.Blobs/12.4.0-dev.20200305.1",
-          "(.NET Core 4.6.28325.01; Microsoft Windows 10.0.18363 )"
-        ],
-        "x-ms-client-request-id": "8b5f5565-066e-febe-853c-e17f77717a3b",
-        "x-ms-date": "Thu, 05 Mar 2020 21:22:24 GMT",
-        "x-ms-return-client-request-id": "true",
-        "x-ms-version": "2019-10-10"
-=======
+      },
+      "ResponseBody": []
+    },
+    {
       "RequestUri": "https://seanmcccanary.blob.core.windows.net/test-container-1a57c459-7b41-24d6-4a18-ca888d40619b/test-blob-60d760a7-b0c6-0721-5508-4fb9bd8b3452",
       "RequestMethod": "HEAD",
       "RequestHeaders": {
@@ -1698,7 +934,6 @@
         "x-ms-date": "Fri, 03 Apr 2020 00:07:26 GMT",
         "x-ms-return-client-request-id": "true",
         "x-ms-version": "2019-12-12"
->>>>>>> 32e373e2
       },
       "RequestBody": null,
       "StatusCode": 200,
@@ -1706,15 +941,9 @@
         "Accept-Ranges": "bytes",
         "Content-Length": "4096",
         "Content-Type": "application/octet-stream",
-<<<<<<< HEAD
-        "Date": "Thu, 05 Mar 2020 21:22:23 GMT",
-        "ETag": "\u00220x8D7C14B4C5721FA\u0022",
-        "Last-Modified": "Thu, 05 Mar 2020 21:22:24 GMT",
-=======
         "Date": "Fri, 03 Apr 2020 00:07:25 GMT",
         "ETag": "\u00220x8D7D762FD850BA5\u0022",
         "Last-Modified": "Fri, 03 Apr 2020 00:07:25 GMT",
->>>>>>> 32e373e2
         "Server": [
           "Windows-Azure-Blob/1.0",
           "Microsoft-HTTPAPI/2.0"
@@ -1722,42 +951,16 @@
         "x-ms-blob-sequence-number": "0",
         "x-ms-blob-type": "PageBlob",
         "x-ms-client-request-id": "8b5f5565-066e-febe-853c-e17f77717a3b",
-<<<<<<< HEAD
-        "x-ms-creation-time": "Thu, 05 Mar 2020 21:22:24 GMT",
-        "x-ms-lease-state": "available",
-        "x-ms-lease-status": "unlocked",
-        "x-ms-request-id": "09b4ec8f-a01e-0030-0334-f32cf4000000",
-        "x-ms-server-encrypted": "true",
-        "x-ms-version": "2019-10-10"
-=======
         "x-ms-creation-time": "Fri, 03 Apr 2020 00:07:25 GMT",
         "x-ms-lease-state": "available",
         "x-ms-lease-status": "unlocked",
         "x-ms-request-id": "b7ca7a57-401e-0065-584b-09e3e4000000",
         "x-ms-server-encrypted": "true",
         "x-ms-version": "2019-12-12"
->>>>>>> 32e373e2
-      },
-      "ResponseBody": []
-    },
-    {
-<<<<<<< HEAD
-      "RequestUri": "https://seanstagetest.blob.core.windows.net/test-container-1a57c459-7b41-24d6-4a18-ca888d40619b/test-blob-60d760a7-b0c6-0721-5508-4fb9bd8b3452?comp=pagelist\u0026prevsnapshot=2020-03-05T21%3A22%3A24.2890602Z",
-      "RequestMethod": "GET",
-      "RequestHeaders": {
-        "Authorization": "Sanitized",
-        "If-None-Match": "\u00220x8D7C14B4C5721FA\u0022",
-        "traceparent": "00-308a53b38aea8143b89cec6a95ee1efa-4394c13cbeb7fe4b-00",
-        "User-Agent": [
-          "azsdk-net-Storage.Blobs/12.4.0-dev.20200305.1",
-          "(.NET Core 4.6.28325.01; Microsoft Windows 10.0.18363 )"
-        ],
-        "x-ms-client-request-id": "57a2dc02-8c36-eb18-db70-d5923fd2c132",
-        "x-ms-date": "Thu, 05 Mar 2020 21:22:24 GMT",
-        "x-ms-range": "bytes=0-1023",
-        "x-ms-return-client-request-id": "true",
-        "x-ms-version": "2019-10-10"
-=======
+      },
+      "ResponseBody": []
+    },
+    {
       "RequestUri": "https://seanmcccanary.blob.core.windows.net/test-container-1a57c459-7b41-24d6-4a18-ca888d40619b/test-blob-60d760a7-b0c6-0721-5508-4fb9bd8b3452?comp=pagelist\u0026prevsnapshot=2020-04-03T00%3A07%3A25.5555741Z",
       "RequestMethod": "GET",
       "RequestHeaders": {
@@ -1773,50 +976,25 @@
         "x-ms-range": "bytes=0-1023",
         "x-ms-return-client-request-id": "true",
         "x-ms-version": "2019-12-12"
->>>>>>> 32e373e2
       },
       "RequestBody": null,
       "StatusCode": 304,
       "ResponseHeaders": {
         "Content-Length": "0",
         "Content-Type": "application/xml",
-<<<<<<< HEAD
-        "Date": "Thu, 05 Mar 2020 21:22:23 GMT",
-=======
         "Date": "Fri, 03 Apr 2020 00:07:25 GMT",
->>>>>>> 32e373e2
         "Server": [
           "Windows-Azure-Blob/1.0",
           "Microsoft-HTTPAPI/2.0"
         ],
         "x-ms-client-request-id": "57a2dc02-8c36-eb18-db70-d5923fd2c132",
         "x-ms-error-code": "ConditionNotMet",
-<<<<<<< HEAD
-        "x-ms-request-id": "09b4ec91-a01e-0030-0534-f32cf4000000",
-        "x-ms-version": "2019-10-10"
-=======
         "x-ms-request-id": "b7ca7a68-401e-0065-674b-09e3e4000000",
         "x-ms-version": "2019-12-12"
->>>>>>> 32e373e2
-      },
-      "ResponseBody": []
-    },
-    {
-<<<<<<< HEAD
-      "RequestUri": "https://seanstagetest.blob.core.windows.net/test-container-1a57c459-7b41-24d6-4a18-ca888d40619b?restype=container",
-      "RequestMethod": "DELETE",
-      "RequestHeaders": {
-        "Authorization": "Sanitized",
-        "traceparent": "00-1728ef4bdbc27e44ae4fa1db35dea11a-f7a268b1e558b440-00",
-        "User-Agent": [
-          "azsdk-net-Storage.Blobs/12.4.0-dev.20200305.1",
-          "(.NET Core 4.6.28325.01; Microsoft Windows 10.0.18363 )"
-        ],
-        "x-ms-client-request-id": "9b7c73a8-23ce-1705-2c67-699a60077ff3",
-        "x-ms-date": "Thu, 05 Mar 2020 21:22:24 GMT",
-        "x-ms-return-client-request-id": "true",
-        "x-ms-version": "2019-10-10"
-=======
+      },
+      "ResponseBody": []
+    },
+    {
       "RequestUri": "https://seanmcccanary.blob.core.windows.net/test-container-1a57c459-7b41-24d6-4a18-ca888d40619b?restype=container",
       "RequestMethod": "DELETE",
       "RequestHeaders": {
@@ -1830,49 +1008,23 @@
         "x-ms-date": "Fri, 03 Apr 2020 00:07:26 GMT",
         "x-ms-return-client-request-id": "true",
         "x-ms-version": "2019-12-12"
->>>>>>> 32e373e2
       },
       "RequestBody": null,
       "StatusCode": 202,
       "ResponseHeaders": {
         "Content-Length": "0",
-<<<<<<< HEAD
-        "Date": "Thu, 05 Mar 2020 21:22:24 GMT",
-=======
         "Date": "Fri, 03 Apr 2020 00:07:25 GMT",
->>>>>>> 32e373e2
         "Server": [
           "Windows-Azure-Blob/1.0",
           "Microsoft-HTTPAPI/2.0"
         ],
         "x-ms-client-request-id": "9b7c73a8-23ce-1705-2c67-699a60077ff3",
-<<<<<<< HEAD
-        "x-ms-request-id": "09b4ec93-a01e-0030-0734-f32cf4000000",
-        "x-ms-version": "2019-10-10"
-=======
         "x-ms-request-id": "b7ca7a95-401e-0065-0f4b-09e3e4000000",
         "x-ms-version": "2019-12-12"
->>>>>>> 32e373e2
-      },
-      "ResponseBody": []
-    },
-    {
-<<<<<<< HEAD
-      "RequestUri": "https://seanstagetest.blob.core.windows.net/test-container-ab44f4f9-e31b-0698-2172-9c96c7640c88?restype=container",
-      "RequestMethod": "PUT",
-      "RequestHeaders": {
-        "Authorization": "Sanitized",
-        "traceparent": "00-28bd83344d864040b7219f62413262eb-81cb84e5e445f04a-00",
-        "User-Agent": [
-          "azsdk-net-Storage.Blobs/12.4.0-dev.20200305.1",
-          "(.NET Core 4.6.28325.01; Microsoft Windows 10.0.18363 )"
-        ],
-        "x-ms-blob-public-access": "container",
-        "x-ms-client-request-id": "eabad120-570e-c531-da75-795b866f50c7",
-        "x-ms-date": "Thu, 05 Mar 2020 21:22:24 GMT",
-        "x-ms-return-client-request-id": "true",
-        "x-ms-version": "2019-10-10"
-=======
+      },
+      "ResponseBody": []
+    },
+    {
       "RequestUri": "https://seanmcccanary.blob.core.windows.net/test-container-ab44f4f9-e31b-0698-2172-9c96c7640c88?restype=container",
       "RequestMethod": "PUT",
       "RequestHeaders": {
@@ -1887,125 +1039,67 @@
         "x-ms-date": "Fri, 03 Apr 2020 00:07:26 GMT",
         "x-ms-return-client-request-id": "true",
         "x-ms-version": "2019-12-12"
->>>>>>> 32e373e2
-      },
-      "RequestBody": null,
-      "StatusCode": 201,
-      "ResponseHeaders": {
-        "Content-Length": "0",
-<<<<<<< HEAD
-        "Date": "Thu, 05 Mar 2020 21:22:24 GMT",
-        "ETag": "\u00220x8D7C14B4CB1AFD4\u0022",
-        "Last-Modified": "Thu, 05 Mar 2020 21:22:24 GMT",
-=======
+      },
+      "RequestBody": null,
+      "StatusCode": 201,
+      "ResponseHeaders": {
+        "Content-Length": "0",
         "Date": "Fri, 03 Apr 2020 00:07:25 GMT",
         "ETag": "\u00220x8D7D762FDD8E3B0\u0022",
         "Last-Modified": "Fri, 03 Apr 2020 00:07:26 GMT",
->>>>>>> 32e373e2
         "Server": [
           "Windows-Azure-Blob/1.0",
           "Microsoft-HTTPAPI/2.0"
         ],
         "x-ms-client-request-id": "eabad120-570e-c531-da75-795b866f50c7",
-<<<<<<< HEAD
-        "x-ms-request-id": "45e3e3d1-501e-001b-0d34-f3ac38000000",
-        "x-ms-version": "2019-10-10"
-=======
         "x-ms-request-id": "8de9711d-b01e-0071-284b-09ab8b000000",
         "x-ms-version": "2019-12-12"
->>>>>>> 32e373e2
-      },
-      "ResponseBody": []
-    },
-    {
-<<<<<<< HEAD
-      "RequestUri": "https://seanstagetest.blob.core.windows.net/test-container-ab44f4f9-e31b-0698-2172-9c96c7640c88/test-blob-d92ce05a-b31e-d39d-9141-60175f2a7401",
-=======
+      },
+      "ResponseBody": []
+    },
+    {
       "RequestUri": "https://seanmcccanary.blob.core.windows.net/test-container-ab44f4f9-e31b-0698-2172-9c96c7640c88/test-blob-d92ce05a-b31e-d39d-9141-60175f2a7401",
->>>>>>> 32e373e2
-      "RequestMethod": "PUT",
-      "RequestHeaders": {
-        "Authorization": "Sanitized",
-        "Content-Length": "0",
-<<<<<<< HEAD
-        "traceparent": "00-4ebea40662c7d04c8b6cc2e0eff49638-27ea38cf8c26b34a-00",
-        "User-Agent": [
-          "azsdk-net-Storage.Blobs/12.4.0-dev.20200305.1",
-          "(.NET Core 4.6.28325.01; Microsoft Windows 10.0.18363 )"
-=======
+      "RequestMethod": "PUT",
+      "RequestHeaders": {
+        "Authorization": "Sanitized",
+        "Content-Length": "0",
         "traceparent": "00-d565c8905a6f9f4aa4df1272f15cb492-5fcf72ea0eb1e84e-00",
         "User-Agent": [
           "azsdk-net-Storage.Blobs/12.5.0-dev.20200402.1",
           "(.NET Core 4.6.28325.01; Microsoft Windows 10.0.18362 )"
->>>>>>> 32e373e2
         ],
         "x-ms-blob-content-length": "4096",
         "x-ms-blob-sequence-number": "0",
         "x-ms-blob-type": "PageBlob",
         "x-ms-client-request-id": "b113bcb4-f6f3-6d94-33e7-59ccf71a65b0",
-<<<<<<< HEAD
-        "x-ms-date": "Thu, 05 Mar 2020 21:22:25 GMT",
-        "x-ms-return-client-request-id": "true",
-        "x-ms-version": "2019-10-10"
-=======
         "x-ms-date": "Fri, 03 Apr 2020 00:07:27 GMT",
         "x-ms-return-client-request-id": "true",
         "x-ms-version": "2019-12-12"
->>>>>>> 32e373e2
-      },
-      "RequestBody": null,
-      "StatusCode": 201,
-      "ResponseHeaders": {
-        "Content-Length": "0",
-<<<<<<< HEAD
-        "Date": "Thu, 05 Mar 2020 21:22:25 GMT",
-        "ETag": "\u00220x8D7C14B4CBF2FBA\u0022",
-        "Last-Modified": "Thu, 05 Mar 2020 21:22:25 GMT",
-=======
+      },
+      "RequestBody": null,
+      "StatusCode": 201,
+      "ResponseHeaders": {
+        "Content-Length": "0",
         "Date": "Fri, 03 Apr 2020 00:07:25 GMT",
         "ETag": "\u00220x8D7D762FDE58CC2\u0022",
         "Last-Modified": "Fri, 03 Apr 2020 00:07:26 GMT",
->>>>>>> 32e373e2
         "Server": [
           "Windows-Azure-Blob/1.0",
           "Microsoft-HTTPAPI/2.0"
         ],
         "x-ms-client-request-id": "b113bcb4-f6f3-6d94-33e7-59ccf71a65b0",
-<<<<<<< HEAD
-        "x-ms-request-id": "45e3e3d6-501e-001b-1034-f3ac38000000",
-        "x-ms-request-server-encrypted": "true",
-        "x-ms-version": "2019-10-10"
-=======
         "x-ms-request-id": "8de97133-b01e-0071-3c4b-09ab8b000000",
         "x-ms-request-server-encrypted": "true",
         "x-ms-version": "2019-12-12"
->>>>>>> 32e373e2
-      },
-      "ResponseBody": []
-    },
-    {
-<<<<<<< HEAD
-      "RequestUri": "https://seanstagetest.blob.core.windows.net/test-container-ab44f4f9-e31b-0698-2172-9c96c7640c88/test-blob-d92ce05a-b31e-d39d-9141-60175f2a7401?comp=page",
-=======
+      },
+      "ResponseBody": []
+    },
+    {
       "RequestUri": "https://seanmcccanary.blob.core.windows.net/test-container-ab44f4f9-e31b-0698-2172-9c96c7640c88/test-blob-d92ce05a-b31e-d39d-9141-60175f2a7401?comp=page",
->>>>>>> 32e373e2
       "RequestMethod": "PUT",
       "RequestHeaders": {
         "Authorization": "Sanitized",
         "Content-Length": "1024",
-<<<<<<< HEAD
-        "traceparent": "00-e35fc97386c1a94e8b76cd72ceaa4a89-5cd95f98db85dc4c-00",
-        "User-Agent": [
-          "azsdk-net-Storage.Blobs/12.4.0-dev.20200305.1",
-          "(.NET Core 4.6.28325.01; Microsoft Windows 10.0.18363 )"
-        ],
-        "x-ms-client-request-id": "e8aa6d76-5d8b-7eca-5a16-ae8781a0fe6c",
-        "x-ms-date": "Thu, 05 Mar 2020 21:22:25 GMT",
-        "x-ms-page-write": "update",
-        "x-ms-range": "bytes=0-1023",
-        "x-ms-return-client-request-id": "true",
-        "x-ms-version": "2019-10-10"
-=======
         "traceparent": "00-902f21f241d4594fb55f3b79c9ad9a72-35ac90eff6ede04b-00",
         "User-Agent": [
           "azsdk-net-Storage.Blobs/12.5.0-dev.20200402.1",
@@ -2017,56 +1111,28 @@
         "x-ms-range": "bytes=0-1023",
         "x-ms-return-client-request-id": "true",
         "x-ms-version": "2019-12-12"
->>>>>>> 32e373e2
       },
       "RequestBody": "AXe3nflaHThmF4L6wb0miMSFYqIXwg6tUwfCwsetHju\u002BQd80UN/hWp7aS9tzmqt1wNEIcbjDmD5pCUnyl1twuPhHPIDe8jflpAcEPXcyOrlcTAH2payD\u002B6igy0eV78NCaZLjK14rl86ZI82wvlrHNs\u002BQlUpaehNMxEHXPSfwULVEwdTkTw5aMLUyXYLf0jxO2ZR3BFl45\u002B9/l2cdU1mnqNMYa/yG4ufANWSUKByRbPEEiWOSeEtbzNnlZLinPd1cirSvx2c/yPett87047/S7ip1GMr1FDCHvJ8joH0uGPiHOJ1o4qSKxcFs5cB8Z\u002BgZE3aNMiQSZnaEJwvIHCd5fp/WbKoiaguF61MJiC9vClW2CY0GoObUdNIm5LqZwqmZ82chpvo996hrCEfRCd1HFBy2ERKZct25AvjY\u002B4ZR7Ciqb5XHTmRaeRHkm5ieAmv138\u002Be47GWAIGJaKQCZfsiGhweJplHf8a4W5gAtNZFGv\u002BM4xu2sgh3FG8UPuXAWBQWwoF8gNzRrWAJ5YgYlUuqRE6ldYHfbGcTphIqM0Hg\u002BAKD6vJVyZkjuzW7rM1/Xn8kavqXGuOSNlYaaNrJp3kfKe2GlapYVHq0gbpLJL\u002BZk0eTBclHSd0e8bOcO2C/WRO7nIPf\u002BcnUyxV/4pgpRhKXgNSSNqGw198QZ6P3vBkZ9SimkIc7upl9vzqzyGZE9aqgBbqMLCNxCsSkz5Il3Q/8Ze1wgraLW8Y6FHZn/Q95y3H4VrdejcgENYXDl\u002BoHV\u002BEqtmJ503L0Fan0UhisCQ20KgMgLYZXntcka00xyMTbM7yUPUasAPj\u002BBEEOaTuwWCt3Dmzn5ipb0xiLVGclwkzkGR5bF8zGByoLIShFSTScdBMhublY9EyROWouIauQ2UH0KVAcVEBfsQZC28QCFonk7uBUBAiSjCXSyt5imOZ\u002Be0jmUCDkgB/TwgizFRiHjyPgSTPLO9U4YZ0rSoph/Bggw2B8HMVpAG7AgEEA33YMSju7gU6zsz9zre6CuTWVccXvk1G4C3Jdd0nECruTOIImHv9OpnrJbBAgCG7W5kc4Kg97EEskUz7IXQoF7qiE33VsXJo2R8tKJSZBmAIEhpECi\u002BCrFyg2AcrBhkhwxH5nmyn5aoqsAuNDMeol47s7w9d4AmLI2MdMNlrPdMCC2WGo2vzZCxwHVYn8Z\u002BY9ER4PhcJx\u002BMEbnsNhrDQv3I4jwVeJfQm/Yri6ca3ZzHDhDyQ7wO79EeGfjDs4eF7o13j72aaPtJQUUCMKtocUQdFSf50P8xyfJbB16fDNhulZ0po03vPKUlqQJ2/L81paiktp5vjB2ONcW7P2GcujR8o5sOTt4GLeiC1Cfsyt1DJVG16lYw==",
       "StatusCode": 201,
       "ResponseHeaders": {
         "Content-Length": "0",
         "Content-MD5": "21go05jG4WIAftyw2Nyhdg==",
-<<<<<<< HEAD
-        "Date": "Thu, 05 Mar 2020 21:22:25 GMT",
-        "ETag": "\u00220x8D7C14B4CCBB50F\u0022",
-        "Last-Modified": "Thu, 05 Mar 2020 21:22:25 GMT",
-=======
         "Date": "Fri, 03 Apr 2020 00:07:25 GMT",
         "ETag": "\u00220x8D7D762FDF1EB13\u0022",
         "Last-Modified": "Fri, 03 Apr 2020 00:07:26 GMT",
->>>>>>> 32e373e2
         "Server": [
           "Windows-Azure-Blob/1.0",
           "Microsoft-HTTPAPI/2.0"
         ],
         "x-ms-blob-sequence-number": "0",
         "x-ms-client-request-id": "e8aa6d76-5d8b-7eca-5a16-ae8781a0fe6c",
-<<<<<<< HEAD
-        "x-ms-request-id": "45e3e3da-501e-001b-1334-f3ac38000000",
-        "x-ms-request-server-encrypted": "true",
-        "x-ms-version": "2019-10-10"
-=======
         "x-ms-request-id": "8de97156-b01e-0071-5b4b-09ab8b000000",
         "x-ms-request-server-encrypted": "true",
         "x-ms-version": "2019-12-12"
->>>>>>> 32e373e2
-      },
-      "ResponseBody": []
-    },
-    {
-<<<<<<< HEAD
-      "RequestUri": "https://seanstagetest.blob.core.windows.net/test-container-ab44f4f9-e31b-0698-2172-9c96c7640c88/test-blob-d92ce05a-b31e-d39d-9141-60175f2a7401?comp=snapshot",
-      "RequestMethod": "PUT",
-      "RequestHeaders": {
-        "Authorization": "Sanitized",
-        "traceparent": "00-dda2b8910aef754bb44437400bfadc43-6df25de7fa03184e-00",
-        "User-Agent": [
-          "azsdk-net-Storage.Blobs/12.4.0-dev.20200305.1",
-          "(.NET Core 4.6.28325.01; Microsoft Windows 10.0.18363 )"
-        ],
-        "x-ms-client-request-id": "addeef43-bcb3-42d8-2719-9f9f29fbbe32",
-        "x-ms-date": "Thu, 05 Mar 2020 21:22:25 GMT",
-        "x-ms-return-client-request-id": "true",
-        "x-ms-version": "2019-10-10"
-=======
+      },
+      "ResponseBody": []
+    },
+    {
       "RequestUri": "https://seanmcccanary.blob.core.windows.net/test-container-ab44f4f9-e31b-0698-2172-9c96c7640c88/test-blob-d92ce05a-b31e-d39d-9141-60175f2a7401?comp=snapshot",
       "RequestMethod": "PUT",
       "RequestHeaders": {
@@ -2080,63 +1146,32 @@
         "x-ms-date": "Fri, 03 Apr 2020 00:07:27 GMT",
         "x-ms-return-client-request-id": "true",
         "x-ms-version": "2019-12-12"
->>>>>>> 32e373e2
-      },
-      "RequestBody": null,
-      "StatusCode": 201,
-      "ResponseHeaders": {
-        "Content-Length": "0",
-<<<<<<< HEAD
-        "Date": "Thu, 05 Mar 2020 21:22:25 GMT",
-        "ETag": "\u00220x8D7C14B4CCBB50F\u0022",
-        "Last-Modified": "Thu, 05 Mar 2020 21:22:25 GMT",
-=======
+      },
+      "RequestBody": null,
+      "StatusCode": 201,
+      "ResponseHeaders": {
+        "Content-Length": "0",
         "Date": "Fri, 03 Apr 2020 00:07:26 GMT",
         "ETag": "\u00220x8D7D762FDF1EB13\u0022",
         "Last-Modified": "Fri, 03 Apr 2020 00:07:26 GMT",
->>>>>>> 32e373e2
         "Server": [
           "Windows-Azure-Blob/1.0",
           "Microsoft-HTTPAPI/2.0"
         ],
         "x-ms-client-request-id": "addeef43-bcb3-42d8-2719-9f9f29fbbe32",
-<<<<<<< HEAD
-        "x-ms-request-id": "45e3e3dc-501e-001b-1534-f3ac38000000",
-        "x-ms-request-server-encrypted": "false",
-        "x-ms-snapshot": "2020-03-05T21:22:25.2210493Z",
-        "x-ms-version": "2019-10-10"
-=======
         "x-ms-request-id": "8de97183-b01e-0071-064b-09ab8b000000",
         "x-ms-request-server-encrypted": "false",
         "x-ms-snapshot": "2020-04-03T00:07:26.4311979Z",
         "x-ms-version": "2019-12-12"
->>>>>>> 32e373e2
-      },
-      "ResponseBody": []
-    },
-    {
-<<<<<<< HEAD
-      "RequestUri": "https://seanstagetest.blob.core.windows.net/test-container-ab44f4f9-e31b-0698-2172-9c96c7640c88/test-blob-d92ce05a-b31e-d39d-9141-60175f2a7401?comp=page",
-=======
+      },
+      "ResponseBody": []
+    },
+    {
       "RequestUri": "https://seanmcccanary.blob.core.windows.net/test-container-ab44f4f9-e31b-0698-2172-9c96c7640c88/test-blob-d92ce05a-b31e-d39d-9141-60175f2a7401?comp=page",
->>>>>>> 32e373e2
       "RequestMethod": "PUT",
       "RequestHeaders": {
         "Authorization": "Sanitized",
         "Content-Length": "1024",
-<<<<<<< HEAD
-        "traceparent": "00-e3e80f3bc01d4142a8c15d52e98b0a51-340cf84cf0de954d-00",
-        "User-Agent": [
-          "azsdk-net-Storage.Blobs/12.4.0-dev.20200305.1",
-          "(.NET Core 4.6.28325.01; Microsoft Windows 10.0.18363 )"
-        ],
-        "x-ms-client-request-id": "9244a729-50c1-42b8-0ae7-21fe4b96dee4",
-        "x-ms-date": "Thu, 05 Mar 2020 21:22:25 GMT",
-        "x-ms-page-write": "update",
-        "x-ms-range": "bytes=2048-3071",
-        "x-ms-return-client-request-id": "true",
-        "x-ms-version": "2019-10-10"
-=======
         "traceparent": "00-c252980fbc6cae4d9536faa3cb5386c6-251c7f0f76b7594e-00",
         "User-Agent": [
           "azsdk-net-Storage.Blobs/12.5.0-dev.20200402.1",
@@ -2148,54 +1183,28 @@
         "x-ms-range": "bytes=2048-3071",
         "x-ms-return-client-request-id": "true",
         "x-ms-version": "2019-12-12"
->>>>>>> 32e373e2
       },
       "RequestBody": "AXe3nflaHThmF4L6wb0miMSFYqIXwg6tUwfCwsetHju\u002BQd80UN/hWp7aS9tzmqt1wNEIcbjDmD5pCUnyl1twuPhHPIDe8jflpAcEPXcyOrlcTAH2payD\u002B6igy0eV78NCaZLjK14rl86ZI82wvlrHNs\u002BQlUpaehNMxEHXPSfwULVEwdTkTw5aMLUyXYLf0jxO2ZR3BFl45\u002B9/l2cdU1mnqNMYa/yG4ufANWSUKByRbPEEiWOSeEtbzNnlZLinPd1cirSvx2c/yPett87047/S7ip1GMr1FDCHvJ8joH0uGPiHOJ1o4qSKxcFs5cB8Z\u002BgZE3aNMiQSZnaEJwvIHCd5fp/WbKoiaguF61MJiC9vClW2CY0GoObUdNIm5LqZwqmZ82chpvo996hrCEfRCd1HFBy2ERKZct25AvjY\u002B4ZR7Ciqb5XHTmRaeRHkm5ieAmv138\u002Be47GWAIGJaKQCZfsiGhweJplHf8a4W5gAtNZFGv\u002BM4xu2sgh3FG8UPuXAWBQWwoF8gNzRrWAJ5YgYlUuqRE6ldYHfbGcTphIqM0Hg\u002BAKD6vJVyZkjuzW7rM1/Xn8kavqXGuOSNlYaaNrJp3kfKe2GlapYVHq0gbpLJL\u002BZk0eTBclHSd0e8bOcO2C/WRO7nIPf\u002BcnUyxV/4pgpRhKXgNSSNqGw198QZ6P3vBkZ9SimkIc7upl9vzqzyGZE9aqgBbqMLCNxCsSkz5Il3Q/8Ze1wgraLW8Y6FHZn/Q95y3H4VrdejcgENYXDl\u002BoHV\u002BEqtmJ503L0Fan0UhisCQ20KgMgLYZXntcka00xyMTbM7yUPUasAPj\u002BBEEOaTuwWCt3Dmzn5ipb0xiLVGclwkzkGR5bF8zGByoLIShFSTScdBMhublY9EyROWouIauQ2UH0KVAcVEBfsQZC28QCFonk7uBUBAiSjCXSyt5imOZ\u002Be0jmUCDkgB/TwgizFRiHjyPgSTPLO9U4YZ0rSoph/Bggw2B8HMVpAG7AgEEA33YMSju7gU6zsz9zre6CuTWVccXvk1G4C3Jdd0nECruTOIImHv9OpnrJbBAgCG7W5kc4Kg97EEskUz7IXQoF7qiE33VsXJo2R8tKJSZBmAIEhpECi\u002BCrFyg2AcrBhkhwxH5nmyn5aoqsAuNDMeol47s7w9d4AmLI2MdMNlrPdMCC2WGo2vzZCxwHVYn8Z\u002BY9ER4PhcJx\u002BMEbnsNhrDQv3I4jwVeJfQm/Yri6ca3ZzHDhDyQ7wO79EeGfjDs4eF7o13j72aaPtJQUUCMKtocUQdFSf50P8xyfJbB16fDNhulZ0po03vPKUlqQJ2/L81paiktp5vjB2ONcW7P2GcujR8o5sOTt4GLeiC1Cfsyt1DJVG16lYw==",
       "StatusCode": 201,
       "ResponseHeaders": {
         "Content-Length": "0",
         "Content-MD5": "21go05jG4WIAftyw2Nyhdg==",
-<<<<<<< HEAD
-        "Date": "Thu, 05 Mar 2020 21:22:25 GMT",
-        "ETag": "\u00220x8D7C14B4CE55587\u0022",
-        "Last-Modified": "Thu, 05 Mar 2020 21:22:25 GMT",
-=======
         "Date": "Fri, 03 Apr 2020 00:07:26 GMT",
         "ETag": "\u00220x8D7D762FE0AF5EA\u0022",
         "Last-Modified": "Fri, 03 Apr 2020 00:07:26 GMT",
->>>>>>> 32e373e2
         "Server": [
           "Windows-Azure-Blob/1.0",
           "Microsoft-HTTPAPI/2.0"
         ],
         "x-ms-blob-sequence-number": "0",
         "x-ms-client-request-id": "9244a729-50c1-42b8-0ae7-21fe4b96dee4",
-<<<<<<< HEAD
-        "x-ms-request-id": "45e3e3de-501e-001b-1734-f3ac38000000",
-        "x-ms-request-server-encrypted": "true",
-        "x-ms-version": "2019-10-10"
-=======
         "x-ms-request-id": "8de9719e-b01e-0071-1e4b-09ab8b000000",
         "x-ms-request-server-encrypted": "true",
         "x-ms-version": "2019-12-12"
->>>>>>> 32e373e2
-      },
-      "ResponseBody": []
-    },
-    {
-<<<<<<< HEAD
-      "RequestUri": "https://seanstagetest.blob.core.windows.net/test-container-ab44f4f9-e31b-0698-2172-9c96c7640c88/test-blob-d92ce05a-b31e-d39d-9141-60175f2a7401?comp=lease",
-      "RequestMethod": "PUT",
-      "RequestHeaders": {
-        "Authorization": "Sanitized",
-        "traceparent": "00-97bb4b6719d28944aaf70471f33c92a6-f9512d05fbab284f-00",
-        "User-Agent": [
-          "azsdk-net-Storage.Blobs/12.4.0-dev.20200305.1",
-          "(.NET Core 4.6.28325.01; Microsoft Windows 10.0.18363 )"
-        ],
-        "x-ms-client-request-id": "260b23c3-3a19-3823-1a49-ce6fdaa78d1e",
-        "x-ms-date": "Thu, 05 Mar 2020 21:22:25 GMT",
-=======
+      },
+      "ResponseBody": []
+    },
+    {
       "RequestUri": "https://seanmcccanary.blob.core.windows.net/test-container-ab44f4f9-e31b-0698-2172-9c96c7640c88/test-blob-d92ce05a-b31e-d39d-9141-60175f2a7401?comp=lease",
       "RequestMethod": "PUT",
       "RequestHeaders": {
@@ -2207,64 +1216,31 @@
         ],
         "x-ms-client-request-id": "260b23c3-3a19-3823-1a49-ce6fdaa78d1e",
         "x-ms-date": "Fri, 03 Apr 2020 00:07:27 GMT",
->>>>>>> 32e373e2
         "x-ms-lease-action": "acquire",
         "x-ms-lease-duration": "-1",
         "x-ms-proposed-lease-id": "91bb82e0-f0a4-fa8c-c352-7611b4ec9952",
         "x-ms-return-client-request-id": "true",
-<<<<<<< HEAD
-        "x-ms-version": "2019-10-10"
-=======
-        "x-ms-version": "2019-12-12"
->>>>>>> 32e373e2
-      },
-      "RequestBody": null,
-      "StatusCode": 201,
-      "ResponseHeaders": {
-        "Content-Length": "0",
-<<<<<<< HEAD
-        "Date": "Thu, 05 Mar 2020 21:22:25 GMT",
-        "ETag": "\u00220x8D7C14B4CE55587\u0022",
-        "Last-Modified": "Thu, 05 Mar 2020 21:22:25 GMT",
-=======
+        "x-ms-version": "2019-12-12"
+      },
+      "RequestBody": null,
+      "StatusCode": 201,
+      "ResponseHeaders": {
+        "Content-Length": "0",
         "Date": "Fri, 03 Apr 2020 00:07:26 GMT",
         "ETag": "\u00220x8D7D762FE0AF5EA\u0022",
         "Last-Modified": "Fri, 03 Apr 2020 00:07:26 GMT",
->>>>>>> 32e373e2
         "Server": [
           "Windows-Azure-Blob/1.0",
           "Microsoft-HTTPAPI/2.0"
         ],
         "x-ms-client-request-id": "260b23c3-3a19-3823-1a49-ce6fdaa78d1e",
         "x-ms-lease-id": "91bb82e0-f0a4-fa8c-c352-7611b4ec9952",
-<<<<<<< HEAD
-        "x-ms-request-id": "45e3e3df-501e-001b-1834-f3ac38000000",
-        "x-ms-version": "2019-10-10"
-=======
         "x-ms-request-id": "8de971b7-b01e-0071-344b-09ab8b000000",
         "x-ms-version": "2019-12-12"
->>>>>>> 32e373e2
-      },
-      "ResponseBody": []
-    },
-    {
-<<<<<<< HEAD
-      "RequestUri": "https://seanstagetest.blob.core.windows.net/test-container-ab44f4f9-e31b-0698-2172-9c96c7640c88/test-blob-d92ce05a-b31e-d39d-9141-60175f2a7401?comp=pagelist\u0026prevsnapshot=2020-03-05T21%3A22%3A25.2210493Z",
-      "RequestMethod": "GET",
-      "RequestHeaders": {
-        "Authorization": "Sanitized",
-        "traceparent": "00-da4f3579cb297f48bdc5db1b150f7003-b24921ff0d81c447-00",
-        "User-Agent": [
-          "azsdk-net-Storage.Blobs/12.4.0-dev.20200305.1",
-          "(.NET Core 4.6.28325.01; Microsoft Windows 10.0.18363 )"
-        ],
-        "x-ms-client-request-id": "914ed611-73e0-1438-b43d-676c5c010fc2",
-        "x-ms-date": "Thu, 05 Mar 2020 21:22:25 GMT",
-        "x-ms-lease-id": "a770b308-c4a9-d658-69b0-eb1efb15720f",
-        "x-ms-range": "bytes=0-1023",
-        "x-ms-return-client-request-id": "true",
-        "x-ms-version": "2019-10-10"
-=======
+      },
+      "ResponseBody": []
+    },
+    {
       "RequestUri": "https://seanmcccanary.blob.core.windows.net/test-container-ab44f4f9-e31b-0698-2172-9c96c7640c88/test-blob-d92ce05a-b31e-d39d-9141-60175f2a7401?comp=pagelist\u0026prevsnapshot=2020-04-03T00%3A07%3A26.4311979Z",
       "RequestMethod": "GET",
       "RequestHeaders": {
@@ -2280,49 +1256,19 @@
         "x-ms-range": "bytes=0-1023",
         "x-ms-return-client-request-id": "true",
         "x-ms-version": "2019-12-12"
->>>>>>> 32e373e2
       },
       "RequestBody": null,
       "StatusCode": 412,
       "ResponseHeaders": {
         "Content-Length": "264",
         "Content-Type": "application/xml",
-<<<<<<< HEAD
-        "Date": "Thu, 05 Mar 2020 21:22:25 GMT",
-=======
         "Date": "Fri, 03 Apr 2020 00:07:26 GMT",
->>>>>>> 32e373e2
         "Server": [
           "Windows-Azure-Blob/1.0",
           "Microsoft-HTTPAPI/2.0"
         ],
         "x-ms-client-request-id": "914ed611-73e0-1438-b43d-676c5c010fc2",
         "x-ms-error-code": "LeaseIdMismatchWithBlobOperation",
-<<<<<<< HEAD
-        "x-ms-request-id": "45e3e3e0-501e-001b-1934-f3ac38000000",
-        "x-ms-version": "2019-10-10"
-      },
-      "ResponseBody": [
-        "\uFEFF\u003C?xml version=\u00221.0\u0022 encoding=\u0022utf-8\u0022?\u003E\u003CError\u003E\u003CCode\u003ELeaseIdMismatchWithBlobOperation\u003C/Code\u003E\u003CMessage\u003EThe lease ID specified did not match the lease ID for the blob.\n",
-        "RequestId:45e3e3e0-501e-001b-1934-f3ac38000000\n",
-        "Time:2020-03-05T21:22:25.4915895Z\u003C/Message\u003E\u003C/Error\u003E"
-      ]
-    },
-    {
-      "RequestUri": "https://seanstagetest.blob.core.windows.net/test-container-ab44f4f9-e31b-0698-2172-9c96c7640c88?restype=container",
-      "RequestMethod": "DELETE",
-      "RequestHeaders": {
-        "Authorization": "Sanitized",
-        "traceparent": "00-98f4ecfaa4556d4b99901adbc764b5a9-131bc2334cef904f-00",
-        "User-Agent": [
-          "azsdk-net-Storage.Blobs/12.4.0-dev.20200305.1",
-          "(.NET Core 4.6.28325.01; Microsoft Windows 10.0.18363 )"
-        ],
-        "x-ms-client-request-id": "035d3776-fc58-db3d-979c-bfe2f5c1580f",
-        "x-ms-date": "Thu, 05 Mar 2020 21:22:25 GMT",
-        "x-ms-return-client-request-id": "true",
-        "x-ms-version": "2019-10-10"
-=======
         "x-ms-request-id": "8de971d5-b01e-0071-4c4b-09ab8b000000",
         "x-ms-version": "2019-12-12"
       },
@@ -2346,42 +1292,26 @@
         "x-ms-date": "Fri, 03 Apr 2020 00:07:27 GMT",
         "x-ms-return-client-request-id": "true",
         "x-ms-version": "2019-12-12"
->>>>>>> 32e373e2
       },
       "RequestBody": null,
       "StatusCode": 202,
       "ResponseHeaders": {
         "Content-Length": "0",
-<<<<<<< HEAD
-        "Date": "Thu, 05 Mar 2020 21:22:25 GMT",
-=======
         "Date": "Fri, 03 Apr 2020 00:07:26 GMT",
->>>>>>> 32e373e2
         "Server": [
           "Windows-Azure-Blob/1.0",
           "Microsoft-HTTPAPI/2.0"
         ],
         "x-ms-client-request-id": "035d3776-fc58-db3d-979c-bfe2f5c1580f",
-<<<<<<< HEAD
-        "x-ms-request-id": "45e3e3e3-501e-001b-1c34-f3ac38000000",
-        "x-ms-version": "2019-10-10"
-=======
         "x-ms-request-id": "8de971f9-b01e-0071-6a4b-09ab8b000000",
         "x-ms-version": "2019-12-12"
->>>>>>> 32e373e2
       },
       "ResponseBody": []
     }
   ],
   "Variables": {
-<<<<<<< HEAD
-    "DateTimeOffsetNow": "2020-03-05T13:22:21.3861381-08:00",
-    "RandomSeed": "1612450628",
-    "Storage_TestConfigDefault": "ProductionTenant\nseanstagetest\nU2FuaXRpemVk\nhttps://seanstagetest.blob.core.windows.net\nhttp://seanstagetest.file.core.windows.net\nhttp://seanstagetest.queue.core.windows.net\nhttp://seanstagetest.table.core.windows.net\n\n\n\n\nhttp://seanstagetest-secondary.blob.core.windows.net\nhttp://seanstagetest-secondary.file.core.windows.net\nhttp://seanstagetest-secondary.queue.core.windows.net\nhttp://seanstagetest-secondary.table.core.windows.net\n\nSanitized\n\n\nCloud\nBlobEndpoint=https://seanstagetest.blob.core.windows.net/;QueueEndpoint=http://seanstagetest.queue.core.windows.net/;FileEndpoint=http://seanstagetest.file.core.windows.net/;BlobSecondaryEndpoint=http://seanstagetest-secondary.blob.core.windows.net/;QueueSecondaryEndpoint=http://seanstagetest-secondary.queue.core.windows.net/;FileSecondaryEndpoint=http://seanstagetest-secondary.file.core.windows.net/;AccountName=seanstagetest;AccountKey=Sanitized\nseanscope1"
-=======
     "DateTimeOffsetNow": "2020-04-02T17:07:23.4662159-07:00",
     "RandomSeed": "1612450628",
     "Storage_TestConfigDefault": "ProductionTenant\nseanmcccanary\nU2FuaXRpemVk\nhttps://seanmcccanary.blob.core.windows.net\nhttps://seanmcccanary.file.core.windows.net\nhttps://seanmcccanary.queue.core.windows.net\nhttps://seanmcccanary.table.core.windows.net\n\n\n\n\nhttps://seanmcccanary-secondary.blob.core.windows.net\nhttps://seanmcccanary-secondary.file.core.windows.net\nhttps://seanmcccanary-secondary.queue.core.windows.net\nhttps://seanmcccanary-secondary.table.core.windows.net\n\nSanitized\n\n\nCloud\nBlobEndpoint=https://seanmcccanary.blob.core.windows.net/;QueueEndpoint=https://seanmcccanary.queue.core.windows.net/;FileEndpoint=https://seanmcccanary.file.core.windows.net/;BlobSecondaryEndpoint=https://seanmcccanary-secondary.blob.core.windows.net/;QueueSecondaryEndpoint=https://seanmcccanary-secondary.queue.core.windows.net/;FileSecondaryEndpoint=https://seanmcccanary-secondary.file.core.windows.net/;AccountName=seanmcccanary;AccountKey=Sanitized\nseanscope1"
->>>>>>> 32e373e2
   }
 }