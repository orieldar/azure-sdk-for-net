{
  "Entries": [
    {
<<<<<<< HEAD
      "RequestUri": "https://seanstagetest.blob.core.windows.net/test-container-ba17fd5f-a599-0236-5819-0f0150a657b0?restype=container",
      "RequestMethod": "PUT",
      "RequestHeaders": {
        "Authorization": "Sanitized",
        "traceparent": "00-33d088bb1c83fb4d87e5337574635758-358026a8ec7bed41-00",
        "User-Agent": [
          "azsdk-net-Storage.Blobs/12.4.0-dev.20200305.1",
          "(.NET Core 4.6.28325.01; Microsoft Windows 10.0.18363 )"
        ],
        "x-ms-blob-public-access": "container",
        "x-ms-client-request-id": "ba1281e5-98b1-545e-102a-1e07113a866e",
        "x-ms-date": "Thu, 05 Mar 2020 21:19:04 GMT",
        "x-ms-return-client-request-id": "true",
        "x-ms-version": "2019-10-10"
=======
      "RequestUri": "https://seanmcccanary.blob.core.windows.net/test-container-ba17fd5f-a599-0236-5819-0f0150a657b0?restype=container",
      "RequestMethod": "PUT",
      "RequestHeaders": {
        "Authorization": "Sanitized",
        "traceparent": "00-ea12521f6192a54e8ef1ab2c98dfa335-2edfeb1f98829d4f-00",
        "User-Agent": [
          "azsdk-net-Storage.Blobs/12.5.0-dev.20200402.1",
          "(.NET Core 4.6.28325.01; Microsoft Windows 10.0.18362 )"
        ],
        "x-ms-blob-public-access": "container",
        "x-ms-client-request-id": "ba1281e5-98b1-545e-102a-1e07113a866e",
        "x-ms-date": "Fri, 03 Apr 2020 00:03:53 GMT",
        "x-ms-return-client-request-id": "true",
        "x-ms-version": "2019-12-12"
>>>>>>> 32e373e2
      },
      "RequestBody": null,
      "StatusCode": 201,
      "ResponseHeaders": {
        "Content-Length": "0",
<<<<<<< HEAD
        "Date": "Thu, 05 Mar 2020 21:19:03 GMT",
        "ETag": "\u00220x8D7C14AD51E4906\u0022",
        "Last-Modified": "Thu, 05 Mar 2020 21:19:04 GMT",
=======
        "Date": "Fri, 03 Apr 2020 00:03:52 GMT",
        "ETag": "\u00220x8D7D7627EB37188\u0022",
        "Last-Modified": "Fri, 03 Apr 2020 00:03:52 GMT",
>>>>>>> 32e373e2
        "Server": [
          "Windows-Azure-Blob/1.0",
          "Microsoft-HTTPAPI/2.0"
        ],
        "x-ms-client-request-id": "ba1281e5-98b1-545e-102a-1e07113a866e",
<<<<<<< HEAD
        "x-ms-request-id": "9625ef1c-f01e-002d-0133-f32148000000",
        "x-ms-version": "2019-10-10"
=======
        "x-ms-request-id": "de4355b2-601e-0062-3c4b-098f87000000",
        "x-ms-version": "2019-12-12"
>>>>>>> 32e373e2
      },
      "ResponseBody": []
    },
    {
<<<<<<< HEAD
      "RequestUri": "https://seanstagetest.blob.core.windows.net/test-container-ba17fd5f-a599-0236-5819-0f0150a657b0/test-blob-13ee5b2a-d16a-3ff0-aead-45fd8e2d7437",
=======
      "RequestUri": "https://seanmcccanary.blob.core.windows.net/test-container-ba17fd5f-a599-0236-5819-0f0150a657b0/test-blob-13ee5b2a-d16a-3ff0-aead-45fd8e2d7437",
>>>>>>> 32e373e2
      "RequestMethod": "PUT",
      "RequestHeaders": {
        "Authorization": "Sanitized",
        "Content-Length": "0",
<<<<<<< HEAD
        "traceparent": "00-d2e59eb6247c4541ba1a926d5a254a6e-a0973a4329849349-00",
        "User-Agent": [
          "azsdk-net-Storage.Blobs/12.4.0-dev.20200305.1",
          "(.NET Core 4.6.28325.01; Microsoft Windows 10.0.18363 )"
=======
        "traceparent": "00-ac40c2e65b95bf44ad7e4b6b6af771b8-c11e7d9f94ba854b-00",
        "User-Agent": [
          "azsdk-net-Storage.Blobs/12.5.0-dev.20200402.1",
          "(.NET Core 4.6.28325.01; Microsoft Windows 10.0.18362 )"
>>>>>>> 32e373e2
        ],
        "x-ms-blob-content-length": "4096",
        "x-ms-blob-sequence-number": "0",
        "x-ms-blob-type": "PageBlob",
        "x-ms-client-request-id": "31dfa814-3732-14b1-91d2-0c035360c6e3",
<<<<<<< HEAD
        "x-ms-date": "Thu, 05 Mar 2020 21:19:04 GMT",
        "x-ms-return-client-request-id": "true",
        "x-ms-version": "2019-10-10"
=======
        "x-ms-date": "Fri, 03 Apr 2020 00:03:53 GMT",
        "x-ms-return-client-request-id": "true",
        "x-ms-version": "2019-12-12"
>>>>>>> 32e373e2
      },
      "RequestBody": null,
      "StatusCode": 201,
      "ResponseHeaders": {
        "Content-Length": "0",
<<<<<<< HEAD
        "Date": "Thu, 05 Mar 2020 21:19:03 GMT",
        "ETag": "\u00220x8D7C14AD52B6D96\u0022",
        "Last-Modified": "Thu, 05 Mar 2020 21:19:04 GMT",
=======
        "Date": "Fri, 03 Apr 2020 00:03:52 GMT",
        "ETag": "\u00220x8D7D7627EC1AA1D\u0022",
        "Last-Modified": "Fri, 03 Apr 2020 00:03:52 GMT",
>>>>>>> 32e373e2
        "Server": [
          "Windows-Azure-Blob/1.0",
          "Microsoft-HTTPAPI/2.0"
        ],
        "x-ms-client-request-id": "31dfa814-3732-14b1-91d2-0c035360c6e3",
<<<<<<< HEAD
        "x-ms-request-id": "9625ef1f-f01e-002d-0233-f32148000000",
        "x-ms-request-server-encrypted": "true",
        "x-ms-version": "2019-10-10"
=======
        "x-ms-request-id": "de4355d3-601e-0062-574b-098f87000000",
        "x-ms-request-server-encrypted": "true",
        "x-ms-version": "2019-12-12"
>>>>>>> 32e373e2
      },
      "ResponseBody": []
    },
    {
<<<<<<< HEAD
      "RequestUri": "https://seanstagetest.blob.core.windows.net/test-container-ba17fd5f-a599-0236-5819-0f0150a657b0/test-blob-13ee5b2a-d16a-3ff0-aead-45fd8e2d7437?comp=properties",
      "RequestMethod": "PUT",
      "RequestHeaders": {
        "Authorization": "Sanitized",
        "If-Modified-Since": "Fri, 06 Mar 2020 21:19:04 GMT",
        "traceparent": "00-4d74f00b348bf441bbf1f53eb56af19c-e7f966327c9b3f46-00",
        "User-Agent": [
          "azsdk-net-Storage.Blobs/12.4.0-dev.20200305.1",
          "(.NET Core 4.6.28325.01; Microsoft Windows 10.0.18363 )"
        ],
        "x-ms-blob-content-length": "8192",
        "x-ms-client-request-id": "e6e90955-434d-9504-4107-3ec190fb79b5",
        "x-ms-date": "Thu, 05 Mar 2020 21:19:04 GMT",
        "x-ms-return-client-request-id": "true",
        "x-ms-version": "2019-10-10"
=======
      "RequestUri": "https://seanmcccanary.blob.core.windows.net/test-container-ba17fd5f-a599-0236-5819-0f0150a657b0/test-blob-13ee5b2a-d16a-3ff0-aead-45fd8e2d7437?comp=properties",
      "RequestMethod": "PUT",
      "RequestHeaders": {
        "Authorization": "Sanitized",
        "If-Modified-Since": "Sat, 04 Apr 2020 00:03:53 GMT",
        "traceparent": "00-6da8a64fd75baa47a55f14d7dddf8985-76dcbb3c19ec924f-00",
        "User-Agent": [
          "azsdk-net-Storage.Blobs/12.5.0-dev.20200402.1",
          "(.NET Core 4.6.28325.01; Microsoft Windows 10.0.18362 )"
        ],
        "x-ms-blob-content-length": "8192",
        "x-ms-client-request-id": "e6e90955-434d-9504-4107-3ec190fb79b5",
        "x-ms-date": "Fri, 03 Apr 2020 00:03:53 GMT",
        "x-ms-return-client-request-id": "true",
        "x-ms-version": "2019-12-12"
>>>>>>> 32e373e2
      },
      "RequestBody": null,
      "StatusCode": 412,
      "ResponseHeaders": {
        "Content-Length": "252",
        "Content-Type": "application/xml",
<<<<<<< HEAD
        "Date": "Thu, 05 Mar 2020 21:19:03 GMT",
=======
        "Date": "Fri, 03 Apr 2020 00:03:52 GMT",
>>>>>>> 32e373e2
        "Server": [
          "Windows-Azure-Blob/1.0",
          "Microsoft-HTTPAPI/2.0"
        ],
        "x-ms-client-request-id": "e6e90955-434d-9504-4107-3ec190fb79b5",
        "x-ms-error-code": "ConditionNotMet",
<<<<<<< HEAD
        "x-ms-request-id": "9625ef20-f01e-002d-0333-f32148000000",
        "x-ms-version": "2019-10-10"
      },
      "ResponseBody": [
        "\uFEFF\u003C?xml version=\u00221.0\u0022 encoding=\u0022utf-8\u0022?\u003E\u003CError\u003E\u003CCode\u003EConditionNotMet\u003C/Code\u003E\u003CMessage\u003EThe condition specified using HTTP conditional header(s) is not met.\n",
        "RequestId:9625ef20-f01e-002d-0333-f32148000000\n",
        "Time:2020-03-05T21:19:04.5206992Z\u003C/Message\u003E\u003C/Error\u003E"
      ]
    },
    {
      "RequestUri": "https://seanstagetest.blob.core.windows.net/test-container-ba17fd5f-a599-0236-5819-0f0150a657b0?restype=container",
      "RequestMethod": "DELETE",
      "RequestHeaders": {
        "Authorization": "Sanitized",
        "traceparent": "00-0629577af7b034439ff863085899feb5-aa2c88661b4d9f42-00",
        "User-Agent": [
          "azsdk-net-Storage.Blobs/12.4.0-dev.20200305.1",
          "(.NET Core 4.6.28325.01; Microsoft Windows 10.0.18363 )"
        ],
        "x-ms-client-request-id": "49ada593-e076-7295-e2a3-dc167919fc61",
        "x-ms-date": "Thu, 05 Mar 2020 21:19:04 GMT",
        "x-ms-return-client-request-id": "true",
        "x-ms-version": "2019-10-10"
=======
        "x-ms-request-id": "de4355ea-601e-0062-6a4b-098f87000000",
        "x-ms-version": "2019-12-12"
      },
      "ResponseBody": [
        "\uFEFF\u003C?xml version=\u00221.0\u0022 encoding=\u0022utf-8\u0022?\u003E\u003CError\u003E\u003CCode\u003EConditionNotMet\u003C/Code\u003E\u003CMessage\u003EThe condition specified using HTTP conditional header(s) is not met.\n",
        "RequestId:de4355ea-601e-0062-6a4b-098f87000000\n",
        "Time:2020-04-03T00:03:53.0411840Z\u003C/Message\u003E\u003C/Error\u003E"
      ]
    },
    {
      "RequestUri": "https://seanmcccanary.blob.core.windows.net/test-container-ba17fd5f-a599-0236-5819-0f0150a657b0?restype=container",
      "RequestMethod": "DELETE",
      "RequestHeaders": {
        "Authorization": "Sanitized",
        "traceparent": "00-3e884bd7124b804e9aa07c5308efa30b-b518e64c39675944-00",
        "User-Agent": [
          "azsdk-net-Storage.Blobs/12.5.0-dev.20200402.1",
          "(.NET Core 4.6.28325.01; Microsoft Windows 10.0.18362 )"
        ],
        "x-ms-client-request-id": "49ada593-e076-7295-e2a3-dc167919fc61",
        "x-ms-date": "Fri, 03 Apr 2020 00:03:53 GMT",
        "x-ms-return-client-request-id": "true",
        "x-ms-version": "2019-12-12"
>>>>>>> 32e373e2
      },
      "RequestBody": null,
      "StatusCode": 202,
      "ResponseHeaders": {
        "Content-Length": "0",
<<<<<<< HEAD
        "Date": "Thu, 05 Mar 2020 21:19:03 GMT",
=======
        "Date": "Fri, 03 Apr 2020 00:03:52 GMT",
>>>>>>> 32e373e2
        "Server": [
          "Windows-Azure-Blob/1.0",
          "Microsoft-HTTPAPI/2.0"
        ],
        "x-ms-client-request-id": "49ada593-e076-7295-e2a3-dc167919fc61",
<<<<<<< HEAD
        "x-ms-request-id": "9625ef21-f01e-002d-0433-f32148000000",
        "x-ms-version": "2019-10-10"
=======
        "x-ms-request-id": "de43560a-601e-0062-094b-098f87000000",
        "x-ms-version": "2019-12-12"
>>>>>>> 32e373e2
      },
      "ResponseBody": []
    },
    {
<<<<<<< HEAD
      "RequestUri": "https://seanstagetest.blob.core.windows.net/test-container-1d9047a8-243b-1c58-ec8c-18fb6ef35b29?restype=container",
      "RequestMethod": "PUT",
      "RequestHeaders": {
        "Authorization": "Sanitized",
        "traceparent": "00-37b92cfbff10b247bfbb85fd3aa4a097-b26d81b8b0825e45-00",
        "User-Agent": [
          "azsdk-net-Storage.Blobs/12.4.0-dev.20200305.1",
          "(.NET Core 4.6.28325.01; Microsoft Windows 10.0.18363 )"
        ],
        "x-ms-blob-public-access": "container",
        "x-ms-client-request-id": "f3687255-7287-6f1a-4d91-5deac79904ee",
        "x-ms-date": "Thu, 05 Mar 2020 21:19:04 GMT",
        "x-ms-return-client-request-id": "true",
        "x-ms-version": "2019-10-10"
=======
      "RequestUri": "https://seanmcccanary.blob.core.windows.net/test-container-1d9047a8-243b-1c58-ec8c-18fb6ef35b29?restype=container",
      "RequestMethod": "PUT",
      "RequestHeaders": {
        "Authorization": "Sanitized",
        "traceparent": "00-37c5bf8d46197d41b4d20ff18cd5559a-3c4fa842c512a940-00",
        "User-Agent": [
          "azsdk-net-Storage.Blobs/12.5.0-dev.20200402.1",
          "(.NET Core 4.6.28325.01; Microsoft Windows 10.0.18362 )"
        ],
        "x-ms-blob-public-access": "container",
        "x-ms-client-request-id": "f3687255-7287-6f1a-4d91-5deac79904ee",
        "x-ms-date": "Fri, 03 Apr 2020 00:03:54 GMT",
        "x-ms-return-client-request-id": "true",
        "x-ms-version": "2019-12-12"
>>>>>>> 32e373e2
      },
      "RequestBody": null,
      "StatusCode": 201,
      "ResponseHeaders": {
        "Content-Length": "0",
<<<<<<< HEAD
        "Date": "Thu, 05 Mar 2020 21:19:04 GMT",
        "ETag": "\u00220x8D7C14AD571C7F3\u0022",
        "Last-Modified": "Thu, 05 Mar 2020 21:19:04 GMT",
=======
        "Date": "Fri, 03 Apr 2020 00:03:53 GMT",
        "ETag": "\u00220x8D7D7627F0CD32E\u0022",
        "Last-Modified": "Fri, 03 Apr 2020 00:03:53 GMT",
>>>>>>> 32e373e2
        "Server": [
          "Windows-Azure-Blob/1.0",
          "Microsoft-HTTPAPI/2.0"
        ],
        "x-ms-client-request-id": "f3687255-7287-6f1a-4d91-5deac79904ee",
<<<<<<< HEAD
        "x-ms-request-id": "4a114db2-c01e-0026-0233-f3da23000000",
        "x-ms-version": "2019-10-10"
=======
        "x-ms-request-id": "69ab96d7-e01e-0053-1f4b-096e94000000",
        "x-ms-version": "2019-12-12"
>>>>>>> 32e373e2
      },
      "ResponseBody": []
    },
    {
<<<<<<< HEAD
      "RequestUri": "https://seanstagetest.blob.core.windows.net/test-container-1d9047a8-243b-1c58-ec8c-18fb6ef35b29/test-blob-919eb348-11eb-7914-0865-4aaeebedbfe5",
=======
      "RequestUri": "https://seanmcccanary.blob.core.windows.net/test-container-1d9047a8-243b-1c58-ec8c-18fb6ef35b29/test-blob-919eb348-11eb-7914-0865-4aaeebedbfe5",
>>>>>>> 32e373e2
      "RequestMethod": "PUT",
      "RequestHeaders": {
        "Authorization": "Sanitized",
        "Content-Length": "0",
<<<<<<< HEAD
        "traceparent": "00-3e21c5e29a90bb459313a24c4bb3dc0b-cb76df6baf8cff4d-00",
        "User-Agent": [
          "azsdk-net-Storage.Blobs/12.4.0-dev.20200305.1",
          "(.NET Core 4.6.28325.01; Microsoft Windows 10.0.18363 )"
=======
        "traceparent": "00-afee44114078864289632a13d868b9b3-a381cb259906f54b-00",
        "User-Agent": [
          "azsdk-net-Storage.Blobs/12.5.0-dev.20200402.1",
          "(.NET Core 4.6.28325.01; Microsoft Windows 10.0.18362 )"
>>>>>>> 32e373e2
        ],
        "x-ms-blob-content-length": "4096",
        "x-ms-blob-sequence-number": "0",
        "x-ms-blob-type": "PageBlob",
        "x-ms-client-request-id": "a9224988-5168-43c9-5eee-eb21276c845f",
<<<<<<< HEAD
        "x-ms-date": "Thu, 05 Mar 2020 21:19:05 GMT",
        "x-ms-return-client-request-id": "true",
        "x-ms-version": "2019-10-10"
=======
        "x-ms-date": "Fri, 03 Apr 2020 00:03:54 GMT",
        "x-ms-return-client-request-id": "true",
        "x-ms-version": "2019-12-12"
>>>>>>> 32e373e2
      },
      "RequestBody": null,
      "StatusCode": 201,
      "ResponseHeaders": {
        "Content-Length": "0",
<<<<<<< HEAD
        "Date": "Thu, 05 Mar 2020 21:19:04 GMT",
        "ETag": "\u00220x8D7C14AD57F7F0B\u0022",
        "Last-Modified": "Thu, 05 Mar 2020 21:19:04 GMT",
=======
        "Date": "Fri, 03 Apr 2020 00:03:53 GMT",
        "ETag": "\u00220x8D7D7627F1A88B9\u0022",
        "Last-Modified": "Fri, 03 Apr 2020 00:03:53 GMT",
>>>>>>> 32e373e2
        "Server": [
          "Windows-Azure-Blob/1.0",
          "Microsoft-HTTPAPI/2.0"
        ],
        "x-ms-client-request-id": "a9224988-5168-43c9-5eee-eb21276c845f",
<<<<<<< HEAD
        "x-ms-request-id": "4a114db5-c01e-0026-0333-f3da23000000",
        "x-ms-request-server-encrypted": "true",
        "x-ms-version": "2019-10-10"
=======
        "x-ms-request-id": "69ab96f8-e01e-0053-394b-096e94000000",
        "x-ms-request-server-encrypted": "true",
        "x-ms-version": "2019-12-12"
>>>>>>> 32e373e2
      },
      "ResponseBody": []
    },
    {
<<<<<<< HEAD
      "RequestUri": "https://seanstagetest.blob.core.windows.net/test-container-1d9047a8-243b-1c58-ec8c-18fb6ef35b29/test-blob-919eb348-11eb-7914-0865-4aaeebedbfe5?comp=properties",
      "RequestMethod": "PUT",
      "RequestHeaders": {
        "Authorization": "Sanitized",
        "If-Unmodified-Since": "Wed, 04 Mar 2020 21:19:04 GMT",
        "traceparent": "00-62e4363d88b662449db6efafff0d0294-0ec15a18e7c2b14d-00",
        "User-Agent": [
          "azsdk-net-Storage.Blobs/12.4.0-dev.20200305.1",
          "(.NET Core 4.6.28325.01; Microsoft Windows 10.0.18363 )"
        ],
        "x-ms-blob-content-length": "8192",
        "x-ms-client-request-id": "a1251203-15cb-587c-9a62-9d9c7c80df60",
        "x-ms-date": "Thu, 05 Mar 2020 21:19:05 GMT",
        "x-ms-return-client-request-id": "true",
        "x-ms-version": "2019-10-10"
=======
      "RequestUri": "https://seanmcccanary.blob.core.windows.net/test-container-1d9047a8-243b-1c58-ec8c-18fb6ef35b29/test-blob-919eb348-11eb-7914-0865-4aaeebedbfe5?comp=properties",
      "RequestMethod": "PUT",
      "RequestHeaders": {
        "Authorization": "Sanitized",
        "If-Unmodified-Since": "Thu, 02 Apr 2020 00:03:53 GMT",
        "traceparent": "00-cf3fcb39155e37459e954dcd38d9dc1d-29e72c191aa71a45-00",
        "User-Agent": [
          "azsdk-net-Storage.Blobs/12.5.0-dev.20200402.1",
          "(.NET Core 4.6.28325.01; Microsoft Windows 10.0.18362 )"
        ],
        "x-ms-blob-content-length": "8192",
        "x-ms-client-request-id": "a1251203-15cb-587c-9a62-9d9c7c80df60",
        "x-ms-date": "Fri, 03 Apr 2020 00:03:54 GMT",
        "x-ms-return-client-request-id": "true",
        "x-ms-version": "2019-12-12"
>>>>>>> 32e373e2
      },
      "RequestBody": null,
      "StatusCode": 412,
      "ResponseHeaders": {
        "Content-Length": "252",
        "Content-Type": "application/xml",
<<<<<<< HEAD
        "Date": "Thu, 05 Mar 2020 21:19:04 GMT",
=======
        "Date": "Fri, 03 Apr 2020 00:03:53 GMT",
>>>>>>> 32e373e2
        "Server": [
          "Windows-Azure-Blob/1.0",
          "Microsoft-HTTPAPI/2.0"
        ],
        "x-ms-client-request-id": "a1251203-15cb-587c-9a62-9d9c7c80df60",
        "x-ms-error-code": "ConditionNotMet",
<<<<<<< HEAD
        "x-ms-request-id": "4a114db6-c01e-0026-0433-f3da23000000",
        "x-ms-version": "2019-10-10"
      },
      "ResponseBody": [
        "\uFEFF\u003C?xml version=\u00221.0\u0022 encoding=\u0022utf-8\u0022?\u003E\u003CError\u003E\u003CCode\u003EConditionNotMet\u003C/Code\u003E\u003CMessage\u003EThe condition specified using HTTP conditional header(s) is not met.\n",
        "RequestId:4a114db6-c01e-0026-0433-f3da23000000\n",
        "Time:2020-03-05T21:19:05.0759010Z\u003C/Message\u003E\u003C/Error\u003E"
      ]
    },
    {
      "RequestUri": "https://seanstagetest.blob.core.windows.net/test-container-1d9047a8-243b-1c58-ec8c-18fb6ef35b29?restype=container",
      "RequestMethod": "DELETE",
      "RequestHeaders": {
        "Authorization": "Sanitized",
        "traceparent": "00-75be5682d06cf542a43e05152429126c-e88da0bff9f58d47-00",
        "User-Agent": [
          "azsdk-net-Storage.Blobs/12.4.0-dev.20200305.1",
          "(.NET Core 4.6.28325.01; Microsoft Windows 10.0.18363 )"
        ],
        "x-ms-client-request-id": "141d3747-e246-bc94-fce7-ca906cc66490",
        "x-ms-date": "Thu, 05 Mar 2020 21:19:05 GMT",
        "x-ms-return-client-request-id": "true",
        "x-ms-version": "2019-10-10"
=======
        "x-ms-request-id": "69ab9714-e01e-0053-524b-096e94000000",
        "x-ms-version": "2019-12-12"
      },
      "ResponseBody": [
        "\uFEFF\u003C?xml version=\u00221.0\u0022 encoding=\u0022utf-8\u0022?\u003E\u003CError\u003E\u003CCode\u003EConditionNotMet\u003C/Code\u003E\u003CMessage\u003EThe condition specified using HTTP conditional header(s) is not met.\n",
        "RequestId:69ab9714-e01e-0053-524b-096e94000000\n",
        "Time:2020-04-03T00:03:53.6269524Z\u003C/Message\u003E\u003C/Error\u003E"
      ]
    },
    {
      "RequestUri": "https://seanmcccanary.blob.core.windows.net/test-container-1d9047a8-243b-1c58-ec8c-18fb6ef35b29?restype=container",
      "RequestMethod": "DELETE",
      "RequestHeaders": {
        "Authorization": "Sanitized",
        "traceparent": "00-57e96c47c4b9674bb3888c5ff276e3e6-8de846ea9ff9f64d-00",
        "User-Agent": [
          "azsdk-net-Storage.Blobs/12.5.0-dev.20200402.1",
          "(.NET Core 4.6.28325.01; Microsoft Windows 10.0.18362 )"
        ],
        "x-ms-client-request-id": "141d3747-e246-bc94-fce7-ca906cc66490",
        "x-ms-date": "Fri, 03 Apr 2020 00:03:54 GMT",
        "x-ms-return-client-request-id": "true",
        "x-ms-version": "2019-12-12"
>>>>>>> 32e373e2
      },
      "RequestBody": null,
      "StatusCode": 202,
      "ResponseHeaders": {
        "Content-Length": "0",
<<<<<<< HEAD
        "Date": "Thu, 05 Mar 2020 21:19:04 GMT",
=======
        "Date": "Fri, 03 Apr 2020 00:03:53 GMT",
>>>>>>> 32e373e2
        "Server": [
          "Windows-Azure-Blob/1.0",
          "Microsoft-HTTPAPI/2.0"
        ],
        "x-ms-client-request-id": "141d3747-e246-bc94-fce7-ca906cc66490",
<<<<<<< HEAD
        "x-ms-request-id": "4a114db7-c01e-0026-0533-f3da23000000",
        "x-ms-version": "2019-10-10"
=======
        "x-ms-request-id": "69ab972e-e01e-0053-6a4b-096e94000000",
        "x-ms-version": "2019-12-12"
>>>>>>> 32e373e2
      },
      "ResponseBody": []
    },
    {
<<<<<<< HEAD
      "RequestUri": "https://seanstagetest.blob.core.windows.net/test-container-36f464b8-4e70-069e-cca6-bb8a7daaccfe?restype=container",
      "RequestMethod": "PUT",
      "RequestHeaders": {
        "Authorization": "Sanitized",
        "traceparent": "00-7ae716e895cf6b4eb1932ca258dad133-d97aa71e1db05a4b-00",
        "User-Agent": [
          "azsdk-net-Storage.Blobs/12.4.0-dev.20200305.1",
          "(.NET Core 4.6.28325.01; Microsoft Windows 10.0.18363 )"
        ],
        "x-ms-blob-public-access": "container",
        "x-ms-client-request-id": "261808dc-98a6-f894-9817-479f27093f51",
        "x-ms-date": "Thu, 05 Mar 2020 21:19:05 GMT",
        "x-ms-return-client-request-id": "true",
        "x-ms-version": "2019-10-10"
=======
      "RequestUri": "https://seanmcccanary.blob.core.windows.net/test-container-36f464b8-4e70-069e-cca6-bb8a7daaccfe?restype=container",
      "RequestMethod": "PUT",
      "RequestHeaders": {
        "Authorization": "Sanitized",
        "traceparent": "00-d3755d797d93ff4d82f68b28797481d6-8658d8f4c76fd540-00",
        "User-Agent": [
          "azsdk-net-Storage.Blobs/12.5.0-dev.20200402.1",
          "(.NET Core 4.6.28325.01; Microsoft Windows 10.0.18362 )"
        ],
        "x-ms-blob-public-access": "container",
        "x-ms-client-request-id": "261808dc-98a6-f894-9817-479f27093f51",
        "x-ms-date": "Fri, 03 Apr 2020 00:03:54 GMT",
        "x-ms-return-client-request-id": "true",
        "x-ms-version": "2019-12-12"
>>>>>>> 32e373e2
      },
      "RequestBody": null,
      "StatusCode": 201,
      "ResponseHeaders": {
        "Content-Length": "0",
<<<<<<< HEAD
        "Date": "Thu, 05 Mar 2020 21:19:05 GMT",
        "ETag": "\u00220x8D7C14AD5CC2BF5\u0022",
        "Last-Modified": "Thu, 05 Mar 2020 21:19:05 GMT",
=======
        "Date": "Fri, 03 Apr 2020 00:03:53 GMT",
        "ETag": "\u00220x8D7D7627F6945D0\u0022",
        "Last-Modified": "Fri, 03 Apr 2020 00:03:54 GMT",
>>>>>>> 32e373e2
        "Server": [
          "Windows-Azure-Blob/1.0",
          "Microsoft-HTTPAPI/2.0"
        ],
        "x-ms-client-request-id": "261808dc-98a6-f894-9817-479f27093f51",
<<<<<<< HEAD
        "x-ms-request-id": "69f88d19-701e-0033-3c33-f3cd90000000",
        "x-ms-version": "2019-10-10"
=======
        "x-ms-request-id": "ef9973dd-301e-000d-564b-098574000000",
        "x-ms-version": "2019-12-12"
>>>>>>> 32e373e2
      },
      "ResponseBody": []
    },
    {
<<<<<<< HEAD
      "RequestUri": "https://seanstagetest.blob.core.windows.net/test-container-36f464b8-4e70-069e-cca6-bb8a7daaccfe/test-blob-d4fccb1a-1f70-ee2d-4b9d-8d43f172d317",
=======
      "RequestUri": "https://seanmcccanary.blob.core.windows.net/test-container-36f464b8-4e70-069e-cca6-bb8a7daaccfe/test-blob-d4fccb1a-1f70-ee2d-4b9d-8d43f172d317",
>>>>>>> 32e373e2
      "RequestMethod": "PUT",
      "RequestHeaders": {
        "Authorization": "Sanitized",
        "Content-Length": "0",
<<<<<<< HEAD
        "traceparent": "00-40033f5f10334644830c370e5b0357bf-f55e78d52d0a4449-00",
        "User-Agent": [
          "azsdk-net-Storage.Blobs/12.4.0-dev.20200305.1",
          "(.NET Core 4.6.28325.01; Microsoft Windows 10.0.18363 )"
=======
        "traceparent": "00-7530a8627937a14c9db2317adcd93d66-b2f747f07fa7314b-00",
        "User-Agent": [
          "azsdk-net-Storage.Blobs/12.5.0-dev.20200402.1",
          "(.NET Core 4.6.28325.01; Microsoft Windows 10.0.18362 )"
>>>>>>> 32e373e2
        ],
        "x-ms-blob-content-length": "4096",
        "x-ms-blob-sequence-number": "0",
        "x-ms-blob-type": "PageBlob",
        "x-ms-client-request-id": "67110bed-3eb8-bdb0-da29-db090b510726",
<<<<<<< HEAD
        "x-ms-date": "Thu, 05 Mar 2020 21:19:05 GMT",
        "x-ms-return-client-request-id": "true",
        "x-ms-version": "2019-10-10"
=======
        "x-ms-date": "Fri, 03 Apr 2020 00:03:55 GMT",
        "x-ms-return-client-request-id": "true",
        "x-ms-version": "2019-12-12"
>>>>>>> 32e373e2
      },
      "RequestBody": null,
      "StatusCode": 201,
      "ResponseHeaders": {
        "Content-Length": "0",
<<<<<<< HEAD
        "Date": "Thu, 05 Mar 2020 21:19:05 GMT",
        "ETag": "\u00220x8D7C14AD5DA4909\u0022",
        "Last-Modified": "Thu, 05 Mar 2020 21:19:05 GMT",
=======
        "Date": "Fri, 03 Apr 2020 00:03:53 GMT",
        "ETag": "\u00220x8D7D7627F767517\u0022",
        "Last-Modified": "Fri, 03 Apr 2020 00:03:54 GMT",
>>>>>>> 32e373e2
        "Server": [
          "Windows-Azure-Blob/1.0",
          "Microsoft-HTTPAPI/2.0"
        ],
        "x-ms-client-request-id": "67110bed-3eb8-bdb0-da29-db090b510726",
<<<<<<< HEAD
        "x-ms-request-id": "69f88d20-701e-0033-3f33-f3cd90000000",
        "x-ms-request-server-encrypted": "true",
        "x-ms-version": "2019-10-10"
=======
        "x-ms-request-id": "ef9973fc-301e-000d-6c4b-098574000000",
        "x-ms-request-server-encrypted": "true",
        "x-ms-version": "2019-12-12"
>>>>>>> 32e373e2
      },
      "ResponseBody": []
    },
    {
<<<<<<< HEAD
      "RequestUri": "https://seanstagetest.blob.core.windows.net/test-container-36f464b8-4e70-069e-cca6-bb8a7daaccfe/test-blob-d4fccb1a-1f70-ee2d-4b9d-8d43f172d317?comp=properties",
=======
      "RequestUri": "https://seanmcccanary.blob.core.windows.net/test-container-36f464b8-4e70-069e-cca6-bb8a7daaccfe/test-blob-d4fccb1a-1f70-ee2d-4b9d-8d43f172d317?comp=properties",
>>>>>>> 32e373e2
      "RequestMethod": "PUT",
      "RequestHeaders": {
        "Authorization": "Sanitized",
        "If-Match": "\u0022garbage\u0022",
<<<<<<< HEAD
        "traceparent": "00-5d7c8845eb6aea49ae9c0141595b143e-c4cbecc450085f45-00",
        "User-Agent": [
          "azsdk-net-Storage.Blobs/12.4.0-dev.20200305.1",
          "(.NET Core 4.6.28325.01; Microsoft Windows 10.0.18363 )"
        ],
        "x-ms-blob-content-length": "8192",
        "x-ms-client-request-id": "e655ee6d-6c60-545f-e9ef-9a68ca4eefb2",
        "x-ms-date": "Thu, 05 Mar 2020 21:19:05 GMT",
        "x-ms-return-client-request-id": "true",
        "x-ms-version": "2019-10-10"
=======
        "traceparent": "00-10ff42e1229e9b49b452a67056053339-d63b22d90be5394d-00",
        "User-Agent": [
          "azsdk-net-Storage.Blobs/12.5.0-dev.20200402.1",
          "(.NET Core 4.6.28325.01; Microsoft Windows 10.0.18362 )"
        ],
        "x-ms-blob-content-length": "8192",
        "x-ms-client-request-id": "e655ee6d-6c60-545f-e9ef-9a68ca4eefb2",
        "x-ms-date": "Fri, 03 Apr 2020 00:03:55 GMT",
        "x-ms-return-client-request-id": "true",
        "x-ms-version": "2019-12-12"
>>>>>>> 32e373e2
      },
      "RequestBody": null,
      "StatusCode": 412,
      "ResponseHeaders": {
        "Content-Length": "252",
        "Content-Type": "application/xml",
<<<<<<< HEAD
        "Date": "Thu, 05 Mar 2020 21:19:05 GMT",
=======
        "Date": "Fri, 03 Apr 2020 00:03:53 GMT",
>>>>>>> 32e373e2
        "Server": [
          "Windows-Azure-Blob/1.0",
          "Microsoft-HTTPAPI/2.0"
        ],
        "x-ms-client-request-id": "e655ee6d-6c60-545f-e9ef-9a68ca4eefb2",
        "x-ms-error-code": "ConditionNotMet",
<<<<<<< HEAD
        "x-ms-request-id": "69f88d22-701e-0033-4133-f3cd90000000",
        "x-ms-version": "2019-10-10"
      },
      "ResponseBody": [
        "\uFEFF\u003C?xml version=\u00221.0\u0022 encoding=\u0022utf-8\u0022?\u003E\u003CError\u003E\u003CCode\u003EConditionNotMet\u003C/Code\u003E\u003CMessage\u003EThe condition specified using HTTP conditional header(s) is not met.\n",
        "RequestId:69f88d22-701e-0033-4133-f3cd90000000\n",
        "Time:2020-03-05T21:19:05.7802943Z\u003C/Message\u003E\u003C/Error\u003E"
      ]
    },
    {
      "RequestUri": "https://seanstagetest.blob.core.windows.net/test-container-36f464b8-4e70-069e-cca6-bb8a7daaccfe?restype=container",
      "RequestMethod": "DELETE",
      "RequestHeaders": {
        "Authorization": "Sanitized",
        "traceparent": "00-e72dbebfb54458408d977294d21b2bed-b4c1ecb9fb42a941-00",
        "User-Agent": [
          "azsdk-net-Storage.Blobs/12.4.0-dev.20200305.1",
          "(.NET Core 4.6.28325.01; Microsoft Windows 10.0.18363 )"
        ],
        "x-ms-client-request-id": "1c9c0abd-21fb-d7c6-d1b6-a36c2f56ab25",
        "x-ms-date": "Thu, 05 Mar 2020 21:19:05 GMT",
        "x-ms-return-client-request-id": "true",
        "x-ms-version": "2019-10-10"
=======
        "x-ms-request-id": "ef997413-301e-000d-804b-098574000000",
        "x-ms-version": "2019-12-12"
      },
      "ResponseBody": [
        "\uFEFF\u003C?xml version=\u00221.0\u0022 encoding=\u0022utf-8\u0022?\u003E\u003CError\u003E\u003CCode\u003EConditionNotMet\u003C/Code\u003E\u003CMessage\u003EThe condition specified using HTTP conditional header(s) is not met.\n",
        "RequestId:ef997413-301e-000d-804b-098574000000\n",
        "Time:2020-04-03T00:03:54.2308187Z\u003C/Message\u003E\u003C/Error\u003E"
      ]
    },
    {
      "RequestUri": "https://seanmcccanary.blob.core.windows.net/test-container-36f464b8-4e70-069e-cca6-bb8a7daaccfe?restype=container",
      "RequestMethod": "DELETE",
      "RequestHeaders": {
        "Authorization": "Sanitized",
        "traceparent": "00-d2bd4af9f32bc64085e4cf18662aa25e-aee715e15b71df4d-00",
        "User-Agent": [
          "azsdk-net-Storage.Blobs/12.5.0-dev.20200402.1",
          "(.NET Core 4.6.28325.01; Microsoft Windows 10.0.18362 )"
        ],
        "x-ms-client-request-id": "1c9c0abd-21fb-d7c6-d1b6-a36c2f56ab25",
        "x-ms-date": "Fri, 03 Apr 2020 00:03:55 GMT",
        "x-ms-return-client-request-id": "true",
        "x-ms-version": "2019-12-12"
>>>>>>> 32e373e2
      },
      "RequestBody": null,
      "StatusCode": 202,
      "ResponseHeaders": {
        "Content-Length": "0",
<<<<<<< HEAD
        "Date": "Thu, 05 Mar 2020 21:19:05 GMT",
=======
        "Date": "Fri, 03 Apr 2020 00:03:53 GMT",
>>>>>>> 32e373e2
        "Server": [
          "Windows-Azure-Blob/1.0",
          "Microsoft-HTTPAPI/2.0"
        ],
        "x-ms-client-request-id": "1c9c0abd-21fb-d7c6-d1b6-a36c2f56ab25",
<<<<<<< HEAD
        "x-ms-request-id": "69f88d25-701e-0033-4333-f3cd90000000",
        "x-ms-version": "2019-10-10"
=======
        "x-ms-request-id": "ef997429-301e-000d-164b-098574000000",
        "x-ms-version": "2019-12-12"
>>>>>>> 32e373e2
      },
      "ResponseBody": []
    },
    {
<<<<<<< HEAD
      "RequestUri": "https://seanstagetest.blob.core.windows.net/test-container-edbe1e12-19db-ca63-ab32-99c378a8e64d?restype=container",
      "RequestMethod": "PUT",
      "RequestHeaders": {
        "Authorization": "Sanitized",
        "traceparent": "00-b3a546dbc0f03b4ca636eba81701e559-4f58a944778a854f-00",
        "User-Agent": [
          "azsdk-net-Storage.Blobs/12.4.0-dev.20200305.1",
          "(.NET Core 4.6.28325.01; Microsoft Windows 10.0.18363 )"
        ],
        "x-ms-blob-public-access": "container",
        "x-ms-client-request-id": "50a4cef1-5ddd-a41b-a6d1-70c987025e28",
        "x-ms-date": "Thu, 05 Mar 2020 21:19:06 GMT",
        "x-ms-return-client-request-id": "true",
        "x-ms-version": "2019-10-10"
=======
      "RequestUri": "https://seanmcccanary.blob.core.windows.net/test-container-edbe1e12-19db-ca63-ab32-99c378a8e64d?restype=container",
      "RequestMethod": "PUT",
      "RequestHeaders": {
        "Authorization": "Sanitized",
        "traceparent": "00-bdfe9ed428fba047b2304cdddcdbbe09-dba35a15d412f648-00",
        "User-Agent": [
          "azsdk-net-Storage.Blobs/12.5.0-dev.20200402.1",
          "(.NET Core 4.6.28325.01; Microsoft Windows 10.0.18362 )"
        ],
        "x-ms-blob-public-access": "container",
        "x-ms-client-request-id": "50a4cef1-5ddd-a41b-a6d1-70c987025e28",
        "x-ms-date": "Fri, 03 Apr 2020 00:03:55 GMT",
        "x-ms-return-client-request-id": "true",
        "x-ms-version": "2019-12-12"
>>>>>>> 32e373e2
      },
      "RequestBody": null,
      "StatusCode": 201,
      "ResponseHeaders": {
        "Content-Length": "0",
<<<<<<< HEAD
        "Date": "Thu, 05 Mar 2020 21:19:05 GMT",
        "ETag": "\u00220x8D7C14AD634EC9D\u0022",
        "Last-Modified": "Thu, 05 Mar 2020 21:19:06 GMT",
=======
        "Date": "Fri, 03 Apr 2020 00:03:54 GMT",
        "ETag": "\u00220x8D7D7627FC3205A\u0022",
        "Last-Modified": "Fri, 03 Apr 2020 00:03:54 GMT",
>>>>>>> 32e373e2
        "Server": [
          "Windows-Azure-Blob/1.0",
          "Microsoft-HTTPAPI/2.0"
        ],
        "x-ms-client-request-id": "50a4cef1-5ddd-a41b-a6d1-70c987025e28",
<<<<<<< HEAD
        "x-ms-request-id": "9d517be6-c01e-0044-7e33-f31804000000",
        "x-ms-version": "2019-10-10"
=======
        "x-ms-request-id": "a95ee166-d01e-0077-7c4b-099834000000",
        "x-ms-version": "2019-12-12"
>>>>>>> 32e373e2
      },
      "ResponseBody": []
    },
    {
<<<<<<< HEAD
      "RequestUri": "https://seanstagetest.blob.core.windows.net/test-container-edbe1e12-19db-ca63-ab32-99c378a8e64d/test-blob-8cc755d0-ebac-3e73-678a-2dac98accad5",
=======
      "RequestUri": "https://seanmcccanary.blob.core.windows.net/test-container-edbe1e12-19db-ca63-ab32-99c378a8e64d/test-blob-8cc755d0-ebac-3e73-678a-2dac98accad5",
>>>>>>> 32e373e2
      "RequestMethod": "PUT",
      "RequestHeaders": {
        "Authorization": "Sanitized",
        "Content-Length": "0",
<<<<<<< HEAD
        "traceparent": "00-dae949f57d425e48a76c0056f6108c86-60a52020db395548-00",
        "User-Agent": [
          "azsdk-net-Storage.Blobs/12.4.0-dev.20200305.1",
          "(.NET Core 4.6.28325.01; Microsoft Windows 10.0.18363 )"
=======
        "traceparent": "00-ed1273b9939b404c94b52088f720977d-624f1236e54d9248-00",
        "User-Agent": [
          "azsdk-net-Storage.Blobs/12.5.0-dev.20200402.1",
          "(.NET Core 4.6.28325.01; Microsoft Windows 10.0.18362 )"
>>>>>>> 32e373e2
        ],
        "x-ms-blob-content-length": "4096",
        "x-ms-blob-sequence-number": "0",
        "x-ms-blob-type": "PageBlob",
        "x-ms-client-request-id": "aae658d0-670e-0649-5a65-e8532f6e0cf9",
<<<<<<< HEAD
        "x-ms-date": "Thu, 05 Mar 2020 21:19:06 GMT",
        "x-ms-return-client-request-id": "true",
        "x-ms-version": "2019-10-10"
=======
        "x-ms-date": "Fri, 03 Apr 2020 00:03:55 GMT",
        "x-ms-return-client-request-id": "true",
        "x-ms-version": "2019-12-12"
>>>>>>> 32e373e2
      },
      "RequestBody": null,
      "StatusCode": 201,
      "ResponseHeaders": {
        "Content-Length": "0",
<<<<<<< HEAD
        "Date": "Thu, 05 Mar 2020 21:19:06 GMT",
        "ETag": "\u00220x8D7C14AD641980F\u0022",
        "Last-Modified": "Thu, 05 Mar 2020 21:19:06 GMT",
=======
        "Date": "Fri, 03 Apr 2020 00:03:54 GMT",
        "ETag": "\u00220x8D7D7627FD06559\u0022",
        "Last-Modified": "Fri, 03 Apr 2020 00:03:54 GMT",
>>>>>>> 32e373e2
        "Server": [
          "Windows-Azure-Blob/1.0",
          "Microsoft-HTTPAPI/2.0"
        ],
        "x-ms-client-request-id": "aae658d0-670e-0649-5a65-e8532f6e0cf9",
<<<<<<< HEAD
        "x-ms-request-id": "9d517be9-c01e-0044-7f33-f31804000000",
        "x-ms-request-server-encrypted": "true",
        "x-ms-version": "2019-10-10"
=======
        "x-ms-request-id": "a95ee175-d01e-0077-064b-099834000000",
        "x-ms-request-server-encrypted": "true",
        "x-ms-version": "2019-12-12"
>>>>>>> 32e373e2
      },
      "ResponseBody": []
    },
    {
<<<<<<< HEAD
      "RequestUri": "https://seanstagetest.blob.core.windows.net/test-container-edbe1e12-19db-ca63-ab32-99c378a8e64d/test-blob-8cc755d0-ebac-3e73-678a-2dac98accad5",
      "RequestMethod": "HEAD",
      "RequestHeaders": {
        "Authorization": "Sanitized",
        "traceparent": "00-4be2e2deaac4164b90b5b5f0345c7d45-5ebcdeb5f29a0646-00",
        "User-Agent": [
          "azsdk-net-Storage.Blobs/12.4.0-dev.20200305.1",
          "(.NET Core 4.6.28325.01; Microsoft Windows 10.0.18363 )"
        ],
        "x-ms-client-request-id": "3fdc70dd-20c6-d6c6-5acc-509dad1c1819",
        "x-ms-date": "Thu, 05 Mar 2020 21:19:06 GMT",
        "x-ms-return-client-request-id": "true",
        "x-ms-version": "2019-10-10"
=======
      "RequestUri": "https://seanmcccanary.blob.core.windows.net/test-container-edbe1e12-19db-ca63-ab32-99c378a8e64d/test-blob-8cc755d0-ebac-3e73-678a-2dac98accad5",
      "RequestMethod": "HEAD",
      "RequestHeaders": {
        "Authorization": "Sanitized",
        "traceparent": "00-f78bb4e8b47d3a46b023106200ff58fd-47e81ca29caffa4b-00",
        "User-Agent": [
          "azsdk-net-Storage.Blobs/12.5.0-dev.20200402.1",
          "(.NET Core 4.6.28325.01; Microsoft Windows 10.0.18362 )"
        ],
        "x-ms-client-request-id": "3fdc70dd-20c6-d6c6-5acc-509dad1c1819",
        "x-ms-date": "Fri, 03 Apr 2020 00:03:55 GMT",
        "x-ms-return-client-request-id": "true",
        "x-ms-version": "2019-12-12"
>>>>>>> 32e373e2
      },
      "RequestBody": null,
      "StatusCode": 200,
      "ResponseHeaders": {
        "Accept-Ranges": "bytes",
        "Content-Length": "4096",
        "Content-Type": "application/octet-stream",
<<<<<<< HEAD
        "Date": "Thu, 05 Mar 2020 21:19:06 GMT",
        "ETag": "\u00220x8D7C14AD641980F\u0022",
        "Last-Modified": "Thu, 05 Mar 2020 21:19:06 GMT",
=======
        "Date": "Fri, 03 Apr 2020 00:03:54 GMT",
        "ETag": "\u00220x8D7D7627FD06559\u0022",
        "Last-Modified": "Fri, 03 Apr 2020 00:03:54 GMT",
>>>>>>> 32e373e2
        "Server": [
          "Windows-Azure-Blob/1.0",
          "Microsoft-HTTPAPI/2.0"
        ],
        "x-ms-blob-sequence-number": "0",
        "x-ms-blob-type": "PageBlob",
        "x-ms-client-request-id": "3fdc70dd-20c6-d6c6-5acc-509dad1c1819",
<<<<<<< HEAD
        "x-ms-creation-time": "Thu, 05 Mar 2020 21:19:06 GMT",
        "x-ms-lease-state": "available",
        "x-ms-lease-status": "unlocked",
        "x-ms-request-id": "9d517beb-c01e-0044-0133-f31804000000",
        "x-ms-server-encrypted": "true",
        "x-ms-version": "2019-10-10"
=======
        "x-ms-creation-time": "Fri, 03 Apr 2020 00:03:54 GMT",
        "x-ms-lease-state": "available",
        "x-ms-lease-status": "unlocked",
        "x-ms-request-id": "a95ee186-d01e-0077-164b-099834000000",
        "x-ms-server-encrypted": "true",
        "x-ms-version": "2019-12-12"
>>>>>>> 32e373e2
      },
      "ResponseBody": []
    },
    {
<<<<<<< HEAD
      "RequestUri": "https://seanstagetest.blob.core.windows.net/test-container-edbe1e12-19db-ca63-ab32-99c378a8e64d/test-blob-8cc755d0-ebac-3e73-678a-2dac98accad5?comp=properties",
      "RequestMethod": "PUT",
      "RequestHeaders": {
        "Authorization": "Sanitized",
        "If-None-Match": "\u00220x8D7C14AD641980F\u0022",
        "traceparent": "00-9e65d5f7da5af146a8312d36f56213b9-757da62c5182ee49-00",
        "User-Agent": [
          "azsdk-net-Storage.Blobs/12.4.0-dev.20200305.1",
          "(.NET Core 4.6.28325.01; Microsoft Windows 10.0.18363 )"
        ],
        "x-ms-blob-content-length": "8192",
        "x-ms-client-request-id": "bf756f89-cc92-e733-d4b3-886363878cc9",
        "x-ms-date": "Thu, 05 Mar 2020 21:19:06 GMT",
        "x-ms-return-client-request-id": "true",
        "x-ms-version": "2019-10-10"
=======
      "RequestUri": "https://seanmcccanary.blob.core.windows.net/test-container-edbe1e12-19db-ca63-ab32-99c378a8e64d/test-blob-8cc755d0-ebac-3e73-678a-2dac98accad5?comp=properties",
      "RequestMethod": "PUT",
      "RequestHeaders": {
        "Authorization": "Sanitized",
        "If-None-Match": "\u00220x8D7D7627FD06559\u0022",
        "traceparent": "00-914cb6131f7954408e171d776bf80db3-94099f2312fee348-00",
        "User-Agent": [
          "azsdk-net-Storage.Blobs/12.5.0-dev.20200402.1",
          "(.NET Core 4.6.28325.01; Microsoft Windows 10.0.18362 )"
        ],
        "x-ms-blob-content-length": "8192",
        "x-ms-client-request-id": "bf756f89-cc92-e733-d4b3-886363878cc9",
        "x-ms-date": "Fri, 03 Apr 2020 00:03:55 GMT",
        "x-ms-return-client-request-id": "true",
        "x-ms-version": "2019-12-12"
>>>>>>> 32e373e2
      },
      "RequestBody": null,
      "StatusCode": 412,
      "ResponseHeaders": {
        "Content-Length": "252",
        "Content-Type": "application/xml",
<<<<<<< HEAD
        "Date": "Thu, 05 Mar 2020 21:19:06 GMT",
=======
        "Date": "Fri, 03 Apr 2020 00:03:54 GMT",
>>>>>>> 32e373e2
        "Server": [
          "Windows-Azure-Blob/1.0",
          "Microsoft-HTTPAPI/2.0"
        ],
        "x-ms-client-request-id": "bf756f89-cc92-e733-d4b3-886363878cc9",
        "x-ms-error-code": "ConditionNotMet",
<<<<<<< HEAD
        "x-ms-request-id": "9d517bec-c01e-0044-0233-f31804000000",
        "x-ms-version": "2019-10-10"
      },
      "ResponseBody": [
        "\uFEFF\u003C?xml version=\u00221.0\u0022 encoding=\u0022utf-8\u0022?\u003E\u003CError\u003E\u003CCode\u003EConditionNotMet\u003C/Code\u003E\u003CMessage\u003EThe condition specified using HTTP conditional header(s) is not met.\n",
        "RequestId:9d517bec-c01e-0044-0233-f31804000000\n",
        "Time:2020-03-05T21:19:06.4367821Z\u003C/Message\u003E\u003C/Error\u003E"
      ]
    },
    {
      "RequestUri": "https://seanstagetest.blob.core.windows.net/test-container-edbe1e12-19db-ca63-ab32-99c378a8e64d?restype=container",
      "RequestMethod": "DELETE",
      "RequestHeaders": {
        "Authorization": "Sanitized",
        "traceparent": "00-9870fdd118778c40b80c70501e196ad7-75fde0e2cb211945-00",
        "User-Agent": [
          "azsdk-net-Storage.Blobs/12.4.0-dev.20200305.1",
          "(.NET Core 4.6.28325.01; Microsoft Windows 10.0.18363 )"
        ],
        "x-ms-client-request-id": "3e148798-59a6-2d87-ebf1-f2af422ab8ab",
        "x-ms-date": "Thu, 05 Mar 2020 21:19:06 GMT",
        "x-ms-return-client-request-id": "true",
        "x-ms-version": "2019-10-10"
=======
        "x-ms-request-id": "a95ee18d-d01e-0077-1c4b-099834000000",
        "x-ms-version": "2019-12-12"
      },
      "ResponseBody": [
        "\uFEFF\u003C?xml version=\u00221.0\u0022 encoding=\u0022utf-8\u0022?\u003E\u003CError\u003E\u003CCode\u003EConditionNotMet\u003C/Code\u003E\u003CMessage\u003EThe condition specified using HTTP conditional header(s) is not met.\n",
        "RequestId:a95ee18d-d01e-0077-1c4b-099834000000\n",
        "Time:2020-04-03T00:03:54.9057437Z\u003C/Message\u003E\u003C/Error\u003E"
      ]
    },
    {
      "RequestUri": "https://seanmcccanary.blob.core.windows.net/test-container-edbe1e12-19db-ca63-ab32-99c378a8e64d?restype=container",
      "RequestMethod": "DELETE",
      "RequestHeaders": {
        "Authorization": "Sanitized",
        "traceparent": "00-3514bcb2f9673d4da9855366f27ce463-dade62eb649bba46-00",
        "User-Agent": [
          "azsdk-net-Storage.Blobs/12.5.0-dev.20200402.1",
          "(.NET Core 4.6.28325.01; Microsoft Windows 10.0.18362 )"
        ],
        "x-ms-client-request-id": "3e148798-59a6-2d87-ebf1-f2af422ab8ab",
        "x-ms-date": "Fri, 03 Apr 2020 00:03:55 GMT",
        "x-ms-return-client-request-id": "true",
        "x-ms-version": "2019-12-12"
>>>>>>> 32e373e2
      },
      "RequestBody": null,
      "StatusCode": 202,
      "ResponseHeaders": {
        "Content-Length": "0",
<<<<<<< HEAD
        "Date": "Thu, 05 Mar 2020 21:19:06 GMT",
=======
        "Date": "Fri, 03 Apr 2020 00:03:54 GMT",
>>>>>>> 32e373e2
        "Server": [
          "Windows-Azure-Blob/1.0",
          "Microsoft-HTTPAPI/2.0"
        ],
        "x-ms-client-request-id": "3e148798-59a6-2d87-ebf1-f2af422ab8ab",
<<<<<<< HEAD
        "x-ms-request-id": "9d517bf0-c01e-0044-0633-f31804000000",
        "x-ms-version": "2019-10-10"
=======
        "x-ms-request-id": "a95ee193-d01e-0077-224b-099834000000",
        "x-ms-version": "2019-12-12"
>>>>>>> 32e373e2
      },
      "ResponseBody": []
    },
    {
<<<<<<< HEAD
      "RequestUri": "https://seanstagetest.blob.core.windows.net/test-container-7929fb20-80f7-730e-5962-dcd2c01a8b9d?restype=container",
      "RequestMethod": "PUT",
      "RequestHeaders": {
        "Authorization": "Sanitized",
        "traceparent": "00-814f9a57ac354649ac456b278cabda31-5116b5209306ea4b-00",
        "User-Agent": [
          "azsdk-net-Storage.Blobs/12.4.0-dev.20200305.1",
          "(.NET Core 4.6.28325.01; Microsoft Windows 10.0.18363 )"
        ],
        "x-ms-blob-public-access": "container",
        "x-ms-client-request-id": "60f86006-f80d-17bf-79a0-e5447db46cd0",
        "x-ms-date": "Thu, 05 Mar 2020 21:19:06 GMT",
        "x-ms-return-client-request-id": "true",
        "x-ms-version": "2019-10-10"
=======
      "RequestUri": "https://seanmcccanary.blob.core.windows.net/test-container-7929fb20-80f7-730e-5962-dcd2c01a8b9d?restype=container",
      "RequestMethod": "PUT",
      "RequestHeaders": {
        "Authorization": "Sanitized",
        "traceparent": "00-249b66d7487db645867967e1ea71cb6c-963afc5ac9ca104a-00",
        "User-Agent": [
          "azsdk-net-Storage.Blobs/12.5.0-dev.20200402.1",
          "(.NET Core 4.6.28325.01; Microsoft Windows 10.0.18362 )"
        ],
        "x-ms-blob-public-access": "container",
        "x-ms-client-request-id": "60f86006-f80d-17bf-79a0-e5447db46cd0",
        "x-ms-date": "Fri, 03 Apr 2020 00:03:55 GMT",
        "x-ms-return-client-request-id": "true",
        "x-ms-version": "2019-12-12"
>>>>>>> 32e373e2
      },
      "RequestBody": null,
      "StatusCode": 201,
      "ResponseHeaders": {
        "Content-Length": "0",
<<<<<<< HEAD
        "Date": "Thu, 05 Mar 2020 21:19:06 GMT",
        "ETag": "\u00220x8D7C14AD697A983\u0022",
        "Last-Modified": "Thu, 05 Mar 2020 21:19:06 GMT",
=======
        "Date": "Fri, 03 Apr 2020 00:03:55 GMT",
        "ETag": "\u00220x8D7D762802C0CFE\u0022",
        "Last-Modified": "Fri, 03 Apr 2020 00:03:55 GMT",
>>>>>>> 32e373e2
        "Server": [
          "Windows-Azure-Blob/1.0",
          "Microsoft-HTTPAPI/2.0"
        ],
        "x-ms-client-request-id": "60f86006-f80d-17bf-79a0-e5447db46cd0",
<<<<<<< HEAD
        "x-ms-request-id": "1982f65d-201e-0011-5533-f3088f000000",
        "x-ms-version": "2019-10-10"
=======
        "x-ms-request-id": "77ddd90e-901e-0004-1c4b-09c0a7000000",
        "x-ms-version": "2019-12-12"
>>>>>>> 32e373e2
      },
      "ResponseBody": []
    },
    {
<<<<<<< HEAD
      "RequestUri": "https://seanstagetest.blob.core.windows.net/test-container-7929fb20-80f7-730e-5962-dcd2c01a8b9d/test-blob-716d5565-dc5f-d238-d91c-1778b94550f2",
=======
      "RequestUri": "https://seanmcccanary.blob.core.windows.net/test-container-7929fb20-80f7-730e-5962-dcd2c01a8b9d/test-blob-716d5565-dc5f-d238-d91c-1778b94550f2",
>>>>>>> 32e373e2
      "RequestMethod": "PUT",
      "RequestHeaders": {
        "Authorization": "Sanitized",
        "Content-Length": "0",
<<<<<<< HEAD
        "traceparent": "00-54c1df8689d6e7439afc9d0fd1587caa-92570f82a18dfd45-00",
        "User-Agent": [
          "azsdk-net-Storage.Blobs/12.4.0-dev.20200305.1",
          "(.NET Core 4.6.28325.01; Microsoft Windows 10.0.18363 )"
=======
        "traceparent": "00-3104841fd482994c83304799815b65b6-3d0063a0f62c554b-00",
        "User-Agent": [
          "azsdk-net-Storage.Blobs/12.5.0-dev.20200402.1",
          "(.NET Core 4.6.28325.01; Microsoft Windows 10.0.18362 )"
>>>>>>> 32e373e2
        ],
        "x-ms-blob-content-length": "4096",
        "x-ms-blob-sequence-number": "0",
        "x-ms-blob-type": "PageBlob",
        "x-ms-client-request-id": "cd62f612-60f9-2a58-2725-87f0e1465e34",
<<<<<<< HEAD
        "x-ms-date": "Thu, 05 Mar 2020 21:19:06 GMT",
        "x-ms-return-client-request-id": "true",
        "x-ms-version": "2019-10-10"
=======
        "x-ms-date": "Fri, 03 Apr 2020 00:03:56 GMT",
        "x-ms-return-client-request-id": "true",
        "x-ms-version": "2019-12-12"
>>>>>>> 32e373e2
      },
      "RequestBody": null,
      "StatusCode": 201,
      "ResponseHeaders": {
        "Content-Length": "0",
<<<<<<< HEAD
        "Date": "Thu, 05 Mar 2020 21:19:06 GMT",
        "ETag": "\u00220x8D7C14AD6A4EC7D\u0022",
        "Last-Modified": "Thu, 05 Mar 2020 21:19:06 GMT",
=======
        "Date": "Fri, 03 Apr 2020 00:03:55 GMT",
        "ETag": "\u00220x8D7D76280394C69\u0022",
        "Last-Modified": "Fri, 03 Apr 2020 00:03:55 GMT",
>>>>>>> 32e373e2
        "Server": [
          "Windows-Azure-Blob/1.0",
          "Microsoft-HTTPAPI/2.0"
        ],
        "x-ms-client-request-id": "cd62f612-60f9-2a58-2725-87f0e1465e34",
<<<<<<< HEAD
        "x-ms-request-id": "1982f661-201e-0011-5733-f3088f000000",
        "x-ms-request-server-encrypted": "true",
        "x-ms-version": "2019-10-10"
=======
        "x-ms-request-id": "77ddd935-901e-0004-3d4b-09c0a7000000",
        "x-ms-request-server-encrypted": "true",
        "x-ms-version": "2019-12-12"
>>>>>>> 32e373e2
      },
      "ResponseBody": []
    },
    {
<<<<<<< HEAD
      "RequestUri": "https://seanstagetest.blob.core.windows.net/test-container-7929fb20-80f7-730e-5962-dcd2c01a8b9d/test-blob-716d5565-dc5f-d238-d91c-1778b94550f2?comp=lease",
      "RequestMethod": "PUT",
      "RequestHeaders": {
        "Authorization": "Sanitized",
        "traceparent": "00-b61c9a7168765848a9309ea0056824e2-c0a6deafd065fe4e-00",
        "User-Agent": [
          "azsdk-net-Storage.Blobs/12.4.0-dev.20200305.1",
          "(.NET Core 4.6.28325.01; Microsoft Windows 10.0.18363 )"
        ],
        "x-ms-client-request-id": "75822e54-362a-05c4-4727-08d300abafc1",
        "x-ms-date": "Thu, 05 Mar 2020 21:19:07 GMT",
=======
      "RequestUri": "https://seanmcccanary.blob.core.windows.net/test-container-7929fb20-80f7-730e-5962-dcd2c01a8b9d/test-blob-716d5565-dc5f-d238-d91c-1778b94550f2?comp=lease",
      "RequestMethod": "PUT",
      "RequestHeaders": {
        "Authorization": "Sanitized",
        "traceparent": "00-b73944c315595d46bb3239a1ae92906d-ae375999674a304c-00",
        "User-Agent": [
          "azsdk-net-Storage.Blobs/12.5.0-dev.20200402.1",
          "(.NET Core 4.6.28325.01; Microsoft Windows 10.0.18362 )"
        ],
        "x-ms-client-request-id": "75822e54-362a-05c4-4727-08d300abafc1",
        "x-ms-date": "Fri, 03 Apr 2020 00:03:56 GMT",
>>>>>>> 32e373e2
        "x-ms-lease-action": "acquire",
        "x-ms-lease-duration": "-1",
        "x-ms-proposed-lease-id": "58b3f34f-0ce9-3aaf-c525-5fac7a666afb",
        "x-ms-return-client-request-id": "true",
<<<<<<< HEAD
        "x-ms-version": "2019-10-10"
=======
        "x-ms-version": "2019-12-12"
>>>>>>> 32e373e2
      },
      "RequestBody": null,
      "StatusCode": 201,
      "ResponseHeaders": {
        "Content-Length": "0",
<<<<<<< HEAD
        "Date": "Thu, 05 Mar 2020 21:19:06 GMT",
        "ETag": "\u00220x8D7C14AD6A4EC7D\u0022",
        "Last-Modified": "Thu, 05 Mar 2020 21:19:06 GMT",
=======
        "Date": "Fri, 03 Apr 2020 00:03:55 GMT",
        "ETag": "\u00220x8D7D76280394C69\u0022",
        "Last-Modified": "Fri, 03 Apr 2020 00:03:55 GMT",
>>>>>>> 32e373e2
        "Server": [
          "Windows-Azure-Blob/1.0",
          "Microsoft-HTTPAPI/2.0"
        ],
        "x-ms-client-request-id": "75822e54-362a-05c4-4727-08d300abafc1",
        "x-ms-lease-id": "58b3f34f-0ce9-3aaf-c525-5fac7a666afb",
<<<<<<< HEAD
        "x-ms-request-id": "1982f662-201e-0011-5833-f3088f000000",
        "x-ms-version": "2019-10-10"
=======
        "x-ms-request-id": "77ddd958-901e-0004-5f4b-09c0a7000000",
        "x-ms-version": "2019-12-12"
>>>>>>> 32e373e2
      },
      "ResponseBody": []
    },
    {
<<<<<<< HEAD
      "RequestUri": "https://seanstagetest.blob.core.windows.net/test-container-7929fb20-80f7-730e-5962-dcd2c01a8b9d/test-blob-716d5565-dc5f-d238-d91c-1778b94550f2?comp=properties",
      "RequestMethod": "PUT",
      "RequestHeaders": {
        "Authorization": "Sanitized",
        "traceparent": "00-ecbed6f78c234d43a1296cf754e0f26d-a45d32dbd0b6324d-00",
        "User-Agent": [
          "azsdk-net-Storage.Blobs/12.4.0-dev.20200305.1",
          "(.NET Core 4.6.28325.01; Microsoft Windows 10.0.18363 )"
        ],
        "x-ms-blob-content-length": "8192",
        "x-ms-client-request-id": "4c5895be-f5e3-56d1-a460-7abb7a253020",
        "x-ms-date": "Thu, 05 Mar 2020 21:19:07 GMT",
        "x-ms-lease-id": "762d47fa-2120-d73c-1481-0c53878f2dd0",
        "x-ms-return-client-request-id": "true",
        "x-ms-version": "2019-10-10"
=======
      "RequestUri": "https://seanmcccanary.blob.core.windows.net/test-container-7929fb20-80f7-730e-5962-dcd2c01a8b9d/test-blob-716d5565-dc5f-d238-d91c-1778b94550f2?comp=properties",
      "RequestMethod": "PUT",
      "RequestHeaders": {
        "Authorization": "Sanitized",
        "traceparent": "00-2fb27f678d88d04eb23983f92a60f3bb-a05001c6717e5945-00",
        "User-Agent": [
          "azsdk-net-Storage.Blobs/12.5.0-dev.20200402.1",
          "(.NET Core 4.6.28325.01; Microsoft Windows 10.0.18362 )"
        ],
        "x-ms-blob-content-length": "8192",
        "x-ms-client-request-id": "4c5895be-f5e3-56d1-a460-7abb7a253020",
        "x-ms-date": "Fri, 03 Apr 2020 00:03:56 GMT",
        "x-ms-lease-id": "762d47fa-2120-d73c-1481-0c53878f2dd0",
        "x-ms-return-client-request-id": "true",
        "x-ms-version": "2019-12-12"
>>>>>>> 32e373e2
      },
      "RequestBody": null,
      "StatusCode": 412,
      "ResponseHeaders": {
        "Content-Length": "264",
        "Content-Type": "application/xml",
<<<<<<< HEAD
        "Date": "Thu, 05 Mar 2020 21:19:06 GMT",
=======
        "Date": "Fri, 03 Apr 2020 00:03:55 GMT",
>>>>>>> 32e373e2
        "Server": [
          "Windows-Azure-Blob/1.0",
          "Microsoft-HTTPAPI/2.0"
        ],
        "x-ms-client-request-id": "4c5895be-f5e3-56d1-a460-7abb7a253020",
        "x-ms-error-code": "LeaseIdMismatchWithBlobOperation",
<<<<<<< HEAD
        "x-ms-request-id": "1982f663-201e-0011-5933-f3088f000000",
        "x-ms-version": "2019-10-10"
      },
      "ResponseBody": [
        "\uFEFF\u003C?xml version=\u00221.0\u0022 encoding=\u0022utf-8\u0022?\u003E\u003CError\u003E\u003CCode\u003ELeaseIdMismatchWithBlobOperation\u003C/Code\u003E\u003CMessage\u003EThe lease ID specified did not match the lease ID for the blob.\n",
        "RequestId:1982f663-201e-0011-5933-f3088f000000\n",
        "Time:2020-03-05T21:19:07.0839182Z\u003C/Message\u003E\u003C/Error\u003E"
      ]
    },
    {
      "RequestUri": "https://seanstagetest.blob.core.windows.net/test-container-7929fb20-80f7-730e-5962-dcd2c01a8b9d?restype=container",
      "RequestMethod": "DELETE",
      "RequestHeaders": {
        "Authorization": "Sanitized",
        "traceparent": "00-e88140172441984980db5499dc93c5d9-496e06bf9a52244c-00",
        "User-Agent": [
          "azsdk-net-Storage.Blobs/12.4.0-dev.20200305.1",
          "(.NET Core 4.6.28325.01; Microsoft Windows 10.0.18363 )"
        ],
        "x-ms-client-request-id": "6b15e290-6253-c5dd-ba0c-d37f209552d5",
        "x-ms-date": "Thu, 05 Mar 2020 21:19:07 GMT",
        "x-ms-return-client-request-id": "true",
        "x-ms-version": "2019-10-10"
=======
        "x-ms-request-id": "77ddd973-901e-0004-774b-09c0a7000000",
        "x-ms-version": "2019-12-12"
      },
      "ResponseBody": [
        "\uFEFF\u003C?xml version=\u00221.0\u0022 encoding=\u0022utf-8\u0022?\u003E\u003CError\u003E\u003CCode\u003ELeaseIdMismatchWithBlobOperation\u003C/Code\u003E\u003CMessage\u003EThe lease ID specified did not match the lease ID for the blob.\n",
        "RequestId:77ddd973-901e-0004-774b-09c0a7000000\n",
        "Time:2020-04-03T00:03:55.5973760Z\u003C/Message\u003E\u003C/Error\u003E"
      ]
    },
    {
      "RequestUri": "https://seanmcccanary.blob.core.windows.net/test-container-7929fb20-80f7-730e-5962-dcd2c01a8b9d?restype=container",
      "RequestMethod": "DELETE",
      "RequestHeaders": {
        "Authorization": "Sanitized",
        "traceparent": "00-d58982266836454084a0d5cc210e0ad9-5c82253be80fd44f-00",
        "User-Agent": [
          "azsdk-net-Storage.Blobs/12.5.0-dev.20200402.1",
          "(.NET Core 4.6.28325.01; Microsoft Windows 10.0.18362 )"
        ],
        "x-ms-client-request-id": "6b15e290-6253-c5dd-ba0c-d37f209552d5",
        "x-ms-date": "Fri, 03 Apr 2020 00:03:56 GMT",
        "x-ms-return-client-request-id": "true",
        "x-ms-version": "2019-12-12"
>>>>>>> 32e373e2
      },
      "RequestBody": null,
      "StatusCode": 202,
      "ResponseHeaders": {
        "Content-Length": "0",
<<<<<<< HEAD
        "Date": "Thu, 05 Mar 2020 21:19:06 GMT",
=======
        "Date": "Fri, 03 Apr 2020 00:03:55 GMT",
>>>>>>> 32e373e2
        "Server": [
          "Windows-Azure-Blob/1.0",
          "Microsoft-HTTPAPI/2.0"
        ],
        "x-ms-client-request-id": "6b15e290-6253-c5dd-ba0c-d37f209552d5",
<<<<<<< HEAD
        "x-ms-request-id": "1982f664-201e-0011-5a33-f3088f000000",
        "x-ms-version": "2019-10-10"
=======
        "x-ms-request-id": "77ddd98d-901e-0004-0f4b-09c0a7000000",
        "x-ms-version": "2019-12-12"
>>>>>>> 32e373e2
      },
      "ResponseBody": []
    }
  ],
  "Variables": {
<<<<<<< HEAD
    "DateTimeOffsetNow": "2020-03-05T13:19:04.0894187-08:00",
    "RandomSeed": "1595116029",
    "Storage_TestConfigDefault": "ProductionTenant\nseanstagetest\nU2FuaXRpemVk\nhttps://seanstagetest.blob.core.windows.net\nhttp://seanstagetest.file.core.windows.net\nhttp://seanstagetest.queue.core.windows.net\nhttp://seanstagetest.table.core.windows.net\n\n\n\n\nhttp://seanstagetest-secondary.blob.core.windows.net\nhttp://seanstagetest-secondary.file.core.windows.net\nhttp://seanstagetest-secondary.queue.core.windows.net\nhttp://seanstagetest-secondary.table.core.windows.net\n\nSanitized\n\n\nCloud\nBlobEndpoint=https://seanstagetest.blob.core.windows.net/;QueueEndpoint=http://seanstagetest.queue.core.windows.net/;FileEndpoint=http://seanstagetest.file.core.windows.net/;BlobSecondaryEndpoint=http://seanstagetest-secondary.blob.core.windows.net/;QueueSecondaryEndpoint=http://seanstagetest-secondary.queue.core.windows.net/;FileSecondaryEndpoint=http://seanstagetest-secondary.file.core.windows.net/;AccountName=seanstagetest;AccountKey=Sanitized\nseanscope1"
=======
    "DateTimeOffsetNow": "2020-04-02T17:03:53.4896742-07:00",
    "RandomSeed": "1595116029",
    "Storage_TestConfigDefault": "ProductionTenant\nseanmcccanary\nU2FuaXRpemVk\nhttps://seanmcccanary.blob.core.windows.net\nhttps://seanmcccanary.file.core.windows.net\nhttps://seanmcccanary.queue.core.windows.net\nhttps://seanmcccanary.table.core.windows.net\n\n\n\n\nhttps://seanmcccanary-secondary.blob.core.windows.net\nhttps://seanmcccanary-secondary.file.core.windows.net\nhttps://seanmcccanary-secondary.queue.core.windows.net\nhttps://seanmcccanary-secondary.table.core.windows.net\n\nSanitized\n\n\nCloud\nBlobEndpoint=https://seanmcccanary.blob.core.windows.net/;QueueEndpoint=https://seanmcccanary.queue.core.windows.net/;FileEndpoint=https://seanmcccanary.file.core.windows.net/;BlobSecondaryEndpoint=https://seanmcccanary-secondary.blob.core.windows.net/;QueueSecondaryEndpoint=https://seanmcccanary-secondary.queue.core.windows.net/;FileSecondaryEndpoint=https://seanmcccanary-secondary.file.core.windows.net/;AccountName=seanmcccanary;AccountKey=Sanitized\nseanscope1"
>>>>>>> 32e373e2
  }
}<|MERGE_RESOLUTION|>--- conflicted
+++ resolved
@@ -1,22 +1,6 @@
 {
   "Entries": [
     {
-<<<<<<< HEAD
-      "RequestUri": "https://seanstagetest.blob.core.windows.net/test-container-ba17fd5f-a599-0236-5819-0f0150a657b0?restype=container",
-      "RequestMethod": "PUT",
-      "RequestHeaders": {
-        "Authorization": "Sanitized",
-        "traceparent": "00-33d088bb1c83fb4d87e5337574635758-358026a8ec7bed41-00",
-        "User-Agent": [
-          "azsdk-net-Storage.Blobs/12.4.0-dev.20200305.1",
-          "(.NET Core 4.6.28325.01; Microsoft Windows 10.0.18363 )"
-        ],
-        "x-ms-blob-public-access": "container",
-        "x-ms-client-request-id": "ba1281e5-98b1-545e-102a-1e07113a866e",
-        "x-ms-date": "Thu, 05 Mar 2020 21:19:04 GMT",
-        "x-ms-return-client-request-id": "true",
-        "x-ms-version": "2019-10-10"
-=======
       "RequestUri": "https://seanmcccanary.blob.core.windows.net/test-container-ba17fd5f-a599-0236-5819-0f0150a657b0?restype=container",
       "RequestMethod": "PUT",
       "RequestHeaders": {
@@ -31,120 +15,62 @@
         "x-ms-date": "Fri, 03 Apr 2020 00:03:53 GMT",
         "x-ms-return-client-request-id": "true",
         "x-ms-version": "2019-12-12"
->>>>>>> 32e373e2
-      },
-      "RequestBody": null,
-      "StatusCode": 201,
-      "ResponseHeaders": {
-        "Content-Length": "0",
-<<<<<<< HEAD
-        "Date": "Thu, 05 Mar 2020 21:19:03 GMT",
-        "ETag": "\u00220x8D7C14AD51E4906\u0022",
-        "Last-Modified": "Thu, 05 Mar 2020 21:19:04 GMT",
-=======
+      },
+      "RequestBody": null,
+      "StatusCode": 201,
+      "ResponseHeaders": {
+        "Content-Length": "0",
         "Date": "Fri, 03 Apr 2020 00:03:52 GMT",
         "ETag": "\u00220x8D7D7627EB37188\u0022",
         "Last-Modified": "Fri, 03 Apr 2020 00:03:52 GMT",
->>>>>>> 32e373e2
         "Server": [
           "Windows-Azure-Blob/1.0",
           "Microsoft-HTTPAPI/2.0"
         ],
         "x-ms-client-request-id": "ba1281e5-98b1-545e-102a-1e07113a866e",
-<<<<<<< HEAD
-        "x-ms-request-id": "9625ef1c-f01e-002d-0133-f32148000000",
-        "x-ms-version": "2019-10-10"
-=======
         "x-ms-request-id": "de4355b2-601e-0062-3c4b-098f87000000",
         "x-ms-version": "2019-12-12"
->>>>>>> 32e373e2
-      },
-      "ResponseBody": []
-    },
-    {
-<<<<<<< HEAD
-      "RequestUri": "https://seanstagetest.blob.core.windows.net/test-container-ba17fd5f-a599-0236-5819-0f0150a657b0/test-blob-13ee5b2a-d16a-3ff0-aead-45fd8e2d7437",
-=======
+      },
+      "ResponseBody": []
+    },
+    {
       "RequestUri": "https://seanmcccanary.blob.core.windows.net/test-container-ba17fd5f-a599-0236-5819-0f0150a657b0/test-blob-13ee5b2a-d16a-3ff0-aead-45fd8e2d7437",
->>>>>>> 32e373e2
-      "RequestMethod": "PUT",
-      "RequestHeaders": {
-        "Authorization": "Sanitized",
-        "Content-Length": "0",
-<<<<<<< HEAD
-        "traceparent": "00-d2e59eb6247c4541ba1a926d5a254a6e-a0973a4329849349-00",
-        "User-Agent": [
-          "azsdk-net-Storage.Blobs/12.4.0-dev.20200305.1",
-          "(.NET Core 4.6.28325.01; Microsoft Windows 10.0.18363 )"
-=======
+      "RequestMethod": "PUT",
+      "RequestHeaders": {
+        "Authorization": "Sanitized",
+        "Content-Length": "0",
         "traceparent": "00-ac40c2e65b95bf44ad7e4b6b6af771b8-c11e7d9f94ba854b-00",
         "User-Agent": [
           "azsdk-net-Storage.Blobs/12.5.0-dev.20200402.1",
           "(.NET Core 4.6.28325.01; Microsoft Windows 10.0.18362 )"
->>>>>>> 32e373e2
         ],
         "x-ms-blob-content-length": "4096",
         "x-ms-blob-sequence-number": "0",
         "x-ms-blob-type": "PageBlob",
         "x-ms-client-request-id": "31dfa814-3732-14b1-91d2-0c035360c6e3",
-<<<<<<< HEAD
-        "x-ms-date": "Thu, 05 Mar 2020 21:19:04 GMT",
-        "x-ms-return-client-request-id": "true",
-        "x-ms-version": "2019-10-10"
-=======
         "x-ms-date": "Fri, 03 Apr 2020 00:03:53 GMT",
         "x-ms-return-client-request-id": "true",
         "x-ms-version": "2019-12-12"
->>>>>>> 32e373e2
-      },
-      "RequestBody": null,
-      "StatusCode": 201,
-      "ResponseHeaders": {
-        "Content-Length": "0",
-<<<<<<< HEAD
-        "Date": "Thu, 05 Mar 2020 21:19:03 GMT",
-        "ETag": "\u00220x8D7C14AD52B6D96\u0022",
-        "Last-Modified": "Thu, 05 Mar 2020 21:19:04 GMT",
-=======
+      },
+      "RequestBody": null,
+      "StatusCode": 201,
+      "ResponseHeaders": {
+        "Content-Length": "0",
         "Date": "Fri, 03 Apr 2020 00:03:52 GMT",
         "ETag": "\u00220x8D7D7627EC1AA1D\u0022",
         "Last-Modified": "Fri, 03 Apr 2020 00:03:52 GMT",
->>>>>>> 32e373e2
         "Server": [
           "Windows-Azure-Blob/1.0",
           "Microsoft-HTTPAPI/2.0"
         ],
         "x-ms-client-request-id": "31dfa814-3732-14b1-91d2-0c035360c6e3",
-<<<<<<< HEAD
-        "x-ms-request-id": "9625ef1f-f01e-002d-0233-f32148000000",
-        "x-ms-request-server-encrypted": "true",
-        "x-ms-version": "2019-10-10"
-=======
         "x-ms-request-id": "de4355d3-601e-0062-574b-098f87000000",
         "x-ms-request-server-encrypted": "true",
         "x-ms-version": "2019-12-12"
->>>>>>> 32e373e2
-      },
-      "ResponseBody": []
-    },
-    {
-<<<<<<< HEAD
-      "RequestUri": "https://seanstagetest.blob.core.windows.net/test-container-ba17fd5f-a599-0236-5819-0f0150a657b0/test-blob-13ee5b2a-d16a-3ff0-aead-45fd8e2d7437?comp=properties",
-      "RequestMethod": "PUT",
-      "RequestHeaders": {
-        "Authorization": "Sanitized",
-        "If-Modified-Since": "Fri, 06 Mar 2020 21:19:04 GMT",
-        "traceparent": "00-4d74f00b348bf441bbf1f53eb56af19c-e7f966327c9b3f46-00",
-        "User-Agent": [
-          "azsdk-net-Storage.Blobs/12.4.0-dev.20200305.1",
-          "(.NET Core 4.6.28325.01; Microsoft Windows 10.0.18363 )"
-        ],
-        "x-ms-blob-content-length": "8192",
-        "x-ms-client-request-id": "e6e90955-434d-9504-4107-3ec190fb79b5",
-        "x-ms-date": "Thu, 05 Mar 2020 21:19:04 GMT",
-        "x-ms-return-client-request-id": "true",
-        "x-ms-version": "2019-10-10"
-=======
+      },
+      "ResponseBody": []
+    },
+    {
       "RequestUri": "https://seanmcccanary.blob.core.windows.net/test-container-ba17fd5f-a599-0236-5819-0f0150a657b0/test-blob-13ee5b2a-d16a-3ff0-aead-45fd8e2d7437?comp=properties",
       "RequestMethod": "PUT",
       "RequestHeaders": {
@@ -160,49 +86,19 @@
         "x-ms-date": "Fri, 03 Apr 2020 00:03:53 GMT",
         "x-ms-return-client-request-id": "true",
         "x-ms-version": "2019-12-12"
->>>>>>> 32e373e2
       },
       "RequestBody": null,
       "StatusCode": 412,
       "ResponseHeaders": {
         "Content-Length": "252",
         "Content-Type": "application/xml",
-<<<<<<< HEAD
-        "Date": "Thu, 05 Mar 2020 21:19:03 GMT",
-=======
         "Date": "Fri, 03 Apr 2020 00:03:52 GMT",
->>>>>>> 32e373e2
         "Server": [
           "Windows-Azure-Blob/1.0",
           "Microsoft-HTTPAPI/2.0"
         ],
         "x-ms-client-request-id": "e6e90955-434d-9504-4107-3ec190fb79b5",
         "x-ms-error-code": "ConditionNotMet",
-<<<<<<< HEAD
-        "x-ms-request-id": "9625ef20-f01e-002d-0333-f32148000000",
-        "x-ms-version": "2019-10-10"
-      },
-      "ResponseBody": [
-        "\uFEFF\u003C?xml version=\u00221.0\u0022 encoding=\u0022utf-8\u0022?\u003E\u003CError\u003E\u003CCode\u003EConditionNotMet\u003C/Code\u003E\u003CMessage\u003EThe condition specified using HTTP conditional header(s) is not met.\n",
-        "RequestId:9625ef20-f01e-002d-0333-f32148000000\n",
-        "Time:2020-03-05T21:19:04.5206992Z\u003C/Message\u003E\u003C/Error\u003E"
-      ]
-    },
-    {
-      "RequestUri": "https://seanstagetest.blob.core.windows.net/test-container-ba17fd5f-a599-0236-5819-0f0150a657b0?restype=container",
-      "RequestMethod": "DELETE",
-      "RequestHeaders": {
-        "Authorization": "Sanitized",
-        "traceparent": "00-0629577af7b034439ff863085899feb5-aa2c88661b4d9f42-00",
-        "User-Agent": [
-          "azsdk-net-Storage.Blobs/12.4.0-dev.20200305.1",
-          "(.NET Core 4.6.28325.01; Microsoft Windows 10.0.18363 )"
-        ],
-        "x-ms-client-request-id": "49ada593-e076-7295-e2a3-dc167919fc61",
-        "x-ms-date": "Thu, 05 Mar 2020 21:19:04 GMT",
-        "x-ms-return-client-request-id": "true",
-        "x-ms-version": "2019-10-10"
-=======
         "x-ms-request-id": "de4355ea-601e-0062-6a4b-098f87000000",
         "x-ms-version": "2019-12-12"
       },
@@ -226,49 +122,23 @@
         "x-ms-date": "Fri, 03 Apr 2020 00:03:53 GMT",
         "x-ms-return-client-request-id": "true",
         "x-ms-version": "2019-12-12"
->>>>>>> 32e373e2
       },
       "RequestBody": null,
       "StatusCode": 202,
       "ResponseHeaders": {
         "Content-Length": "0",
-<<<<<<< HEAD
-        "Date": "Thu, 05 Mar 2020 21:19:03 GMT",
-=======
         "Date": "Fri, 03 Apr 2020 00:03:52 GMT",
->>>>>>> 32e373e2
         "Server": [
           "Windows-Azure-Blob/1.0",
           "Microsoft-HTTPAPI/2.0"
         ],
         "x-ms-client-request-id": "49ada593-e076-7295-e2a3-dc167919fc61",
-<<<<<<< HEAD
-        "x-ms-request-id": "9625ef21-f01e-002d-0433-f32148000000",
-        "x-ms-version": "2019-10-10"
-=======
         "x-ms-request-id": "de43560a-601e-0062-094b-098f87000000",
         "x-ms-version": "2019-12-12"
->>>>>>> 32e373e2
-      },
-      "ResponseBody": []
-    },
-    {
-<<<<<<< HEAD
-      "RequestUri": "https://seanstagetest.blob.core.windows.net/test-container-1d9047a8-243b-1c58-ec8c-18fb6ef35b29?restype=container",
-      "RequestMethod": "PUT",
-      "RequestHeaders": {
-        "Authorization": "Sanitized",
-        "traceparent": "00-37b92cfbff10b247bfbb85fd3aa4a097-b26d81b8b0825e45-00",
-        "User-Agent": [
-          "azsdk-net-Storage.Blobs/12.4.0-dev.20200305.1",
-          "(.NET Core 4.6.28325.01; Microsoft Windows 10.0.18363 )"
-        ],
-        "x-ms-blob-public-access": "container",
-        "x-ms-client-request-id": "f3687255-7287-6f1a-4d91-5deac79904ee",
-        "x-ms-date": "Thu, 05 Mar 2020 21:19:04 GMT",
-        "x-ms-return-client-request-id": "true",
-        "x-ms-version": "2019-10-10"
-=======
+      },
+      "ResponseBody": []
+    },
+    {
       "RequestUri": "https://seanmcccanary.blob.core.windows.net/test-container-1d9047a8-243b-1c58-ec8c-18fb6ef35b29?restype=container",
       "RequestMethod": "PUT",
       "RequestHeaders": {
@@ -283,120 +153,62 @@
         "x-ms-date": "Fri, 03 Apr 2020 00:03:54 GMT",
         "x-ms-return-client-request-id": "true",
         "x-ms-version": "2019-12-12"
->>>>>>> 32e373e2
-      },
-      "RequestBody": null,
-      "StatusCode": 201,
-      "ResponseHeaders": {
-        "Content-Length": "0",
-<<<<<<< HEAD
-        "Date": "Thu, 05 Mar 2020 21:19:04 GMT",
-        "ETag": "\u00220x8D7C14AD571C7F3\u0022",
-        "Last-Modified": "Thu, 05 Mar 2020 21:19:04 GMT",
-=======
+      },
+      "RequestBody": null,
+      "StatusCode": 201,
+      "ResponseHeaders": {
+        "Content-Length": "0",
         "Date": "Fri, 03 Apr 2020 00:03:53 GMT",
         "ETag": "\u00220x8D7D7627F0CD32E\u0022",
         "Last-Modified": "Fri, 03 Apr 2020 00:03:53 GMT",
->>>>>>> 32e373e2
         "Server": [
           "Windows-Azure-Blob/1.0",
           "Microsoft-HTTPAPI/2.0"
         ],
         "x-ms-client-request-id": "f3687255-7287-6f1a-4d91-5deac79904ee",
-<<<<<<< HEAD
-        "x-ms-request-id": "4a114db2-c01e-0026-0233-f3da23000000",
-        "x-ms-version": "2019-10-10"
-=======
         "x-ms-request-id": "69ab96d7-e01e-0053-1f4b-096e94000000",
         "x-ms-version": "2019-12-12"
->>>>>>> 32e373e2
-      },
-      "ResponseBody": []
-    },
-    {
-<<<<<<< HEAD
-      "RequestUri": "https://seanstagetest.blob.core.windows.net/test-container-1d9047a8-243b-1c58-ec8c-18fb6ef35b29/test-blob-919eb348-11eb-7914-0865-4aaeebedbfe5",
-=======
+      },
+      "ResponseBody": []
+    },
+    {
       "RequestUri": "https://seanmcccanary.blob.core.windows.net/test-container-1d9047a8-243b-1c58-ec8c-18fb6ef35b29/test-blob-919eb348-11eb-7914-0865-4aaeebedbfe5",
->>>>>>> 32e373e2
-      "RequestMethod": "PUT",
-      "RequestHeaders": {
-        "Authorization": "Sanitized",
-        "Content-Length": "0",
-<<<<<<< HEAD
-        "traceparent": "00-3e21c5e29a90bb459313a24c4bb3dc0b-cb76df6baf8cff4d-00",
-        "User-Agent": [
-          "azsdk-net-Storage.Blobs/12.4.0-dev.20200305.1",
-          "(.NET Core 4.6.28325.01; Microsoft Windows 10.0.18363 )"
-=======
+      "RequestMethod": "PUT",
+      "RequestHeaders": {
+        "Authorization": "Sanitized",
+        "Content-Length": "0",
         "traceparent": "00-afee44114078864289632a13d868b9b3-a381cb259906f54b-00",
         "User-Agent": [
           "azsdk-net-Storage.Blobs/12.5.0-dev.20200402.1",
           "(.NET Core 4.6.28325.01; Microsoft Windows 10.0.18362 )"
->>>>>>> 32e373e2
         ],
         "x-ms-blob-content-length": "4096",
         "x-ms-blob-sequence-number": "0",
         "x-ms-blob-type": "PageBlob",
         "x-ms-client-request-id": "a9224988-5168-43c9-5eee-eb21276c845f",
-<<<<<<< HEAD
-        "x-ms-date": "Thu, 05 Mar 2020 21:19:05 GMT",
-        "x-ms-return-client-request-id": "true",
-        "x-ms-version": "2019-10-10"
-=======
         "x-ms-date": "Fri, 03 Apr 2020 00:03:54 GMT",
         "x-ms-return-client-request-id": "true",
         "x-ms-version": "2019-12-12"
->>>>>>> 32e373e2
-      },
-      "RequestBody": null,
-      "StatusCode": 201,
-      "ResponseHeaders": {
-        "Content-Length": "0",
-<<<<<<< HEAD
-        "Date": "Thu, 05 Mar 2020 21:19:04 GMT",
-        "ETag": "\u00220x8D7C14AD57F7F0B\u0022",
-        "Last-Modified": "Thu, 05 Mar 2020 21:19:04 GMT",
-=======
+      },
+      "RequestBody": null,
+      "StatusCode": 201,
+      "ResponseHeaders": {
+        "Content-Length": "0",
         "Date": "Fri, 03 Apr 2020 00:03:53 GMT",
         "ETag": "\u00220x8D7D7627F1A88B9\u0022",
         "Last-Modified": "Fri, 03 Apr 2020 00:03:53 GMT",
->>>>>>> 32e373e2
         "Server": [
           "Windows-Azure-Blob/1.0",
           "Microsoft-HTTPAPI/2.0"
         ],
         "x-ms-client-request-id": "a9224988-5168-43c9-5eee-eb21276c845f",
-<<<<<<< HEAD
-        "x-ms-request-id": "4a114db5-c01e-0026-0333-f3da23000000",
-        "x-ms-request-server-encrypted": "true",
-        "x-ms-version": "2019-10-10"
-=======
         "x-ms-request-id": "69ab96f8-e01e-0053-394b-096e94000000",
         "x-ms-request-server-encrypted": "true",
         "x-ms-version": "2019-12-12"
->>>>>>> 32e373e2
-      },
-      "ResponseBody": []
-    },
-    {
-<<<<<<< HEAD
-      "RequestUri": "https://seanstagetest.blob.core.windows.net/test-container-1d9047a8-243b-1c58-ec8c-18fb6ef35b29/test-blob-919eb348-11eb-7914-0865-4aaeebedbfe5?comp=properties",
-      "RequestMethod": "PUT",
-      "RequestHeaders": {
-        "Authorization": "Sanitized",
-        "If-Unmodified-Since": "Wed, 04 Mar 2020 21:19:04 GMT",
-        "traceparent": "00-62e4363d88b662449db6efafff0d0294-0ec15a18e7c2b14d-00",
-        "User-Agent": [
-          "azsdk-net-Storage.Blobs/12.4.0-dev.20200305.1",
-          "(.NET Core 4.6.28325.01; Microsoft Windows 10.0.18363 )"
-        ],
-        "x-ms-blob-content-length": "8192",
-        "x-ms-client-request-id": "a1251203-15cb-587c-9a62-9d9c7c80df60",
-        "x-ms-date": "Thu, 05 Mar 2020 21:19:05 GMT",
-        "x-ms-return-client-request-id": "true",
-        "x-ms-version": "2019-10-10"
-=======
+      },
+      "ResponseBody": []
+    },
+    {
       "RequestUri": "https://seanmcccanary.blob.core.windows.net/test-container-1d9047a8-243b-1c58-ec8c-18fb6ef35b29/test-blob-919eb348-11eb-7914-0865-4aaeebedbfe5?comp=properties",
       "RequestMethod": "PUT",
       "RequestHeaders": {
@@ -412,49 +224,19 @@
         "x-ms-date": "Fri, 03 Apr 2020 00:03:54 GMT",
         "x-ms-return-client-request-id": "true",
         "x-ms-version": "2019-12-12"
->>>>>>> 32e373e2
       },
       "RequestBody": null,
       "StatusCode": 412,
       "ResponseHeaders": {
         "Content-Length": "252",
         "Content-Type": "application/xml",
-<<<<<<< HEAD
-        "Date": "Thu, 05 Mar 2020 21:19:04 GMT",
-=======
         "Date": "Fri, 03 Apr 2020 00:03:53 GMT",
->>>>>>> 32e373e2
         "Server": [
           "Windows-Azure-Blob/1.0",
           "Microsoft-HTTPAPI/2.0"
         ],
         "x-ms-client-request-id": "a1251203-15cb-587c-9a62-9d9c7c80df60",
         "x-ms-error-code": "ConditionNotMet",
-<<<<<<< HEAD
-        "x-ms-request-id": "4a114db6-c01e-0026-0433-f3da23000000",
-        "x-ms-version": "2019-10-10"
-      },
-      "ResponseBody": [
-        "\uFEFF\u003C?xml version=\u00221.0\u0022 encoding=\u0022utf-8\u0022?\u003E\u003CError\u003E\u003CCode\u003EConditionNotMet\u003C/Code\u003E\u003CMessage\u003EThe condition specified using HTTP conditional header(s) is not met.\n",
-        "RequestId:4a114db6-c01e-0026-0433-f3da23000000\n",
-        "Time:2020-03-05T21:19:05.0759010Z\u003C/Message\u003E\u003C/Error\u003E"
-      ]
-    },
-    {
-      "RequestUri": "https://seanstagetest.blob.core.windows.net/test-container-1d9047a8-243b-1c58-ec8c-18fb6ef35b29?restype=container",
-      "RequestMethod": "DELETE",
-      "RequestHeaders": {
-        "Authorization": "Sanitized",
-        "traceparent": "00-75be5682d06cf542a43e05152429126c-e88da0bff9f58d47-00",
-        "User-Agent": [
-          "azsdk-net-Storage.Blobs/12.4.0-dev.20200305.1",
-          "(.NET Core 4.6.28325.01; Microsoft Windows 10.0.18363 )"
-        ],
-        "x-ms-client-request-id": "141d3747-e246-bc94-fce7-ca906cc66490",
-        "x-ms-date": "Thu, 05 Mar 2020 21:19:05 GMT",
-        "x-ms-return-client-request-id": "true",
-        "x-ms-version": "2019-10-10"
-=======
         "x-ms-request-id": "69ab9714-e01e-0053-524b-096e94000000",
         "x-ms-version": "2019-12-12"
       },
@@ -478,49 +260,23 @@
         "x-ms-date": "Fri, 03 Apr 2020 00:03:54 GMT",
         "x-ms-return-client-request-id": "true",
         "x-ms-version": "2019-12-12"
->>>>>>> 32e373e2
       },
       "RequestBody": null,
       "StatusCode": 202,
       "ResponseHeaders": {
         "Content-Length": "0",
-<<<<<<< HEAD
-        "Date": "Thu, 05 Mar 2020 21:19:04 GMT",
-=======
         "Date": "Fri, 03 Apr 2020 00:03:53 GMT",
->>>>>>> 32e373e2
         "Server": [
           "Windows-Azure-Blob/1.0",
           "Microsoft-HTTPAPI/2.0"
         ],
         "x-ms-client-request-id": "141d3747-e246-bc94-fce7-ca906cc66490",
-<<<<<<< HEAD
-        "x-ms-request-id": "4a114db7-c01e-0026-0533-f3da23000000",
-        "x-ms-version": "2019-10-10"
-=======
         "x-ms-request-id": "69ab972e-e01e-0053-6a4b-096e94000000",
         "x-ms-version": "2019-12-12"
->>>>>>> 32e373e2
-      },
-      "ResponseBody": []
-    },
-    {
-<<<<<<< HEAD
-      "RequestUri": "https://seanstagetest.blob.core.windows.net/test-container-36f464b8-4e70-069e-cca6-bb8a7daaccfe?restype=container",
-      "RequestMethod": "PUT",
-      "RequestHeaders": {
-        "Authorization": "Sanitized",
-        "traceparent": "00-7ae716e895cf6b4eb1932ca258dad133-d97aa71e1db05a4b-00",
-        "User-Agent": [
-          "azsdk-net-Storage.Blobs/12.4.0-dev.20200305.1",
-          "(.NET Core 4.6.28325.01; Microsoft Windows 10.0.18363 )"
-        ],
-        "x-ms-blob-public-access": "container",
-        "x-ms-client-request-id": "261808dc-98a6-f894-9817-479f27093f51",
-        "x-ms-date": "Thu, 05 Mar 2020 21:19:05 GMT",
-        "x-ms-return-client-request-id": "true",
-        "x-ms-version": "2019-10-10"
-=======
+      },
+      "ResponseBody": []
+    },
+    {
       "RequestUri": "https://seanmcccanary.blob.core.windows.net/test-container-36f464b8-4e70-069e-cca6-bb8a7daaccfe?restype=container",
       "RequestMethod": "PUT",
       "RequestHeaders": {
@@ -535,177 +291,90 @@
         "x-ms-date": "Fri, 03 Apr 2020 00:03:54 GMT",
         "x-ms-return-client-request-id": "true",
         "x-ms-version": "2019-12-12"
->>>>>>> 32e373e2
-      },
-      "RequestBody": null,
-      "StatusCode": 201,
-      "ResponseHeaders": {
-        "Content-Length": "0",
-<<<<<<< HEAD
-        "Date": "Thu, 05 Mar 2020 21:19:05 GMT",
-        "ETag": "\u00220x8D7C14AD5CC2BF5\u0022",
-        "Last-Modified": "Thu, 05 Mar 2020 21:19:05 GMT",
-=======
+      },
+      "RequestBody": null,
+      "StatusCode": 201,
+      "ResponseHeaders": {
+        "Content-Length": "0",
         "Date": "Fri, 03 Apr 2020 00:03:53 GMT",
         "ETag": "\u00220x8D7D7627F6945D0\u0022",
         "Last-Modified": "Fri, 03 Apr 2020 00:03:54 GMT",
->>>>>>> 32e373e2
         "Server": [
           "Windows-Azure-Blob/1.0",
           "Microsoft-HTTPAPI/2.0"
         ],
         "x-ms-client-request-id": "261808dc-98a6-f894-9817-479f27093f51",
-<<<<<<< HEAD
-        "x-ms-request-id": "69f88d19-701e-0033-3c33-f3cd90000000",
-        "x-ms-version": "2019-10-10"
-=======
         "x-ms-request-id": "ef9973dd-301e-000d-564b-098574000000",
         "x-ms-version": "2019-12-12"
->>>>>>> 32e373e2
-      },
-      "ResponseBody": []
-    },
-    {
-<<<<<<< HEAD
-      "RequestUri": "https://seanstagetest.blob.core.windows.net/test-container-36f464b8-4e70-069e-cca6-bb8a7daaccfe/test-blob-d4fccb1a-1f70-ee2d-4b9d-8d43f172d317",
-=======
+      },
+      "ResponseBody": []
+    },
+    {
       "RequestUri": "https://seanmcccanary.blob.core.windows.net/test-container-36f464b8-4e70-069e-cca6-bb8a7daaccfe/test-blob-d4fccb1a-1f70-ee2d-4b9d-8d43f172d317",
->>>>>>> 32e373e2
-      "RequestMethod": "PUT",
-      "RequestHeaders": {
-        "Authorization": "Sanitized",
-        "Content-Length": "0",
-<<<<<<< HEAD
-        "traceparent": "00-40033f5f10334644830c370e5b0357bf-f55e78d52d0a4449-00",
-        "User-Agent": [
-          "azsdk-net-Storage.Blobs/12.4.0-dev.20200305.1",
-          "(.NET Core 4.6.28325.01; Microsoft Windows 10.0.18363 )"
-=======
+      "RequestMethod": "PUT",
+      "RequestHeaders": {
+        "Authorization": "Sanitized",
+        "Content-Length": "0",
         "traceparent": "00-7530a8627937a14c9db2317adcd93d66-b2f747f07fa7314b-00",
         "User-Agent": [
           "azsdk-net-Storage.Blobs/12.5.0-dev.20200402.1",
           "(.NET Core 4.6.28325.01; Microsoft Windows 10.0.18362 )"
->>>>>>> 32e373e2
         ],
         "x-ms-blob-content-length": "4096",
         "x-ms-blob-sequence-number": "0",
         "x-ms-blob-type": "PageBlob",
         "x-ms-client-request-id": "67110bed-3eb8-bdb0-da29-db090b510726",
-<<<<<<< HEAD
-        "x-ms-date": "Thu, 05 Mar 2020 21:19:05 GMT",
-        "x-ms-return-client-request-id": "true",
-        "x-ms-version": "2019-10-10"
-=======
-        "x-ms-date": "Fri, 03 Apr 2020 00:03:55 GMT",
-        "x-ms-return-client-request-id": "true",
-        "x-ms-version": "2019-12-12"
->>>>>>> 32e373e2
-      },
-      "RequestBody": null,
-      "StatusCode": 201,
-      "ResponseHeaders": {
-        "Content-Length": "0",
-<<<<<<< HEAD
-        "Date": "Thu, 05 Mar 2020 21:19:05 GMT",
-        "ETag": "\u00220x8D7C14AD5DA4909\u0022",
-        "Last-Modified": "Thu, 05 Mar 2020 21:19:05 GMT",
-=======
+        "x-ms-date": "Fri, 03 Apr 2020 00:03:55 GMT",
+        "x-ms-return-client-request-id": "true",
+        "x-ms-version": "2019-12-12"
+      },
+      "RequestBody": null,
+      "StatusCode": 201,
+      "ResponseHeaders": {
+        "Content-Length": "0",
         "Date": "Fri, 03 Apr 2020 00:03:53 GMT",
         "ETag": "\u00220x8D7D7627F767517\u0022",
         "Last-Modified": "Fri, 03 Apr 2020 00:03:54 GMT",
->>>>>>> 32e373e2
         "Server": [
           "Windows-Azure-Blob/1.0",
           "Microsoft-HTTPAPI/2.0"
         ],
         "x-ms-client-request-id": "67110bed-3eb8-bdb0-da29-db090b510726",
-<<<<<<< HEAD
-        "x-ms-request-id": "69f88d20-701e-0033-3f33-f3cd90000000",
-        "x-ms-request-server-encrypted": "true",
-        "x-ms-version": "2019-10-10"
-=======
         "x-ms-request-id": "ef9973fc-301e-000d-6c4b-098574000000",
         "x-ms-request-server-encrypted": "true",
         "x-ms-version": "2019-12-12"
->>>>>>> 32e373e2
-      },
-      "ResponseBody": []
-    },
-    {
-<<<<<<< HEAD
-      "RequestUri": "https://seanstagetest.blob.core.windows.net/test-container-36f464b8-4e70-069e-cca6-bb8a7daaccfe/test-blob-d4fccb1a-1f70-ee2d-4b9d-8d43f172d317?comp=properties",
-=======
+      },
+      "ResponseBody": []
+    },
+    {
       "RequestUri": "https://seanmcccanary.blob.core.windows.net/test-container-36f464b8-4e70-069e-cca6-bb8a7daaccfe/test-blob-d4fccb1a-1f70-ee2d-4b9d-8d43f172d317?comp=properties",
->>>>>>> 32e373e2
       "RequestMethod": "PUT",
       "RequestHeaders": {
         "Authorization": "Sanitized",
         "If-Match": "\u0022garbage\u0022",
-<<<<<<< HEAD
-        "traceparent": "00-5d7c8845eb6aea49ae9c0141595b143e-c4cbecc450085f45-00",
-        "User-Agent": [
-          "azsdk-net-Storage.Blobs/12.4.0-dev.20200305.1",
-          "(.NET Core 4.6.28325.01; Microsoft Windows 10.0.18363 )"
+        "traceparent": "00-10ff42e1229e9b49b452a67056053339-d63b22d90be5394d-00",
+        "User-Agent": [
+          "azsdk-net-Storage.Blobs/12.5.0-dev.20200402.1",
+          "(.NET Core 4.6.28325.01; Microsoft Windows 10.0.18362 )"
         ],
         "x-ms-blob-content-length": "8192",
         "x-ms-client-request-id": "e655ee6d-6c60-545f-e9ef-9a68ca4eefb2",
-        "x-ms-date": "Thu, 05 Mar 2020 21:19:05 GMT",
-        "x-ms-return-client-request-id": "true",
-        "x-ms-version": "2019-10-10"
-=======
-        "traceparent": "00-10ff42e1229e9b49b452a67056053339-d63b22d90be5394d-00",
-        "User-Agent": [
-          "azsdk-net-Storage.Blobs/12.5.0-dev.20200402.1",
-          "(.NET Core 4.6.28325.01; Microsoft Windows 10.0.18362 )"
-        ],
-        "x-ms-blob-content-length": "8192",
-        "x-ms-client-request-id": "e655ee6d-6c60-545f-e9ef-9a68ca4eefb2",
-        "x-ms-date": "Fri, 03 Apr 2020 00:03:55 GMT",
-        "x-ms-return-client-request-id": "true",
-        "x-ms-version": "2019-12-12"
->>>>>>> 32e373e2
+        "x-ms-date": "Fri, 03 Apr 2020 00:03:55 GMT",
+        "x-ms-return-client-request-id": "true",
+        "x-ms-version": "2019-12-12"
       },
       "RequestBody": null,
       "StatusCode": 412,
       "ResponseHeaders": {
         "Content-Length": "252",
         "Content-Type": "application/xml",
-<<<<<<< HEAD
-        "Date": "Thu, 05 Mar 2020 21:19:05 GMT",
-=======
         "Date": "Fri, 03 Apr 2020 00:03:53 GMT",
->>>>>>> 32e373e2
         "Server": [
           "Windows-Azure-Blob/1.0",
           "Microsoft-HTTPAPI/2.0"
         ],
         "x-ms-client-request-id": "e655ee6d-6c60-545f-e9ef-9a68ca4eefb2",
         "x-ms-error-code": "ConditionNotMet",
-<<<<<<< HEAD
-        "x-ms-request-id": "69f88d22-701e-0033-4133-f3cd90000000",
-        "x-ms-version": "2019-10-10"
-      },
-      "ResponseBody": [
-        "\uFEFF\u003C?xml version=\u00221.0\u0022 encoding=\u0022utf-8\u0022?\u003E\u003CError\u003E\u003CCode\u003EConditionNotMet\u003C/Code\u003E\u003CMessage\u003EThe condition specified using HTTP conditional header(s) is not met.\n",
-        "RequestId:69f88d22-701e-0033-4133-f3cd90000000\n",
-        "Time:2020-03-05T21:19:05.7802943Z\u003C/Message\u003E\u003C/Error\u003E"
-      ]
-    },
-    {
-      "RequestUri": "https://seanstagetest.blob.core.windows.net/test-container-36f464b8-4e70-069e-cca6-bb8a7daaccfe?restype=container",
-      "RequestMethod": "DELETE",
-      "RequestHeaders": {
-        "Authorization": "Sanitized",
-        "traceparent": "00-e72dbebfb54458408d977294d21b2bed-b4c1ecb9fb42a941-00",
-        "User-Agent": [
-          "azsdk-net-Storage.Blobs/12.4.0-dev.20200305.1",
-          "(.NET Core 4.6.28325.01; Microsoft Windows 10.0.18363 )"
-        ],
-        "x-ms-client-request-id": "1c9c0abd-21fb-d7c6-d1b6-a36c2f56ab25",
-        "x-ms-date": "Thu, 05 Mar 2020 21:19:05 GMT",
-        "x-ms-return-client-request-id": "true",
-        "x-ms-version": "2019-10-10"
-=======
         "x-ms-request-id": "ef997413-301e-000d-804b-098574000000",
         "x-ms-version": "2019-12-12"
       },
@@ -729,175 +398,93 @@
         "x-ms-date": "Fri, 03 Apr 2020 00:03:55 GMT",
         "x-ms-return-client-request-id": "true",
         "x-ms-version": "2019-12-12"
->>>>>>> 32e373e2
       },
       "RequestBody": null,
       "StatusCode": 202,
       "ResponseHeaders": {
         "Content-Length": "0",
-<<<<<<< HEAD
-        "Date": "Thu, 05 Mar 2020 21:19:05 GMT",
-=======
         "Date": "Fri, 03 Apr 2020 00:03:53 GMT",
->>>>>>> 32e373e2
         "Server": [
           "Windows-Azure-Blob/1.0",
           "Microsoft-HTTPAPI/2.0"
         ],
         "x-ms-client-request-id": "1c9c0abd-21fb-d7c6-d1b6-a36c2f56ab25",
-<<<<<<< HEAD
-        "x-ms-request-id": "69f88d25-701e-0033-4333-f3cd90000000",
-        "x-ms-version": "2019-10-10"
-=======
         "x-ms-request-id": "ef997429-301e-000d-164b-098574000000",
         "x-ms-version": "2019-12-12"
->>>>>>> 32e373e2
-      },
-      "ResponseBody": []
-    },
-    {
-<<<<<<< HEAD
-      "RequestUri": "https://seanstagetest.blob.core.windows.net/test-container-edbe1e12-19db-ca63-ab32-99c378a8e64d?restype=container",
-      "RequestMethod": "PUT",
-      "RequestHeaders": {
-        "Authorization": "Sanitized",
-        "traceparent": "00-b3a546dbc0f03b4ca636eba81701e559-4f58a944778a854f-00",
-        "User-Agent": [
-          "azsdk-net-Storage.Blobs/12.4.0-dev.20200305.1",
-          "(.NET Core 4.6.28325.01; Microsoft Windows 10.0.18363 )"
+      },
+      "ResponseBody": []
+    },
+    {
+      "RequestUri": "https://seanmcccanary.blob.core.windows.net/test-container-edbe1e12-19db-ca63-ab32-99c378a8e64d?restype=container",
+      "RequestMethod": "PUT",
+      "RequestHeaders": {
+        "Authorization": "Sanitized",
+        "traceparent": "00-bdfe9ed428fba047b2304cdddcdbbe09-dba35a15d412f648-00",
+        "User-Agent": [
+          "azsdk-net-Storage.Blobs/12.5.0-dev.20200402.1",
+          "(.NET Core 4.6.28325.01; Microsoft Windows 10.0.18362 )"
         ],
         "x-ms-blob-public-access": "container",
         "x-ms-client-request-id": "50a4cef1-5ddd-a41b-a6d1-70c987025e28",
-        "x-ms-date": "Thu, 05 Mar 2020 21:19:06 GMT",
-        "x-ms-return-client-request-id": "true",
-        "x-ms-version": "2019-10-10"
-=======
-      "RequestUri": "https://seanmcccanary.blob.core.windows.net/test-container-edbe1e12-19db-ca63-ab32-99c378a8e64d?restype=container",
-      "RequestMethod": "PUT",
-      "RequestHeaders": {
-        "Authorization": "Sanitized",
-        "traceparent": "00-bdfe9ed428fba047b2304cdddcdbbe09-dba35a15d412f648-00",
-        "User-Agent": [
-          "azsdk-net-Storage.Blobs/12.5.0-dev.20200402.1",
-          "(.NET Core 4.6.28325.01; Microsoft Windows 10.0.18362 )"
-        ],
-        "x-ms-blob-public-access": "container",
-        "x-ms-client-request-id": "50a4cef1-5ddd-a41b-a6d1-70c987025e28",
-        "x-ms-date": "Fri, 03 Apr 2020 00:03:55 GMT",
-        "x-ms-return-client-request-id": "true",
-        "x-ms-version": "2019-12-12"
->>>>>>> 32e373e2
-      },
-      "RequestBody": null,
-      "StatusCode": 201,
-      "ResponseHeaders": {
-        "Content-Length": "0",
-<<<<<<< HEAD
-        "Date": "Thu, 05 Mar 2020 21:19:05 GMT",
-        "ETag": "\u00220x8D7C14AD634EC9D\u0022",
-        "Last-Modified": "Thu, 05 Mar 2020 21:19:06 GMT",
-=======
+        "x-ms-date": "Fri, 03 Apr 2020 00:03:55 GMT",
+        "x-ms-return-client-request-id": "true",
+        "x-ms-version": "2019-12-12"
+      },
+      "RequestBody": null,
+      "StatusCode": 201,
+      "ResponseHeaders": {
+        "Content-Length": "0",
         "Date": "Fri, 03 Apr 2020 00:03:54 GMT",
         "ETag": "\u00220x8D7D7627FC3205A\u0022",
         "Last-Modified": "Fri, 03 Apr 2020 00:03:54 GMT",
->>>>>>> 32e373e2
         "Server": [
           "Windows-Azure-Blob/1.0",
           "Microsoft-HTTPAPI/2.0"
         ],
         "x-ms-client-request-id": "50a4cef1-5ddd-a41b-a6d1-70c987025e28",
-<<<<<<< HEAD
-        "x-ms-request-id": "9d517be6-c01e-0044-7e33-f31804000000",
-        "x-ms-version": "2019-10-10"
-=======
         "x-ms-request-id": "a95ee166-d01e-0077-7c4b-099834000000",
         "x-ms-version": "2019-12-12"
->>>>>>> 32e373e2
-      },
-      "ResponseBody": []
-    },
-    {
-<<<<<<< HEAD
-      "RequestUri": "https://seanstagetest.blob.core.windows.net/test-container-edbe1e12-19db-ca63-ab32-99c378a8e64d/test-blob-8cc755d0-ebac-3e73-678a-2dac98accad5",
-=======
+      },
+      "ResponseBody": []
+    },
+    {
       "RequestUri": "https://seanmcccanary.blob.core.windows.net/test-container-edbe1e12-19db-ca63-ab32-99c378a8e64d/test-blob-8cc755d0-ebac-3e73-678a-2dac98accad5",
->>>>>>> 32e373e2
-      "RequestMethod": "PUT",
-      "RequestHeaders": {
-        "Authorization": "Sanitized",
-        "Content-Length": "0",
-<<<<<<< HEAD
-        "traceparent": "00-dae949f57d425e48a76c0056f6108c86-60a52020db395548-00",
-        "User-Agent": [
-          "azsdk-net-Storage.Blobs/12.4.0-dev.20200305.1",
-          "(.NET Core 4.6.28325.01; Microsoft Windows 10.0.18363 )"
-=======
+      "RequestMethod": "PUT",
+      "RequestHeaders": {
+        "Authorization": "Sanitized",
+        "Content-Length": "0",
         "traceparent": "00-ed1273b9939b404c94b52088f720977d-624f1236e54d9248-00",
         "User-Agent": [
           "azsdk-net-Storage.Blobs/12.5.0-dev.20200402.1",
           "(.NET Core 4.6.28325.01; Microsoft Windows 10.0.18362 )"
->>>>>>> 32e373e2
         ],
         "x-ms-blob-content-length": "4096",
         "x-ms-blob-sequence-number": "0",
         "x-ms-blob-type": "PageBlob",
         "x-ms-client-request-id": "aae658d0-670e-0649-5a65-e8532f6e0cf9",
-<<<<<<< HEAD
-        "x-ms-date": "Thu, 05 Mar 2020 21:19:06 GMT",
-        "x-ms-return-client-request-id": "true",
-        "x-ms-version": "2019-10-10"
-=======
-        "x-ms-date": "Fri, 03 Apr 2020 00:03:55 GMT",
-        "x-ms-return-client-request-id": "true",
-        "x-ms-version": "2019-12-12"
->>>>>>> 32e373e2
-      },
-      "RequestBody": null,
-      "StatusCode": 201,
-      "ResponseHeaders": {
-        "Content-Length": "0",
-<<<<<<< HEAD
-        "Date": "Thu, 05 Mar 2020 21:19:06 GMT",
-        "ETag": "\u00220x8D7C14AD641980F\u0022",
-        "Last-Modified": "Thu, 05 Mar 2020 21:19:06 GMT",
-=======
+        "x-ms-date": "Fri, 03 Apr 2020 00:03:55 GMT",
+        "x-ms-return-client-request-id": "true",
+        "x-ms-version": "2019-12-12"
+      },
+      "RequestBody": null,
+      "StatusCode": 201,
+      "ResponseHeaders": {
+        "Content-Length": "0",
         "Date": "Fri, 03 Apr 2020 00:03:54 GMT",
         "ETag": "\u00220x8D7D7627FD06559\u0022",
         "Last-Modified": "Fri, 03 Apr 2020 00:03:54 GMT",
->>>>>>> 32e373e2
         "Server": [
           "Windows-Azure-Blob/1.0",
           "Microsoft-HTTPAPI/2.0"
         ],
         "x-ms-client-request-id": "aae658d0-670e-0649-5a65-e8532f6e0cf9",
-<<<<<<< HEAD
-        "x-ms-request-id": "9d517be9-c01e-0044-7f33-f31804000000",
-        "x-ms-request-server-encrypted": "true",
-        "x-ms-version": "2019-10-10"
-=======
         "x-ms-request-id": "a95ee175-d01e-0077-064b-099834000000",
         "x-ms-request-server-encrypted": "true",
         "x-ms-version": "2019-12-12"
->>>>>>> 32e373e2
-      },
-      "ResponseBody": []
-    },
-    {
-<<<<<<< HEAD
-      "RequestUri": "https://seanstagetest.blob.core.windows.net/test-container-edbe1e12-19db-ca63-ab32-99c378a8e64d/test-blob-8cc755d0-ebac-3e73-678a-2dac98accad5",
-      "RequestMethod": "HEAD",
-      "RequestHeaders": {
-        "Authorization": "Sanitized",
-        "traceparent": "00-4be2e2deaac4164b90b5b5f0345c7d45-5ebcdeb5f29a0646-00",
-        "User-Agent": [
-          "azsdk-net-Storage.Blobs/12.4.0-dev.20200305.1",
-          "(.NET Core 4.6.28325.01; Microsoft Windows 10.0.18363 )"
-        ],
-        "x-ms-client-request-id": "3fdc70dd-20c6-d6c6-5acc-509dad1c1819",
-        "x-ms-date": "Thu, 05 Mar 2020 21:19:06 GMT",
-        "x-ms-return-client-request-id": "true",
-        "x-ms-version": "2019-10-10"
-=======
+      },
+      "ResponseBody": []
+    },
+    {
       "RequestUri": "https://seanmcccanary.blob.core.windows.net/test-container-edbe1e12-19db-ca63-ab32-99c378a8e64d/test-blob-8cc755d0-ebac-3e73-678a-2dac98accad5",
       "RequestMethod": "HEAD",
       "RequestHeaders": {
@@ -911,7 +498,6 @@
         "x-ms-date": "Fri, 03 Apr 2020 00:03:55 GMT",
         "x-ms-return-client-request-id": "true",
         "x-ms-version": "2019-12-12"
->>>>>>> 32e373e2
       },
       "RequestBody": null,
       "StatusCode": 200,
@@ -919,15 +505,9 @@
         "Accept-Ranges": "bytes",
         "Content-Length": "4096",
         "Content-Type": "application/octet-stream",
-<<<<<<< HEAD
-        "Date": "Thu, 05 Mar 2020 21:19:06 GMT",
-        "ETag": "\u00220x8D7C14AD641980F\u0022",
-        "Last-Modified": "Thu, 05 Mar 2020 21:19:06 GMT",
-=======
         "Date": "Fri, 03 Apr 2020 00:03:54 GMT",
         "ETag": "\u00220x8D7D7627FD06559\u0022",
         "Last-Modified": "Fri, 03 Apr 2020 00:03:54 GMT",
->>>>>>> 32e373e2
         "Server": [
           "Windows-Azure-Blob/1.0",
           "Microsoft-HTTPAPI/2.0"
@@ -935,100 +515,44 @@
         "x-ms-blob-sequence-number": "0",
         "x-ms-blob-type": "PageBlob",
         "x-ms-client-request-id": "3fdc70dd-20c6-d6c6-5acc-509dad1c1819",
-<<<<<<< HEAD
-        "x-ms-creation-time": "Thu, 05 Mar 2020 21:19:06 GMT",
-        "x-ms-lease-state": "available",
-        "x-ms-lease-status": "unlocked",
-        "x-ms-request-id": "9d517beb-c01e-0044-0133-f31804000000",
-        "x-ms-server-encrypted": "true",
-        "x-ms-version": "2019-10-10"
-=======
         "x-ms-creation-time": "Fri, 03 Apr 2020 00:03:54 GMT",
         "x-ms-lease-state": "available",
         "x-ms-lease-status": "unlocked",
         "x-ms-request-id": "a95ee186-d01e-0077-164b-099834000000",
         "x-ms-server-encrypted": "true",
         "x-ms-version": "2019-12-12"
->>>>>>> 32e373e2
-      },
-      "ResponseBody": []
-    },
-    {
-<<<<<<< HEAD
-      "RequestUri": "https://seanstagetest.blob.core.windows.net/test-container-edbe1e12-19db-ca63-ab32-99c378a8e64d/test-blob-8cc755d0-ebac-3e73-678a-2dac98accad5?comp=properties",
-      "RequestMethod": "PUT",
-      "RequestHeaders": {
-        "Authorization": "Sanitized",
-        "If-None-Match": "\u00220x8D7C14AD641980F\u0022",
-        "traceparent": "00-9e65d5f7da5af146a8312d36f56213b9-757da62c5182ee49-00",
-        "User-Agent": [
-          "azsdk-net-Storage.Blobs/12.4.0-dev.20200305.1",
-          "(.NET Core 4.6.28325.01; Microsoft Windows 10.0.18363 )"
+      },
+      "ResponseBody": []
+    },
+    {
+      "RequestUri": "https://seanmcccanary.blob.core.windows.net/test-container-edbe1e12-19db-ca63-ab32-99c378a8e64d/test-blob-8cc755d0-ebac-3e73-678a-2dac98accad5?comp=properties",
+      "RequestMethod": "PUT",
+      "RequestHeaders": {
+        "Authorization": "Sanitized",
+        "If-None-Match": "\u00220x8D7D7627FD06559\u0022",
+        "traceparent": "00-914cb6131f7954408e171d776bf80db3-94099f2312fee348-00",
+        "User-Agent": [
+          "azsdk-net-Storage.Blobs/12.5.0-dev.20200402.1",
+          "(.NET Core 4.6.28325.01; Microsoft Windows 10.0.18362 )"
         ],
         "x-ms-blob-content-length": "8192",
         "x-ms-client-request-id": "bf756f89-cc92-e733-d4b3-886363878cc9",
-        "x-ms-date": "Thu, 05 Mar 2020 21:19:06 GMT",
-        "x-ms-return-client-request-id": "true",
-        "x-ms-version": "2019-10-10"
-=======
-      "RequestUri": "https://seanmcccanary.blob.core.windows.net/test-container-edbe1e12-19db-ca63-ab32-99c378a8e64d/test-blob-8cc755d0-ebac-3e73-678a-2dac98accad5?comp=properties",
-      "RequestMethod": "PUT",
-      "RequestHeaders": {
-        "Authorization": "Sanitized",
-        "If-None-Match": "\u00220x8D7D7627FD06559\u0022",
-        "traceparent": "00-914cb6131f7954408e171d776bf80db3-94099f2312fee348-00",
-        "User-Agent": [
-          "azsdk-net-Storage.Blobs/12.5.0-dev.20200402.1",
-          "(.NET Core 4.6.28325.01; Microsoft Windows 10.0.18362 )"
-        ],
-        "x-ms-blob-content-length": "8192",
-        "x-ms-client-request-id": "bf756f89-cc92-e733-d4b3-886363878cc9",
-        "x-ms-date": "Fri, 03 Apr 2020 00:03:55 GMT",
-        "x-ms-return-client-request-id": "true",
-        "x-ms-version": "2019-12-12"
->>>>>>> 32e373e2
+        "x-ms-date": "Fri, 03 Apr 2020 00:03:55 GMT",
+        "x-ms-return-client-request-id": "true",
+        "x-ms-version": "2019-12-12"
       },
       "RequestBody": null,
       "StatusCode": 412,
       "ResponseHeaders": {
         "Content-Length": "252",
         "Content-Type": "application/xml",
-<<<<<<< HEAD
-        "Date": "Thu, 05 Mar 2020 21:19:06 GMT",
-=======
         "Date": "Fri, 03 Apr 2020 00:03:54 GMT",
->>>>>>> 32e373e2
         "Server": [
           "Windows-Azure-Blob/1.0",
           "Microsoft-HTTPAPI/2.0"
         ],
         "x-ms-client-request-id": "bf756f89-cc92-e733-d4b3-886363878cc9",
         "x-ms-error-code": "ConditionNotMet",
-<<<<<<< HEAD
-        "x-ms-request-id": "9d517bec-c01e-0044-0233-f31804000000",
-        "x-ms-version": "2019-10-10"
-      },
-      "ResponseBody": [
-        "\uFEFF\u003C?xml version=\u00221.0\u0022 encoding=\u0022utf-8\u0022?\u003E\u003CError\u003E\u003CCode\u003EConditionNotMet\u003C/Code\u003E\u003CMessage\u003EThe condition specified using HTTP conditional header(s) is not met.\n",
-        "RequestId:9d517bec-c01e-0044-0233-f31804000000\n",
-        "Time:2020-03-05T21:19:06.4367821Z\u003C/Message\u003E\u003C/Error\u003E"
-      ]
-    },
-    {
-      "RequestUri": "https://seanstagetest.blob.core.windows.net/test-container-edbe1e12-19db-ca63-ab32-99c378a8e64d?restype=container",
-      "RequestMethod": "DELETE",
-      "RequestHeaders": {
-        "Authorization": "Sanitized",
-        "traceparent": "00-9870fdd118778c40b80c70501e196ad7-75fde0e2cb211945-00",
-        "User-Agent": [
-          "azsdk-net-Storage.Blobs/12.4.0-dev.20200305.1",
-          "(.NET Core 4.6.28325.01; Microsoft Windows 10.0.18363 )"
-        ],
-        "x-ms-client-request-id": "3e148798-59a6-2d87-ebf1-f2af422ab8ab",
-        "x-ms-date": "Thu, 05 Mar 2020 21:19:06 GMT",
-        "x-ms-return-client-request-id": "true",
-        "x-ms-version": "2019-10-10"
-=======
         "x-ms-request-id": "a95ee18d-d01e-0077-1c4b-099834000000",
         "x-ms-version": "2019-12-12"
       },
@@ -1052,173 +576,93 @@
         "x-ms-date": "Fri, 03 Apr 2020 00:03:55 GMT",
         "x-ms-return-client-request-id": "true",
         "x-ms-version": "2019-12-12"
->>>>>>> 32e373e2
       },
       "RequestBody": null,
       "StatusCode": 202,
       "ResponseHeaders": {
         "Content-Length": "0",
-<<<<<<< HEAD
-        "Date": "Thu, 05 Mar 2020 21:19:06 GMT",
-=======
         "Date": "Fri, 03 Apr 2020 00:03:54 GMT",
->>>>>>> 32e373e2
         "Server": [
           "Windows-Azure-Blob/1.0",
           "Microsoft-HTTPAPI/2.0"
         ],
         "x-ms-client-request-id": "3e148798-59a6-2d87-ebf1-f2af422ab8ab",
-<<<<<<< HEAD
-        "x-ms-request-id": "9d517bf0-c01e-0044-0633-f31804000000",
-        "x-ms-version": "2019-10-10"
-=======
         "x-ms-request-id": "a95ee193-d01e-0077-224b-099834000000",
         "x-ms-version": "2019-12-12"
->>>>>>> 32e373e2
-      },
-      "ResponseBody": []
-    },
-    {
-<<<<<<< HEAD
-      "RequestUri": "https://seanstagetest.blob.core.windows.net/test-container-7929fb20-80f7-730e-5962-dcd2c01a8b9d?restype=container",
-      "RequestMethod": "PUT",
-      "RequestHeaders": {
-        "Authorization": "Sanitized",
-        "traceparent": "00-814f9a57ac354649ac456b278cabda31-5116b5209306ea4b-00",
-        "User-Agent": [
-          "azsdk-net-Storage.Blobs/12.4.0-dev.20200305.1",
-          "(.NET Core 4.6.28325.01; Microsoft Windows 10.0.18363 )"
+      },
+      "ResponseBody": []
+    },
+    {
+      "RequestUri": "https://seanmcccanary.blob.core.windows.net/test-container-7929fb20-80f7-730e-5962-dcd2c01a8b9d?restype=container",
+      "RequestMethod": "PUT",
+      "RequestHeaders": {
+        "Authorization": "Sanitized",
+        "traceparent": "00-249b66d7487db645867967e1ea71cb6c-963afc5ac9ca104a-00",
+        "User-Agent": [
+          "azsdk-net-Storage.Blobs/12.5.0-dev.20200402.1",
+          "(.NET Core 4.6.28325.01; Microsoft Windows 10.0.18362 )"
         ],
         "x-ms-blob-public-access": "container",
         "x-ms-client-request-id": "60f86006-f80d-17bf-79a0-e5447db46cd0",
-        "x-ms-date": "Thu, 05 Mar 2020 21:19:06 GMT",
-        "x-ms-return-client-request-id": "true",
-        "x-ms-version": "2019-10-10"
-=======
-      "RequestUri": "https://seanmcccanary.blob.core.windows.net/test-container-7929fb20-80f7-730e-5962-dcd2c01a8b9d?restype=container",
-      "RequestMethod": "PUT",
-      "RequestHeaders": {
-        "Authorization": "Sanitized",
-        "traceparent": "00-249b66d7487db645867967e1ea71cb6c-963afc5ac9ca104a-00",
-        "User-Agent": [
-          "azsdk-net-Storage.Blobs/12.5.0-dev.20200402.1",
-          "(.NET Core 4.6.28325.01; Microsoft Windows 10.0.18362 )"
-        ],
-        "x-ms-blob-public-access": "container",
-        "x-ms-client-request-id": "60f86006-f80d-17bf-79a0-e5447db46cd0",
-        "x-ms-date": "Fri, 03 Apr 2020 00:03:55 GMT",
-        "x-ms-return-client-request-id": "true",
-        "x-ms-version": "2019-12-12"
->>>>>>> 32e373e2
-      },
-      "RequestBody": null,
-      "StatusCode": 201,
-      "ResponseHeaders": {
-        "Content-Length": "0",
-<<<<<<< HEAD
-        "Date": "Thu, 05 Mar 2020 21:19:06 GMT",
-        "ETag": "\u00220x8D7C14AD697A983\u0022",
-        "Last-Modified": "Thu, 05 Mar 2020 21:19:06 GMT",
-=======
+        "x-ms-date": "Fri, 03 Apr 2020 00:03:55 GMT",
+        "x-ms-return-client-request-id": "true",
+        "x-ms-version": "2019-12-12"
+      },
+      "RequestBody": null,
+      "StatusCode": 201,
+      "ResponseHeaders": {
+        "Content-Length": "0",
         "Date": "Fri, 03 Apr 2020 00:03:55 GMT",
         "ETag": "\u00220x8D7D762802C0CFE\u0022",
         "Last-Modified": "Fri, 03 Apr 2020 00:03:55 GMT",
->>>>>>> 32e373e2
         "Server": [
           "Windows-Azure-Blob/1.0",
           "Microsoft-HTTPAPI/2.0"
         ],
         "x-ms-client-request-id": "60f86006-f80d-17bf-79a0-e5447db46cd0",
-<<<<<<< HEAD
-        "x-ms-request-id": "1982f65d-201e-0011-5533-f3088f000000",
-        "x-ms-version": "2019-10-10"
-=======
         "x-ms-request-id": "77ddd90e-901e-0004-1c4b-09c0a7000000",
         "x-ms-version": "2019-12-12"
->>>>>>> 32e373e2
-      },
-      "ResponseBody": []
-    },
-    {
-<<<<<<< HEAD
-      "RequestUri": "https://seanstagetest.blob.core.windows.net/test-container-7929fb20-80f7-730e-5962-dcd2c01a8b9d/test-blob-716d5565-dc5f-d238-d91c-1778b94550f2",
-=======
+      },
+      "ResponseBody": []
+    },
+    {
       "RequestUri": "https://seanmcccanary.blob.core.windows.net/test-container-7929fb20-80f7-730e-5962-dcd2c01a8b9d/test-blob-716d5565-dc5f-d238-d91c-1778b94550f2",
->>>>>>> 32e373e2
-      "RequestMethod": "PUT",
-      "RequestHeaders": {
-        "Authorization": "Sanitized",
-        "Content-Length": "0",
-<<<<<<< HEAD
-        "traceparent": "00-54c1df8689d6e7439afc9d0fd1587caa-92570f82a18dfd45-00",
-        "User-Agent": [
-          "azsdk-net-Storage.Blobs/12.4.0-dev.20200305.1",
-          "(.NET Core 4.6.28325.01; Microsoft Windows 10.0.18363 )"
-=======
+      "RequestMethod": "PUT",
+      "RequestHeaders": {
+        "Authorization": "Sanitized",
+        "Content-Length": "0",
         "traceparent": "00-3104841fd482994c83304799815b65b6-3d0063a0f62c554b-00",
         "User-Agent": [
           "azsdk-net-Storage.Blobs/12.5.0-dev.20200402.1",
           "(.NET Core 4.6.28325.01; Microsoft Windows 10.0.18362 )"
->>>>>>> 32e373e2
         ],
         "x-ms-blob-content-length": "4096",
         "x-ms-blob-sequence-number": "0",
         "x-ms-blob-type": "PageBlob",
         "x-ms-client-request-id": "cd62f612-60f9-2a58-2725-87f0e1465e34",
-<<<<<<< HEAD
-        "x-ms-date": "Thu, 05 Mar 2020 21:19:06 GMT",
-        "x-ms-return-client-request-id": "true",
-        "x-ms-version": "2019-10-10"
-=======
         "x-ms-date": "Fri, 03 Apr 2020 00:03:56 GMT",
         "x-ms-return-client-request-id": "true",
         "x-ms-version": "2019-12-12"
->>>>>>> 32e373e2
-      },
-      "RequestBody": null,
-      "StatusCode": 201,
-      "ResponseHeaders": {
-        "Content-Length": "0",
-<<<<<<< HEAD
-        "Date": "Thu, 05 Mar 2020 21:19:06 GMT",
-        "ETag": "\u00220x8D7C14AD6A4EC7D\u0022",
-        "Last-Modified": "Thu, 05 Mar 2020 21:19:06 GMT",
-=======
+      },
+      "RequestBody": null,
+      "StatusCode": 201,
+      "ResponseHeaders": {
+        "Content-Length": "0",
         "Date": "Fri, 03 Apr 2020 00:03:55 GMT",
         "ETag": "\u00220x8D7D76280394C69\u0022",
         "Last-Modified": "Fri, 03 Apr 2020 00:03:55 GMT",
->>>>>>> 32e373e2
         "Server": [
           "Windows-Azure-Blob/1.0",
           "Microsoft-HTTPAPI/2.0"
         ],
         "x-ms-client-request-id": "cd62f612-60f9-2a58-2725-87f0e1465e34",
-<<<<<<< HEAD
-        "x-ms-request-id": "1982f661-201e-0011-5733-f3088f000000",
-        "x-ms-request-server-encrypted": "true",
-        "x-ms-version": "2019-10-10"
-=======
         "x-ms-request-id": "77ddd935-901e-0004-3d4b-09c0a7000000",
         "x-ms-request-server-encrypted": "true",
         "x-ms-version": "2019-12-12"
->>>>>>> 32e373e2
-      },
-      "ResponseBody": []
-    },
-    {
-<<<<<<< HEAD
-      "RequestUri": "https://seanstagetest.blob.core.windows.net/test-container-7929fb20-80f7-730e-5962-dcd2c01a8b9d/test-blob-716d5565-dc5f-d238-d91c-1778b94550f2?comp=lease",
-      "RequestMethod": "PUT",
-      "RequestHeaders": {
-        "Authorization": "Sanitized",
-        "traceparent": "00-b61c9a7168765848a9309ea0056824e2-c0a6deafd065fe4e-00",
-        "User-Agent": [
-          "azsdk-net-Storage.Blobs/12.4.0-dev.20200305.1",
-          "(.NET Core 4.6.28325.01; Microsoft Windows 10.0.18363 )"
-        ],
-        "x-ms-client-request-id": "75822e54-362a-05c4-4727-08d300abafc1",
-        "x-ms-date": "Thu, 05 Mar 2020 21:19:07 GMT",
-=======
+      },
+      "ResponseBody": []
+    },
+    {
       "RequestUri": "https://seanmcccanary.blob.core.windows.net/test-container-7929fb20-80f7-730e-5962-dcd2c01a8b9d/test-blob-716d5565-dc5f-d238-d91c-1778b94550f2?comp=lease",
       "RequestMethod": "PUT",
       "RequestHeaders": {
@@ -1230,64 +674,31 @@
         ],
         "x-ms-client-request-id": "75822e54-362a-05c4-4727-08d300abafc1",
         "x-ms-date": "Fri, 03 Apr 2020 00:03:56 GMT",
->>>>>>> 32e373e2
         "x-ms-lease-action": "acquire",
         "x-ms-lease-duration": "-1",
         "x-ms-proposed-lease-id": "58b3f34f-0ce9-3aaf-c525-5fac7a666afb",
         "x-ms-return-client-request-id": "true",
-<<<<<<< HEAD
-        "x-ms-version": "2019-10-10"
-=======
-        "x-ms-version": "2019-12-12"
->>>>>>> 32e373e2
-      },
-      "RequestBody": null,
-      "StatusCode": 201,
-      "ResponseHeaders": {
-        "Content-Length": "0",
-<<<<<<< HEAD
-        "Date": "Thu, 05 Mar 2020 21:19:06 GMT",
-        "ETag": "\u00220x8D7C14AD6A4EC7D\u0022",
-        "Last-Modified": "Thu, 05 Mar 2020 21:19:06 GMT",
-=======
+        "x-ms-version": "2019-12-12"
+      },
+      "RequestBody": null,
+      "StatusCode": 201,
+      "ResponseHeaders": {
+        "Content-Length": "0",
         "Date": "Fri, 03 Apr 2020 00:03:55 GMT",
         "ETag": "\u00220x8D7D76280394C69\u0022",
         "Last-Modified": "Fri, 03 Apr 2020 00:03:55 GMT",
->>>>>>> 32e373e2
         "Server": [
           "Windows-Azure-Blob/1.0",
           "Microsoft-HTTPAPI/2.0"
         ],
         "x-ms-client-request-id": "75822e54-362a-05c4-4727-08d300abafc1",
         "x-ms-lease-id": "58b3f34f-0ce9-3aaf-c525-5fac7a666afb",
-<<<<<<< HEAD
-        "x-ms-request-id": "1982f662-201e-0011-5833-f3088f000000",
-        "x-ms-version": "2019-10-10"
-=======
         "x-ms-request-id": "77ddd958-901e-0004-5f4b-09c0a7000000",
         "x-ms-version": "2019-12-12"
->>>>>>> 32e373e2
-      },
-      "ResponseBody": []
-    },
-    {
-<<<<<<< HEAD
-      "RequestUri": "https://seanstagetest.blob.core.windows.net/test-container-7929fb20-80f7-730e-5962-dcd2c01a8b9d/test-blob-716d5565-dc5f-d238-d91c-1778b94550f2?comp=properties",
-      "RequestMethod": "PUT",
-      "RequestHeaders": {
-        "Authorization": "Sanitized",
-        "traceparent": "00-ecbed6f78c234d43a1296cf754e0f26d-a45d32dbd0b6324d-00",
-        "User-Agent": [
-          "azsdk-net-Storage.Blobs/12.4.0-dev.20200305.1",
-          "(.NET Core 4.6.28325.01; Microsoft Windows 10.0.18363 )"
-        ],
-        "x-ms-blob-content-length": "8192",
-        "x-ms-client-request-id": "4c5895be-f5e3-56d1-a460-7abb7a253020",
-        "x-ms-date": "Thu, 05 Mar 2020 21:19:07 GMT",
-        "x-ms-lease-id": "762d47fa-2120-d73c-1481-0c53878f2dd0",
-        "x-ms-return-client-request-id": "true",
-        "x-ms-version": "2019-10-10"
-=======
+      },
+      "ResponseBody": []
+    },
+    {
       "RequestUri": "https://seanmcccanary.blob.core.windows.net/test-container-7929fb20-80f7-730e-5962-dcd2c01a8b9d/test-blob-716d5565-dc5f-d238-d91c-1778b94550f2?comp=properties",
       "RequestMethod": "PUT",
       "RequestHeaders": {
@@ -1303,49 +714,19 @@
         "x-ms-lease-id": "762d47fa-2120-d73c-1481-0c53878f2dd0",
         "x-ms-return-client-request-id": "true",
         "x-ms-version": "2019-12-12"
->>>>>>> 32e373e2
       },
       "RequestBody": null,
       "StatusCode": 412,
       "ResponseHeaders": {
         "Content-Length": "264",
         "Content-Type": "application/xml",
-<<<<<<< HEAD
-        "Date": "Thu, 05 Mar 2020 21:19:06 GMT",
-=======
         "Date": "Fri, 03 Apr 2020 00:03:55 GMT",
->>>>>>> 32e373e2
         "Server": [
           "Windows-Azure-Blob/1.0",
           "Microsoft-HTTPAPI/2.0"
         ],
         "x-ms-client-request-id": "4c5895be-f5e3-56d1-a460-7abb7a253020",
         "x-ms-error-code": "LeaseIdMismatchWithBlobOperation",
-<<<<<<< HEAD
-        "x-ms-request-id": "1982f663-201e-0011-5933-f3088f000000",
-        "x-ms-version": "2019-10-10"
-      },
-      "ResponseBody": [
-        "\uFEFF\u003C?xml version=\u00221.0\u0022 encoding=\u0022utf-8\u0022?\u003E\u003CError\u003E\u003CCode\u003ELeaseIdMismatchWithBlobOperation\u003C/Code\u003E\u003CMessage\u003EThe lease ID specified did not match the lease ID for the blob.\n",
-        "RequestId:1982f663-201e-0011-5933-f3088f000000\n",
-        "Time:2020-03-05T21:19:07.0839182Z\u003C/Message\u003E\u003C/Error\u003E"
-      ]
-    },
-    {
-      "RequestUri": "https://seanstagetest.blob.core.windows.net/test-container-7929fb20-80f7-730e-5962-dcd2c01a8b9d?restype=container",
-      "RequestMethod": "DELETE",
-      "RequestHeaders": {
-        "Authorization": "Sanitized",
-        "traceparent": "00-e88140172441984980db5499dc93c5d9-496e06bf9a52244c-00",
-        "User-Agent": [
-          "azsdk-net-Storage.Blobs/12.4.0-dev.20200305.1",
-          "(.NET Core 4.6.28325.01; Microsoft Windows 10.0.18363 )"
-        ],
-        "x-ms-client-request-id": "6b15e290-6253-c5dd-ba0c-d37f209552d5",
-        "x-ms-date": "Thu, 05 Mar 2020 21:19:07 GMT",
-        "x-ms-return-client-request-id": "true",
-        "x-ms-version": "2019-10-10"
-=======
         "x-ms-request-id": "77ddd973-901e-0004-774b-09c0a7000000",
         "x-ms-version": "2019-12-12"
       },
@@ -1369,42 +750,26 @@
         "x-ms-date": "Fri, 03 Apr 2020 00:03:56 GMT",
         "x-ms-return-client-request-id": "true",
         "x-ms-version": "2019-12-12"
->>>>>>> 32e373e2
       },
       "RequestBody": null,
       "StatusCode": 202,
       "ResponseHeaders": {
         "Content-Length": "0",
-<<<<<<< HEAD
-        "Date": "Thu, 05 Mar 2020 21:19:06 GMT",
-=======
         "Date": "Fri, 03 Apr 2020 00:03:55 GMT",
->>>>>>> 32e373e2
         "Server": [
           "Windows-Azure-Blob/1.0",
           "Microsoft-HTTPAPI/2.0"
         ],
         "x-ms-client-request-id": "6b15e290-6253-c5dd-ba0c-d37f209552d5",
-<<<<<<< HEAD
-        "x-ms-request-id": "1982f664-201e-0011-5a33-f3088f000000",
-        "x-ms-version": "2019-10-10"
-=======
         "x-ms-request-id": "77ddd98d-901e-0004-0f4b-09c0a7000000",
         "x-ms-version": "2019-12-12"
->>>>>>> 32e373e2
       },
       "ResponseBody": []
     }
   ],
   "Variables": {
-<<<<<<< HEAD
-    "DateTimeOffsetNow": "2020-03-05T13:19:04.0894187-08:00",
-    "RandomSeed": "1595116029",
-    "Storage_TestConfigDefault": "ProductionTenant\nseanstagetest\nU2FuaXRpemVk\nhttps://seanstagetest.blob.core.windows.net\nhttp://seanstagetest.file.core.windows.net\nhttp://seanstagetest.queue.core.windows.net\nhttp://seanstagetest.table.core.windows.net\n\n\n\n\nhttp://seanstagetest-secondary.blob.core.windows.net\nhttp://seanstagetest-secondary.file.core.windows.net\nhttp://seanstagetest-secondary.queue.core.windows.net\nhttp://seanstagetest-secondary.table.core.windows.net\n\nSanitized\n\n\nCloud\nBlobEndpoint=https://seanstagetest.blob.core.windows.net/;QueueEndpoint=http://seanstagetest.queue.core.windows.net/;FileEndpoint=http://seanstagetest.file.core.windows.net/;BlobSecondaryEndpoint=http://seanstagetest-secondary.blob.core.windows.net/;QueueSecondaryEndpoint=http://seanstagetest-secondary.queue.core.windows.net/;FileSecondaryEndpoint=http://seanstagetest-secondary.file.core.windows.net/;AccountName=seanstagetest;AccountKey=Sanitized\nseanscope1"
-=======
     "DateTimeOffsetNow": "2020-04-02T17:03:53.4896742-07:00",
     "RandomSeed": "1595116029",
     "Storage_TestConfigDefault": "ProductionTenant\nseanmcccanary\nU2FuaXRpemVk\nhttps://seanmcccanary.blob.core.windows.net\nhttps://seanmcccanary.file.core.windows.net\nhttps://seanmcccanary.queue.core.windows.net\nhttps://seanmcccanary.table.core.windows.net\n\n\n\n\nhttps://seanmcccanary-secondary.blob.core.windows.net\nhttps://seanmcccanary-secondary.file.core.windows.net\nhttps://seanmcccanary-secondary.queue.core.windows.net\nhttps://seanmcccanary-secondary.table.core.windows.net\n\nSanitized\n\n\nCloud\nBlobEndpoint=https://seanmcccanary.blob.core.windows.net/;QueueEndpoint=https://seanmcccanary.queue.core.windows.net/;FileEndpoint=https://seanmcccanary.file.core.windows.net/;BlobSecondaryEndpoint=https://seanmcccanary-secondary.blob.core.windows.net/;QueueSecondaryEndpoint=https://seanmcccanary-secondary.queue.core.windows.net/;FileSecondaryEndpoint=https://seanmcccanary-secondary.file.core.windows.net/;AccountName=seanmcccanary;AccountKey=Sanitized\nseanscope1"
->>>>>>> 32e373e2
   }
 }