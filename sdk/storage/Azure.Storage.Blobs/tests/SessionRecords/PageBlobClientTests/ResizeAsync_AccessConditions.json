{
  "Entries": [
    {
<<<<<<< HEAD
      "RequestUri": "https://seanstagetest.blob.core.windows.net/test-container-02b3c9ce-7767-5a43-08c4-8503755f9acb?restype=container",
      "RequestMethod": "PUT",
      "RequestHeaders": {
        "Authorization": "Sanitized",
        "traceparent": "00-ed165652763f2548a7346898c887dd9c-c3e7ace41be8f845-00",
        "User-Agent": [
          "azsdk-net-Storage.Blobs/12.4.0-dev.20200305.1",
          "(.NET Core 4.6.28325.01; Microsoft Windows 10.0.18363 )"
        ],
        "x-ms-blob-public-access": "container",
        "x-ms-client-request-id": "c8e57c29-ba98-01aa-4e23-dc26dff6fcf7",
        "x-ms-date": "Thu, 05 Mar 2020 21:19:00 GMT",
        "x-ms-return-client-request-id": "true",
        "x-ms-version": "2019-10-10"
=======
      "RequestUri": "https://seanmcccanary.blob.core.windows.net/test-container-02b3c9ce-7767-5a43-08c4-8503755f9acb?restype=container",
      "RequestMethod": "PUT",
      "RequestHeaders": {
        "Authorization": "Sanitized",
        "traceparent": "00-5bde53192bcb9440a92d2f44a253e0ea-00aa5a3ede53bf46-00",
        "User-Agent": [
          "azsdk-net-Storage.Blobs/12.5.0-dev.20200402.1",
          "(.NET Core 4.6.28325.01; Microsoft Windows 10.0.18362 )"
        ],
        "x-ms-blob-public-access": "container",
        "x-ms-client-request-id": "c8e57c29-ba98-01aa-4e23-dc26dff6fcf7",
        "x-ms-date": "Fri, 03 Apr 2020 00:03:49 GMT",
        "x-ms-return-client-request-id": "true",
        "x-ms-version": "2019-12-12"
>>>>>>> 32e373e2
      },
      "RequestBody": null,
      "StatusCode": 201,
      "ResponseHeaders": {
        "Content-Length": "0",
<<<<<<< HEAD
        "Date": "Thu, 05 Mar 2020 21:19:00 GMT",
        "ETag": "\u00220x8D7C14AD2F2D17A\u0022",
        "Last-Modified": "Thu, 05 Mar 2020 21:19:00 GMT",
=======
        "Date": "Fri, 03 Apr 2020 00:03:48 GMT",
        "ETag": "\u00220x8D7D7627C7E58D2\u0022",
        "Last-Modified": "Fri, 03 Apr 2020 00:03:49 GMT",
>>>>>>> 32e373e2
        "Server": [
          "Windows-Azure-Blob/1.0",
          "Microsoft-HTTPAPI/2.0"
        ],
        "x-ms-client-request-id": "c8e57c29-ba98-01aa-4e23-dc26dff6fcf7",
<<<<<<< HEAD
        "x-ms-request-id": "728ba592-801e-0018-6833-f34d5c000000",
        "x-ms-version": "2019-10-10"
=======
        "x-ms-request-id": "23da3166-c01e-006b-2f4b-09ca54000000",
        "x-ms-version": "2019-12-12"
>>>>>>> 32e373e2
      },
      "ResponseBody": []
    },
    {
<<<<<<< HEAD
      "RequestUri": "https://seanstagetest.blob.core.windows.net/test-container-02b3c9ce-7767-5a43-08c4-8503755f9acb/test-blob-daa21120-952e-4cd8-e84b-77ff5aeaf624",
=======
      "RequestUri": "https://seanmcccanary.blob.core.windows.net/test-container-02b3c9ce-7767-5a43-08c4-8503755f9acb/test-blob-daa21120-952e-4cd8-e84b-77ff5aeaf624",
>>>>>>> 32e373e2
      "RequestMethod": "PUT",
      "RequestHeaders": {
        "Authorization": "Sanitized",
        "Content-Length": "0",
<<<<<<< HEAD
        "traceparent": "00-df61986acba48f4f8f13d9ce81d9dfcb-8f940b76e0ea134e-00",
        "User-Agent": [
          "azsdk-net-Storage.Blobs/12.4.0-dev.20200305.1",
          "(.NET Core 4.6.28325.01; Microsoft Windows 10.0.18363 )"
=======
        "traceparent": "00-ef3dcee2781eca40b86a695015ae7569-2382f0cacaac6842-00",
        "User-Agent": [
          "azsdk-net-Storage.Blobs/12.5.0-dev.20200402.1",
          "(.NET Core 4.6.28325.01; Microsoft Windows 10.0.18362 )"
>>>>>>> 32e373e2
        ],
        "x-ms-blob-content-length": "4096",
        "x-ms-blob-sequence-number": "0",
        "x-ms-blob-type": "PageBlob",
        "x-ms-client-request-id": "5239266b-2140-94a7-a499-e04c42aaa764",
<<<<<<< HEAD
        "x-ms-date": "Thu, 05 Mar 2020 21:19:00 GMT",
        "x-ms-return-client-request-id": "true",
        "x-ms-version": "2019-10-10"
=======
        "x-ms-date": "Fri, 03 Apr 2020 00:03:50 GMT",
        "x-ms-return-client-request-id": "true",
        "x-ms-version": "2019-12-12"
>>>>>>> 32e373e2
      },
      "RequestBody": null,
      "StatusCode": 201,
      "ResponseHeaders": {
        "Content-Length": "0",
<<<<<<< HEAD
        "Date": "Thu, 05 Mar 2020 21:19:00 GMT",
        "ETag": "\u00220x8D7C14AD30114BD\u0022",
        "Last-Modified": "Thu, 05 Mar 2020 21:19:00 GMT",
=======
        "Date": "Fri, 03 Apr 2020 00:03:48 GMT",
        "ETag": "\u00220x8D7D7627C8B5034\u0022",
        "Last-Modified": "Fri, 03 Apr 2020 00:03:49 GMT",
>>>>>>> 32e373e2
        "Server": [
          "Windows-Azure-Blob/1.0",
          "Microsoft-HTTPAPI/2.0"
        ],
        "x-ms-client-request-id": "5239266b-2140-94a7-a499-e04c42aaa764",
<<<<<<< HEAD
        "x-ms-request-id": "728ba595-801e-0018-6933-f34d5c000000",
        "x-ms-request-server-encrypted": "true",
        "x-ms-version": "2019-10-10"
=======
        "x-ms-request-id": "23da3177-c01e-006b-3c4b-09ca54000000",
        "x-ms-request-server-encrypted": "true",
        "x-ms-version": "2019-12-12"
>>>>>>> 32e373e2
      },
      "ResponseBody": []
    },
    {
<<<<<<< HEAD
      "RequestUri": "https://seanstagetest.blob.core.windows.net/test-container-02b3c9ce-7767-5a43-08c4-8503755f9acb/test-blob-daa21120-952e-4cd8-e84b-77ff5aeaf624?comp=properties",
      "RequestMethod": "PUT",
      "RequestHeaders": {
        "Authorization": "Sanitized",
        "traceparent": "00-901c26735e4a954b934a80e1a8294eef-15697dc80c55254e-00",
        "User-Agent": [
          "azsdk-net-Storage.Blobs/12.4.0-dev.20200305.1",
          "(.NET Core 4.6.28325.01; Microsoft Windows 10.0.18363 )"
        ],
        "x-ms-blob-content-length": "8192",
        "x-ms-client-request-id": "3394e2c2-a3b1-a7e3-0845-54e0f1e65976",
        "x-ms-date": "Thu, 05 Mar 2020 21:19:00 GMT",
        "x-ms-return-client-request-id": "true",
        "x-ms-version": "2019-10-10"
=======
      "RequestUri": "https://seanmcccanary.blob.core.windows.net/test-container-02b3c9ce-7767-5a43-08c4-8503755f9acb/test-blob-daa21120-952e-4cd8-e84b-77ff5aeaf624?comp=properties",
      "RequestMethod": "PUT",
      "RequestHeaders": {
        "Authorization": "Sanitized",
        "traceparent": "00-abe6ef76e42fd74e85ed750bd015764b-27aef9c9854b2045-00",
        "User-Agent": [
          "azsdk-net-Storage.Blobs/12.5.0-dev.20200402.1",
          "(.NET Core 4.6.28325.01; Microsoft Windows 10.0.18362 )"
        ],
        "x-ms-blob-content-length": "8192",
        "x-ms-client-request-id": "3394e2c2-a3b1-a7e3-0845-54e0f1e65976",
        "x-ms-date": "Fri, 03 Apr 2020 00:03:50 GMT",
        "x-ms-return-client-request-id": "true",
        "x-ms-version": "2019-12-12"
>>>>>>> 32e373e2
      },
      "RequestBody": null,
      "StatusCode": 200,
      "ResponseHeaders": {
        "Content-Length": "0",
<<<<<<< HEAD
        "Date": "Thu, 05 Mar 2020 21:19:00 GMT",
        "ETag": "\u00220x8D7C14AD30F6CC0\u0022",
        "Last-Modified": "Thu, 05 Mar 2020 21:19:00 GMT",
=======
        "Date": "Fri, 03 Apr 2020 00:03:48 GMT",
        "ETag": "\u00220x8D7D7627C97D599\u0022",
        "Last-Modified": "Fri, 03 Apr 2020 00:03:49 GMT",
>>>>>>> 32e373e2
        "Server": [
          "Windows-Azure-Blob/1.0",
          "Microsoft-HTTPAPI/2.0"
        ],
        "x-ms-blob-sequence-number": "0",
        "x-ms-client-request-id": "3394e2c2-a3b1-a7e3-0845-54e0f1e65976",
<<<<<<< HEAD
        "x-ms-request-id": "728ba596-801e-0018-6a33-f34d5c000000",
        "x-ms-version": "2019-10-10"
=======
        "x-ms-request-id": "23da318c-c01e-006b-514b-09ca54000000",
        "x-ms-version": "2019-12-12"
>>>>>>> 32e373e2
      },
      "ResponseBody": []
    },
    {
<<<<<<< HEAD
      "RequestUri": "https://seanstagetest.blob.core.windows.net/test-container-02b3c9ce-7767-5a43-08c4-8503755f9acb?restype=container",
      "RequestMethod": "DELETE",
      "RequestHeaders": {
        "Authorization": "Sanitized",
        "traceparent": "00-d0829df845963c479d63e1d50d4a0267-e69c38602c802e4f-00",
        "User-Agent": [
          "azsdk-net-Storage.Blobs/12.4.0-dev.20200305.1",
          "(.NET Core 4.6.28325.01; Microsoft Windows 10.0.18363 )"
        ],
        "x-ms-client-request-id": "5f89b2f2-7316-89b3-d3b6-26d7af9d5df7",
        "x-ms-date": "Thu, 05 Mar 2020 21:19:01 GMT",
        "x-ms-return-client-request-id": "true",
        "x-ms-version": "2019-10-10"
=======
      "RequestUri": "https://seanmcccanary.blob.core.windows.net/test-container-02b3c9ce-7767-5a43-08c4-8503755f9acb?restype=container",
      "RequestMethod": "DELETE",
      "RequestHeaders": {
        "Authorization": "Sanitized",
        "traceparent": "00-d2a86f9b6dfb3e4f9a01b8a45bd4f53d-afec23f866aa3942-00",
        "User-Agent": [
          "azsdk-net-Storage.Blobs/12.5.0-dev.20200402.1",
          "(.NET Core 4.6.28325.01; Microsoft Windows 10.0.18362 )"
        ],
        "x-ms-client-request-id": "5f89b2f2-7316-89b3-d3b6-26d7af9d5df7",
        "x-ms-date": "Fri, 03 Apr 2020 00:03:50 GMT",
        "x-ms-return-client-request-id": "true",
        "x-ms-version": "2019-12-12"
>>>>>>> 32e373e2
      },
      "RequestBody": null,
      "StatusCode": 202,
      "ResponseHeaders": {
        "Content-Length": "0",
<<<<<<< HEAD
        "Date": "Thu, 05 Mar 2020 21:19:00 GMT",
=======
        "Date": "Fri, 03 Apr 2020 00:03:49 GMT",
>>>>>>> 32e373e2
        "Server": [
          "Windows-Azure-Blob/1.0",
          "Microsoft-HTTPAPI/2.0"
        ],
        "x-ms-client-request-id": "5f89b2f2-7316-89b3-d3b6-26d7af9d5df7",
<<<<<<< HEAD
        "x-ms-request-id": "728ba599-801e-0018-6c33-f34d5c000000",
        "x-ms-version": "2019-10-10"
=======
        "x-ms-request-id": "23da319f-c01e-006b-614b-09ca54000000",
        "x-ms-version": "2019-12-12"
>>>>>>> 32e373e2
      },
      "ResponseBody": []
    },
    {
<<<<<<< HEAD
      "RequestUri": "https://seanstagetest.blob.core.windows.net/test-container-8c2343ad-b8f7-69d0-6a2d-8bc62faa3fb7?restype=container",
      "RequestMethod": "PUT",
      "RequestHeaders": {
        "Authorization": "Sanitized",
        "traceparent": "00-09c7201f0ae08d4eb359ea1598b12200-fa1ad5d1517bdf45-00",
        "User-Agent": [
          "azsdk-net-Storage.Blobs/12.4.0-dev.20200305.1",
          "(.NET Core 4.6.28325.01; Microsoft Windows 10.0.18363 )"
        ],
        "x-ms-blob-public-access": "container",
        "x-ms-client-request-id": "248b7d8d-282d-3adb-e220-f4e8e8ec5928",
        "x-ms-date": "Thu, 05 Mar 2020 21:19:01 GMT",
        "x-ms-return-client-request-id": "true",
        "x-ms-version": "2019-10-10"
=======
      "RequestUri": "https://seanmcccanary.blob.core.windows.net/test-container-8c2343ad-b8f7-69d0-6a2d-8bc62faa3fb7?restype=container",
      "RequestMethod": "PUT",
      "RequestHeaders": {
        "Authorization": "Sanitized",
        "traceparent": "00-52128f1e59ac75468bfa40e2435d1122-93df8f7148d88e48-00",
        "User-Agent": [
          "azsdk-net-Storage.Blobs/12.5.0-dev.20200402.1",
          "(.NET Core 4.6.28325.01; Microsoft Windows 10.0.18362 )"
        ],
        "x-ms-blob-public-access": "container",
        "x-ms-client-request-id": "248b7d8d-282d-3adb-e220-f4e8e8ec5928",
        "x-ms-date": "Fri, 03 Apr 2020 00:03:50 GMT",
        "x-ms-return-client-request-id": "true",
        "x-ms-version": "2019-12-12"
>>>>>>> 32e373e2
      },
      "RequestBody": null,
      "StatusCode": 201,
      "ResponseHeaders": {
        "Content-Length": "0",
<<<<<<< HEAD
        "Date": "Thu, 05 Mar 2020 21:19:00 GMT",
        "ETag": "\u00220x8D7C14AD34A8B70\u0022",
        "Last-Modified": "Thu, 05 Mar 2020 21:19:01 GMT",
=======
        "Date": "Fri, 03 Apr 2020 00:03:48 GMT",
        "ETag": "\u00220x8D7D7627CD508CC\u0022",
        "Last-Modified": "Fri, 03 Apr 2020 00:03:49 GMT",
>>>>>>> 32e373e2
        "Server": [
          "Windows-Azure-Blob/1.0",
          "Microsoft-HTTPAPI/2.0"
        ],
        "x-ms-client-request-id": "248b7d8d-282d-3adb-e220-f4e8e8ec5928",
<<<<<<< HEAD
        "x-ms-request-id": "fa02aef2-101e-001a-7133-f3f3e4000000",
        "x-ms-version": "2019-10-10"
=======
        "x-ms-request-id": "b4d6cee2-d01e-0048-0a4b-095097000000",
        "x-ms-version": "2019-12-12"
>>>>>>> 32e373e2
      },
      "ResponseBody": []
    },
    {
<<<<<<< HEAD
      "RequestUri": "https://seanstagetest.blob.core.windows.net/test-container-8c2343ad-b8f7-69d0-6a2d-8bc62faa3fb7/test-blob-2e486f77-1eb0-b39a-e365-eda69d2937ca",
=======
      "RequestUri": "https://seanmcccanary.blob.core.windows.net/test-container-8c2343ad-b8f7-69d0-6a2d-8bc62faa3fb7/test-blob-2e486f77-1eb0-b39a-e365-eda69d2937ca",
>>>>>>> 32e373e2
      "RequestMethod": "PUT",
      "RequestHeaders": {
        "Authorization": "Sanitized",
        "Content-Length": "0",
<<<<<<< HEAD
        "traceparent": "00-a20bbfde4e6fb147852ad6c4fb85bcc2-aa2ed382fb359b46-00",
        "User-Agent": [
          "azsdk-net-Storage.Blobs/12.4.0-dev.20200305.1",
          "(.NET Core 4.6.28325.01; Microsoft Windows 10.0.18363 )"
=======
        "traceparent": "00-564d850cfdc0fa41ab1c4b785b4e8359-41fbcd04fc9e9544-00",
        "User-Agent": [
          "azsdk-net-Storage.Blobs/12.5.0-dev.20200402.1",
          "(.NET Core 4.6.28325.01; Microsoft Windows 10.0.18362 )"
>>>>>>> 32e373e2
        ],
        "x-ms-blob-content-length": "4096",
        "x-ms-blob-sequence-number": "0",
        "x-ms-blob-type": "PageBlob",
        "x-ms-client-request-id": "c22ff1f6-8958-6e5a-e3d7-41c83b349db8",
<<<<<<< HEAD
        "x-ms-date": "Thu, 05 Mar 2020 21:19:01 GMT",
        "x-ms-return-client-request-id": "true",
        "x-ms-version": "2019-10-10"
=======
        "x-ms-date": "Fri, 03 Apr 2020 00:03:50 GMT",
        "x-ms-return-client-request-id": "true",
        "x-ms-version": "2019-12-12"
>>>>>>> 32e373e2
      },
      "RequestBody": null,
      "StatusCode": 201,
      "ResponseHeaders": {
        "Content-Length": "0",
<<<<<<< HEAD
        "Date": "Thu, 05 Mar 2020 21:19:00 GMT",
        "ETag": "\u00220x8D7C14AD356FC08\u0022",
        "Last-Modified": "Thu, 05 Mar 2020 21:19:01 GMT",
=======
        "Date": "Fri, 03 Apr 2020 00:03:48 GMT",
        "ETag": "\u00220x8D7D7627CE1E470\u0022",
        "Last-Modified": "Fri, 03 Apr 2020 00:03:49 GMT",
>>>>>>> 32e373e2
        "Server": [
          "Windows-Azure-Blob/1.0",
          "Microsoft-HTTPAPI/2.0"
        ],
        "x-ms-client-request-id": "c22ff1f6-8958-6e5a-e3d7-41c83b349db8",
<<<<<<< HEAD
        "x-ms-request-id": "fa02aef6-101e-001a-7233-f3f3e4000000",
        "x-ms-request-server-encrypted": "true",
        "x-ms-version": "2019-10-10"
=======
        "x-ms-request-id": "b4d6cef0-d01e-0048-154b-095097000000",
        "x-ms-request-server-encrypted": "true",
        "x-ms-version": "2019-12-12"
>>>>>>> 32e373e2
      },
      "ResponseBody": []
    },
    {
<<<<<<< HEAD
      "RequestUri": "https://seanstagetest.blob.core.windows.net/test-container-8c2343ad-b8f7-69d0-6a2d-8bc62faa3fb7/test-blob-2e486f77-1eb0-b39a-e365-eda69d2937ca?comp=properties",
      "RequestMethod": "PUT",
      "RequestHeaders": {
        "Authorization": "Sanitized",
        "If-Modified-Since": "Wed, 04 Mar 2020 21:19:00 GMT",
        "traceparent": "00-e3e2f03c3fe4144b92ed6d7e96e4da26-a2a932f5cec3384d-00",
        "User-Agent": [
          "azsdk-net-Storage.Blobs/12.4.0-dev.20200305.1",
          "(.NET Core 4.6.28325.01; Microsoft Windows 10.0.18363 )"
        ],
        "x-ms-blob-content-length": "8192",
        "x-ms-client-request-id": "abb03a90-74fa-eb72-25ca-ce46d9c12b72",
        "x-ms-date": "Thu, 05 Mar 2020 21:19:01 GMT",
        "x-ms-return-client-request-id": "true",
        "x-ms-version": "2019-10-10"
=======
      "RequestUri": "https://seanmcccanary.blob.core.windows.net/test-container-8c2343ad-b8f7-69d0-6a2d-8bc62faa3fb7/test-blob-2e486f77-1eb0-b39a-e365-eda69d2937ca?comp=properties",
      "RequestMethod": "PUT",
      "RequestHeaders": {
        "Authorization": "Sanitized",
        "If-Modified-Since": "Thu, 02 Apr 2020 00:03:49 GMT",
        "traceparent": "00-2654c819243896439a7206dc46f17f3d-89fac93087cf454d-00",
        "User-Agent": [
          "azsdk-net-Storage.Blobs/12.5.0-dev.20200402.1",
          "(.NET Core 4.6.28325.01; Microsoft Windows 10.0.18362 )"
        ],
        "x-ms-blob-content-length": "8192",
        "x-ms-client-request-id": "abb03a90-74fa-eb72-25ca-ce46d9c12b72",
        "x-ms-date": "Fri, 03 Apr 2020 00:03:50 GMT",
        "x-ms-return-client-request-id": "true",
        "x-ms-version": "2019-12-12"
>>>>>>> 32e373e2
      },
      "RequestBody": null,
      "StatusCode": 200,
      "ResponseHeaders": {
        "Content-Length": "0",
<<<<<<< HEAD
        "Date": "Thu, 05 Mar 2020 21:19:00 GMT",
        "ETag": "\u00220x8D7C14AD363319A\u0022",
        "Last-Modified": "Thu, 05 Mar 2020 21:19:01 GMT",
=======
        "Date": "Fri, 03 Apr 2020 00:03:49 GMT",
        "ETag": "\u00220x8D7D7627CEE1BA7\u0022",
        "Last-Modified": "Fri, 03 Apr 2020 00:03:49 GMT",
>>>>>>> 32e373e2
        "Server": [
          "Windows-Azure-Blob/1.0",
          "Microsoft-HTTPAPI/2.0"
        ],
        "x-ms-blob-sequence-number": "0",
        "x-ms-client-request-id": "abb03a90-74fa-eb72-25ca-ce46d9c12b72",
<<<<<<< HEAD
        "x-ms-request-id": "fa02aef7-101e-001a-7333-f3f3e4000000",
        "x-ms-version": "2019-10-10"
=======
        "x-ms-request-id": "b4d6cf08-d01e-0048-2c4b-095097000000",
        "x-ms-version": "2019-12-12"
>>>>>>> 32e373e2
      },
      "ResponseBody": []
    },
    {
<<<<<<< HEAD
      "RequestUri": "https://seanstagetest.blob.core.windows.net/test-container-8c2343ad-b8f7-69d0-6a2d-8bc62faa3fb7?restype=container",
      "RequestMethod": "DELETE",
      "RequestHeaders": {
        "Authorization": "Sanitized",
        "traceparent": "00-1d6659e1fe138e4487b259cc54761f99-5d1f9550ccfe1246-00",
        "User-Agent": [
          "azsdk-net-Storage.Blobs/12.4.0-dev.20200305.1",
          "(.NET Core 4.6.28325.01; Microsoft Windows 10.0.18363 )"
        ],
        "x-ms-client-request-id": "0037d429-f184-74be-b888-43e8d9c38325",
        "x-ms-date": "Thu, 05 Mar 2020 21:19:01 GMT",
        "x-ms-return-client-request-id": "true",
        "x-ms-version": "2019-10-10"
=======
      "RequestUri": "https://seanmcccanary.blob.core.windows.net/test-container-8c2343ad-b8f7-69d0-6a2d-8bc62faa3fb7?restype=container",
      "RequestMethod": "DELETE",
      "RequestHeaders": {
        "Authorization": "Sanitized",
        "traceparent": "00-a97f661a20b45e4b9ab1cd7bf082a399-de4bdcba2404cf4f-00",
        "User-Agent": [
          "azsdk-net-Storage.Blobs/12.5.0-dev.20200402.1",
          "(.NET Core 4.6.28325.01; Microsoft Windows 10.0.18362 )"
        ],
        "x-ms-client-request-id": "0037d429-f184-74be-b888-43e8d9c38325",
        "x-ms-date": "Fri, 03 Apr 2020 00:03:50 GMT",
        "x-ms-return-client-request-id": "true",
        "x-ms-version": "2019-12-12"
>>>>>>> 32e373e2
      },
      "RequestBody": null,
      "StatusCode": 202,
      "ResponseHeaders": {
        "Content-Length": "0",
<<<<<<< HEAD
        "Date": "Thu, 05 Mar 2020 21:19:00 GMT",
=======
        "Date": "Fri, 03 Apr 2020 00:03:49 GMT",
>>>>>>> 32e373e2
        "Server": [
          "Windows-Azure-Blob/1.0",
          "Microsoft-HTTPAPI/2.0"
        ],
        "x-ms-client-request-id": "0037d429-f184-74be-b888-43e8d9c38325",
<<<<<<< HEAD
        "x-ms-request-id": "fa02aef8-101e-001a-7433-f3f3e4000000",
        "x-ms-version": "2019-10-10"
=======
        "x-ms-request-id": "b4d6cf19-d01e-0048-3a4b-095097000000",
        "x-ms-version": "2019-12-12"
>>>>>>> 32e373e2
      },
      "ResponseBody": []
    },
    {
<<<<<<< HEAD
      "RequestUri": "https://seanstagetest.blob.core.windows.net/test-container-1de715b6-d308-2369-3b61-c32798fbe9c8?restype=container",
      "RequestMethod": "PUT",
      "RequestHeaders": {
        "Authorization": "Sanitized",
        "traceparent": "00-9dd5c25cff8d1d4f9d5348d694b09515-cd20080edf06ba49-00",
        "User-Agent": [
          "azsdk-net-Storage.Blobs/12.4.0-dev.20200305.1",
          "(.NET Core 4.6.28325.01; Microsoft Windows 10.0.18363 )"
        ],
        "x-ms-blob-public-access": "container",
        "x-ms-client-request-id": "ebc0b64f-8f75-557d-6b14-c5222e96dcbc",
        "x-ms-date": "Thu, 05 Mar 2020 21:19:01 GMT",
        "x-ms-return-client-request-id": "true",
        "x-ms-version": "2019-10-10"
=======
      "RequestUri": "https://seanmcccanary.blob.core.windows.net/test-container-1de715b6-d308-2369-3b61-c32798fbe9c8?restype=container",
      "RequestMethod": "PUT",
      "RequestHeaders": {
        "Authorization": "Sanitized",
        "traceparent": "00-e2cf2cf461e4bd4492e6e417c5f9cb48-e321b2d6ab01114c-00",
        "User-Agent": [
          "azsdk-net-Storage.Blobs/12.5.0-dev.20200402.1",
          "(.NET Core 4.6.28325.01; Microsoft Windows 10.0.18362 )"
        ],
        "x-ms-blob-public-access": "container",
        "x-ms-client-request-id": "ebc0b64f-8f75-557d-6b14-c5222e96dcbc",
        "x-ms-date": "Fri, 03 Apr 2020 00:03:50 GMT",
        "x-ms-return-client-request-id": "true",
        "x-ms-version": "2019-12-12"
>>>>>>> 32e373e2
      },
      "RequestBody": null,
      "StatusCode": 201,
      "ResponseHeaders": {
        "Content-Length": "0",
<<<<<<< HEAD
        "Date": "Thu, 05 Mar 2020 21:19:01 GMT",
        "ETag": "\u00220x8D7C14AD39D8451\u0022",
        "Last-Modified": "Thu, 05 Mar 2020 21:19:01 GMT",
=======
        "Date": "Fri, 03 Apr 2020 00:03:49 GMT",
        "ETag": "\u00220x8D7D7627D2E6F7A\u0022",
        "Last-Modified": "Fri, 03 Apr 2020 00:03:50 GMT",
>>>>>>> 32e373e2
        "Server": [
          "Windows-Azure-Blob/1.0",
          "Microsoft-HTTPAPI/2.0"
        ],
        "x-ms-client-request-id": "ebc0b64f-8f75-557d-6b14-c5222e96dcbc",
<<<<<<< HEAD
        "x-ms-request-id": "64e318ed-b01e-0003-7733-f3735f000000",
        "x-ms-version": "2019-10-10"
=======
        "x-ms-request-id": "164e4cd5-501e-009d-594b-09bf1a000000",
        "x-ms-version": "2019-12-12"
>>>>>>> 32e373e2
      },
      "ResponseBody": []
    },
    {
<<<<<<< HEAD
      "RequestUri": "https://seanstagetest.blob.core.windows.net/test-container-1de715b6-d308-2369-3b61-c32798fbe9c8/test-blob-91cb7a9e-7da5-8c9b-27c3-3729b0edf924",
=======
      "RequestUri": "https://seanmcccanary.blob.core.windows.net/test-container-1de715b6-d308-2369-3b61-c32798fbe9c8/test-blob-91cb7a9e-7da5-8c9b-27c3-3729b0edf924",
>>>>>>> 32e373e2
      "RequestMethod": "PUT",
      "RequestHeaders": {
        "Authorization": "Sanitized",
        "Content-Length": "0",
<<<<<<< HEAD
        "traceparent": "00-4ff602b7477b2044b17cdd9660f672d0-2e414522123eea47-00",
        "User-Agent": [
          "azsdk-net-Storage.Blobs/12.4.0-dev.20200305.1",
          "(.NET Core 4.6.28325.01; Microsoft Windows 10.0.18363 )"
=======
        "traceparent": "00-6d6257ce9494f04698e6475c347cc8f6-eed4dbfd7ebb1c46-00",
        "User-Agent": [
          "azsdk-net-Storage.Blobs/12.5.0-dev.20200402.1",
          "(.NET Core 4.6.28325.01; Microsoft Windows 10.0.18362 )"
>>>>>>> 32e373e2
        ],
        "x-ms-blob-content-length": "4096",
        "x-ms-blob-sequence-number": "0",
        "x-ms-blob-type": "PageBlob",
        "x-ms-client-request-id": "afdc6603-e34b-d17f-1b34-c3b15753a57d",
<<<<<<< HEAD
        "x-ms-date": "Thu, 05 Mar 2020 21:19:01 GMT",
        "x-ms-return-client-request-id": "true",
        "x-ms-version": "2019-10-10"
=======
        "x-ms-date": "Fri, 03 Apr 2020 00:03:51 GMT",
        "x-ms-return-client-request-id": "true",
        "x-ms-version": "2019-12-12"
>>>>>>> 32e373e2
      },
      "RequestBody": null,
      "StatusCode": 201,
      "ResponseHeaders": {
        "Content-Length": "0",
<<<<<<< HEAD
        "Date": "Thu, 05 Mar 2020 21:19:01 GMT",
        "ETag": "\u00220x8D7C14AD3AA725C\u0022",
        "Last-Modified": "Thu, 05 Mar 2020 21:19:01 GMT",
=======
        "Date": "Fri, 03 Apr 2020 00:03:49 GMT",
        "ETag": "\u00220x8D7D7627D3BAD8F\u0022",
        "Last-Modified": "Fri, 03 Apr 2020 00:03:50 GMT",
>>>>>>> 32e373e2
        "Server": [
          "Windows-Azure-Blob/1.0",
          "Microsoft-HTTPAPI/2.0"
        ],
        "x-ms-client-request-id": "afdc6603-e34b-d17f-1b34-c3b15753a57d",
<<<<<<< HEAD
        "x-ms-request-id": "64e318ef-b01e-0003-7833-f3735f000000",
        "x-ms-request-server-encrypted": "true",
        "x-ms-version": "2019-10-10"
=======
        "x-ms-request-id": "164e4ce3-501e-009d-624b-09bf1a000000",
        "x-ms-request-server-encrypted": "true",
        "x-ms-version": "2019-12-12"
>>>>>>> 32e373e2
      },
      "ResponseBody": []
    },
    {
<<<<<<< HEAD
      "RequestUri": "https://seanstagetest.blob.core.windows.net/test-container-1de715b6-d308-2369-3b61-c32798fbe9c8/test-blob-91cb7a9e-7da5-8c9b-27c3-3729b0edf924?comp=properties",
      "RequestMethod": "PUT",
      "RequestHeaders": {
        "Authorization": "Sanitized",
        "If-Unmodified-Since": "Fri, 06 Mar 2020 21:19:00 GMT",
        "traceparent": "00-627780e929c68c4396fb08cb94e2b506-96303066d463a944-00",
        "User-Agent": [
          "azsdk-net-Storage.Blobs/12.4.0-dev.20200305.1",
          "(.NET Core 4.6.28325.01; Microsoft Windows 10.0.18363 )"
        ],
        "x-ms-blob-content-length": "8192",
        "x-ms-client-request-id": "4a26e8cd-4911-08d8-1f06-c6073aa23676",
        "x-ms-date": "Thu, 05 Mar 2020 21:19:02 GMT",
        "x-ms-return-client-request-id": "true",
        "x-ms-version": "2019-10-10"
=======
      "RequestUri": "https://seanmcccanary.blob.core.windows.net/test-container-1de715b6-d308-2369-3b61-c32798fbe9c8/test-blob-91cb7a9e-7da5-8c9b-27c3-3729b0edf924?comp=properties",
      "RequestMethod": "PUT",
      "RequestHeaders": {
        "Authorization": "Sanitized",
        "If-Unmodified-Since": "Sat, 04 Apr 2020 00:03:49 GMT",
        "traceparent": "00-cbc07c487ea4644bbbc8b12a154775dc-210fde2e10ce6d44-00",
        "User-Agent": [
          "azsdk-net-Storage.Blobs/12.5.0-dev.20200402.1",
          "(.NET Core 4.6.28325.01; Microsoft Windows 10.0.18362 )"
        ],
        "x-ms-blob-content-length": "8192",
        "x-ms-client-request-id": "4a26e8cd-4911-08d8-1f06-c6073aa23676",
        "x-ms-date": "Fri, 03 Apr 2020 00:03:51 GMT",
        "x-ms-return-client-request-id": "true",
        "x-ms-version": "2019-12-12"
>>>>>>> 32e373e2
      },
      "RequestBody": null,
      "StatusCode": 200,
      "ResponseHeaders": {
        "Content-Length": "0",
<<<<<<< HEAD
        "Date": "Thu, 05 Mar 2020 21:19:01 GMT",
        "ETag": "\u00220x8D7C14AD3B71BE7\u0022",
        "Last-Modified": "Thu, 05 Mar 2020 21:19:01 GMT",
=======
        "Date": "Fri, 03 Apr 2020 00:03:50 GMT",
        "ETag": "\u00220x8D7D7627D48F66B\u0022",
        "Last-Modified": "Fri, 03 Apr 2020 00:03:50 GMT",
>>>>>>> 32e373e2
        "Server": [
          "Windows-Azure-Blob/1.0",
          "Microsoft-HTTPAPI/2.0"
        ],
        "x-ms-blob-sequence-number": "0",
        "x-ms-client-request-id": "4a26e8cd-4911-08d8-1f06-c6073aa23676",
<<<<<<< HEAD
        "x-ms-request-id": "64e318f0-b01e-0003-7933-f3735f000000",
        "x-ms-version": "2019-10-10"
=======
        "x-ms-request-id": "164e4cfa-501e-009d-784b-09bf1a000000",
        "x-ms-version": "2019-12-12"
>>>>>>> 32e373e2
      },
      "ResponseBody": []
    },
    {
<<<<<<< HEAD
      "RequestUri": "https://seanstagetest.blob.core.windows.net/test-container-1de715b6-d308-2369-3b61-c32798fbe9c8?restype=container",
      "RequestMethod": "DELETE",
      "RequestHeaders": {
        "Authorization": "Sanitized",
        "traceparent": "00-6bf77a9a8d67a24db6c62505af5e1511-76c97b217268fb4b-00",
        "User-Agent": [
          "azsdk-net-Storage.Blobs/12.4.0-dev.20200305.1",
          "(.NET Core 4.6.28325.01; Microsoft Windows 10.0.18363 )"
        ],
        "x-ms-client-request-id": "6fe3670c-5a2d-d16c-c92e-6fb6347a6684",
        "x-ms-date": "Thu, 05 Mar 2020 21:19:02 GMT",
        "x-ms-return-client-request-id": "true",
        "x-ms-version": "2019-10-10"
=======
      "RequestUri": "https://seanmcccanary.blob.core.windows.net/test-container-1de715b6-d308-2369-3b61-c32798fbe9c8?restype=container",
      "RequestMethod": "DELETE",
      "RequestHeaders": {
        "Authorization": "Sanitized",
        "traceparent": "00-ecf16dee0a6c86478ddf605a2d1c37d3-b213bbff2d167e43-00",
        "User-Agent": [
          "azsdk-net-Storage.Blobs/12.5.0-dev.20200402.1",
          "(.NET Core 4.6.28325.01; Microsoft Windows 10.0.18362 )"
        ],
        "x-ms-client-request-id": "6fe3670c-5a2d-d16c-c92e-6fb6347a6684",
        "x-ms-date": "Fri, 03 Apr 2020 00:03:51 GMT",
        "x-ms-return-client-request-id": "true",
        "x-ms-version": "2019-12-12"
>>>>>>> 32e373e2
      },
      "RequestBody": null,
      "StatusCode": 202,
      "ResponseHeaders": {
        "Content-Length": "0",
<<<<<<< HEAD
        "Date": "Thu, 05 Mar 2020 21:19:02 GMT",
=======
        "Date": "Fri, 03 Apr 2020 00:03:50 GMT",
>>>>>>> 32e373e2
        "Server": [
          "Windows-Azure-Blob/1.0",
          "Microsoft-HTTPAPI/2.0"
        ],
        "x-ms-client-request-id": "6fe3670c-5a2d-d16c-c92e-6fb6347a6684",
<<<<<<< HEAD
        "x-ms-request-id": "64e318f2-b01e-0003-7a33-f3735f000000",
        "x-ms-version": "2019-10-10"
=======
        "x-ms-request-id": "164e4d0f-501e-009d-0a4b-09bf1a000000",
        "x-ms-version": "2019-12-12"
>>>>>>> 32e373e2
      },
      "ResponseBody": []
    },
    {
<<<<<<< HEAD
      "RequestUri": "https://seanstagetest.blob.core.windows.net/test-container-c7bb4f06-64cd-67c8-561d-65d4c1c9ea7e?restype=container",
      "RequestMethod": "PUT",
      "RequestHeaders": {
        "Authorization": "Sanitized",
        "traceparent": "00-79d340d45a6e854f991e863e555ee769-8566b93eb791a240-00",
        "User-Agent": [
          "azsdk-net-Storage.Blobs/12.4.0-dev.20200305.1",
          "(.NET Core 4.6.28325.01; Microsoft Windows 10.0.18363 )"
        ],
        "x-ms-blob-public-access": "container",
        "x-ms-client-request-id": "cd0803d5-25e5-a726-9e7c-1810f4970fff",
        "x-ms-date": "Thu, 05 Mar 2020 21:19:02 GMT",
        "x-ms-return-client-request-id": "true",
        "x-ms-version": "2019-10-10"
=======
      "RequestUri": "https://seanmcccanary.blob.core.windows.net/test-container-c7bb4f06-64cd-67c8-561d-65d4c1c9ea7e?restype=container",
      "RequestMethod": "PUT",
      "RequestHeaders": {
        "Authorization": "Sanitized",
        "traceparent": "00-4d4656729627674b925662687df72c69-62b5c3df56d76d42-00",
        "User-Agent": [
          "azsdk-net-Storage.Blobs/12.5.0-dev.20200402.1",
          "(.NET Core 4.6.28325.01; Microsoft Windows 10.0.18362 )"
        ],
        "x-ms-blob-public-access": "container",
        "x-ms-client-request-id": "cd0803d5-25e5-a726-9e7c-1810f4970fff",
        "x-ms-date": "Fri, 03 Apr 2020 00:03:51 GMT",
        "x-ms-return-client-request-id": "true",
        "x-ms-version": "2019-12-12"
>>>>>>> 32e373e2
      },
      "RequestBody": null,
      "StatusCode": 201,
      "ResponseHeaders": {
        "Content-Length": "0",
<<<<<<< HEAD
        "Date": "Thu, 05 Mar 2020 21:19:01 GMT",
        "ETag": "\u00220x8D7C14AD3F31DD0\u0022",
        "Last-Modified": "Thu, 05 Mar 2020 21:19:02 GMT",
=======
        "Date": "Fri, 03 Apr 2020 00:03:50 GMT",
        "ETag": "\u00220x8D7D7627D8C969B\u0022",
        "Last-Modified": "Fri, 03 Apr 2020 00:03:50 GMT",
>>>>>>> 32e373e2
        "Server": [
          "Windows-Azure-Blob/1.0",
          "Microsoft-HTTPAPI/2.0"
        ],
        "x-ms-client-request-id": "cd0803d5-25e5-a726-9e7c-1810f4970fff",
<<<<<<< HEAD
        "x-ms-request-id": "6ca0ae00-901e-0014-1033-f3da54000000",
        "x-ms-version": "2019-10-10"
=======
        "x-ms-request-id": "c86347d1-901e-002b-554b-09cd6c000000",
        "x-ms-version": "2019-12-12"
>>>>>>> 32e373e2
      },
      "ResponseBody": []
    },
    {
<<<<<<< HEAD
      "RequestUri": "https://seanstagetest.blob.core.windows.net/test-container-c7bb4f06-64cd-67c8-561d-65d4c1c9ea7e/test-blob-629df043-937f-3fc6-06f4-17456a626f7b",
=======
      "RequestUri": "https://seanmcccanary.blob.core.windows.net/test-container-c7bb4f06-64cd-67c8-561d-65d4c1c9ea7e/test-blob-629df043-937f-3fc6-06f4-17456a626f7b",
>>>>>>> 32e373e2
      "RequestMethod": "PUT",
      "RequestHeaders": {
        "Authorization": "Sanitized",
        "Content-Length": "0",
<<<<<<< HEAD
        "traceparent": "00-223c876d75c6f848b47bf6440a5a807d-2cddf0d4b0e2fc4a-00",
        "User-Agent": [
          "azsdk-net-Storage.Blobs/12.4.0-dev.20200305.1",
          "(.NET Core 4.6.28325.01; Microsoft Windows 10.0.18363 )"
=======
        "traceparent": "00-2946238c4310ac46ba7009beb65e9309-08711c6048eb8b47-00",
        "User-Agent": [
          "azsdk-net-Storage.Blobs/12.5.0-dev.20200402.1",
          "(.NET Core 4.6.28325.01; Microsoft Windows 10.0.18362 )"
>>>>>>> 32e373e2
        ],
        "x-ms-blob-content-length": "4096",
        "x-ms-blob-sequence-number": "0",
        "x-ms-blob-type": "PageBlob",
        "x-ms-client-request-id": "0622fa77-713d-42e9-3dc9-c6f10de03c3c",
<<<<<<< HEAD
        "x-ms-date": "Thu, 05 Mar 2020 21:19:02 GMT",
        "x-ms-return-client-request-id": "true",
        "x-ms-version": "2019-10-10"
=======
        "x-ms-date": "Fri, 03 Apr 2020 00:03:51 GMT",
        "x-ms-return-client-request-id": "true",
        "x-ms-version": "2019-12-12"
>>>>>>> 32e373e2
      },
      "RequestBody": null,
      "StatusCode": 201,
      "ResponseHeaders": {
        "Content-Length": "0",
<<<<<<< HEAD
        "Date": "Thu, 05 Mar 2020 21:19:01 GMT",
        "ETag": "\u00220x8D7C14AD4000D0C\u0022",
        "Last-Modified": "Thu, 05 Mar 2020 21:19:02 GMT",
=======
        "Date": "Fri, 03 Apr 2020 00:03:50 GMT",
        "ETag": "\u00220x8D7D7627D9A0B5B\u0022",
        "Last-Modified": "Fri, 03 Apr 2020 00:03:51 GMT",
>>>>>>> 32e373e2
        "Server": [
          "Windows-Azure-Blob/1.0",
          "Microsoft-HTTPAPI/2.0"
        ],
        "x-ms-client-request-id": "0622fa77-713d-42e9-3dc9-c6f10de03c3c",
<<<<<<< HEAD
        "x-ms-request-id": "6ca0ae09-901e-0014-1733-f3da54000000",
        "x-ms-request-server-encrypted": "true",
        "x-ms-version": "2019-10-10"
=======
        "x-ms-request-id": "c86347ea-901e-002b-6a4b-09cd6c000000",
        "x-ms-request-server-encrypted": "true",
        "x-ms-version": "2019-12-12"
>>>>>>> 32e373e2
      },
      "ResponseBody": []
    },
    {
<<<<<<< HEAD
      "RequestUri": "https://seanstagetest.blob.core.windows.net/test-container-c7bb4f06-64cd-67c8-561d-65d4c1c9ea7e/test-blob-629df043-937f-3fc6-06f4-17456a626f7b",
      "RequestMethod": "HEAD",
      "RequestHeaders": {
        "Authorization": "Sanitized",
        "traceparent": "00-5b5ef5dd4f2cf942be25c847825ce45c-0867a636d65e9b4e-00",
        "User-Agent": [
          "azsdk-net-Storage.Blobs/12.4.0-dev.20200305.1",
          "(.NET Core 4.6.28325.01; Microsoft Windows 10.0.18363 )"
        ],
        "x-ms-client-request-id": "70ceff21-693f-d83e-12bc-81f757a7e6cb",
        "x-ms-date": "Thu, 05 Mar 2020 21:19:02 GMT",
        "x-ms-return-client-request-id": "true",
        "x-ms-version": "2019-10-10"
=======
      "RequestUri": "https://seanmcccanary.blob.core.windows.net/test-container-c7bb4f06-64cd-67c8-561d-65d4c1c9ea7e/test-blob-629df043-937f-3fc6-06f4-17456a626f7b",
      "RequestMethod": "HEAD",
      "RequestHeaders": {
        "Authorization": "Sanitized",
        "traceparent": "00-dd78dafb3a4e3a4fa9ac278c23713f06-efeaeefad9e5504c-00",
        "User-Agent": [
          "azsdk-net-Storage.Blobs/12.5.0-dev.20200402.1",
          "(.NET Core 4.6.28325.01; Microsoft Windows 10.0.18362 )"
        ],
        "x-ms-client-request-id": "70ceff21-693f-d83e-12bc-81f757a7e6cb",
        "x-ms-date": "Fri, 03 Apr 2020 00:03:51 GMT",
        "x-ms-return-client-request-id": "true",
        "x-ms-version": "2019-12-12"
>>>>>>> 32e373e2
      },
      "RequestBody": null,
      "StatusCode": 200,
      "ResponseHeaders": {
        "Accept-Ranges": "bytes",
        "Content-Length": "4096",
        "Content-Type": "application/octet-stream",
<<<<<<< HEAD
        "Date": "Thu, 05 Mar 2020 21:19:02 GMT",
        "ETag": "\u00220x8D7C14AD4000D0C\u0022",
        "Last-Modified": "Thu, 05 Mar 2020 21:19:02 GMT",
=======
        "Date": "Fri, 03 Apr 2020 00:03:50 GMT",
        "ETag": "\u00220x8D7D7627D9A0B5B\u0022",
        "Last-Modified": "Fri, 03 Apr 2020 00:03:51 GMT",
>>>>>>> 32e373e2
        "Server": [
          "Windows-Azure-Blob/1.0",
          "Microsoft-HTTPAPI/2.0"
        ],
        "x-ms-blob-sequence-number": "0",
        "x-ms-blob-type": "PageBlob",
        "x-ms-client-request-id": "70ceff21-693f-d83e-12bc-81f757a7e6cb",
<<<<<<< HEAD
        "x-ms-creation-time": "Thu, 05 Mar 2020 21:19:02 GMT",
        "x-ms-lease-state": "available",
        "x-ms-lease-status": "unlocked",
        "x-ms-request-id": "6ca0ae0f-901e-0014-1d33-f3da54000000",
        "x-ms-server-encrypted": "true",
        "x-ms-version": "2019-10-10"
=======
        "x-ms-creation-time": "Fri, 03 Apr 2020 00:03:51 GMT",
        "x-ms-lease-state": "available",
        "x-ms-lease-status": "unlocked",
        "x-ms-request-id": "c8634807-901e-002b-064b-09cd6c000000",
        "x-ms-server-encrypted": "true",
        "x-ms-version": "2019-12-12"
>>>>>>> 32e373e2
      },
      "ResponseBody": []
    },
    {
<<<<<<< HEAD
      "RequestUri": "https://seanstagetest.blob.core.windows.net/test-container-c7bb4f06-64cd-67c8-561d-65d4c1c9ea7e/test-blob-629df043-937f-3fc6-06f4-17456a626f7b?comp=properties",
      "RequestMethod": "PUT",
      "RequestHeaders": {
        "Authorization": "Sanitized",
        "If-Match": "\u00220x8D7C14AD4000D0C\u0022",
        "traceparent": "00-183d902408fc90458e239b2a1ca3a7c9-5edeb0d2b389f946-00",
        "User-Agent": [
          "azsdk-net-Storage.Blobs/12.4.0-dev.20200305.1",
          "(.NET Core 4.6.28325.01; Microsoft Windows 10.0.18363 )"
        ],
        "x-ms-blob-content-length": "8192",
        "x-ms-client-request-id": "0ecff839-cb12-a2fd-5eed-e6dcd046ceaf",
        "x-ms-date": "Thu, 05 Mar 2020 21:19:02 GMT",
        "x-ms-return-client-request-id": "true",
        "x-ms-version": "2019-10-10"
=======
      "RequestUri": "https://seanmcccanary.blob.core.windows.net/test-container-c7bb4f06-64cd-67c8-561d-65d4c1c9ea7e/test-blob-629df043-937f-3fc6-06f4-17456a626f7b?comp=properties",
      "RequestMethod": "PUT",
      "RequestHeaders": {
        "Authorization": "Sanitized",
        "If-Match": "\u00220x8D7D7627D9A0B5B\u0022",
        "traceparent": "00-24278425174f2e4ab13db6b0d9a29b39-ad0091f1a4f8074e-00",
        "User-Agent": [
          "azsdk-net-Storage.Blobs/12.5.0-dev.20200402.1",
          "(.NET Core 4.6.28325.01; Microsoft Windows 10.0.18362 )"
        ],
        "x-ms-blob-content-length": "8192",
        "x-ms-client-request-id": "0ecff839-cb12-a2fd-5eed-e6dcd046ceaf",
        "x-ms-date": "Fri, 03 Apr 2020 00:03:52 GMT",
        "x-ms-return-client-request-id": "true",
        "x-ms-version": "2019-12-12"
>>>>>>> 32e373e2
      },
      "RequestBody": null,
      "StatusCode": 200,
      "ResponseHeaders": {
        "Content-Length": "0",
<<<<<<< HEAD
        "Date": "Thu, 05 Mar 2020 21:19:02 GMT",
        "ETag": "\u00220x8D7C14AD4185019\u0022",
        "Last-Modified": "Thu, 05 Mar 2020 21:19:02 GMT",
=======
        "Date": "Fri, 03 Apr 2020 00:03:51 GMT",
        "ETag": "\u00220x8D7D7627DB3B283\u0022",
        "Last-Modified": "Fri, 03 Apr 2020 00:03:51 GMT",
>>>>>>> 32e373e2
        "Server": [
          "Windows-Azure-Blob/1.0",
          "Microsoft-HTTPAPI/2.0"
        ],
        "x-ms-blob-sequence-number": "0",
        "x-ms-client-request-id": "0ecff839-cb12-a2fd-5eed-e6dcd046ceaf",
<<<<<<< HEAD
        "x-ms-request-id": "6ca0ae14-901e-0014-2233-f3da54000000",
        "x-ms-version": "2019-10-10"
=======
        "x-ms-request-id": "c8634827-901e-002b-244b-09cd6c000000",
        "x-ms-version": "2019-12-12"
>>>>>>> 32e373e2
      },
      "ResponseBody": []
    },
    {
<<<<<<< HEAD
      "RequestUri": "https://seanstagetest.blob.core.windows.net/test-container-c7bb4f06-64cd-67c8-561d-65d4c1c9ea7e?restype=container",
      "RequestMethod": "DELETE",
      "RequestHeaders": {
        "Authorization": "Sanitized",
        "traceparent": "00-62384870b3720241bba2deb78e8503a9-71d3eb081fa4aa4f-00",
        "User-Agent": [
          "azsdk-net-Storage.Blobs/12.4.0-dev.20200305.1",
          "(.NET Core 4.6.28325.01; Microsoft Windows 10.0.18363 )"
        ],
        "x-ms-client-request-id": "5ebec7d9-d7d8-4bb9-fa93-b385f3a35574",
        "x-ms-date": "Thu, 05 Mar 2020 21:19:02 GMT",
        "x-ms-return-client-request-id": "true",
        "x-ms-version": "2019-10-10"
=======
      "RequestUri": "https://seanmcccanary.blob.core.windows.net/test-container-c7bb4f06-64cd-67c8-561d-65d4c1c9ea7e?restype=container",
      "RequestMethod": "DELETE",
      "RequestHeaders": {
        "Authorization": "Sanitized",
        "traceparent": "00-c7f9e58e956d3e4098381231c872fffa-0ab7a441b931bd48-00",
        "User-Agent": [
          "azsdk-net-Storage.Blobs/12.5.0-dev.20200402.1",
          "(.NET Core 4.6.28325.01; Microsoft Windows 10.0.18362 )"
        ],
        "x-ms-client-request-id": "5ebec7d9-d7d8-4bb9-fa93-b385f3a35574",
        "x-ms-date": "Fri, 03 Apr 2020 00:03:52 GMT",
        "x-ms-return-client-request-id": "true",
        "x-ms-version": "2019-12-12"
>>>>>>> 32e373e2
      },
      "RequestBody": null,
      "StatusCode": 202,
      "ResponseHeaders": {
        "Content-Length": "0",
<<<<<<< HEAD
        "Date": "Thu, 05 Mar 2020 21:19:02 GMT",
=======
        "Date": "Fri, 03 Apr 2020 00:03:51 GMT",
>>>>>>> 32e373e2
        "Server": [
          "Windows-Azure-Blob/1.0",
          "Microsoft-HTTPAPI/2.0"
        ],
        "x-ms-client-request-id": "5ebec7d9-d7d8-4bb9-fa93-b385f3a35574",
<<<<<<< HEAD
        "x-ms-request-id": "6ca0ae16-901e-0014-2433-f3da54000000",
        "x-ms-version": "2019-10-10"
=======
        "x-ms-request-id": "c8634849-901e-002b-444b-09cd6c000000",
        "x-ms-version": "2019-12-12"
>>>>>>> 32e373e2
      },
      "ResponseBody": []
    },
    {
<<<<<<< HEAD
      "RequestUri": "https://seanstagetest.blob.core.windows.net/test-container-cfd0ff2d-7ba7-bb6c-9d87-8e6a16bae8b4?restype=container",
      "RequestMethod": "PUT",
      "RequestHeaders": {
        "Authorization": "Sanitized",
        "traceparent": "00-da1ae2ff616f394aaeab634eeb8fe42e-f33ce87a8487b342-00",
        "User-Agent": [
          "azsdk-net-Storage.Blobs/12.4.0-dev.20200305.1",
          "(.NET Core 4.6.28325.01; Microsoft Windows 10.0.18363 )"
        ],
        "x-ms-blob-public-access": "container",
        "x-ms-client-request-id": "ba144052-4fd9-5dad-5b03-c150484e353f",
        "x-ms-date": "Thu, 05 Mar 2020 21:19:02 GMT",
        "x-ms-return-client-request-id": "true",
        "x-ms-version": "2019-10-10"
=======
      "RequestUri": "https://seanmcccanary.blob.core.windows.net/test-container-cfd0ff2d-7ba7-bb6c-9d87-8e6a16bae8b4?restype=container",
      "RequestMethod": "PUT",
      "RequestHeaders": {
        "Authorization": "Sanitized",
        "traceparent": "00-f3096430808ae94d98bfe30d1e8e5d6a-d76bbbb8c6027b42-00",
        "User-Agent": [
          "azsdk-net-Storage.Blobs/12.5.0-dev.20200402.1",
          "(.NET Core 4.6.28325.01; Microsoft Windows 10.0.18362 )"
        ],
        "x-ms-blob-public-access": "container",
        "x-ms-client-request-id": "ba144052-4fd9-5dad-5b03-c150484e353f",
        "x-ms-date": "Fri, 03 Apr 2020 00:03:52 GMT",
        "x-ms-return-client-request-id": "true",
        "x-ms-version": "2019-12-12"
>>>>>>> 32e373e2
      },
      "RequestBody": null,
      "StatusCode": 201,
      "ResponseHeaders": {
        "Content-Length": "0",
<<<<<<< HEAD
        "Date": "Thu, 05 Mar 2020 21:19:02 GMT",
        "ETag": "\u00220x8D7C14AD456749E\u0022",
        "Last-Modified": "Thu, 05 Mar 2020 21:19:03 GMT",
=======
        "Date": "Fri, 03 Apr 2020 00:03:51 GMT",
        "ETag": "\u00220x8D7D7627DF1C973\u0022",
        "Last-Modified": "Fri, 03 Apr 2020 00:03:51 GMT",
>>>>>>> 32e373e2
        "Server": [
          "Windows-Azure-Blob/1.0",
          "Microsoft-HTTPAPI/2.0"
        ],
        "x-ms-client-request-id": "ba144052-4fd9-5dad-5b03-c150484e353f",
<<<<<<< HEAD
        "x-ms-request-id": "66c55d8c-601e-0000-0833-f3923b000000",
        "x-ms-version": "2019-10-10"
=======
        "x-ms-request-id": "5129a056-001e-0080-1c4b-09b2a6000000",
        "x-ms-version": "2019-12-12"
>>>>>>> 32e373e2
      },
      "ResponseBody": []
    },
    {
<<<<<<< HEAD
      "RequestUri": "https://seanstagetest.blob.core.windows.net/test-container-cfd0ff2d-7ba7-bb6c-9d87-8e6a16bae8b4/test-blob-61b7ffab-4ca0-bded-28e5-9ddc0db2f1c8",
=======
      "RequestUri": "https://seanmcccanary.blob.core.windows.net/test-container-cfd0ff2d-7ba7-bb6c-9d87-8e6a16bae8b4/test-blob-61b7ffab-4ca0-bded-28e5-9ddc0db2f1c8",
>>>>>>> 32e373e2
      "RequestMethod": "PUT",
      "RequestHeaders": {
        "Authorization": "Sanitized",
        "Content-Length": "0",
<<<<<<< HEAD
        "traceparent": "00-244a08cb04f8cf408e2ea1132e2829ac-11f01b5f9a907444-00",
        "User-Agent": [
          "azsdk-net-Storage.Blobs/12.4.0-dev.20200305.1",
          "(.NET Core 4.6.28325.01; Microsoft Windows 10.0.18363 )"
=======
        "traceparent": "00-2598193b412b1c46bbecf4e53e656852-a2963e9e7cae3341-00",
        "User-Agent": [
          "azsdk-net-Storage.Blobs/12.5.0-dev.20200402.1",
          "(.NET Core 4.6.28325.01; Microsoft Windows 10.0.18362 )"
>>>>>>> 32e373e2
        ],
        "x-ms-blob-content-length": "4096",
        "x-ms-blob-sequence-number": "0",
        "x-ms-blob-type": "PageBlob",
        "x-ms-client-request-id": "ca0e2e95-f31d-063b-5356-92f4b2d14fa9",
<<<<<<< HEAD
        "x-ms-date": "Thu, 05 Mar 2020 21:19:03 GMT",
        "x-ms-return-client-request-id": "true",
        "x-ms-version": "2019-10-10"
=======
        "x-ms-date": "Fri, 03 Apr 2020 00:03:52 GMT",
        "x-ms-return-client-request-id": "true",
        "x-ms-version": "2019-12-12"
>>>>>>> 32e373e2
      },
      "RequestBody": null,
      "StatusCode": 201,
      "ResponseHeaders": {
        "Content-Length": "0",
<<<<<<< HEAD
        "Date": "Thu, 05 Mar 2020 21:19:02 GMT",
        "ETag": "\u00220x8D7C14AD463FD6A\u0022",
        "Last-Modified": "Thu, 05 Mar 2020 21:19:03 GMT",
=======
        "Date": "Fri, 03 Apr 2020 00:03:51 GMT",
        "ETag": "\u00220x8D7D7627DFEF9FB\u0022",
        "Last-Modified": "Fri, 03 Apr 2020 00:03:51 GMT",
>>>>>>> 32e373e2
        "Server": [
          "Windows-Azure-Blob/1.0",
          "Microsoft-HTTPAPI/2.0"
        ],
        "x-ms-client-request-id": "ca0e2e95-f31d-063b-5356-92f4b2d14fa9",
<<<<<<< HEAD
        "x-ms-request-id": "66c55d96-601e-0000-1033-f3923b000000",
        "x-ms-request-server-encrypted": "true",
        "x-ms-version": "2019-10-10"
=======
        "x-ms-request-id": "5129a080-001e-0080-3d4b-09b2a6000000",
        "x-ms-request-server-encrypted": "true",
        "x-ms-version": "2019-12-12"
>>>>>>> 32e373e2
      },
      "ResponseBody": []
    },
    {
<<<<<<< HEAD
      "RequestUri": "https://seanstagetest.blob.core.windows.net/test-container-cfd0ff2d-7ba7-bb6c-9d87-8e6a16bae8b4/test-blob-61b7ffab-4ca0-bded-28e5-9ddc0db2f1c8?comp=properties",
=======
      "RequestUri": "https://seanmcccanary.blob.core.windows.net/test-container-cfd0ff2d-7ba7-bb6c-9d87-8e6a16bae8b4/test-blob-61b7ffab-4ca0-bded-28e5-9ddc0db2f1c8?comp=properties",
>>>>>>> 32e373e2
      "RequestMethod": "PUT",
      "RequestHeaders": {
        "Authorization": "Sanitized",
        "If-None-Match": "\u0022garbage\u0022",
<<<<<<< HEAD
        "traceparent": "00-8b7d3d787988184a9e2ef6f2db0fb023-e1089c8f0a6bea4a-00",
        "User-Agent": [
          "azsdk-net-Storage.Blobs/12.4.0-dev.20200305.1",
          "(.NET Core 4.6.28325.01; Microsoft Windows 10.0.18363 )"
        ],
        "x-ms-blob-content-length": "8192",
        "x-ms-client-request-id": "df46b942-27a3-3faa-7711-814e9be6cd12",
        "x-ms-date": "Thu, 05 Mar 2020 21:19:03 GMT",
        "x-ms-return-client-request-id": "true",
        "x-ms-version": "2019-10-10"
=======
        "traceparent": "00-87c7d1ceb62b6344acc203f2d02a0739-40dccf3031123b42-00",
        "User-Agent": [
          "azsdk-net-Storage.Blobs/12.5.0-dev.20200402.1",
          "(.NET Core 4.6.28325.01; Microsoft Windows 10.0.18362 )"
        ],
        "x-ms-blob-content-length": "8192",
        "x-ms-client-request-id": "df46b942-27a3-3faa-7711-814e9be6cd12",
        "x-ms-date": "Fri, 03 Apr 2020 00:03:52 GMT",
        "x-ms-return-client-request-id": "true",
        "x-ms-version": "2019-12-12"
>>>>>>> 32e373e2
      },
      "RequestBody": null,
      "StatusCode": 200,
      "ResponseHeaders": {
        "Content-Length": "0",
<<<<<<< HEAD
        "Date": "Thu, 05 Mar 2020 21:19:02 GMT",
        "ETag": "\u00220x8D7C14AD4716AFA\u0022",
        "Last-Modified": "Thu, 05 Mar 2020 21:19:03 GMT",
=======
        "Date": "Fri, 03 Apr 2020 00:03:51 GMT",
        "ETag": "\u00220x8D7D7627E0C90F8\u0022",
        "Last-Modified": "Fri, 03 Apr 2020 00:03:51 GMT",
>>>>>>> 32e373e2
        "Server": [
          "Windows-Azure-Blob/1.0",
          "Microsoft-HTTPAPI/2.0"
        ],
        "x-ms-blob-sequence-number": "0",
        "x-ms-client-request-id": "df46b942-27a3-3faa-7711-814e9be6cd12",
<<<<<<< HEAD
        "x-ms-request-id": "66c55d99-601e-0000-1333-f3923b000000",
        "x-ms-version": "2019-10-10"
=======
        "x-ms-request-id": "5129a092-001e-0080-4f4b-09b2a6000000",
        "x-ms-version": "2019-12-12"
>>>>>>> 32e373e2
      },
      "ResponseBody": []
    },
    {
<<<<<<< HEAD
      "RequestUri": "https://seanstagetest.blob.core.windows.net/test-container-cfd0ff2d-7ba7-bb6c-9d87-8e6a16bae8b4?restype=container",
      "RequestMethod": "DELETE",
      "RequestHeaders": {
        "Authorization": "Sanitized",
        "traceparent": "00-ecac942ca214c14da0fe49692bd47202-0bd0bcd5fcfb1c48-00",
        "User-Agent": [
          "azsdk-net-Storage.Blobs/12.4.0-dev.20200305.1",
          "(.NET Core 4.6.28325.01; Microsoft Windows 10.0.18363 )"
        ],
        "x-ms-client-request-id": "f8b1f047-708b-eb05-4ede-1e25de4ae23e",
        "x-ms-date": "Thu, 05 Mar 2020 21:19:03 GMT",
        "x-ms-return-client-request-id": "true",
        "x-ms-version": "2019-10-10"
=======
      "RequestUri": "https://seanmcccanary.blob.core.windows.net/test-container-cfd0ff2d-7ba7-bb6c-9d87-8e6a16bae8b4?restype=container",
      "RequestMethod": "DELETE",
      "RequestHeaders": {
        "Authorization": "Sanitized",
        "traceparent": "00-d47acec3a91eef42a876f1c022a6a1bd-c737939c6954074a-00",
        "User-Agent": [
          "azsdk-net-Storage.Blobs/12.5.0-dev.20200402.1",
          "(.NET Core 4.6.28325.01; Microsoft Windows 10.0.18362 )"
        ],
        "x-ms-client-request-id": "f8b1f047-708b-eb05-4ede-1e25de4ae23e",
        "x-ms-date": "Fri, 03 Apr 2020 00:03:52 GMT",
        "x-ms-return-client-request-id": "true",
        "x-ms-version": "2019-12-12"
>>>>>>> 32e373e2
      },
      "RequestBody": null,
      "StatusCode": 202,
      "ResponseHeaders": {
        "Content-Length": "0",
<<<<<<< HEAD
        "Date": "Thu, 05 Mar 2020 21:19:02 GMT",
=======
        "Date": "Fri, 03 Apr 2020 00:03:51 GMT",
>>>>>>> 32e373e2
        "Server": [
          "Windows-Azure-Blob/1.0",
          "Microsoft-HTTPAPI/2.0"
        ],
        "x-ms-client-request-id": "f8b1f047-708b-eb05-4ede-1e25de4ae23e",
<<<<<<< HEAD
        "x-ms-request-id": "66c55d9f-601e-0000-1933-f3923b000000",
        "x-ms-version": "2019-10-10"
=======
        "x-ms-request-id": "5129a0b6-001e-0080-6f4b-09b2a6000000",
        "x-ms-version": "2019-12-12"
>>>>>>> 32e373e2
      },
      "ResponseBody": []
    },
    {
<<<<<<< HEAD
      "RequestUri": "https://seanstagetest.blob.core.windows.net/test-container-9aa66b6a-59f7-3639-0d10-4a1281c4c938?restype=container",
      "RequestMethod": "PUT",
      "RequestHeaders": {
        "Authorization": "Sanitized",
        "traceparent": "00-d53667edbdd0614da3fe2960b157174b-4e776ba32812be43-00",
        "User-Agent": [
          "azsdk-net-Storage.Blobs/12.4.0-dev.20200305.1",
          "(.NET Core 4.6.28325.01; Microsoft Windows 10.0.18363 )"
        ],
        "x-ms-blob-public-access": "container",
        "x-ms-client-request-id": "0a7b66ae-cc99-eef3-b77b-ea7b25f26989",
        "x-ms-date": "Thu, 05 Mar 2020 21:19:03 GMT",
        "x-ms-return-client-request-id": "true",
        "x-ms-version": "2019-10-10"
=======
      "RequestUri": "https://seanmcccanary.blob.core.windows.net/test-container-9aa66b6a-59f7-3639-0d10-4a1281c4c938?restype=container",
      "RequestMethod": "PUT",
      "RequestHeaders": {
        "Authorization": "Sanitized",
        "traceparent": "00-1415783e59b36f449960855c5d2b5e8d-da40b08c0ad58545-00",
        "User-Agent": [
          "azsdk-net-Storage.Blobs/12.5.0-dev.20200402.1",
          "(.NET Core 4.6.28325.01; Microsoft Windows 10.0.18362 )"
        ],
        "x-ms-blob-public-access": "container",
        "x-ms-client-request-id": "0a7b66ae-cc99-eef3-b77b-ea7b25f26989",
        "x-ms-date": "Fri, 03 Apr 2020 00:03:52 GMT",
        "x-ms-return-client-request-id": "true",
        "x-ms-version": "2019-12-12"
>>>>>>> 32e373e2
      },
      "RequestBody": null,
      "StatusCode": 201,
      "ResponseHeaders": {
        "Content-Length": "0",
<<<<<<< HEAD
        "Date": "Thu, 05 Mar 2020 21:19:02 GMT",
        "ETag": "\u00220x8D7C14AD4ADF54B\u0022",
        "Last-Modified": "Thu, 05 Mar 2020 21:19:03 GMT",
=======
        "Date": "Fri, 03 Apr 2020 00:03:51 GMT",
        "ETag": "\u00220x8D7D7627E4D7538\u0022",
        "Last-Modified": "Fri, 03 Apr 2020 00:03:52 GMT",
>>>>>>> 32e373e2
        "Server": [
          "Windows-Azure-Blob/1.0",
          "Microsoft-HTTPAPI/2.0"
        ],
        "x-ms-client-request-id": "0a7b66ae-cc99-eef3-b77b-ea7b25f26989",
<<<<<<< HEAD
        "x-ms-request-id": "45e3c52e-501e-001b-7333-f3ac38000000",
        "x-ms-version": "2019-10-10"
=======
        "x-ms-request-id": "ee0c6aee-901e-0049-044b-090f4b000000",
        "x-ms-version": "2019-12-12"
>>>>>>> 32e373e2
      },
      "ResponseBody": []
    },
    {
<<<<<<< HEAD
      "RequestUri": "https://seanstagetest.blob.core.windows.net/test-container-9aa66b6a-59f7-3639-0d10-4a1281c4c938/test-blob-477be614-3743-9509-e3c0-9b71f1ae4887",
=======
      "RequestUri": "https://seanmcccanary.blob.core.windows.net/test-container-9aa66b6a-59f7-3639-0d10-4a1281c4c938/test-blob-477be614-3743-9509-e3c0-9b71f1ae4887",
>>>>>>> 32e373e2
      "RequestMethod": "PUT",
      "RequestHeaders": {
        "Authorization": "Sanitized",
        "Content-Length": "0",
<<<<<<< HEAD
        "traceparent": "00-1ff284c501de584cbc06688228b197bb-20449f626c431245-00",
        "User-Agent": [
          "azsdk-net-Storage.Blobs/12.4.0-dev.20200305.1",
          "(.NET Core 4.6.28325.01; Microsoft Windows 10.0.18363 )"
=======
        "traceparent": "00-519735021b2cce488aaa84cd5408f1d9-ce39d100aec57645-00",
        "User-Agent": [
          "azsdk-net-Storage.Blobs/12.5.0-dev.20200402.1",
          "(.NET Core 4.6.28325.01; Microsoft Windows 10.0.18362 )"
>>>>>>> 32e373e2
        ],
        "x-ms-blob-content-length": "4096",
        "x-ms-blob-sequence-number": "0",
        "x-ms-blob-type": "PageBlob",
        "x-ms-client-request-id": "0775dd1c-100a-7606-5de6-26d83082fc08",
<<<<<<< HEAD
        "x-ms-date": "Thu, 05 Mar 2020 21:19:03 GMT",
        "x-ms-return-client-request-id": "true",
        "x-ms-version": "2019-10-10"
=======
        "x-ms-date": "Fri, 03 Apr 2020 00:03:53 GMT",
        "x-ms-return-client-request-id": "true",
        "x-ms-version": "2019-12-12"
>>>>>>> 32e373e2
      },
      "RequestBody": null,
      "StatusCode": 201,
      "ResponseHeaders": {
        "Content-Length": "0",
<<<<<<< HEAD
        "Date": "Thu, 05 Mar 2020 21:19:02 GMT",
        "ETag": "\u00220x8D7C14AD4BAA952\u0022",
        "Last-Modified": "Thu, 05 Mar 2020 21:19:03 GMT",
=======
        "Date": "Fri, 03 Apr 2020 00:03:51 GMT",
        "ETag": "\u00220x8D7D7627E5ABF35\u0022",
        "Last-Modified": "Fri, 03 Apr 2020 00:03:52 GMT",
>>>>>>> 32e373e2
        "Server": [
          "Windows-Azure-Blob/1.0",
          "Microsoft-HTTPAPI/2.0"
        ],
        "x-ms-client-request-id": "0775dd1c-100a-7606-5de6-26d83082fc08",
<<<<<<< HEAD
        "x-ms-request-id": "45e3c533-501e-001b-7633-f3ac38000000",
        "x-ms-request-server-encrypted": "true",
        "x-ms-version": "2019-10-10"
=======
        "x-ms-request-id": "ee0c6b06-901e-0049-184b-090f4b000000",
        "x-ms-request-server-encrypted": "true",
        "x-ms-version": "2019-12-12"
>>>>>>> 32e373e2
      },
      "ResponseBody": []
    },
    {
<<<<<<< HEAD
      "RequestUri": "https://seanstagetest.blob.core.windows.net/test-container-9aa66b6a-59f7-3639-0d10-4a1281c4c938/test-blob-477be614-3743-9509-e3c0-9b71f1ae4887?comp=lease",
      "RequestMethod": "PUT",
      "RequestHeaders": {
        "Authorization": "Sanitized",
        "traceparent": "00-6d9e15b3a9d148449293641408aeb984-66012d973c5e764a-00",
        "User-Agent": [
          "azsdk-net-Storage.Blobs/12.4.0-dev.20200305.1",
          "(.NET Core 4.6.28325.01; Microsoft Windows 10.0.18363 )"
        ],
        "x-ms-client-request-id": "8885e91b-9b49-ce7e-9c1f-c16d6bdb310c",
        "x-ms-date": "Thu, 05 Mar 2020 21:19:03 GMT",
=======
      "RequestUri": "https://seanmcccanary.blob.core.windows.net/test-container-9aa66b6a-59f7-3639-0d10-4a1281c4c938/test-blob-477be614-3743-9509-e3c0-9b71f1ae4887?comp=lease",
      "RequestMethod": "PUT",
      "RequestHeaders": {
        "Authorization": "Sanitized",
        "traceparent": "00-45ddcaa9e69b3545abb72d01b981f786-527977ee3d9a574e-00",
        "User-Agent": [
          "azsdk-net-Storage.Blobs/12.5.0-dev.20200402.1",
          "(.NET Core 4.6.28325.01; Microsoft Windows 10.0.18362 )"
        ],
        "x-ms-client-request-id": "8885e91b-9b49-ce7e-9c1f-c16d6bdb310c",
        "x-ms-date": "Fri, 03 Apr 2020 00:03:53 GMT",
>>>>>>> 32e373e2
        "x-ms-lease-action": "acquire",
        "x-ms-lease-duration": "-1",
        "x-ms-proposed-lease-id": "24c26233-4e8e-5540-469d-a42b4550aad7",
        "x-ms-return-client-request-id": "true",
<<<<<<< HEAD
        "x-ms-version": "2019-10-10"
=======
        "x-ms-version": "2019-12-12"
>>>>>>> 32e373e2
      },
      "RequestBody": null,
      "StatusCode": 201,
      "ResponseHeaders": {
        "Content-Length": "0",
<<<<<<< HEAD
        "Date": "Thu, 05 Mar 2020 21:19:02 GMT",
        "ETag": "\u00220x8D7C14AD4BAA952\u0022",
        "Last-Modified": "Thu, 05 Mar 2020 21:19:03 GMT",
=======
        "Date": "Fri, 03 Apr 2020 00:03:51 GMT",
        "ETag": "\u00220x8D7D7627E5ABF35\u0022",
        "Last-Modified": "Fri, 03 Apr 2020 00:03:52 GMT",
>>>>>>> 32e373e2
        "Server": [
          "Windows-Azure-Blob/1.0",
          "Microsoft-HTTPAPI/2.0"
        ],
        "x-ms-client-request-id": "8885e91b-9b49-ce7e-9c1f-c16d6bdb310c",
        "x-ms-lease-id": "24c26233-4e8e-5540-469d-a42b4550aad7",
<<<<<<< HEAD
        "x-ms-request-id": "45e3c534-501e-001b-7733-f3ac38000000",
        "x-ms-version": "2019-10-10"
=======
        "x-ms-request-id": "ee0c6b34-901e-0049-404b-090f4b000000",
        "x-ms-version": "2019-12-12"
>>>>>>> 32e373e2
      },
      "ResponseBody": []
    },
    {
<<<<<<< HEAD
      "RequestUri": "https://seanstagetest.blob.core.windows.net/test-container-9aa66b6a-59f7-3639-0d10-4a1281c4c938/test-blob-477be614-3743-9509-e3c0-9b71f1ae4887?comp=properties",
      "RequestMethod": "PUT",
      "RequestHeaders": {
        "Authorization": "Sanitized",
        "traceparent": "00-6e9358a89b3fb54c9b171b1622226163-df9f0e4abc1ae343-00",
        "User-Agent": [
          "azsdk-net-Storage.Blobs/12.4.0-dev.20200305.1",
          "(.NET Core 4.6.28325.01; Microsoft Windows 10.0.18363 )"
        ],
        "x-ms-blob-content-length": "8192",
        "x-ms-client-request-id": "5b0f83ef-22cb-648e-0f86-77197f0f3c1e",
        "x-ms-date": "Thu, 05 Mar 2020 21:19:03 GMT",
        "x-ms-lease-id": "24c26233-4e8e-5540-469d-a42b4550aad7",
        "x-ms-return-client-request-id": "true",
        "x-ms-version": "2019-10-10"
=======
      "RequestUri": "https://seanmcccanary.blob.core.windows.net/test-container-9aa66b6a-59f7-3639-0d10-4a1281c4c938/test-blob-477be614-3743-9509-e3c0-9b71f1ae4887?comp=properties",
      "RequestMethod": "PUT",
      "RequestHeaders": {
        "Authorization": "Sanitized",
        "traceparent": "00-55afaef13edfed4a895962727baff488-c941474004744b4f-00",
        "User-Agent": [
          "azsdk-net-Storage.Blobs/12.5.0-dev.20200402.1",
          "(.NET Core 4.6.28325.01; Microsoft Windows 10.0.18362 )"
        ],
        "x-ms-blob-content-length": "8192",
        "x-ms-client-request-id": "5b0f83ef-22cb-648e-0f86-77197f0f3c1e",
        "x-ms-date": "Fri, 03 Apr 2020 00:03:53 GMT",
        "x-ms-lease-id": "24c26233-4e8e-5540-469d-a42b4550aad7",
        "x-ms-return-client-request-id": "true",
        "x-ms-version": "2019-12-12"
>>>>>>> 32e373e2
      },
      "RequestBody": null,
      "StatusCode": 200,
      "ResponseHeaders": {
        "Content-Length": "0",
<<<<<<< HEAD
        "Date": "Thu, 05 Mar 2020 21:19:02 GMT",
        "ETag": "\u00220x8D7C14AD4D42664\u0022",
        "Last-Modified": "Thu, 05 Mar 2020 21:19:03 GMT",
=======
        "Date": "Fri, 03 Apr 2020 00:03:51 GMT",
        "ETag": "\u00220x8D7D7627E7529DC\u0022",
        "Last-Modified": "Fri, 03 Apr 2020 00:03:52 GMT",
>>>>>>> 32e373e2
        "Server": [
          "Windows-Azure-Blob/1.0",
          "Microsoft-HTTPAPI/2.0"
        ],
        "x-ms-blob-sequence-number": "0",
        "x-ms-client-request-id": "5b0f83ef-22cb-648e-0f86-77197f0f3c1e",
<<<<<<< HEAD
        "x-ms-request-id": "45e3c535-501e-001b-7833-f3ac38000000",
        "x-ms-version": "2019-10-10"
=======
        "x-ms-request-id": "ee0c6b52-901e-0049-5b4b-090f4b000000",
        "x-ms-version": "2019-12-12"
>>>>>>> 32e373e2
      },
      "ResponseBody": []
    },
    {
<<<<<<< HEAD
      "RequestUri": "https://seanstagetest.blob.core.windows.net/test-container-9aa66b6a-59f7-3639-0d10-4a1281c4c938?restype=container",
      "RequestMethod": "DELETE",
      "RequestHeaders": {
        "Authorization": "Sanitized",
        "traceparent": "00-473bbb3143fcac478d2338ef8cc97052-cfe4a51a19e58146-00",
        "User-Agent": [
          "azsdk-net-Storage.Blobs/12.4.0-dev.20200305.1",
          "(.NET Core 4.6.28325.01; Microsoft Windows 10.0.18363 )"
        ],
        "x-ms-client-request-id": "e87d4162-d6cb-1941-c072-93a770b674d5",
        "x-ms-date": "Thu, 05 Mar 2020 21:19:04 GMT",
        "x-ms-return-client-request-id": "true",
        "x-ms-version": "2019-10-10"
=======
      "RequestUri": "https://seanmcccanary.blob.core.windows.net/test-container-9aa66b6a-59f7-3639-0d10-4a1281c4c938?restype=container",
      "RequestMethod": "DELETE",
      "RequestHeaders": {
        "Authorization": "Sanitized",
        "traceparent": "00-f27bd31079debd448abe74468c85c0d3-ca621da278ac6e43-00",
        "User-Agent": [
          "azsdk-net-Storage.Blobs/12.5.0-dev.20200402.1",
          "(.NET Core 4.6.28325.01; Microsoft Windows 10.0.18362 )"
        ],
        "x-ms-client-request-id": "e87d4162-d6cb-1941-c072-93a770b674d5",
        "x-ms-date": "Fri, 03 Apr 2020 00:03:53 GMT",
        "x-ms-return-client-request-id": "true",
        "x-ms-version": "2019-12-12"
>>>>>>> 32e373e2
      },
      "RequestBody": null,
      "StatusCode": 202,
      "ResponseHeaders": {
        "Content-Length": "0",
<<<<<<< HEAD
        "Date": "Thu, 05 Mar 2020 21:19:02 GMT",
=======
        "Date": "Fri, 03 Apr 2020 00:03:51 GMT",
>>>>>>> 32e373e2
        "Server": [
          "Windows-Azure-Blob/1.0",
          "Microsoft-HTTPAPI/2.0"
        ],
        "x-ms-client-request-id": "e87d4162-d6cb-1941-c072-93a770b674d5",
<<<<<<< HEAD
        "x-ms-request-id": "45e3c538-501e-001b-7b33-f3ac38000000",
        "x-ms-version": "2019-10-10"
=======
        "x-ms-request-id": "ee0c6b6e-901e-0049-764b-090f4b000000",
        "x-ms-version": "2019-12-12"
>>>>>>> 32e373e2
      },
      "ResponseBody": []
    }
  ],
  "Variables": {
<<<<<<< HEAD
    "DateTimeOffsetNow": "2020-03-05T13:19:00.5206532-08:00",
    "RandomSeed": "2065096017",
    "Storage_TestConfigDefault": "ProductionTenant\nseanstagetest\nU2FuaXRpemVk\nhttps://seanstagetest.blob.core.windows.net\nhttp://seanstagetest.file.core.windows.net\nhttp://seanstagetest.queue.core.windows.net\nhttp://seanstagetest.table.core.windows.net\n\n\n\n\nhttp://seanstagetest-secondary.blob.core.windows.net\nhttp://seanstagetest-secondary.file.core.windows.net\nhttp://seanstagetest-secondary.queue.core.windows.net\nhttp://seanstagetest-secondary.table.core.windows.net\n\nSanitized\n\n\nCloud\nBlobEndpoint=https://seanstagetest.blob.core.windows.net/;QueueEndpoint=http://seanstagetest.queue.core.windows.net/;FileEndpoint=http://seanstagetest.file.core.windows.net/;BlobSecondaryEndpoint=http://seanstagetest-secondary.blob.core.windows.net/;QueueSecondaryEndpoint=http://seanstagetest-secondary.queue.core.windows.net/;FileSecondaryEndpoint=http://seanstagetest-secondary.file.core.windows.net/;AccountName=seanstagetest;AccountKey=Sanitized\nseanscope1"
=======
    "DateTimeOffsetNow": "2020-04-02T17:03:49.7829688-07:00",
    "RandomSeed": "2065096017",
    "Storage_TestConfigDefault": "ProductionTenant\nseanmcccanary\nU2FuaXRpemVk\nhttps://seanmcccanary.blob.core.windows.net\nhttps://seanmcccanary.file.core.windows.net\nhttps://seanmcccanary.queue.core.windows.net\nhttps://seanmcccanary.table.core.windows.net\n\n\n\n\nhttps://seanmcccanary-secondary.blob.core.windows.net\nhttps://seanmcccanary-secondary.file.core.windows.net\nhttps://seanmcccanary-secondary.queue.core.windows.net\nhttps://seanmcccanary-secondary.table.core.windows.net\n\nSanitized\n\n\nCloud\nBlobEndpoint=https://seanmcccanary.blob.core.windows.net/;QueueEndpoint=https://seanmcccanary.queue.core.windows.net/;FileEndpoint=https://seanmcccanary.file.core.windows.net/;BlobSecondaryEndpoint=https://seanmcccanary-secondary.blob.core.windows.net/;QueueSecondaryEndpoint=https://seanmcccanary-secondary.queue.core.windows.net/;FileSecondaryEndpoint=https://seanmcccanary-secondary.file.core.windows.net/;AccountName=seanmcccanary;AccountKey=Sanitized\nseanscope1"
>>>>>>> 32e373e2
  }
}<|MERGE_RESOLUTION|>--- conflicted
+++ resolved
@@ -1,22 +1,6 @@
 {
   "Entries": [
     {
-<<<<<<< HEAD
-      "RequestUri": "https://seanstagetest.blob.core.windows.net/test-container-02b3c9ce-7767-5a43-08c4-8503755f9acb?restype=container",
-      "RequestMethod": "PUT",
-      "RequestHeaders": {
-        "Authorization": "Sanitized",
-        "traceparent": "00-ed165652763f2548a7346898c887dd9c-c3e7ace41be8f845-00",
-        "User-Agent": [
-          "azsdk-net-Storage.Blobs/12.4.0-dev.20200305.1",
-          "(.NET Core 4.6.28325.01; Microsoft Windows 10.0.18363 )"
-        ],
-        "x-ms-blob-public-access": "container",
-        "x-ms-client-request-id": "c8e57c29-ba98-01aa-4e23-dc26dff6fcf7",
-        "x-ms-date": "Thu, 05 Mar 2020 21:19:00 GMT",
-        "x-ms-return-client-request-id": "true",
-        "x-ms-version": "2019-10-10"
-=======
       "RequestUri": "https://seanmcccanary.blob.core.windows.net/test-container-02b3c9ce-7767-5a43-08c4-8503755f9acb?restype=container",
       "RequestMethod": "PUT",
       "RequestHeaders": {
@@ -31,119 +15,62 @@
         "x-ms-date": "Fri, 03 Apr 2020 00:03:49 GMT",
         "x-ms-return-client-request-id": "true",
         "x-ms-version": "2019-12-12"
->>>>>>> 32e373e2
-      },
-      "RequestBody": null,
-      "StatusCode": 201,
-      "ResponseHeaders": {
-        "Content-Length": "0",
-<<<<<<< HEAD
-        "Date": "Thu, 05 Mar 2020 21:19:00 GMT",
-        "ETag": "\u00220x8D7C14AD2F2D17A\u0022",
-        "Last-Modified": "Thu, 05 Mar 2020 21:19:00 GMT",
-=======
+      },
+      "RequestBody": null,
+      "StatusCode": 201,
+      "ResponseHeaders": {
+        "Content-Length": "0",
         "Date": "Fri, 03 Apr 2020 00:03:48 GMT",
         "ETag": "\u00220x8D7D7627C7E58D2\u0022",
         "Last-Modified": "Fri, 03 Apr 2020 00:03:49 GMT",
->>>>>>> 32e373e2
         "Server": [
           "Windows-Azure-Blob/1.0",
           "Microsoft-HTTPAPI/2.0"
         ],
         "x-ms-client-request-id": "c8e57c29-ba98-01aa-4e23-dc26dff6fcf7",
-<<<<<<< HEAD
-        "x-ms-request-id": "728ba592-801e-0018-6833-f34d5c000000",
-        "x-ms-version": "2019-10-10"
-=======
         "x-ms-request-id": "23da3166-c01e-006b-2f4b-09ca54000000",
         "x-ms-version": "2019-12-12"
->>>>>>> 32e373e2
-      },
-      "ResponseBody": []
-    },
-    {
-<<<<<<< HEAD
-      "RequestUri": "https://seanstagetest.blob.core.windows.net/test-container-02b3c9ce-7767-5a43-08c4-8503755f9acb/test-blob-daa21120-952e-4cd8-e84b-77ff5aeaf624",
-=======
+      },
+      "ResponseBody": []
+    },
+    {
       "RequestUri": "https://seanmcccanary.blob.core.windows.net/test-container-02b3c9ce-7767-5a43-08c4-8503755f9acb/test-blob-daa21120-952e-4cd8-e84b-77ff5aeaf624",
->>>>>>> 32e373e2
-      "RequestMethod": "PUT",
-      "RequestHeaders": {
-        "Authorization": "Sanitized",
-        "Content-Length": "0",
-<<<<<<< HEAD
-        "traceparent": "00-df61986acba48f4f8f13d9ce81d9dfcb-8f940b76e0ea134e-00",
-        "User-Agent": [
-          "azsdk-net-Storage.Blobs/12.4.0-dev.20200305.1",
-          "(.NET Core 4.6.28325.01; Microsoft Windows 10.0.18363 )"
-=======
+      "RequestMethod": "PUT",
+      "RequestHeaders": {
+        "Authorization": "Sanitized",
+        "Content-Length": "0",
         "traceparent": "00-ef3dcee2781eca40b86a695015ae7569-2382f0cacaac6842-00",
         "User-Agent": [
           "azsdk-net-Storage.Blobs/12.5.0-dev.20200402.1",
           "(.NET Core 4.6.28325.01; Microsoft Windows 10.0.18362 )"
->>>>>>> 32e373e2
         ],
         "x-ms-blob-content-length": "4096",
         "x-ms-blob-sequence-number": "0",
         "x-ms-blob-type": "PageBlob",
         "x-ms-client-request-id": "5239266b-2140-94a7-a499-e04c42aaa764",
-<<<<<<< HEAD
-        "x-ms-date": "Thu, 05 Mar 2020 21:19:00 GMT",
-        "x-ms-return-client-request-id": "true",
-        "x-ms-version": "2019-10-10"
-=======
         "x-ms-date": "Fri, 03 Apr 2020 00:03:50 GMT",
         "x-ms-return-client-request-id": "true",
         "x-ms-version": "2019-12-12"
->>>>>>> 32e373e2
-      },
-      "RequestBody": null,
-      "StatusCode": 201,
-      "ResponseHeaders": {
-        "Content-Length": "0",
-<<<<<<< HEAD
-        "Date": "Thu, 05 Mar 2020 21:19:00 GMT",
-        "ETag": "\u00220x8D7C14AD30114BD\u0022",
-        "Last-Modified": "Thu, 05 Mar 2020 21:19:00 GMT",
-=======
+      },
+      "RequestBody": null,
+      "StatusCode": 201,
+      "ResponseHeaders": {
+        "Content-Length": "0",
         "Date": "Fri, 03 Apr 2020 00:03:48 GMT",
         "ETag": "\u00220x8D7D7627C8B5034\u0022",
         "Last-Modified": "Fri, 03 Apr 2020 00:03:49 GMT",
->>>>>>> 32e373e2
         "Server": [
           "Windows-Azure-Blob/1.0",
           "Microsoft-HTTPAPI/2.0"
         ],
         "x-ms-client-request-id": "5239266b-2140-94a7-a499-e04c42aaa764",
-<<<<<<< HEAD
-        "x-ms-request-id": "728ba595-801e-0018-6933-f34d5c000000",
-        "x-ms-request-server-encrypted": "true",
-        "x-ms-version": "2019-10-10"
-=======
         "x-ms-request-id": "23da3177-c01e-006b-3c4b-09ca54000000",
         "x-ms-request-server-encrypted": "true",
         "x-ms-version": "2019-12-12"
->>>>>>> 32e373e2
-      },
-      "ResponseBody": []
-    },
-    {
-<<<<<<< HEAD
-      "RequestUri": "https://seanstagetest.blob.core.windows.net/test-container-02b3c9ce-7767-5a43-08c4-8503755f9acb/test-blob-daa21120-952e-4cd8-e84b-77ff5aeaf624?comp=properties",
-      "RequestMethod": "PUT",
-      "RequestHeaders": {
-        "Authorization": "Sanitized",
-        "traceparent": "00-901c26735e4a954b934a80e1a8294eef-15697dc80c55254e-00",
-        "User-Agent": [
-          "azsdk-net-Storage.Blobs/12.4.0-dev.20200305.1",
-          "(.NET Core 4.6.28325.01; Microsoft Windows 10.0.18363 )"
-        ],
-        "x-ms-blob-content-length": "8192",
-        "x-ms-client-request-id": "3394e2c2-a3b1-a7e3-0845-54e0f1e65976",
-        "x-ms-date": "Thu, 05 Mar 2020 21:19:00 GMT",
-        "x-ms-return-client-request-id": "true",
-        "x-ms-version": "2019-10-10"
-=======
+      },
+      "ResponseBody": []
+    },
+    {
       "RequestUri": "https://seanmcccanary.blob.core.windows.net/test-container-02b3c9ce-7767-5a43-08c4-8503755f9acb/test-blob-daa21120-952e-4cd8-e84b-77ff5aeaf624?comp=properties",
       "RequestMethod": "PUT",
       "RequestHeaders": {
@@ -158,53 +85,26 @@
         "x-ms-date": "Fri, 03 Apr 2020 00:03:50 GMT",
         "x-ms-return-client-request-id": "true",
         "x-ms-version": "2019-12-12"
->>>>>>> 32e373e2
       },
       "RequestBody": null,
       "StatusCode": 200,
       "ResponseHeaders": {
         "Content-Length": "0",
-<<<<<<< HEAD
-        "Date": "Thu, 05 Mar 2020 21:19:00 GMT",
-        "ETag": "\u00220x8D7C14AD30F6CC0\u0022",
-        "Last-Modified": "Thu, 05 Mar 2020 21:19:00 GMT",
-=======
         "Date": "Fri, 03 Apr 2020 00:03:48 GMT",
         "ETag": "\u00220x8D7D7627C97D599\u0022",
         "Last-Modified": "Fri, 03 Apr 2020 00:03:49 GMT",
->>>>>>> 32e373e2
         "Server": [
           "Windows-Azure-Blob/1.0",
           "Microsoft-HTTPAPI/2.0"
         ],
         "x-ms-blob-sequence-number": "0",
         "x-ms-client-request-id": "3394e2c2-a3b1-a7e3-0845-54e0f1e65976",
-<<<<<<< HEAD
-        "x-ms-request-id": "728ba596-801e-0018-6a33-f34d5c000000",
-        "x-ms-version": "2019-10-10"
-=======
         "x-ms-request-id": "23da318c-c01e-006b-514b-09ca54000000",
         "x-ms-version": "2019-12-12"
->>>>>>> 32e373e2
-      },
-      "ResponseBody": []
-    },
-    {
-<<<<<<< HEAD
-      "RequestUri": "https://seanstagetest.blob.core.windows.net/test-container-02b3c9ce-7767-5a43-08c4-8503755f9acb?restype=container",
-      "RequestMethod": "DELETE",
-      "RequestHeaders": {
-        "Authorization": "Sanitized",
-        "traceparent": "00-d0829df845963c479d63e1d50d4a0267-e69c38602c802e4f-00",
-        "User-Agent": [
-          "azsdk-net-Storage.Blobs/12.4.0-dev.20200305.1",
-          "(.NET Core 4.6.28325.01; Microsoft Windows 10.0.18363 )"
-        ],
-        "x-ms-client-request-id": "5f89b2f2-7316-89b3-d3b6-26d7af9d5df7",
-        "x-ms-date": "Thu, 05 Mar 2020 21:19:01 GMT",
-        "x-ms-return-client-request-id": "true",
-        "x-ms-version": "2019-10-10"
-=======
+      },
+      "ResponseBody": []
+    },
+    {
       "RequestUri": "https://seanmcccanary.blob.core.windows.net/test-container-02b3c9ce-7767-5a43-08c4-8503755f9acb?restype=container",
       "RequestMethod": "DELETE",
       "RequestHeaders": {
@@ -218,49 +118,23 @@
         "x-ms-date": "Fri, 03 Apr 2020 00:03:50 GMT",
         "x-ms-return-client-request-id": "true",
         "x-ms-version": "2019-12-12"
->>>>>>> 32e373e2
       },
       "RequestBody": null,
       "StatusCode": 202,
       "ResponseHeaders": {
         "Content-Length": "0",
-<<<<<<< HEAD
-        "Date": "Thu, 05 Mar 2020 21:19:00 GMT",
-=======
         "Date": "Fri, 03 Apr 2020 00:03:49 GMT",
->>>>>>> 32e373e2
         "Server": [
           "Windows-Azure-Blob/1.0",
           "Microsoft-HTTPAPI/2.0"
         ],
         "x-ms-client-request-id": "5f89b2f2-7316-89b3-d3b6-26d7af9d5df7",
-<<<<<<< HEAD
-        "x-ms-request-id": "728ba599-801e-0018-6c33-f34d5c000000",
-        "x-ms-version": "2019-10-10"
-=======
         "x-ms-request-id": "23da319f-c01e-006b-614b-09ca54000000",
         "x-ms-version": "2019-12-12"
->>>>>>> 32e373e2
-      },
-      "ResponseBody": []
-    },
-    {
-<<<<<<< HEAD
-      "RequestUri": "https://seanstagetest.blob.core.windows.net/test-container-8c2343ad-b8f7-69d0-6a2d-8bc62faa3fb7?restype=container",
-      "RequestMethod": "PUT",
-      "RequestHeaders": {
-        "Authorization": "Sanitized",
-        "traceparent": "00-09c7201f0ae08d4eb359ea1598b12200-fa1ad5d1517bdf45-00",
-        "User-Agent": [
-          "azsdk-net-Storage.Blobs/12.4.0-dev.20200305.1",
-          "(.NET Core 4.6.28325.01; Microsoft Windows 10.0.18363 )"
-        ],
-        "x-ms-blob-public-access": "container",
-        "x-ms-client-request-id": "248b7d8d-282d-3adb-e220-f4e8e8ec5928",
-        "x-ms-date": "Thu, 05 Mar 2020 21:19:01 GMT",
-        "x-ms-return-client-request-id": "true",
-        "x-ms-version": "2019-10-10"
-=======
+      },
+      "ResponseBody": []
+    },
+    {
       "RequestUri": "https://seanmcccanary.blob.core.windows.net/test-container-8c2343ad-b8f7-69d0-6a2d-8bc62faa3fb7?restype=container",
       "RequestMethod": "PUT",
       "RequestHeaders": {
@@ -275,120 +149,62 @@
         "x-ms-date": "Fri, 03 Apr 2020 00:03:50 GMT",
         "x-ms-return-client-request-id": "true",
         "x-ms-version": "2019-12-12"
->>>>>>> 32e373e2
-      },
-      "RequestBody": null,
-      "StatusCode": 201,
-      "ResponseHeaders": {
-        "Content-Length": "0",
-<<<<<<< HEAD
-        "Date": "Thu, 05 Mar 2020 21:19:00 GMT",
-        "ETag": "\u00220x8D7C14AD34A8B70\u0022",
-        "Last-Modified": "Thu, 05 Mar 2020 21:19:01 GMT",
-=======
+      },
+      "RequestBody": null,
+      "StatusCode": 201,
+      "ResponseHeaders": {
+        "Content-Length": "0",
         "Date": "Fri, 03 Apr 2020 00:03:48 GMT",
         "ETag": "\u00220x8D7D7627CD508CC\u0022",
         "Last-Modified": "Fri, 03 Apr 2020 00:03:49 GMT",
->>>>>>> 32e373e2
         "Server": [
           "Windows-Azure-Blob/1.0",
           "Microsoft-HTTPAPI/2.0"
         ],
         "x-ms-client-request-id": "248b7d8d-282d-3adb-e220-f4e8e8ec5928",
-<<<<<<< HEAD
-        "x-ms-request-id": "fa02aef2-101e-001a-7133-f3f3e4000000",
-        "x-ms-version": "2019-10-10"
-=======
         "x-ms-request-id": "b4d6cee2-d01e-0048-0a4b-095097000000",
         "x-ms-version": "2019-12-12"
->>>>>>> 32e373e2
-      },
-      "ResponseBody": []
-    },
-    {
-<<<<<<< HEAD
-      "RequestUri": "https://seanstagetest.blob.core.windows.net/test-container-8c2343ad-b8f7-69d0-6a2d-8bc62faa3fb7/test-blob-2e486f77-1eb0-b39a-e365-eda69d2937ca",
-=======
+      },
+      "ResponseBody": []
+    },
+    {
       "RequestUri": "https://seanmcccanary.blob.core.windows.net/test-container-8c2343ad-b8f7-69d0-6a2d-8bc62faa3fb7/test-blob-2e486f77-1eb0-b39a-e365-eda69d2937ca",
->>>>>>> 32e373e2
-      "RequestMethod": "PUT",
-      "RequestHeaders": {
-        "Authorization": "Sanitized",
-        "Content-Length": "0",
-<<<<<<< HEAD
-        "traceparent": "00-a20bbfde4e6fb147852ad6c4fb85bcc2-aa2ed382fb359b46-00",
-        "User-Agent": [
-          "azsdk-net-Storage.Blobs/12.4.0-dev.20200305.1",
-          "(.NET Core 4.6.28325.01; Microsoft Windows 10.0.18363 )"
-=======
+      "RequestMethod": "PUT",
+      "RequestHeaders": {
+        "Authorization": "Sanitized",
+        "Content-Length": "0",
         "traceparent": "00-564d850cfdc0fa41ab1c4b785b4e8359-41fbcd04fc9e9544-00",
         "User-Agent": [
           "azsdk-net-Storage.Blobs/12.5.0-dev.20200402.1",
           "(.NET Core 4.6.28325.01; Microsoft Windows 10.0.18362 )"
->>>>>>> 32e373e2
         ],
         "x-ms-blob-content-length": "4096",
         "x-ms-blob-sequence-number": "0",
         "x-ms-blob-type": "PageBlob",
         "x-ms-client-request-id": "c22ff1f6-8958-6e5a-e3d7-41c83b349db8",
-<<<<<<< HEAD
-        "x-ms-date": "Thu, 05 Mar 2020 21:19:01 GMT",
-        "x-ms-return-client-request-id": "true",
-        "x-ms-version": "2019-10-10"
-=======
         "x-ms-date": "Fri, 03 Apr 2020 00:03:50 GMT",
         "x-ms-return-client-request-id": "true",
         "x-ms-version": "2019-12-12"
->>>>>>> 32e373e2
-      },
-      "RequestBody": null,
-      "StatusCode": 201,
-      "ResponseHeaders": {
-        "Content-Length": "0",
-<<<<<<< HEAD
-        "Date": "Thu, 05 Mar 2020 21:19:00 GMT",
-        "ETag": "\u00220x8D7C14AD356FC08\u0022",
-        "Last-Modified": "Thu, 05 Mar 2020 21:19:01 GMT",
-=======
+      },
+      "RequestBody": null,
+      "StatusCode": 201,
+      "ResponseHeaders": {
+        "Content-Length": "0",
         "Date": "Fri, 03 Apr 2020 00:03:48 GMT",
         "ETag": "\u00220x8D7D7627CE1E470\u0022",
         "Last-Modified": "Fri, 03 Apr 2020 00:03:49 GMT",
->>>>>>> 32e373e2
         "Server": [
           "Windows-Azure-Blob/1.0",
           "Microsoft-HTTPAPI/2.0"
         ],
         "x-ms-client-request-id": "c22ff1f6-8958-6e5a-e3d7-41c83b349db8",
-<<<<<<< HEAD
-        "x-ms-request-id": "fa02aef6-101e-001a-7233-f3f3e4000000",
-        "x-ms-request-server-encrypted": "true",
-        "x-ms-version": "2019-10-10"
-=======
         "x-ms-request-id": "b4d6cef0-d01e-0048-154b-095097000000",
         "x-ms-request-server-encrypted": "true",
         "x-ms-version": "2019-12-12"
->>>>>>> 32e373e2
-      },
-      "ResponseBody": []
-    },
-    {
-<<<<<<< HEAD
-      "RequestUri": "https://seanstagetest.blob.core.windows.net/test-container-8c2343ad-b8f7-69d0-6a2d-8bc62faa3fb7/test-blob-2e486f77-1eb0-b39a-e365-eda69d2937ca?comp=properties",
-      "RequestMethod": "PUT",
-      "RequestHeaders": {
-        "Authorization": "Sanitized",
-        "If-Modified-Since": "Wed, 04 Mar 2020 21:19:00 GMT",
-        "traceparent": "00-e3e2f03c3fe4144b92ed6d7e96e4da26-a2a932f5cec3384d-00",
-        "User-Agent": [
-          "azsdk-net-Storage.Blobs/12.4.0-dev.20200305.1",
-          "(.NET Core 4.6.28325.01; Microsoft Windows 10.0.18363 )"
-        ],
-        "x-ms-blob-content-length": "8192",
-        "x-ms-client-request-id": "abb03a90-74fa-eb72-25ca-ce46d9c12b72",
-        "x-ms-date": "Thu, 05 Mar 2020 21:19:01 GMT",
-        "x-ms-return-client-request-id": "true",
-        "x-ms-version": "2019-10-10"
-=======
+      },
+      "ResponseBody": []
+    },
+    {
       "RequestUri": "https://seanmcccanary.blob.core.windows.net/test-container-8c2343ad-b8f7-69d0-6a2d-8bc62faa3fb7/test-blob-2e486f77-1eb0-b39a-e365-eda69d2937ca?comp=properties",
       "RequestMethod": "PUT",
       "RequestHeaders": {
@@ -404,53 +220,26 @@
         "x-ms-date": "Fri, 03 Apr 2020 00:03:50 GMT",
         "x-ms-return-client-request-id": "true",
         "x-ms-version": "2019-12-12"
->>>>>>> 32e373e2
       },
       "RequestBody": null,
       "StatusCode": 200,
       "ResponseHeaders": {
         "Content-Length": "0",
-<<<<<<< HEAD
-        "Date": "Thu, 05 Mar 2020 21:19:00 GMT",
-        "ETag": "\u00220x8D7C14AD363319A\u0022",
-        "Last-Modified": "Thu, 05 Mar 2020 21:19:01 GMT",
-=======
         "Date": "Fri, 03 Apr 2020 00:03:49 GMT",
         "ETag": "\u00220x8D7D7627CEE1BA7\u0022",
         "Last-Modified": "Fri, 03 Apr 2020 00:03:49 GMT",
->>>>>>> 32e373e2
         "Server": [
           "Windows-Azure-Blob/1.0",
           "Microsoft-HTTPAPI/2.0"
         ],
         "x-ms-blob-sequence-number": "0",
         "x-ms-client-request-id": "abb03a90-74fa-eb72-25ca-ce46d9c12b72",
-<<<<<<< HEAD
-        "x-ms-request-id": "fa02aef7-101e-001a-7333-f3f3e4000000",
-        "x-ms-version": "2019-10-10"
-=======
         "x-ms-request-id": "b4d6cf08-d01e-0048-2c4b-095097000000",
         "x-ms-version": "2019-12-12"
->>>>>>> 32e373e2
-      },
-      "ResponseBody": []
-    },
-    {
-<<<<<<< HEAD
-      "RequestUri": "https://seanstagetest.blob.core.windows.net/test-container-8c2343ad-b8f7-69d0-6a2d-8bc62faa3fb7?restype=container",
-      "RequestMethod": "DELETE",
-      "RequestHeaders": {
-        "Authorization": "Sanitized",
-        "traceparent": "00-1d6659e1fe138e4487b259cc54761f99-5d1f9550ccfe1246-00",
-        "User-Agent": [
-          "azsdk-net-Storage.Blobs/12.4.0-dev.20200305.1",
-          "(.NET Core 4.6.28325.01; Microsoft Windows 10.0.18363 )"
-        ],
-        "x-ms-client-request-id": "0037d429-f184-74be-b888-43e8d9c38325",
-        "x-ms-date": "Thu, 05 Mar 2020 21:19:01 GMT",
-        "x-ms-return-client-request-id": "true",
-        "x-ms-version": "2019-10-10"
-=======
+      },
+      "ResponseBody": []
+    },
+    {
       "RequestUri": "https://seanmcccanary.blob.core.windows.net/test-container-8c2343ad-b8f7-69d0-6a2d-8bc62faa3fb7?restype=container",
       "RequestMethod": "DELETE",
       "RequestHeaders": {
@@ -464,49 +253,23 @@
         "x-ms-date": "Fri, 03 Apr 2020 00:03:50 GMT",
         "x-ms-return-client-request-id": "true",
         "x-ms-version": "2019-12-12"
->>>>>>> 32e373e2
       },
       "RequestBody": null,
       "StatusCode": 202,
       "ResponseHeaders": {
         "Content-Length": "0",
-<<<<<<< HEAD
-        "Date": "Thu, 05 Mar 2020 21:19:00 GMT",
-=======
         "Date": "Fri, 03 Apr 2020 00:03:49 GMT",
->>>>>>> 32e373e2
         "Server": [
           "Windows-Azure-Blob/1.0",
           "Microsoft-HTTPAPI/2.0"
         ],
         "x-ms-client-request-id": "0037d429-f184-74be-b888-43e8d9c38325",
-<<<<<<< HEAD
-        "x-ms-request-id": "fa02aef8-101e-001a-7433-f3f3e4000000",
-        "x-ms-version": "2019-10-10"
-=======
         "x-ms-request-id": "b4d6cf19-d01e-0048-3a4b-095097000000",
         "x-ms-version": "2019-12-12"
->>>>>>> 32e373e2
-      },
-      "ResponseBody": []
-    },
-    {
-<<<<<<< HEAD
-      "RequestUri": "https://seanstagetest.blob.core.windows.net/test-container-1de715b6-d308-2369-3b61-c32798fbe9c8?restype=container",
-      "RequestMethod": "PUT",
-      "RequestHeaders": {
-        "Authorization": "Sanitized",
-        "traceparent": "00-9dd5c25cff8d1d4f9d5348d694b09515-cd20080edf06ba49-00",
-        "User-Agent": [
-          "azsdk-net-Storage.Blobs/12.4.0-dev.20200305.1",
-          "(.NET Core 4.6.28325.01; Microsoft Windows 10.0.18363 )"
-        ],
-        "x-ms-blob-public-access": "container",
-        "x-ms-client-request-id": "ebc0b64f-8f75-557d-6b14-c5222e96dcbc",
-        "x-ms-date": "Thu, 05 Mar 2020 21:19:01 GMT",
-        "x-ms-return-client-request-id": "true",
-        "x-ms-version": "2019-10-10"
-=======
+      },
+      "ResponseBody": []
+    },
+    {
       "RequestUri": "https://seanmcccanary.blob.core.windows.net/test-container-1de715b6-d308-2369-3b61-c32798fbe9c8?restype=container",
       "RequestMethod": "PUT",
       "RequestHeaders": {
@@ -521,120 +284,62 @@
         "x-ms-date": "Fri, 03 Apr 2020 00:03:50 GMT",
         "x-ms-return-client-request-id": "true",
         "x-ms-version": "2019-12-12"
->>>>>>> 32e373e2
-      },
-      "RequestBody": null,
-      "StatusCode": 201,
-      "ResponseHeaders": {
-        "Content-Length": "0",
-<<<<<<< HEAD
-        "Date": "Thu, 05 Mar 2020 21:19:01 GMT",
-        "ETag": "\u00220x8D7C14AD39D8451\u0022",
-        "Last-Modified": "Thu, 05 Mar 2020 21:19:01 GMT",
-=======
+      },
+      "RequestBody": null,
+      "StatusCode": 201,
+      "ResponseHeaders": {
+        "Content-Length": "0",
         "Date": "Fri, 03 Apr 2020 00:03:49 GMT",
         "ETag": "\u00220x8D7D7627D2E6F7A\u0022",
         "Last-Modified": "Fri, 03 Apr 2020 00:03:50 GMT",
->>>>>>> 32e373e2
         "Server": [
           "Windows-Azure-Blob/1.0",
           "Microsoft-HTTPAPI/2.0"
         ],
         "x-ms-client-request-id": "ebc0b64f-8f75-557d-6b14-c5222e96dcbc",
-<<<<<<< HEAD
-        "x-ms-request-id": "64e318ed-b01e-0003-7733-f3735f000000",
-        "x-ms-version": "2019-10-10"
-=======
         "x-ms-request-id": "164e4cd5-501e-009d-594b-09bf1a000000",
         "x-ms-version": "2019-12-12"
->>>>>>> 32e373e2
-      },
-      "ResponseBody": []
-    },
-    {
-<<<<<<< HEAD
-      "RequestUri": "https://seanstagetest.blob.core.windows.net/test-container-1de715b6-d308-2369-3b61-c32798fbe9c8/test-blob-91cb7a9e-7da5-8c9b-27c3-3729b0edf924",
-=======
+      },
+      "ResponseBody": []
+    },
+    {
       "RequestUri": "https://seanmcccanary.blob.core.windows.net/test-container-1de715b6-d308-2369-3b61-c32798fbe9c8/test-blob-91cb7a9e-7da5-8c9b-27c3-3729b0edf924",
->>>>>>> 32e373e2
-      "RequestMethod": "PUT",
-      "RequestHeaders": {
-        "Authorization": "Sanitized",
-        "Content-Length": "0",
-<<<<<<< HEAD
-        "traceparent": "00-4ff602b7477b2044b17cdd9660f672d0-2e414522123eea47-00",
-        "User-Agent": [
-          "azsdk-net-Storage.Blobs/12.4.0-dev.20200305.1",
-          "(.NET Core 4.6.28325.01; Microsoft Windows 10.0.18363 )"
-=======
+      "RequestMethod": "PUT",
+      "RequestHeaders": {
+        "Authorization": "Sanitized",
+        "Content-Length": "0",
         "traceparent": "00-6d6257ce9494f04698e6475c347cc8f6-eed4dbfd7ebb1c46-00",
         "User-Agent": [
           "azsdk-net-Storage.Blobs/12.5.0-dev.20200402.1",
           "(.NET Core 4.6.28325.01; Microsoft Windows 10.0.18362 )"
->>>>>>> 32e373e2
         ],
         "x-ms-blob-content-length": "4096",
         "x-ms-blob-sequence-number": "0",
         "x-ms-blob-type": "PageBlob",
         "x-ms-client-request-id": "afdc6603-e34b-d17f-1b34-c3b15753a57d",
-<<<<<<< HEAD
-        "x-ms-date": "Thu, 05 Mar 2020 21:19:01 GMT",
-        "x-ms-return-client-request-id": "true",
-        "x-ms-version": "2019-10-10"
-=======
         "x-ms-date": "Fri, 03 Apr 2020 00:03:51 GMT",
         "x-ms-return-client-request-id": "true",
         "x-ms-version": "2019-12-12"
->>>>>>> 32e373e2
-      },
-      "RequestBody": null,
-      "StatusCode": 201,
-      "ResponseHeaders": {
-        "Content-Length": "0",
-<<<<<<< HEAD
-        "Date": "Thu, 05 Mar 2020 21:19:01 GMT",
-        "ETag": "\u00220x8D7C14AD3AA725C\u0022",
-        "Last-Modified": "Thu, 05 Mar 2020 21:19:01 GMT",
-=======
+      },
+      "RequestBody": null,
+      "StatusCode": 201,
+      "ResponseHeaders": {
+        "Content-Length": "0",
         "Date": "Fri, 03 Apr 2020 00:03:49 GMT",
         "ETag": "\u00220x8D7D7627D3BAD8F\u0022",
         "Last-Modified": "Fri, 03 Apr 2020 00:03:50 GMT",
->>>>>>> 32e373e2
         "Server": [
           "Windows-Azure-Blob/1.0",
           "Microsoft-HTTPAPI/2.0"
         ],
         "x-ms-client-request-id": "afdc6603-e34b-d17f-1b34-c3b15753a57d",
-<<<<<<< HEAD
-        "x-ms-request-id": "64e318ef-b01e-0003-7833-f3735f000000",
-        "x-ms-request-server-encrypted": "true",
-        "x-ms-version": "2019-10-10"
-=======
         "x-ms-request-id": "164e4ce3-501e-009d-624b-09bf1a000000",
         "x-ms-request-server-encrypted": "true",
         "x-ms-version": "2019-12-12"
->>>>>>> 32e373e2
-      },
-      "ResponseBody": []
-    },
-    {
-<<<<<<< HEAD
-      "RequestUri": "https://seanstagetest.blob.core.windows.net/test-container-1de715b6-d308-2369-3b61-c32798fbe9c8/test-blob-91cb7a9e-7da5-8c9b-27c3-3729b0edf924?comp=properties",
-      "RequestMethod": "PUT",
-      "RequestHeaders": {
-        "Authorization": "Sanitized",
-        "If-Unmodified-Since": "Fri, 06 Mar 2020 21:19:00 GMT",
-        "traceparent": "00-627780e929c68c4396fb08cb94e2b506-96303066d463a944-00",
-        "User-Agent": [
-          "azsdk-net-Storage.Blobs/12.4.0-dev.20200305.1",
-          "(.NET Core 4.6.28325.01; Microsoft Windows 10.0.18363 )"
-        ],
-        "x-ms-blob-content-length": "8192",
-        "x-ms-client-request-id": "4a26e8cd-4911-08d8-1f06-c6073aa23676",
-        "x-ms-date": "Thu, 05 Mar 2020 21:19:02 GMT",
-        "x-ms-return-client-request-id": "true",
-        "x-ms-version": "2019-10-10"
-=======
+      },
+      "ResponseBody": []
+    },
+    {
       "RequestUri": "https://seanmcccanary.blob.core.windows.net/test-container-1de715b6-d308-2369-3b61-c32798fbe9c8/test-blob-91cb7a9e-7da5-8c9b-27c3-3729b0edf924?comp=properties",
       "RequestMethod": "PUT",
       "RequestHeaders": {
@@ -650,53 +355,26 @@
         "x-ms-date": "Fri, 03 Apr 2020 00:03:51 GMT",
         "x-ms-return-client-request-id": "true",
         "x-ms-version": "2019-12-12"
->>>>>>> 32e373e2
       },
       "RequestBody": null,
       "StatusCode": 200,
       "ResponseHeaders": {
         "Content-Length": "0",
-<<<<<<< HEAD
-        "Date": "Thu, 05 Mar 2020 21:19:01 GMT",
-        "ETag": "\u00220x8D7C14AD3B71BE7\u0022",
-        "Last-Modified": "Thu, 05 Mar 2020 21:19:01 GMT",
-=======
         "Date": "Fri, 03 Apr 2020 00:03:50 GMT",
         "ETag": "\u00220x8D7D7627D48F66B\u0022",
         "Last-Modified": "Fri, 03 Apr 2020 00:03:50 GMT",
->>>>>>> 32e373e2
         "Server": [
           "Windows-Azure-Blob/1.0",
           "Microsoft-HTTPAPI/2.0"
         ],
         "x-ms-blob-sequence-number": "0",
         "x-ms-client-request-id": "4a26e8cd-4911-08d8-1f06-c6073aa23676",
-<<<<<<< HEAD
-        "x-ms-request-id": "64e318f0-b01e-0003-7933-f3735f000000",
-        "x-ms-version": "2019-10-10"
-=======
         "x-ms-request-id": "164e4cfa-501e-009d-784b-09bf1a000000",
         "x-ms-version": "2019-12-12"
->>>>>>> 32e373e2
-      },
-      "ResponseBody": []
-    },
-    {
-<<<<<<< HEAD
-      "RequestUri": "https://seanstagetest.blob.core.windows.net/test-container-1de715b6-d308-2369-3b61-c32798fbe9c8?restype=container",
-      "RequestMethod": "DELETE",
-      "RequestHeaders": {
-        "Authorization": "Sanitized",
-        "traceparent": "00-6bf77a9a8d67a24db6c62505af5e1511-76c97b217268fb4b-00",
-        "User-Agent": [
-          "azsdk-net-Storage.Blobs/12.4.0-dev.20200305.1",
-          "(.NET Core 4.6.28325.01; Microsoft Windows 10.0.18363 )"
-        ],
-        "x-ms-client-request-id": "6fe3670c-5a2d-d16c-c92e-6fb6347a6684",
-        "x-ms-date": "Thu, 05 Mar 2020 21:19:02 GMT",
-        "x-ms-return-client-request-id": "true",
-        "x-ms-version": "2019-10-10"
-=======
+      },
+      "ResponseBody": []
+    },
+    {
       "RequestUri": "https://seanmcccanary.blob.core.windows.net/test-container-1de715b6-d308-2369-3b61-c32798fbe9c8?restype=container",
       "RequestMethod": "DELETE",
       "RequestHeaders": {
@@ -710,49 +388,23 @@
         "x-ms-date": "Fri, 03 Apr 2020 00:03:51 GMT",
         "x-ms-return-client-request-id": "true",
         "x-ms-version": "2019-12-12"
->>>>>>> 32e373e2
       },
       "RequestBody": null,
       "StatusCode": 202,
       "ResponseHeaders": {
         "Content-Length": "0",
-<<<<<<< HEAD
-        "Date": "Thu, 05 Mar 2020 21:19:02 GMT",
-=======
         "Date": "Fri, 03 Apr 2020 00:03:50 GMT",
->>>>>>> 32e373e2
         "Server": [
           "Windows-Azure-Blob/1.0",
           "Microsoft-HTTPAPI/2.0"
         ],
         "x-ms-client-request-id": "6fe3670c-5a2d-d16c-c92e-6fb6347a6684",
-<<<<<<< HEAD
-        "x-ms-request-id": "64e318f2-b01e-0003-7a33-f3735f000000",
-        "x-ms-version": "2019-10-10"
-=======
         "x-ms-request-id": "164e4d0f-501e-009d-0a4b-09bf1a000000",
         "x-ms-version": "2019-12-12"
->>>>>>> 32e373e2
-      },
-      "ResponseBody": []
-    },
-    {
-<<<<<<< HEAD
-      "RequestUri": "https://seanstagetest.blob.core.windows.net/test-container-c7bb4f06-64cd-67c8-561d-65d4c1c9ea7e?restype=container",
-      "RequestMethod": "PUT",
-      "RequestHeaders": {
-        "Authorization": "Sanitized",
-        "traceparent": "00-79d340d45a6e854f991e863e555ee769-8566b93eb791a240-00",
-        "User-Agent": [
-          "azsdk-net-Storage.Blobs/12.4.0-dev.20200305.1",
-          "(.NET Core 4.6.28325.01; Microsoft Windows 10.0.18363 )"
-        ],
-        "x-ms-blob-public-access": "container",
-        "x-ms-client-request-id": "cd0803d5-25e5-a726-9e7c-1810f4970fff",
-        "x-ms-date": "Thu, 05 Mar 2020 21:19:02 GMT",
-        "x-ms-return-client-request-id": "true",
-        "x-ms-version": "2019-10-10"
-=======
+      },
+      "ResponseBody": []
+    },
+    {
       "RequestUri": "https://seanmcccanary.blob.core.windows.net/test-container-c7bb4f06-64cd-67c8-561d-65d4c1c9ea7e?restype=container",
       "RequestMethod": "PUT",
       "RequestHeaders": {
@@ -767,118 +419,62 @@
         "x-ms-date": "Fri, 03 Apr 2020 00:03:51 GMT",
         "x-ms-return-client-request-id": "true",
         "x-ms-version": "2019-12-12"
->>>>>>> 32e373e2
-      },
-      "RequestBody": null,
-      "StatusCode": 201,
-      "ResponseHeaders": {
-        "Content-Length": "0",
-<<<<<<< HEAD
-        "Date": "Thu, 05 Mar 2020 21:19:01 GMT",
-        "ETag": "\u00220x8D7C14AD3F31DD0\u0022",
-        "Last-Modified": "Thu, 05 Mar 2020 21:19:02 GMT",
-=======
+      },
+      "RequestBody": null,
+      "StatusCode": 201,
+      "ResponseHeaders": {
+        "Content-Length": "0",
         "Date": "Fri, 03 Apr 2020 00:03:50 GMT",
         "ETag": "\u00220x8D7D7627D8C969B\u0022",
         "Last-Modified": "Fri, 03 Apr 2020 00:03:50 GMT",
->>>>>>> 32e373e2
         "Server": [
           "Windows-Azure-Blob/1.0",
           "Microsoft-HTTPAPI/2.0"
         ],
         "x-ms-client-request-id": "cd0803d5-25e5-a726-9e7c-1810f4970fff",
-<<<<<<< HEAD
-        "x-ms-request-id": "6ca0ae00-901e-0014-1033-f3da54000000",
-        "x-ms-version": "2019-10-10"
-=======
         "x-ms-request-id": "c86347d1-901e-002b-554b-09cd6c000000",
         "x-ms-version": "2019-12-12"
->>>>>>> 32e373e2
-      },
-      "ResponseBody": []
-    },
-    {
-<<<<<<< HEAD
-      "RequestUri": "https://seanstagetest.blob.core.windows.net/test-container-c7bb4f06-64cd-67c8-561d-65d4c1c9ea7e/test-blob-629df043-937f-3fc6-06f4-17456a626f7b",
-=======
+      },
+      "ResponseBody": []
+    },
+    {
       "RequestUri": "https://seanmcccanary.blob.core.windows.net/test-container-c7bb4f06-64cd-67c8-561d-65d4c1c9ea7e/test-blob-629df043-937f-3fc6-06f4-17456a626f7b",
->>>>>>> 32e373e2
-      "RequestMethod": "PUT",
-      "RequestHeaders": {
-        "Authorization": "Sanitized",
-        "Content-Length": "0",
-<<<<<<< HEAD
-        "traceparent": "00-223c876d75c6f848b47bf6440a5a807d-2cddf0d4b0e2fc4a-00",
-        "User-Agent": [
-          "azsdk-net-Storage.Blobs/12.4.0-dev.20200305.1",
-          "(.NET Core 4.6.28325.01; Microsoft Windows 10.0.18363 )"
-=======
+      "RequestMethod": "PUT",
+      "RequestHeaders": {
+        "Authorization": "Sanitized",
+        "Content-Length": "0",
         "traceparent": "00-2946238c4310ac46ba7009beb65e9309-08711c6048eb8b47-00",
         "User-Agent": [
           "azsdk-net-Storage.Blobs/12.5.0-dev.20200402.1",
           "(.NET Core 4.6.28325.01; Microsoft Windows 10.0.18362 )"
->>>>>>> 32e373e2
         ],
         "x-ms-blob-content-length": "4096",
         "x-ms-blob-sequence-number": "0",
         "x-ms-blob-type": "PageBlob",
         "x-ms-client-request-id": "0622fa77-713d-42e9-3dc9-c6f10de03c3c",
-<<<<<<< HEAD
-        "x-ms-date": "Thu, 05 Mar 2020 21:19:02 GMT",
-        "x-ms-return-client-request-id": "true",
-        "x-ms-version": "2019-10-10"
-=======
         "x-ms-date": "Fri, 03 Apr 2020 00:03:51 GMT",
         "x-ms-return-client-request-id": "true",
         "x-ms-version": "2019-12-12"
->>>>>>> 32e373e2
-      },
-      "RequestBody": null,
-      "StatusCode": 201,
-      "ResponseHeaders": {
-        "Content-Length": "0",
-<<<<<<< HEAD
-        "Date": "Thu, 05 Mar 2020 21:19:01 GMT",
-        "ETag": "\u00220x8D7C14AD4000D0C\u0022",
-        "Last-Modified": "Thu, 05 Mar 2020 21:19:02 GMT",
-=======
+      },
+      "RequestBody": null,
+      "StatusCode": 201,
+      "ResponseHeaders": {
+        "Content-Length": "0",
         "Date": "Fri, 03 Apr 2020 00:03:50 GMT",
         "ETag": "\u00220x8D7D7627D9A0B5B\u0022",
         "Last-Modified": "Fri, 03 Apr 2020 00:03:51 GMT",
->>>>>>> 32e373e2
         "Server": [
           "Windows-Azure-Blob/1.0",
           "Microsoft-HTTPAPI/2.0"
         ],
         "x-ms-client-request-id": "0622fa77-713d-42e9-3dc9-c6f10de03c3c",
-<<<<<<< HEAD
-        "x-ms-request-id": "6ca0ae09-901e-0014-1733-f3da54000000",
-        "x-ms-request-server-encrypted": "true",
-        "x-ms-version": "2019-10-10"
-=======
         "x-ms-request-id": "c86347ea-901e-002b-6a4b-09cd6c000000",
         "x-ms-request-server-encrypted": "true",
         "x-ms-version": "2019-12-12"
->>>>>>> 32e373e2
-      },
-      "ResponseBody": []
-    },
-    {
-<<<<<<< HEAD
-      "RequestUri": "https://seanstagetest.blob.core.windows.net/test-container-c7bb4f06-64cd-67c8-561d-65d4c1c9ea7e/test-blob-629df043-937f-3fc6-06f4-17456a626f7b",
-      "RequestMethod": "HEAD",
-      "RequestHeaders": {
-        "Authorization": "Sanitized",
-        "traceparent": "00-5b5ef5dd4f2cf942be25c847825ce45c-0867a636d65e9b4e-00",
-        "User-Agent": [
-          "azsdk-net-Storage.Blobs/12.4.0-dev.20200305.1",
-          "(.NET Core 4.6.28325.01; Microsoft Windows 10.0.18363 )"
-        ],
-        "x-ms-client-request-id": "70ceff21-693f-d83e-12bc-81f757a7e6cb",
-        "x-ms-date": "Thu, 05 Mar 2020 21:19:02 GMT",
-        "x-ms-return-client-request-id": "true",
-        "x-ms-version": "2019-10-10"
-=======
+      },
+      "ResponseBody": []
+    },
+    {
       "RequestUri": "https://seanmcccanary.blob.core.windows.net/test-container-c7bb4f06-64cd-67c8-561d-65d4c1c9ea7e/test-blob-629df043-937f-3fc6-06f4-17456a626f7b",
       "RequestMethod": "HEAD",
       "RequestHeaders": {
@@ -892,7 +488,6 @@
         "x-ms-date": "Fri, 03 Apr 2020 00:03:51 GMT",
         "x-ms-return-client-request-id": "true",
         "x-ms-version": "2019-12-12"
->>>>>>> 32e373e2
       },
       "RequestBody": null,
       "StatusCode": 200,
@@ -900,15 +495,9 @@
         "Accept-Ranges": "bytes",
         "Content-Length": "4096",
         "Content-Type": "application/octet-stream",
-<<<<<<< HEAD
-        "Date": "Thu, 05 Mar 2020 21:19:02 GMT",
-        "ETag": "\u00220x8D7C14AD4000D0C\u0022",
-        "Last-Modified": "Thu, 05 Mar 2020 21:19:02 GMT",
-=======
         "Date": "Fri, 03 Apr 2020 00:03:50 GMT",
         "ETag": "\u00220x8D7D7627D9A0B5B\u0022",
         "Last-Modified": "Fri, 03 Apr 2020 00:03:51 GMT",
->>>>>>> 32e373e2
         "Server": [
           "Windows-Azure-Blob/1.0",
           "Microsoft-HTTPAPI/2.0"
@@ -916,42 +505,16 @@
         "x-ms-blob-sequence-number": "0",
         "x-ms-blob-type": "PageBlob",
         "x-ms-client-request-id": "70ceff21-693f-d83e-12bc-81f757a7e6cb",
-<<<<<<< HEAD
-        "x-ms-creation-time": "Thu, 05 Mar 2020 21:19:02 GMT",
-        "x-ms-lease-state": "available",
-        "x-ms-lease-status": "unlocked",
-        "x-ms-request-id": "6ca0ae0f-901e-0014-1d33-f3da54000000",
-        "x-ms-server-encrypted": "true",
-        "x-ms-version": "2019-10-10"
-=======
         "x-ms-creation-time": "Fri, 03 Apr 2020 00:03:51 GMT",
         "x-ms-lease-state": "available",
         "x-ms-lease-status": "unlocked",
         "x-ms-request-id": "c8634807-901e-002b-064b-09cd6c000000",
         "x-ms-server-encrypted": "true",
         "x-ms-version": "2019-12-12"
->>>>>>> 32e373e2
-      },
-      "ResponseBody": []
-    },
-    {
-<<<<<<< HEAD
-      "RequestUri": "https://seanstagetest.blob.core.windows.net/test-container-c7bb4f06-64cd-67c8-561d-65d4c1c9ea7e/test-blob-629df043-937f-3fc6-06f4-17456a626f7b?comp=properties",
-      "RequestMethod": "PUT",
-      "RequestHeaders": {
-        "Authorization": "Sanitized",
-        "If-Match": "\u00220x8D7C14AD4000D0C\u0022",
-        "traceparent": "00-183d902408fc90458e239b2a1ca3a7c9-5edeb0d2b389f946-00",
-        "User-Agent": [
-          "azsdk-net-Storage.Blobs/12.4.0-dev.20200305.1",
-          "(.NET Core 4.6.28325.01; Microsoft Windows 10.0.18363 )"
-        ],
-        "x-ms-blob-content-length": "8192",
-        "x-ms-client-request-id": "0ecff839-cb12-a2fd-5eed-e6dcd046ceaf",
-        "x-ms-date": "Thu, 05 Mar 2020 21:19:02 GMT",
-        "x-ms-return-client-request-id": "true",
-        "x-ms-version": "2019-10-10"
-=======
+      },
+      "ResponseBody": []
+    },
+    {
       "RequestUri": "https://seanmcccanary.blob.core.windows.net/test-container-c7bb4f06-64cd-67c8-561d-65d4c1c9ea7e/test-blob-629df043-937f-3fc6-06f4-17456a626f7b?comp=properties",
       "RequestMethod": "PUT",
       "RequestHeaders": {
@@ -967,53 +530,26 @@
         "x-ms-date": "Fri, 03 Apr 2020 00:03:52 GMT",
         "x-ms-return-client-request-id": "true",
         "x-ms-version": "2019-12-12"
->>>>>>> 32e373e2
       },
       "RequestBody": null,
       "StatusCode": 200,
       "ResponseHeaders": {
         "Content-Length": "0",
-<<<<<<< HEAD
-        "Date": "Thu, 05 Mar 2020 21:19:02 GMT",
-        "ETag": "\u00220x8D7C14AD4185019\u0022",
-        "Last-Modified": "Thu, 05 Mar 2020 21:19:02 GMT",
-=======
         "Date": "Fri, 03 Apr 2020 00:03:51 GMT",
         "ETag": "\u00220x8D7D7627DB3B283\u0022",
         "Last-Modified": "Fri, 03 Apr 2020 00:03:51 GMT",
->>>>>>> 32e373e2
         "Server": [
           "Windows-Azure-Blob/1.0",
           "Microsoft-HTTPAPI/2.0"
         ],
         "x-ms-blob-sequence-number": "0",
         "x-ms-client-request-id": "0ecff839-cb12-a2fd-5eed-e6dcd046ceaf",
-<<<<<<< HEAD
-        "x-ms-request-id": "6ca0ae14-901e-0014-2233-f3da54000000",
-        "x-ms-version": "2019-10-10"
-=======
         "x-ms-request-id": "c8634827-901e-002b-244b-09cd6c000000",
         "x-ms-version": "2019-12-12"
->>>>>>> 32e373e2
-      },
-      "ResponseBody": []
-    },
-    {
-<<<<<<< HEAD
-      "RequestUri": "https://seanstagetest.blob.core.windows.net/test-container-c7bb4f06-64cd-67c8-561d-65d4c1c9ea7e?restype=container",
-      "RequestMethod": "DELETE",
-      "RequestHeaders": {
-        "Authorization": "Sanitized",
-        "traceparent": "00-62384870b3720241bba2deb78e8503a9-71d3eb081fa4aa4f-00",
-        "User-Agent": [
-          "azsdk-net-Storage.Blobs/12.4.0-dev.20200305.1",
-          "(.NET Core 4.6.28325.01; Microsoft Windows 10.0.18363 )"
-        ],
-        "x-ms-client-request-id": "5ebec7d9-d7d8-4bb9-fa93-b385f3a35574",
-        "x-ms-date": "Thu, 05 Mar 2020 21:19:02 GMT",
-        "x-ms-return-client-request-id": "true",
-        "x-ms-version": "2019-10-10"
-=======
+      },
+      "ResponseBody": []
+    },
+    {
       "RequestUri": "https://seanmcccanary.blob.core.windows.net/test-container-c7bb4f06-64cd-67c8-561d-65d4c1c9ea7e?restype=container",
       "RequestMethod": "DELETE",
       "RequestHeaders": {
@@ -1027,49 +563,23 @@
         "x-ms-date": "Fri, 03 Apr 2020 00:03:52 GMT",
         "x-ms-return-client-request-id": "true",
         "x-ms-version": "2019-12-12"
->>>>>>> 32e373e2
       },
       "RequestBody": null,
       "StatusCode": 202,
       "ResponseHeaders": {
         "Content-Length": "0",
-<<<<<<< HEAD
-        "Date": "Thu, 05 Mar 2020 21:19:02 GMT",
-=======
-        "Date": "Fri, 03 Apr 2020 00:03:51 GMT",
->>>>>>> 32e373e2
+        "Date": "Fri, 03 Apr 2020 00:03:51 GMT",
         "Server": [
           "Windows-Azure-Blob/1.0",
           "Microsoft-HTTPAPI/2.0"
         ],
         "x-ms-client-request-id": "5ebec7d9-d7d8-4bb9-fa93-b385f3a35574",
-<<<<<<< HEAD
-        "x-ms-request-id": "6ca0ae16-901e-0014-2433-f3da54000000",
-        "x-ms-version": "2019-10-10"
-=======
         "x-ms-request-id": "c8634849-901e-002b-444b-09cd6c000000",
         "x-ms-version": "2019-12-12"
->>>>>>> 32e373e2
-      },
-      "ResponseBody": []
-    },
-    {
-<<<<<<< HEAD
-      "RequestUri": "https://seanstagetest.blob.core.windows.net/test-container-cfd0ff2d-7ba7-bb6c-9d87-8e6a16bae8b4?restype=container",
-      "RequestMethod": "PUT",
-      "RequestHeaders": {
-        "Authorization": "Sanitized",
-        "traceparent": "00-da1ae2ff616f394aaeab634eeb8fe42e-f33ce87a8487b342-00",
-        "User-Agent": [
-          "azsdk-net-Storage.Blobs/12.4.0-dev.20200305.1",
-          "(.NET Core 4.6.28325.01; Microsoft Windows 10.0.18363 )"
-        ],
-        "x-ms-blob-public-access": "container",
-        "x-ms-client-request-id": "ba144052-4fd9-5dad-5b03-c150484e353f",
-        "x-ms-date": "Thu, 05 Mar 2020 21:19:02 GMT",
-        "x-ms-return-client-request-id": "true",
-        "x-ms-version": "2019-10-10"
-=======
+      },
+      "ResponseBody": []
+    },
+    {
       "RequestUri": "https://seanmcccanary.blob.core.windows.net/test-container-cfd0ff2d-7ba7-bb6c-9d87-8e6a16bae8b4?restype=container",
       "RequestMethod": "PUT",
       "RequestHeaders": {
@@ -1084,124 +594,67 @@
         "x-ms-date": "Fri, 03 Apr 2020 00:03:52 GMT",
         "x-ms-return-client-request-id": "true",
         "x-ms-version": "2019-12-12"
->>>>>>> 32e373e2
-      },
-      "RequestBody": null,
-      "StatusCode": 201,
-      "ResponseHeaders": {
-        "Content-Length": "0",
-<<<<<<< HEAD
-        "Date": "Thu, 05 Mar 2020 21:19:02 GMT",
-        "ETag": "\u00220x8D7C14AD456749E\u0022",
-        "Last-Modified": "Thu, 05 Mar 2020 21:19:03 GMT",
-=======
+      },
+      "RequestBody": null,
+      "StatusCode": 201,
+      "ResponseHeaders": {
+        "Content-Length": "0",
         "Date": "Fri, 03 Apr 2020 00:03:51 GMT",
         "ETag": "\u00220x8D7D7627DF1C973\u0022",
         "Last-Modified": "Fri, 03 Apr 2020 00:03:51 GMT",
->>>>>>> 32e373e2
         "Server": [
           "Windows-Azure-Blob/1.0",
           "Microsoft-HTTPAPI/2.0"
         ],
         "x-ms-client-request-id": "ba144052-4fd9-5dad-5b03-c150484e353f",
-<<<<<<< HEAD
-        "x-ms-request-id": "66c55d8c-601e-0000-0833-f3923b000000",
-        "x-ms-version": "2019-10-10"
-=======
         "x-ms-request-id": "5129a056-001e-0080-1c4b-09b2a6000000",
         "x-ms-version": "2019-12-12"
->>>>>>> 32e373e2
-      },
-      "ResponseBody": []
-    },
-    {
-<<<<<<< HEAD
-      "RequestUri": "https://seanstagetest.blob.core.windows.net/test-container-cfd0ff2d-7ba7-bb6c-9d87-8e6a16bae8b4/test-blob-61b7ffab-4ca0-bded-28e5-9ddc0db2f1c8",
-=======
+      },
+      "ResponseBody": []
+    },
+    {
       "RequestUri": "https://seanmcccanary.blob.core.windows.net/test-container-cfd0ff2d-7ba7-bb6c-9d87-8e6a16bae8b4/test-blob-61b7ffab-4ca0-bded-28e5-9ddc0db2f1c8",
->>>>>>> 32e373e2
-      "RequestMethod": "PUT",
-      "RequestHeaders": {
-        "Authorization": "Sanitized",
-        "Content-Length": "0",
-<<<<<<< HEAD
-        "traceparent": "00-244a08cb04f8cf408e2ea1132e2829ac-11f01b5f9a907444-00",
-        "User-Agent": [
-          "azsdk-net-Storage.Blobs/12.4.0-dev.20200305.1",
-          "(.NET Core 4.6.28325.01; Microsoft Windows 10.0.18363 )"
-=======
+      "RequestMethod": "PUT",
+      "RequestHeaders": {
+        "Authorization": "Sanitized",
+        "Content-Length": "0",
         "traceparent": "00-2598193b412b1c46bbecf4e53e656852-a2963e9e7cae3341-00",
         "User-Agent": [
           "azsdk-net-Storage.Blobs/12.5.0-dev.20200402.1",
           "(.NET Core 4.6.28325.01; Microsoft Windows 10.0.18362 )"
->>>>>>> 32e373e2
         ],
         "x-ms-blob-content-length": "4096",
         "x-ms-blob-sequence-number": "0",
         "x-ms-blob-type": "PageBlob",
         "x-ms-client-request-id": "ca0e2e95-f31d-063b-5356-92f4b2d14fa9",
-<<<<<<< HEAD
-        "x-ms-date": "Thu, 05 Mar 2020 21:19:03 GMT",
-        "x-ms-return-client-request-id": "true",
-        "x-ms-version": "2019-10-10"
-=======
         "x-ms-date": "Fri, 03 Apr 2020 00:03:52 GMT",
         "x-ms-return-client-request-id": "true",
         "x-ms-version": "2019-12-12"
->>>>>>> 32e373e2
-      },
-      "RequestBody": null,
-      "StatusCode": 201,
-      "ResponseHeaders": {
-        "Content-Length": "0",
-<<<<<<< HEAD
-        "Date": "Thu, 05 Mar 2020 21:19:02 GMT",
-        "ETag": "\u00220x8D7C14AD463FD6A\u0022",
-        "Last-Modified": "Thu, 05 Mar 2020 21:19:03 GMT",
-=======
+      },
+      "RequestBody": null,
+      "StatusCode": 201,
+      "ResponseHeaders": {
+        "Content-Length": "0",
         "Date": "Fri, 03 Apr 2020 00:03:51 GMT",
         "ETag": "\u00220x8D7D7627DFEF9FB\u0022",
         "Last-Modified": "Fri, 03 Apr 2020 00:03:51 GMT",
->>>>>>> 32e373e2
         "Server": [
           "Windows-Azure-Blob/1.0",
           "Microsoft-HTTPAPI/2.0"
         ],
         "x-ms-client-request-id": "ca0e2e95-f31d-063b-5356-92f4b2d14fa9",
-<<<<<<< HEAD
-        "x-ms-request-id": "66c55d96-601e-0000-1033-f3923b000000",
-        "x-ms-request-server-encrypted": "true",
-        "x-ms-version": "2019-10-10"
-=======
         "x-ms-request-id": "5129a080-001e-0080-3d4b-09b2a6000000",
         "x-ms-request-server-encrypted": "true",
         "x-ms-version": "2019-12-12"
->>>>>>> 32e373e2
-      },
-      "ResponseBody": []
-    },
-    {
-<<<<<<< HEAD
-      "RequestUri": "https://seanstagetest.blob.core.windows.net/test-container-cfd0ff2d-7ba7-bb6c-9d87-8e6a16bae8b4/test-blob-61b7ffab-4ca0-bded-28e5-9ddc0db2f1c8?comp=properties",
-=======
+      },
+      "ResponseBody": []
+    },
+    {
       "RequestUri": "https://seanmcccanary.blob.core.windows.net/test-container-cfd0ff2d-7ba7-bb6c-9d87-8e6a16bae8b4/test-blob-61b7ffab-4ca0-bded-28e5-9ddc0db2f1c8?comp=properties",
->>>>>>> 32e373e2
       "RequestMethod": "PUT",
       "RequestHeaders": {
         "Authorization": "Sanitized",
         "If-None-Match": "\u0022garbage\u0022",
-<<<<<<< HEAD
-        "traceparent": "00-8b7d3d787988184a9e2ef6f2db0fb023-e1089c8f0a6bea4a-00",
-        "User-Agent": [
-          "azsdk-net-Storage.Blobs/12.4.0-dev.20200305.1",
-          "(.NET Core 4.6.28325.01; Microsoft Windows 10.0.18363 )"
-        ],
-        "x-ms-blob-content-length": "8192",
-        "x-ms-client-request-id": "df46b942-27a3-3faa-7711-814e9be6cd12",
-        "x-ms-date": "Thu, 05 Mar 2020 21:19:03 GMT",
-        "x-ms-return-client-request-id": "true",
-        "x-ms-version": "2019-10-10"
-=======
         "traceparent": "00-87c7d1ceb62b6344acc203f2d02a0739-40dccf3031123b42-00",
         "User-Agent": [
           "azsdk-net-Storage.Blobs/12.5.0-dev.20200402.1",
@@ -1212,53 +665,26 @@
         "x-ms-date": "Fri, 03 Apr 2020 00:03:52 GMT",
         "x-ms-return-client-request-id": "true",
         "x-ms-version": "2019-12-12"
->>>>>>> 32e373e2
       },
       "RequestBody": null,
       "StatusCode": 200,
       "ResponseHeaders": {
         "Content-Length": "0",
-<<<<<<< HEAD
-        "Date": "Thu, 05 Mar 2020 21:19:02 GMT",
-        "ETag": "\u00220x8D7C14AD4716AFA\u0022",
-        "Last-Modified": "Thu, 05 Mar 2020 21:19:03 GMT",
-=======
         "Date": "Fri, 03 Apr 2020 00:03:51 GMT",
         "ETag": "\u00220x8D7D7627E0C90F8\u0022",
         "Last-Modified": "Fri, 03 Apr 2020 00:03:51 GMT",
->>>>>>> 32e373e2
         "Server": [
           "Windows-Azure-Blob/1.0",
           "Microsoft-HTTPAPI/2.0"
         ],
         "x-ms-blob-sequence-number": "0",
         "x-ms-client-request-id": "df46b942-27a3-3faa-7711-814e9be6cd12",
-<<<<<<< HEAD
-        "x-ms-request-id": "66c55d99-601e-0000-1333-f3923b000000",
-        "x-ms-version": "2019-10-10"
-=======
         "x-ms-request-id": "5129a092-001e-0080-4f4b-09b2a6000000",
         "x-ms-version": "2019-12-12"
->>>>>>> 32e373e2
-      },
-      "ResponseBody": []
-    },
-    {
-<<<<<<< HEAD
-      "RequestUri": "https://seanstagetest.blob.core.windows.net/test-container-cfd0ff2d-7ba7-bb6c-9d87-8e6a16bae8b4?restype=container",
-      "RequestMethod": "DELETE",
-      "RequestHeaders": {
-        "Authorization": "Sanitized",
-        "traceparent": "00-ecac942ca214c14da0fe49692bd47202-0bd0bcd5fcfb1c48-00",
-        "User-Agent": [
-          "azsdk-net-Storage.Blobs/12.4.0-dev.20200305.1",
-          "(.NET Core 4.6.28325.01; Microsoft Windows 10.0.18363 )"
-        ],
-        "x-ms-client-request-id": "f8b1f047-708b-eb05-4ede-1e25de4ae23e",
-        "x-ms-date": "Thu, 05 Mar 2020 21:19:03 GMT",
-        "x-ms-return-client-request-id": "true",
-        "x-ms-version": "2019-10-10"
-=======
+      },
+      "ResponseBody": []
+    },
+    {
       "RequestUri": "https://seanmcccanary.blob.core.windows.net/test-container-cfd0ff2d-7ba7-bb6c-9d87-8e6a16bae8b4?restype=container",
       "RequestMethod": "DELETE",
       "RequestHeaders": {
@@ -1272,49 +698,23 @@
         "x-ms-date": "Fri, 03 Apr 2020 00:03:52 GMT",
         "x-ms-return-client-request-id": "true",
         "x-ms-version": "2019-12-12"
->>>>>>> 32e373e2
       },
       "RequestBody": null,
       "StatusCode": 202,
       "ResponseHeaders": {
         "Content-Length": "0",
-<<<<<<< HEAD
-        "Date": "Thu, 05 Mar 2020 21:19:02 GMT",
-=======
-        "Date": "Fri, 03 Apr 2020 00:03:51 GMT",
->>>>>>> 32e373e2
+        "Date": "Fri, 03 Apr 2020 00:03:51 GMT",
         "Server": [
           "Windows-Azure-Blob/1.0",
           "Microsoft-HTTPAPI/2.0"
         ],
         "x-ms-client-request-id": "f8b1f047-708b-eb05-4ede-1e25de4ae23e",
-<<<<<<< HEAD
-        "x-ms-request-id": "66c55d9f-601e-0000-1933-f3923b000000",
-        "x-ms-version": "2019-10-10"
-=======
         "x-ms-request-id": "5129a0b6-001e-0080-6f4b-09b2a6000000",
         "x-ms-version": "2019-12-12"
->>>>>>> 32e373e2
-      },
-      "ResponseBody": []
-    },
-    {
-<<<<<<< HEAD
-      "RequestUri": "https://seanstagetest.blob.core.windows.net/test-container-9aa66b6a-59f7-3639-0d10-4a1281c4c938?restype=container",
-      "RequestMethod": "PUT",
-      "RequestHeaders": {
-        "Authorization": "Sanitized",
-        "traceparent": "00-d53667edbdd0614da3fe2960b157174b-4e776ba32812be43-00",
-        "User-Agent": [
-          "azsdk-net-Storage.Blobs/12.4.0-dev.20200305.1",
-          "(.NET Core 4.6.28325.01; Microsoft Windows 10.0.18363 )"
-        ],
-        "x-ms-blob-public-access": "container",
-        "x-ms-client-request-id": "0a7b66ae-cc99-eef3-b77b-ea7b25f26989",
-        "x-ms-date": "Thu, 05 Mar 2020 21:19:03 GMT",
-        "x-ms-return-client-request-id": "true",
-        "x-ms-version": "2019-10-10"
-=======
+      },
+      "ResponseBody": []
+    },
+    {
       "RequestUri": "https://seanmcccanary.blob.core.windows.net/test-container-9aa66b6a-59f7-3639-0d10-4a1281c4c938?restype=container",
       "RequestMethod": "PUT",
       "RequestHeaders": {
@@ -1329,116 +729,62 @@
         "x-ms-date": "Fri, 03 Apr 2020 00:03:52 GMT",
         "x-ms-return-client-request-id": "true",
         "x-ms-version": "2019-12-12"
->>>>>>> 32e373e2
-      },
-      "RequestBody": null,
-      "StatusCode": 201,
-      "ResponseHeaders": {
-        "Content-Length": "0",
-<<<<<<< HEAD
-        "Date": "Thu, 05 Mar 2020 21:19:02 GMT",
-        "ETag": "\u00220x8D7C14AD4ADF54B\u0022",
-        "Last-Modified": "Thu, 05 Mar 2020 21:19:03 GMT",
-=======
+      },
+      "RequestBody": null,
+      "StatusCode": 201,
+      "ResponseHeaders": {
+        "Content-Length": "0",
         "Date": "Fri, 03 Apr 2020 00:03:51 GMT",
         "ETag": "\u00220x8D7D7627E4D7538\u0022",
         "Last-Modified": "Fri, 03 Apr 2020 00:03:52 GMT",
->>>>>>> 32e373e2
         "Server": [
           "Windows-Azure-Blob/1.0",
           "Microsoft-HTTPAPI/2.0"
         ],
         "x-ms-client-request-id": "0a7b66ae-cc99-eef3-b77b-ea7b25f26989",
-<<<<<<< HEAD
-        "x-ms-request-id": "45e3c52e-501e-001b-7333-f3ac38000000",
-        "x-ms-version": "2019-10-10"
-=======
         "x-ms-request-id": "ee0c6aee-901e-0049-044b-090f4b000000",
         "x-ms-version": "2019-12-12"
->>>>>>> 32e373e2
-      },
-      "ResponseBody": []
-    },
-    {
-<<<<<<< HEAD
-      "RequestUri": "https://seanstagetest.blob.core.windows.net/test-container-9aa66b6a-59f7-3639-0d10-4a1281c4c938/test-blob-477be614-3743-9509-e3c0-9b71f1ae4887",
-=======
+      },
+      "ResponseBody": []
+    },
+    {
       "RequestUri": "https://seanmcccanary.blob.core.windows.net/test-container-9aa66b6a-59f7-3639-0d10-4a1281c4c938/test-blob-477be614-3743-9509-e3c0-9b71f1ae4887",
->>>>>>> 32e373e2
-      "RequestMethod": "PUT",
-      "RequestHeaders": {
-        "Authorization": "Sanitized",
-        "Content-Length": "0",
-<<<<<<< HEAD
-        "traceparent": "00-1ff284c501de584cbc06688228b197bb-20449f626c431245-00",
-        "User-Agent": [
-          "azsdk-net-Storage.Blobs/12.4.0-dev.20200305.1",
-          "(.NET Core 4.6.28325.01; Microsoft Windows 10.0.18363 )"
-=======
+      "RequestMethod": "PUT",
+      "RequestHeaders": {
+        "Authorization": "Sanitized",
+        "Content-Length": "0",
         "traceparent": "00-519735021b2cce488aaa84cd5408f1d9-ce39d100aec57645-00",
         "User-Agent": [
           "azsdk-net-Storage.Blobs/12.5.0-dev.20200402.1",
           "(.NET Core 4.6.28325.01; Microsoft Windows 10.0.18362 )"
->>>>>>> 32e373e2
         ],
         "x-ms-blob-content-length": "4096",
         "x-ms-blob-sequence-number": "0",
         "x-ms-blob-type": "PageBlob",
         "x-ms-client-request-id": "0775dd1c-100a-7606-5de6-26d83082fc08",
-<<<<<<< HEAD
-        "x-ms-date": "Thu, 05 Mar 2020 21:19:03 GMT",
-        "x-ms-return-client-request-id": "true",
-        "x-ms-version": "2019-10-10"
-=======
         "x-ms-date": "Fri, 03 Apr 2020 00:03:53 GMT",
         "x-ms-return-client-request-id": "true",
         "x-ms-version": "2019-12-12"
->>>>>>> 32e373e2
-      },
-      "RequestBody": null,
-      "StatusCode": 201,
-      "ResponseHeaders": {
-        "Content-Length": "0",
-<<<<<<< HEAD
-        "Date": "Thu, 05 Mar 2020 21:19:02 GMT",
-        "ETag": "\u00220x8D7C14AD4BAA952\u0022",
-        "Last-Modified": "Thu, 05 Mar 2020 21:19:03 GMT",
-=======
+      },
+      "RequestBody": null,
+      "StatusCode": 201,
+      "ResponseHeaders": {
+        "Content-Length": "0",
         "Date": "Fri, 03 Apr 2020 00:03:51 GMT",
         "ETag": "\u00220x8D7D7627E5ABF35\u0022",
         "Last-Modified": "Fri, 03 Apr 2020 00:03:52 GMT",
->>>>>>> 32e373e2
         "Server": [
           "Windows-Azure-Blob/1.0",
           "Microsoft-HTTPAPI/2.0"
         ],
         "x-ms-client-request-id": "0775dd1c-100a-7606-5de6-26d83082fc08",
-<<<<<<< HEAD
-        "x-ms-request-id": "45e3c533-501e-001b-7633-f3ac38000000",
-        "x-ms-request-server-encrypted": "true",
-        "x-ms-version": "2019-10-10"
-=======
         "x-ms-request-id": "ee0c6b06-901e-0049-184b-090f4b000000",
         "x-ms-request-server-encrypted": "true",
         "x-ms-version": "2019-12-12"
->>>>>>> 32e373e2
-      },
-      "ResponseBody": []
-    },
-    {
-<<<<<<< HEAD
-      "RequestUri": "https://seanstagetest.blob.core.windows.net/test-container-9aa66b6a-59f7-3639-0d10-4a1281c4c938/test-blob-477be614-3743-9509-e3c0-9b71f1ae4887?comp=lease",
-      "RequestMethod": "PUT",
-      "RequestHeaders": {
-        "Authorization": "Sanitized",
-        "traceparent": "00-6d9e15b3a9d148449293641408aeb984-66012d973c5e764a-00",
-        "User-Agent": [
-          "azsdk-net-Storage.Blobs/12.4.0-dev.20200305.1",
-          "(.NET Core 4.6.28325.01; Microsoft Windows 10.0.18363 )"
-        ],
-        "x-ms-client-request-id": "8885e91b-9b49-ce7e-9c1f-c16d6bdb310c",
-        "x-ms-date": "Thu, 05 Mar 2020 21:19:03 GMT",
-=======
+      },
+      "ResponseBody": []
+    },
+    {
       "RequestUri": "https://seanmcccanary.blob.core.windows.net/test-container-9aa66b6a-59f7-3639-0d10-4a1281c4c938/test-blob-477be614-3743-9509-e3c0-9b71f1ae4887?comp=lease",
       "RequestMethod": "PUT",
       "RequestHeaders": {
@@ -1450,64 +796,31 @@
         ],
         "x-ms-client-request-id": "8885e91b-9b49-ce7e-9c1f-c16d6bdb310c",
         "x-ms-date": "Fri, 03 Apr 2020 00:03:53 GMT",
->>>>>>> 32e373e2
         "x-ms-lease-action": "acquire",
         "x-ms-lease-duration": "-1",
         "x-ms-proposed-lease-id": "24c26233-4e8e-5540-469d-a42b4550aad7",
         "x-ms-return-client-request-id": "true",
-<<<<<<< HEAD
-        "x-ms-version": "2019-10-10"
-=======
-        "x-ms-version": "2019-12-12"
->>>>>>> 32e373e2
-      },
-      "RequestBody": null,
-      "StatusCode": 201,
-      "ResponseHeaders": {
-        "Content-Length": "0",
-<<<<<<< HEAD
-        "Date": "Thu, 05 Mar 2020 21:19:02 GMT",
-        "ETag": "\u00220x8D7C14AD4BAA952\u0022",
-        "Last-Modified": "Thu, 05 Mar 2020 21:19:03 GMT",
-=======
+        "x-ms-version": "2019-12-12"
+      },
+      "RequestBody": null,
+      "StatusCode": 201,
+      "ResponseHeaders": {
+        "Content-Length": "0",
         "Date": "Fri, 03 Apr 2020 00:03:51 GMT",
         "ETag": "\u00220x8D7D7627E5ABF35\u0022",
         "Last-Modified": "Fri, 03 Apr 2020 00:03:52 GMT",
->>>>>>> 32e373e2
         "Server": [
           "Windows-Azure-Blob/1.0",
           "Microsoft-HTTPAPI/2.0"
         ],
         "x-ms-client-request-id": "8885e91b-9b49-ce7e-9c1f-c16d6bdb310c",
         "x-ms-lease-id": "24c26233-4e8e-5540-469d-a42b4550aad7",
-<<<<<<< HEAD
-        "x-ms-request-id": "45e3c534-501e-001b-7733-f3ac38000000",
-        "x-ms-version": "2019-10-10"
-=======
         "x-ms-request-id": "ee0c6b34-901e-0049-404b-090f4b000000",
         "x-ms-version": "2019-12-12"
->>>>>>> 32e373e2
-      },
-      "ResponseBody": []
-    },
-    {
-<<<<<<< HEAD
-      "RequestUri": "https://seanstagetest.blob.core.windows.net/test-container-9aa66b6a-59f7-3639-0d10-4a1281c4c938/test-blob-477be614-3743-9509-e3c0-9b71f1ae4887?comp=properties",
-      "RequestMethod": "PUT",
-      "RequestHeaders": {
-        "Authorization": "Sanitized",
-        "traceparent": "00-6e9358a89b3fb54c9b171b1622226163-df9f0e4abc1ae343-00",
-        "User-Agent": [
-          "azsdk-net-Storage.Blobs/12.4.0-dev.20200305.1",
-          "(.NET Core 4.6.28325.01; Microsoft Windows 10.0.18363 )"
-        ],
-        "x-ms-blob-content-length": "8192",
-        "x-ms-client-request-id": "5b0f83ef-22cb-648e-0f86-77197f0f3c1e",
-        "x-ms-date": "Thu, 05 Mar 2020 21:19:03 GMT",
-        "x-ms-lease-id": "24c26233-4e8e-5540-469d-a42b4550aad7",
-        "x-ms-return-client-request-id": "true",
-        "x-ms-version": "2019-10-10"
-=======
+      },
+      "ResponseBody": []
+    },
+    {
       "RequestUri": "https://seanmcccanary.blob.core.windows.net/test-container-9aa66b6a-59f7-3639-0d10-4a1281c4c938/test-blob-477be614-3743-9509-e3c0-9b71f1ae4887?comp=properties",
       "RequestMethod": "PUT",
       "RequestHeaders": {
@@ -1523,53 +836,26 @@
         "x-ms-lease-id": "24c26233-4e8e-5540-469d-a42b4550aad7",
         "x-ms-return-client-request-id": "true",
         "x-ms-version": "2019-12-12"
->>>>>>> 32e373e2
       },
       "RequestBody": null,
       "StatusCode": 200,
       "ResponseHeaders": {
         "Content-Length": "0",
-<<<<<<< HEAD
-        "Date": "Thu, 05 Mar 2020 21:19:02 GMT",
-        "ETag": "\u00220x8D7C14AD4D42664\u0022",
-        "Last-Modified": "Thu, 05 Mar 2020 21:19:03 GMT",
-=======
         "Date": "Fri, 03 Apr 2020 00:03:51 GMT",
         "ETag": "\u00220x8D7D7627E7529DC\u0022",
         "Last-Modified": "Fri, 03 Apr 2020 00:03:52 GMT",
->>>>>>> 32e373e2
         "Server": [
           "Windows-Azure-Blob/1.0",
           "Microsoft-HTTPAPI/2.0"
         ],
         "x-ms-blob-sequence-number": "0",
         "x-ms-client-request-id": "5b0f83ef-22cb-648e-0f86-77197f0f3c1e",
-<<<<<<< HEAD
-        "x-ms-request-id": "45e3c535-501e-001b-7833-f3ac38000000",
-        "x-ms-version": "2019-10-10"
-=======
         "x-ms-request-id": "ee0c6b52-901e-0049-5b4b-090f4b000000",
         "x-ms-version": "2019-12-12"
->>>>>>> 32e373e2
-      },
-      "ResponseBody": []
-    },
-    {
-<<<<<<< HEAD
-      "RequestUri": "https://seanstagetest.blob.core.windows.net/test-container-9aa66b6a-59f7-3639-0d10-4a1281c4c938?restype=container",
-      "RequestMethod": "DELETE",
-      "RequestHeaders": {
-        "Authorization": "Sanitized",
-        "traceparent": "00-473bbb3143fcac478d2338ef8cc97052-cfe4a51a19e58146-00",
-        "User-Agent": [
-          "azsdk-net-Storage.Blobs/12.4.0-dev.20200305.1",
-          "(.NET Core 4.6.28325.01; Microsoft Windows 10.0.18363 )"
-        ],
-        "x-ms-client-request-id": "e87d4162-d6cb-1941-c072-93a770b674d5",
-        "x-ms-date": "Thu, 05 Mar 2020 21:19:04 GMT",
-        "x-ms-return-client-request-id": "true",
-        "x-ms-version": "2019-10-10"
-=======
+      },
+      "ResponseBody": []
+    },
+    {
       "RequestUri": "https://seanmcccanary.blob.core.windows.net/test-container-9aa66b6a-59f7-3639-0d10-4a1281c4c938?restype=container",
       "RequestMethod": "DELETE",
       "RequestHeaders": {
@@ -1583,42 +869,26 @@
         "x-ms-date": "Fri, 03 Apr 2020 00:03:53 GMT",
         "x-ms-return-client-request-id": "true",
         "x-ms-version": "2019-12-12"
->>>>>>> 32e373e2
       },
       "RequestBody": null,
       "StatusCode": 202,
       "ResponseHeaders": {
         "Content-Length": "0",
-<<<<<<< HEAD
-        "Date": "Thu, 05 Mar 2020 21:19:02 GMT",
-=======
-        "Date": "Fri, 03 Apr 2020 00:03:51 GMT",
->>>>>>> 32e373e2
+        "Date": "Fri, 03 Apr 2020 00:03:51 GMT",
         "Server": [
           "Windows-Azure-Blob/1.0",
           "Microsoft-HTTPAPI/2.0"
         ],
         "x-ms-client-request-id": "e87d4162-d6cb-1941-c072-93a770b674d5",
-<<<<<<< HEAD
-        "x-ms-request-id": "45e3c538-501e-001b-7b33-f3ac38000000",
-        "x-ms-version": "2019-10-10"
-=======
         "x-ms-request-id": "ee0c6b6e-901e-0049-764b-090f4b000000",
         "x-ms-version": "2019-12-12"
->>>>>>> 32e373e2
       },
       "ResponseBody": []
     }
   ],
   "Variables": {
-<<<<<<< HEAD
-    "DateTimeOffsetNow": "2020-03-05T13:19:00.5206532-08:00",
-    "RandomSeed": "2065096017",
-    "Storage_TestConfigDefault": "ProductionTenant\nseanstagetest\nU2FuaXRpemVk\nhttps://seanstagetest.blob.core.windows.net\nhttp://seanstagetest.file.core.windows.net\nhttp://seanstagetest.queue.core.windows.net\nhttp://seanstagetest.table.core.windows.net\n\n\n\n\nhttp://seanstagetest-secondary.blob.core.windows.net\nhttp://seanstagetest-secondary.file.core.windows.net\nhttp://seanstagetest-secondary.queue.core.windows.net\nhttp://seanstagetest-secondary.table.core.windows.net\n\nSanitized\n\n\nCloud\nBlobEndpoint=https://seanstagetest.blob.core.windows.net/;QueueEndpoint=http://seanstagetest.queue.core.windows.net/;FileEndpoint=http://seanstagetest.file.core.windows.net/;BlobSecondaryEndpoint=http://seanstagetest-secondary.blob.core.windows.net/;QueueSecondaryEndpoint=http://seanstagetest-secondary.queue.core.windows.net/;FileSecondaryEndpoint=http://seanstagetest-secondary.file.core.windows.net/;AccountName=seanstagetest;AccountKey=Sanitized\nseanscope1"
-=======
     "DateTimeOffsetNow": "2020-04-02T17:03:49.7829688-07:00",
     "RandomSeed": "2065096017",
     "Storage_TestConfigDefault": "ProductionTenant\nseanmcccanary\nU2FuaXRpemVk\nhttps://seanmcccanary.blob.core.windows.net\nhttps://seanmcccanary.file.core.windows.net\nhttps://seanmcccanary.queue.core.windows.net\nhttps://seanmcccanary.table.core.windows.net\n\n\n\n\nhttps://seanmcccanary-secondary.blob.core.windows.net\nhttps://seanmcccanary-secondary.file.core.windows.net\nhttps://seanmcccanary-secondary.queue.core.windows.net\nhttps://seanmcccanary-secondary.table.core.windows.net\n\nSanitized\n\n\nCloud\nBlobEndpoint=https://seanmcccanary.blob.core.windows.net/;QueueEndpoint=https://seanmcccanary.queue.core.windows.net/;FileEndpoint=https://seanmcccanary.file.core.windows.net/;BlobSecondaryEndpoint=https://seanmcccanary-secondary.blob.core.windows.net/;QueueSecondaryEndpoint=https://seanmcccanary-secondary.queue.core.windows.net/;FileSecondaryEndpoint=https://seanmcccanary-secondary.file.core.windows.net/;AccountName=seanmcccanary;AccountKey=Sanitized\nseanscope1"
->>>>>>> 32e373e2
   }
 }