--- conflicted
+++ resolved
@@ -1,22 +1,6 @@
 {
   "Entries": [
     {
-<<<<<<< HEAD
-      "RequestUri": "https://seanstagetest.blob.core.windows.net/test-container-8726014a-16d4-0921-8cb4-1956330db459?restype=container",
-      "RequestMethod": "PUT",
-      "RequestHeaders": {
-        "Authorization": "Sanitized",
-        "traceparent": "00-956a3afcc7f3eb47bc33c3e3d4a26ad9-9e3ddb88d253c341-00",
-        "User-Agent": [
-          "azsdk-net-Storage.Blobs/12.4.0-dev.20200305.1",
-          "(.NET Core 4.6.28325.01; Microsoft Windows 10.0.18363 )"
-        ],
-        "x-ms-blob-public-access": "container",
-        "x-ms-client-request-id": "e5a717b6-45d7-6b89-f3df-455e4fcc6b4b",
-        "x-ms-date": "Thu, 05 Mar 2020 21:20:41 GMT",
-        "x-ms-return-client-request-id": "true",
-        "x-ms-version": "2019-10-10"
-=======
       "RequestUri": "https://seanmcccanary.blob.core.windows.net/test-container-8726014a-16d4-0921-8cb4-1956330db459?restype=container",
       "RequestMethod": "PUT",
       "RequestHeaders": {
@@ -31,126 +15,67 @@
         "x-ms-date": "Fri, 03 Apr 2020 00:05:31 GMT",
         "x-ms-return-client-request-id": "true",
         "x-ms-version": "2019-12-12"
->>>>>>> 32e373e2
-      },
-      "RequestBody": null,
-      "StatusCode": 201,
-      "ResponseHeaders": {
-        "Content-Length": "0",
-<<<<<<< HEAD
-        "Date": "Thu, 05 Mar 2020 21:20:40 GMT",
-        "ETag": "\u00220x8D7C14B0EF93B04\u0022",
-        "Last-Modified": "Thu, 05 Mar 2020 21:20:41 GMT",
-=======
+      },
+      "RequestBody": null,
+      "StatusCode": 201,
+      "ResponseHeaders": {
+        "Content-Length": "0",
         "Date": "Fri, 03 Apr 2020 00:05:30 GMT",
         "ETag": "\u00220x8D7D762B92E6B01\u0022",
         "Last-Modified": "Fri, 03 Apr 2020 00:05:30 GMT",
->>>>>>> 32e373e2
         "Server": [
           "Windows-Azure-Blob/1.0",
           "Microsoft-HTTPAPI/2.0"
         ],
         "x-ms-client-request-id": "e5a717b6-45d7-6b89-f3df-455e4fcc6b4b",
-<<<<<<< HEAD
-        "x-ms-request-id": "b9ea43dd-001e-0016-4133-f364ec000000",
-        "x-ms-version": "2019-10-10"
-=======
         "x-ms-request-id": "93b86f01-d01e-0083-7c4b-0953c2000000",
         "x-ms-version": "2019-12-12"
->>>>>>> 32e373e2
-      },
-      "ResponseBody": []
-    },
-    {
-<<<<<<< HEAD
-      "RequestUri": "https://seanstagetest.blob.core.windows.net/test-container-8726014a-16d4-0921-8cb4-1956330db459/test-blob-bb62a786-8f61-2133-afb7-9582ecee8f22",
-=======
+      },
+      "ResponseBody": []
+    },
+    {
       "RequestUri": "https://seanmcccanary.blob.core.windows.net/test-container-8726014a-16d4-0921-8cb4-1956330db459/test-blob-bb62a786-8f61-2133-afb7-9582ecee8f22",
->>>>>>> 32e373e2
-      "RequestMethod": "PUT",
-      "RequestHeaders": {
-        "Authorization": "Sanitized",
-        "Content-Length": "0",
-<<<<<<< HEAD
-        "traceparent": "00-9756330fbccfc84ca33b144c8f994bd8-051c235bcb952f41-00",
-        "User-Agent": [
-          "azsdk-net-Storage.Blobs/12.4.0-dev.20200305.1",
-          "(.NET Core 4.6.28325.01; Microsoft Windows 10.0.18363 )"
-=======
+      "RequestMethod": "PUT",
+      "RequestHeaders": {
+        "Authorization": "Sanitized",
+        "Content-Length": "0",
         "traceparent": "00-ef511b4232acb5438ab34da2c3ee37a7-6dce0c71e58fa549-00",
         "User-Agent": [
           "azsdk-net-Storage.Blobs/12.5.0-dev.20200402.1",
           "(.NET Core 4.6.28325.01; Microsoft Windows 10.0.18362 )"
->>>>>>> 32e373e2
         ],
         "x-ms-blob-content-length": "1024",
         "x-ms-blob-sequence-number": "0",
         "x-ms-blob-type": "PageBlob",
         "x-ms-client-request-id": "d2acdde6-a607-270c-e485-3520b0067f04",
-<<<<<<< HEAD
-        "x-ms-date": "Thu, 05 Mar 2020 21:20:41 GMT",
-        "x-ms-return-client-request-id": "true",
-        "x-ms-version": "2019-10-10"
-=======
         "x-ms-date": "Fri, 03 Apr 2020 00:05:31 GMT",
         "x-ms-return-client-request-id": "true",
         "x-ms-version": "2019-12-12"
->>>>>>> 32e373e2
-      },
-      "RequestBody": null,
-      "StatusCode": 201,
-      "ResponseHeaders": {
-        "Content-Length": "0",
-<<<<<<< HEAD
-        "Date": "Thu, 05 Mar 2020 21:20:40 GMT",
-        "ETag": "\u00220x8D7C14B0F06F147\u0022",
-        "Last-Modified": "Thu, 05 Mar 2020 21:20:41 GMT",
-=======
+      },
+      "RequestBody": null,
+      "StatusCode": 201,
+      "ResponseHeaders": {
+        "Content-Length": "0",
         "Date": "Fri, 03 Apr 2020 00:05:30 GMT",
         "ETag": "\u00220x8D7D762B93C7EC0\u0022",
         "Last-Modified": "Fri, 03 Apr 2020 00:05:31 GMT",
->>>>>>> 32e373e2
         "Server": [
           "Windows-Azure-Blob/1.0",
           "Microsoft-HTTPAPI/2.0"
         ],
         "x-ms-client-request-id": "d2acdde6-a607-270c-e485-3520b0067f04",
-<<<<<<< HEAD
-        "x-ms-request-id": "b9ea43e1-001e-0016-4333-f364ec000000",
-        "x-ms-request-server-encrypted": "true",
-        "x-ms-version": "2019-10-10"
-=======
         "x-ms-request-id": "93b86f3e-d01e-0083-344b-0953c2000000",
         "x-ms-request-server-encrypted": "true",
         "x-ms-version": "2019-12-12"
->>>>>>> 32e373e2
-      },
-      "ResponseBody": []
-    },
-    {
-<<<<<<< HEAD
-      "RequestUri": "https://seanstagetest.blob.core.windows.net/test-container-8726014a-16d4-0921-8cb4-1956330db459/test-blob-bb62a786-8f61-2133-afb7-9582ecee8f22?comp=page",
-=======
+      },
+      "ResponseBody": []
+    },
+    {
       "RequestUri": "https://seanmcccanary.blob.core.windows.net/test-container-8726014a-16d4-0921-8cb4-1956330db459/test-blob-bb62a786-8f61-2133-afb7-9582ecee8f22?comp=page",
->>>>>>> 32e373e2
       "RequestMethod": "PUT",
       "RequestHeaders": {
         "Authorization": "Sanitized",
         "Content-Length": "1024",
-<<<<<<< HEAD
-        "If-Modified-Since": "Fri, 06 Mar 2020 21:20:41 GMT",
-        "traceparent": "00-8e9177ef655bf040b2ff6fd580b17600-dd5d1230d31bf849-00",
-        "User-Agent": [
-          "azsdk-net-Storage.Blobs/12.4.0-dev.20200305.1",
-          "(.NET Core 4.6.28325.01; Microsoft Windows 10.0.18363 )"
-        ],
-        "x-ms-client-request-id": "5e7cd3a9-5a96-de07-7521-91a8ff537f9b",
-        "x-ms-date": "Thu, 05 Mar 2020 21:20:41 GMT",
-        "x-ms-page-write": "update",
-        "x-ms-range": "bytes=0-1023",
-        "x-ms-return-client-request-id": "true",
-        "x-ms-version": "2019-10-10"
-=======
         "If-Modified-Since": "Sat, 04 Apr 2020 00:05:31 GMT",
         "traceparent": "00-e2f2e020fab8fd489a610c2b0212ec96-53130b3e9c32284c-00",
         "User-Agent": [
@@ -163,55 +88,25 @@
         "x-ms-range": "bytes=0-1023",
         "x-ms-return-client-request-id": "true",
         "x-ms-version": "2019-12-12"
->>>>>>> 32e373e2
       },
       "RequestBody": "UCMLpCxP5bYlLnlKDYw9vJdvnA5CvBqsn3g24JlhhDqXfVbA53r5lvj1rdktwRpXSHiIQWpwwpMJXwW0GQUcxKk\u002Bs482fdUddQYWTA9Af91d35gh2EPQJrvCtoh1RX3z2Ogw7g2KIMqia8tkWnWEyN8nVjlt\u002B\u002Bxlbo3TdMZNqDCII3QmEJDP077Nfmx3bMtGPe6oTe5Dht38yoCAt6wDVcOb2zcBXbdOWIN7n31/7gHBjTbYpVpBRZ2WKkYQTxwSySmo3JGUReA2WfVqx\u002BZffNt\u002Bvil1K7BoWZWaajJwPghnadVU1xFwLEhWoUtl1322N65qkZDynJ14QIP7\u002BtqtxRrsA14RC6XKDpLgH4pkA4IX4zOEBq14dMw325eNdTJtqNswedMfpSsJoIP\u002BEX0TFDwB4xanKb9tc46R2TAOPJhfcneuNImu\u002BD4IemYqeWNPJMZajJEcxn4bwwVFjcz6\u002B2Pqn54FZOCzU\u002BrXn65ZQvkrQbVps7AHQqz5k3CDaGpyDX8CQNrESr/mpjimRCfPwoELGkwWkEey4lzyDNFvL\u002BuAZZEvVgIfZvf1gg13YP6EKdDveE0eW3w4T11\u002B0T3ud3dNJt\u002BWoGt/7LNUIQ06O4JdbuMAgLedYQkU9gakoJW5BwuWKTke7olkcIuZyTpv/hTbIWNa7fa/r8TWgall2kwemhkCoxFIPn9ZnBArBJjOpfjxyX8yXxoV1np1SGzf/5U/ey4gbVoDkuLjAFDmlKssB9yxcxHN7Dv/7M2X0/YTepx67Ilprjie7jadT17JLkHOSEGQLoyEco7yIYCMbL7rz4a0a6giwlikE4TaMJ3dNr2LyIu0g0wQ9nr6do24EYJ4sX/YFcOZq4Xo6xsHqULxFerCAKMzNkw6o3QtKEzL6wECYn4dBSD68h0FzJcwCUw4CGGi9RDeRXoynXFObIM5Hf8ZBUfD0xDKxw6GLmq1CZoo9R/rKfbxIx0E62evrIaZy6\u002BXFwQFdDRQ2C0BWBYPfZTWJnZjTvMJKOEqvuipGhuI7GK7HfKWIoDqmlDI78sG9G3S2IUPNny7je4i2rVMpr0SeWy0VF\u002BhQAP1eLSjQTkWJMp71kGWeLbmAJAEdEfKnvOTtnVfUaANMJiBGb3IGEy1DLbr0c97ewC1zlTPncy8K9nAEIvDt9IqbaapFF/4HehETmeR380kFzp1qYNMPZPMxe7jCAjA8VTjwWMp0mehvbBri05kKkwMm/hQTg5O3S8S3U5wFBXfg10TrR1q\u002BkXT1OvT4LJEZ5qi12wPb6NGlOMzFvQYMKibiwfxUX0uoqGzfXoie/19znWzzjyo0BO6zBg5NuNQuqNCN1SqUhYdczXKW/IoJBnmtkh/ZA==",
       "StatusCode": 412,
       "ResponseHeaders": {
         "Content-Length": "253",
         "Content-Type": "application/xml",
-<<<<<<< HEAD
-        "Date": "Thu, 05 Mar 2020 21:20:40 GMT",
-=======
         "Date": "Fri, 03 Apr 2020 00:05:30 GMT",
->>>>>>> 32e373e2
         "Server": [
           "Windows-Azure-Blob/1.0",
           "Microsoft-HTTPAPI/2.0"
         ],
         "x-ms-client-request-id": "5e7cd3a9-5a96-de07-7521-91a8ff537f9b",
         "x-ms-error-code": "ConditionNotMet",
-<<<<<<< HEAD
-        "x-ms-request-id": "b9ea43e2-001e-0016-4433-f364ec000000",
-        "x-ms-version": "2019-10-10"
-=======
         "x-ms-request-id": "93b86f75-d01e-0083-6a4b-0953c2000000",
         "x-ms-version": "2019-12-12"
->>>>>>> 32e373e2
       },
       "ResponseBody": [
         "\uFEFF\u003C?xml version=\u00221.0\u0022 encoding=\u0022utf-8\u0022?\u003E\n",
         "\u003CError\u003E\u003CCode\u003EConditionNotMet\u003C/Code\u003E\u003CMessage\u003EThe condition specified using HTTP conditional header(s) is not met.\n",
-<<<<<<< HEAD
-        "RequestId:b9ea43e2-001e-0016-4433-f364ec000000\n",
-        "Time:2020-03-05T21:20:41.5917148Z\u003C/Message\u003E\u003C/Error\u003E"
-      ]
-    },
-    {
-      "RequestUri": "https://seanstagetest.blob.core.windows.net/test-container-8726014a-16d4-0921-8cb4-1956330db459?restype=container",
-      "RequestMethod": "DELETE",
-      "RequestHeaders": {
-        "Authorization": "Sanitized",
-        "traceparent": "00-5eeee76bc3d26d4ea00d7183c36067e4-859b332ba545ce42-00",
-        "User-Agent": [
-          "azsdk-net-Storage.Blobs/12.4.0-dev.20200305.1",
-          "(.NET Core 4.6.28325.01; Microsoft Windows 10.0.18363 )"
-        ],
-        "x-ms-client-request-id": "e33dd445-20cc-07ce-6514-46d2a6dc65a1",
-        "x-ms-date": "Thu, 05 Mar 2020 21:20:41 GMT",
-        "x-ms-return-client-request-id": "true",
-        "x-ms-version": "2019-10-10"
-=======
         "RequestId:93b86f75-d01e-0083-6a4b-0953c2000000\n",
         "Time:2020-04-03T00:05:31.2970616Z\u003C/Message\u003E\u003C/Error\u003E"
       ]
@@ -230,49 +125,23 @@
         "x-ms-date": "Fri, 03 Apr 2020 00:05:32 GMT",
         "x-ms-return-client-request-id": "true",
         "x-ms-version": "2019-12-12"
->>>>>>> 32e373e2
       },
       "RequestBody": null,
       "StatusCode": 202,
       "ResponseHeaders": {
         "Content-Length": "0",
-<<<<<<< HEAD
-        "Date": "Thu, 05 Mar 2020 21:20:40 GMT",
-=======
         "Date": "Fri, 03 Apr 2020 00:05:31 GMT",
->>>>>>> 32e373e2
         "Server": [
           "Windows-Azure-Blob/1.0",
           "Microsoft-HTTPAPI/2.0"
         ],
         "x-ms-client-request-id": "e33dd445-20cc-07ce-6514-46d2a6dc65a1",
-<<<<<<< HEAD
-        "x-ms-request-id": "b9ea43e4-001e-0016-4633-f364ec000000",
-        "x-ms-version": "2019-10-10"
-=======
         "x-ms-request-id": "93b86fdb-d01e-0083-434b-0953c2000000",
         "x-ms-version": "2019-12-12"
->>>>>>> 32e373e2
-      },
-      "ResponseBody": []
-    },
-    {
-<<<<<<< HEAD
-      "RequestUri": "https://seanstagetest.blob.core.windows.net/test-container-6c9222eb-0895-0ffe-1c60-ccdddc3dd17d?restype=container",
-      "RequestMethod": "PUT",
-      "RequestHeaders": {
-        "Authorization": "Sanitized",
-        "traceparent": "00-18b3cba97ec614488e9f256b05e7f70f-2d295631ad4dd248-00",
-        "User-Agent": [
-          "azsdk-net-Storage.Blobs/12.4.0-dev.20200305.1",
-          "(.NET Core 4.6.28325.01; Microsoft Windows 10.0.18363 )"
-        ],
-        "x-ms-blob-public-access": "container",
-        "x-ms-client-request-id": "e9dddd53-c265-3cbc-d62d-c66b54f12b27",
-        "x-ms-date": "Thu, 05 Mar 2020 21:20:41 GMT",
-        "x-ms-return-client-request-id": "true",
-        "x-ms-version": "2019-10-10"
-=======
+      },
+      "ResponseBody": []
+    },
+    {
       "RequestUri": "https://seanmcccanary.blob.core.windows.net/test-container-6c9222eb-0895-0ffe-1c60-ccdddc3dd17d?restype=container",
       "RequestMethod": "PUT",
       "RequestHeaders": {
@@ -287,126 +156,67 @@
         "x-ms-date": "Fri, 03 Apr 2020 00:05:32 GMT",
         "x-ms-return-client-request-id": "true",
         "x-ms-version": "2019-12-12"
->>>>>>> 32e373e2
-      },
-      "RequestBody": null,
-      "StatusCode": 201,
-      "ResponseHeaders": {
-        "Content-Length": "0",
-<<<<<<< HEAD
-        "Date": "Thu, 05 Mar 2020 21:20:41 GMT",
-        "ETag": "\u00220x8D7C14B0F50A720\u0022",
-        "Last-Modified": "Thu, 05 Mar 2020 21:20:41 GMT",
-=======
+      },
+      "RequestBody": null,
+      "StatusCode": 201,
+      "ResponseHeaders": {
+        "Content-Length": "0",
         "Date": "Fri, 03 Apr 2020 00:05:31 GMT",
         "ETag": "\u00220x8D7D762B99E4A31\u0022",
         "Last-Modified": "Fri, 03 Apr 2020 00:05:31 GMT",
->>>>>>> 32e373e2
         "Server": [
           "Windows-Azure-Blob/1.0",
           "Microsoft-HTTPAPI/2.0"
         ],
         "x-ms-client-request-id": "e9dddd53-c265-3cbc-d62d-c66b54f12b27",
-<<<<<<< HEAD
-        "x-ms-request-id": "1dfe98c4-501e-000b-6c33-f36950000000",
-        "x-ms-version": "2019-10-10"
-=======
         "x-ms-request-id": "159f33e3-b01e-0085-674b-09607d000000",
         "x-ms-version": "2019-12-12"
->>>>>>> 32e373e2
-      },
-      "ResponseBody": []
-    },
-    {
-<<<<<<< HEAD
-      "RequestUri": "https://seanstagetest.blob.core.windows.net/test-container-6c9222eb-0895-0ffe-1c60-ccdddc3dd17d/test-blob-67dfc942-3a79-4f8a-53e2-e55b97cdbc39",
-=======
+      },
+      "ResponseBody": []
+    },
+    {
       "RequestUri": "https://seanmcccanary.blob.core.windows.net/test-container-6c9222eb-0895-0ffe-1c60-ccdddc3dd17d/test-blob-67dfc942-3a79-4f8a-53e2-e55b97cdbc39",
->>>>>>> 32e373e2
-      "RequestMethod": "PUT",
-      "RequestHeaders": {
-        "Authorization": "Sanitized",
-        "Content-Length": "0",
-<<<<<<< HEAD
-        "traceparent": "00-6c0ccdc529acb04bb9cadc1e278d826f-3ca460bfcda1b34c-00",
-        "User-Agent": [
-          "azsdk-net-Storage.Blobs/12.4.0-dev.20200305.1",
-          "(.NET Core 4.6.28325.01; Microsoft Windows 10.0.18363 )"
-=======
+      "RequestMethod": "PUT",
+      "RequestHeaders": {
+        "Authorization": "Sanitized",
+        "Content-Length": "0",
         "traceparent": "00-92a0f8362e83234684e5bfe7f617239e-7eec395235f06c4d-00",
         "User-Agent": [
           "azsdk-net-Storage.Blobs/12.5.0-dev.20200402.1",
           "(.NET Core 4.6.28325.01; Microsoft Windows 10.0.18362 )"
->>>>>>> 32e373e2
         ],
         "x-ms-blob-content-length": "1024",
         "x-ms-blob-sequence-number": "0",
         "x-ms-blob-type": "PageBlob",
         "x-ms-client-request-id": "8aee4a0e-0e04-193b-528e-9682dc61a508",
-<<<<<<< HEAD
-        "x-ms-date": "Thu, 05 Mar 2020 21:20:42 GMT",
-        "x-ms-return-client-request-id": "true",
-        "x-ms-version": "2019-10-10"
-=======
         "x-ms-date": "Fri, 03 Apr 2020 00:05:32 GMT",
         "x-ms-return-client-request-id": "true",
         "x-ms-version": "2019-12-12"
->>>>>>> 32e373e2
-      },
-      "RequestBody": null,
-      "StatusCode": 201,
-      "ResponseHeaders": {
-        "Content-Length": "0",
-<<<<<<< HEAD
-        "Date": "Thu, 05 Mar 2020 21:20:41 GMT",
-        "ETag": "\u00220x8D7C14B0F5E5FF2\u0022",
-        "Last-Modified": "Thu, 05 Mar 2020 21:20:42 GMT",
-=======
+      },
+      "RequestBody": null,
+      "StatusCode": 201,
+      "ResponseHeaders": {
+        "Content-Length": "0",
         "Date": "Fri, 03 Apr 2020 00:05:31 GMT",
         "ETag": "\u00220x8D7D762B9AAE511\u0022",
         "Last-Modified": "Fri, 03 Apr 2020 00:05:31 GMT",
->>>>>>> 32e373e2
         "Server": [
           "Windows-Azure-Blob/1.0",
           "Microsoft-HTTPAPI/2.0"
         ],
         "x-ms-client-request-id": "8aee4a0e-0e04-193b-528e-9682dc61a508",
-<<<<<<< HEAD
-        "x-ms-request-id": "1dfe98c7-501e-000b-6d33-f36950000000",
-        "x-ms-request-server-encrypted": "true",
-        "x-ms-version": "2019-10-10"
-=======
         "x-ms-request-id": "159f33f8-b01e-0085-794b-09607d000000",
         "x-ms-request-server-encrypted": "true",
         "x-ms-version": "2019-12-12"
->>>>>>> 32e373e2
-      },
-      "ResponseBody": []
-    },
-    {
-<<<<<<< HEAD
-      "RequestUri": "https://seanstagetest.blob.core.windows.net/test-container-6c9222eb-0895-0ffe-1c60-ccdddc3dd17d/test-blob-67dfc942-3a79-4f8a-53e2-e55b97cdbc39?comp=page",
-=======
+      },
+      "ResponseBody": []
+    },
+    {
       "RequestUri": "https://seanmcccanary.blob.core.windows.net/test-container-6c9222eb-0895-0ffe-1c60-ccdddc3dd17d/test-blob-67dfc942-3a79-4f8a-53e2-e55b97cdbc39?comp=page",
->>>>>>> 32e373e2
       "RequestMethod": "PUT",
       "RequestHeaders": {
         "Authorization": "Sanitized",
         "Content-Length": "1024",
-<<<<<<< HEAD
-        "If-Unmodified-Since": "Wed, 04 Mar 2020 21:20:41 GMT",
-        "traceparent": "00-c25f1d9487332c41b3a654a019511381-1d46543eb205cf43-00",
-        "User-Agent": [
-          "azsdk-net-Storage.Blobs/12.4.0-dev.20200305.1",
-          "(.NET Core 4.6.28325.01; Microsoft Windows 10.0.18363 )"
-        ],
-        "x-ms-client-request-id": "81d72cb6-a413-49fb-b348-7a5a22df1ec8",
-        "x-ms-date": "Thu, 05 Mar 2020 21:20:42 GMT",
-        "x-ms-page-write": "update",
-        "x-ms-range": "bytes=0-1023",
-        "x-ms-return-client-request-id": "true",
-        "x-ms-version": "2019-10-10"
-=======
         "If-Unmodified-Since": "Thu, 02 Apr 2020 00:05:31 GMT",
         "traceparent": "00-422151d086a3664295dc35271916614a-523cc36b7c073e4c-00",
         "User-Agent": [
@@ -419,55 +229,25 @@
         "x-ms-range": "bytes=0-1023",
         "x-ms-return-client-request-id": "true",
         "x-ms-version": "2019-12-12"
->>>>>>> 32e373e2
       },
       "RequestBody": "cI1/PWcsx1uxruRT5qF574dOTEzeMjTd23Cr0VGVVCCBS3hI5B4u4oKT2FUp6DKxFKb6jRVYKT1YomH3gPYJG1rE0ZsoMQtpIGnKS1nftPM9\u002BryqmsYLKCE770K9NmGLib36ZRaXiOObkW2rjd7jee5tuoY5X4GUuKl57EHIq\u002BkIPsKc5E7dpXHYDghYX5tDWHZUT3zbUSk7ZqxtHZui0uaEo04bRpSfkBUUYVB4O1gNNpTLdFxsLOyYYX6icIfVNjwi1LxMJxHitL9nxvDZwypUX\u002BcG112JF3Zhg\u002BUV/SCNPioUVmabwA\u002BD6L\u002BcBWb8v55UThCgz17emL1G66MszLef2YjGxGzDuJ7Xg\u002B6d7REQZcRHwa8P7W/LNr2pVdVrVxwI/SzdNfoxkJVyyEtwQKusNoXf5AoIj\u002BsY\u002Bo2uGmPIayvRle/lMi/JFTEZnSQjW/YS/R5QjHIR/21AxTtsgnYyqV0fnqq7xgRWFs7Z7/LG9J\u002BXmxxEeN\u002B5wJaCpGz0XJK65vTHA7xMVzYZ\u002BnWjNxB6edCc1eZZ7TB9Zt4UOCKXYrk7Hgj\u002B/vHiS0TmKn5pFYiFByqcV4arYfnDSp3dNx4Ugpe8ZxgIfHrfuYqic8KxFFFWjjH3\u002BgozkL0OOrRUBBMm0qjmra1vfYuvvZ38Ce42EjVLh6ntHIeNiNdb\u002BUHGirR3fKAaymek5xGmRzxsNobP2Ch\u002BCH1pOLUgWSTVE4NJ6TLphY1NHEfOp5\u002BYR9RKIVJRjCEZR4I3DUPq\u002BXFCztONXF4Kg7H5gbvhsGHe0fHh1TjShIdiMKKwsndJYiLVjNjLCup2QJ2gVwplN5YgWDtRCSM5cEpMKiu7WdE5rx\u002BZDCSJEsYHapWaMSx8/fkLj1k791j/mxuNf9\u002B\u002Bu\u002BbMZ6jrzCtyl0Z1Sp\u002BOnz8ezy0yr8p4/bfGmXAI\u002B5PmSK\u002BuzcmDkTDNmPgTxq25cfzcbq\u002ByjAscVGnwJTK7apuyjgLw39F1mj79ZRbSZDYKDSh0LIzjNLyjkXlfk2z9Ei5cYDiqyZEqZtRxtSf0Su8z5RcKRz0OzllGTE5YFQfR/1LndQT\u002BX0OXSca4cn\u002BVr0aKLK1U88vxTZHeZH1C0lDNn7XUDNXqNIXUc/12VlzasZwHzelZfQuG9ihyIPvGVHZ169LJwKJxn/gogIDNevc1A7LgOwRndCKpTRaseBSKDh\u002BHAWuJEPD6li7wMPyLuXsxPRxI5RlxDnevH3KMxCfjnnJgRnmLq/PC5qTWdkMlHpSbezr4QSgGFfL02fB9bdEHDZKKKnIBpZEohv90m5cziQHe8Ujs61xJWjCHl9ECRHjSzmmwm/Mhmdapz7opkXlawFDvn3yJGyE1QNBCeg2/Jg==",
       "StatusCode": 412,
       "ResponseHeaders": {
         "Content-Length": "253",
         "Content-Type": "application/xml",
-<<<<<<< HEAD
-        "Date": "Thu, 05 Mar 2020 21:20:41 GMT",
-=======
         "Date": "Fri, 03 Apr 2020 00:05:31 GMT",
->>>>>>> 32e373e2
         "Server": [
           "Windows-Azure-Blob/1.0",
           "Microsoft-HTTPAPI/2.0"
         ],
         "x-ms-client-request-id": "81d72cb6-a413-49fb-b348-7a5a22df1ec8",
         "x-ms-error-code": "ConditionNotMet",
-<<<<<<< HEAD
-        "x-ms-request-id": "1dfe98ca-501e-000b-7033-f36950000000",
-        "x-ms-version": "2019-10-10"
-=======
         "x-ms-request-id": "159f3408-b01e-0085-064b-09607d000000",
         "x-ms-version": "2019-12-12"
->>>>>>> 32e373e2
       },
       "ResponseBody": [
         "\uFEFF\u003C?xml version=\u00221.0\u0022 encoding=\u0022utf-8\u0022?\u003E\n",
         "\u003CError\u003E\u003CCode\u003EConditionNotMet\u003C/Code\u003E\u003CMessage\u003EThe condition specified using HTTP conditional header(s) is not met.\n",
-<<<<<<< HEAD
-        "RequestId:1dfe98ca-501e-000b-7033-f36950000000\n",
-        "Time:2020-03-05T21:20:42.1616566Z\u003C/Message\u003E\u003C/Error\u003E"
-      ]
-    },
-    {
-      "RequestUri": "https://seanstagetest.blob.core.windows.net/test-container-6c9222eb-0895-0ffe-1c60-ccdddc3dd17d?restype=container",
-      "RequestMethod": "DELETE",
-      "RequestHeaders": {
-        "Authorization": "Sanitized",
-        "traceparent": "00-ade9d44058554f47b19a994c02b407a3-a7739925b1f09941-00",
-        "User-Agent": [
-          "azsdk-net-Storage.Blobs/12.4.0-dev.20200305.1",
-          "(.NET Core 4.6.28325.01; Microsoft Windows 10.0.18363 )"
-        ],
-        "x-ms-client-request-id": "4e8b0720-3d36-9d12-8a58-19e60794ebde",
-        "x-ms-date": "Thu, 05 Mar 2020 21:20:42 GMT",
-        "x-ms-return-client-request-id": "true",
-        "x-ms-version": "2019-10-10"
-=======
         "RequestId:159f3408-b01e-0085-064b-09607d000000\n",
         "Time:2020-04-03T00:05:31.9001381Z\u003C/Message\u003E\u003C/Error\u003E"
       ]
@@ -486,49 +266,23 @@
         "x-ms-date": "Fri, 03 Apr 2020 00:05:32 GMT",
         "x-ms-return-client-request-id": "true",
         "x-ms-version": "2019-12-12"
->>>>>>> 32e373e2
       },
       "RequestBody": null,
       "StatusCode": 202,
       "ResponseHeaders": {
         "Content-Length": "0",
-<<<<<<< HEAD
-        "Date": "Thu, 05 Mar 2020 21:20:41 GMT",
-=======
         "Date": "Fri, 03 Apr 2020 00:05:31 GMT",
->>>>>>> 32e373e2
         "Server": [
           "Windows-Azure-Blob/1.0",
           "Microsoft-HTTPAPI/2.0"
         ],
         "x-ms-client-request-id": "4e8b0720-3d36-9d12-8a58-19e60794ebde",
-<<<<<<< HEAD
-        "x-ms-request-id": "1dfe98ce-501e-000b-7233-f36950000000",
-        "x-ms-version": "2019-10-10"
-=======
         "x-ms-request-id": "159f342e-b01e-0085-284b-09607d000000",
         "x-ms-version": "2019-12-12"
->>>>>>> 32e373e2
-      },
-      "ResponseBody": []
-    },
-    {
-<<<<<<< HEAD
-      "RequestUri": "https://seanstagetest.blob.core.windows.net/test-container-7359a939-7e29-0ad8-0099-2032c2d633da?restype=container",
-      "RequestMethod": "PUT",
-      "RequestHeaders": {
-        "Authorization": "Sanitized",
-        "traceparent": "00-975d30830ca1b941b1c9980886320ad2-8e6ec562660e0145-00",
-        "User-Agent": [
-          "azsdk-net-Storage.Blobs/12.4.0-dev.20200305.1",
-          "(.NET Core 4.6.28325.01; Microsoft Windows 10.0.18363 )"
-        ],
-        "x-ms-blob-public-access": "container",
-        "x-ms-client-request-id": "6ceb03f5-917e-a26a-2f81-4e9c1de0dab3",
-        "x-ms-date": "Thu, 05 Mar 2020 21:20:42 GMT",
-        "x-ms-return-client-request-id": "true",
-        "x-ms-version": "2019-10-10"
-=======
+      },
+      "ResponseBody": []
+    },
+    {
       "RequestUri": "https://seanmcccanary.blob.core.windows.net/test-container-7359a939-7e29-0ad8-0099-2032c2d633da?restype=container",
       "RequestMethod": "PUT",
       "RequestHeaders": {
@@ -543,126 +297,68 @@
         "x-ms-date": "Fri, 03 Apr 2020 00:05:32 GMT",
         "x-ms-return-client-request-id": "true",
         "x-ms-version": "2019-12-12"
->>>>>>> 32e373e2
-      },
-      "RequestBody": null,
-      "StatusCode": 201,
-      "ResponseHeaders": {
-        "Content-Length": "0",
-<<<<<<< HEAD
-        "Date": "Thu, 05 Mar 2020 21:20:42 GMT",
-        "ETag": "\u00220x8D7C14B0FA5183F\u0022",
-        "Last-Modified": "Thu, 05 Mar 2020 21:20:42 GMT",
-=======
+      },
+      "RequestBody": null,
+      "StatusCode": 201,
+      "ResponseHeaders": {
+        "Content-Length": "0",
         "Date": "Fri, 03 Apr 2020 00:05:31 GMT",
         "ETag": "\u00220x8D7D762B9FADF77\u0022",
         "Last-Modified": "Fri, 03 Apr 2020 00:05:32 GMT",
->>>>>>> 32e373e2
         "Server": [
           "Windows-Azure-Blob/1.0",
           "Microsoft-HTTPAPI/2.0"
         ],
         "x-ms-client-request-id": "6ceb03f5-917e-a26a-2f81-4e9c1de0dab3",
-<<<<<<< HEAD
-        "x-ms-request-id": "417f22c2-601e-002f-0633-f39ff0000000",
-        "x-ms-version": "2019-10-10"
-=======
         "x-ms-request-id": "aa34c0a7-001e-004b-2f4b-09b1f3000000",
         "x-ms-version": "2019-12-12"
->>>>>>> 32e373e2
-      },
-      "ResponseBody": []
-    },
-    {
-<<<<<<< HEAD
-      "RequestUri": "https://seanstagetest.blob.core.windows.net/test-container-7359a939-7e29-0ad8-0099-2032c2d633da/test-blob-21a33f25-cf5a-698a-16ae-dd4e664077ba",
-=======
+      },
+      "ResponseBody": []
+    },
+    {
       "RequestUri": "https://seanmcccanary.blob.core.windows.net/test-container-7359a939-7e29-0ad8-0099-2032c2d633da/test-blob-21a33f25-cf5a-698a-16ae-dd4e664077ba",
->>>>>>> 32e373e2
-      "RequestMethod": "PUT",
-      "RequestHeaders": {
-        "Authorization": "Sanitized",
-        "Content-Length": "0",
-<<<<<<< HEAD
-        "traceparent": "00-ad73f0f477d54e40ae0099fc75ac1fab-c3a4f747807d7943-00",
-        "User-Agent": [
-          "azsdk-net-Storage.Blobs/12.4.0-dev.20200305.1",
-          "(.NET Core 4.6.28325.01; Microsoft Windows 10.0.18363 )"
-=======
+      "RequestMethod": "PUT",
+      "RequestHeaders": {
+        "Authorization": "Sanitized",
+        "Content-Length": "0",
         "traceparent": "00-cb6c69b70b68074faec99c17d15df197-022fe576f5b4a94a-00",
         "User-Agent": [
           "azsdk-net-Storage.Blobs/12.5.0-dev.20200402.1",
           "(.NET Core 4.6.28325.01; Microsoft Windows 10.0.18362 )"
->>>>>>> 32e373e2
         ],
         "x-ms-blob-content-length": "1024",
         "x-ms-blob-sequence-number": "0",
         "x-ms-blob-type": "PageBlob",
         "x-ms-client-request-id": "537264ff-14a2-2671-7981-56d0b31b3cee",
-<<<<<<< HEAD
-        "x-ms-date": "Thu, 05 Mar 2020 21:20:42 GMT",
-        "x-ms-return-client-request-id": "true",
-        "x-ms-version": "2019-10-10"
-=======
         "x-ms-date": "Fri, 03 Apr 2020 00:05:33 GMT",
         "x-ms-return-client-request-id": "true",
         "x-ms-version": "2019-12-12"
->>>>>>> 32e373e2
-      },
-      "RequestBody": null,
-      "StatusCode": 201,
-      "ResponseHeaders": {
-        "Content-Length": "0",
-<<<<<<< HEAD
-        "Date": "Thu, 05 Mar 2020 21:20:42 GMT",
-        "ETag": "\u00220x8D7C14B0FB188F7\u0022",
-        "Last-Modified": "Thu, 05 Mar 2020 21:20:42 GMT",
-=======
+      },
+      "RequestBody": null,
+      "StatusCode": 201,
+      "ResponseHeaders": {
+        "Content-Length": "0",
         "Date": "Fri, 03 Apr 2020 00:05:31 GMT",
         "ETag": "\u00220x8D7D762BA085844\u0022",
         "Last-Modified": "Fri, 03 Apr 2020 00:05:32 GMT",
->>>>>>> 32e373e2
         "Server": [
           "Windows-Azure-Blob/1.0",
           "Microsoft-HTTPAPI/2.0"
         ],
         "x-ms-client-request-id": "537264ff-14a2-2671-7981-56d0b31b3cee",
-<<<<<<< HEAD
-        "x-ms-request-id": "417f22cc-601e-002f-0e33-f39ff0000000",
-        "x-ms-request-server-encrypted": "true",
-        "x-ms-version": "2019-10-10"
-=======
         "x-ms-request-id": "aa34c0c2-001e-004b-454b-09b1f3000000",
         "x-ms-request-server-encrypted": "true",
         "x-ms-version": "2019-12-12"
->>>>>>> 32e373e2
-      },
-      "ResponseBody": []
-    },
-    {
-<<<<<<< HEAD
-      "RequestUri": "https://seanstagetest.blob.core.windows.net/test-container-7359a939-7e29-0ad8-0099-2032c2d633da/test-blob-21a33f25-cf5a-698a-16ae-dd4e664077ba?comp=page",
-=======
+      },
+      "ResponseBody": []
+    },
+    {
       "RequestUri": "https://seanmcccanary.blob.core.windows.net/test-container-7359a939-7e29-0ad8-0099-2032c2d633da/test-blob-21a33f25-cf5a-698a-16ae-dd4e664077ba?comp=page",
->>>>>>> 32e373e2
       "RequestMethod": "PUT",
       "RequestHeaders": {
         "Authorization": "Sanitized",
         "Content-Length": "1024",
         "If-Match": "\u0022garbage\u0022",
-<<<<<<< HEAD
-        "traceparent": "00-9b25c10a28bac24d8615319797e2e941-94374bf5eed0a947-00",
-        "User-Agent": [
-          "azsdk-net-Storage.Blobs/12.4.0-dev.20200305.1",
-          "(.NET Core 4.6.28325.01; Microsoft Windows 10.0.18363 )"
-        ],
-        "x-ms-client-request-id": "bdb26005-1b05-c42b-3806-cdb78549bce2",
-        "x-ms-date": "Thu, 05 Mar 2020 21:20:42 GMT",
-        "x-ms-page-write": "update",
-        "x-ms-range": "bytes=0-1023",
-        "x-ms-return-client-request-id": "true",
-        "x-ms-version": "2019-10-10"
-=======
         "traceparent": "00-a5a18febb7e0a5408c805a603e98b098-4f82985123ee274f-00",
         "User-Agent": [
           "azsdk-net-Storage.Blobs/12.5.0-dev.20200402.1",
@@ -674,55 +370,25 @@
         "x-ms-range": "bytes=0-1023",
         "x-ms-return-client-request-id": "true",
         "x-ms-version": "2019-12-12"
->>>>>>> 32e373e2
       },
       "RequestBody": "CpM4yaQbx1/i8aXD47fnICAoTwHOIxdO4hZFaW\u002BL/WBb/sjuvcQQ45wTcbFvrkLBmjawi8w6H\u002BZ76uaO1l7vVvNFaOXv\u002BWJbF2tlu7Jm3zTTg88523KTIN7ictPdgg0\u002BIxq9KkVc0qDTVXRh1WQ0FQqyulKOtXuBsUcHDIeOfZVdJpeYqbTud7AvZYb9MUt6rl3IK8e6sG6eO3j\u002BVcUZRNffBK7Nm2tWxEOhXlD1g4D7jF4pxlLNonYp\u002Bm087yHrFiCuHi2drRLxcmeEGVEdqLf3Ashm736FEmE3pKH\u002BGdQhtkgvR2VTXt9MOFPrSIklC1G1ROxYhCaiKQzMZQlx81iSYmII7mFSpKTpGrYqmcnXEphQSNXnyTIijB1ZhvjW20T7WOYnHBzvY59Ib2lvd5BC9FNwIKuDq5kw5mJE\u002BB6rEj9xL0DjsPV8YOQ1nlnIshSNFpKlZrqZd61M9ja6q2qBnVwq/UhPX0Rd88DGTQw/ZzRNtuKLBqyE2LeTlrm/wbV5tAH8nbTMPrZOR3L60yqgDY8CbPSI9ZawpSWQu8mKnjILTJgLQsl/gXgrPb45igWN84gqvVTA8b9qTPePO4Ltw6hA7oaRlcrFgut7XLfYdxsgA8hAYOHdSlvZoPbR8EX1PnoV\u002BZt\u002B/F29ZDppRZQHktTcbji6rGPHY6Qqt/TU85KlhR09wn1/oQdqgvuncwTG0g0h9YENO5IXTpb3VERp6XCnw792ydBXXM0wUClnIO\u002BfY\u002BTmsv4QmEqLJnTniE3CAZmK/7BFUAk9ypi03Otpry6mV/Bfgjdylyt166NccNR/bk\u002BQ3CE/WhPbqOhlXLtfInZGQDFcY35iGGeEz2Vl4VrENG6b2dMMZ/zcg9lODDtwFsgsFi\u002BiIgvQLcS5uoqudceOoSdMw0ijOdg0gN\u002BlEwssFLmcOcsqIRFjy6sOU61xLg0SwGsTI1KAiNxXbqIrKxq5jKXREjz7Y4AV6PedleUqw1HRklKgGfFmHLDu07NuN6CRVccIoBvRFl3q/Tpb4vP3LKtRWpjHGXO0avaLDI/Np7FXDD8eIiI1/3z1tRu2Czm996YHHd0HyTxTUzUlRQrNHVaJA9az2AqIG1oc0mRY/l\u002B8zhXpxYnUT0MDys7tELpxJ5fELAdjCR6cfwKC6/bY\u002B1XWaHf05FfNtbOSsA07mgqgqqrMk9FXWcT2TEWGUWRMK894F6dCfEM/9ndU0FkQYeX34UBMC2eEfg\u002By/pgSRmNPRoQ\u002BwoNjXi1mjJ1ZAolr5epgjnAjAB9o85iYj36rLa8UBYnU0p5hlIMT5X/KK3uFRxitsbfyK0Zk1s/qys6vu17tRP3/lhNM/vrsEBufnsgcEkhl/nz3IQ==",
       "StatusCode": 412,
       "ResponseHeaders": {
         "Content-Length": "253",
         "Content-Type": "application/xml",
-<<<<<<< HEAD
-        "Date": "Thu, 05 Mar 2020 21:20:42 GMT",
-=======
         "Date": "Fri, 03 Apr 2020 00:05:31 GMT",
->>>>>>> 32e373e2
         "Server": [
           "Windows-Azure-Blob/1.0",
           "Microsoft-HTTPAPI/2.0"
         ],
         "x-ms-client-request-id": "bdb26005-1b05-c42b-3806-cdb78549bce2",
         "x-ms-error-code": "ConditionNotMet",
-<<<<<<< HEAD
-        "x-ms-request-id": "417f22ce-601e-002f-1033-f39ff0000000",
-        "x-ms-version": "2019-10-10"
-=======
         "x-ms-request-id": "aa34c0d5-001e-004b-574b-09b1f3000000",
         "x-ms-version": "2019-12-12"
->>>>>>> 32e373e2
       },
       "ResponseBody": [
         "\uFEFF\u003C?xml version=\u00221.0\u0022 encoding=\u0022utf-8\u0022?\u003E\n",
         "\u003CError\u003E\u003CCode\u003EConditionNotMet\u003C/Code\u003E\u003CMessage\u003EThe condition specified using HTTP conditional header(s) is not met.\n",
-<<<<<<< HEAD
-        "RequestId:417f22ce-601e-002f-1033-f39ff0000000\n",
-        "Time:2020-03-05T21:20:42.7002392Z\u003C/Message\u003E\u003C/Error\u003E"
-      ]
-    },
-    {
-      "RequestUri": "https://seanstagetest.blob.core.windows.net/test-container-7359a939-7e29-0ad8-0099-2032c2d633da?restype=container",
-      "RequestMethod": "DELETE",
-      "RequestHeaders": {
-        "Authorization": "Sanitized",
-        "traceparent": "00-a6d5c3f8b82c654d870a2fc8ae9aee59-672a2ddebf6faa4d-00",
-        "User-Agent": [
-          "azsdk-net-Storage.Blobs/12.4.0-dev.20200305.1",
-          "(.NET Core 4.6.28325.01; Microsoft Windows 10.0.18363 )"
-        ],
-        "x-ms-client-request-id": "9e5f988c-3ac9-be1b-18aa-c4c8a9122f1a",
-        "x-ms-date": "Thu, 05 Mar 2020 21:20:42 GMT",
-        "x-ms-return-client-request-id": "true",
-        "x-ms-version": "2019-10-10"
-=======
         "RequestId:aa34c0d5-001e-004b-574b-09b1f3000000\n",
         "Time:2020-04-03T00:05:32.5098875Z\u003C/Message\u003E\u003C/Error\u003E"
       ]
@@ -741,49 +407,23 @@
         "x-ms-date": "Fri, 03 Apr 2020 00:05:33 GMT",
         "x-ms-return-client-request-id": "true",
         "x-ms-version": "2019-12-12"
->>>>>>> 32e373e2
       },
       "RequestBody": null,
       "StatusCode": 202,
       "ResponseHeaders": {
         "Content-Length": "0",
-<<<<<<< HEAD
-        "Date": "Thu, 05 Mar 2020 21:20:42 GMT",
-=======
         "Date": "Fri, 03 Apr 2020 00:05:32 GMT",
->>>>>>> 32e373e2
         "Server": [
           "Windows-Azure-Blob/1.0",
           "Microsoft-HTTPAPI/2.0"
         ],
         "x-ms-client-request-id": "9e5f988c-3ac9-be1b-18aa-c4c8a9122f1a",
-<<<<<<< HEAD
-        "x-ms-request-id": "417f22d5-601e-002f-1633-f39ff0000000",
-        "x-ms-version": "2019-10-10"
-=======
         "x-ms-request-id": "aa34c0ef-001e-004b-704b-09b1f3000000",
         "x-ms-version": "2019-12-12"
->>>>>>> 32e373e2
-      },
-      "ResponseBody": []
-    },
-    {
-<<<<<<< HEAD
-      "RequestUri": "https://seanstagetest.blob.core.windows.net/test-container-c3e73f6d-ca5a-ef89-e32a-8dce6f3a4676?restype=container",
-      "RequestMethod": "PUT",
-      "RequestHeaders": {
-        "Authorization": "Sanitized",
-        "traceparent": "00-f6f6172e5c789b43bdd9132f7d05b7c2-1a35199d4a15a244-00",
-        "User-Agent": [
-          "azsdk-net-Storage.Blobs/12.4.0-dev.20200305.1",
-          "(.NET Core 4.6.28325.01; Microsoft Windows 10.0.18363 )"
-        ],
-        "x-ms-blob-public-access": "container",
-        "x-ms-client-request-id": "3f839108-1fda-c244-0e70-bb9eac4d4fde",
-        "x-ms-date": "Thu, 05 Mar 2020 21:20:42 GMT",
-        "x-ms-return-client-request-id": "true",
-        "x-ms-version": "2019-10-10"
-=======
+      },
+      "ResponseBody": []
+    },
+    {
       "RequestUri": "https://seanmcccanary.blob.core.windows.net/test-container-c3e73f6d-ca5a-ef89-e32a-8dce6f3a4676?restype=container",
       "RequestMethod": "PUT",
       "RequestHeaders": {
@@ -798,118 +438,62 @@
         "x-ms-date": "Fri, 03 Apr 2020 00:05:33 GMT",
         "x-ms-return-client-request-id": "true",
         "x-ms-version": "2019-12-12"
->>>>>>> 32e373e2
-      },
-      "RequestBody": null,
-      "StatusCode": 201,
-      "ResponseHeaders": {
-        "Content-Length": "0",
-<<<<<<< HEAD
-        "Date": "Thu, 05 Mar 2020 21:20:42 GMT",
-        "ETag": "\u00220x8D7C14B0FF86079\u0022",
-        "Last-Modified": "Thu, 05 Mar 2020 21:20:43 GMT",
-=======
+      },
+      "RequestBody": null,
+      "StatusCode": 201,
+      "ResponseHeaders": {
+        "Content-Length": "0",
         "Date": "Fri, 03 Apr 2020 00:05:32 GMT",
         "ETag": "\u00220x8D7D762BA583865\u0022",
         "Last-Modified": "Fri, 03 Apr 2020 00:05:32 GMT",
->>>>>>> 32e373e2
         "Server": [
           "Windows-Azure-Blob/1.0",
           "Microsoft-HTTPAPI/2.0"
         ],
         "x-ms-client-request-id": "3f839108-1fda-c244-0e70-bb9eac4d4fde",
-<<<<<<< HEAD
-        "x-ms-request-id": "0fafbdbb-d01e-0015-5233-f38588000000",
-        "x-ms-version": "2019-10-10"
-=======
         "x-ms-request-id": "83a10d1c-e01e-006c-4f4b-09a637000000",
         "x-ms-version": "2019-12-12"
->>>>>>> 32e373e2
-      },
-      "ResponseBody": []
-    },
-    {
-<<<<<<< HEAD
-      "RequestUri": "https://seanstagetest.blob.core.windows.net/test-container-c3e73f6d-ca5a-ef89-e32a-8dce6f3a4676/test-blob-79a44d64-41e7-4e30-262c-bbf4270d9c2e",
-=======
+      },
+      "ResponseBody": []
+    },
+    {
       "RequestUri": "https://seanmcccanary.blob.core.windows.net/test-container-c3e73f6d-ca5a-ef89-e32a-8dce6f3a4676/test-blob-79a44d64-41e7-4e30-262c-bbf4270d9c2e",
->>>>>>> 32e373e2
-      "RequestMethod": "PUT",
-      "RequestHeaders": {
-        "Authorization": "Sanitized",
-        "Content-Length": "0",
-<<<<<<< HEAD
-        "traceparent": "00-553e66c58b3bb745a1f29edb4151dda0-6d5dcc5ecb32e041-00",
-        "User-Agent": [
-          "azsdk-net-Storage.Blobs/12.4.0-dev.20200305.1",
-          "(.NET Core 4.6.28325.01; Microsoft Windows 10.0.18363 )"
-=======
+      "RequestMethod": "PUT",
+      "RequestHeaders": {
+        "Authorization": "Sanitized",
+        "Content-Length": "0",
         "traceparent": "00-9587fd7fe0145b419390b54719ab421c-9127bf3406b7c94e-00",
         "User-Agent": [
           "azsdk-net-Storage.Blobs/12.5.0-dev.20200402.1",
           "(.NET Core 4.6.28325.01; Microsoft Windows 10.0.18362 )"
->>>>>>> 32e373e2
         ],
         "x-ms-blob-content-length": "1024",
         "x-ms-blob-sequence-number": "0",
         "x-ms-blob-type": "PageBlob",
         "x-ms-client-request-id": "0517c416-650f-c635-6035-18ad634f9a01",
-<<<<<<< HEAD
-        "x-ms-date": "Thu, 05 Mar 2020 21:20:43 GMT",
-        "x-ms-return-client-request-id": "true",
-        "x-ms-version": "2019-10-10"
-=======
         "x-ms-date": "Fri, 03 Apr 2020 00:05:33 GMT",
         "x-ms-return-client-request-id": "true",
         "x-ms-version": "2019-12-12"
->>>>>>> 32e373e2
-      },
-      "RequestBody": null,
-      "StatusCode": 201,
-      "ResponseHeaders": {
-        "Content-Length": "0",
-<<<<<<< HEAD
-        "Date": "Thu, 05 Mar 2020 21:20:42 GMT",
-        "ETag": "\u00220x8D7C14B1005EABB\u0022",
-        "Last-Modified": "Thu, 05 Mar 2020 21:20:43 GMT",
-=======
+      },
+      "RequestBody": null,
+      "StatusCode": 201,
+      "ResponseHeaders": {
+        "Content-Length": "0",
         "Date": "Fri, 03 Apr 2020 00:05:32 GMT",
         "ETag": "\u00220x8D7D762BA65A459\u0022",
         "Last-Modified": "Fri, 03 Apr 2020 00:05:33 GMT",
->>>>>>> 32e373e2
         "Server": [
           "Windows-Azure-Blob/1.0",
           "Microsoft-HTTPAPI/2.0"
         ],
         "x-ms-client-request-id": "0517c416-650f-c635-6035-18ad634f9a01",
-<<<<<<< HEAD
-        "x-ms-request-id": "0fafbdc0-d01e-0015-5633-f38588000000",
-        "x-ms-request-server-encrypted": "true",
-        "x-ms-version": "2019-10-10"
-=======
         "x-ms-request-id": "83a10d3c-e01e-006c-6b4b-09a637000000",
         "x-ms-request-server-encrypted": "true",
         "x-ms-version": "2019-12-12"
->>>>>>> 32e373e2
-      },
-      "ResponseBody": []
-    },
-    {
-<<<<<<< HEAD
-      "RequestUri": "https://seanstagetest.blob.core.windows.net/test-container-c3e73f6d-ca5a-ef89-e32a-8dce6f3a4676/test-blob-79a44d64-41e7-4e30-262c-bbf4270d9c2e",
-      "RequestMethod": "HEAD",
-      "RequestHeaders": {
-        "Authorization": "Sanitized",
-        "traceparent": "00-86382731a9b4944c9ee4526ef9247bdb-eb4f58295925ec4d-00",
-        "User-Agent": [
-          "azsdk-net-Storage.Blobs/12.4.0-dev.20200305.1",
-          "(.NET Core 4.6.28325.01; Microsoft Windows 10.0.18363 )"
-        ],
-        "x-ms-client-request-id": "63de011d-97f5-e61e-39ff-7d81edeea19b",
-        "x-ms-date": "Thu, 05 Mar 2020 21:20:43 GMT",
-        "x-ms-return-client-request-id": "true",
-        "x-ms-version": "2019-10-10"
-=======
+      },
+      "ResponseBody": []
+    },
+    {
       "RequestUri": "https://seanmcccanary.blob.core.windows.net/test-container-c3e73f6d-ca5a-ef89-e32a-8dce6f3a4676/test-blob-79a44d64-41e7-4e30-262c-bbf4270d9c2e",
       "RequestMethod": "HEAD",
       "RequestHeaders": {
@@ -923,7 +507,6 @@
         "x-ms-date": "Fri, 03 Apr 2020 00:05:33 GMT",
         "x-ms-return-client-request-id": "true",
         "x-ms-version": "2019-12-12"
->>>>>>> 32e373e2
       },
       "RequestBody": null,
       "StatusCode": 200,
@@ -931,15 +514,9 @@
         "Accept-Ranges": "bytes",
         "Content-Length": "1024",
         "Content-Type": "application/octet-stream",
-<<<<<<< HEAD
-        "Date": "Thu, 05 Mar 2020 21:20:43 GMT",
-        "ETag": "\u00220x8D7C14B1005EABB\u0022",
-        "Last-Modified": "Thu, 05 Mar 2020 21:20:43 GMT",
-=======
         "Date": "Fri, 03 Apr 2020 00:05:33 GMT",
         "ETag": "\u00220x8D7D762BA65A459\u0022",
         "Last-Modified": "Fri, 03 Apr 2020 00:05:33 GMT",
->>>>>>> 32e373e2
         "Server": [
           "Windows-Azure-Blob/1.0",
           "Microsoft-HTTPAPI/2.0"
@@ -947,48 +524,21 @@
         "x-ms-blob-sequence-number": "0",
         "x-ms-blob-type": "PageBlob",
         "x-ms-client-request-id": "63de011d-97f5-e61e-39ff-7d81edeea19b",
-<<<<<<< HEAD
-        "x-ms-creation-time": "Thu, 05 Mar 2020 21:20:43 GMT",
-        "x-ms-lease-state": "available",
-        "x-ms-lease-status": "unlocked",
-        "x-ms-request-id": "0fafbdc2-d01e-0015-5833-f38588000000",
-        "x-ms-server-encrypted": "true",
-        "x-ms-version": "2019-10-10"
-=======
         "x-ms-creation-time": "Fri, 03 Apr 2020 00:05:33 GMT",
         "x-ms-lease-state": "available",
         "x-ms-lease-status": "unlocked",
         "x-ms-request-id": "83a10d54-e01e-006c-014b-09a637000000",
         "x-ms-server-encrypted": "true",
         "x-ms-version": "2019-12-12"
->>>>>>> 32e373e2
-      },
-      "ResponseBody": []
-    },
-    {
-<<<<<<< HEAD
-      "RequestUri": "https://seanstagetest.blob.core.windows.net/test-container-c3e73f6d-ca5a-ef89-e32a-8dce6f3a4676/test-blob-79a44d64-41e7-4e30-262c-bbf4270d9c2e?comp=page",
-=======
+      },
+      "ResponseBody": []
+    },
+    {
       "RequestUri": "https://seanmcccanary.blob.core.windows.net/test-container-c3e73f6d-ca5a-ef89-e32a-8dce6f3a4676/test-blob-79a44d64-41e7-4e30-262c-bbf4270d9c2e?comp=page",
->>>>>>> 32e373e2
       "RequestMethod": "PUT",
       "RequestHeaders": {
         "Authorization": "Sanitized",
         "Content-Length": "1024",
-<<<<<<< HEAD
-        "If-None-Match": "\u00220x8D7C14B1005EABB\u0022",
-        "traceparent": "00-5444f3b8bfa44e4e9a80897bc4619980-23118d0a45d5cc46-00",
-        "User-Agent": [
-          "azsdk-net-Storage.Blobs/12.4.0-dev.20200305.1",
-          "(.NET Core 4.6.28325.01; Microsoft Windows 10.0.18363 )"
-        ],
-        "x-ms-client-request-id": "3f45216b-41eb-b608-344f-ae14f548fe53",
-        "x-ms-date": "Thu, 05 Mar 2020 21:20:43 GMT",
-        "x-ms-page-write": "update",
-        "x-ms-range": "bytes=0-1023",
-        "x-ms-return-client-request-id": "true",
-        "x-ms-version": "2019-10-10"
-=======
         "If-None-Match": "\u00220x8D7D762BA65A459\u0022",
         "traceparent": "00-8573962c7db1f5449a1eb5bd4ed8b7eb-197d4a46237c8048-00",
         "User-Agent": [
@@ -1001,55 +551,25 @@
         "x-ms-range": "bytes=0-1023",
         "x-ms-return-client-request-id": "true",
         "x-ms-version": "2019-12-12"
->>>>>>> 32e373e2
       },
       "RequestBody": "zd6l1ibRMaWcuVRw1rZkqUlrkGFwNws8bmsDiPSnb8H\u002B87GEEhSGTNA5xjtCrhCDmtM3gl5AKpbSaGi6zqix9UmScuMF4Jc15USRN3DP\u002Bb9bf\u002B4gb\u002B1jvcgbsamsy34niNHyrzwtfro8ApwarvMlA26oX066kIVcL7Qa6S7tiBrFaa6f3UqDLQEz421RSA/U9q07A2swbPdMlYCHEpSLT3mCVERFhiYkJTJMh60YCualRvOAsYWulf23U0fJ\u002Bxptp5Tzz/TKj3CHF9454\u002BVKM4qZ4sygC57z079HjTLeWikX3t8ZJTvy2raD\u002BJqndbEXbB\u002B8MBlOzJz2//s1ggE9qby0IQUGMQ5PpgcVHBIDTF4NMCETIioQyRFCIyVAvVi1Rk/d8lOsETsRbYkROLCK8rKdJ1HgKoeSpFjzww3oDumvYNbCJloKYB/lAbSg/pFhuDFyo5UG1RzISk37uU0tKF6gYtjZx8tYksYy\u002BijS8qbHkQrcdWtTqIu6\u002BtsMD6fRt9hVAJy4iPFlGhDP09rz9VinMydDUbPzTbpMH8zvS4MeYUNPffEJDgkZd1tbhNSwxgWDZduAjWYlYrPia2gkdc6MsHKXpHhmnSUeKtpYmMjlnFjHbOaontTdKho\u002BJ6Kg9AGMztRhGSKMHMe1YmOMzMrq/M8QXAjn5BGeunldKHaDfTXYy8n0hII2O1Af8jxwUF1QVCvSkJf5pOnCw1\u002BoLvRQMuQtswEA9XhN2SG4yPLVLWkbDdNLsO2d3ybgMsAijQxczr9YQ5xcT16yhbZ1QNz27ZX2jCAgBYH3j9TaH8O3KksVXPkyfOrMv750mCs2KJ5J6UQqLADrO8g\u002BYLPIgS\u002Bb\u002B1prYOTjw3CrKs1iq21WwGc2kDZ\u002Bjf1LKiAw9Bw3Az6O2J3Ry8e5ZiXUfgIziI9b6KBMkfD5HW1cIDXDss9UdCaO1NLQhPWffCoQqQ77F6GQ1Qx76nJNlbovdKuR9bRWgArcpbS8imOqrBXG6XRfYAiUM93D2Im0QD4YoRBKDYZ2uSkDH3Lt00up0T5ch6tG0BOi/cLWk6eBKGR1pOlTYJ6OUC9KW0GWpl\u002BSGQZKV7mT0dH8qBDDnyaCgvcOdy5hVXGgzTd7/HTSC1ZjRHmgNtCq4tMYVreOy7AJyNhKiC4wMMSVqomCF9RcKpy5YFqs4UwmY5VbSf65EgKGcTSch4MoMhS1C4tGKMr\u002Buywb1GpWXeaMJCSY1ebF25iH\u002B6WgwKIYkC5F9tbA3zvLXI7Snj2YLxRND2Nej10u8C/zvywkXfuJAkM8EWYQy0TpzXhY8j1a78yRU7A/ugHQFwanzB8Op/\u002BSSJv5XB6tPEQedMLl1f3xmNBfkglKSkhCaw==",
       "StatusCode": 412,
       "ResponseHeaders": {
         "Content-Length": "253",
         "Content-Type": "application/xml",
-<<<<<<< HEAD
-        "Date": "Thu, 05 Mar 2020 21:20:43 GMT",
-=======
         "Date": "Fri, 03 Apr 2020 00:05:33 GMT",
->>>>>>> 32e373e2
         "Server": [
           "Windows-Azure-Blob/1.0",
           "Microsoft-HTTPAPI/2.0"
         ],
         "x-ms-client-request-id": "3f45216b-41eb-b608-344f-ae14f548fe53",
         "x-ms-error-code": "ConditionNotMet",
-<<<<<<< HEAD
-        "x-ms-request-id": "0fafbdc4-d01e-0015-5a33-f38588000000",
-        "x-ms-version": "2019-10-10"
-=======
         "x-ms-request-id": "83a10d64-e01e-006c-0f4b-09a637000000",
         "x-ms-version": "2019-12-12"
->>>>>>> 32e373e2
       },
       "ResponseBody": [
         "\uFEFF\u003C?xml version=\u00221.0\u0022 encoding=\u0022utf-8\u0022?\u003E\n",
         "\u003CError\u003E\u003CCode\u003EConditionNotMet\u003C/Code\u003E\u003CMessage\u003EThe condition specified using HTTP conditional header(s) is not met.\n",
-<<<<<<< HEAD
-        "RequestId:0fafbdc4-d01e-0015-5a33-f38588000000\n",
-        "Time:2020-03-05T21:20:43.3369097Z\u003C/Message\u003E\u003C/Error\u003E"
-      ]
-    },
-    {
-      "RequestUri": "https://seanstagetest.blob.core.windows.net/test-container-c3e73f6d-ca5a-ef89-e32a-8dce6f3a4676?restype=container",
-      "RequestMethod": "DELETE",
-      "RequestHeaders": {
-        "Authorization": "Sanitized",
-        "traceparent": "00-a67f50529737d449a132e8d92ac2f91f-8ec433fa3dcb334a-00",
-        "User-Agent": [
-          "azsdk-net-Storage.Blobs/12.4.0-dev.20200305.1",
-          "(.NET Core 4.6.28325.01; Microsoft Windows 10.0.18363 )"
-        ],
-        "x-ms-client-request-id": "29def2ae-0302-b87f-57b3-cad52c11837d",
-        "x-ms-date": "Thu, 05 Mar 2020 21:20:43 GMT",
-        "x-ms-return-client-request-id": "true",
-        "x-ms-version": "2019-10-10"
-=======
         "RequestId:83a10d64-e01e-006c-0f4b-09a637000000\n",
         "Time:2020-04-03T00:05:33.2047081Z\u003C/Message\u003E\u003C/Error\u003E"
       ]
@@ -1068,49 +588,23 @@
         "x-ms-date": "Fri, 03 Apr 2020 00:05:34 GMT",
         "x-ms-return-client-request-id": "true",
         "x-ms-version": "2019-12-12"
->>>>>>> 32e373e2
       },
       "RequestBody": null,
       "StatusCode": 202,
       "ResponseHeaders": {
         "Content-Length": "0",
-<<<<<<< HEAD
-        "Date": "Thu, 05 Mar 2020 21:20:43 GMT",
-=======
         "Date": "Fri, 03 Apr 2020 00:05:33 GMT",
->>>>>>> 32e373e2
         "Server": [
           "Windows-Azure-Blob/1.0",
           "Microsoft-HTTPAPI/2.0"
         ],
         "x-ms-client-request-id": "29def2ae-0302-b87f-57b3-cad52c11837d",
-<<<<<<< HEAD
-        "x-ms-request-id": "0fafbdc5-d01e-0015-5b33-f38588000000",
-        "x-ms-version": "2019-10-10"
-=======
         "x-ms-request-id": "83a10d7c-e01e-006c-254b-09a637000000",
         "x-ms-version": "2019-12-12"
->>>>>>> 32e373e2
-      },
-      "ResponseBody": []
-    },
-    {
-<<<<<<< HEAD
-      "RequestUri": "https://seanstagetest.blob.core.windows.net/test-container-a2aa4fac-9789-2643-28ac-a37e31b467fc?restype=container",
-      "RequestMethod": "PUT",
-      "RequestHeaders": {
-        "Authorization": "Sanitized",
-        "traceparent": "00-b1b539e082ef2143882f275f8bd1709d-9f3ae3bccfdc4143-00",
-        "User-Agent": [
-          "azsdk-net-Storage.Blobs/12.4.0-dev.20200305.1",
-          "(.NET Core 4.6.28325.01; Microsoft Windows 10.0.18363 )"
-        ],
-        "x-ms-blob-public-access": "container",
-        "x-ms-client-request-id": "ffa792e9-9a8d-1627-afb8-01565f0086a2",
-        "x-ms-date": "Thu, 05 Mar 2020 21:20:43 GMT",
-        "x-ms-return-client-request-id": "true",
-        "x-ms-version": "2019-10-10"
-=======
+      },
+      "ResponseBody": []
+    },
+    {
       "RequestUri": "https://seanmcccanary.blob.core.windows.net/test-container-a2aa4fac-9789-2643-28ac-a37e31b467fc?restype=container",
       "RequestMethod": "PUT",
       "RequestHeaders": {
@@ -1125,116 +619,62 @@
         "x-ms-date": "Fri, 03 Apr 2020 00:05:34 GMT",
         "x-ms-return-client-request-id": "true",
         "x-ms-version": "2019-12-12"
->>>>>>> 32e373e2
-      },
-      "RequestBody": null,
-      "StatusCode": 201,
-      "ResponseHeaders": {
-        "Content-Length": "0",
-<<<<<<< HEAD
-        "Date": "Thu, 05 Mar 2020 21:20:43 GMT",
-        "ETag": "\u00220x8D7C14B10577D33\u0022",
-        "Last-Modified": "Thu, 05 Mar 2020 21:20:43 GMT",
-=======
+      },
+      "RequestBody": null,
+      "StatusCode": 201,
+      "ResponseHeaders": {
+        "Content-Length": "0",
         "Date": "Fri, 03 Apr 2020 00:05:33 GMT",
         "ETag": "\u00220x8D7D762BABF7E21\u0022",
         "Last-Modified": "Fri, 03 Apr 2020 00:05:33 GMT",
->>>>>>> 32e373e2
         "Server": [
           "Windows-Azure-Blob/1.0",
           "Microsoft-HTTPAPI/2.0"
         ],
         "x-ms-client-request-id": "ffa792e9-9a8d-1627-afb8-01565f0086a2",
-<<<<<<< HEAD
-        "x-ms-request-id": "581d21b0-101e-000a-6633-f3368c000000",
-        "x-ms-version": "2019-10-10"
-=======
         "x-ms-request-id": "c9d192e4-901e-0082-104b-090c1e000000",
         "x-ms-version": "2019-12-12"
->>>>>>> 32e373e2
-      },
-      "ResponseBody": []
-    },
-    {
-<<<<<<< HEAD
-      "RequestUri": "https://seanstagetest.blob.core.windows.net/test-container-a2aa4fac-9789-2643-28ac-a37e31b467fc/test-blob-2fc3cd4b-80ab-d614-fff6-311da223aa04",
-=======
+      },
+      "ResponseBody": []
+    },
+    {
       "RequestUri": "https://seanmcccanary.blob.core.windows.net/test-container-a2aa4fac-9789-2643-28ac-a37e31b467fc/test-blob-2fc3cd4b-80ab-d614-fff6-311da223aa04",
->>>>>>> 32e373e2
-      "RequestMethod": "PUT",
-      "RequestHeaders": {
-        "Authorization": "Sanitized",
-        "Content-Length": "0",
-<<<<<<< HEAD
-        "traceparent": "00-c01fe5e2e7a42241a6a7ad5894733378-a2d0dc757b695440-00",
-        "User-Agent": [
-          "azsdk-net-Storage.Blobs/12.4.0-dev.20200305.1",
-          "(.NET Core 4.6.28325.01; Microsoft Windows 10.0.18363 )"
-=======
+      "RequestMethod": "PUT",
+      "RequestHeaders": {
+        "Authorization": "Sanitized",
+        "Content-Length": "0",
         "traceparent": "00-19f1aaa0d8ce3e478de9d3fa122a5d0d-1067acb6a391c64f-00",
         "User-Agent": [
           "azsdk-net-Storage.Blobs/12.5.0-dev.20200402.1",
           "(.NET Core 4.6.28325.01; Microsoft Windows 10.0.18362 )"
->>>>>>> 32e373e2
         ],
         "x-ms-blob-content-length": "1024",
         "x-ms-blob-sequence-number": "0",
         "x-ms-blob-type": "PageBlob",
         "x-ms-client-request-id": "add452e6-3d60-68de-7ed0-ff96680a748b",
-<<<<<<< HEAD
-        "x-ms-date": "Thu, 05 Mar 2020 21:20:43 GMT",
-        "x-ms-return-client-request-id": "true",
-        "x-ms-version": "2019-10-10"
-=======
         "x-ms-date": "Fri, 03 Apr 2020 00:05:34 GMT",
         "x-ms-return-client-request-id": "true",
         "x-ms-version": "2019-12-12"
->>>>>>> 32e373e2
-      },
-      "RequestBody": null,
-      "StatusCode": 201,
-      "ResponseHeaders": {
-        "Content-Length": "0",
-<<<<<<< HEAD
-        "Date": "Thu, 05 Mar 2020 21:20:43 GMT",
-        "ETag": "\u00220x8D7C14B10640FFE\u0022",
-        "Last-Modified": "Thu, 05 Mar 2020 21:20:43 GMT",
-=======
+      },
+      "RequestBody": null,
+      "StatusCode": 201,
+      "ResponseHeaders": {
+        "Content-Length": "0",
         "Date": "Fri, 03 Apr 2020 00:05:33 GMT",
         "ETag": "\u00220x8D7D762BACC8F41\u0022",
         "Last-Modified": "Fri, 03 Apr 2020 00:05:33 GMT",
->>>>>>> 32e373e2
         "Server": [
           "Windows-Azure-Blob/1.0",
           "Microsoft-HTTPAPI/2.0"
         ],
         "x-ms-client-request-id": "add452e6-3d60-68de-7ed0-ff96680a748b",
-<<<<<<< HEAD
-        "x-ms-request-id": "581d21b5-101e-000a-6933-f3368c000000",
-        "x-ms-request-server-encrypted": "true",
-        "x-ms-version": "2019-10-10"
-=======
         "x-ms-request-id": "c9d192f6-901e-0082-1e4b-090c1e000000",
         "x-ms-request-server-encrypted": "true",
         "x-ms-version": "2019-12-12"
->>>>>>> 32e373e2
-      },
-      "ResponseBody": []
-    },
-    {
-<<<<<<< HEAD
-      "RequestUri": "https://seanstagetest.blob.core.windows.net/test-container-a2aa4fac-9789-2643-28ac-a37e31b467fc/test-blob-2fc3cd4b-80ab-d614-fff6-311da223aa04?comp=lease",
-      "RequestMethod": "PUT",
-      "RequestHeaders": {
-        "Authorization": "Sanitized",
-        "traceparent": "00-a9f54592956f3a4994b0f791316bd7b5-3be3c05cf823934d-00",
-        "User-Agent": [
-          "azsdk-net-Storage.Blobs/12.4.0-dev.20200305.1",
-          "(.NET Core 4.6.28325.01; Microsoft Windows 10.0.18363 )"
-        ],
-        "x-ms-client-request-id": "d7a2c7da-0de2-ff04-bcf0-4e15e2813a1a",
-        "x-ms-date": "Thu, 05 Mar 2020 21:20:43 GMT",
-=======
+      },
+      "ResponseBody": []
+    },
+    {
       "RequestUri": "https://seanmcccanary.blob.core.windows.net/test-container-a2aa4fac-9789-2643-28ac-a37e31b467fc/test-blob-2fc3cd4b-80ab-d614-fff6-311da223aa04?comp=lease",
       "RequestMethod": "PUT",
       "RequestHeaders": {
@@ -1246,65 +686,36 @@
         ],
         "x-ms-client-request-id": "d7a2c7da-0de2-ff04-bcf0-4e15e2813a1a",
         "x-ms-date": "Fri, 03 Apr 2020 00:05:34 GMT",
->>>>>>> 32e373e2
         "x-ms-lease-action": "acquire",
         "x-ms-lease-duration": "-1",
         "x-ms-proposed-lease-id": "4617fc0d-e66b-e395-5e4b-5a5c2d630205",
         "x-ms-return-client-request-id": "true",
-<<<<<<< HEAD
-        "x-ms-version": "2019-10-10"
-=======
-        "x-ms-version": "2019-12-12"
->>>>>>> 32e373e2
-      },
-      "RequestBody": null,
-      "StatusCode": 201,
-      "ResponseHeaders": {
-        "Content-Length": "0",
-<<<<<<< HEAD
-        "Date": "Thu, 05 Mar 2020 21:20:43 GMT",
-        "ETag": "\u00220x8D7C14B10640FFE\u0022",
-        "Last-Modified": "Thu, 05 Mar 2020 21:20:43 GMT",
-=======
+        "x-ms-version": "2019-12-12"
+      },
+      "RequestBody": null,
+      "StatusCode": 201,
+      "ResponseHeaders": {
+        "Content-Length": "0",
         "Date": "Fri, 03 Apr 2020 00:05:33 GMT",
         "ETag": "\u00220x8D7D762BACC8F41\u0022",
         "Last-Modified": "Fri, 03 Apr 2020 00:05:33 GMT",
->>>>>>> 32e373e2
         "Server": [
           "Windows-Azure-Blob/1.0",
           "Microsoft-HTTPAPI/2.0"
         ],
         "x-ms-client-request-id": "d7a2c7da-0de2-ff04-bcf0-4e15e2813a1a",
         "x-ms-lease-id": "4617fc0d-e66b-e395-5e4b-5a5c2d630205",
-<<<<<<< HEAD
-        "x-ms-request-id": "581d21b6-101e-000a-6a33-f3368c000000",
-        "x-ms-version": "2019-10-10"
-=======
         "x-ms-request-id": "c9d19306-901e-0082-2b4b-090c1e000000",
         "x-ms-version": "2019-12-12"
->>>>>>> 32e373e2
-      },
-      "ResponseBody": []
-    },
-    {
-<<<<<<< HEAD
-      "RequestUri": "https://seanstagetest.blob.core.windows.net/test-container-a2aa4fac-9789-2643-28ac-a37e31b467fc/test-blob-2fc3cd4b-80ab-d614-fff6-311da223aa04?comp=page",
-=======
+      },
+      "ResponseBody": []
+    },
+    {
       "RequestUri": "https://seanmcccanary.blob.core.windows.net/test-container-a2aa4fac-9789-2643-28ac-a37e31b467fc/test-blob-2fc3cd4b-80ab-d614-fff6-311da223aa04?comp=page",
->>>>>>> 32e373e2
       "RequestMethod": "PUT",
       "RequestHeaders": {
         "Authorization": "Sanitized",
         "Content-Length": "1024",
-<<<<<<< HEAD
-        "traceparent": "00-2dc642478c77054597c0547bb5dea019-97dbb2416987d340-00",
-        "User-Agent": [
-          "azsdk-net-Storage.Blobs/12.4.0-dev.20200305.1",
-          "(.NET Core 4.6.28325.01; Microsoft Windows 10.0.18363 )"
-        ],
-        "x-ms-client-request-id": "ac6cb59c-b0de-8368-0976-2909eac8e9f6",
-        "x-ms-date": "Thu, 05 Mar 2020 21:20:44 GMT",
-=======
         "traceparent": "00-af6a71082f26cd4eaca98f71ada1938f-5dedd77391952243-00",
         "User-Agent": [
           "azsdk-net-Storage.Blobs/12.5.0-dev.20200402.1",
@@ -1312,64 +723,30 @@
         ],
         "x-ms-client-request-id": "ac6cb59c-b0de-8368-0976-2909eac8e9f6",
         "x-ms-date": "Fri, 03 Apr 2020 00:05:34 GMT",
->>>>>>> 32e373e2
         "x-ms-lease-id": "d1e91481-6913-9f22-593a-01dc86e204b9",
         "x-ms-page-write": "update",
         "x-ms-range": "bytes=0-1023",
         "x-ms-return-client-request-id": "true",
-<<<<<<< HEAD
-        "x-ms-version": "2019-10-10"
-=======
-        "x-ms-version": "2019-12-12"
->>>>>>> 32e373e2
+        "x-ms-version": "2019-12-12"
       },
       "RequestBody": "zfr0ptMlPBBYFAs9xVh6hjyQgmXAKyKUvTeSXq6OH7jyBm5u42j3tIuSfs0CxzlkdcjYUv/VWaLXYOmbkt1hyvRSSr/qDKLUmc3ZLaxVkvX\u002BLujmtc25HazMloN\u002BWyKtMbTYr3x6eWglBLky\u002Byv1gs7znGT1ehQnmS0SHXYfVT2rLPz4fOJ5hLR/wbEUhyGA1hS0ir69uLefsRZPZ1vyBq57hs8v/AXrehivdbljEhILkUdhast\u002B7XNFWcrMKhxYjLsCmABSUdkOyRCmDkP9O58DQ9UUkZvj/Zlb6qM6H1D8Vuj\u002BYHkSuUBtU6G62N8wRx0ryOZGRPsfH5tn92Y206rAqbda/9sl8YqVpz75KSW5KqKFD1ZptRLs3kHdq8LZNn/3\u002BS4o1UhCBdZcsZ29JfV1rczDscRTV/OkbiCZR0bHu3C/Ai/3kVVaQwl/DAR1L7lLaP32FoW6o6I6g2coqb6QlPUs/iLGfht2aW2700ruLz5nTd9I0aXqBF\u002BMvA7tMZpL73cPSDCWhenif6wX/s9XS1QowVveR8JQQvnDOcENiDfTcOPT3\u002BYO0cj2ZlL40gWPNHG5xXA\u002BbKi0vgY20ksn1PZ0RI7rhGtuGvCT5\u002BBwV2/0NARQU8PGlAM7HiHf1/58z5Fcg453o7AFS6uAq4TIRGaXQp5G1oEyrq\u002BKsGZKjkLxFxhPE9PhfJBUSwgYRel/c9q6SJRgNfgQKdXe7fJKurxoj5NreDCStcYN8ot5GmjFCz2MkEaukeEgPur\u002BA46eCpBLr7ZVE/qpJ5LNUkNtlg5tGOK0vil2uf6ySzlFlLI3b\u002Bj6LmqxcPhD4mmz4D6es6jbkOqs6Uxm1Pa4o8fAY5LgluNacmiku6jqcdvAw9m/E5iRagPHi4Wbk1l0\u002Bcwwg37X0kpaQ0A/N9VCwndwphAc\u002BJAvLvmOGAtdv94OL8Lcue5c6fCOZc9XUjIuhcgOK\u002B1JVwE7AVSFSLo//IRiMAgSZQmJE7wfjZPA2NzGX5NCT5PxxdfBoLiZ16A2T2hL9SEqHB\u002B/hBcwKcpueil4v\u002Bkn/K3wcGswUcVQ8Dwc6T4qdeK7m0Nzg8t8wZwNUyWPIBi3D1K7WoS1\u002BcpabpPaFECLQwVGvSOls3nic6/PI/6fwc8kZNnrbxpeBaF4GRQ3oqxbgQ8gSWP0ElvY2ebV5tbMuqzDta9mn9Pq57eBLJplqtECc6Huf3hsL1J9EpY0iR/LrF5nc\u002Bz99eE7NmGrcuXBcy4V0nM03Ts0V4Zd6Y09tl6Ytn88/TblBX7AskgXwLxsvJ9nH7asls8iMxxmnwxU/oACE7xlhXb4L830dCryHZbJ8C3u1Zeo6x\u002BwGcoZf2Vxa7TIFKwABzYobw==",
       "StatusCode": 412,
       "ResponseHeaders": {
         "Content-Length": "265",
         "Content-Type": "application/xml",
-<<<<<<< HEAD
-        "Date": "Thu, 05 Mar 2020 21:20:43 GMT",
-=======
         "Date": "Fri, 03 Apr 2020 00:05:33 GMT",
->>>>>>> 32e373e2
         "Server": [
           "Windows-Azure-Blob/1.0",
           "Microsoft-HTTPAPI/2.0"
         ],
         "x-ms-client-request-id": "ac6cb59c-b0de-8368-0976-2909eac8e9f6",
         "x-ms-error-code": "LeaseIdMismatchWithBlobOperation",
-<<<<<<< HEAD
-        "x-ms-request-id": "581d21b8-101e-000a-6c33-f3368c000000",
-        "x-ms-version": "2019-10-10"
-=======
         "x-ms-request-id": "c9d19320-901e-0082-414b-090c1e000000",
         "x-ms-version": "2019-12-12"
->>>>>>> 32e373e2
       },
       "ResponseBody": [
         "\uFEFF\u003C?xml version=\u00221.0\u0022 encoding=\u0022utf-8\u0022?\u003E\n",
         "\u003CError\u003E\u003CCode\u003ELeaseIdMismatchWithBlobOperation\u003C/Code\u003E\u003CMessage\u003EThe lease ID specified did not match the lease ID for the blob.\n",
-<<<<<<< HEAD
-        "RequestId:581d21b8-101e-000a-6c33-f3368c000000\n",
-        "Time:2020-03-05T21:20:43.9934434Z\u003C/Message\u003E\u003C/Error\u003E"
-      ]
-    },
-    {
-      "RequestUri": "https://seanstagetest.blob.core.windows.net/test-container-a2aa4fac-9789-2643-28ac-a37e31b467fc?restype=container",
-      "RequestMethod": "DELETE",
-      "RequestHeaders": {
-        "Authorization": "Sanitized",
-        "traceparent": "00-5b71a3800f4f15499aebcd799dc11ce4-610cea6d36a57c45-00",
-        "User-Agent": [
-          "azsdk-net-Storage.Blobs/12.4.0-dev.20200305.1",
-          "(.NET Core 4.6.28325.01; Microsoft Windows 10.0.18363 )"
-        ],
-        "x-ms-client-request-id": "526384b9-7cca-3e91-8034-192d050d9bd4",
-        "x-ms-date": "Thu, 05 Mar 2020 21:20:44 GMT",
-        "x-ms-return-client-request-id": "true",
-        "x-ms-version": "2019-10-10"
-=======
         "RequestId:c9d19320-901e-0082-414b-090c1e000000\n",
         "Time:2020-04-03T00:05:33.8584980Z\u003C/Message\u003E\u003C/Error\u003E"
       ]
@@ -1388,49 +765,23 @@
         "x-ms-date": "Fri, 03 Apr 2020 00:05:34 GMT",
         "x-ms-return-client-request-id": "true",
         "x-ms-version": "2019-12-12"
->>>>>>> 32e373e2
       },
       "RequestBody": null,
       "StatusCode": 202,
       "ResponseHeaders": {
         "Content-Length": "0",
-<<<<<<< HEAD
-        "Date": "Thu, 05 Mar 2020 21:20:43 GMT",
-=======
         "Date": "Fri, 03 Apr 2020 00:05:33 GMT",
->>>>>>> 32e373e2
         "Server": [
           "Windows-Azure-Blob/1.0",
           "Microsoft-HTTPAPI/2.0"
         ],
         "x-ms-client-request-id": "526384b9-7cca-3e91-8034-192d050d9bd4",
-<<<<<<< HEAD
-        "x-ms-request-id": "581d21b9-101e-000a-6d33-f3368c000000",
-        "x-ms-version": "2019-10-10"
-=======
         "x-ms-request-id": "c9d1933f-901e-0082-5d4b-090c1e000000",
         "x-ms-version": "2019-12-12"
->>>>>>> 32e373e2
-      },
-      "ResponseBody": []
-    },
-    {
-<<<<<<< HEAD
-      "RequestUri": "https://seanstagetest.blob.core.windows.net/test-container-c2a1e8c6-9b41-9ff3-a882-f84aceb2f004?restype=container",
-      "RequestMethod": "PUT",
-      "RequestHeaders": {
-        "Authorization": "Sanitized",
-        "traceparent": "00-66a02a7286696e498c1834d194257c8a-96008ad77638054a-00",
-        "User-Agent": [
-          "azsdk-net-Storage.Blobs/12.4.0-dev.20200305.1",
-          "(.NET Core 4.6.28325.01; Microsoft Windows 10.0.18363 )"
-        ],
-        "x-ms-blob-public-access": "container",
-        "x-ms-client-request-id": "aaef0df9-c963-1e9e-91c3-a947844770ce",
-        "x-ms-date": "Thu, 05 Mar 2020 21:20:44 GMT",
-        "x-ms-return-client-request-id": "true",
-        "x-ms-version": "2019-10-10"
-=======
+      },
+      "ResponseBody": []
+    },
+    {
       "RequestUri": "https://seanmcccanary.blob.core.windows.net/test-container-c2a1e8c6-9b41-9ff3-a882-f84aceb2f004?restype=container",
       "RequestMethod": "PUT",
       "RequestHeaders": {
@@ -1445,121 +796,67 @@
         "x-ms-date": "Fri, 03 Apr 2020 00:05:34 GMT",
         "x-ms-return-client-request-id": "true",
         "x-ms-version": "2019-12-12"
->>>>>>> 32e373e2
-      },
-      "RequestBody": null,
-      "StatusCode": 201,
-      "ResponseHeaders": {
-        "Content-Length": "0",
-<<<<<<< HEAD
-        "Date": "Thu, 05 Mar 2020 21:20:44 GMT",
-        "ETag": "\u00220x8D7C14B10BEFFBD\u0022",
-        "Last-Modified": "Thu, 05 Mar 2020 21:20:44 GMT",
-=======
+      },
+      "RequestBody": null,
+      "StatusCode": 201,
+      "ResponseHeaders": {
+        "Content-Length": "0",
         "Date": "Fri, 03 Apr 2020 00:05:33 GMT",
         "ETag": "\u00220x8D7D762BB21C858\u0022",
         "Last-Modified": "Fri, 03 Apr 2020 00:05:34 GMT",
->>>>>>> 32e373e2
         "Server": [
           "Windows-Azure-Blob/1.0",
           "Microsoft-HTTPAPI/2.0"
         ],
         "x-ms-client-request-id": "aaef0df9-c963-1e9e-91c3-a947844770ce",
-<<<<<<< HEAD
-        "x-ms-request-id": "8d51a61f-d01e-0048-4333-f38f0c000000",
-        "x-ms-version": "2019-10-10"
-=======
         "x-ms-request-id": "0c4f1a66-a01e-0020-544b-093607000000",
         "x-ms-version": "2019-12-12"
->>>>>>> 32e373e2
-      },
-      "ResponseBody": []
-    },
-    {
-<<<<<<< HEAD
-      "RequestUri": "https://seanstagetest.blob.core.windows.net/test-container-c2a1e8c6-9b41-9ff3-a882-f84aceb2f004/test-blob-bb421443-35bd-2f6f-bc58-edd75df2bbc9",
-=======
+      },
+      "ResponseBody": []
+    },
+    {
       "RequestUri": "https://seanmcccanary.blob.core.windows.net/test-container-c2a1e8c6-9b41-9ff3-a882-f84aceb2f004/test-blob-bb421443-35bd-2f6f-bc58-edd75df2bbc9",
->>>>>>> 32e373e2
-      "RequestMethod": "PUT",
-      "RequestHeaders": {
-        "Authorization": "Sanitized",
-        "Content-Length": "0",
-<<<<<<< HEAD
-        "traceparent": "00-8dc17092c1407c46a941848538307686-21ad4b4be510d44d-00",
-        "User-Agent": [
-          "azsdk-net-Storage.Blobs/12.4.0-dev.20200305.1",
-          "(.NET Core 4.6.28325.01; Microsoft Windows 10.0.18363 )"
-=======
+      "RequestMethod": "PUT",
+      "RequestHeaders": {
+        "Authorization": "Sanitized",
+        "Content-Length": "0",
         "traceparent": "00-e7634e37bee7494a8162bbc1e8115e62-05e843eddb0ee346-00",
         "User-Agent": [
           "azsdk-net-Storage.Blobs/12.5.0-dev.20200402.1",
           "(.NET Core 4.6.28325.01; Microsoft Windows 10.0.18362 )"
->>>>>>> 32e373e2
         ],
         "x-ms-blob-content-length": "1024",
         "x-ms-blob-sequence-number": "0",
         "x-ms-blob-type": "PageBlob",
         "x-ms-client-request-id": "cfbc6ff9-279b-c3e9-9ebf-ee0adbc7c09e",
-<<<<<<< HEAD
-        "x-ms-date": "Thu, 05 Mar 2020 21:20:44 GMT",
-        "x-ms-return-client-request-id": "true",
-        "x-ms-version": "2019-10-10"
-=======
         "x-ms-date": "Fri, 03 Apr 2020 00:05:35 GMT",
         "x-ms-return-client-request-id": "true",
         "x-ms-version": "2019-12-12"
->>>>>>> 32e373e2
-      },
-      "RequestBody": null,
-      "StatusCode": 201,
-      "ResponseHeaders": {
-        "Content-Length": "0",
-<<<<<<< HEAD
-        "Date": "Thu, 05 Mar 2020 21:20:44 GMT",
-        "ETag": "\u00220x8D7C14B10CBFACD\u0022",
-        "Last-Modified": "Thu, 05 Mar 2020 21:20:44 GMT",
-=======
+      },
+      "RequestBody": null,
+      "StatusCode": 201,
+      "ResponseHeaders": {
+        "Content-Length": "0",
         "Date": "Fri, 03 Apr 2020 00:05:33 GMT",
         "ETag": "\u00220x8D7D762BB2EBE57\u0022",
         "Last-Modified": "Fri, 03 Apr 2020 00:05:34 GMT",
->>>>>>> 32e373e2
         "Server": [
           "Windows-Azure-Blob/1.0",
           "Microsoft-HTTPAPI/2.0"
         ],
         "x-ms-client-request-id": "cfbc6ff9-279b-c3e9-9ebf-ee0adbc7c09e",
-<<<<<<< HEAD
-        "x-ms-request-id": "8d51a624-d01e-0048-4733-f38f0c000000",
-        "x-ms-request-server-encrypted": "true",
-        "x-ms-version": "2019-10-10"
-=======
         "x-ms-request-id": "0c4f1a8f-a01e-0020-744b-093607000000",
         "x-ms-request-server-encrypted": "true",
         "x-ms-version": "2019-12-12"
->>>>>>> 32e373e2
-      },
-      "ResponseBody": []
-    },
-    {
-<<<<<<< HEAD
-      "RequestUri": "https://seanstagetest.blob.core.windows.net/test-container-c2a1e8c6-9b41-9ff3-a882-f84aceb2f004/test-blob-bb421443-35bd-2f6f-bc58-edd75df2bbc9?comp=page",
-=======
+      },
+      "ResponseBody": []
+    },
+    {
       "RequestUri": "https://seanmcccanary.blob.core.windows.net/test-container-c2a1e8c6-9b41-9ff3-a882-f84aceb2f004/test-blob-bb421443-35bd-2f6f-bc58-edd75df2bbc9?comp=page",
->>>>>>> 32e373e2
       "RequestMethod": "PUT",
       "RequestHeaders": {
         "Authorization": "Sanitized",
         "Content-Length": "1024",
-<<<<<<< HEAD
-        "traceparent": "00-1b6cedd63a9dbc4ab9abbe4410f4b0c1-8fdcbe2f5d7dd34e-00",
-        "User-Agent": [
-          "azsdk-net-Storage.Blobs/12.4.0-dev.20200305.1",
-          "(.NET Core 4.6.28325.01; Microsoft Windows 10.0.18363 )"
-        ],
-        "x-ms-client-request-id": "7cea05d9-07de-4123-c1fd-0a5ccdb61455",
-        "x-ms-date": "Thu, 05 Mar 2020 21:20:44 GMT",
-=======
         "traceparent": "00-fa56ddd615573f40b8d1f1a258e1507e-feaca2f61a980d45-00",
         "User-Agent": [
           "azsdk-net-Storage.Blobs/12.5.0-dev.20200402.1",
@@ -1567,64 +864,30 @@
         ],
         "x-ms-client-request-id": "7cea05d9-07de-4123-c1fd-0a5ccdb61455",
         "x-ms-date": "Fri, 03 Apr 2020 00:05:35 GMT",
->>>>>>> 32e373e2
         "x-ms-if-sequence-number-lt": "-1",
         "x-ms-page-write": "update",
         "x-ms-range": "bytes=0-1023",
         "x-ms-return-client-request-id": "true",
-<<<<<<< HEAD
-        "x-ms-version": "2019-10-10"
-=======
-        "x-ms-version": "2019-12-12"
->>>>>>> 32e373e2
+        "x-ms-version": "2019-12-12"
       },
       "RequestBody": "CN\u002BoMvauC/1zIRCMYc1B15Nf3u016y13aI0jA1iWReRwNJgOO5KXSmS/XHoWXGHQfhZ2fOjTaR2xMcpoiwel3NssHCw1M5wByJSJdo6zYAssU4VBH8n7nMt7XArIL75cGX\u002Be6kA0mkp6dbNUSvKO/tG\u002BPDiCY70SMH9hudaROZjVLFwPFHXL97g6x6oVp1LZ7F44CfOG2bbCjLnB0\u002BF06Dsbfh2Wf\u002Blb8kSASJsT/IksiMx3WS\u002BlT1OlTYe8CSTXxd9u\u002Big1Q2103ReuBZEbro8vlUsU/I8LdS/K8DJinukgqYK7pAJg9kRfA3sY9knBip73jHTYwslQYoX5a1M7Ej4ujlwOXwqNz54GtfkT837mCGWTahF0R\u002Ba5a0F9Z4vxI/A86mjssyuTar3W0g3PPG8GE2Ltp6gtuUd2VPPIEGgSFJEI1wgW\u002BVQ5/wBUnnTY6i7SdlMoA3tIDzAgdV83yllVw717x2Vm8BkOtKin2BvSnWrF9poU6RAWv8fY9YP0ATWm/9q3XCLIa4U6Gk/ToDYVTtj1ctO/QNmsZQidjvuVGbJyAdlBG0BH/IsU2c/BQh6Rw6er/49h5r4ACvcaK92KpQCdYJ9d0zKXrXVIq2cK6yLpDMtU6RoiERobQBFJLdGtijTOJOJ/M\u002B90FFEaGDtW9R7UMB4SNbvmek6EQpMhTYCjmiAyPMdAatnb39XIB/nfxErydPyzm1R456mT\u002BvFcU8bRdn0aI7lXlMZFNlXmHXNVpH1ILtiD8P/LuVQerW/nf4wO95B7xKCRm\u002BA2bmT/ksk1PVZ0EyTtTYZ9T2plOOdWXbbJ1ybi2eDdtpP4TIKazCeK6G8Zc2toIKkK/XU2LGL54BCuNrqjU2R1llyQ9QEE44JC2lB3PepKYLd92Ntqpoox/mxx7JZs55QKo9wP1yuoBRry81ERgaIlY9UDJnuICu/SX/aUkvfs1fK7bJkOO4mL1dLBeLM5IHzJTIjAacEZgpjsPHc0E3IjBR5eVRQIFyhLd1GoxpI8mT96ykZvLGwxouoBIf4RV8FfnnKV2spnwDVfdPJwcLsGsKM4ukgss9myLbIqB/YpOh\u002BPSCggp750EgkRD7d5wTIu\u002B3Bb2Zx5M\u002BqY4q0XPbk\u002BNjrS4SeS5gnkw6g\u002BG6QiOGuA\u002BwyFzmGCFRU\u002Bh8QRXdVQ0tl8p\u002BAKmxRndhX0OxdFdqpBlkGsuWfZT8sSVF5E02bT7UnLppGLdmD3HlhLjtr9\u002BBEZ0MaTpBlxolcV90a2IqOuIU3Oes8Zth/htJoPjcHwFFxNKgOgP0kvWQQ5dn8ZQfu0nWyNL31BABmmsu9\u002BYhSVJOPqaPegDuIDniHL30Cgx3OfWvBUY\u002BXfDCrp\u002BYxasQ==",
       "StatusCode": 400,
       "ResponseHeaders": {
         "Content-Length": "335",
         "Content-Type": "application/xml",
-<<<<<<< HEAD
-        "Date": "Thu, 05 Mar 2020 21:20:44 GMT",
-=======
         "Date": "Fri, 03 Apr 2020 00:05:33 GMT",
->>>>>>> 32e373e2
         "Server": [
           "Windows-Azure-Blob/1.0",
           "Microsoft-HTTPAPI/2.0"
         ],
         "x-ms-client-request-id": "7cea05d9-07de-4123-c1fd-0a5ccdb61455",
         "x-ms-error-code": "InvalidHeaderValue",
-<<<<<<< HEAD
-        "x-ms-request-id": "8d51a626-d01e-0048-4933-f38f0c000000",
-        "x-ms-version": "2019-10-10"
-=======
         "x-ms-request-id": "0c4f1a9d-a01e-0020-804b-093607000000",
         "x-ms-version": "2019-12-12"
->>>>>>> 32e373e2
       },
       "ResponseBody": [
         "\uFEFF\u003C?xml version=\u00221.0\u0022 encoding=\u0022utf-8\u0022?\u003E\n",
         "\u003CError\u003E\u003CCode\u003EInvalidHeaderValue\u003C/Code\u003E\u003CMessage\u003EThe value for one of the HTTP headers is not in the correct format.\n",
-<<<<<<< HEAD
-        "RequestId:8d51a626-d01e-0048-4933-f38f0c000000\n",
-        "Time:2020-03-05T21:20:44.5525317Z\u003C/Message\u003E\u003CHeaderName\u003Ex-ms-if-sequence-number-lt\u003C/HeaderName\u003E\u003CHeaderValue\u003E-1\u003C/HeaderValue\u003E\u003C/Error\u003E"
-      ]
-    },
-    {
-      "RequestUri": "https://seanstagetest.blob.core.windows.net/test-container-c2a1e8c6-9b41-9ff3-a882-f84aceb2f004?restype=container",
-      "RequestMethod": "DELETE",
-      "RequestHeaders": {
-        "Authorization": "Sanitized",
-        "traceparent": "00-063fc620a72e4b4bbbac4f1feccec481-ee8c35f3e510734e-00",
-        "User-Agent": [
-          "azsdk-net-Storage.Blobs/12.4.0-dev.20200305.1",
-          "(.NET Core 4.6.28325.01; Microsoft Windows 10.0.18363 )"
-        ],
-        "x-ms-client-request-id": "f30f0996-dda2-efd2-cc62-909e237d365d",
-        "x-ms-date": "Thu, 05 Mar 2020 21:20:44 GMT",
-        "x-ms-return-client-request-id": "true",
-        "x-ms-version": "2019-10-10"
-=======
         "RequestId:0c4f1a9d-a01e-0020-804b-093607000000\n",
         "Time:2020-04-03T00:05:34.4165905Z\u003C/Message\u003E\u003CHeaderName\u003Ex-ms-if-sequence-number-lt\u003C/HeaderName\u003E\u003CHeaderValue\u003E-1\u003C/HeaderValue\u003E\u003C/Error\u003E"
       ]
@@ -1643,49 +906,23 @@
         "x-ms-date": "Fri, 03 Apr 2020 00:05:35 GMT",
         "x-ms-return-client-request-id": "true",
         "x-ms-version": "2019-12-12"
->>>>>>> 32e373e2
       },
       "RequestBody": null,
       "StatusCode": 202,
       "ResponseHeaders": {
         "Content-Length": "0",
-<<<<<<< HEAD
-        "Date": "Thu, 05 Mar 2020 21:20:44 GMT",
-=======
         "Date": "Fri, 03 Apr 2020 00:05:33 GMT",
->>>>>>> 32e373e2
         "Server": [
           "Windows-Azure-Blob/1.0",
           "Microsoft-HTTPAPI/2.0"
         ],
         "x-ms-client-request-id": "f30f0996-dda2-efd2-cc62-909e237d365d",
-<<<<<<< HEAD
-        "x-ms-request-id": "8d51a62f-d01e-0048-5133-f38f0c000000",
-        "x-ms-version": "2019-10-10"
-=======
         "x-ms-request-id": "0c4f1ab7-a01e-0020-164b-093607000000",
         "x-ms-version": "2019-12-12"
->>>>>>> 32e373e2
-      },
-      "ResponseBody": []
-    },
-    {
-<<<<<<< HEAD
-      "RequestUri": "https://seanstagetest.blob.core.windows.net/test-container-a3e0357a-9a31-eae5-0151-e243c0c276e7?restype=container",
-      "RequestMethod": "PUT",
-      "RequestHeaders": {
-        "Authorization": "Sanitized",
-        "traceparent": "00-e306032862db7d4c8277c83d05efc37a-12f45cf708f5ed47-00",
-        "User-Agent": [
-          "azsdk-net-Storage.Blobs/12.4.0-dev.20200305.1",
-          "(.NET Core 4.6.28325.01; Microsoft Windows 10.0.18363 )"
-        ],
-        "x-ms-blob-public-access": "container",
-        "x-ms-client-request-id": "94e7e865-b1f9-fc51-2424-f250fb8f2e09",
-        "x-ms-date": "Thu, 05 Mar 2020 21:20:45 GMT",
-        "x-ms-return-client-request-id": "true",
-        "x-ms-version": "2019-10-10"
-=======
+      },
+      "ResponseBody": []
+    },
+    {
       "RequestUri": "https://seanmcccanary.blob.core.windows.net/test-container-a3e0357a-9a31-eae5-0151-e243c0c276e7?restype=container",
       "RequestMethod": "PUT",
       "RequestHeaders": {
@@ -1700,121 +937,67 @@
         "x-ms-date": "Fri, 03 Apr 2020 00:05:35 GMT",
         "x-ms-return-client-request-id": "true",
         "x-ms-version": "2019-12-12"
->>>>>>> 32e373e2
-      },
-      "RequestBody": null,
-      "StatusCode": 201,
-      "ResponseHeaders": {
-        "Content-Length": "0",
-<<<<<<< HEAD
-        "Date": "Thu, 05 Mar 2020 21:20:45 GMT",
-        "ETag": "\u00220x8D7C14B116DBFBD\u0022",
-        "Last-Modified": "Thu, 05 Mar 2020 21:20:45 GMT",
-=======
+      },
+      "RequestBody": null,
+      "StatusCode": 201,
+      "ResponseHeaders": {
+        "Content-Length": "0",
         "Date": "Fri, 03 Apr 2020 00:05:34 GMT",
         "ETag": "\u00220x8D7D762BB7CF59A\u0022",
         "Last-Modified": "Fri, 03 Apr 2020 00:05:34 GMT",
->>>>>>> 32e373e2
         "Server": [
           "Windows-Azure-Blob/1.0",
           "Microsoft-HTTPAPI/2.0"
         ],
         "x-ms-client-request-id": "94e7e865-b1f9-fc51-2424-f250fb8f2e09",
-<<<<<<< HEAD
-        "x-ms-request-id": "c0f38e7a-a01e-0020-2433-f3e99c000000",
-        "x-ms-version": "2019-10-10"
-=======
         "x-ms-request-id": "9647418d-601e-0086-074b-098119000000",
         "x-ms-version": "2019-12-12"
->>>>>>> 32e373e2
-      },
-      "ResponseBody": []
-    },
-    {
-<<<<<<< HEAD
-      "RequestUri": "https://seanstagetest.blob.core.windows.net/test-container-a3e0357a-9a31-eae5-0151-e243c0c276e7/test-blob-9cf5a8eb-72b7-58b6-8214-89f78a0c8c9a",
-=======
+      },
+      "ResponseBody": []
+    },
+    {
       "RequestUri": "https://seanmcccanary.blob.core.windows.net/test-container-a3e0357a-9a31-eae5-0151-e243c0c276e7/test-blob-9cf5a8eb-72b7-58b6-8214-89f78a0c8c9a",
->>>>>>> 32e373e2
-      "RequestMethod": "PUT",
-      "RequestHeaders": {
-        "Authorization": "Sanitized",
-        "Content-Length": "0",
-<<<<<<< HEAD
-        "traceparent": "00-109c629a4c20fc47bc8796a7be794f35-c260a7cf4313314a-00",
-        "User-Agent": [
-          "azsdk-net-Storage.Blobs/12.4.0-dev.20200305.1",
-          "(.NET Core 4.6.28325.01; Microsoft Windows 10.0.18363 )"
-=======
+      "RequestMethod": "PUT",
+      "RequestHeaders": {
+        "Authorization": "Sanitized",
+        "Content-Length": "0",
         "traceparent": "00-7fdde878c2986d4ca95ff8519bb3b98d-80f4602828a30e41-00",
         "User-Agent": [
           "azsdk-net-Storage.Blobs/12.5.0-dev.20200402.1",
           "(.NET Core 4.6.28325.01; Microsoft Windows 10.0.18362 )"
->>>>>>> 32e373e2
         ],
         "x-ms-blob-content-length": "1024",
         "x-ms-blob-sequence-number": "0",
         "x-ms-blob-type": "PageBlob",
         "x-ms-client-request-id": "b6ec060b-d870-f364-318e-12e527597117",
-<<<<<<< HEAD
-        "x-ms-date": "Thu, 05 Mar 2020 21:20:45 GMT",
-        "x-ms-return-client-request-id": "true",
-        "x-ms-version": "2019-10-10"
-=======
         "x-ms-date": "Fri, 03 Apr 2020 00:05:35 GMT",
         "x-ms-return-client-request-id": "true",
         "x-ms-version": "2019-12-12"
->>>>>>> 32e373e2
-      },
-      "RequestBody": null,
-      "StatusCode": 201,
-      "ResponseHeaders": {
-        "Content-Length": "0",
-<<<<<<< HEAD
-        "Date": "Thu, 05 Mar 2020 21:20:45 GMT",
-        "ETag": "\u00220x8D7C14B117A3C77\u0022",
-        "Last-Modified": "Thu, 05 Mar 2020 21:20:45 GMT",
-=======
+      },
+      "RequestBody": null,
+      "StatusCode": 201,
+      "ResponseHeaders": {
+        "Content-Length": "0",
         "Date": "Fri, 03 Apr 2020 00:05:34 GMT",
         "ETag": "\u00220x8D7D762BB899920\u0022",
         "Last-Modified": "Fri, 03 Apr 2020 00:05:34 GMT",
->>>>>>> 32e373e2
         "Server": [
           "Windows-Azure-Blob/1.0",
           "Microsoft-HTTPAPI/2.0"
         ],
         "x-ms-client-request-id": "b6ec060b-d870-f364-318e-12e527597117",
-<<<<<<< HEAD
-        "x-ms-request-id": "c0f38e7e-a01e-0020-2533-f3e99c000000",
-        "x-ms-request-server-encrypted": "true",
-        "x-ms-version": "2019-10-10"
-=======
         "x-ms-request-id": "964741ab-601e-0086-1f4b-098119000000",
         "x-ms-request-server-encrypted": "true",
         "x-ms-version": "2019-12-12"
->>>>>>> 32e373e2
-      },
-      "ResponseBody": []
-    },
-    {
-<<<<<<< HEAD
-      "RequestUri": "https://seanstagetest.blob.core.windows.net/test-container-a3e0357a-9a31-eae5-0151-e243c0c276e7/test-blob-9cf5a8eb-72b7-58b6-8214-89f78a0c8c9a?comp=page",
-=======
+      },
+      "ResponseBody": []
+    },
+    {
       "RequestUri": "https://seanmcccanary.blob.core.windows.net/test-container-a3e0357a-9a31-eae5-0151-e243c0c276e7/test-blob-9cf5a8eb-72b7-58b6-8214-89f78a0c8c9a?comp=page",
->>>>>>> 32e373e2
       "RequestMethod": "PUT",
       "RequestHeaders": {
         "Authorization": "Sanitized",
         "Content-Length": "1024",
-<<<<<<< HEAD
-        "traceparent": "00-2f6c74d1ea4dff4293305798ea2f0ce5-e8390e22967da046-00",
-        "User-Agent": [
-          "azsdk-net-Storage.Blobs/12.4.0-dev.20200305.1",
-          "(.NET Core 4.6.28325.01; Microsoft Windows 10.0.18363 )"
-        ],
-        "x-ms-client-request-id": "b49b185d-0b60-82c6-27b0-4a18adacd113",
-        "x-ms-date": "Thu, 05 Mar 2020 21:20:45 GMT",
-=======
         "traceparent": "00-9bfe2de0d5e05543931dd406dcb7c1eb-61bbbe9375b0564b-00",
         "User-Agent": [
           "azsdk-net-Storage.Blobs/12.5.0-dev.20200402.1",
@@ -1822,64 +1005,30 @@
         ],
         "x-ms-client-request-id": "b49b185d-0b60-82c6-27b0-4a18adacd113",
         "x-ms-date": "Fri, 03 Apr 2020 00:05:35 GMT",
->>>>>>> 32e373e2
         "x-ms-if-sequence-number-le": "-1",
         "x-ms-page-write": "update",
         "x-ms-range": "bytes=0-1023",
         "x-ms-return-client-request-id": "true",
-<<<<<<< HEAD
-        "x-ms-version": "2019-10-10"
-=======
-        "x-ms-version": "2019-12-12"
->>>>>>> 32e373e2
+        "x-ms-version": "2019-12-12"
       },
       "RequestBody": "mFd0NbFWLgm5/mbu0jQpIET\u002B7IQf1ioDYeqmTc8Jz9xXiOnX7pvYtNfj/HJydiD9ZPKgKW3t\u002BMItcNPHsOA5sC6JlkpKUjGoJTesPNm3kOrJqejdaKZuapAnqn3HEQT2qUtE6eDWshHA\u002BAM1QLvodeDo/Qf4XEiIGiy6I6i04BQztZONc6cK8/bXHXCiOSnUPzSd3xT9/kwDvM6zHI9pDBfvAYooWgI43QkQID/Y5eEC5eNzFgEANrZGirfZVtdmbRBYszefq\u002BUyZAEK7N0NK9btsTas9vUV78vT4tBKX4YyqbMufzGpYzr\u002BQbEA9UnZOF7g66WhuncbQ8Nsy8kV5wV62EIq3qykQ077rbVDFPmB\u002BqlxanPhkO87EztuPJdx6FmshR0HrlqxO6hWpQzC1y7K6tAgo32RmEdT7stwNga3isVbl4/cekxPvy7Li\u002BvieTwNpFHHUEXbG\u002BzVs7\u002BOQQShnxpHZkCf7XCE0eNPxQ1ccXWOY5K18Dl/gHyiB8aMwH4pKuzQmhP8bbbhQn9hjFXfeUJK/91x7K/hx\u002BXE/eap9xBlJZshjNZhkvXc0625HvQmwo2EQcCgtz4879ItOHDQN0tv\u002B2a5ve1r6G3olRgCJ6nxnTpYJbVQxG1c5J0ENFqEC5xhSiKObQWgGVlTuCEmOscpO5s1dxGVHjf4XNlQZ7MSY4p7oNyGYy81uAxc/QtLNqnV2/m/TpOKzCzrlRArULKlQFWXqprrothrAL8FOSEsrCYveou6UxT28NSwm80fCWdat7y2s4sP6jggVE7UhZILv\u002Bnq/NUm6u1BobrGOgYKS/ZYq4JkdfiaIJBTmv7FImtBpdzkNQ2SNMzPdRLRSK8xFQhXfNoQpknwT9xE01Due39OhJUqJhbpxXe1lQDmyNfhIYT2bqaQMf6T8\u002BUwTWF84PmSg8MZB\u002B/ybrZjWhFICocEY7HL\u002BA3ZvlOXlzIwuHgVOLUHU0UTxxmVA//vLdbtS\u002BleLOqvsefsuMRwgnC8wrU\u002BTSFcQbZB8ZuXNfUN6pB9qUxJ0YyOZofNGpuAo0Wp2UFKseC0kQkyHDtOF3vy38408tgkcvApsOaajicbwU1W7ly0wjiwyBhCFrRRP08M2jrMTLBshWZQIQH5GgLiF1vt9ykePhyWgyq/4Vs813CXjrPsT3Sc6Wj2Y6E3t64WX/9ZY0cl7ZwdNsiGrKMKE0mQYYxO9cjmUA7AKNp7Xsx8qYJc43MocaEXzxisFj3F61BXplUhx2k3chM5ZcTBotf8CQMhrjDWZ\u002B/rNiavOjnR\u002BzyKI7d2WuEYJXBg7wzcVi1Arww5pD0fgT9mNpFDhzjZaGqIN34ghq8hCIi/dXjjDuD5bootl1b\u002Bag==",
       "StatusCode": 400,
       "ResponseHeaders": {
         "Content-Length": "335",
         "Content-Type": "application/xml",
-<<<<<<< HEAD
-        "Date": "Thu, 05 Mar 2020 21:20:45 GMT",
-=======
         "Date": "Fri, 03 Apr 2020 00:05:34 GMT",
->>>>>>> 32e373e2
         "Server": [
           "Windows-Azure-Blob/1.0",
           "Microsoft-HTTPAPI/2.0"
         ],
         "x-ms-client-request-id": "b49b185d-0b60-82c6-27b0-4a18adacd113",
         "x-ms-error-code": "InvalidHeaderValue",
-<<<<<<< HEAD
-        "x-ms-request-id": "c0f38e80-a01e-0020-2733-f3e99c000000",
-        "x-ms-version": "2019-10-10"
-=======
         "x-ms-request-id": "964741b9-601e-0086-2c4b-098119000000",
         "x-ms-version": "2019-12-12"
->>>>>>> 32e373e2
       },
       "ResponseBody": [
         "\uFEFF\u003C?xml version=\u00221.0\u0022 encoding=\u0022utf-8\u0022?\u003E\n",
         "\u003CError\u003E\u003CCode\u003EInvalidHeaderValue\u003C/Code\u003E\u003CMessage\u003EThe value for one of the HTTP headers is not in the correct format.\n",
-<<<<<<< HEAD
-        "RequestId:c0f38e80-a01e-0020-2733-f3e99c000000\n",
-        "Time:2020-03-05T21:20:45.6909733Z\u003C/Message\u003E\u003CHeaderName\u003Ex-ms-if-sequence-number-le\u003C/HeaderName\u003E\u003CHeaderValue\u003E-1\u003C/HeaderValue\u003E\u003C/Error\u003E"
-      ]
-    },
-    {
-      "RequestUri": "https://seanstagetest.blob.core.windows.net/test-container-a3e0357a-9a31-eae5-0151-e243c0c276e7?restype=container",
-      "RequestMethod": "DELETE",
-      "RequestHeaders": {
-        "Authorization": "Sanitized",
-        "traceparent": "00-f7cefab7dd4efc4e9aa82fc5c349784f-21962485d809ae4f-00",
-        "User-Agent": [
-          "azsdk-net-Storage.Blobs/12.4.0-dev.20200305.1",
-          "(.NET Core 4.6.28325.01; Microsoft Windows 10.0.18363 )"
-        ],
-        "x-ms-client-request-id": "7fcf614e-49bb-950a-b18d-fc9f8a848bda",
-        "x-ms-date": "Thu, 05 Mar 2020 21:20:45 GMT",
-        "x-ms-return-client-request-id": "true",
-        "x-ms-version": "2019-10-10"
-=======
         "RequestId:964741b9-601e-0086-2c4b-098119000000\n",
         "Time:2020-04-03T00:05:35.0261328Z\u003C/Message\u003E\u003CHeaderName\u003Ex-ms-if-sequence-number-le\u003C/HeaderName\u003E\u003CHeaderValue\u003E-1\u003C/HeaderValue\u003E\u003C/Error\u003E"
       ]
@@ -1898,49 +1047,23 @@
         "x-ms-date": "Fri, 03 Apr 2020 00:05:35 GMT",
         "x-ms-return-client-request-id": "true",
         "x-ms-version": "2019-12-12"
->>>>>>> 32e373e2
       },
       "RequestBody": null,
       "StatusCode": 202,
       "ResponseHeaders": {
         "Content-Length": "0",
-<<<<<<< HEAD
-        "Date": "Thu, 05 Mar 2020 21:20:45 GMT",
-=======
         "Date": "Fri, 03 Apr 2020 00:05:35 GMT",
->>>>>>> 32e373e2
         "Server": [
           "Windows-Azure-Blob/1.0",
           "Microsoft-HTTPAPI/2.0"
         ],
         "x-ms-client-request-id": "7fcf614e-49bb-950a-b18d-fc9f8a848bda",
-<<<<<<< HEAD
-        "x-ms-request-id": "c0f38e82-a01e-0020-2933-f3e99c000000",
-        "x-ms-version": "2019-10-10"
-=======
         "x-ms-request-id": "964741d5-601e-0086-464b-098119000000",
         "x-ms-version": "2019-12-12"
->>>>>>> 32e373e2
-      },
-      "ResponseBody": []
-    },
-    {
-<<<<<<< HEAD
-      "RequestUri": "https://seanstagetest.blob.core.windows.net/test-container-52cb8eb5-78d1-d2b3-4667-c9d91cd4416d?restype=container",
-      "RequestMethod": "PUT",
-      "RequestHeaders": {
-        "Authorization": "Sanitized",
-        "traceparent": "00-a78f637ff6d25b49840edaede437e383-895d585d3c0a184e-00",
-        "User-Agent": [
-          "azsdk-net-Storage.Blobs/12.4.0-dev.20200305.1",
-          "(.NET Core 4.6.28325.01; Microsoft Windows 10.0.18363 )"
-        ],
-        "x-ms-blob-public-access": "container",
-        "x-ms-client-request-id": "b23d14fb-6fef-d578-adfc-3853803178dd",
-        "x-ms-date": "Thu, 05 Mar 2020 21:20:45 GMT",
-        "x-ms-return-client-request-id": "true",
-        "x-ms-version": "2019-10-10"
-=======
+      },
+      "ResponseBody": []
+    },
+    {
       "RequestUri": "https://seanmcccanary.blob.core.windows.net/test-container-52cb8eb5-78d1-d2b3-4667-c9d91cd4416d?restype=container",
       "RequestMethod": "PUT",
       "RequestHeaders": {
@@ -1955,121 +1078,67 @@
         "x-ms-date": "Fri, 03 Apr 2020 00:05:36 GMT",
         "x-ms-return-client-request-id": "true",
         "x-ms-version": "2019-12-12"
->>>>>>> 32e373e2
-      },
-      "RequestBody": null,
-      "StatusCode": 201,
-      "ResponseHeaders": {
-        "Content-Length": "0",
-<<<<<<< HEAD
-        "Date": "Thu, 05 Mar 2020 21:20:45 GMT",
-        "ETag": "\u00220x8D7C14B11C2301B\u0022",
-        "Last-Modified": "Thu, 05 Mar 2020 21:20:46 GMT",
-=======
+      },
+      "RequestBody": null,
+      "StatusCode": 201,
+      "ResponseHeaders": {
+        "Content-Length": "0",
         "Date": "Fri, 03 Apr 2020 00:05:34 GMT",
         "ETag": "\u00220x8D7D762BBD823EE\u0022",
         "Last-Modified": "Fri, 03 Apr 2020 00:05:35 GMT",
->>>>>>> 32e373e2
         "Server": [
           "Windows-Azure-Blob/1.0",
           "Microsoft-HTTPAPI/2.0"
         ],
         "x-ms-client-request-id": "b23d14fb-6fef-d578-adfc-3853803178dd",
-<<<<<<< HEAD
-        "x-ms-request-id": "8de8d83d-a01e-0042-1d33-f32bbb000000",
-        "x-ms-version": "2019-10-10"
-=======
         "x-ms-request-id": "db0f81f6-e01e-0088-754b-09a8a9000000",
         "x-ms-version": "2019-12-12"
->>>>>>> 32e373e2
-      },
-      "ResponseBody": []
-    },
-    {
-<<<<<<< HEAD
-      "RequestUri": "https://seanstagetest.blob.core.windows.net/test-container-52cb8eb5-78d1-d2b3-4667-c9d91cd4416d/test-blob-8ab08f4c-3fb9-62fd-368b-908a82cb4415",
-=======
+      },
+      "ResponseBody": []
+    },
+    {
       "RequestUri": "https://seanmcccanary.blob.core.windows.net/test-container-52cb8eb5-78d1-d2b3-4667-c9d91cd4416d/test-blob-8ab08f4c-3fb9-62fd-368b-908a82cb4415",
->>>>>>> 32e373e2
-      "RequestMethod": "PUT",
-      "RequestHeaders": {
-        "Authorization": "Sanitized",
-        "Content-Length": "0",
-<<<<<<< HEAD
-        "traceparent": "00-cba5f8e3d3767649a8dfdd61d04822d5-89d909d81cca904a-00",
-        "User-Agent": [
-          "azsdk-net-Storage.Blobs/12.4.0-dev.20200305.1",
-          "(.NET Core 4.6.28325.01; Microsoft Windows 10.0.18363 )"
-=======
+      "RequestMethod": "PUT",
+      "RequestHeaders": {
+        "Authorization": "Sanitized",
+        "Content-Length": "0",
         "traceparent": "00-c0252cd7b597354b9c16a96a9cdb5db5-2b4ef2eb52452349-00",
         "User-Agent": [
           "azsdk-net-Storage.Blobs/12.5.0-dev.20200402.1",
           "(.NET Core 4.6.28325.01; Microsoft Windows 10.0.18362 )"
->>>>>>> 32e373e2
         ],
         "x-ms-blob-content-length": "1024",
         "x-ms-blob-sequence-number": "0",
         "x-ms-blob-type": "PageBlob",
         "x-ms-client-request-id": "fe9c18ce-1e80-bbad-16da-7c64deed52e2",
-<<<<<<< HEAD
-        "x-ms-date": "Thu, 05 Mar 2020 21:20:46 GMT",
-        "x-ms-return-client-request-id": "true",
-        "x-ms-version": "2019-10-10"
-=======
         "x-ms-date": "Fri, 03 Apr 2020 00:05:36 GMT",
         "x-ms-return-client-request-id": "true",
         "x-ms-version": "2019-12-12"
->>>>>>> 32e373e2
-      },
-      "RequestBody": null,
-      "StatusCode": 201,
-      "ResponseHeaders": {
-        "Content-Length": "0",
-<<<<<<< HEAD
-        "Date": "Thu, 05 Mar 2020 21:20:45 GMT",
-        "ETag": "\u00220x8D7C14B11CEC714\u0022",
-        "Last-Modified": "Thu, 05 Mar 2020 21:20:46 GMT",
-=======
+      },
+      "RequestBody": null,
+      "StatusCode": 201,
+      "ResponseHeaders": {
+        "Content-Length": "0",
         "Date": "Fri, 03 Apr 2020 00:05:34 GMT",
         "ETag": "\u00220x8D7D762BBE5ACA2\u0022",
         "Last-Modified": "Fri, 03 Apr 2020 00:05:35 GMT",
->>>>>>> 32e373e2
         "Server": [
           "Windows-Azure-Blob/1.0",
           "Microsoft-HTTPAPI/2.0"
         ],
         "x-ms-client-request-id": "fe9c18ce-1e80-bbad-16da-7c64deed52e2",
-<<<<<<< HEAD
-        "x-ms-request-id": "8de8d844-a01e-0042-2233-f32bbb000000",
-        "x-ms-request-server-encrypted": "true",
-        "x-ms-version": "2019-10-10"
-=======
         "x-ms-request-id": "db0f8206-e01e-0088-014b-09a8a9000000",
         "x-ms-request-server-encrypted": "true",
         "x-ms-version": "2019-12-12"
->>>>>>> 32e373e2
-      },
-      "ResponseBody": []
-    },
-    {
-<<<<<<< HEAD
-      "RequestUri": "https://seanstagetest.blob.core.windows.net/test-container-52cb8eb5-78d1-d2b3-4667-c9d91cd4416d/test-blob-8ab08f4c-3fb9-62fd-368b-908a82cb4415?comp=page",
-=======
+      },
+      "ResponseBody": []
+    },
+    {
       "RequestUri": "https://seanmcccanary.blob.core.windows.net/test-container-52cb8eb5-78d1-d2b3-4667-c9d91cd4416d/test-blob-8ab08f4c-3fb9-62fd-368b-908a82cb4415?comp=page",
->>>>>>> 32e373e2
       "RequestMethod": "PUT",
       "RequestHeaders": {
         "Authorization": "Sanitized",
         "Content-Length": "1024",
-<<<<<<< HEAD
-        "traceparent": "00-3c382985bf86ee42b3cffdc662834232-c593c3a5d2e84b40-00",
-        "User-Agent": [
-          "azsdk-net-Storage.Blobs/12.4.0-dev.20200305.1",
-          "(.NET Core 4.6.28325.01; Microsoft Windows 10.0.18363 )"
-        ],
-        "x-ms-client-request-id": "565443b4-18f2-f0d0-2354-774613bae7b4",
-        "x-ms-date": "Thu, 05 Mar 2020 21:20:46 GMT",
-=======
         "traceparent": "00-94ef144d529eb64380703a17fd7d8574-74bde476e915e045-00",
         "User-Agent": [
           "azsdk-net-Storage.Blobs/12.5.0-dev.20200402.1",
@@ -2077,64 +1146,30 @@
         ],
         "x-ms-client-request-id": "565443b4-18f2-f0d0-2354-774613bae7b4",
         "x-ms-date": "Fri, 03 Apr 2020 00:05:36 GMT",
->>>>>>> 32e373e2
         "x-ms-if-sequence-number-eq": "100",
         "x-ms-page-write": "update",
         "x-ms-range": "bytes=0-1023",
         "x-ms-return-client-request-id": "true",
-<<<<<<< HEAD
-        "x-ms-version": "2019-10-10"
-=======
-        "x-ms-version": "2019-12-12"
->>>>>>> 32e373e2
+        "x-ms-version": "2019-12-12"
       },
       "RequestBody": "uCOUHVNwRr0SMAPEoR1JMcsAvGovRpSgtSLxvRIZoZmjuyj2cKE8XdLf7E8a6Rr5kEqY3THns3GO82gxfoiq\u002BI5qIOX1U8Eqw16XUFpEhswH\u002BCzHgcRnuwi2Z3w4C95JNPPAsMg1Az2JbRnTT2MXSm2cKYZc4nbKAmXcP\u002BtE8bh/Thtmg9UD0vTuPROqlGulnh0OnOFY7VF89q5jWMRSRXxhUwFHscaYmFeSbaViIG35N6DONVXWJ2DK6Y0noHkvnPiXSUBpXe1XdgOJxn\u002BsGdZAaSEkhA8niiygfcc5cfjeYtGsy9Ytj9qyd75RTWHhHc\u002B35jdYCxjocL4UyN8lHQULq2Ot/07/E9lGcQ1Q1T3Lv1/4gYrAhVa5w1oXGMb6jVm5RqH9NB6BuNJdEZkLmJuBSQmALZx6SiUM9Dvz5/oSTOS0l46bzYtBd8m3Y3S9riu/ls\u002B9el\u002B8Pvx78D/ijdDYS8S1VwAM5Xt\u002BPrbSwuaxT0YQNFErVdKF91iSIN1LX\u002Bn53xevCFcqsrBTPjup6nsVyqD50Vh/rPXyMF\u002BoesWeM97M2ePPAkfv5YGg1xeW2wzcfFY8Uo2ReTMhvNj3gjjqtQpc3BGYRshZCuzX3tTeXFRTy/5vYeFRO1\u002BwrUVv\u002BGNJtSIMOf/6RDWO40ihuZpeQ2CEo7Y6e1MpC6Cx6JmC6hKIjimy0iNUWIfI4X6Zr4HFUWrl61StDzrO4i1eSFucC/k1GStxrHA8L0oucZrUkFwf7Jcvnf6923/u4\u002B/19Q8sK9WFY5ZWU6X5qLsJfp2f\u002BlLQP1zEbW76eD2sgsmARzk6AkbETi3GyJnxNfRDs1zhT\u002BmdJLazZ75ni\u002BpYqdDceGGBznxX2qslCnbC0jd5tsThyjPf4yKDh5qHXcNCbh/IFbyTweXfinQ9eBo/8JWG7tQmdt6d/JU\u002B/kfhz33n4pxX\u002Brx75fXfAT\u002B/omoIQ5YFAW7uG/dAKhknVcOd/bv2VZV96PXYCwnfR3Se3lkqNrqw3M4P\u002BcakFs\u002BiVI8yQQOEyEzVilugLfVlDtSCokzA/B4I7SHs51zO2NImNbd5rQVxGRUNVaxfD67YqerxInOD4lhxKVThl\u002BDwBrGIevc\u002B7GHPEYg2sqZyqd1yFD5x3bZeolNfCIOxj4I0HU/71pW3mr2JIhHrTDCx/oB3boOifin6Ktek3uTdHoIGAZVWd9NHu3mA57qlc1YjrQkDOSD\u002BkZ4mAKu9ErvZqwSO5UqaW4etL7MKIpZuVbaBgTHa2uRiB2/3L3cniqi9pzy1Fo4LiFGBVQps9G8HuKr1O5GJ/tEgLN3boywQhqUKTHpauD4odvngWYTZ9RMA73fMMk4XM6lqleqxMOUlcc9lYg==",
       "StatusCode": 412,
       "ResponseHeaders": {
         "Content-Length": "251",
         "Content-Type": "application/xml",
-<<<<<<< HEAD
-        "Date": "Thu, 05 Mar 2020 21:20:45 GMT",
-=======
         "Date": "Fri, 03 Apr 2020 00:05:34 GMT",
->>>>>>> 32e373e2
         "Server": [
           "Windows-Azure-Blob/1.0",
           "Microsoft-HTTPAPI/2.0"
         ],
         "x-ms-client-request-id": "565443b4-18f2-f0d0-2354-774613bae7b4",
         "x-ms-error-code": "SequenceNumberConditionNotMet",
-<<<<<<< HEAD
-        "x-ms-request-id": "8de8d84a-a01e-0042-2733-f32bbb000000",
-        "x-ms-version": "2019-10-10"
-=======
         "x-ms-request-id": "db0f8237-e01e-0088-2b4b-09a8a9000000",
         "x-ms-version": "2019-12-12"
->>>>>>> 32e373e2
       },
       "ResponseBody": [
         "\uFEFF\u003C?xml version=\u00221.0\u0022 encoding=\u0022utf-8\u0022?\u003E\n",
         "\u003CError\u003E\u003CCode\u003ESequenceNumberConditionNotMet\u003C/Code\u003E\u003CMessage\u003EThe sequence number condition specified was not met.\n",
-<<<<<<< HEAD
-        "RequestId:8de8d84a-a01e-0042-2733-f32bbb000000\n",
-        "Time:2020-03-05T21:20:46.2501408Z\u003C/Message\u003E\u003C/Error\u003E"
-      ]
-    },
-    {
-      "RequestUri": "https://seanstagetest.blob.core.windows.net/test-container-52cb8eb5-78d1-d2b3-4667-c9d91cd4416d?restype=container",
-      "RequestMethod": "DELETE",
-      "RequestHeaders": {
-        "Authorization": "Sanitized",
-        "traceparent": "00-de2b271ece592148a91ab4560e2f3fe6-5f614a17a3046141-00",
-        "User-Agent": [
-          "azsdk-net-Storage.Blobs/12.4.0-dev.20200305.1",
-          "(.NET Core 4.6.28325.01; Microsoft Windows 10.0.18363 )"
-        ],
-        "x-ms-client-request-id": "2d703154-0e7b-8e6f-25bc-db17547e84ef",
-        "x-ms-date": "Thu, 05 Mar 2020 21:20:46 GMT",
-        "x-ms-return-client-request-id": "true",
-        "x-ms-version": "2019-10-10"
-=======
         "RequestId:db0f8237-e01e-0088-2b4b-09a8a9000000\n",
         "Time:2020-04-03T00:05:35.6256991Z\u003C/Message\u003E\u003C/Error\u003E"
       ]
@@ -2153,42 +1188,26 @@
         "x-ms-date": "Fri, 03 Apr 2020 00:05:36 GMT",
         "x-ms-return-client-request-id": "true",
         "x-ms-version": "2019-12-12"
->>>>>>> 32e373e2
       },
       "RequestBody": null,
       "StatusCode": 202,
       "ResponseHeaders": {
         "Content-Length": "0",
-<<<<<<< HEAD
-        "Date": "Thu, 05 Mar 2020 21:20:45 GMT",
-=======
         "Date": "Fri, 03 Apr 2020 00:05:34 GMT",
->>>>>>> 32e373e2
         "Server": [
           "Windows-Azure-Blob/1.0",
           "Microsoft-HTTPAPI/2.0"
         ],
         "x-ms-client-request-id": "2d703154-0e7b-8e6f-25bc-db17547e84ef",
-<<<<<<< HEAD
-        "x-ms-request-id": "8de8d84f-a01e-0042-2c33-f32bbb000000",
-        "x-ms-version": "2019-10-10"
-=======
         "x-ms-request-id": "db0f8248-e01e-0088-3b4b-09a8a9000000",
         "x-ms-version": "2019-12-12"
->>>>>>> 32e373e2
       },
       "ResponseBody": []
     }
   ],
   "Variables": {
-<<<<<<< HEAD
-    "DateTimeOffsetNow": "2020-03-05T13:20:41.2230411-08:00",
-    "RandomSeed": "1027852245",
-    "Storage_TestConfigDefault": "ProductionTenant\nseanstagetest\nU2FuaXRpemVk\nhttps://seanstagetest.blob.core.windows.net\nhttp://seanstagetest.file.core.windows.net\nhttp://seanstagetest.queue.core.windows.net\nhttp://seanstagetest.table.core.windows.net\n\n\n\n\nhttp://seanstagetest-secondary.blob.core.windows.net\nhttp://seanstagetest-secondary.file.core.windows.net\nhttp://seanstagetest-secondary.queue.core.windows.net\nhttp://seanstagetest-secondary.table.core.windows.net\n\nSanitized\n\n\nCloud\nBlobEndpoint=https://seanstagetest.blob.core.windows.net/;QueueEndpoint=http://seanstagetest.queue.core.windows.net/;FileEndpoint=http://seanstagetest.file.core.windows.net/;BlobSecondaryEndpoint=http://seanstagetest-secondary.blob.core.windows.net/;QueueSecondaryEndpoint=http://seanstagetest-secondary.queue.core.windows.net/;FileSecondaryEndpoint=http://seanstagetest-secondary.file.core.windows.net/;AccountName=seanstagetest;AccountKey=Sanitized\nseanscope1"
-=======
     "DateTimeOffsetNow": "2020-04-02T17:05:31.5825485-07:00",
     "RandomSeed": "1027852245",
     "Storage_TestConfigDefault": "ProductionTenant\nseanmcccanary\nU2FuaXRpemVk\nhttps://seanmcccanary.blob.core.windows.net\nhttps://seanmcccanary.file.core.windows.net\nhttps://seanmcccanary.queue.core.windows.net\nhttps://seanmcccanary.table.core.windows.net\n\n\n\n\nhttps://seanmcccanary-secondary.blob.core.windows.net\nhttps://seanmcccanary-secondary.file.core.windows.net\nhttps://seanmcccanary-secondary.queue.core.windows.net\nhttps://seanmcccanary-secondary.table.core.windows.net\n\nSanitized\n\n\nCloud\nBlobEndpoint=https://seanmcccanary.blob.core.windows.net/;QueueEndpoint=https://seanmcccanary.queue.core.windows.net/;FileEndpoint=https://seanmcccanary.file.core.windows.net/;BlobSecondaryEndpoint=https://seanmcccanary-secondary.blob.core.windows.net/;QueueSecondaryEndpoint=https://seanmcccanary-secondary.queue.core.windows.net/;FileSecondaryEndpoint=https://seanmcccanary-secondary.file.core.windows.net/;AccountName=seanmcccanary;AccountKey=Sanitized\nseanscope1"
->>>>>>> 32e373e2
   }
 }