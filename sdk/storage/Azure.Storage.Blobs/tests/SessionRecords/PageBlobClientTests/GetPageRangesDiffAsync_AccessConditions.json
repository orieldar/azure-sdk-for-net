{
  "Entries": [
    {
<<<<<<< HEAD
      "RequestUri": "https://seanstagetest.blob.core.windows.net/test-container-c108f990-e2d8-6061-c199-639e2f0e5604?restype=container",
      "RequestMethod": "PUT",
      "RequestHeaders": {
        "Authorization": "Sanitized",
        "traceparent": "00-2a0bf41315f8fb4c8abb9462d74ef5e3-f14aae5fe34d6648-00",
        "User-Agent": [
          "azsdk-net-Storage.Blobs/12.4.0-dev.20200305.1",
          "(.NET Core 4.6.28325.01; Microsoft Windows 10.0.18363 )"
        ],
        "x-ms-blob-public-access": "container",
        "x-ms-client-request-id": "ef826811-7ea3-91e6-4840-31558ba7b521",
        "x-ms-date": "Thu, 05 Mar 2020 21:18:49 GMT",
        "x-ms-return-client-request-id": "true",
        "x-ms-version": "2019-10-10"
=======
      "RequestUri": "https://seanmcccanary.blob.core.windows.net/test-container-c108f990-e2d8-6061-c199-639e2f0e5604?restype=container",
      "RequestMethod": "PUT",
      "RequestHeaders": {
        "Authorization": "Sanitized",
        "traceparent": "00-f61780e1c1e5ba4a82541d74fe349c32-e6cd81be41c67641-00",
        "User-Agent": [
          "azsdk-net-Storage.Blobs/12.5.0-dev.20200402.1",
          "(.NET Core 4.6.28325.01; Microsoft Windows 10.0.18362 )"
        ],
        "x-ms-blob-public-access": "container",
        "x-ms-client-request-id": "ef826811-7ea3-91e6-4840-31558ba7b521",
        "x-ms-date": "Fri, 03 Apr 2020 00:03:38 GMT",
        "x-ms-return-client-request-id": "true",
        "x-ms-version": "2019-12-12"
>>>>>>> 32e373e2
      },
      "RequestBody": null,
      "StatusCode": 201,
      "ResponseHeaders": {
        "Content-Length": "0",
<<<<<<< HEAD
        "Date": "Thu, 05 Mar 2020 21:18:48 GMT",
        "ETag": "\u00220x8D7C14ACC5875F1\u0022",
        "Last-Modified": "Thu, 05 Mar 2020 21:18:49 GMT",
=======
        "Date": "Fri, 03 Apr 2020 00:03:37 GMT",
        "ETag": "\u00220x8D7D762760BF3D5\u0022",
        "Last-Modified": "Fri, 03 Apr 2020 00:03:38 GMT",
>>>>>>> 32e373e2
        "Server": [
          "Windows-Azure-Blob/1.0",
          "Microsoft-HTTPAPI/2.0"
        ],
        "x-ms-client-request-id": "ef826811-7ea3-91e6-4840-31558ba7b521",
<<<<<<< HEAD
        "x-ms-request-id": "17941638-101e-0025-5333-f33b47000000",
        "x-ms-version": "2019-10-10"
=======
        "x-ms-request-id": "79ea913b-b01e-003c-774b-096467000000",
        "x-ms-version": "2019-12-12"
>>>>>>> 32e373e2
      },
      "ResponseBody": []
    },
    {
<<<<<<< HEAD
      "RequestUri": "https://seanstagetest.blob.core.windows.net/test-container-c108f990-e2d8-6061-c199-639e2f0e5604/test-blob-e43f7937-de56-91b7-9ae3-0204371924e2",
=======
      "RequestUri": "https://seanmcccanary.blob.core.windows.net/test-container-c108f990-e2d8-6061-c199-639e2f0e5604/test-blob-e43f7937-de56-91b7-9ae3-0204371924e2",
>>>>>>> 32e373e2
      "RequestMethod": "PUT",
      "RequestHeaders": {
        "Authorization": "Sanitized",
        "Content-Length": "0",
<<<<<<< HEAD
        "traceparent": "00-cce789801ca7ec4f80aeab55345c8cf5-c1fb0bce418cf74f-00",
        "User-Agent": [
          "azsdk-net-Storage.Blobs/12.4.0-dev.20200305.1",
          "(.NET Core 4.6.28325.01; Microsoft Windows 10.0.18363 )"
=======
        "traceparent": "00-ccef4d1dd1ab424cba967d838ad22e6b-37fd1ce294b87846-00",
        "User-Agent": [
          "azsdk-net-Storage.Blobs/12.5.0-dev.20200402.1",
          "(.NET Core 4.6.28325.01; Microsoft Windows 10.0.18362 )"
>>>>>>> 32e373e2
        ],
        "x-ms-blob-content-length": "4096",
        "x-ms-blob-sequence-number": "0",
        "x-ms-blob-type": "PageBlob",
        "x-ms-client-request-id": "c110881e-d89f-3337-b1f1-55c07ce25a2e",
<<<<<<< HEAD
        "x-ms-date": "Thu, 05 Mar 2020 21:18:49 GMT",
        "x-ms-return-client-request-id": "true",
        "x-ms-version": "2019-10-10"
=======
        "x-ms-date": "Fri, 03 Apr 2020 00:03:39 GMT",
        "x-ms-return-client-request-id": "true",
        "x-ms-version": "2019-12-12"
>>>>>>> 32e373e2
      },
      "RequestBody": null,
      "StatusCode": 201,
      "ResponseHeaders": {
        "Content-Length": "0",
<<<<<<< HEAD
        "Date": "Thu, 05 Mar 2020 21:18:48 GMT",
        "ETag": "\u00220x8D7C14ACC65A671\u0022",
        "Last-Modified": "Thu, 05 Mar 2020 21:18:49 GMT",
=======
        "Date": "Fri, 03 Apr 2020 00:03:37 GMT",
        "ETag": "\u00220x8D7D7627619E28E\u0022",
        "Last-Modified": "Fri, 03 Apr 2020 00:03:38 GMT",
>>>>>>> 32e373e2
        "Server": [
          "Windows-Azure-Blob/1.0",
          "Microsoft-HTTPAPI/2.0"
        ],
        "x-ms-client-request-id": "c110881e-d89f-3337-b1f1-55c07ce25a2e",
<<<<<<< HEAD
        "x-ms-request-id": "1794163f-101e-0025-5833-f33b47000000",
        "x-ms-request-server-encrypted": "true",
        "x-ms-version": "2019-10-10"
=======
        "x-ms-request-id": "79ea9162-b01e-003c-194b-096467000000",
        "x-ms-request-server-encrypted": "true",
        "x-ms-version": "2019-12-12"
>>>>>>> 32e373e2
      },
      "ResponseBody": []
    },
    {
<<<<<<< HEAD
      "RequestUri": "https://seanstagetest.blob.core.windows.net/test-container-c108f990-e2d8-6061-c199-639e2f0e5604/test-blob-e43f7937-de56-91b7-9ae3-0204371924e2?comp=page",
=======
      "RequestUri": "https://seanmcccanary.blob.core.windows.net/test-container-c108f990-e2d8-6061-c199-639e2f0e5604/test-blob-e43f7937-de56-91b7-9ae3-0204371924e2?comp=page",
>>>>>>> 32e373e2
      "RequestMethod": "PUT",
      "RequestHeaders": {
        "Authorization": "Sanitized",
        "Content-Length": "1024",
<<<<<<< HEAD
        "traceparent": "00-df3c1b5a8793ad498d5e30a9a8908b5f-929dd7dd33773b42-00",
        "User-Agent": [
          "azsdk-net-Storage.Blobs/12.4.0-dev.20200305.1",
          "(.NET Core 4.6.28325.01; Microsoft Windows 10.0.18363 )"
        ],
        "x-ms-client-request-id": "9acfc6a2-c37a-ca55-d812-b9687c728f04",
        "x-ms-date": "Thu, 05 Mar 2020 21:18:49 GMT",
        "x-ms-page-write": "update",
        "x-ms-range": "bytes=0-1023",
        "x-ms-return-client-request-id": "true",
        "x-ms-version": "2019-10-10"
=======
        "traceparent": "00-0ef3226f41fa1844a5f8a4b573f64af9-e3523083c82db14d-00",
        "User-Agent": [
          "azsdk-net-Storage.Blobs/12.5.0-dev.20200402.1",
          "(.NET Core 4.6.28325.01; Microsoft Windows 10.0.18362 )"
        ],
        "x-ms-client-request-id": "9acfc6a2-c37a-ca55-d812-b9687c728f04",
        "x-ms-date": "Fri, 03 Apr 2020 00:03:39 GMT",
        "x-ms-page-write": "update",
        "x-ms-range": "bytes=0-1023",
        "x-ms-return-client-request-id": "true",
        "x-ms-version": "2019-12-12"
>>>>>>> 32e373e2
      },
      "RequestBody": "HE94txrvls8Y\u002B\u002BPviCTCkEnq5a4JYkIEnFkVmRKhxx4MJ3Z/keL9LvJAqaP1SKuMLsR2kfyrJLkMdBrB2v29dzTE4mCtQ/5n7ba8ybmfDlSuiGpNKjUiYQK9cx3IO1T0gjJvMWVK3uvFD6RF7lv/bGXFE1GScEz/oYBe79DhnrFiyEeHMN3uY6l/hxuQ3XOnvQa3AigCYRLlb4/k7O8a5HDz4iYUeDyI1q\u002BoE\u002BgxbsMNtjLKKZyJX2Y0ocBNCne6ZKKrnfpNk0XJLyx5Wk0ptAHL1zW8ULvUaYO/39d8Osw37a9FhdDJwCLtAPlvEAQYCu2/gTJC/RPn1zN3jbRtTfRfQWye5C4wAhcTz0/BZFl\u002Bp9TqvLia9fCcXq6dUTJuf7MEEM6Yeia\u002Bj38bLy3DJXLZ\u002BeXfg5A8xUx8AYV/k7DkpFCcvVSL5i2tKy05fsbC2Dg8w1hNjvsiyEqBG3igPvzONordJmgeThK4MVhjAkaGuilNQ9BYlxZVefQJCcu0De0xakg75bHQHXRFlFyiv8UE\u002B2BPU/ordp9zh61zFURHAyRrMZf\u002BStV3fCZbEgK5srovBQ5qZbnyBfSoyF0EXQcw/pE4N44tBbGL19bU0GOcudTyRBA23Z1qeSujVoJ3ch8eKxRxgXorAf9d3o7iHTSQCw6IERj3\u002BSDzzb5iiq8vFGS3taVPKzhax0MQ2f8PiFv2Ekpz7mAGJzHzfbS7yXZQLsopK2iPQODVLkrV5yAh5EVja3dkuyUEsI5zXK2Env3Mv6s15VzyZ9Fqnb8VMT8R0pluWF3\u002B63KkJXrZG\u002BQyUZBNCCd17P7ocAOm\u002Bh1l7n5OYokTFUWfztQ4kMDhGUztN0wvyCkYnOWbhudaWPBVPjb8i7haHjxKrTpSPFs9Ble3uMLQNiZVNcakeI9eRXXj4lKK5Y2TkhgQ5BrvxV\u002BKXX\u002BQop8thAcQplXytqas7GjEb1oJsiDKJCaqwFELZm9nGhoPzqPVtV5KeT83odtyY/iyKlYEgKtfxX15g8O1BUDlipyLnR7F7rn8vjjhkoNKN11ZWTsYYplvsAglXDGalHT\u002BURY/58XZ7TudCMFyfTP6LkxmXKsEzSgDHO0Wn5KHYSrD40BsC1CXf2sAe1nX/TLUKy7lMzjJ\u002BYTuO8vYw02pFaaXrprzjSL8z9w/BFHOKx67QXRjoi7x\u002Bum7fs\u002BFv7seVmWyP0\u002BY4Z4L6WRcifUzIBCsHYLZRXN4prOxNw5TdhAgIa7rG\u002BvPI1/WWLjKlXHziF6/2KI5RRDxOpmc5qqPt3JUO2dHRwQk3foiA\u002B27rhFBva6wlJ5u5tyd\u002BeFSMzy1R6BGdlkKrEFZmvunFkIjNoyIWin73iPU5lWLqQ==",
      "StatusCode": 201,
      "ResponseHeaders": {
        "Content-Length": "0",
        "Content-MD5": "iH7JHfymTQC0B5ZsGFy57A==",
<<<<<<< HEAD
        "Date": "Thu, 05 Mar 2020 21:18:48 GMT",
        "ETag": "\u00220x8D7C14ACC727623\u0022",
        "Last-Modified": "Thu, 05 Mar 2020 21:18:49 GMT",
=======
        "Date": "Fri, 03 Apr 2020 00:03:37 GMT",
        "ETag": "\u00220x8D7D7627626DD38\u0022",
        "Last-Modified": "Fri, 03 Apr 2020 00:03:38 GMT",
>>>>>>> 32e373e2
        "Server": [
          "Windows-Azure-Blob/1.0",
          "Microsoft-HTTPAPI/2.0"
        ],
        "x-ms-blob-sequence-number": "0",
        "x-ms-client-request-id": "9acfc6a2-c37a-ca55-d812-b9687c728f04",
<<<<<<< HEAD
        "x-ms-request-id": "17941645-101e-0025-5d33-f33b47000000",
        "x-ms-request-server-encrypted": "true",
        "x-ms-version": "2019-10-10"
=======
        "x-ms-request-id": "79ea918c-b01e-003c-434b-096467000000",
        "x-ms-request-server-encrypted": "true",
        "x-ms-version": "2019-12-12"
>>>>>>> 32e373e2
      },
      "ResponseBody": []
    },
    {
<<<<<<< HEAD
      "RequestUri": "https://seanstagetest.blob.core.windows.net/test-container-c108f990-e2d8-6061-c199-639e2f0e5604/test-blob-e43f7937-de56-91b7-9ae3-0204371924e2?comp=snapshot",
      "RequestMethod": "PUT",
      "RequestHeaders": {
        "Authorization": "Sanitized",
        "traceparent": "00-e17c23319941d3449a952ce0294cb6c5-50386e741327c144-00",
        "User-Agent": [
          "azsdk-net-Storage.Blobs/12.4.0-dev.20200305.1",
          "(.NET Core 4.6.28325.01; Microsoft Windows 10.0.18363 )"
        ],
        "x-ms-client-request-id": "20312a87-f085-8a2e-ce07-d0aab353cf02",
        "x-ms-date": "Thu, 05 Mar 2020 21:18:49 GMT",
        "x-ms-return-client-request-id": "true",
        "x-ms-version": "2019-10-10"
=======
      "RequestUri": "https://seanmcccanary.blob.core.windows.net/test-container-c108f990-e2d8-6061-c199-639e2f0e5604/test-blob-e43f7937-de56-91b7-9ae3-0204371924e2?comp=snapshot",
      "RequestMethod": "PUT",
      "RequestHeaders": {
        "Authorization": "Sanitized",
        "traceparent": "00-f5a7945d5f7e1c4bbd920e0e7751045d-e3af5a5014854445-00",
        "User-Agent": [
          "azsdk-net-Storage.Blobs/12.5.0-dev.20200402.1",
          "(.NET Core 4.6.28325.01; Microsoft Windows 10.0.18362 )"
        ],
        "x-ms-client-request-id": "20312a87-f085-8a2e-ce07-d0aab353cf02",
        "x-ms-date": "Fri, 03 Apr 2020 00:03:39 GMT",
        "x-ms-return-client-request-id": "true",
        "x-ms-version": "2019-12-12"
>>>>>>> 32e373e2
      },
      "RequestBody": null,
      "StatusCode": 201,
      "ResponseHeaders": {
        "Content-Length": "0",
<<<<<<< HEAD
        "Date": "Thu, 05 Mar 2020 21:18:49 GMT",
        "ETag": "\u00220x8D7C14ACC727623\u0022",
        "Last-Modified": "Thu, 05 Mar 2020 21:18:49 GMT",
=======
        "Date": "Fri, 03 Apr 2020 00:03:37 GMT",
        "ETag": "\u00220x8D7D7627626DD38\u0022",
        "Last-Modified": "Fri, 03 Apr 2020 00:03:38 GMT",
>>>>>>> 32e373e2
        "Server": [
          "Windows-Azure-Blob/1.0",
          "Microsoft-HTTPAPI/2.0"
        ],
        "x-ms-client-request-id": "20312a87-f085-8a2e-ce07-d0aab353cf02",
<<<<<<< HEAD
        "x-ms-request-id": "17941649-101e-0025-6133-f33b47000000",
        "x-ms-request-server-encrypted": "false",
        "x-ms-snapshot": "2020-03-05T21:18:49.8878787Z",
        "x-ms-version": "2019-10-10"
=======
        "x-ms-request-id": "79ea91b9-b01e-003c-6d4b-096467000000",
        "x-ms-request-server-encrypted": "false",
        "x-ms-snapshot": "2020-04-03T00:03:38.6100482Z",
        "x-ms-version": "2019-12-12"
>>>>>>> 32e373e2
      },
      "ResponseBody": []
    },
    {
<<<<<<< HEAD
      "RequestUri": "https://seanstagetest.blob.core.windows.net/test-container-c108f990-e2d8-6061-c199-639e2f0e5604/test-blob-e43f7937-de56-91b7-9ae3-0204371924e2?comp=page",
=======
      "RequestUri": "https://seanmcccanary.blob.core.windows.net/test-container-c108f990-e2d8-6061-c199-639e2f0e5604/test-blob-e43f7937-de56-91b7-9ae3-0204371924e2?comp=page",
>>>>>>> 32e373e2
      "RequestMethod": "PUT",
      "RequestHeaders": {
        "Authorization": "Sanitized",
        "Content-Length": "1024",
<<<<<<< HEAD
        "traceparent": "00-77d6fb84dbc9504db07f4830c43003fd-c231fa18cf1aec48-00",
        "User-Agent": [
          "azsdk-net-Storage.Blobs/12.4.0-dev.20200305.1",
          "(.NET Core 4.6.28325.01; Microsoft Windows 10.0.18363 )"
        ],
        "x-ms-client-request-id": "52e12bfa-6f40-8e7e-d569-68c0813ff632",
        "x-ms-date": "Thu, 05 Mar 2020 21:18:50 GMT",
        "x-ms-page-write": "update",
        "x-ms-range": "bytes=2048-3071",
        "x-ms-return-client-request-id": "true",
        "x-ms-version": "2019-10-10"
=======
        "traceparent": "00-212981953ca7454aa887628c91f28c62-020a97772c1df941-00",
        "User-Agent": [
          "azsdk-net-Storage.Blobs/12.5.0-dev.20200402.1",
          "(.NET Core 4.6.28325.01; Microsoft Windows 10.0.18362 )"
        ],
        "x-ms-client-request-id": "52e12bfa-6f40-8e7e-d569-68c0813ff632",
        "x-ms-date": "Fri, 03 Apr 2020 00:03:39 GMT",
        "x-ms-page-write": "update",
        "x-ms-range": "bytes=2048-3071",
        "x-ms-return-client-request-id": "true",
        "x-ms-version": "2019-12-12"
>>>>>>> 32e373e2
      },
      "RequestBody": "HE94txrvls8Y\u002B\u002BPviCTCkEnq5a4JYkIEnFkVmRKhxx4MJ3Z/keL9LvJAqaP1SKuMLsR2kfyrJLkMdBrB2v29dzTE4mCtQ/5n7ba8ybmfDlSuiGpNKjUiYQK9cx3IO1T0gjJvMWVK3uvFD6RF7lv/bGXFE1GScEz/oYBe79DhnrFiyEeHMN3uY6l/hxuQ3XOnvQa3AigCYRLlb4/k7O8a5HDz4iYUeDyI1q\u002BoE\u002BgxbsMNtjLKKZyJX2Y0ocBNCne6ZKKrnfpNk0XJLyx5Wk0ptAHL1zW8ULvUaYO/39d8Osw37a9FhdDJwCLtAPlvEAQYCu2/gTJC/RPn1zN3jbRtTfRfQWye5C4wAhcTz0/BZFl\u002Bp9TqvLia9fCcXq6dUTJuf7MEEM6Yeia\u002Bj38bLy3DJXLZ\u002BeXfg5A8xUx8AYV/k7DkpFCcvVSL5i2tKy05fsbC2Dg8w1hNjvsiyEqBG3igPvzONordJmgeThK4MVhjAkaGuilNQ9BYlxZVefQJCcu0De0xakg75bHQHXRFlFyiv8UE\u002B2BPU/ordp9zh61zFURHAyRrMZf\u002BStV3fCZbEgK5srovBQ5qZbnyBfSoyF0EXQcw/pE4N44tBbGL19bU0GOcudTyRBA23Z1qeSujVoJ3ch8eKxRxgXorAf9d3o7iHTSQCw6IERj3\u002BSDzzb5iiq8vFGS3taVPKzhax0MQ2f8PiFv2Ekpz7mAGJzHzfbS7yXZQLsopK2iPQODVLkrV5yAh5EVja3dkuyUEsI5zXK2Env3Mv6s15VzyZ9Fqnb8VMT8R0pluWF3\u002B63KkJXrZG\u002BQyUZBNCCd17P7ocAOm\u002Bh1l7n5OYokTFUWfztQ4kMDhGUztN0wvyCkYnOWbhudaWPBVPjb8i7haHjxKrTpSPFs9Ble3uMLQNiZVNcakeI9eRXXj4lKK5Y2TkhgQ5BrvxV\u002BKXX\u002BQop8thAcQplXytqas7GjEb1oJsiDKJCaqwFELZm9nGhoPzqPVtV5KeT83odtyY/iyKlYEgKtfxX15g8O1BUDlipyLnR7F7rn8vjjhkoNKN11ZWTsYYplvsAglXDGalHT\u002BURY/58XZ7TudCMFyfTP6LkxmXKsEzSgDHO0Wn5KHYSrD40BsC1CXf2sAe1nX/TLUKy7lMzjJ\u002BYTuO8vYw02pFaaXrprzjSL8z9w/BFHOKx67QXRjoi7x\u002Bum7fs\u002BFv7seVmWyP0\u002BY4Z4L6WRcifUzIBCsHYLZRXN4prOxNw5TdhAgIa7rG\u002BvPI1/WWLjKlXHziF6/2KI5RRDxOpmc5qqPt3JUO2dHRwQk3foiA\u002B27rhFBva6wlJ5u5tyd\u002BeFSMzy1R6BGdlkKrEFZmvunFkIjNoyIWin73iPU5lWLqQ==",
      "StatusCode": 201,
      "ResponseHeaders": {
        "Content-Length": "0",
        "Content-MD5": "iH7JHfymTQC0B5ZsGFy57A==",
<<<<<<< HEAD
        "Date": "Thu, 05 Mar 2020 21:18:49 GMT",
        "ETag": "\u00220x8D7C14ACC8C1863\u0022",
        "Last-Modified": "Thu, 05 Mar 2020 21:18:49 GMT",
=======
        "Date": "Fri, 03 Apr 2020 00:03:37 GMT",
        "ETag": "\u00220x8D7D7627640AB7E\u0022",
        "Last-Modified": "Fri, 03 Apr 2020 00:03:38 GMT",
>>>>>>> 32e373e2
        "Server": [
          "Windows-Azure-Blob/1.0",
          "Microsoft-HTTPAPI/2.0"
        ],
        "x-ms-blob-sequence-number": "0",
        "x-ms-client-request-id": "52e12bfa-6f40-8e7e-d569-68c0813ff632",
<<<<<<< HEAD
        "x-ms-request-id": "1794164e-101e-0025-6633-f33b47000000",
        "x-ms-request-server-encrypted": "true",
        "x-ms-version": "2019-10-10"
=======
        "x-ms-request-id": "79ea91ce-b01e-003c-014b-096467000000",
        "x-ms-request-server-encrypted": "true",
        "x-ms-version": "2019-12-12"
>>>>>>> 32e373e2
      },
      "ResponseBody": []
    },
    {
<<<<<<< HEAD
      "RequestUri": "https://seanstagetest.blob.core.windows.net/test-container-c108f990-e2d8-6061-c199-639e2f0e5604/test-blob-e43f7937-de56-91b7-9ae3-0204371924e2?comp=pagelist\u0026prevsnapshot=2020-03-05T21%3A18%3A49.8878787Z",
      "RequestMethod": "GET",
      "RequestHeaders": {
        "Authorization": "Sanitized",
        "traceparent": "00-40297f623592154290fd2fe27e34221a-fd9835041f063146-00",
        "User-Agent": [
          "azsdk-net-Storage.Blobs/12.4.0-dev.20200305.1",
          "(.NET Core 4.6.28325.01; Microsoft Windows 10.0.18363 )"
        ],
        "x-ms-client-request-id": "88b01b0d-7d71-38c1-3529-3710b86fcf9c",
        "x-ms-date": "Thu, 05 Mar 2020 21:18:50 GMT",
        "x-ms-range": "bytes=0-1023",
        "x-ms-return-client-request-id": "true",
        "x-ms-version": "2019-10-10"
=======
      "RequestUri": "https://seanmcccanary.blob.core.windows.net/test-container-c108f990-e2d8-6061-c199-639e2f0e5604/test-blob-e43f7937-de56-91b7-9ae3-0204371924e2?comp=pagelist\u0026prevsnapshot=2020-04-03T00%3A03%3A38.6100482Z",
      "RequestMethod": "GET",
      "RequestHeaders": {
        "Authorization": "Sanitized",
        "traceparent": "00-696ae74c937af34ea226656e52b1c9f1-57fac0eb0f248447-00",
        "User-Agent": [
          "azsdk-net-Storage.Blobs/12.5.0-dev.20200402.1",
          "(.NET Core 4.6.28325.01; Microsoft Windows 10.0.18362 )"
        ],
        "x-ms-client-request-id": "88b01b0d-7d71-38c1-3529-3710b86fcf9c",
        "x-ms-date": "Fri, 03 Apr 2020 00:03:39 GMT",
        "x-ms-range": "bytes=0-1023",
        "x-ms-return-client-request-id": "true",
        "x-ms-version": "2019-12-12"
>>>>>>> 32e373e2
      },
      "RequestBody": null,
      "StatusCode": 200,
      "ResponseHeaders": {
        "Content-Type": "application/xml",
<<<<<<< HEAD
        "Date": "Thu, 05 Mar 2020 21:18:49 GMT",
        "ETag": "\u00220x8D7C14ACC8C1863\u0022",
        "Last-Modified": "Thu, 05 Mar 2020 21:18:49 GMT",
=======
        "Date": "Fri, 03 Apr 2020 00:03:37 GMT",
        "ETag": "\u00220x8D7D7627640AB7E\u0022",
        "Last-Modified": "Fri, 03 Apr 2020 00:03:38 GMT",
>>>>>>> 32e373e2
        "Server": [
          "Windows-Azure-Blob/1.0",
          "Microsoft-HTTPAPI/2.0"
        ],
        "Transfer-Encoding": "chunked",
        "x-ms-blob-content-length": "4096",
        "x-ms-client-request-id": "88b01b0d-7d71-38c1-3529-3710b86fcf9c",
<<<<<<< HEAD
        "x-ms-request-id": "17941652-101e-0025-6a33-f33b47000000",
        "x-ms-version": "2019-10-10"
=======
        "x-ms-request-id": "79ea91e8-b01e-003c-1a4b-096467000000",
        "x-ms-version": "2019-12-12"
>>>>>>> 32e373e2
      },
      "ResponseBody": "\uFEFF\u003C?xml version=\u00221.0\u0022 encoding=\u0022utf-8\u0022?\u003E\u003CPageList /\u003E"
    },
    {
<<<<<<< HEAD
      "RequestUri": "https://seanstagetest.blob.core.windows.net/test-container-c108f990-e2d8-6061-c199-639e2f0e5604?restype=container",
      "RequestMethod": "DELETE",
      "RequestHeaders": {
        "Authorization": "Sanitized",
        "traceparent": "00-3a1aaaab83a9924e8dbaf4aac52791f3-79678e7524ba9e4b-00",
        "User-Agent": [
          "azsdk-net-Storage.Blobs/12.4.0-dev.20200305.1",
          "(.NET Core 4.6.28325.01; Microsoft Windows 10.0.18363 )"
        ],
        "x-ms-client-request-id": "65b39ae0-6e8e-89c0-fd74-e741d403ad8a",
        "x-ms-date": "Thu, 05 Mar 2020 21:18:50 GMT",
        "x-ms-return-client-request-id": "true",
        "x-ms-version": "2019-10-10"
=======
      "RequestUri": "https://seanmcccanary.blob.core.windows.net/test-container-c108f990-e2d8-6061-c199-639e2f0e5604?restype=container",
      "RequestMethod": "DELETE",
      "RequestHeaders": {
        "Authorization": "Sanitized",
        "traceparent": "00-ef3f9e9c656f684bbe4e761268d9094d-c43583d6a6be1e4e-00",
        "User-Agent": [
          "azsdk-net-Storage.Blobs/12.5.0-dev.20200402.1",
          "(.NET Core 4.6.28325.01; Microsoft Windows 10.0.18362 )"
        ],
        "x-ms-client-request-id": "65b39ae0-6e8e-89c0-fd74-e741d403ad8a",
        "x-ms-date": "Fri, 03 Apr 2020 00:03:39 GMT",
        "x-ms-return-client-request-id": "true",
        "x-ms-version": "2019-12-12"
>>>>>>> 32e373e2
      },
      "RequestBody": null,
      "StatusCode": 202,
      "ResponseHeaders": {
        "Content-Length": "0",
<<<<<<< HEAD
        "Date": "Thu, 05 Mar 2020 21:18:49 GMT",
=======
        "Date": "Fri, 03 Apr 2020 00:03:37 GMT",
>>>>>>> 32e373e2
        "Server": [
          "Windows-Azure-Blob/1.0",
          "Microsoft-HTTPAPI/2.0"
        ],
        "x-ms-client-request-id": "65b39ae0-6e8e-89c0-fd74-e741d403ad8a",
<<<<<<< HEAD
        "x-ms-request-id": "17941657-101e-0025-6f33-f33b47000000",
        "x-ms-version": "2019-10-10"
=======
        "x-ms-request-id": "79ea9203-b01e-003c-334b-096467000000",
        "x-ms-version": "2019-12-12"
>>>>>>> 32e373e2
      },
      "ResponseBody": []
    },
    {
<<<<<<< HEAD
      "RequestUri": "https://seanstagetest.blob.core.windows.net/test-container-fa2fa712-47eb-3078-d1c2-70f624620c15?restype=container",
      "RequestMethod": "PUT",
      "RequestHeaders": {
        "Authorization": "Sanitized",
        "traceparent": "00-afa53ecc76bbd04699130e8bd8777bd1-b9c36930a7731c46-00",
        "User-Agent": [
          "azsdk-net-Storage.Blobs/12.4.0-dev.20200305.1",
          "(.NET Core 4.6.28325.01; Microsoft Windows 10.0.18363 )"
        ],
        "x-ms-blob-public-access": "container",
        "x-ms-client-request-id": "844dcece-b7f0-995f-2283-93cbfdca649b",
        "x-ms-date": "Thu, 05 Mar 2020 21:18:50 GMT",
        "x-ms-return-client-request-id": "true",
        "x-ms-version": "2019-10-10"
=======
      "RequestUri": "https://seanmcccanary.blob.core.windows.net/test-container-fa2fa712-47eb-3078-d1c2-70f624620c15?restype=container",
      "RequestMethod": "PUT",
      "RequestHeaders": {
        "Authorization": "Sanitized",
        "traceparent": "00-900d30004f51a249958f0bffb2c8a088-d6dbff9a5888934b-00",
        "User-Agent": [
          "azsdk-net-Storage.Blobs/12.5.0-dev.20200402.1",
          "(.NET Core 4.6.28325.01; Microsoft Windows 10.0.18362 )"
        ],
        "x-ms-blob-public-access": "container",
        "x-ms-client-request-id": "844dcece-b7f0-995f-2283-93cbfdca649b",
        "x-ms-date": "Fri, 03 Apr 2020 00:03:39 GMT",
        "x-ms-return-client-request-id": "true",
        "x-ms-version": "2019-12-12"
>>>>>>> 32e373e2
      },
      "RequestBody": null,
      "StatusCode": 201,
      "ResponseHeaders": {
        "Content-Length": "0",
<<<<<<< HEAD
        "Date": "Thu, 05 Mar 2020 21:18:49 GMT",
        "ETag": "\u00220x8D7C14ACCD6731A\u0022",
        "Last-Modified": "Thu, 05 Mar 2020 21:18:50 GMT",
=======
        "Date": "Fri, 03 Apr 2020 00:03:39 GMT",
        "ETag": "\u00220x8D7D762768AE6EE\u0022",
        "Last-Modified": "Fri, 03 Apr 2020 00:03:39 GMT",
>>>>>>> 32e373e2
        "Server": [
          "Windows-Azure-Blob/1.0",
          "Microsoft-HTTPAPI/2.0"
        ],
        "x-ms-client-request-id": "844dcece-b7f0-995f-2283-93cbfdca649b",
<<<<<<< HEAD
        "x-ms-request-id": "50f4ef37-701e-0041-2e33-f3cadf000000",
        "x-ms-version": "2019-10-10"
=======
        "x-ms-request-id": "6b85bbbf-901e-0092-7c4b-09c976000000",
        "x-ms-version": "2019-12-12"
>>>>>>> 32e373e2
      },
      "ResponseBody": []
    },
    {
<<<<<<< HEAD
      "RequestUri": "https://seanstagetest.blob.core.windows.net/test-container-fa2fa712-47eb-3078-d1c2-70f624620c15/test-blob-e9cad167-8fd3-a8cd-996d-d9d7029739ca",
=======
      "RequestUri": "https://seanmcccanary.blob.core.windows.net/test-container-fa2fa712-47eb-3078-d1c2-70f624620c15/test-blob-e9cad167-8fd3-a8cd-996d-d9d7029739ca",
>>>>>>> 32e373e2
      "RequestMethod": "PUT",
      "RequestHeaders": {
        "Authorization": "Sanitized",
        "Content-Length": "0",
<<<<<<< HEAD
        "traceparent": "00-8bdf8e2c6132384f8f2333940928ad7f-b30a3ddd9a908248-00",
        "User-Agent": [
          "azsdk-net-Storage.Blobs/12.4.0-dev.20200305.1",
          "(.NET Core 4.6.28325.01; Microsoft Windows 10.0.18363 )"
=======
        "traceparent": "00-b338fc70c0206d43a0ad67aca74d0f60-e436a328a2961148-00",
        "User-Agent": [
          "azsdk-net-Storage.Blobs/12.5.0-dev.20200402.1",
          "(.NET Core 4.6.28325.01; Microsoft Windows 10.0.18362 )"
>>>>>>> 32e373e2
        ],
        "x-ms-blob-content-length": "4096",
        "x-ms-blob-sequence-number": "0",
        "x-ms-blob-type": "PageBlob",
        "x-ms-client-request-id": "2479a8af-2f3d-3f3f-00a5-eb83dd88968a",
<<<<<<< HEAD
        "x-ms-date": "Thu, 05 Mar 2020 21:18:50 GMT",
        "x-ms-return-client-request-id": "true",
        "x-ms-version": "2019-10-10"
=======
        "x-ms-date": "Fri, 03 Apr 2020 00:03:40 GMT",
        "x-ms-return-client-request-id": "true",
        "x-ms-version": "2019-12-12"
>>>>>>> 32e373e2
      },
      "RequestBody": null,
      "StatusCode": 201,
      "ResponseHeaders": {
        "Content-Length": "0",
<<<<<<< HEAD
        "Date": "Thu, 05 Mar 2020 21:18:49 GMT",
        "ETag": "\u00220x8D7C14ACCE47204\u0022",
        "Last-Modified": "Thu, 05 Mar 2020 21:18:50 GMT",
=======
        "Date": "Fri, 03 Apr 2020 00:03:39 GMT",
        "ETag": "\u00220x8D7D7627697DC1B\u0022",
        "Last-Modified": "Fri, 03 Apr 2020 00:03:39 GMT",
>>>>>>> 32e373e2
        "Server": [
          "Windows-Azure-Blob/1.0",
          "Microsoft-HTTPAPI/2.0"
        ],
        "x-ms-client-request-id": "2479a8af-2f3d-3f3f-00a5-eb83dd88968a",
<<<<<<< HEAD
        "x-ms-request-id": "50f4ef3d-701e-0041-3233-f3cadf000000",
        "x-ms-request-server-encrypted": "true",
        "x-ms-version": "2019-10-10"
=======
        "x-ms-request-id": "6b85bbee-901e-0092-284b-09c976000000",
        "x-ms-request-server-encrypted": "true",
        "x-ms-version": "2019-12-12"
>>>>>>> 32e373e2
      },
      "ResponseBody": []
    },
    {
<<<<<<< HEAD
      "RequestUri": "https://seanstagetest.blob.core.windows.net/test-container-fa2fa712-47eb-3078-d1c2-70f624620c15/test-blob-e9cad167-8fd3-a8cd-996d-d9d7029739ca?comp=page",
=======
      "RequestUri": "https://seanmcccanary.blob.core.windows.net/test-container-fa2fa712-47eb-3078-d1c2-70f624620c15/test-blob-e9cad167-8fd3-a8cd-996d-d9d7029739ca?comp=page",
>>>>>>> 32e373e2
      "RequestMethod": "PUT",
      "RequestHeaders": {
        "Authorization": "Sanitized",
        "Content-Length": "1024",
<<<<<<< HEAD
        "traceparent": "00-04e5e11888dee649a05e7df31b4afc7b-57d198ac8387344c-00",
        "User-Agent": [
          "azsdk-net-Storage.Blobs/12.4.0-dev.20200305.1",
          "(.NET Core 4.6.28325.01; Microsoft Windows 10.0.18363 )"
        ],
        "x-ms-client-request-id": "44587304-8b58-c635-1d55-79aa1efb94e3",
        "x-ms-date": "Thu, 05 Mar 2020 21:18:50 GMT",
        "x-ms-page-write": "update",
        "x-ms-range": "bytes=0-1023",
        "x-ms-return-client-request-id": "true",
        "x-ms-version": "2019-10-10"
=======
        "traceparent": "00-26f35e787f6eec4eaeef4cb2ce80f396-0e11573f10361a44-00",
        "User-Agent": [
          "azsdk-net-Storage.Blobs/12.5.0-dev.20200402.1",
          "(.NET Core 4.6.28325.01; Microsoft Windows 10.0.18362 )"
        ],
        "x-ms-client-request-id": "44587304-8b58-c635-1d55-79aa1efb94e3",
        "x-ms-date": "Fri, 03 Apr 2020 00:03:40 GMT",
        "x-ms-page-write": "update",
        "x-ms-range": "bytes=0-1023",
        "x-ms-return-client-request-id": "true",
        "x-ms-version": "2019-12-12"
>>>>>>> 32e373e2
      },
      "RequestBody": "SckioKIOht\u002BtCl09k5TSVqiDJ1oeFYx5HehVb5yh4gMAcO8MICSzoSKZdzPSAqts0pTaWmA8bDQ9qIO6uBZDCyhaPSOkxTWEz4Y3hZ1Ypxo86ZwHxoeiwwS7z3ih\u002BekLVWsLd8WIxw1fVorZBOeW5ABofc55O0Sgt3kf6Pa949adKy8xTS9UsyKPqHD8yL4cJet3OHsakhonar9Mad8XoXKzPNi3ZJbQE8ms6ZPTo\u002B66AsIKRqpbgpkVCuJwCEpCeAb\u002BSIzlZMFUpiSxbaiGU8bQkWccDFvIWLk/olm0YAt/aXGM1Vpi1J0BtqCFqRTxjrcbn3biJmyrNfDSpsJnoEUZMgQ3\u002Bn1sbrzKGlW6Qq6kTRSimMGUnEME4J9qkC7amRZabHcQupQ5rzG6GAsX8PNBLVmuxQeDhJXAMhndAd2O74A\u002BYNU3lJN/aOmQ2oQ37O\u002BsKGLVLNQP1\u002BfiUId6W61TKymK2JAeCpnFLlwe86oQiEUpMdl7ucKsL4jtVEMLBAw7Pa5brBRejR3ID/548eQ90cdBUSrU13Jm3qgIMLZVuilP4rX7tdwxyqO7sqrEMz6ksIJ8yrPiZmU89M5rVl1nc1XUKA4uQhzqEIaGGSXHoqpqY4Az2O92bXtPvsENxXRGUz9V7wsvdm1mkbotW01AdFEjAfPcNJplXruS3oNb3UoSQMXmcrKfOu0SzUc1SBEuD0pv6sOAaR\u002Bk75FPnZfqCrRvGxuHWQKfg8cGymZTMBWqZM457PKGkdemQYIhUJ1VKMKSxS32prZI0Gf8ep\u002B4Ub97pTjIsR7C6YlE4Rh/fTMqsKKkwWvotL4Y8RyKihc37fDDpapljHajz9yjscSeyVI00cn8FJBTk/F5sMACN15yDPQnu9iIxSQrAPGPRQL6eijJVrhNO9lgcBK569y2oZd9MKXQdg15qwyl0ROexE3vfzaYOOClJdEax0vFz9lIdV9ZERRcKQMaT6usp2nFwavEyWymHWi32ArUta7CtNwzXVuzRbI4k1Uyfug1\u002BH1nVAafAAVsoVf3ojgKh3RVV5vPeUoNEnv4izYXdJ9/gd\u002BNbWCoI7PWxrsEvKJ5Lgvh3CZNZn8zWUKKpnTPVS23eCFZfBoTrDTn\u002BLKOCVXYfl0qNpd5MRpfWRQeHXw\u002BB3CNTEOBILLxzS/yZW3MpE/ssScXpB\u002BWPkYG\u002BSMF9Y\u002B3qfFCAbwSV16rOWhnhsytk7XEMWxVJ2NR9w79eyeO69igO7x8iqOS2lrJbGq2L7d5WGVtQcMjYYGO8AmuFNs2HE2QxksPMQgRMVYRjLr4m8hWgyPBIaoUfdk67ZmZ48Z\u002BklAcJmhsaiddWw9tEdXHlVVBWJC4dfqje0lx1UNueA==",
      "StatusCode": 201,
      "ResponseHeaders": {
        "Content-Length": "0",
        "Content-MD5": "VkB6wImB7OvrCxStv7PZfA==",
<<<<<<< HEAD
        "Date": "Thu, 05 Mar 2020 21:18:49 GMT",
        "ETag": "\u00220x8D7C14ACCF1B82C\u0022",
        "Last-Modified": "Thu, 05 Mar 2020 21:18:50 GMT",
=======
        "Date": "Fri, 03 Apr 2020 00:03:39 GMT",
        "ETag": "\u00220x8D7D76276A41351\u0022",
        "Last-Modified": "Fri, 03 Apr 2020 00:03:39 GMT",
>>>>>>> 32e373e2
        "Server": [
          "Windows-Azure-Blob/1.0",
          "Microsoft-HTTPAPI/2.0"
        ],
        "x-ms-blob-sequence-number": "0",
        "x-ms-client-request-id": "44587304-8b58-c635-1d55-79aa1efb94e3",
<<<<<<< HEAD
        "x-ms-request-id": "50f4ef41-701e-0041-3633-f3cadf000000",
        "x-ms-request-server-encrypted": "true",
        "x-ms-version": "2019-10-10"
=======
        "x-ms-request-id": "6b85bbfc-901e-0092-364b-09c976000000",
        "x-ms-request-server-encrypted": "true",
        "x-ms-version": "2019-12-12"
>>>>>>> 32e373e2
      },
      "ResponseBody": []
    },
    {
<<<<<<< HEAD
      "RequestUri": "https://seanstagetest.blob.core.windows.net/test-container-fa2fa712-47eb-3078-d1c2-70f624620c15/test-blob-e9cad167-8fd3-a8cd-996d-d9d7029739ca?comp=snapshot",
      "RequestMethod": "PUT",
      "RequestHeaders": {
        "Authorization": "Sanitized",
        "traceparent": "00-a53739af4b797242b61f1d6750e39140-193e6eaec58eb044-00",
        "User-Agent": [
          "azsdk-net-Storage.Blobs/12.4.0-dev.20200305.1",
          "(.NET Core 4.6.28325.01; Microsoft Windows 10.0.18363 )"
        ],
        "x-ms-client-request-id": "616dded3-2aeb-c21f-5bcc-dc1461ca41ee",
        "x-ms-date": "Thu, 05 Mar 2020 21:18:50 GMT",
        "x-ms-return-client-request-id": "true",
        "x-ms-version": "2019-10-10"
=======
      "RequestUri": "https://seanmcccanary.blob.core.windows.net/test-container-fa2fa712-47eb-3078-d1c2-70f624620c15/test-blob-e9cad167-8fd3-a8cd-996d-d9d7029739ca?comp=snapshot",
      "RequestMethod": "PUT",
      "RequestHeaders": {
        "Authorization": "Sanitized",
        "traceparent": "00-33c68cc7e548f94ebb9dda02fdda1a78-8b416ddefcae2245-00",
        "User-Agent": [
          "azsdk-net-Storage.Blobs/12.5.0-dev.20200402.1",
          "(.NET Core 4.6.28325.01; Microsoft Windows 10.0.18362 )"
        ],
        "x-ms-client-request-id": "616dded3-2aeb-c21f-5bcc-dc1461ca41ee",
        "x-ms-date": "Fri, 03 Apr 2020 00:03:40 GMT",
        "x-ms-return-client-request-id": "true",
        "x-ms-version": "2019-12-12"
>>>>>>> 32e373e2
      },
      "RequestBody": null,
      "StatusCode": 201,
      "ResponseHeaders": {
        "Content-Length": "0",
<<<<<<< HEAD
        "Date": "Thu, 05 Mar 2020 21:18:49 GMT",
        "ETag": "\u00220x8D7C14ACCF1B82C\u0022",
        "Last-Modified": "Thu, 05 Mar 2020 21:18:50 GMT",
=======
        "Date": "Fri, 03 Apr 2020 00:03:39 GMT",
        "ETag": "\u00220x8D7D76276A41351\u0022",
        "Last-Modified": "Fri, 03 Apr 2020 00:03:39 GMT",
>>>>>>> 32e373e2
        "Server": [
          "Windows-Azure-Blob/1.0",
          "Microsoft-HTTPAPI/2.0"
        ],
        "x-ms-client-request-id": "616dded3-2aeb-c21f-5bcc-dc1461ca41ee",
<<<<<<< HEAD
        "x-ms-request-id": "50f4ef44-701e-0041-3933-f3cadf000000",
        "x-ms-request-server-encrypted": "false",
        "x-ms-snapshot": "2020-03-05T21:18:50.7238505Z",
        "x-ms-version": "2019-10-10"
=======
        "x-ms-request-id": "6b85bc08-901e-0092-424b-09c976000000",
        "x-ms-request-server-encrypted": "false",
        "x-ms-snapshot": "2020-04-03T00:03:39.4286312Z",
        "x-ms-version": "2019-12-12"
>>>>>>> 32e373e2
      },
      "ResponseBody": []
    },
    {
<<<<<<< HEAD
      "RequestUri": "https://seanstagetest.blob.core.windows.net/test-container-fa2fa712-47eb-3078-d1c2-70f624620c15/test-blob-e9cad167-8fd3-a8cd-996d-d9d7029739ca?comp=page",
=======
      "RequestUri": "https://seanmcccanary.blob.core.windows.net/test-container-fa2fa712-47eb-3078-d1c2-70f624620c15/test-blob-e9cad167-8fd3-a8cd-996d-d9d7029739ca?comp=page",
>>>>>>> 32e373e2
      "RequestMethod": "PUT",
      "RequestHeaders": {
        "Authorization": "Sanitized",
        "Content-Length": "1024",
<<<<<<< HEAD
        "traceparent": "00-9e50595affc212429e9f3ad972e6c900-81b5801329e8cd40-00",
        "User-Agent": [
          "azsdk-net-Storage.Blobs/12.4.0-dev.20200305.1",
          "(.NET Core 4.6.28325.01; Microsoft Windows 10.0.18363 )"
        ],
        "x-ms-client-request-id": "40d77020-338d-c3f8-c3ff-81b2ff485715",
        "x-ms-date": "Thu, 05 Mar 2020 21:18:50 GMT",
        "x-ms-page-write": "update",
        "x-ms-range": "bytes=2048-3071",
        "x-ms-return-client-request-id": "true",
        "x-ms-version": "2019-10-10"
=======
        "traceparent": "00-8fded2010a3d4747a33d1bb4836e5109-91287ce44cf36241-00",
        "User-Agent": [
          "azsdk-net-Storage.Blobs/12.5.0-dev.20200402.1",
          "(.NET Core 4.6.28325.01; Microsoft Windows 10.0.18362 )"
        ],
        "x-ms-client-request-id": "40d77020-338d-c3f8-c3ff-81b2ff485715",
        "x-ms-date": "Fri, 03 Apr 2020 00:03:40 GMT",
        "x-ms-page-write": "update",
        "x-ms-range": "bytes=2048-3071",
        "x-ms-return-client-request-id": "true",
        "x-ms-version": "2019-12-12"
>>>>>>> 32e373e2
      },
      "RequestBody": "SckioKIOht\u002BtCl09k5TSVqiDJ1oeFYx5HehVb5yh4gMAcO8MICSzoSKZdzPSAqts0pTaWmA8bDQ9qIO6uBZDCyhaPSOkxTWEz4Y3hZ1Ypxo86ZwHxoeiwwS7z3ih\u002BekLVWsLd8WIxw1fVorZBOeW5ABofc55O0Sgt3kf6Pa949adKy8xTS9UsyKPqHD8yL4cJet3OHsakhonar9Mad8XoXKzPNi3ZJbQE8ms6ZPTo\u002B66AsIKRqpbgpkVCuJwCEpCeAb\u002BSIzlZMFUpiSxbaiGU8bQkWccDFvIWLk/olm0YAt/aXGM1Vpi1J0BtqCFqRTxjrcbn3biJmyrNfDSpsJnoEUZMgQ3\u002Bn1sbrzKGlW6Qq6kTRSimMGUnEME4J9qkC7amRZabHcQupQ5rzG6GAsX8PNBLVmuxQeDhJXAMhndAd2O74A\u002BYNU3lJN/aOmQ2oQ37O\u002BsKGLVLNQP1\u002BfiUId6W61TKymK2JAeCpnFLlwe86oQiEUpMdl7ucKsL4jtVEMLBAw7Pa5brBRejR3ID/548eQ90cdBUSrU13Jm3qgIMLZVuilP4rX7tdwxyqO7sqrEMz6ksIJ8yrPiZmU89M5rVl1nc1XUKA4uQhzqEIaGGSXHoqpqY4Az2O92bXtPvsENxXRGUz9V7wsvdm1mkbotW01AdFEjAfPcNJplXruS3oNb3UoSQMXmcrKfOu0SzUc1SBEuD0pv6sOAaR\u002Bk75FPnZfqCrRvGxuHWQKfg8cGymZTMBWqZM457PKGkdemQYIhUJ1VKMKSxS32prZI0Gf8ep\u002B4Ub97pTjIsR7C6YlE4Rh/fTMqsKKkwWvotL4Y8RyKihc37fDDpapljHajz9yjscSeyVI00cn8FJBTk/F5sMACN15yDPQnu9iIxSQrAPGPRQL6eijJVrhNO9lgcBK569y2oZd9MKXQdg15qwyl0ROexE3vfzaYOOClJdEax0vFz9lIdV9ZERRcKQMaT6usp2nFwavEyWymHWi32ArUta7CtNwzXVuzRbI4k1Uyfug1\u002BH1nVAafAAVsoVf3ojgKh3RVV5vPeUoNEnv4izYXdJ9/gd\u002BNbWCoI7PWxrsEvKJ5Lgvh3CZNZn8zWUKKpnTPVS23eCFZfBoTrDTn\u002BLKOCVXYfl0qNpd5MRpfWRQeHXw\u002BB3CNTEOBILLxzS/yZW3MpE/ssScXpB\u002BWPkYG\u002BSMF9Y\u002B3qfFCAbwSV16rOWhnhsytk7XEMWxVJ2NR9w79eyeO69igO7x8iqOS2lrJbGq2L7d5WGVtQcMjYYGO8AmuFNs2HE2QxksPMQgRMVYRjLr4m8hWgyPBIaoUfdk67ZmZ48Z\u002BklAcJmhsaiddWw9tEdXHlVVBWJC4dfqje0lx1UNueA==",
      "StatusCode": 201,
      "ResponseHeaders": {
        "Content-Length": "0",
        "Content-MD5": "VkB6wImB7OvrCxStv7PZfA==",
<<<<<<< HEAD
        "Date": "Thu, 05 Mar 2020 21:18:49 GMT",
        "ETag": "\u00220x8D7C14ACD0C4527\u0022",
        "Last-Modified": "Thu, 05 Mar 2020 21:18:50 GMT",
=======
        "Date": "Fri, 03 Apr 2020 00:03:39 GMT",
        "ETag": "\u00220x8D7D76276BD6C51\u0022",
        "Last-Modified": "Fri, 03 Apr 2020 00:03:39 GMT",
>>>>>>> 32e373e2
        "Server": [
          "Windows-Azure-Blob/1.0",
          "Microsoft-HTTPAPI/2.0"
        ],
        "x-ms-blob-sequence-number": "0",
        "x-ms-client-request-id": "40d77020-338d-c3f8-c3ff-81b2ff485715",
<<<<<<< HEAD
        "x-ms-request-id": "50f4ef45-701e-0041-3a33-f3cadf000000",
        "x-ms-request-server-encrypted": "true",
        "x-ms-version": "2019-10-10"
=======
        "x-ms-request-id": "6b85bc23-901e-0092-5c4b-09c976000000",
        "x-ms-request-server-encrypted": "true",
        "x-ms-version": "2019-12-12"
>>>>>>> 32e373e2
      },
      "ResponseBody": []
    },
    {
<<<<<<< HEAD
      "RequestUri": "https://seanstagetest.blob.core.windows.net/test-container-fa2fa712-47eb-3078-d1c2-70f624620c15/test-blob-e9cad167-8fd3-a8cd-996d-d9d7029739ca?comp=pagelist\u0026prevsnapshot=2020-03-05T21%3A18%3A50.7238505Z",
      "RequestMethod": "GET",
      "RequestHeaders": {
        "Authorization": "Sanitized",
        "If-Modified-Since": "Wed, 04 Mar 2020 21:18:49 GMT",
        "traceparent": "00-bc29c0b094ba7a498ccf8c657770a490-115b6b8a50fed44a-00",
        "User-Agent": [
          "azsdk-net-Storage.Blobs/12.4.0-dev.20200305.1",
          "(.NET Core 4.6.28325.01; Microsoft Windows 10.0.18363 )"
        ],
        "x-ms-client-request-id": "f1f4d0c2-01f3-5160-1fb2-1dd8493929ce",
        "x-ms-date": "Thu, 05 Mar 2020 21:18:50 GMT",
        "x-ms-range": "bytes=0-1023",
        "x-ms-return-client-request-id": "true",
        "x-ms-version": "2019-10-10"
=======
      "RequestUri": "https://seanmcccanary.blob.core.windows.net/test-container-fa2fa712-47eb-3078-d1c2-70f624620c15/test-blob-e9cad167-8fd3-a8cd-996d-d9d7029739ca?comp=pagelist\u0026prevsnapshot=2020-04-03T00%3A03%3A39.4286312Z",
      "RequestMethod": "GET",
      "RequestHeaders": {
        "Authorization": "Sanitized",
        "If-Modified-Since": "Thu, 02 Apr 2020 00:03:38 GMT",
        "traceparent": "00-fea99acb000f2744b307a8673e2b0b58-2ccb9d0931e1e342-00",
        "User-Agent": [
          "azsdk-net-Storage.Blobs/12.5.0-dev.20200402.1",
          "(.NET Core 4.6.28325.01; Microsoft Windows 10.0.18362 )"
        ],
        "x-ms-client-request-id": "f1f4d0c2-01f3-5160-1fb2-1dd8493929ce",
        "x-ms-date": "Fri, 03 Apr 2020 00:03:40 GMT",
        "x-ms-range": "bytes=0-1023",
        "x-ms-return-client-request-id": "true",
        "x-ms-version": "2019-12-12"
>>>>>>> 32e373e2
      },
      "RequestBody": null,
      "StatusCode": 200,
      "ResponseHeaders": {
        "Content-Type": "application/xml",
<<<<<<< HEAD
        "Date": "Thu, 05 Mar 2020 21:18:50 GMT",
        "ETag": "\u00220x8D7C14ACD0C4527\u0022",
        "Last-Modified": "Thu, 05 Mar 2020 21:18:50 GMT",
=======
        "Date": "Fri, 03 Apr 2020 00:03:39 GMT",
        "ETag": "\u00220x8D7D76276BD6C51\u0022",
        "Last-Modified": "Fri, 03 Apr 2020 00:03:39 GMT",
>>>>>>> 32e373e2
        "Server": [
          "Windows-Azure-Blob/1.0",
          "Microsoft-HTTPAPI/2.0"
        ],
        "Transfer-Encoding": "chunked",
        "x-ms-blob-content-length": "4096",
        "x-ms-client-request-id": "f1f4d0c2-01f3-5160-1fb2-1dd8493929ce",
<<<<<<< HEAD
        "x-ms-request-id": "50f4ef46-701e-0041-3b33-f3cadf000000",
        "x-ms-version": "2019-10-10"
=======
        "x-ms-request-id": "6b85bc44-901e-0092-794b-09c976000000",
        "x-ms-version": "2019-12-12"
>>>>>>> 32e373e2
      },
      "ResponseBody": "\uFEFF\u003C?xml version=\u00221.0\u0022 encoding=\u0022utf-8\u0022?\u003E\u003CPageList /\u003E"
    },
    {
<<<<<<< HEAD
      "RequestUri": "https://seanstagetest.blob.core.windows.net/test-container-fa2fa712-47eb-3078-d1c2-70f624620c15?restype=container",
      "RequestMethod": "DELETE",
      "RequestHeaders": {
        "Authorization": "Sanitized",
        "traceparent": "00-86b04d3d36e7ff40afef9e67eb21428c-de91a86aa79a774d-00",
        "User-Agent": [
          "azsdk-net-Storage.Blobs/12.4.0-dev.20200305.1",
          "(.NET Core 4.6.28325.01; Microsoft Windows 10.0.18363 )"
        ],
        "x-ms-client-request-id": "2ef0e459-6653-9d22-20a0-84e83557beb8",
        "x-ms-date": "Thu, 05 Mar 2020 21:18:51 GMT",
        "x-ms-return-client-request-id": "true",
        "x-ms-version": "2019-10-10"
=======
      "RequestUri": "https://seanmcccanary.blob.core.windows.net/test-container-fa2fa712-47eb-3078-d1c2-70f624620c15?restype=container",
      "RequestMethod": "DELETE",
      "RequestHeaders": {
        "Authorization": "Sanitized",
        "traceparent": "00-78985f61a5391a47ab7cbec7e2714c5a-8faf9fb8f3083543-00",
        "User-Agent": [
          "azsdk-net-Storage.Blobs/12.5.0-dev.20200402.1",
          "(.NET Core 4.6.28325.01; Microsoft Windows 10.0.18362 )"
        ],
        "x-ms-client-request-id": "2ef0e459-6653-9d22-20a0-84e83557beb8",
        "x-ms-date": "Fri, 03 Apr 2020 00:03:40 GMT",
        "x-ms-return-client-request-id": "true",
        "x-ms-version": "2019-12-12"
>>>>>>> 32e373e2
      },
      "RequestBody": null,
      "StatusCode": 202,
      "ResponseHeaders": {
        "Content-Length": "0",
<<<<<<< HEAD
        "Date": "Thu, 05 Mar 2020 21:18:50 GMT",
=======
        "Date": "Fri, 03 Apr 2020 00:03:39 GMT",
>>>>>>> 32e373e2
        "Server": [
          "Windows-Azure-Blob/1.0",
          "Microsoft-HTTPAPI/2.0"
        ],
        "x-ms-client-request-id": "2ef0e459-6653-9d22-20a0-84e83557beb8",
<<<<<<< HEAD
        "x-ms-request-id": "50f4ef48-701e-0041-3d33-f3cadf000000",
        "x-ms-version": "2019-10-10"
=======
        "x-ms-request-id": "6b85bc54-901e-0092-084b-09c976000000",
        "x-ms-version": "2019-12-12"
>>>>>>> 32e373e2
      },
      "ResponseBody": []
    },
    {
<<<<<<< HEAD
      "RequestUri": "https://seanstagetest.blob.core.windows.net/test-container-77067b1b-0ad2-5cd1-5e27-b024b3186974?restype=container",
      "RequestMethod": "PUT",
      "RequestHeaders": {
        "Authorization": "Sanitized",
        "traceparent": "00-796a57d79f5cd3438fb7f158544dbde5-065d8a2c5de1254b-00",
        "User-Agent": [
          "azsdk-net-Storage.Blobs/12.4.0-dev.20200305.1",
          "(.NET Core 4.6.28325.01; Microsoft Windows 10.0.18363 )"
        ],
        "x-ms-blob-public-access": "container",
        "x-ms-client-request-id": "6c2c960f-86a4-4e48-1293-cf2cb6fdea07",
        "x-ms-date": "Thu, 05 Mar 2020 21:18:51 GMT",
        "x-ms-return-client-request-id": "true",
        "x-ms-version": "2019-10-10"
=======
      "RequestUri": "https://seanmcccanary.blob.core.windows.net/test-container-77067b1b-0ad2-5cd1-5e27-b024b3186974?restype=container",
      "RequestMethod": "PUT",
      "RequestHeaders": {
        "Authorization": "Sanitized",
        "traceparent": "00-edb084db4061df4b8361c08b6bd0da20-01143801f345da41-00",
        "User-Agent": [
          "azsdk-net-Storage.Blobs/12.5.0-dev.20200402.1",
          "(.NET Core 4.6.28325.01; Microsoft Windows 10.0.18362 )"
        ],
        "x-ms-blob-public-access": "container",
        "x-ms-client-request-id": "6c2c960f-86a4-4e48-1293-cf2cb6fdea07",
        "x-ms-date": "Fri, 03 Apr 2020 00:03:40 GMT",
        "x-ms-return-client-request-id": "true",
        "x-ms-version": "2019-12-12"
>>>>>>> 32e373e2
      },
      "RequestBody": null,
      "StatusCode": 201,
      "ResponseHeaders": {
        "Content-Length": "0",
<<<<<<< HEAD
        "Date": "Thu, 05 Mar 2020 21:18:50 GMT",
        "ETag": "\u00220x8D7C14ACD561D3D\u0022",
        "Last-Modified": "Thu, 05 Mar 2020 21:18:51 GMT",
=======
        "Date": "Fri, 03 Apr 2020 00:03:39 GMT",
        "ETag": "\u00220x8D7D7627706B3EF\u0022",
        "Last-Modified": "Fri, 03 Apr 2020 00:03:39 GMT",
>>>>>>> 32e373e2
        "Server": [
          "Windows-Azure-Blob/1.0",
          "Microsoft-HTTPAPI/2.0"
        ],
        "x-ms-client-request-id": "6c2c960f-86a4-4e48-1293-cf2cb6fdea07",
<<<<<<< HEAD
        "x-ms-request-id": "8d51914e-d01e-0048-0833-f38f0c000000",
        "x-ms-version": "2019-10-10"
=======
        "x-ms-request-id": "1c627b8c-601e-0096-474b-094471000000",
        "x-ms-version": "2019-12-12"
>>>>>>> 32e373e2
      },
      "ResponseBody": []
    },
    {
<<<<<<< HEAD
      "RequestUri": "https://seanstagetest.blob.core.windows.net/test-container-77067b1b-0ad2-5cd1-5e27-b024b3186974/test-blob-32340f37-59d8-216e-0027-4b988fa67cd5",
=======
      "RequestUri": "https://seanmcccanary.blob.core.windows.net/test-container-77067b1b-0ad2-5cd1-5e27-b024b3186974/test-blob-32340f37-59d8-216e-0027-4b988fa67cd5",
>>>>>>> 32e373e2
      "RequestMethod": "PUT",
      "RequestHeaders": {
        "Authorization": "Sanitized",
        "Content-Length": "0",
<<<<<<< HEAD
        "traceparent": "00-afa837664bd332429173eb81cce97b7f-5d71f302f3f3704d-00",
        "User-Agent": [
          "azsdk-net-Storage.Blobs/12.4.0-dev.20200305.1",
          "(.NET Core 4.6.28325.01; Microsoft Windows 10.0.18363 )"
=======
        "traceparent": "00-aaf439bd08b29e44904e322dab8b9e31-ff931d3f6bfe4b48-00",
        "User-Agent": [
          "azsdk-net-Storage.Blobs/12.5.0-dev.20200402.1",
          "(.NET Core 4.6.28325.01; Microsoft Windows 10.0.18362 )"
>>>>>>> 32e373e2
        ],
        "x-ms-blob-content-length": "4096",
        "x-ms-blob-sequence-number": "0",
        "x-ms-blob-type": "PageBlob",
        "x-ms-client-request-id": "d0f3734e-6454-b610-270b-6b7c3aafbf6c",
<<<<<<< HEAD
        "x-ms-date": "Thu, 05 Mar 2020 21:18:51 GMT",
        "x-ms-return-client-request-id": "true",
        "x-ms-version": "2019-10-10"
=======
        "x-ms-date": "Fri, 03 Apr 2020 00:03:40 GMT",
        "x-ms-return-client-request-id": "true",
        "x-ms-version": "2019-12-12"
>>>>>>> 32e373e2
      },
      "RequestBody": null,
      "StatusCode": 201,
      "ResponseHeaders": {
        "Content-Length": "0",
<<<<<<< HEAD
        "Date": "Thu, 05 Mar 2020 21:18:50 GMT",
        "ETag": "\u00220x8D7C14ACD638E18\u0022",
        "Last-Modified": "Thu, 05 Mar 2020 21:18:51 GMT",
=======
        "Date": "Fri, 03 Apr 2020 00:03:39 GMT",
        "ETag": "\u00220x8D7D76277136422\u0022",
        "Last-Modified": "Fri, 03 Apr 2020 00:03:40 GMT",
>>>>>>> 32e373e2
        "Server": [
          "Windows-Azure-Blob/1.0",
          "Microsoft-HTTPAPI/2.0"
        ],
        "x-ms-client-request-id": "d0f3734e-6454-b610-270b-6b7c3aafbf6c",
<<<<<<< HEAD
        "x-ms-request-id": "8d519153-d01e-0048-0b33-f38f0c000000",
        "x-ms-request-server-encrypted": "true",
        "x-ms-version": "2019-10-10"
=======
        "x-ms-request-id": "1c627b9f-601e-0096-584b-094471000000",
        "x-ms-request-server-encrypted": "true",
        "x-ms-version": "2019-12-12"
>>>>>>> 32e373e2
      },
      "ResponseBody": []
    },
    {
<<<<<<< HEAD
      "RequestUri": "https://seanstagetest.blob.core.windows.net/test-container-77067b1b-0ad2-5cd1-5e27-b024b3186974/test-blob-32340f37-59d8-216e-0027-4b988fa67cd5?comp=page",
=======
      "RequestUri": "https://seanmcccanary.blob.core.windows.net/test-container-77067b1b-0ad2-5cd1-5e27-b024b3186974/test-blob-32340f37-59d8-216e-0027-4b988fa67cd5?comp=page",
>>>>>>> 32e373e2
      "RequestMethod": "PUT",
      "RequestHeaders": {
        "Authorization": "Sanitized",
        "Content-Length": "1024",
<<<<<<< HEAD
        "traceparent": "00-9ffd4be5fbfbef4da13082e8c0fdf429-3ddf105e97c85642-00",
        "User-Agent": [
          "azsdk-net-Storage.Blobs/12.4.0-dev.20200305.1",
          "(.NET Core 4.6.28325.01; Microsoft Windows 10.0.18363 )"
        ],
        "x-ms-client-request-id": "ad899587-3d6c-56c6-92dc-e9fa000d5096",
        "x-ms-date": "Thu, 05 Mar 2020 21:18:51 GMT",
        "x-ms-page-write": "update",
        "x-ms-range": "bytes=0-1023",
        "x-ms-return-client-request-id": "true",
        "x-ms-version": "2019-10-10"
=======
        "traceparent": "00-97c9d3882770f946b80b9b6ca137d550-d033177d43fe0a4b-00",
        "User-Agent": [
          "azsdk-net-Storage.Blobs/12.5.0-dev.20200402.1",
          "(.NET Core 4.6.28325.01; Microsoft Windows 10.0.18362 )"
        ],
        "x-ms-client-request-id": "ad899587-3d6c-56c6-92dc-e9fa000d5096",
        "x-ms-date": "Fri, 03 Apr 2020 00:03:41 GMT",
        "x-ms-page-write": "update",
        "x-ms-range": "bytes=0-1023",
        "x-ms-return-client-request-id": "true",
        "x-ms-version": "2019-12-12"
>>>>>>> 32e373e2
      },
      "RequestBody": "F/mb7\u002BjNHDo/BnenBrn2sf4eSRyzq4Artl714JFT8gpw5p0wszlEgVa4kU7saK9tFLl\u002BHGajuGx4bziK1zyp7BNsNiAbxf3E2cjF\u002BhoyP02vh8vX1NakzS0xt0QBuqkaDqU7gDGPUk\u002B7ukOd3b5RRjDr209x0hc9yGnz6Q25wx4eq\u002Bt1978bIDV8GxqSB/Bv33ETFd9ZqTyO/bfIm2hBAvYlfzLS3E9xz7sa9Lb8qsF4hAqcpa0/xAGv5/kHUoTNOxkjbYe9nAMhokUkP7SGkVL2TxdepFxJ5bowI/VWan02TLmd2D05u\u002BcGegNnGoRNKVWmEAJsb5a82ofNjHkNyzjI7fL66LkVvZQwVylZ4cs14vmgr1p6yd0j4P21bC5t\u002Ba/Kny2SU0CckVJuPBhsY/i8l6mAbRzeTSMV1we7X1Fmwl56jkKeo4\u002B5BB4HDIzFt30E\u002BdSE7YuS7FEJfHw44DEACHm68dS2HvMaxmn\u002B1kCWUCCKtmV94dXS6KLwlCcTgCPsBgQSCsWpTtvgaiYilBUQcixcrinMgyak5wkxxYnMBkZFEdA8hEVa4GiKnHeur1OM4CL7t9H6H4LebiO7d4hSE2Pg3YJE1O7mAc7AQuev9Ti2pOVm0U51S/JNXhUinmngN4gTztLQRws0FLYDOd2bLnjqBdKi60EVa5KQ93bYw2Jk4ApenCdm5VzZMb2YcREUsi\u002BcN5iXPUtH/mM/P1CVW1BTnlnTPJJRhCB1yLmEfPmAfERGO4vJzaO\u002BF53DJqUMRNVsRdO4QHacS7N4InSRwoFqv8MMTiDEidG2FST0jl16aYTkFzclyDvOqfDYUasuLFQcWWfi//a1qLsCAitRqL1V/rjwratKRPaHPqQv7Dglh\u002BjQ2DT2l2mOLm97I8YQfAEzglLyPn6p0hVwW8FRhruD3HpCgdCIX2dPYX87ziAwd8Gi\u002B2rlM0hqJgYfhjyoPKez90dLzfsxqiPro9z\u002BbQP0P\u002BT/ropRnakx2FrKadgqpiXXiNbZ5arFcVFG\u002Bo9sa7gCKkdYqY0dYlqdGfShZ0FKwPy3JuUsG1o6OT05CqIZxW2ixz\u002BR0v2XuiZ8O8u1JAkP\u002BzqTtUTS1Q7tHm9Q5Fe3g1SH/qABue3/H2y/sN\u002BOhBQzKQ5ohhAoz/Ewo7SNR9bOxLh3LiVpDkJMlJXYEiUvXplbHLtITv1DXi\u002Bu0RU5cdeW8esnF1buyRvMG/J6UL3LAUUaMisbhna6M9D2uzwsEyO9QSE6CEdDbFKfezMLyQ1y4tDQHj6se2p1beSF\u002BA7eoAjPvA\u002Bbkfn\u002B18bYewpDrmrChNhsW/XkEca2xJtivXRDwdsqPAz\u002B1lDX0kd30wBfMr55w3M2cUQT6g==",
      "StatusCode": 201,
      "ResponseHeaders": {
        "Content-Length": "0",
        "Content-MD5": "Q7XTR51Fsqh1nKgRhrIbbw==",
<<<<<<< HEAD
        "Date": "Thu, 05 Mar 2020 21:18:50 GMT",
        "ETag": "\u00220x8D7C14ACD705DC1\u0022",
        "Last-Modified": "Thu, 05 Mar 2020 21:18:51 GMT",
=======
        "Date": "Fri, 03 Apr 2020 00:03:39 GMT",
        "ETag": "\u00220x8D7D762771F9B5C\u0022",
        "Last-Modified": "Fri, 03 Apr 2020 00:03:40 GMT",
>>>>>>> 32e373e2
        "Server": [
          "Windows-Azure-Blob/1.0",
          "Microsoft-HTTPAPI/2.0"
        ],
        "x-ms-blob-sequence-number": "0",
        "x-ms-client-request-id": "ad899587-3d6c-56c6-92dc-e9fa000d5096",
<<<<<<< HEAD
        "x-ms-request-id": "8d519156-d01e-0048-0e33-f38f0c000000",
        "x-ms-request-server-encrypted": "true",
        "x-ms-version": "2019-10-10"
=======
        "x-ms-request-id": "1c627baf-601e-0096-664b-094471000000",
        "x-ms-request-server-encrypted": "true",
        "x-ms-version": "2019-12-12"
>>>>>>> 32e373e2
      },
      "ResponseBody": []
    },
    {
<<<<<<< HEAD
      "RequestUri": "https://seanstagetest.blob.core.windows.net/test-container-77067b1b-0ad2-5cd1-5e27-b024b3186974/test-blob-32340f37-59d8-216e-0027-4b988fa67cd5?comp=snapshot",
      "RequestMethod": "PUT",
      "RequestHeaders": {
        "Authorization": "Sanitized",
        "traceparent": "00-12097136fee9a3498c08af9e4880e11a-70c6fd04cac4ac4b-00",
        "User-Agent": [
          "azsdk-net-Storage.Blobs/12.4.0-dev.20200305.1",
          "(.NET Core 4.6.28325.01; Microsoft Windows 10.0.18363 )"
        ],
        "x-ms-client-request-id": "dbaec6ff-65bb-6d7d-828e-3a81b21f5186",
        "x-ms-date": "Thu, 05 Mar 2020 21:18:51 GMT",
        "x-ms-return-client-request-id": "true",
        "x-ms-version": "2019-10-10"
=======
      "RequestUri": "https://seanmcccanary.blob.core.windows.net/test-container-77067b1b-0ad2-5cd1-5e27-b024b3186974/test-blob-32340f37-59d8-216e-0027-4b988fa67cd5?comp=snapshot",
      "RequestMethod": "PUT",
      "RequestHeaders": {
        "Authorization": "Sanitized",
        "traceparent": "00-eb59c59085e1bd408cb4f5facc1c5885-3b41b144be9cf045-00",
        "User-Agent": [
          "azsdk-net-Storage.Blobs/12.5.0-dev.20200402.1",
          "(.NET Core 4.6.28325.01; Microsoft Windows 10.0.18362 )"
        ],
        "x-ms-client-request-id": "dbaec6ff-65bb-6d7d-828e-3a81b21f5186",
        "x-ms-date": "Fri, 03 Apr 2020 00:03:41 GMT",
        "x-ms-return-client-request-id": "true",
        "x-ms-version": "2019-12-12"
>>>>>>> 32e373e2
      },
      "RequestBody": null,
      "StatusCode": 201,
      "ResponseHeaders": {
        "Content-Length": "0",
<<<<<<< HEAD
        "Date": "Thu, 05 Mar 2020 21:18:50 GMT",
        "ETag": "\u00220x8D7C14ACD705DC1\u0022",
        "Last-Modified": "Thu, 05 Mar 2020 21:18:51 GMT",
=======
        "Date": "Fri, 03 Apr 2020 00:03:39 GMT",
        "ETag": "\u00220x8D7D762771F9B5C\u0022",
        "Last-Modified": "Fri, 03 Apr 2020 00:03:40 GMT",
>>>>>>> 32e373e2
        "Server": [
          "Windows-Azure-Blob/1.0",
          "Microsoft-HTTPAPI/2.0"
        ],
        "x-ms-client-request-id": "dbaec6ff-65bb-6d7d-828e-3a81b21f5186",
<<<<<<< HEAD
        "x-ms-request-id": "8d519159-d01e-0048-1033-f38f0c000000",
        "x-ms-request-server-encrypted": "false",
        "x-ms-snapshot": "2020-03-05T21:18:51.5558980Z",
        "x-ms-version": "2019-10-10"
=======
        "x-ms-request-id": "1c627bbb-601e-0096-724b-094471000000",
        "x-ms-request-server-encrypted": "false",
        "x-ms-snapshot": "2020-04-03T00:03:40.2352041Z",
        "x-ms-version": "2019-12-12"
>>>>>>> 32e373e2
      },
      "ResponseBody": []
    },
    {
<<<<<<< HEAD
      "RequestUri": "https://seanstagetest.blob.core.windows.net/test-container-77067b1b-0ad2-5cd1-5e27-b024b3186974/test-blob-32340f37-59d8-216e-0027-4b988fa67cd5?comp=page",
=======
      "RequestUri": "https://seanmcccanary.blob.core.windows.net/test-container-77067b1b-0ad2-5cd1-5e27-b024b3186974/test-blob-32340f37-59d8-216e-0027-4b988fa67cd5?comp=page",
>>>>>>> 32e373e2
      "RequestMethod": "PUT",
      "RequestHeaders": {
        "Authorization": "Sanitized",
        "Content-Length": "1024",
<<<<<<< HEAD
        "traceparent": "00-9f0b52c1609a2c49a671ca25c05871ff-9e3d7f9af5b92743-00",
        "User-Agent": [
          "azsdk-net-Storage.Blobs/12.4.0-dev.20200305.1",
          "(.NET Core 4.6.28325.01; Microsoft Windows 10.0.18363 )"
        ],
        "x-ms-client-request-id": "3afacd91-745f-b2da-d3f2-336349f7840e",
        "x-ms-date": "Thu, 05 Mar 2020 21:18:51 GMT",
        "x-ms-page-write": "update",
        "x-ms-range": "bytes=2048-3071",
        "x-ms-return-client-request-id": "true",
        "x-ms-version": "2019-10-10"
=======
        "traceparent": "00-b32518505a6762469b629c4b884cc946-46f077ac8e9a7340-00",
        "User-Agent": [
          "azsdk-net-Storage.Blobs/12.5.0-dev.20200402.1",
          "(.NET Core 4.6.28325.01; Microsoft Windows 10.0.18362 )"
        ],
        "x-ms-client-request-id": "3afacd91-745f-b2da-d3f2-336349f7840e",
        "x-ms-date": "Fri, 03 Apr 2020 00:03:41 GMT",
        "x-ms-page-write": "update",
        "x-ms-range": "bytes=2048-3071",
        "x-ms-return-client-request-id": "true",
        "x-ms-version": "2019-12-12"
>>>>>>> 32e373e2
      },
      "RequestBody": "F/mb7\u002BjNHDo/BnenBrn2sf4eSRyzq4Artl714JFT8gpw5p0wszlEgVa4kU7saK9tFLl\u002BHGajuGx4bziK1zyp7BNsNiAbxf3E2cjF\u002BhoyP02vh8vX1NakzS0xt0QBuqkaDqU7gDGPUk\u002B7ukOd3b5RRjDr209x0hc9yGnz6Q25wx4eq\u002Bt1978bIDV8GxqSB/Bv33ETFd9ZqTyO/bfIm2hBAvYlfzLS3E9xz7sa9Lb8qsF4hAqcpa0/xAGv5/kHUoTNOxkjbYe9nAMhokUkP7SGkVL2TxdepFxJ5bowI/VWan02TLmd2D05u\u002BcGegNnGoRNKVWmEAJsb5a82ofNjHkNyzjI7fL66LkVvZQwVylZ4cs14vmgr1p6yd0j4P21bC5t\u002Ba/Kny2SU0CckVJuPBhsY/i8l6mAbRzeTSMV1we7X1Fmwl56jkKeo4\u002B5BB4HDIzFt30E\u002BdSE7YuS7FEJfHw44DEACHm68dS2HvMaxmn\u002B1kCWUCCKtmV94dXS6KLwlCcTgCPsBgQSCsWpTtvgaiYilBUQcixcrinMgyak5wkxxYnMBkZFEdA8hEVa4GiKnHeur1OM4CL7t9H6H4LebiO7d4hSE2Pg3YJE1O7mAc7AQuev9Ti2pOVm0U51S/JNXhUinmngN4gTztLQRws0FLYDOd2bLnjqBdKi60EVa5KQ93bYw2Jk4ApenCdm5VzZMb2YcREUsi\u002BcN5iXPUtH/mM/P1CVW1BTnlnTPJJRhCB1yLmEfPmAfERGO4vJzaO\u002BF53DJqUMRNVsRdO4QHacS7N4InSRwoFqv8MMTiDEidG2FST0jl16aYTkFzclyDvOqfDYUasuLFQcWWfi//a1qLsCAitRqL1V/rjwratKRPaHPqQv7Dglh\u002BjQ2DT2l2mOLm97I8YQfAEzglLyPn6p0hVwW8FRhruD3HpCgdCIX2dPYX87ziAwd8Gi\u002B2rlM0hqJgYfhjyoPKez90dLzfsxqiPro9z\u002BbQP0P\u002BT/ropRnakx2FrKadgqpiXXiNbZ5arFcVFG\u002Bo9sa7gCKkdYqY0dYlqdGfShZ0FKwPy3JuUsG1o6OT05CqIZxW2ixz\u002BR0v2XuiZ8O8u1JAkP\u002BzqTtUTS1Q7tHm9Q5Fe3g1SH/qABue3/H2y/sN\u002BOhBQzKQ5ohhAoz/Ewo7SNR9bOxLh3LiVpDkJMlJXYEiUvXplbHLtITv1DXi\u002Bu0RU5cdeW8esnF1buyRvMG/J6UL3LAUUaMisbhna6M9D2uzwsEyO9QSE6CEdDbFKfezMLyQ1y4tDQHj6se2p1beSF\u002BA7eoAjPvA\u002Bbkfn\u002B18bYewpDrmrChNhsW/XkEca2xJtivXRDwdsqPAz\u002B1lDX0kd30wBfMr55w3M2cUQT6g==",
      "StatusCode": 201,
      "ResponseHeaders": {
        "Content-Length": "0",
        "Content-MD5": "Q7XTR51Fsqh1nKgRhrIbbw==",
<<<<<<< HEAD
        "Date": "Thu, 05 Mar 2020 21:18:50 GMT",
        "ETag": "\u00220x8D7C14ACD8A9C83\u0022",
        "Last-Modified": "Thu, 05 Mar 2020 21:18:51 GMT",
=======
        "Date": "Fri, 03 Apr 2020 00:03:39 GMT",
        "ETag": "\u00220x8D7D762773809C8\u0022",
        "Last-Modified": "Fri, 03 Apr 2020 00:03:40 GMT",
>>>>>>> 32e373e2
        "Server": [
          "Windows-Azure-Blob/1.0",
          "Microsoft-HTTPAPI/2.0"
        ],
        "x-ms-blob-sequence-number": "0",
        "x-ms-client-request-id": "3afacd91-745f-b2da-d3f2-336349f7840e",
<<<<<<< HEAD
        "x-ms-request-id": "8d51915a-d01e-0048-1133-f38f0c000000",
        "x-ms-request-server-encrypted": "true",
        "x-ms-version": "2019-10-10"
=======
        "x-ms-request-id": "1c627bc3-601e-0096-7a4b-094471000000",
        "x-ms-request-server-encrypted": "true",
        "x-ms-version": "2019-12-12"
>>>>>>> 32e373e2
      },
      "ResponseBody": []
    },
    {
<<<<<<< HEAD
      "RequestUri": "https://seanstagetest.blob.core.windows.net/test-container-77067b1b-0ad2-5cd1-5e27-b024b3186974/test-blob-32340f37-59d8-216e-0027-4b988fa67cd5?comp=pagelist\u0026prevsnapshot=2020-03-05T21%3A18%3A51.5558980Z",
      "RequestMethod": "GET",
      "RequestHeaders": {
        "Authorization": "Sanitized",
        "If-Unmodified-Since": "Fri, 06 Mar 2020 21:18:49 GMT",
        "traceparent": "00-8f1ed770f6202345b60d115467f791fa-b24068853920bc4d-00",
        "User-Agent": [
          "azsdk-net-Storage.Blobs/12.4.0-dev.20200305.1",
          "(.NET Core 4.6.28325.01; Microsoft Windows 10.0.18363 )"
        ],
        "x-ms-client-request-id": "e4efc167-1724-f427-be4e-4d0ada58ba25",
        "x-ms-date": "Thu, 05 Mar 2020 21:18:51 GMT",
        "x-ms-range": "bytes=0-1023",
        "x-ms-return-client-request-id": "true",
        "x-ms-version": "2019-10-10"
=======
      "RequestUri": "https://seanmcccanary.blob.core.windows.net/test-container-77067b1b-0ad2-5cd1-5e27-b024b3186974/test-blob-32340f37-59d8-216e-0027-4b988fa67cd5?comp=pagelist\u0026prevsnapshot=2020-04-03T00%3A03%3A40.2352041Z",
      "RequestMethod": "GET",
      "RequestHeaders": {
        "Authorization": "Sanitized",
        "If-Unmodified-Since": "Sat, 04 Apr 2020 00:03:38 GMT",
        "traceparent": "00-4d078b00c1abf740a67abdec114c8a68-6f044229dde2df4c-00",
        "User-Agent": [
          "azsdk-net-Storage.Blobs/12.5.0-dev.20200402.1",
          "(.NET Core 4.6.28325.01; Microsoft Windows 10.0.18362 )"
        ],
        "x-ms-client-request-id": "e4efc167-1724-f427-be4e-4d0ada58ba25",
        "x-ms-date": "Fri, 03 Apr 2020 00:03:41 GMT",
        "x-ms-range": "bytes=0-1023",
        "x-ms-return-client-request-id": "true",
        "x-ms-version": "2019-12-12"
>>>>>>> 32e373e2
      },
      "RequestBody": null,
      "StatusCode": 200,
      "ResponseHeaders": {
        "Content-Type": "application/xml",
<<<<<<< HEAD
        "Date": "Thu, 05 Mar 2020 21:18:50 GMT",
        "ETag": "\u00220x8D7C14ACD8A9C83\u0022",
        "Last-Modified": "Thu, 05 Mar 2020 21:18:51 GMT",
=======
        "Date": "Fri, 03 Apr 2020 00:03:39 GMT",
        "ETag": "\u00220x8D7D762773809C8\u0022",
        "Last-Modified": "Fri, 03 Apr 2020 00:03:40 GMT",
>>>>>>> 32e373e2
        "Server": [
          "Windows-Azure-Blob/1.0",
          "Microsoft-HTTPAPI/2.0"
        ],
        "Transfer-Encoding": "chunked",
        "x-ms-blob-content-length": "4096",
        "x-ms-client-request-id": "e4efc167-1724-f427-be4e-4d0ada58ba25",
<<<<<<< HEAD
        "x-ms-request-id": "8d51915c-d01e-0048-1333-f38f0c000000",
        "x-ms-version": "2019-10-10"
=======
        "x-ms-request-id": "1c627bcf-601e-0096-054b-094471000000",
        "x-ms-version": "2019-12-12"
>>>>>>> 32e373e2
      },
      "ResponseBody": "\uFEFF\u003C?xml version=\u00221.0\u0022 encoding=\u0022utf-8\u0022?\u003E\u003CPageList /\u003E"
    },
    {
<<<<<<< HEAD
      "RequestUri": "https://seanstagetest.blob.core.windows.net/test-container-77067b1b-0ad2-5cd1-5e27-b024b3186974?restype=container",
      "RequestMethod": "DELETE",
      "RequestHeaders": {
        "Authorization": "Sanitized",
        "traceparent": "00-0522217c691e1542aca4aa01c90a7343-1455d2466082f04f-00",
        "User-Agent": [
          "azsdk-net-Storage.Blobs/12.4.0-dev.20200305.1",
          "(.NET Core 4.6.28325.01; Microsoft Windows 10.0.18363 )"
        ],
        "x-ms-client-request-id": "87fb3083-a008-bcea-90e8-d9cadd1316b2",
        "x-ms-date": "Thu, 05 Mar 2020 21:18:51 GMT",
        "x-ms-return-client-request-id": "true",
        "x-ms-version": "2019-10-10"
=======
      "RequestUri": "https://seanmcccanary.blob.core.windows.net/test-container-77067b1b-0ad2-5cd1-5e27-b024b3186974?restype=container",
      "RequestMethod": "DELETE",
      "RequestHeaders": {
        "Authorization": "Sanitized",
        "traceparent": "00-1efa112199d3b045b652d511c5e4d377-b386202dde7af241-00",
        "User-Agent": [
          "azsdk-net-Storage.Blobs/12.5.0-dev.20200402.1",
          "(.NET Core 4.6.28325.01; Microsoft Windows 10.0.18362 )"
        ],
        "x-ms-client-request-id": "87fb3083-a008-bcea-90e8-d9cadd1316b2",
        "x-ms-date": "Fri, 03 Apr 2020 00:03:41 GMT",
        "x-ms-return-client-request-id": "true",
        "x-ms-version": "2019-12-12"
>>>>>>> 32e373e2
      },
      "RequestBody": null,
      "StatusCode": 202,
      "ResponseHeaders": {
        "Content-Length": "0",
<<<<<<< HEAD
        "Date": "Thu, 05 Mar 2020 21:18:50 GMT",
=======
        "Date": "Fri, 03 Apr 2020 00:03:39 GMT",
>>>>>>> 32e373e2
        "Server": [
          "Windows-Azure-Blob/1.0",
          "Microsoft-HTTPAPI/2.0"
        ],
        "x-ms-client-request-id": "87fb3083-a008-bcea-90e8-d9cadd1316b2",
<<<<<<< HEAD
        "x-ms-request-id": "8d51915f-d01e-0048-1633-f38f0c000000",
        "x-ms-version": "2019-10-10"
=======
        "x-ms-request-id": "1c627be6-601e-0096-164b-094471000000",
        "x-ms-version": "2019-12-12"
>>>>>>> 32e373e2
      },
      "ResponseBody": []
    },
    {
<<<<<<< HEAD
      "RequestUri": "https://seanstagetest.blob.core.windows.net/test-container-749c99f0-28c3-d960-6288-351ae7723f4d?restype=container",
      "RequestMethod": "PUT",
      "RequestHeaders": {
        "Authorization": "Sanitized",
        "traceparent": "00-89672849b005b0448789829630697a9c-eef7bbbbff6e1f4c-00",
        "User-Agent": [
          "azsdk-net-Storage.Blobs/12.4.0-dev.20200305.1",
          "(.NET Core 4.6.28325.01; Microsoft Windows 10.0.18363 )"
        ],
        "x-ms-blob-public-access": "container",
        "x-ms-client-request-id": "1bc47df3-57d4-5bd8-d022-247f6ad0d41e",
        "x-ms-date": "Thu, 05 Mar 2020 21:18:51 GMT",
        "x-ms-return-client-request-id": "true",
        "x-ms-version": "2019-10-10"
=======
      "RequestUri": "https://seanmcccanary.blob.core.windows.net/test-container-749c99f0-28c3-d960-6288-351ae7723f4d?restype=container",
      "RequestMethod": "PUT",
      "RequestHeaders": {
        "Authorization": "Sanitized",
        "traceparent": "00-15a6d18b095eb54e91dc9eb00de57223-f664ee3faf1a564d-00",
        "User-Agent": [
          "azsdk-net-Storage.Blobs/12.5.0-dev.20200402.1",
          "(.NET Core 4.6.28325.01; Microsoft Windows 10.0.18362 )"
        ],
        "x-ms-blob-public-access": "container",
        "x-ms-client-request-id": "1bc47df3-57d4-5bd8-d022-247f6ad0d41e",
        "x-ms-date": "Fri, 03 Apr 2020 00:03:41 GMT",
        "x-ms-return-client-request-id": "true",
        "x-ms-version": "2019-12-12"
>>>>>>> 32e373e2
      },
      "RequestBody": null,
      "StatusCode": 201,
      "ResponseHeaders": {
        "Content-Length": "0",
<<<<<<< HEAD
        "Date": "Thu, 05 Mar 2020 21:18:51 GMT",
        "ETag": "\u00220x8D7C14ACDD4F2F1\u0022",
        "Last-Modified": "Thu, 05 Mar 2020 21:18:52 GMT",
=======
        "Date": "Fri, 03 Apr 2020 00:03:40 GMT",
        "ETag": "\u00220x8D7D7627784720C\u0022",
        "Last-Modified": "Fri, 03 Apr 2020 00:03:40 GMT",
>>>>>>> 32e373e2
        "Server": [
          "Windows-Azure-Blob/1.0",
          "Microsoft-HTTPAPI/2.0"
        ],
        "x-ms-client-request-id": "1bc47df3-57d4-5bd8-d022-247f6ad0d41e",
<<<<<<< HEAD
        "x-ms-request-id": "64e31886-b01e-0003-2233-f3735f000000",
        "x-ms-version": "2019-10-10"
=======
        "x-ms-request-id": "8878825a-401e-0038-734b-09e960000000",
        "x-ms-version": "2019-12-12"
>>>>>>> 32e373e2
      },
      "ResponseBody": []
    },
    {
<<<<<<< HEAD
      "RequestUri": "https://seanstagetest.blob.core.windows.net/test-container-749c99f0-28c3-d960-6288-351ae7723f4d/test-blob-2c498ba9-6c8c-bd56-7d6f-ee0d71a623ce",
=======
      "RequestUri": "https://seanmcccanary.blob.core.windows.net/test-container-749c99f0-28c3-d960-6288-351ae7723f4d/test-blob-2c498ba9-6c8c-bd56-7d6f-ee0d71a623ce",
>>>>>>> 32e373e2
      "RequestMethod": "PUT",
      "RequestHeaders": {
        "Authorization": "Sanitized",
        "Content-Length": "0",
<<<<<<< HEAD
        "traceparent": "00-a719d4e2eea5be44bb4dc3b6a339a5a1-11b743f3003ced4b-00",
        "User-Agent": [
          "azsdk-net-Storage.Blobs/12.4.0-dev.20200305.1",
          "(.NET Core 4.6.28325.01; Microsoft Windows 10.0.18363 )"
=======
        "traceparent": "00-b19d48855047c647bc8443a241070d7b-91b76b04ec5a2c4c-00",
        "User-Agent": [
          "azsdk-net-Storage.Blobs/12.5.0-dev.20200402.1",
          "(.NET Core 4.6.28325.01; Microsoft Windows 10.0.18362 )"
>>>>>>> 32e373e2
        ],
        "x-ms-blob-content-length": "4096",
        "x-ms-blob-sequence-number": "0",
        "x-ms-blob-type": "PageBlob",
        "x-ms-client-request-id": "291098e2-5c4b-8610-2707-9e6468cbea29",
<<<<<<< HEAD
        "x-ms-date": "Thu, 05 Mar 2020 21:18:52 GMT",
        "x-ms-return-client-request-id": "true",
        "x-ms-version": "2019-10-10"
=======
        "x-ms-date": "Fri, 03 Apr 2020 00:03:41 GMT",
        "x-ms-return-client-request-id": "true",
        "x-ms-version": "2019-12-12"
>>>>>>> 32e373e2
      },
      "RequestBody": null,
      "StatusCode": 201,
      "ResponseHeaders": {
        "Content-Length": "0",
<<<<<<< HEAD
        "Date": "Thu, 05 Mar 2020 21:18:51 GMT",
        "ETag": "\u00220x8D7C14ACDE31CAF\u0022",
        "Last-Modified": "Thu, 05 Mar 2020 21:18:52 GMT",
=======
        "Date": "Fri, 03 Apr 2020 00:03:40 GMT",
        "ETag": "\u00220x8D7D7627791F9E3\u0022",
        "Last-Modified": "Fri, 03 Apr 2020 00:03:40 GMT",
>>>>>>> 32e373e2
        "Server": [
          "Windows-Azure-Blob/1.0",
          "Microsoft-HTTPAPI/2.0"
        ],
        "x-ms-client-request-id": "291098e2-5c4b-8610-2707-9e6468cbea29",
<<<<<<< HEAD
        "x-ms-request-id": "64e31889-b01e-0003-2333-f3735f000000",
        "x-ms-request-server-encrypted": "true",
        "x-ms-version": "2019-10-10"
=======
        "x-ms-request-id": "88788267-401e-0038-7c4b-09e960000000",
        "x-ms-request-server-encrypted": "true",
        "x-ms-version": "2019-12-12"
>>>>>>> 32e373e2
      },
      "ResponseBody": []
    },
    {
<<<<<<< HEAD
      "RequestUri": "https://seanstagetest.blob.core.windows.net/test-container-749c99f0-28c3-d960-6288-351ae7723f4d/test-blob-2c498ba9-6c8c-bd56-7d6f-ee0d71a623ce?comp=page",
=======
      "RequestUri": "https://seanmcccanary.blob.core.windows.net/test-container-749c99f0-28c3-d960-6288-351ae7723f4d/test-blob-2c498ba9-6c8c-bd56-7d6f-ee0d71a623ce?comp=page",
>>>>>>> 32e373e2
      "RequestMethod": "PUT",
      "RequestHeaders": {
        "Authorization": "Sanitized",
        "Content-Length": "1024",
<<<<<<< HEAD
        "traceparent": "00-02615583049fbf40ba13d98950037ef4-c14f78c95633ed49-00",
        "User-Agent": [
          "azsdk-net-Storage.Blobs/12.4.0-dev.20200305.1",
          "(.NET Core 4.6.28325.01; Microsoft Windows 10.0.18363 )"
        ],
        "x-ms-client-request-id": "e6939d36-76a8-01ab-2ac3-7b49e1aa56e3",
        "x-ms-date": "Thu, 05 Mar 2020 21:18:52 GMT",
        "x-ms-page-write": "update",
        "x-ms-range": "bytes=0-1023",
        "x-ms-return-client-request-id": "true",
        "x-ms-version": "2019-10-10"
=======
        "traceparent": "00-dcf0c40cadf2cf4ca55743c40e9ee0c8-02fac0cb92924f44-00",
        "User-Agent": [
          "azsdk-net-Storage.Blobs/12.5.0-dev.20200402.1",
          "(.NET Core 4.6.28325.01; Microsoft Windows 10.0.18362 )"
        ],
        "x-ms-client-request-id": "e6939d36-76a8-01ab-2ac3-7b49e1aa56e3",
        "x-ms-date": "Fri, 03 Apr 2020 00:03:41 GMT",
        "x-ms-page-write": "update",
        "x-ms-range": "bytes=0-1023",
        "x-ms-return-client-request-id": "true",
        "x-ms-version": "2019-12-12"
>>>>>>> 32e373e2
      },
      "RequestBody": "/1WB0qhqcIUTH1Vhkx2u4K04KtmW\u002BYOhiKFCpYUTwQxArzm4G\u002B8NeCeLFiwHr/MJWb63L6EQkwXS30kHJ8sA/11JIOPj9sS9K7KyCuJXmdmtOUzHXJFqMBsz5julBVFbihfOvo4PJmL5\u002BQTuXogjekVwWe5/OaLM3vDIsA\u002BIFyVhVoDLidtKnhLpzWOMfNKSEGv1Naxj3FF1AeCdRnZScOHejQcIV/FqJbvblWs/P2IeNZ\u002Bkk\u002BJ5/nkuVYf7rVecllyBru7Kibh6ixDwh0fmNsJ9fxDWrt3/ZI\u002BN2gJpb3hjPv8OvZF0U6zmKgfSiHYyRx/FfS1Gxed/gklePK62EByXjUhI13gwCStk74TVLdwZW5LipPFKHHkXjzpIFRf9MBrrOvst6nCnlHMC4tVjqVVtROEc1GsqTXHPMEc\u002B6PQUZ79q6vLg63AiOxB9SDqjs\u002Bbl29A14VyuwO2JXrkpaat/7XoW\u002Bb5ijFlx\u002BZhbrAQ3K31gWA0j34ZjuykFV422\u002BdJk/lq/jbkngk53w\u002BfDUxPoUjI8yBCdXA70sz6VXTXMugDG9q6qd57DONa\u002BrBuen2gVHARaejDCx6JLytp7kiQZqwnm/V1lPdqUeY8537DzVRPWf0AwcUDPBC8MXq3ER6aypAARt6IKsN8pxQGgiOfyV3XGpRPj6TnJF/guWN8t0DHphzqv4Z1xy85hB6w\u002BLntHGgc3/aGTzrvHSKCp3Ff/\u002B/XPtwGtQnXXVNpEguGNiuh95j7Y9dKQVrh\u002B6Jn9yO53YQu2b3d5mdeRYKnGTkvaOb24K/UZJwUiPmBIL1rc2YzrzSDW1hpwA01mR5QpyQdspK7bRJz5XTkFlDAWMWl9tIYc24ErA2KjRyinsuBx\u002BXRZ24urAJXw8m/n0ELpWdLj6ZIODO6GQaBMOPxzUapYlJq7vVXe0bPxLOgSRDIfue5Ww8lOYuyG05nrX8iYfKDFjjyoLZx8BRfeHOAFc/1tLH8OHY3gCjGuNeq783LrWLBITbX2d4tR2r6xb0YMgF\u002BcfTNJiV4S5IQK\u002BfixwBKl88MvvSZHdrTzvEPPLprrobWLH3U\u002Boc9RNWgx7H6ToBmrDHyC3cI4VAZ/Vc0bQ7XpH1hCJqGcZ1H03oe\u002BFoo2YBwpIyIeaMTyU8tuv0sCNfKzSMwlUHp4DqUqjf46ej57SfWw8R\u002BSyraTUNPVLacF8qiVCs29EBCisRR99NrFt9iN8nZWUUTSIH0Wkv\u002BmouH9JJtWpW9wvjjlDUAKFdbbzZn6SDoxr6Bjw\u002BlQp34Q\u002Bw8zf9A/bhJpHDQ9cUMExwunO8RmrFmmy3T68\u002BKGIBe61BIw15UGm1\u002BHkSsG8z5dX/vdqWu5qk\u002B1jbNbRXsw4g==",
      "StatusCode": 201,
      "ResponseHeaders": {
        "Content-Length": "0",
        "Content-MD5": "0Qd9OtZ4ZCKsXA2jbV8jHw==",
<<<<<<< HEAD
        "Date": "Thu, 05 Mar 2020 21:18:51 GMT",
        "ETag": "\u00220x8D7C14ACDF03C12\u0022",
        "Last-Modified": "Thu, 05 Mar 2020 21:18:52 GMT",
=======
        "Date": "Fri, 03 Apr 2020 00:03:40 GMT",
        "ETag": "\u00220x8D7D762779EF48D\u0022",
        "Last-Modified": "Fri, 03 Apr 2020 00:03:40 GMT",
>>>>>>> 32e373e2
        "Server": [
          "Windows-Azure-Blob/1.0",
          "Microsoft-HTTPAPI/2.0"
        ],
        "x-ms-blob-sequence-number": "0",
        "x-ms-client-request-id": "e6939d36-76a8-01ab-2ac3-7b49e1aa56e3",
<<<<<<< HEAD
        "x-ms-request-id": "64e3188a-b01e-0003-2433-f3735f000000",
        "x-ms-request-server-encrypted": "true",
        "x-ms-version": "2019-10-10"
=======
        "x-ms-request-id": "88788280-401e-0038-154b-09e960000000",
        "x-ms-request-server-encrypted": "true",
        "x-ms-version": "2019-12-12"
>>>>>>> 32e373e2
      },
      "ResponseBody": []
    },
    {
<<<<<<< HEAD
      "RequestUri": "https://seanstagetest.blob.core.windows.net/test-container-749c99f0-28c3-d960-6288-351ae7723f4d/test-blob-2c498ba9-6c8c-bd56-7d6f-ee0d71a623ce?comp=snapshot",
      "RequestMethod": "PUT",
      "RequestHeaders": {
        "Authorization": "Sanitized",
        "traceparent": "00-71adcf8b8d2b53498fb6623d68446a80-e5f05616bb1c3541-00",
        "User-Agent": [
          "azsdk-net-Storage.Blobs/12.4.0-dev.20200305.1",
          "(.NET Core 4.6.28325.01; Microsoft Windows 10.0.18363 )"
        ],
        "x-ms-client-request-id": "a725dbed-49e8-853a-7281-726e58a695f5",
        "x-ms-date": "Thu, 05 Mar 2020 21:18:52 GMT",
        "x-ms-return-client-request-id": "true",
        "x-ms-version": "2019-10-10"
=======
      "RequestUri": "https://seanmcccanary.blob.core.windows.net/test-container-749c99f0-28c3-d960-6288-351ae7723f4d/test-blob-2c498ba9-6c8c-bd56-7d6f-ee0d71a623ce?comp=snapshot",
      "RequestMethod": "PUT",
      "RequestHeaders": {
        "Authorization": "Sanitized",
        "traceparent": "00-495695d01af414449803c1a3c2ec03a6-6f4f8d3c8ba37c4c-00",
        "User-Agent": [
          "azsdk-net-Storage.Blobs/12.5.0-dev.20200402.1",
          "(.NET Core 4.6.28325.01; Microsoft Windows 10.0.18362 )"
        ],
        "x-ms-client-request-id": "a725dbed-49e8-853a-7281-726e58a695f5",
        "x-ms-date": "Fri, 03 Apr 2020 00:03:41 GMT",
        "x-ms-return-client-request-id": "true",
        "x-ms-version": "2019-12-12"
>>>>>>> 32e373e2
      },
      "RequestBody": null,
      "StatusCode": 201,
      "ResponseHeaders": {
        "Content-Length": "0",
<<<<<<< HEAD
        "Date": "Thu, 05 Mar 2020 21:18:51 GMT",
        "ETag": "\u00220x8D7C14ACDF03C12\u0022",
        "Last-Modified": "Thu, 05 Mar 2020 21:18:52 GMT",
=======
        "Date": "Fri, 03 Apr 2020 00:03:40 GMT",
        "ETag": "\u00220x8D7D762779EF48D\u0022",
        "Last-Modified": "Fri, 03 Apr 2020 00:03:40 GMT",
>>>>>>> 32e373e2
        "Server": [
          "Windows-Azure-Blob/1.0",
          "Microsoft-HTTPAPI/2.0"
        ],
        "x-ms-client-request-id": "a725dbed-49e8-853a-7281-726e58a695f5",
<<<<<<< HEAD
        "x-ms-request-id": "64e3188e-b01e-0003-2833-f3735f000000",
        "x-ms-request-server-encrypted": "false",
        "x-ms-snapshot": "2020-03-05T21:18:52.3908546Z",
        "x-ms-version": "2019-10-10"
=======
        "x-ms-request-id": "8878829a-401e-0038-2e4b-09e960000000",
        "x-ms-request-server-encrypted": "false",
        "x-ms-snapshot": "2020-04-03T00:03:41.0747991Z",
        "x-ms-version": "2019-12-12"
>>>>>>> 32e373e2
      },
      "ResponseBody": []
    },
    {
<<<<<<< HEAD
      "RequestUri": "https://seanstagetest.blob.core.windows.net/test-container-749c99f0-28c3-d960-6288-351ae7723f4d/test-blob-2c498ba9-6c8c-bd56-7d6f-ee0d71a623ce?comp=page",
=======
      "RequestUri": "https://seanmcccanary.blob.core.windows.net/test-container-749c99f0-28c3-d960-6288-351ae7723f4d/test-blob-2c498ba9-6c8c-bd56-7d6f-ee0d71a623ce?comp=page",
>>>>>>> 32e373e2
      "RequestMethod": "PUT",
      "RequestHeaders": {
        "Authorization": "Sanitized",
        "Content-Length": "1024",
<<<<<<< HEAD
        "traceparent": "00-c660519fece7684db9b0c634b184db57-633b9e76fde01047-00",
        "User-Agent": [
          "azsdk-net-Storage.Blobs/12.4.0-dev.20200305.1",
          "(.NET Core 4.6.28325.01; Microsoft Windows 10.0.18363 )"
        ],
        "x-ms-client-request-id": "055cf28f-ae85-0dfb-73a9-76ee30bd3364",
        "x-ms-date": "Thu, 05 Mar 2020 21:18:52 GMT",
        "x-ms-page-write": "update",
        "x-ms-range": "bytes=2048-3071",
        "x-ms-return-client-request-id": "true",
        "x-ms-version": "2019-10-10"
=======
        "traceparent": "00-d26e562e7c36dd4790b53c5eb6b0adf2-67e60a9332c0334b-00",
        "User-Agent": [
          "azsdk-net-Storage.Blobs/12.5.0-dev.20200402.1",
          "(.NET Core 4.6.28325.01; Microsoft Windows 10.0.18362 )"
        ],
        "x-ms-client-request-id": "055cf28f-ae85-0dfb-73a9-76ee30bd3364",
        "x-ms-date": "Fri, 03 Apr 2020 00:03:42 GMT",
        "x-ms-page-write": "update",
        "x-ms-range": "bytes=2048-3071",
        "x-ms-return-client-request-id": "true",
        "x-ms-version": "2019-12-12"
>>>>>>> 32e373e2
      },
      "RequestBody": "/1WB0qhqcIUTH1Vhkx2u4K04KtmW\u002BYOhiKFCpYUTwQxArzm4G\u002B8NeCeLFiwHr/MJWb63L6EQkwXS30kHJ8sA/11JIOPj9sS9K7KyCuJXmdmtOUzHXJFqMBsz5julBVFbihfOvo4PJmL5\u002BQTuXogjekVwWe5/OaLM3vDIsA\u002BIFyVhVoDLidtKnhLpzWOMfNKSEGv1Naxj3FF1AeCdRnZScOHejQcIV/FqJbvblWs/P2IeNZ\u002Bkk\u002BJ5/nkuVYf7rVecllyBru7Kibh6ixDwh0fmNsJ9fxDWrt3/ZI\u002BN2gJpb3hjPv8OvZF0U6zmKgfSiHYyRx/FfS1Gxed/gklePK62EByXjUhI13gwCStk74TVLdwZW5LipPFKHHkXjzpIFRf9MBrrOvst6nCnlHMC4tVjqVVtROEc1GsqTXHPMEc\u002B6PQUZ79q6vLg63AiOxB9SDqjs\u002Bbl29A14VyuwO2JXrkpaat/7XoW\u002Bb5ijFlx\u002BZhbrAQ3K31gWA0j34ZjuykFV422\u002BdJk/lq/jbkngk53w\u002BfDUxPoUjI8yBCdXA70sz6VXTXMugDG9q6qd57DONa\u002BrBuen2gVHARaejDCx6JLytp7kiQZqwnm/V1lPdqUeY8537DzVRPWf0AwcUDPBC8MXq3ER6aypAARt6IKsN8pxQGgiOfyV3XGpRPj6TnJF/guWN8t0DHphzqv4Z1xy85hB6w\u002BLntHGgc3/aGTzrvHSKCp3Ff/\u002B/XPtwGtQnXXVNpEguGNiuh95j7Y9dKQVrh\u002B6Jn9yO53YQu2b3d5mdeRYKnGTkvaOb24K/UZJwUiPmBIL1rc2YzrzSDW1hpwA01mR5QpyQdspK7bRJz5XTkFlDAWMWl9tIYc24ErA2KjRyinsuBx\u002BXRZ24urAJXw8m/n0ELpWdLj6ZIODO6GQaBMOPxzUapYlJq7vVXe0bPxLOgSRDIfue5Ww8lOYuyG05nrX8iYfKDFjjyoLZx8BRfeHOAFc/1tLH8OHY3gCjGuNeq783LrWLBITbX2d4tR2r6xb0YMgF\u002BcfTNJiV4S5IQK\u002BfixwBKl88MvvSZHdrTzvEPPLprrobWLH3U\u002Boc9RNWgx7H6ToBmrDHyC3cI4VAZ/Vc0bQ7XpH1hCJqGcZ1H03oe\u002BFoo2YBwpIyIeaMTyU8tuv0sCNfKzSMwlUHp4DqUqjf46ej57SfWw8R\u002BSyraTUNPVLacF8qiVCs29EBCisRR99NrFt9iN8nZWUUTSIH0Wkv\u002BmouH9JJtWpW9wvjjlDUAKFdbbzZn6SDoxr6Bjw\u002BlQp34Q\u002Bw8zf9A/bhJpHDQ9cUMExwunO8RmrFmmy3T68\u002BKGIBe61BIw15UGm1\u002BHkSsG8z5dX/vdqWu5qk\u002B1jbNbRXsw4g==",
      "StatusCode": 201,
      "ResponseHeaders": {
        "Content-Length": "0",
        "Content-MD5": "0Qd9OtZ4ZCKsXA2jbV8jHw==",
<<<<<<< HEAD
        "Date": "Thu, 05 Mar 2020 21:18:51 GMT",
        "ETag": "\u00220x8D7C14ACE0A53C8\u0022",
        "Last-Modified": "Thu, 05 Mar 2020 21:18:52 GMT",
=======
        "Date": "Fri, 03 Apr 2020 00:03:40 GMT",
        "ETag": "\u00220x8D7D76277B8E9EE\u0022",
        "Last-Modified": "Fri, 03 Apr 2020 00:03:41 GMT",
>>>>>>> 32e373e2
        "Server": [
          "Windows-Azure-Blob/1.0",
          "Microsoft-HTTPAPI/2.0"
        ],
        "x-ms-blob-sequence-number": "0",
        "x-ms-client-request-id": "055cf28f-ae85-0dfb-73a9-76ee30bd3364",
<<<<<<< HEAD
        "x-ms-request-id": "64e31892-b01e-0003-2b33-f3735f000000",
        "x-ms-request-server-encrypted": "true",
        "x-ms-version": "2019-10-10"
=======
        "x-ms-request-id": "887882b9-401e-0038-4a4b-09e960000000",
        "x-ms-request-server-encrypted": "true",
        "x-ms-version": "2019-12-12"
>>>>>>> 32e373e2
      },
      "ResponseBody": []
    },
    {
<<<<<<< HEAD
      "RequestUri": "https://seanstagetest.blob.core.windows.net/test-container-749c99f0-28c3-d960-6288-351ae7723f4d/test-blob-2c498ba9-6c8c-bd56-7d6f-ee0d71a623ce",
      "RequestMethod": "HEAD",
      "RequestHeaders": {
        "Authorization": "Sanitized",
        "traceparent": "00-71c0e880186fa140a7521e4190e17f5a-15a5f7fe9da5134b-00",
        "User-Agent": [
          "azsdk-net-Storage.Blobs/12.4.0-dev.20200305.1",
          "(.NET Core 4.6.28325.01; Microsoft Windows 10.0.18363 )"
        ],
        "x-ms-client-request-id": "65de12d5-8f4a-9970-867a-f954417863b4",
        "x-ms-date": "Thu, 05 Mar 2020 21:18:52 GMT",
        "x-ms-return-client-request-id": "true",
        "x-ms-version": "2019-10-10"
=======
      "RequestUri": "https://seanmcccanary.blob.core.windows.net/test-container-749c99f0-28c3-d960-6288-351ae7723f4d/test-blob-2c498ba9-6c8c-bd56-7d6f-ee0d71a623ce",
      "RequestMethod": "HEAD",
      "RequestHeaders": {
        "Authorization": "Sanitized",
        "traceparent": "00-773f6be9b96b984d863af24459a0dd23-0f00ce240498b841-00",
        "User-Agent": [
          "azsdk-net-Storage.Blobs/12.5.0-dev.20200402.1",
          "(.NET Core 4.6.28325.01; Microsoft Windows 10.0.18362 )"
        ],
        "x-ms-client-request-id": "65de12d5-8f4a-9970-867a-f954417863b4",
        "x-ms-date": "Fri, 03 Apr 2020 00:03:42 GMT",
        "x-ms-return-client-request-id": "true",
        "x-ms-version": "2019-12-12"
>>>>>>> 32e373e2
      },
      "RequestBody": null,
      "StatusCode": 200,
      "ResponseHeaders": {
        "Accept-Ranges": "bytes",
        "Content-Length": "4096",
        "Content-Type": "application/octet-stream",
<<<<<<< HEAD
        "Date": "Thu, 05 Mar 2020 21:18:51 GMT",
        "ETag": "\u00220x8D7C14ACE0A53C8\u0022",
        "Last-Modified": "Thu, 05 Mar 2020 21:18:52 GMT",
=======
        "Date": "Fri, 03 Apr 2020 00:03:41 GMT",
        "ETag": "\u00220x8D7D76277B8E9EE\u0022",
        "Last-Modified": "Fri, 03 Apr 2020 00:03:41 GMT",
>>>>>>> 32e373e2
        "Server": [
          "Windows-Azure-Blob/1.0",
          "Microsoft-HTTPAPI/2.0"
        ],
        "x-ms-blob-sequence-number": "0",
        "x-ms-blob-type": "PageBlob",
        "x-ms-client-request-id": "65de12d5-8f4a-9970-867a-f954417863b4",
<<<<<<< HEAD
        "x-ms-creation-time": "Thu, 05 Mar 2020 21:18:52 GMT",
        "x-ms-lease-state": "available",
        "x-ms-lease-status": "unlocked",
        "x-ms-request-id": "64e31893-b01e-0003-2c33-f3735f000000",
        "x-ms-server-encrypted": "true",
        "x-ms-version": "2019-10-10"
=======
        "x-ms-creation-time": "Fri, 03 Apr 2020 00:03:40 GMT",
        "x-ms-lease-state": "available",
        "x-ms-lease-status": "unlocked",
        "x-ms-request-id": "887882d2-401e-0038-634b-09e960000000",
        "x-ms-server-encrypted": "true",
        "x-ms-version": "2019-12-12"
>>>>>>> 32e373e2
      },
      "ResponseBody": []
    },
    {
<<<<<<< HEAD
      "RequestUri": "https://seanstagetest.blob.core.windows.net/test-container-749c99f0-28c3-d960-6288-351ae7723f4d/test-blob-2c498ba9-6c8c-bd56-7d6f-ee0d71a623ce?comp=pagelist\u0026prevsnapshot=2020-03-05T21%3A18%3A52.3908546Z",
      "RequestMethod": "GET",
      "RequestHeaders": {
        "Authorization": "Sanitized",
        "If-Match": "\u00220x8D7C14ACE0A53C8\u0022",
        "traceparent": "00-b54d10a93d143043a7c55c6dd1e008a7-6a37e0306c228940-00",
        "User-Agent": [
          "azsdk-net-Storage.Blobs/12.4.0-dev.20200305.1",
          "(.NET Core 4.6.28325.01; Microsoft Windows 10.0.18363 )"
        ],
        "x-ms-client-request-id": "1d19e392-cede-431a-a2e9-4bc8cc34f4fc",
        "x-ms-date": "Thu, 05 Mar 2020 21:18:52 GMT",
        "x-ms-range": "bytes=0-1023",
        "x-ms-return-client-request-id": "true",
        "x-ms-version": "2019-10-10"
=======
      "RequestUri": "https://seanmcccanary.blob.core.windows.net/test-container-749c99f0-28c3-d960-6288-351ae7723f4d/test-blob-2c498ba9-6c8c-bd56-7d6f-ee0d71a623ce?comp=pagelist\u0026prevsnapshot=2020-04-03T00%3A03%3A41.0747991Z",
      "RequestMethod": "GET",
      "RequestHeaders": {
        "Authorization": "Sanitized",
        "If-Match": "\u00220x8D7D76277B8E9EE\u0022",
        "traceparent": "00-cae99262091b4e4d8f51c4f224cf80e7-0da57ae3c0b26143-00",
        "User-Agent": [
          "azsdk-net-Storage.Blobs/12.5.0-dev.20200402.1",
          "(.NET Core 4.6.28325.01; Microsoft Windows 10.0.18362 )"
        ],
        "x-ms-client-request-id": "1d19e392-cede-431a-a2e9-4bc8cc34f4fc",
        "x-ms-date": "Fri, 03 Apr 2020 00:03:42 GMT",
        "x-ms-range": "bytes=0-1023",
        "x-ms-return-client-request-id": "true",
        "x-ms-version": "2019-12-12"
>>>>>>> 32e373e2
      },
      "RequestBody": null,
      "StatusCode": 200,
      "ResponseHeaders": {
        "Content-Type": "application/xml",
<<<<<<< HEAD
        "Date": "Thu, 05 Mar 2020 21:18:52 GMT",
        "ETag": "\u00220x8D7C14ACE0A53C8\u0022",
        "Last-Modified": "Thu, 05 Mar 2020 21:18:52 GMT",
=======
        "Date": "Fri, 03 Apr 2020 00:03:41 GMT",
        "ETag": "\u00220x8D7D76277B8E9EE\u0022",
        "Last-Modified": "Fri, 03 Apr 2020 00:03:41 GMT",
>>>>>>> 32e373e2
        "Server": [
          "Windows-Azure-Blob/1.0",
          "Microsoft-HTTPAPI/2.0"
        ],
        "Transfer-Encoding": "chunked",
        "x-ms-blob-content-length": "4096",
        "x-ms-client-request-id": "1d19e392-cede-431a-a2e9-4bc8cc34f4fc",
<<<<<<< HEAD
        "x-ms-request-id": "64e31894-b01e-0003-2d33-f3735f000000",
        "x-ms-version": "2019-10-10"
=======
        "x-ms-request-id": "887882e6-401e-0038-764b-09e960000000",
        "x-ms-version": "2019-12-12"
>>>>>>> 32e373e2
      },
      "ResponseBody": "\uFEFF\u003C?xml version=\u00221.0\u0022 encoding=\u0022utf-8\u0022?\u003E\u003CPageList /\u003E"
    },
    {
<<<<<<< HEAD
      "RequestUri": "https://seanstagetest.blob.core.windows.net/test-container-749c99f0-28c3-d960-6288-351ae7723f4d?restype=container",
      "RequestMethod": "DELETE",
      "RequestHeaders": {
        "Authorization": "Sanitized",
        "traceparent": "00-5bf52d11288fd1409f64b5c2b450f1d0-de975d885964eb4c-00",
        "User-Agent": [
          "azsdk-net-Storage.Blobs/12.4.0-dev.20200305.1",
          "(.NET Core 4.6.28325.01; Microsoft Windows 10.0.18363 )"
        ],
        "x-ms-client-request-id": "5dc27fdb-465e-05d5-5d2b-b9728e54fc34",
        "x-ms-date": "Thu, 05 Mar 2020 21:18:52 GMT",
        "x-ms-return-client-request-id": "true",
        "x-ms-version": "2019-10-10"
=======
      "RequestUri": "https://seanmcccanary.blob.core.windows.net/test-container-749c99f0-28c3-d960-6288-351ae7723f4d?restype=container",
      "RequestMethod": "DELETE",
      "RequestHeaders": {
        "Authorization": "Sanitized",
        "traceparent": "00-dfb73315f88f3b48b0680ed15ae88394-14ed5a930aaaff44-00",
        "User-Agent": [
          "azsdk-net-Storage.Blobs/12.5.0-dev.20200402.1",
          "(.NET Core 4.6.28325.01; Microsoft Windows 10.0.18362 )"
        ],
        "x-ms-client-request-id": "5dc27fdb-465e-05d5-5d2b-b9728e54fc34",
        "x-ms-date": "Fri, 03 Apr 2020 00:03:42 GMT",
        "x-ms-return-client-request-id": "true",
        "x-ms-version": "2019-12-12"
>>>>>>> 32e373e2
      },
      "RequestBody": null,
      "StatusCode": 202,
      "ResponseHeaders": {
        "Content-Length": "0",
<<<<<<< HEAD
        "Date": "Thu, 05 Mar 2020 21:18:52 GMT",
=======
        "Date": "Fri, 03 Apr 2020 00:03:41 GMT",
>>>>>>> 32e373e2
        "Server": [
          "Windows-Azure-Blob/1.0",
          "Microsoft-HTTPAPI/2.0"
        ],
        "x-ms-client-request-id": "5dc27fdb-465e-05d5-5d2b-b9728e54fc34",
<<<<<<< HEAD
        "x-ms-request-id": "64e31897-b01e-0003-3033-f3735f000000",
        "x-ms-version": "2019-10-10"
=======
        "x-ms-request-id": "88788300-401e-0038-0e4b-09e960000000",
        "x-ms-version": "2019-12-12"
>>>>>>> 32e373e2
      },
      "ResponseBody": []
    },
    {
<<<<<<< HEAD
      "RequestUri": "https://seanstagetest.blob.core.windows.net/test-container-f6c69432-a80c-d7ef-ad1e-26c9d1f64426?restype=container",
      "RequestMethod": "PUT",
      "RequestHeaders": {
        "Authorization": "Sanitized",
        "traceparent": "00-ffef5585ed21e54681dc8bbcb256bbb4-954de7b3987e6945-00",
        "User-Agent": [
          "azsdk-net-Storage.Blobs/12.4.0-dev.20200305.1",
          "(.NET Core 4.6.28325.01; Microsoft Windows 10.0.18363 )"
        ],
        "x-ms-blob-public-access": "container",
        "x-ms-client-request-id": "69f1c718-2ab5-325f-8feb-af3f200c3366",
        "x-ms-date": "Thu, 05 Mar 2020 21:18:52 GMT",
        "x-ms-return-client-request-id": "true",
        "x-ms-version": "2019-10-10"
=======
      "RequestUri": "https://seanmcccanary.blob.core.windows.net/test-container-f6c69432-a80c-d7ef-ad1e-26c9d1f64426?restype=container",
      "RequestMethod": "PUT",
      "RequestHeaders": {
        "Authorization": "Sanitized",
        "traceparent": "00-95b0d39598e1614c92b3cc1304ea0c69-cf94ff031a2b0b4d-00",
        "User-Agent": [
          "azsdk-net-Storage.Blobs/12.5.0-dev.20200402.1",
          "(.NET Core 4.6.28325.01; Microsoft Windows 10.0.18362 )"
        ],
        "x-ms-blob-public-access": "container",
        "x-ms-client-request-id": "69f1c718-2ab5-325f-8feb-af3f200c3366",
        "x-ms-date": "Fri, 03 Apr 2020 00:03:42 GMT",
        "x-ms-return-client-request-id": "true",
        "x-ms-version": "2019-12-12"
>>>>>>> 32e373e2
      },
      "RequestBody": null,
      "StatusCode": 201,
      "ResponseHeaders": {
        "Content-Length": "0",
<<<<<<< HEAD
        "Date": "Thu, 05 Mar 2020 21:18:52 GMT",
        "ETag": "\u00220x8D7C14ACE5FF7E4\u0022",
        "Last-Modified": "Thu, 05 Mar 2020 21:18:53 GMT",
=======
        "Date": "Fri, 03 Apr 2020 00:03:41 GMT",
        "ETag": "\u00220x8D7D76278107A8E\u0022",
        "Last-Modified": "Fri, 03 Apr 2020 00:03:41 GMT",
>>>>>>> 32e373e2
        "Server": [
          "Windows-Azure-Blob/1.0",
          "Microsoft-HTTPAPI/2.0"
        ],
        "x-ms-client-request-id": "69f1c718-2ab5-325f-8feb-af3f200c3366",
<<<<<<< HEAD
        "x-ms-request-id": "66c55a99-601e-0000-6633-f3923b000000",
        "x-ms-version": "2019-10-10"
=======
        "x-ms-request-id": "b7c8fb35-401e-0065-5e4b-09e3e4000000",
        "x-ms-version": "2019-12-12"
>>>>>>> 32e373e2
      },
      "ResponseBody": []
    },
    {
<<<<<<< HEAD
      "RequestUri": "https://seanstagetest.blob.core.windows.net/test-container-f6c69432-a80c-d7ef-ad1e-26c9d1f64426/test-blob-aea992e6-af67-9ac1-f7df-49040f8fd5e9",
=======
      "RequestUri": "https://seanmcccanary.blob.core.windows.net/test-container-f6c69432-a80c-d7ef-ad1e-26c9d1f64426/test-blob-aea992e6-af67-9ac1-f7df-49040f8fd5e9",
>>>>>>> 32e373e2
      "RequestMethod": "PUT",
      "RequestHeaders": {
        "Authorization": "Sanitized",
        "Content-Length": "0",
<<<<<<< HEAD
        "traceparent": "00-0a67c247e208d94896f6de37de696c29-a889110887ec9948-00",
        "User-Agent": [
          "azsdk-net-Storage.Blobs/12.4.0-dev.20200305.1",
          "(.NET Core 4.6.28325.01; Microsoft Windows 10.0.18363 )"
=======
        "traceparent": "00-c43236c580ea7448b64bf98fe8f3d7e8-9f2be356df8f8b48-00",
        "User-Agent": [
          "azsdk-net-Storage.Blobs/12.5.0-dev.20200402.1",
          "(.NET Core 4.6.28325.01; Microsoft Windows 10.0.18362 )"
>>>>>>> 32e373e2
        ],
        "x-ms-blob-content-length": "4096",
        "x-ms-blob-sequence-number": "0",
        "x-ms-blob-type": "PageBlob",
        "x-ms-client-request-id": "6e7833d4-bd1a-693b-0656-71d5e05a2300",
<<<<<<< HEAD
        "x-ms-date": "Thu, 05 Mar 2020 21:18:53 GMT",
        "x-ms-return-client-request-id": "true",
        "x-ms-version": "2019-10-10"
=======
        "x-ms-date": "Fri, 03 Apr 2020 00:03:42 GMT",
        "x-ms-return-client-request-id": "true",
        "x-ms-version": "2019-12-12"
>>>>>>> 32e373e2
      },
      "RequestBody": null,
      "StatusCode": 201,
      "ResponseHeaders": {
        "Content-Length": "0",
<<<<<<< HEAD
        "Date": "Thu, 05 Mar 2020 21:18:52 GMT",
        "ETag": "\u00220x8D7C14ACE6CE608\u0022",
        "Last-Modified": "Thu, 05 Mar 2020 21:18:53 GMT",
=======
        "Date": "Fri, 03 Apr 2020 00:03:41 GMT",
        "ETag": "\u00220x8D7D762781DD8A5\u0022",
        "Last-Modified": "Fri, 03 Apr 2020 00:03:41 GMT",
>>>>>>> 32e373e2
        "Server": [
          "Windows-Azure-Blob/1.0",
          "Microsoft-HTTPAPI/2.0"
        ],
        "x-ms-client-request-id": "6e7833d4-bd1a-693b-0656-71d5e05a2300",
<<<<<<< HEAD
        "x-ms-request-id": "66c55aa2-601e-0000-6d33-f3923b000000",
        "x-ms-request-server-encrypted": "true",
        "x-ms-version": "2019-10-10"
=======
        "x-ms-request-id": "b7c8fb5b-401e-0065-014b-09e3e4000000",
        "x-ms-request-server-encrypted": "true",
        "x-ms-version": "2019-12-12"
>>>>>>> 32e373e2
      },
      "ResponseBody": []
    },
    {
<<<<<<< HEAD
      "RequestUri": "https://seanstagetest.blob.core.windows.net/test-container-f6c69432-a80c-d7ef-ad1e-26c9d1f64426/test-blob-aea992e6-af67-9ac1-f7df-49040f8fd5e9?comp=page",
=======
      "RequestUri": "https://seanmcccanary.blob.core.windows.net/test-container-f6c69432-a80c-d7ef-ad1e-26c9d1f64426/test-blob-aea992e6-af67-9ac1-f7df-49040f8fd5e9?comp=page",
>>>>>>> 32e373e2
      "RequestMethod": "PUT",
      "RequestHeaders": {
        "Authorization": "Sanitized",
        "Content-Length": "1024",
<<<<<<< HEAD
        "traceparent": "00-a7933b3f80e1a0469b37f20a41efe49d-5bd791d6272cdb4a-00",
        "User-Agent": [
          "azsdk-net-Storage.Blobs/12.4.0-dev.20200305.1",
          "(.NET Core 4.6.28325.01; Microsoft Windows 10.0.18363 )"
        ],
        "x-ms-client-request-id": "2f7893c2-e266-137d-73e8-cec9e2fb1de5",
        "x-ms-date": "Thu, 05 Mar 2020 21:18:53 GMT",
        "x-ms-page-write": "update",
        "x-ms-range": "bytes=0-1023",
        "x-ms-return-client-request-id": "true",
        "x-ms-version": "2019-10-10"
=======
        "traceparent": "00-867c4fbbda38ed4c9594a5c3c5d4d0a8-1e72f28cd9bd2148-00",
        "User-Agent": [
          "azsdk-net-Storage.Blobs/12.5.0-dev.20200402.1",
          "(.NET Core 4.6.28325.01; Microsoft Windows 10.0.18362 )"
        ],
        "x-ms-client-request-id": "2f7893c2-e266-137d-73e8-cec9e2fb1de5",
        "x-ms-date": "Fri, 03 Apr 2020 00:03:42 GMT",
        "x-ms-page-write": "update",
        "x-ms-range": "bytes=0-1023",
        "x-ms-return-client-request-id": "true",
        "x-ms-version": "2019-12-12"
>>>>>>> 32e373e2
      },
      "RequestBody": "FcaNnFspYQwhCy6t8TqymhipMNwWZ871SEcDrmibvSWVvHEhzypFq9FsTQ6OjXjLpNe8NypH6q73mFMTJbKjhU4JGDTIkcruY4QKqRq/ZrvPNwqR34b6TdLDKTfWMYUeycfAhXVDAxMMzdOlPUCUODGXRO2oEabHDsphBGeTFzL/699S/uFGizT2hBGzVRCRL/EFPu2Xdbgh\u002BHaq4v6rebahplJhQTlQUbi5soyUFLm50NV2jdlEZ3UnMQZqm6k1SwpbEa\u002B\u002BMO24te013sMrjOS98BEpNezdXD7cOhAz5bUOg2aCOQIK\u002B5/nvtjrDomx\u002B6UhraqXDBYefrRw4fXdhM84J1tdqVLhs/VyQnYU8U61Kj5rETgKdnZQY7pNmRqqCTkJs\u002BcuVFJSQPq1JcqfCoxmu7a3cnOXLbDkDEWXkxnaxzg9Cz1mh9bsGdA9VFCssVku591j85fGcYU3SUgMuq3g212RYv5O/zTgylmiWdhfN1vraas7dtShdpm3Lz2O4F4iXXnzGk5b3\u002Bepgyg9Ixit1xLsIFACpGSI8OtlltD3Uur6gPxfbBwMkIrEkvOsY1OAClcqob8OILgVaipj9UgXsjE\u002BQ6IcTWv14JDFPRJw3I2X5Yt4zLAr619ESgHyqZtCrODCbSCwZL3sNMEuSeKlpI2cyxC8n\u002BWAE1dD2ANpAzb1gpAyrm9s5oDOjJfv/KJ8nqZ0Vd2Khg36QVrJbYu6gjGKOcZRc/UeL\u002BSP7RJNkBe0xjlc9a1ZavyDN2wUo3n1FAllZcLcKiuwVib4\u002B5j6rLFDFKZSXY2EMc/JzjuICYtrmtkJ6CtU2JsNq56GYG9jiIq70Y/SorZ84TPzElzwKEyajWG/8cSF7zwLRLHu/dFgZUawzDf8mPcjjAf3YMU/HYNS7NMNpJbGNeJSx10EjuNik6wVP1wVnfRpm2S9jY52yycunBH\u002BUsGv6pZVqtGaHv4jlcwYKt4mPE/epAgxCKhT2/w21fHRZEHrZVTFwPIiz31mmfjCXqFIB1/CH624fuLuAc7VY0gNUjGKLcSKYXxcu9WLy26vkX1b7c2SD0SUM\u002Bdx1r4kTWs0WUfGNzDcvqbiZWPYLLJzPm9RenV7ekLs9vndGIq9OG5pV3In6FpMfi8nr6nguwY0/pdP0tP1ud4F2kA3/qUbJC31btVATFYUBPtGU8uYCzrzqBrybWWac56UIQ4aFX\u002BJC4p8600x9LFBO83Xr2UTbc4FQ1aLKbfIWvo3rCpH\u002Be97vEhAHCDtwbRosDKXw8Q4gLRAFNEp/uLTs5FS\u002BUeG\u002BkHeW/Md0lGtF4KhIniEMZc2/it2BuUdUr5lbGiPm8hs4bbwuGfQG65jkvxPiNtqT4L6Gw==",
      "StatusCode": 201,
      "ResponseHeaders": {
        "Content-Length": "0",
        "Content-MD5": "dFUZsUe3enilvFPhtfkecA==",
<<<<<<< HEAD
        "Date": "Thu, 05 Mar 2020 21:18:52 GMT",
        "ETag": "\u00220x8D7C14ACE79690A\u0022",
        "Last-Modified": "Thu, 05 Mar 2020 21:18:53 GMT",
=======
        "Date": "Fri, 03 Apr 2020 00:03:41 GMT",
        "ETag": "\u00220x8D7D762782A0FE4\u0022",
        "Last-Modified": "Fri, 03 Apr 2020 00:03:41 GMT",
>>>>>>> 32e373e2
        "Server": [
          "Windows-Azure-Blob/1.0",
          "Microsoft-HTTPAPI/2.0"
        ],
        "x-ms-blob-sequence-number": "0",
        "x-ms-client-request-id": "2f7893c2-e266-137d-73e8-cec9e2fb1de5",
<<<<<<< HEAD
        "x-ms-request-id": "66c55aa9-601e-0000-7433-f3923b000000",
        "x-ms-request-server-encrypted": "true",
        "x-ms-version": "2019-10-10"
=======
        "x-ms-request-id": "b7c8fb7b-401e-0065-214b-09e3e4000000",
        "x-ms-request-server-encrypted": "true",
        "x-ms-version": "2019-12-12"
>>>>>>> 32e373e2
      },
      "ResponseBody": []
    },
    {
<<<<<<< HEAD
      "RequestUri": "https://seanstagetest.blob.core.windows.net/test-container-f6c69432-a80c-d7ef-ad1e-26c9d1f64426/test-blob-aea992e6-af67-9ac1-f7df-49040f8fd5e9?comp=snapshot",
      "RequestMethod": "PUT",
      "RequestHeaders": {
        "Authorization": "Sanitized",
        "traceparent": "00-e5a5891a6190d74e94f60b5a484d10d6-7ce7ae8921d1dd4a-00",
        "User-Agent": [
          "azsdk-net-Storage.Blobs/12.4.0-dev.20200305.1",
          "(.NET Core 4.6.28325.01; Microsoft Windows 10.0.18363 )"
        ],
        "x-ms-client-request-id": "bba89b54-ca0a-18b5-9efd-8074f14053bc",
        "x-ms-date": "Thu, 05 Mar 2020 21:18:53 GMT",
        "x-ms-return-client-request-id": "true",
        "x-ms-version": "2019-10-10"
=======
      "RequestUri": "https://seanmcccanary.blob.core.windows.net/test-container-f6c69432-a80c-d7ef-ad1e-26c9d1f64426/test-blob-aea992e6-af67-9ac1-f7df-49040f8fd5e9?comp=snapshot",
      "RequestMethod": "PUT",
      "RequestHeaders": {
        "Authorization": "Sanitized",
        "traceparent": "00-70ed4f242d995c4ca58129b2500f46c5-52337de22c8a224b-00",
        "User-Agent": [
          "azsdk-net-Storage.Blobs/12.5.0-dev.20200402.1",
          "(.NET Core 4.6.28325.01; Microsoft Windows 10.0.18362 )"
        ],
        "x-ms-client-request-id": "bba89b54-ca0a-18b5-9efd-8074f14053bc",
        "x-ms-date": "Fri, 03 Apr 2020 00:03:42 GMT",
        "x-ms-return-client-request-id": "true",
        "x-ms-version": "2019-12-12"
>>>>>>> 32e373e2
      },
      "RequestBody": null,
      "StatusCode": 201,
      "ResponseHeaders": {
        "Content-Length": "0",
<<<<<<< HEAD
        "Date": "Thu, 05 Mar 2020 21:18:52 GMT",
        "ETag": "\u00220x8D7C14ACE79690A\u0022",
        "Last-Modified": "Thu, 05 Mar 2020 21:18:53 GMT",
=======
        "Date": "Fri, 03 Apr 2020 00:03:41 GMT",
        "ETag": "\u00220x8D7D762782A0FE4\u0022",
        "Last-Modified": "Fri, 03 Apr 2020 00:03:41 GMT",
>>>>>>> 32e373e2
        "Server": [
          "Windows-Azure-Blob/1.0",
          "Microsoft-HTTPAPI/2.0"
        ],
        "x-ms-client-request-id": "bba89b54-ca0a-18b5-9efd-8074f14053bc",
<<<<<<< HEAD
        "x-ms-request-id": "66c55aaf-601e-0000-7a33-f3923b000000",
        "x-ms-request-server-encrypted": "false",
        "x-ms-snapshot": "2020-03-05T21:18:53.2898430Z",
        "x-ms-version": "2019-10-10"
=======
        "x-ms-request-id": "b7c8fb96-401e-0065-394b-09e3e4000000",
        "x-ms-request-server-encrypted": "false",
        "x-ms-snapshot": "2020-04-03T00:03:41.9824457Z",
        "x-ms-version": "2019-12-12"
>>>>>>> 32e373e2
      },
      "ResponseBody": []
    },
    {
<<<<<<< HEAD
      "RequestUri": "https://seanstagetest.blob.core.windows.net/test-container-f6c69432-a80c-d7ef-ad1e-26c9d1f64426/test-blob-aea992e6-af67-9ac1-f7df-49040f8fd5e9?comp=page",
=======
      "RequestUri": "https://seanmcccanary.blob.core.windows.net/test-container-f6c69432-a80c-d7ef-ad1e-26c9d1f64426/test-blob-aea992e6-af67-9ac1-f7df-49040f8fd5e9?comp=page",
>>>>>>> 32e373e2
      "RequestMethod": "PUT",
      "RequestHeaders": {
        "Authorization": "Sanitized",
        "Content-Length": "1024",
<<<<<<< HEAD
        "traceparent": "00-4c2b6046bbc15843975f957e90b976ab-31379114b9cfc447-00",
        "User-Agent": [
          "azsdk-net-Storage.Blobs/12.4.0-dev.20200305.1",
          "(.NET Core 4.6.28325.01; Microsoft Windows 10.0.18363 )"
        ],
        "x-ms-client-request-id": "46753968-6252-cbdb-cab4-b2d44120061d",
        "x-ms-date": "Thu, 05 Mar 2020 21:18:53 GMT",
        "x-ms-page-write": "update",
        "x-ms-range": "bytes=2048-3071",
        "x-ms-return-client-request-id": "true",
        "x-ms-version": "2019-10-10"
=======
        "traceparent": "00-bdcb796b0ee7bb4cb5f313a37a7dccd3-c0aa182519a0e34b-00",
        "User-Agent": [
          "azsdk-net-Storage.Blobs/12.5.0-dev.20200402.1",
          "(.NET Core 4.6.28325.01; Microsoft Windows 10.0.18362 )"
        ],
        "x-ms-client-request-id": "46753968-6252-cbdb-cab4-b2d44120061d",
        "x-ms-date": "Fri, 03 Apr 2020 00:03:42 GMT",
        "x-ms-page-write": "update",
        "x-ms-range": "bytes=2048-3071",
        "x-ms-return-client-request-id": "true",
        "x-ms-version": "2019-12-12"
>>>>>>> 32e373e2
      },
      "RequestBody": "FcaNnFspYQwhCy6t8TqymhipMNwWZ871SEcDrmibvSWVvHEhzypFq9FsTQ6OjXjLpNe8NypH6q73mFMTJbKjhU4JGDTIkcruY4QKqRq/ZrvPNwqR34b6TdLDKTfWMYUeycfAhXVDAxMMzdOlPUCUODGXRO2oEabHDsphBGeTFzL/699S/uFGizT2hBGzVRCRL/EFPu2Xdbgh\u002BHaq4v6rebahplJhQTlQUbi5soyUFLm50NV2jdlEZ3UnMQZqm6k1SwpbEa\u002B\u002BMO24te013sMrjOS98BEpNezdXD7cOhAz5bUOg2aCOQIK\u002B5/nvtjrDomx\u002B6UhraqXDBYefrRw4fXdhM84J1tdqVLhs/VyQnYU8U61Kj5rETgKdnZQY7pNmRqqCTkJs\u002BcuVFJSQPq1JcqfCoxmu7a3cnOXLbDkDEWXkxnaxzg9Cz1mh9bsGdA9VFCssVku591j85fGcYU3SUgMuq3g212RYv5O/zTgylmiWdhfN1vraas7dtShdpm3Lz2O4F4iXXnzGk5b3\u002Bepgyg9Ixit1xLsIFACpGSI8OtlltD3Uur6gPxfbBwMkIrEkvOsY1OAClcqob8OILgVaipj9UgXsjE\u002BQ6IcTWv14JDFPRJw3I2X5Yt4zLAr619ESgHyqZtCrODCbSCwZL3sNMEuSeKlpI2cyxC8n\u002BWAE1dD2ANpAzb1gpAyrm9s5oDOjJfv/KJ8nqZ0Vd2Khg36QVrJbYu6gjGKOcZRc/UeL\u002BSP7RJNkBe0xjlc9a1ZavyDN2wUo3n1FAllZcLcKiuwVib4\u002B5j6rLFDFKZSXY2EMc/JzjuICYtrmtkJ6CtU2JsNq56GYG9jiIq70Y/SorZ84TPzElzwKEyajWG/8cSF7zwLRLHu/dFgZUawzDf8mPcjjAf3YMU/HYNS7NMNpJbGNeJSx10EjuNik6wVP1wVnfRpm2S9jY52yycunBH\u002BUsGv6pZVqtGaHv4jlcwYKt4mPE/epAgxCKhT2/w21fHRZEHrZVTFwPIiz31mmfjCXqFIB1/CH624fuLuAc7VY0gNUjGKLcSKYXxcu9WLy26vkX1b7c2SD0SUM\u002Bdx1r4kTWs0WUfGNzDcvqbiZWPYLLJzPm9RenV7ekLs9vndGIq9OG5pV3In6FpMfi8nr6nguwY0/pdP0tP1ud4F2kA3/qUbJC31btVATFYUBPtGU8uYCzrzqBrybWWac56UIQ4aFX\u002BJC4p8600x9LFBO83Xr2UTbc4FQ1aLKbfIWvo3rCpH\u002Be97vEhAHCDtwbRosDKXw8Q4gLRAFNEp/uLTs5FS\u002BUeG\u002BkHeW/Md0lGtF4KhIniEMZc2/it2BuUdUr5lbGiPm8hs4bbwuGfQG65jkvxPiNtqT4L6Gw==",
      "StatusCode": 201,
      "ResponseHeaders": {
        "Content-Length": "0",
        "Content-MD5": "dFUZsUe3enilvFPhtfkecA==",
<<<<<<< HEAD
        "Date": "Thu, 05 Mar 2020 21:18:52 GMT",
        "ETag": "\u00220x8D7C14ACE92E4BB\u0022",
        "Last-Modified": "Thu, 05 Mar 2020 21:18:53 GMT",
=======
        "Date": "Fri, 03 Apr 2020 00:03:41 GMT",
        "ETag": "\u00220x8D7D7627842A56C\u0022",
        "Last-Modified": "Fri, 03 Apr 2020 00:03:42 GMT",
>>>>>>> 32e373e2
        "Server": [
          "Windows-Azure-Blob/1.0",
          "Microsoft-HTTPAPI/2.0"
        ],
        "x-ms-blob-sequence-number": "0",
        "x-ms-client-request-id": "46753968-6252-cbdb-cab4-b2d44120061d",
<<<<<<< HEAD
        "x-ms-request-id": "66c55ab4-601e-0000-7f33-f3923b000000",
        "x-ms-request-server-encrypted": "true",
        "x-ms-version": "2019-10-10"
=======
        "x-ms-request-id": "b7c8fbc6-401e-0065-654b-09e3e4000000",
        "x-ms-request-server-encrypted": "true",
        "x-ms-version": "2019-12-12"
>>>>>>> 32e373e2
      },
      "ResponseBody": []
    },
    {
<<<<<<< HEAD
      "RequestUri": "https://seanstagetest.blob.core.windows.net/test-container-f6c69432-a80c-d7ef-ad1e-26c9d1f64426/test-blob-aea992e6-af67-9ac1-f7df-49040f8fd5e9?comp=pagelist\u0026prevsnapshot=2020-03-05T21%3A18%3A53.2898430Z",
=======
      "RequestUri": "https://seanmcccanary.blob.core.windows.net/test-container-f6c69432-a80c-d7ef-ad1e-26c9d1f64426/test-blob-aea992e6-af67-9ac1-f7df-49040f8fd5e9?comp=pagelist\u0026prevsnapshot=2020-04-03T00%3A03%3A41.9824457Z",
>>>>>>> 32e373e2
      "RequestMethod": "GET",
      "RequestHeaders": {
        "Authorization": "Sanitized",
        "If-None-Match": "\u0022garbage\u0022",
<<<<<<< HEAD
        "traceparent": "00-bf9f453ce70d024fa4fe4e02777199aa-13a025f645120f42-00",
        "User-Agent": [
          "azsdk-net-Storage.Blobs/12.4.0-dev.20200305.1",
          "(.NET Core 4.6.28325.01; Microsoft Windows 10.0.18363 )"
        ],
        "x-ms-client-request-id": "b80b8164-0cca-e569-27be-3138319abede",
        "x-ms-date": "Thu, 05 Mar 2020 21:18:53 GMT",
        "x-ms-range": "bytes=0-1023",
        "x-ms-return-client-request-id": "true",
        "x-ms-version": "2019-10-10"
=======
        "traceparent": "00-882674ffddef0241ad7b5ac1894ded0c-5d2e2aa9ca724c4b-00",
        "User-Agent": [
          "azsdk-net-Storage.Blobs/12.5.0-dev.20200402.1",
          "(.NET Core 4.6.28325.01; Microsoft Windows 10.0.18362 )"
        ],
        "x-ms-client-request-id": "b80b8164-0cca-e569-27be-3138319abede",
        "x-ms-date": "Fri, 03 Apr 2020 00:03:43 GMT",
        "x-ms-range": "bytes=0-1023",
        "x-ms-return-client-request-id": "true",
        "x-ms-version": "2019-12-12"
>>>>>>> 32e373e2
      },
      "RequestBody": null,
      "StatusCode": 200,
      "ResponseHeaders": {
        "Content-Type": "application/xml",
<<<<<<< HEAD
        "Date": "Thu, 05 Mar 2020 21:18:52 GMT",
        "ETag": "\u00220x8D7C14ACE92E4BB\u0022",
        "Last-Modified": "Thu, 05 Mar 2020 21:18:53 GMT",
=======
        "Date": "Fri, 03 Apr 2020 00:03:42 GMT",
        "ETag": "\u00220x8D7D7627842A56C\u0022",
        "Last-Modified": "Fri, 03 Apr 2020 00:03:42 GMT",
>>>>>>> 32e373e2
        "Server": [
          "Windows-Azure-Blob/1.0",
          "Microsoft-HTTPAPI/2.0"
        ],
        "Transfer-Encoding": "chunked",
        "x-ms-blob-content-length": "4096",
        "x-ms-client-request-id": "b80b8164-0cca-e569-27be-3138319abede",
<<<<<<< HEAD
        "x-ms-request-id": "66c55ab9-601e-0000-0433-f3923b000000",
        "x-ms-version": "2019-10-10"
=======
        "x-ms-request-id": "b7c8fbf4-401e-0065-104b-09e3e4000000",
        "x-ms-version": "2019-12-12"
>>>>>>> 32e373e2
      },
      "ResponseBody": "\uFEFF\u003C?xml version=\u00221.0\u0022 encoding=\u0022utf-8\u0022?\u003E\u003CPageList /\u003E"
    },
    {
<<<<<<< HEAD
      "RequestUri": "https://seanstagetest.blob.core.windows.net/test-container-f6c69432-a80c-d7ef-ad1e-26c9d1f64426?restype=container",
      "RequestMethod": "DELETE",
      "RequestHeaders": {
        "Authorization": "Sanitized",
        "traceparent": "00-caf7ee7b8895f34ba18bd465f7d65d61-e85fc3a82e579146-00",
        "User-Agent": [
          "azsdk-net-Storage.Blobs/12.4.0-dev.20200305.1",
          "(.NET Core 4.6.28325.01; Microsoft Windows 10.0.18363 )"
        ],
        "x-ms-client-request-id": "bf70491b-4d14-3c52-3e1a-4f2c516f3f91",
        "x-ms-date": "Thu, 05 Mar 2020 21:18:53 GMT",
        "x-ms-return-client-request-id": "true",
        "x-ms-version": "2019-10-10"
=======
      "RequestUri": "https://seanmcccanary.blob.core.windows.net/test-container-f6c69432-a80c-d7ef-ad1e-26c9d1f64426?restype=container",
      "RequestMethod": "DELETE",
      "RequestHeaders": {
        "Authorization": "Sanitized",
        "traceparent": "00-75a9dc17c49b484ebdc383ca4e1dc0d7-87575187e0eb1141-00",
        "User-Agent": [
          "azsdk-net-Storage.Blobs/12.5.0-dev.20200402.1",
          "(.NET Core 4.6.28325.01; Microsoft Windows 10.0.18362 )"
        ],
        "x-ms-client-request-id": "bf70491b-4d14-3c52-3e1a-4f2c516f3f91",
        "x-ms-date": "Fri, 03 Apr 2020 00:03:43 GMT",
        "x-ms-return-client-request-id": "true",
        "x-ms-version": "2019-12-12"
>>>>>>> 32e373e2
      },
      "RequestBody": null,
      "StatusCode": 202,
      "ResponseHeaders": {
        "Content-Length": "0",
<<<<<<< HEAD
        "Date": "Thu, 05 Mar 2020 21:18:52 GMT",
=======
        "Date": "Fri, 03 Apr 2020 00:03:42 GMT",
>>>>>>> 32e373e2
        "Server": [
          "Windows-Azure-Blob/1.0",
          "Microsoft-HTTPAPI/2.0"
        ],
        "x-ms-client-request-id": "bf70491b-4d14-3c52-3e1a-4f2c516f3f91",
<<<<<<< HEAD
        "x-ms-request-id": "66c55abd-601e-0000-0833-f3923b000000",
        "x-ms-version": "2019-10-10"
=======
        "x-ms-request-id": "b7c8fc12-401e-0065-2b4b-09e3e4000000",
        "x-ms-version": "2019-12-12"
>>>>>>> 32e373e2
      },
      "ResponseBody": []
    },
    {
<<<<<<< HEAD
      "RequestUri": "https://seanstagetest.blob.core.windows.net/test-container-4211dde9-c268-4233-6d27-26c5f1be3fd6?restype=container",
      "RequestMethod": "PUT",
      "RequestHeaders": {
        "Authorization": "Sanitized",
        "traceparent": "00-68b8de091481784eb6336eb84c3e4981-5f23717bbaf4104a-00",
        "User-Agent": [
          "azsdk-net-Storage.Blobs/12.4.0-dev.20200305.1",
          "(.NET Core 4.6.28325.01; Microsoft Windows 10.0.18363 )"
        ],
        "x-ms-blob-public-access": "container",
        "x-ms-client-request-id": "c9c189c5-913f-5977-152d-52ed268c4b7f",
        "x-ms-date": "Thu, 05 Mar 2020 21:18:53 GMT",
        "x-ms-return-client-request-id": "true",
        "x-ms-version": "2019-10-10"
=======
      "RequestUri": "https://seanmcccanary.blob.core.windows.net/test-container-4211dde9-c268-4233-6d27-26c5f1be3fd6?restype=container",
      "RequestMethod": "PUT",
      "RequestHeaders": {
        "Authorization": "Sanitized",
        "traceparent": "00-9eb8aff645468f4ca99b3d25fdb34529-ce66abbd6da3de47-00",
        "User-Agent": [
          "azsdk-net-Storage.Blobs/12.5.0-dev.20200402.1",
          "(.NET Core 4.6.28325.01; Microsoft Windows 10.0.18362 )"
        ],
        "x-ms-blob-public-access": "container",
        "x-ms-client-request-id": "c9c189c5-913f-5977-152d-52ed268c4b7f",
        "x-ms-date": "Fri, 03 Apr 2020 00:03:43 GMT",
        "x-ms-return-client-request-id": "true",
        "x-ms-version": "2019-12-12"
>>>>>>> 32e373e2
      },
      "RequestBody": null,
      "StatusCode": 201,
      "ResponseHeaders": {
        "Content-Length": "0",
<<<<<<< HEAD
        "Date": "Thu, 05 Mar 2020 21:18:53 GMT",
        "ETag": "\u00220x8D7C14ACEDE7EBF\u0022",
        "Last-Modified": "Thu, 05 Mar 2020 21:18:53 GMT",
=======
        "Date": "Fri, 03 Apr 2020 00:03:41 GMT",
        "ETag": "\u00220x8D7D762789022A2\u0022",
        "Last-Modified": "Fri, 03 Apr 2020 00:03:42 GMT",
>>>>>>> 32e373e2
        "Server": [
          "Windows-Azure-Blob/1.0",
          "Microsoft-HTTPAPI/2.0"
        ],
        "x-ms-client-request-id": "c9c189c5-913f-5977-152d-52ed268c4b7f",
<<<<<<< HEAD
        "x-ms-request-id": "d7148784-d01e-003a-0733-f38843000000",
        "x-ms-version": "2019-10-10"
=======
        "x-ms-request-id": "aaf48155-501e-0056-6c4b-09bc4f000000",
        "x-ms-version": "2019-12-12"
>>>>>>> 32e373e2
      },
      "ResponseBody": []
    },
    {
<<<<<<< HEAD
      "RequestUri": "https://seanstagetest.blob.core.windows.net/test-container-4211dde9-c268-4233-6d27-26c5f1be3fd6/test-blob-004179da-5651-ea67-12e5-df2329187185",
=======
      "RequestUri": "https://seanmcccanary.blob.core.windows.net/test-container-4211dde9-c268-4233-6d27-26c5f1be3fd6/test-blob-004179da-5651-ea67-12e5-df2329187185",
>>>>>>> 32e373e2
      "RequestMethod": "PUT",
      "RequestHeaders": {
        "Authorization": "Sanitized",
        "Content-Length": "0",
<<<<<<< HEAD
        "traceparent": "00-822b6660747ec648953b3e66270fc42c-cf40b85f69243346-00",
        "User-Agent": [
          "azsdk-net-Storage.Blobs/12.4.0-dev.20200305.1",
          "(.NET Core 4.6.28325.01; Microsoft Windows 10.0.18363 )"
=======
        "traceparent": "00-5f74039481c99a40b4d8e2cffd5f1f3c-b8841ba942204f4c-00",
        "User-Agent": [
          "azsdk-net-Storage.Blobs/12.5.0-dev.20200402.1",
          "(.NET Core 4.6.28325.01; Microsoft Windows 10.0.18362 )"
>>>>>>> 32e373e2
        ],
        "x-ms-blob-content-length": "4096",
        "x-ms-blob-sequence-number": "0",
        "x-ms-blob-type": "PageBlob",
        "x-ms-client-request-id": "58401afa-92a6-6ed0-21d7-b659b25430fd",
<<<<<<< HEAD
        "x-ms-date": "Thu, 05 Mar 2020 21:18:54 GMT",
        "x-ms-return-client-request-id": "true",
        "x-ms-version": "2019-10-10"
=======
        "x-ms-date": "Fri, 03 Apr 2020 00:03:43 GMT",
        "x-ms-return-client-request-id": "true",
        "x-ms-version": "2019-12-12"
>>>>>>> 32e373e2
      },
      "RequestBody": null,
      "StatusCode": 201,
      "ResponseHeaders": {
        "Content-Length": "0",
<<<<<<< HEAD
        "Date": "Thu, 05 Mar 2020 21:18:53 GMT",
        "ETag": "\u00220x8D7C14ACEEC7627\u0022",
        "Last-Modified": "Thu, 05 Mar 2020 21:18:53 GMT",
=======
        "Date": "Fri, 03 Apr 2020 00:03:41 GMT",
        "ETag": "\u00220x8D7D762789DCE67\u0022",
        "Last-Modified": "Fri, 03 Apr 2020 00:03:42 GMT",
>>>>>>> 32e373e2
        "Server": [
          "Windows-Azure-Blob/1.0",
          "Microsoft-HTTPAPI/2.0"
        ],
        "x-ms-client-request-id": "58401afa-92a6-6ed0-21d7-b659b25430fd",
<<<<<<< HEAD
        "x-ms-request-id": "d7148788-d01e-003a-0933-f38843000000",
        "x-ms-request-server-encrypted": "true",
        "x-ms-version": "2019-10-10"
=======
        "x-ms-request-id": "aaf4816f-501e-0056-014b-09bc4f000000",
        "x-ms-request-server-encrypted": "true",
        "x-ms-version": "2019-12-12"
>>>>>>> 32e373e2
      },
      "ResponseBody": []
    },
    {
<<<<<<< HEAD
      "RequestUri": "https://seanstagetest.blob.core.windows.net/test-container-4211dde9-c268-4233-6d27-26c5f1be3fd6/test-blob-004179da-5651-ea67-12e5-df2329187185?comp=page",
=======
      "RequestUri": "https://seanmcccanary.blob.core.windows.net/test-container-4211dde9-c268-4233-6d27-26c5f1be3fd6/test-blob-004179da-5651-ea67-12e5-df2329187185?comp=page",
>>>>>>> 32e373e2
      "RequestMethod": "PUT",
      "RequestHeaders": {
        "Authorization": "Sanitized",
        "Content-Length": "1024",
<<<<<<< HEAD
        "traceparent": "00-c90edcbd5a7a8a4eaf70e759243ffa22-9d1fd9a75fd58248-00",
        "User-Agent": [
          "azsdk-net-Storage.Blobs/12.4.0-dev.20200305.1",
          "(.NET Core 4.6.28325.01; Microsoft Windows 10.0.18363 )"
        ],
        "x-ms-client-request-id": "c8963de6-bdc6-63b3-bf8f-01a2cf24441f",
        "x-ms-date": "Thu, 05 Mar 2020 21:18:54 GMT",
        "x-ms-page-write": "update",
        "x-ms-range": "bytes=0-1023",
        "x-ms-return-client-request-id": "true",
        "x-ms-version": "2019-10-10"
=======
        "traceparent": "00-0e3fbee6a036514b9a61d3aef4c5b5ac-30c746786f3ed34f-00",
        "User-Agent": [
          "azsdk-net-Storage.Blobs/12.5.0-dev.20200402.1",
          "(.NET Core 4.6.28325.01; Microsoft Windows 10.0.18362 )"
        ],
        "x-ms-client-request-id": "c8963de6-bdc6-63b3-bf8f-01a2cf24441f",
        "x-ms-date": "Fri, 03 Apr 2020 00:03:43 GMT",
        "x-ms-page-write": "update",
        "x-ms-range": "bytes=0-1023",
        "x-ms-return-client-request-id": "true",
        "x-ms-version": "2019-12-12"
>>>>>>> 32e373e2
      },
      "RequestBody": "u81YIozigWTh5yaNhGo9NeEIKA/XGd8CM5FGJsA\u002Bp4SU1UHfhOJKF5jcdr5rQ\u002Bq2mYB3qSwhJqLuVu76nFujo0Ch\u002Ba4pXrH/vRF2\u002BqIglvCnkI0/xv5Yc66f8S3zUHs9ONN\u002ByUo7jDrPeOsaqiv/zcD\u002BUgvNZN1BSYb/im2DC22WOMHPocymbANScE0SPsiDnyNt9f1vb9T2PIDDOwLNS2x\u002BhHFqLyvzV\u002BYIe/OPLwq9fOpJFhZvJsns2WVM4jAAhSXglLlWGHD3eZ0XZvThZg11Br4YgzRWDl2ofVbGp3S1B/XNrptQZmR6Up14WMDUCnJX1txx6ALxioVcrpoZMNIoYV7/FLdyJJ9anTCW3bad03LkbtGYQx/z2yQV9LjJYSHLT/Zh1fa65bE8F0vRWqzPv9onNMEBkB0/DDiTXDDnkTwPy42/PP58KYkfWyzTIYF3RTXdoSxfyr/YIcm\u002BJoiAVYYOwY8eD4Lcqws44TXxa\u002Bq3HBb6Ce8QsAHO5xo1vQMAngWlxV/xWDayAfUhJuiK57XeBgpxhUyX/hGNUChopu0IN0IvS6aKxcPgSAj574kZRP9lVrf4jhi5DsZOZAgNSloIGe6lW5sOVEFHkT1EnQ\u002BIdAsoAlA2D6gqdTzgPGG60/2t8dWac\u002BljVgF1sP3adXG2xu/85EcK0QlFe\u002BVeLRffjL5Alqw57QEixKtOwF\u002BrT//LKXZyvu61oh/MVPcDBSjplSQ/mt7Ffdju2h\u002BbuxCqmizlkwShbc7PivOMbJgJHr\u002BDZCs6a7QgBqydg\u002BTOGecOIrrLHnEkSCdWcBDqOBBA5LtfGFblby94xIxXBOnpAXAMfUrePgBNXhwD5PujNs2cXZ8obgGQKbOKU1nlzUQ9bG\u002Bg3rrFYaa7Ero64Yo01I6/uqZKwZJve1SWVOqnaJDYxXiLAlcS1/v4bVxGVkcoVX7KJROd86vcMWJmLg27E6kqYRwSqNE3rOOrUVM1KCUMbv5s3UJ8O9LNr9H0rKjtPFqzHPQrFq2sk3kw8qFXpgg9WcAPTzZmrSZKRfkAQv86vRX5ggww4VdQv0rITEgwdQjJt1Ln3u0jTW7O4NG0rFB69TWMXiT7DXhpvo/snWDdGdDwNoqtUt4o1TWdYQCFnBP5TlYTpBbkzarafh9dN68O8McBw3XFzKJWZInuXat34yJ88k4KynS5DGjg09S/yp6Fj3E5hNmeM4KzvUCN9XD/Ypr94ERhAyZSR7YM5fnOl5nqaM06PV9I3r7MVgw0LBf44XA5wepZJIxK5jwikU6I5SWnooyixCQ7tAKFlK0ZHhufEwOIlNWukURB8FciJUxwQ3DnjImKVRxL/Qzo05DeMMchg31L/1FP\u002BA==",
      "StatusCode": 201,
      "ResponseHeaders": {
        "Content-Length": "0",
        "Content-MD5": "hl5I3BvpUPEogBTPvNjyPA==",
<<<<<<< HEAD
        "Date": "Thu, 05 Mar 2020 21:18:53 GMT",
        "ETag": "\u00220x8D7C14ACEF9BC41\u0022",
        "Last-Modified": "Thu, 05 Mar 2020 21:18:54 GMT",
=======
        "Date": "Fri, 03 Apr 2020 00:03:41 GMT",
        "ETag": "\u00220x8D7D76278AAF029\u0022",
        "Last-Modified": "Fri, 03 Apr 2020 00:03:42 GMT",
>>>>>>> 32e373e2
        "Server": [
          "Windows-Azure-Blob/1.0",
          "Microsoft-HTTPAPI/2.0"
        ],
        "x-ms-blob-sequence-number": "0",
        "x-ms-client-request-id": "c8963de6-bdc6-63b3-bf8f-01a2cf24441f",
<<<<<<< HEAD
        "x-ms-request-id": "d7148789-d01e-003a-0a33-f38843000000",
        "x-ms-request-server-encrypted": "true",
        "x-ms-version": "2019-10-10"
=======
        "x-ms-request-id": "aaf4818b-501e-0056-174b-09bc4f000000",
        "x-ms-request-server-encrypted": "true",
        "x-ms-version": "2019-12-12"
>>>>>>> 32e373e2
      },
      "ResponseBody": []
    },
    {
<<<<<<< HEAD
      "RequestUri": "https://seanstagetest.blob.core.windows.net/test-container-4211dde9-c268-4233-6d27-26c5f1be3fd6/test-blob-004179da-5651-ea67-12e5-df2329187185?comp=snapshot",
      "RequestMethod": "PUT",
      "RequestHeaders": {
        "Authorization": "Sanitized",
        "traceparent": "00-aba85942ddf62e44bad52acd505ab76a-5da05c470e003e45-00",
        "User-Agent": [
          "azsdk-net-Storage.Blobs/12.4.0-dev.20200305.1",
          "(.NET Core 4.6.28325.01; Microsoft Windows 10.0.18363 )"
        ],
        "x-ms-client-request-id": "c264bf6e-87ba-5331-94fd-143d18ece5f1",
        "x-ms-date": "Thu, 05 Mar 2020 21:18:54 GMT",
        "x-ms-return-client-request-id": "true",
        "x-ms-version": "2019-10-10"
=======
      "RequestUri": "https://seanmcccanary.blob.core.windows.net/test-container-4211dde9-c268-4233-6d27-26c5f1be3fd6/test-blob-004179da-5651-ea67-12e5-df2329187185?comp=snapshot",
      "RequestMethod": "PUT",
      "RequestHeaders": {
        "Authorization": "Sanitized",
        "traceparent": "00-d49d540e4f0a144ea40c16bd155c6b5d-c02202b216ce6548-00",
        "User-Agent": [
          "azsdk-net-Storage.Blobs/12.5.0-dev.20200402.1",
          "(.NET Core 4.6.28325.01; Microsoft Windows 10.0.18362 )"
        ],
        "x-ms-client-request-id": "c264bf6e-87ba-5331-94fd-143d18ece5f1",
        "x-ms-date": "Fri, 03 Apr 2020 00:03:43 GMT",
        "x-ms-return-client-request-id": "true",
        "x-ms-version": "2019-12-12"
>>>>>>> 32e373e2
      },
      "RequestBody": null,
      "StatusCode": 201,
      "ResponseHeaders": {
        "Content-Length": "0",
<<<<<<< HEAD
        "Date": "Thu, 05 Mar 2020 21:18:53 GMT",
        "ETag": "\u00220x8D7C14ACEF9BC41\u0022",
        "Last-Modified": "Thu, 05 Mar 2020 21:18:54 GMT",
=======
        "Date": "Fri, 03 Apr 2020 00:03:41 GMT",
        "ETag": "\u00220x8D7D76278AAF029\u0022",
        "Last-Modified": "Fri, 03 Apr 2020 00:03:42 GMT",
>>>>>>> 32e373e2
        "Server": [
          "Windows-Azure-Blob/1.0",
          "Microsoft-HTTPAPI/2.0"
        ],
        "x-ms-client-request-id": "c264bf6e-87ba-5331-94fd-143d18ece5f1",
<<<<<<< HEAD
        "x-ms-request-id": "d714878c-d01e-003a-0c33-f38843000000",
        "x-ms-request-server-encrypted": "false",
        "x-ms-snapshot": "2020-03-05T21:18:54.1328426Z",
        "x-ms-version": "2019-10-10"
=======
        "x-ms-request-id": "aaf4819e-501e-0056-294b-09bc4f000000",
        "x-ms-request-server-encrypted": "false",
        "x-ms-snapshot": "2020-04-03T00:03:42.8330524Z",
        "x-ms-version": "2019-12-12"
>>>>>>> 32e373e2
      },
      "ResponseBody": []
    },
    {
<<<<<<< HEAD
      "RequestUri": "https://seanstagetest.blob.core.windows.net/test-container-4211dde9-c268-4233-6d27-26c5f1be3fd6/test-blob-004179da-5651-ea67-12e5-df2329187185?comp=page",
=======
      "RequestUri": "https://seanmcccanary.blob.core.windows.net/test-container-4211dde9-c268-4233-6d27-26c5f1be3fd6/test-blob-004179da-5651-ea67-12e5-df2329187185?comp=page",
>>>>>>> 32e373e2
      "RequestMethod": "PUT",
      "RequestHeaders": {
        "Authorization": "Sanitized",
        "Content-Length": "1024",
<<<<<<< HEAD
        "traceparent": "00-13f57163cc0fe94fb017e3eec4b8bab2-0fa525768af8864b-00",
        "User-Agent": [
          "azsdk-net-Storage.Blobs/12.4.0-dev.20200305.1",
          "(.NET Core 4.6.28325.01; Microsoft Windows 10.0.18363 )"
        ],
        "x-ms-client-request-id": "0f347159-81bf-1065-6225-acf63340cb90",
        "x-ms-date": "Thu, 05 Mar 2020 21:18:54 GMT",
        "x-ms-page-write": "update",
        "x-ms-range": "bytes=2048-3071",
        "x-ms-return-client-request-id": "true",
        "x-ms-version": "2019-10-10"
=======
        "traceparent": "00-92527cced4fe0c4ca15c875d65fd80ea-0b62b1a3fc649945-00",
        "User-Agent": [
          "azsdk-net-Storage.Blobs/12.5.0-dev.20200402.1",
          "(.NET Core 4.6.28325.01; Microsoft Windows 10.0.18362 )"
        ],
        "x-ms-client-request-id": "0f347159-81bf-1065-6225-acf63340cb90",
        "x-ms-date": "Fri, 03 Apr 2020 00:03:43 GMT",
        "x-ms-page-write": "update",
        "x-ms-range": "bytes=2048-3071",
        "x-ms-return-client-request-id": "true",
        "x-ms-version": "2019-12-12"
>>>>>>> 32e373e2
      },
      "RequestBody": "u81YIozigWTh5yaNhGo9NeEIKA/XGd8CM5FGJsA\u002Bp4SU1UHfhOJKF5jcdr5rQ\u002Bq2mYB3qSwhJqLuVu76nFujo0Ch\u002Ba4pXrH/vRF2\u002BqIglvCnkI0/xv5Yc66f8S3zUHs9ONN\u002ByUo7jDrPeOsaqiv/zcD\u002BUgvNZN1BSYb/im2DC22WOMHPocymbANScE0SPsiDnyNt9f1vb9T2PIDDOwLNS2x\u002BhHFqLyvzV\u002BYIe/OPLwq9fOpJFhZvJsns2WVM4jAAhSXglLlWGHD3eZ0XZvThZg11Br4YgzRWDl2ofVbGp3S1B/XNrptQZmR6Up14WMDUCnJX1txx6ALxioVcrpoZMNIoYV7/FLdyJJ9anTCW3bad03LkbtGYQx/z2yQV9LjJYSHLT/Zh1fa65bE8F0vRWqzPv9onNMEBkB0/DDiTXDDnkTwPy42/PP58KYkfWyzTIYF3RTXdoSxfyr/YIcm\u002BJoiAVYYOwY8eD4Lcqws44TXxa\u002Bq3HBb6Ce8QsAHO5xo1vQMAngWlxV/xWDayAfUhJuiK57XeBgpxhUyX/hGNUChopu0IN0IvS6aKxcPgSAj574kZRP9lVrf4jhi5DsZOZAgNSloIGe6lW5sOVEFHkT1EnQ\u002BIdAsoAlA2D6gqdTzgPGG60/2t8dWac\u002BljVgF1sP3adXG2xu/85EcK0QlFe\u002BVeLRffjL5Alqw57QEixKtOwF\u002BrT//LKXZyvu61oh/MVPcDBSjplSQ/mt7Ffdju2h\u002BbuxCqmizlkwShbc7PivOMbJgJHr\u002BDZCs6a7QgBqydg\u002BTOGecOIrrLHnEkSCdWcBDqOBBA5LtfGFblby94xIxXBOnpAXAMfUrePgBNXhwD5PujNs2cXZ8obgGQKbOKU1nlzUQ9bG\u002Bg3rrFYaa7Ero64Yo01I6/uqZKwZJve1SWVOqnaJDYxXiLAlcS1/v4bVxGVkcoVX7KJROd86vcMWJmLg27E6kqYRwSqNE3rOOrUVM1KCUMbv5s3UJ8O9LNr9H0rKjtPFqzHPQrFq2sk3kw8qFXpgg9WcAPTzZmrSZKRfkAQv86vRX5ggww4VdQv0rITEgwdQjJt1Ln3u0jTW7O4NG0rFB69TWMXiT7DXhpvo/snWDdGdDwNoqtUt4o1TWdYQCFnBP5TlYTpBbkzarafh9dN68O8McBw3XFzKJWZInuXat34yJ88k4KynS5DGjg09S/yp6Fj3E5hNmeM4KzvUCN9XD/Ypr94ERhAyZSR7YM5fnOl5nqaM06PV9I3r7MVgw0LBf44XA5wepZJIxK5jwikU6I5SWnooyixCQ7tAKFlK0ZHhufEwOIlNWukURB8FciJUxwQ3DnjImKVRxL/Qzo05DeMMchg31L/1FP\u002BA==",
      "StatusCode": 201,
      "ResponseHeaders": {
        "Content-Length": "0",
        "Content-MD5": "hl5I3BvpUPEogBTPvNjyPA==",
<<<<<<< HEAD
        "Date": "Thu, 05 Mar 2020 21:18:53 GMT",
        "ETag": "\u00220x8D7C14ACF144977\u0022",
        "Last-Modified": "Thu, 05 Mar 2020 21:18:54 GMT",
=======
        "Date": "Fri, 03 Apr 2020 00:03:42 GMT",
        "ETag": "\u00220x8D7D76278C50C98\u0022",
        "Last-Modified": "Fri, 03 Apr 2020 00:03:42 GMT",
>>>>>>> 32e373e2
        "Server": [
          "Windows-Azure-Blob/1.0",
          "Microsoft-HTTPAPI/2.0"
        ],
        "x-ms-blob-sequence-number": "0",
        "x-ms-client-request-id": "0f347159-81bf-1065-6225-acf63340cb90",
<<<<<<< HEAD
        "x-ms-request-id": "d714878d-d01e-003a-0d33-f38843000000",
        "x-ms-request-server-encrypted": "true",
        "x-ms-version": "2019-10-10"
=======
        "x-ms-request-id": "aaf481b5-501e-0056-404b-09bc4f000000",
        "x-ms-request-server-encrypted": "true",
        "x-ms-version": "2019-12-12"
>>>>>>> 32e373e2
      },
      "ResponseBody": []
    },
    {
<<<<<<< HEAD
      "RequestUri": "https://seanstagetest.blob.core.windows.net/test-container-4211dde9-c268-4233-6d27-26c5f1be3fd6/test-blob-004179da-5651-ea67-12e5-df2329187185?comp=lease",
      "RequestMethod": "PUT",
      "RequestHeaders": {
        "Authorization": "Sanitized",
        "traceparent": "00-bba11d719cdad04699459dd0a97c16ff-09f836105d6efc47-00",
        "User-Agent": [
          "azsdk-net-Storage.Blobs/12.4.0-dev.20200305.1",
          "(.NET Core 4.6.28325.01; Microsoft Windows 10.0.18363 )"
        ],
        "x-ms-client-request-id": "3346bae6-3e41-215f-fa99-19f97e5dd3c4",
        "x-ms-date": "Thu, 05 Mar 2020 21:18:54 GMT",
=======
      "RequestUri": "https://seanmcccanary.blob.core.windows.net/test-container-4211dde9-c268-4233-6d27-26c5f1be3fd6/test-blob-004179da-5651-ea67-12e5-df2329187185?comp=lease",
      "RequestMethod": "PUT",
      "RequestHeaders": {
        "Authorization": "Sanitized",
        "traceparent": "00-0fa4f9ee8adeee45b099e1ce34ddcdeb-15999d0ffbffb34d-00",
        "User-Agent": [
          "azsdk-net-Storage.Blobs/12.5.0-dev.20200402.1",
          "(.NET Core 4.6.28325.01; Microsoft Windows 10.0.18362 )"
        ],
        "x-ms-client-request-id": "3346bae6-3e41-215f-fa99-19f97e5dd3c4",
        "x-ms-date": "Fri, 03 Apr 2020 00:03:43 GMT",
>>>>>>> 32e373e2
        "x-ms-lease-action": "acquire",
        "x-ms-lease-duration": "-1",
        "x-ms-proposed-lease-id": "8332cc4d-3862-9a76-f6c6-03073c9e5320",
        "x-ms-return-client-request-id": "true",
<<<<<<< HEAD
        "x-ms-version": "2019-10-10"
=======
        "x-ms-version": "2019-12-12"
>>>>>>> 32e373e2
      },
      "RequestBody": null,
      "StatusCode": 201,
      "ResponseHeaders": {
        "Content-Length": "0",
<<<<<<< HEAD
        "Date": "Thu, 05 Mar 2020 21:18:53 GMT",
        "ETag": "\u00220x8D7C14ACF144977\u0022",
        "Last-Modified": "Thu, 05 Mar 2020 21:18:54 GMT",
=======
        "Date": "Fri, 03 Apr 2020 00:03:42 GMT",
        "ETag": "\u00220x8D7D76278C50C98\u0022",
        "Last-Modified": "Fri, 03 Apr 2020 00:03:42 GMT",
>>>>>>> 32e373e2
        "Server": [
          "Windows-Azure-Blob/1.0",
          "Microsoft-HTTPAPI/2.0"
        ],
        "x-ms-client-request-id": "3346bae6-3e41-215f-fa99-19f97e5dd3c4",
        "x-ms-lease-id": "8332cc4d-3862-9a76-f6c6-03073c9e5320",
<<<<<<< HEAD
        "x-ms-request-id": "d714878e-d01e-003a-0e33-f38843000000",
        "x-ms-version": "2019-10-10"
=======
        "x-ms-request-id": "aaf481c4-501e-0056-4c4b-09bc4f000000",
        "x-ms-version": "2019-12-12"
>>>>>>> 32e373e2
      },
      "ResponseBody": []
    },
    {
<<<<<<< HEAD
      "RequestUri": "https://seanstagetest.blob.core.windows.net/test-container-4211dde9-c268-4233-6d27-26c5f1be3fd6/test-blob-004179da-5651-ea67-12e5-df2329187185?comp=pagelist\u0026prevsnapshot=2020-03-05T21%3A18%3A54.1328426Z",
      "RequestMethod": "GET",
      "RequestHeaders": {
        "Authorization": "Sanitized",
        "traceparent": "00-aa8c05491b9f2f40bcf5d95eb53149f6-5c18ec215820e14d-00",
        "User-Agent": [
          "azsdk-net-Storage.Blobs/12.4.0-dev.20200305.1",
          "(.NET Core 4.6.28325.01; Microsoft Windows 10.0.18363 )"
        ],
        "x-ms-client-request-id": "8220845a-1f58-fdde-f3c2-ab1fbd370c5b",
        "x-ms-date": "Thu, 05 Mar 2020 21:18:54 GMT",
        "x-ms-lease-id": "8332cc4d-3862-9a76-f6c6-03073c9e5320",
        "x-ms-range": "bytes=0-1023",
        "x-ms-return-client-request-id": "true",
        "x-ms-version": "2019-10-10"
=======
      "RequestUri": "https://seanmcccanary.blob.core.windows.net/test-container-4211dde9-c268-4233-6d27-26c5f1be3fd6/test-blob-004179da-5651-ea67-12e5-df2329187185?comp=pagelist\u0026prevsnapshot=2020-04-03T00%3A03%3A42.8330524Z",
      "RequestMethod": "GET",
      "RequestHeaders": {
        "Authorization": "Sanitized",
        "traceparent": "00-dc5b3573b9aa10429bfee8e2de604c65-66744d2b72631941-00",
        "User-Agent": [
          "azsdk-net-Storage.Blobs/12.5.0-dev.20200402.1",
          "(.NET Core 4.6.28325.01; Microsoft Windows 10.0.18362 )"
        ],
        "x-ms-client-request-id": "8220845a-1f58-fdde-f3c2-ab1fbd370c5b",
        "x-ms-date": "Fri, 03 Apr 2020 00:03:43 GMT",
        "x-ms-lease-id": "8332cc4d-3862-9a76-f6c6-03073c9e5320",
        "x-ms-range": "bytes=0-1023",
        "x-ms-return-client-request-id": "true",
        "x-ms-version": "2019-12-12"
>>>>>>> 32e373e2
      },
      "RequestBody": null,
      "StatusCode": 200,
      "ResponseHeaders": {
        "Content-Type": "application/xml",
<<<<<<< HEAD
        "Date": "Thu, 05 Mar 2020 21:18:53 GMT",
        "ETag": "\u00220x8D7C14ACF144977\u0022",
        "Last-Modified": "Thu, 05 Mar 2020 21:18:54 GMT",
=======
        "Date": "Fri, 03 Apr 2020 00:03:42 GMT",
        "ETag": "\u00220x8D7D76278C50C98\u0022",
        "Last-Modified": "Fri, 03 Apr 2020 00:03:42 GMT",
>>>>>>> 32e373e2
        "Server": [
          "Windows-Azure-Blob/1.0",
          "Microsoft-HTTPAPI/2.0"
        ],
        "Transfer-Encoding": "chunked",
        "x-ms-blob-content-length": "4096",
        "x-ms-client-request-id": "8220845a-1f58-fdde-f3c2-ab1fbd370c5b",
<<<<<<< HEAD
        "x-ms-request-id": "d714878f-d01e-003a-0f33-f38843000000",
        "x-ms-version": "2019-10-10"
=======
        "x-ms-request-id": "aaf481eb-501e-0056-6c4b-09bc4f000000",
        "x-ms-version": "2019-12-12"
>>>>>>> 32e373e2
      },
      "ResponseBody": "\uFEFF\u003C?xml version=\u00221.0\u0022 encoding=\u0022utf-8\u0022?\u003E\u003CPageList /\u003E"
    },
    {
<<<<<<< HEAD
      "RequestUri": "https://seanstagetest.blob.core.windows.net/test-container-4211dde9-c268-4233-6d27-26c5f1be3fd6?restype=container",
      "RequestMethod": "DELETE",
      "RequestHeaders": {
        "Authorization": "Sanitized",
        "traceparent": "00-48b3c32ee12cce4d91eda9a5e859f84c-a965e73fc002ac4e-00",
        "User-Agent": [
          "azsdk-net-Storage.Blobs/12.4.0-dev.20200305.1",
          "(.NET Core 4.6.28325.01; Microsoft Windows 10.0.18363 )"
        ],
        "x-ms-client-request-id": "f99ef625-513c-b36b-adbd-ec9979b9b963",
        "x-ms-date": "Thu, 05 Mar 2020 21:18:54 GMT",
        "x-ms-return-client-request-id": "true",
        "x-ms-version": "2019-10-10"
=======
      "RequestUri": "https://seanmcccanary.blob.core.windows.net/test-container-4211dde9-c268-4233-6d27-26c5f1be3fd6?restype=container",
      "RequestMethod": "DELETE",
      "RequestHeaders": {
        "Authorization": "Sanitized",
        "traceparent": "00-8c4b3cee80af7247aadc061324f67566-d3e0430f0541fc47-00",
        "User-Agent": [
          "azsdk-net-Storage.Blobs/12.5.0-dev.20200402.1",
          "(.NET Core 4.6.28325.01; Microsoft Windows 10.0.18362 )"
        ],
        "x-ms-client-request-id": "f99ef625-513c-b36b-adbd-ec9979b9b963",
        "x-ms-date": "Fri, 03 Apr 2020 00:03:44 GMT",
        "x-ms-return-client-request-id": "true",
        "x-ms-version": "2019-12-12"
>>>>>>> 32e373e2
      },
      "RequestBody": null,
      "StatusCode": 202,
      "ResponseHeaders": {
        "Content-Length": "0",
<<<<<<< HEAD
        "Date": "Thu, 05 Mar 2020 21:18:53 GMT",
=======
        "Date": "Fri, 03 Apr 2020 00:03:42 GMT",
>>>>>>> 32e373e2
        "Server": [
          "Windows-Azure-Blob/1.0",
          "Microsoft-HTTPAPI/2.0"
        ],
        "x-ms-client-request-id": "f99ef625-513c-b36b-adbd-ec9979b9b963",
<<<<<<< HEAD
        "x-ms-request-id": "d7148790-d01e-003a-1033-f38843000000",
        "x-ms-version": "2019-10-10"
=======
        "x-ms-request-id": "aaf48202-501e-0056-024b-09bc4f000000",
        "x-ms-version": "2019-12-12"
>>>>>>> 32e373e2
      },
      "ResponseBody": []
    }
  ],
  "Variables": {
<<<<<<< HEAD
    "DateTimeOffsetNow": "2020-03-05T13:18:49.4555896-08:00",
    "RandomSeed": "1012857945",
    "Storage_TestConfigDefault": "ProductionTenant\nseanstagetest\nU2FuaXRpemVk\nhttps://seanstagetest.blob.core.windows.net\nhttp://seanstagetest.file.core.windows.net\nhttp://seanstagetest.queue.core.windows.net\nhttp://seanstagetest.table.core.windows.net\n\n\n\n\nhttp://seanstagetest-secondary.blob.core.windows.net\nhttp://seanstagetest-secondary.file.core.windows.net\nhttp://seanstagetest-secondary.queue.core.windows.net\nhttp://seanstagetest-secondary.table.core.windows.net\n\nSanitized\n\n\nCloud\nBlobEndpoint=https://seanstagetest.blob.core.windows.net/;QueueEndpoint=http://seanstagetest.queue.core.windows.net/;FileEndpoint=http://seanstagetest.file.core.windows.net/;BlobSecondaryEndpoint=http://seanstagetest-secondary.blob.core.windows.net/;QueueSecondaryEndpoint=http://seanstagetest-secondary.queue.core.windows.net/;FileSecondaryEndpoint=http://seanstagetest-secondary.file.core.windows.net/;AccountName=seanstagetest;AccountKey=Sanitized\nseanscope1"
=======
    "DateTimeOffsetNow": "2020-04-02T17:03:38.9510316-07:00",
    "RandomSeed": "1012857945",
    "Storage_TestConfigDefault": "ProductionTenant\nseanmcccanary\nU2FuaXRpemVk\nhttps://seanmcccanary.blob.core.windows.net\nhttps://seanmcccanary.file.core.windows.net\nhttps://seanmcccanary.queue.core.windows.net\nhttps://seanmcccanary.table.core.windows.net\n\n\n\n\nhttps://seanmcccanary-secondary.blob.core.windows.net\nhttps://seanmcccanary-secondary.file.core.windows.net\nhttps://seanmcccanary-secondary.queue.core.windows.net\nhttps://seanmcccanary-secondary.table.core.windows.net\n\nSanitized\n\n\nCloud\nBlobEndpoint=https://seanmcccanary.blob.core.windows.net/;QueueEndpoint=https://seanmcccanary.queue.core.windows.net/;FileEndpoint=https://seanmcccanary.file.core.windows.net/;BlobSecondaryEndpoint=https://seanmcccanary-secondary.blob.core.windows.net/;QueueSecondaryEndpoint=https://seanmcccanary-secondary.queue.core.windows.net/;FileSecondaryEndpoint=https://seanmcccanary-secondary.file.core.windows.net/;AccountName=seanmcccanary;AccountKey=Sanitized\nseanscope1"
>>>>>>> 32e373e2
  }
}<|MERGE_RESOLUTION|>--- conflicted
+++ resolved
@@ -1,22 +1,6 @@
 {
   "Entries": [
     {
-<<<<<<< HEAD
-      "RequestUri": "https://seanstagetest.blob.core.windows.net/test-container-c108f990-e2d8-6061-c199-639e2f0e5604?restype=container",
-      "RequestMethod": "PUT",
-      "RequestHeaders": {
-        "Authorization": "Sanitized",
-        "traceparent": "00-2a0bf41315f8fb4c8abb9462d74ef5e3-f14aae5fe34d6648-00",
-        "User-Agent": [
-          "azsdk-net-Storage.Blobs/12.4.0-dev.20200305.1",
-          "(.NET Core 4.6.28325.01; Microsoft Windows 10.0.18363 )"
-        ],
-        "x-ms-blob-public-access": "container",
-        "x-ms-client-request-id": "ef826811-7ea3-91e6-4840-31558ba7b521",
-        "x-ms-date": "Thu, 05 Mar 2020 21:18:49 GMT",
-        "x-ms-return-client-request-id": "true",
-        "x-ms-version": "2019-10-10"
-=======
       "RequestUri": "https://seanmcccanary.blob.core.windows.net/test-container-c108f990-e2d8-6061-c199-639e2f0e5604?restype=container",
       "RequestMethod": "PUT",
       "RequestHeaders": {
@@ -31,125 +15,67 @@
         "x-ms-date": "Fri, 03 Apr 2020 00:03:38 GMT",
         "x-ms-return-client-request-id": "true",
         "x-ms-version": "2019-12-12"
->>>>>>> 32e373e2
-      },
-      "RequestBody": null,
-      "StatusCode": 201,
-      "ResponseHeaders": {
-        "Content-Length": "0",
-<<<<<<< HEAD
-        "Date": "Thu, 05 Mar 2020 21:18:48 GMT",
-        "ETag": "\u00220x8D7C14ACC5875F1\u0022",
-        "Last-Modified": "Thu, 05 Mar 2020 21:18:49 GMT",
-=======
+      },
+      "RequestBody": null,
+      "StatusCode": 201,
+      "ResponseHeaders": {
+        "Content-Length": "0",
         "Date": "Fri, 03 Apr 2020 00:03:37 GMT",
         "ETag": "\u00220x8D7D762760BF3D5\u0022",
         "Last-Modified": "Fri, 03 Apr 2020 00:03:38 GMT",
->>>>>>> 32e373e2
         "Server": [
           "Windows-Azure-Blob/1.0",
           "Microsoft-HTTPAPI/2.0"
         ],
         "x-ms-client-request-id": "ef826811-7ea3-91e6-4840-31558ba7b521",
-<<<<<<< HEAD
-        "x-ms-request-id": "17941638-101e-0025-5333-f33b47000000",
-        "x-ms-version": "2019-10-10"
-=======
         "x-ms-request-id": "79ea913b-b01e-003c-774b-096467000000",
         "x-ms-version": "2019-12-12"
->>>>>>> 32e373e2
-      },
-      "ResponseBody": []
-    },
-    {
-<<<<<<< HEAD
-      "RequestUri": "https://seanstagetest.blob.core.windows.net/test-container-c108f990-e2d8-6061-c199-639e2f0e5604/test-blob-e43f7937-de56-91b7-9ae3-0204371924e2",
-=======
+      },
+      "ResponseBody": []
+    },
+    {
       "RequestUri": "https://seanmcccanary.blob.core.windows.net/test-container-c108f990-e2d8-6061-c199-639e2f0e5604/test-blob-e43f7937-de56-91b7-9ae3-0204371924e2",
->>>>>>> 32e373e2
-      "RequestMethod": "PUT",
-      "RequestHeaders": {
-        "Authorization": "Sanitized",
-        "Content-Length": "0",
-<<<<<<< HEAD
-        "traceparent": "00-cce789801ca7ec4f80aeab55345c8cf5-c1fb0bce418cf74f-00",
-        "User-Agent": [
-          "azsdk-net-Storage.Blobs/12.4.0-dev.20200305.1",
-          "(.NET Core 4.6.28325.01; Microsoft Windows 10.0.18363 )"
-=======
+      "RequestMethod": "PUT",
+      "RequestHeaders": {
+        "Authorization": "Sanitized",
+        "Content-Length": "0",
         "traceparent": "00-ccef4d1dd1ab424cba967d838ad22e6b-37fd1ce294b87846-00",
         "User-Agent": [
           "azsdk-net-Storage.Blobs/12.5.0-dev.20200402.1",
           "(.NET Core 4.6.28325.01; Microsoft Windows 10.0.18362 )"
->>>>>>> 32e373e2
         ],
         "x-ms-blob-content-length": "4096",
         "x-ms-blob-sequence-number": "0",
         "x-ms-blob-type": "PageBlob",
         "x-ms-client-request-id": "c110881e-d89f-3337-b1f1-55c07ce25a2e",
-<<<<<<< HEAD
-        "x-ms-date": "Thu, 05 Mar 2020 21:18:49 GMT",
-        "x-ms-return-client-request-id": "true",
-        "x-ms-version": "2019-10-10"
-=======
         "x-ms-date": "Fri, 03 Apr 2020 00:03:39 GMT",
         "x-ms-return-client-request-id": "true",
         "x-ms-version": "2019-12-12"
->>>>>>> 32e373e2
-      },
-      "RequestBody": null,
-      "StatusCode": 201,
-      "ResponseHeaders": {
-        "Content-Length": "0",
-<<<<<<< HEAD
-        "Date": "Thu, 05 Mar 2020 21:18:48 GMT",
-        "ETag": "\u00220x8D7C14ACC65A671\u0022",
-        "Last-Modified": "Thu, 05 Mar 2020 21:18:49 GMT",
-=======
+      },
+      "RequestBody": null,
+      "StatusCode": 201,
+      "ResponseHeaders": {
+        "Content-Length": "0",
         "Date": "Fri, 03 Apr 2020 00:03:37 GMT",
         "ETag": "\u00220x8D7D7627619E28E\u0022",
         "Last-Modified": "Fri, 03 Apr 2020 00:03:38 GMT",
->>>>>>> 32e373e2
         "Server": [
           "Windows-Azure-Blob/1.0",
           "Microsoft-HTTPAPI/2.0"
         ],
         "x-ms-client-request-id": "c110881e-d89f-3337-b1f1-55c07ce25a2e",
-<<<<<<< HEAD
-        "x-ms-request-id": "1794163f-101e-0025-5833-f33b47000000",
-        "x-ms-request-server-encrypted": "true",
-        "x-ms-version": "2019-10-10"
-=======
         "x-ms-request-id": "79ea9162-b01e-003c-194b-096467000000",
         "x-ms-request-server-encrypted": "true",
         "x-ms-version": "2019-12-12"
->>>>>>> 32e373e2
-      },
-      "ResponseBody": []
-    },
-    {
-<<<<<<< HEAD
-      "RequestUri": "https://seanstagetest.blob.core.windows.net/test-container-c108f990-e2d8-6061-c199-639e2f0e5604/test-blob-e43f7937-de56-91b7-9ae3-0204371924e2?comp=page",
-=======
+      },
+      "ResponseBody": []
+    },
+    {
       "RequestUri": "https://seanmcccanary.blob.core.windows.net/test-container-c108f990-e2d8-6061-c199-639e2f0e5604/test-blob-e43f7937-de56-91b7-9ae3-0204371924e2?comp=page",
->>>>>>> 32e373e2
       "RequestMethod": "PUT",
       "RequestHeaders": {
         "Authorization": "Sanitized",
         "Content-Length": "1024",
-<<<<<<< HEAD
-        "traceparent": "00-df3c1b5a8793ad498d5e30a9a8908b5f-929dd7dd33773b42-00",
-        "User-Agent": [
-          "azsdk-net-Storage.Blobs/12.4.0-dev.20200305.1",
-          "(.NET Core 4.6.28325.01; Microsoft Windows 10.0.18363 )"
-        ],
-        "x-ms-client-request-id": "9acfc6a2-c37a-ca55-d812-b9687c728f04",
-        "x-ms-date": "Thu, 05 Mar 2020 21:18:49 GMT",
-        "x-ms-page-write": "update",
-        "x-ms-range": "bytes=0-1023",
-        "x-ms-return-client-request-id": "true",
-        "x-ms-version": "2019-10-10"
-=======
         "traceparent": "00-0ef3226f41fa1844a5f8a4b573f64af9-e3523083c82db14d-00",
         "User-Agent": [
           "azsdk-net-Storage.Blobs/12.5.0-dev.20200402.1",
@@ -161,56 +87,28 @@
         "x-ms-range": "bytes=0-1023",
         "x-ms-return-client-request-id": "true",
         "x-ms-version": "2019-12-12"
->>>>>>> 32e373e2
       },
       "RequestBody": "HE94txrvls8Y\u002B\u002BPviCTCkEnq5a4JYkIEnFkVmRKhxx4MJ3Z/keL9LvJAqaP1SKuMLsR2kfyrJLkMdBrB2v29dzTE4mCtQ/5n7ba8ybmfDlSuiGpNKjUiYQK9cx3IO1T0gjJvMWVK3uvFD6RF7lv/bGXFE1GScEz/oYBe79DhnrFiyEeHMN3uY6l/hxuQ3XOnvQa3AigCYRLlb4/k7O8a5HDz4iYUeDyI1q\u002BoE\u002BgxbsMNtjLKKZyJX2Y0ocBNCne6ZKKrnfpNk0XJLyx5Wk0ptAHL1zW8ULvUaYO/39d8Osw37a9FhdDJwCLtAPlvEAQYCu2/gTJC/RPn1zN3jbRtTfRfQWye5C4wAhcTz0/BZFl\u002Bp9TqvLia9fCcXq6dUTJuf7MEEM6Yeia\u002Bj38bLy3DJXLZ\u002BeXfg5A8xUx8AYV/k7DkpFCcvVSL5i2tKy05fsbC2Dg8w1hNjvsiyEqBG3igPvzONordJmgeThK4MVhjAkaGuilNQ9BYlxZVefQJCcu0De0xakg75bHQHXRFlFyiv8UE\u002B2BPU/ordp9zh61zFURHAyRrMZf\u002BStV3fCZbEgK5srovBQ5qZbnyBfSoyF0EXQcw/pE4N44tBbGL19bU0GOcudTyRBA23Z1qeSujVoJ3ch8eKxRxgXorAf9d3o7iHTSQCw6IERj3\u002BSDzzb5iiq8vFGS3taVPKzhax0MQ2f8PiFv2Ekpz7mAGJzHzfbS7yXZQLsopK2iPQODVLkrV5yAh5EVja3dkuyUEsI5zXK2Env3Mv6s15VzyZ9Fqnb8VMT8R0pluWF3\u002B63KkJXrZG\u002BQyUZBNCCd17P7ocAOm\u002Bh1l7n5OYokTFUWfztQ4kMDhGUztN0wvyCkYnOWbhudaWPBVPjb8i7haHjxKrTpSPFs9Ble3uMLQNiZVNcakeI9eRXXj4lKK5Y2TkhgQ5BrvxV\u002BKXX\u002BQop8thAcQplXytqas7GjEb1oJsiDKJCaqwFELZm9nGhoPzqPVtV5KeT83odtyY/iyKlYEgKtfxX15g8O1BUDlipyLnR7F7rn8vjjhkoNKN11ZWTsYYplvsAglXDGalHT\u002BURY/58XZ7TudCMFyfTP6LkxmXKsEzSgDHO0Wn5KHYSrD40BsC1CXf2sAe1nX/TLUKy7lMzjJ\u002BYTuO8vYw02pFaaXrprzjSL8z9w/BFHOKx67QXRjoi7x\u002Bum7fs\u002BFv7seVmWyP0\u002BY4Z4L6WRcifUzIBCsHYLZRXN4prOxNw5TdhAgIa7rG\u002BvPI1/WWLjKlXHziF6/2KI5RRDxOpmc5qqPt3JUO2dHRwQk3foiA\u002B27rhFBva6wlJ5u5tyd\u002BeFSMzy1R6BGdlkKrEFZmvunFkIjNoyIWin73iPU5lWLqQ==",
       "StatusCode": 201,
       "ResponseHeaders": {
         "Content-Length": "0",
         "Content-MD5": "iH7JHfymTQC0B5ZsGFy57A==",
-<<<<<<< HEAD
-        "Date": "Thu, 05 Mar 2020 21:18:48 GMT",
-        "ETag": "\u00220x8D7C14ACC727623\u0022",
-        "Last-Modified": "Thu, 05 Mar 2020 21:18:49 GMT",
-=======
         "Date": "Fri, 03 Apr 2020 00:03:37 GMT",
         "ETag": "\u00220x8D7D7627626DD38\u0022",
         "Last-Modified": "Fri, 03 Apr 2020 00:03:38 GMT",
->>>>>>> 32e373e2
         "Server": [
           "Windows-Azure-Blob/1.0",
           "Microsoft-HTTPAPI/2.0"
         ],
         "x-ms-blob-sequence-number": "0",
         "x-ms-client-request-id": "9acfc6a2-c37a-ca55-d812-b9687c728f04",
-<<<<<<< HEAD
-        "x-ms-request-id": "17941645-101e-0025-5d33-f33b47000000",
-        "x-ms-request-server-encrypted": "true",
-        "x-ms-version": "2019-10-10"
-=======
         "x-ms-request-id": "79ea918c-b01e-003c-434b-096467000000",
         "x-ms-request-server-encrypted": "true",
         "x-ms-version": "2019-12-12"
->>>>>>> 32e373e2
-      },
-      "ResponseBody": []
-    },
-    {
-<<<<<<< HEAD
-      "RequestUri": "https://seanstagetest.blob.core.windows.net/test-container-c108f990-e2d8-6061-c199-639e2f0e5604/test-blob-e43f7937-de56-91b7-9ae3-0204371924e2?comp=snapshot",
-      "RequestMethod": "PUT",
-      "RequestHeaders": {
-        "Authorization": "Sanitized",
-        "traceparent": "00-e17c23319941d3449a952ce0294cb6c5-50386e741327c144-00",
-        "User-Agent": [
-          "azsdk-net-Storage.Blobs/12.4.0-dev.20200305.1",
-          "(.NET Core 4.6.28325.01; Microsoft Windows 10.0.18363 )"
-        ],
-        "x-ms-client-request-id": "20312a87-f085-8a2e-ce07-d0aab353cf02",
-        "x-ms-date": "Thu, 05 Mar 2020 21:18:49 GMT",
-        "x-ms-return-client-request-id": "true",
-        "x-ms-version": "2019-10-10"
-=======
+      },
+      "ResponseBody": []
+    },
+    {
       "RequestUri": "https://seanmcccanary.blob.core.windows.net/test-container-c108f990-e2d8-6061-c199-639e2f0e5604/test-blob-e43f7937-de56-91b7-9ae3-0204371924e2?comp=snapshot",
       "RequestMethod": "PUT",
       "RequestHeaders": {
@@ -224,63 +122,32 @@
         "x-ms-date": "Fri, 03 Apr 2020 00:03:39 GMT",
         "x-ms-return-client-request-id": "true",
         "x-ms-version": "2019-12-12"
->>>>>>> 32e373e2
-      },
-      "RequestBody": null,
-      "StatusCode": 201,
-      "ResponseHeaders": {
-        "Content-Length": "0",
-<<<<<<< HEAD
-        "Date": "Thu, 05 Mar 2020 21:18:49 GMT",
-        "ETag": "\u00220x8D7C14ACC727623\u0022",
-        "Last-Modified": "Thu, 05 Mar 2020 21:18:49 GMT",
-=======
+      },
+      "RequestBody": null,
+      "StatusCode": 201,
+      "ResponseHeaders": {
+        "Content-Length": "0",
         "Date": "Fri, 03 Apr 2020 00:03:37 GMT",
         "ETag": "\u00220x8D7D7627626DD38\u0022",
         "Last-Modified": "Fri, 03 Apr 2020 00:03:38 GMT",
->>>>>>> 32e373e2
         "Server": [
           "Windows-Azure-Blob/1.0",
           "Microsoft-HTTPAPI/2.0"
         ],
         "x-ms-client-request-id": "20312a87-f085-8a2e-ce07-d0aab353cf02",
-<<<<<<< HEAD
-        "x-ms-request-id": "17941649-101e-0025-6133-f33b47000000",
-        "x-ms-request-server-encrypted": "false",
-        "x-ms-snapshot": "2020-03-05T21:18:49.8878787Z",
-        "x-ms-version": "2019-10-10"
-=======
         "x-ms-request-id": "79ea91b9-b01e-003c-6d4b-096467000000",
         "x-ms-request-server-encrypted": "false",
         "x-ms-snapshot": "2020-04-03T00:03:38.6100482Z",
         "x-ms-version": "2019-12-12"
->>>>>>> 32e373e2
-      },
-      "ResponseBody": []
-    },
-    {
-<<<<<<< HEAD
-      "RequestUri": "https://seanstagetest.blob.core.windows.net/test-container-c108f990-e2d8-6061-c199-639e2f0e5604/test-blob-e43f7937-de56-91b7-9ae3-0204371924e2?comp=page",
-=======
+      },
+      "ResponseBody": []
+    },
+    {
       "RequestUri": "https://seanmcccanary.blob.core.windows.net/test-container-c108f990-e2d8-6061-c199-639e2f0e5604/test-blob-e43f7937-de56-91b7-9ae3-0204371924e2?comp=page",
->>>>>>> 32e373e2
       "RequestMethod": "PUT",
       "RequestHeaders": {
         "Authorization": "Sanitized",
         "Content-Length": "1024",
-<<<<<<< HEAD
-        "traceparent": "00-77d6fb84dbc9504db07f4830c43003fd-c231fa18cf1aec48-00",
-        "User-Agent": [
-          "azsdk-net-Storage.Blobs/12.4.0-dev.20200305.1",
-          "(.NET Core 4.6.28325.01; Microsoft Windows 10.0.18363 )"
-        ],
-        "x-ms-client-request-id": "52e12bfa-6f40-8e7e-d569-68c0813ff632",
-        "x-ms-date": "Thu, 05 Mar 2020 21:18:50 GMT",
-        "x-ms-page-write": "update",
-        "x-ms-range": "bytes=2048-3071",
-        "x-ms-return-client-request-id": "true",
-        "x-ms-version": "2019-10-10"
-=======
         "traceparent": "00-212981953ca7454aa887628c91f28c62-020a97772c1df941-00",
         "User-Agent": [
           "azsdk-net-Storage.Blobs/12.5.0-dev.20200402.1",
@@ -292,57 +159,28 @@
         "x-ms-range": "bytes=2048-3071",
         "x-ms-return-client-request-id": "true",
         "x-ms-version": "2019-12-12"
->>>>>>> 32e373e2
       },
       "RequestBody": "HE94txrvls8Y\u002B\u002BPviCTCkEnq5a4JYkIEnFkVmRKhxx4MJ3Z/keL9LvJAqaP1SKuMLsR2kfyrJLkMdBrB2v29dzTE4mCtQ/5n7ba8ybmfDlSuiGpNKjUiYQK9cx3IO1T0gjJvMWVK3uvFD6RF7lv/bGXFE1GScEz/oYBe79DhnrFiyEeHMN3uY6l/hxuQ3XOnvQa3AigCYRLlb4/k7O8a5HDz4iYUeDyI1q\u002BoE\u002BgxbsMNtjLKKZyJX2Y0ocBNCne6ZKKrnfpNk0XJLyx5Wk0ptAHL1zW8ULvUaYO/39d8Osw37a9FhdDJwCLtAPlvEAQYCu2/gTJC/RPn1zN3jbRtTfRfQWye5C4wAhcTz0/BZFl\u002Bp9TqvLia9fCcXq6dUTJuf7MEEM6Yeia\u002Bj38bLy3DJXLZ\u002BeXfg5A8xUx8AYV/k7DkpFCcvVSL5i2tKy05fsbC2Dg8w1hNjvsiyEqBG3igPvzONordJmgeThK4MVhjAkaGuilNQ9BYlxZVefQJCcu0De0xakg75bHQHXRFlFyiv8UE\u002B2BPU/ordp9zh61zFURHAyRrMZf\u002BStV3fCZbEgK5srovBQ5qZbnyBfSoyF0EXQcw/pE4N44tBbGL19bU0GOcudTyRBA23Z1qeSujVoJ3ch8eKxRxgXorAf9d3o7iHTSQCw6IERj3\u002BSDzzb5iiq8vFGS3taVPKzhax0MQ2f8PiFv2Ekpz7mAGJzHzfbS7yXZQLsopK2iPQODVLkrV5yAh5EVja3dkuyUEsI5zXK2Env3Mv6s15VzyZ9Fqnb8VMT8R0pluWF3\u002B63KkJXrZG\u002BQyUZBNCCd17P7ocAOm\u002Bh1l7n5OYokTFUWfztQ4kMDhGUztN0wvyCkYnOWbhudaWPBVPjb8i7haHjxKrTpSPFs9Ble3uMLQNiZVNcakeI9eRXXj4lKK5Y2TkhgQ5BrvxV\u002BKXX\u002BQop8thAcQplXytqas7GjEb1oJsiDKJCaqwFELZm9nGhoPzqPVtV5KeT83odtyY/iyKlYEgKtfxX15g8O1BUDlipyLnR7F7rn8vjjhkoNKN11ZWTsYYplvsAglXDGalHT\u002BURY/58XZ7TudCMFyfTP6LkxmXKsEzSgDHO0Wn5KHYSrD40BsC1CXf2sAe1nX/TLUKy7lMzjJ\u002BYTuO8vYw02pFaaXrprzjSL8z9w/BFHOKx67QXRjoi7x\u002Bum7fs\u002BFv7seVmWyP0\u002BY4Z4L6WRcifUzIBCsHYLZRXN4prOxNw5TdhAgIa7rG\u002BvPI1/WWLjKlXHziF6/2KI5RRDxOpmc5qqPt3JUO2dHRwQk3foiA\u002B27rhFBva6wlJ5u5tyd\u002BeFSMzy1R6BGdlkKrEFZmvunFkIjNoyIWin73iPU5lWLqQ==",
       "StatusCode": 201,
       "ResponseHeaders": {
         "Content-Length": "0",
         "Content-MD5": "iH7JHfymTQC0B5ZsGFy57A==",
-<<<<<<< HEAD
-        "Date": "Thu, 05 Mar 2020 21:18:49 GMT",
-        "ETag": "\u00220x8D7C14ACC8C1863\u0022",
-        "Last-Modified": "Thu, 05 Mar 2020 21:18:49 GMT",
-=======
         "Date": "Fri, 03 Apr 2020 00:03:37 GMT",
         "ETag": "\u00220x8D7D7627640AB7E\u0022",
         "Last-Modified": "Fri, 03 Apr 2020 00:03:38 GMT",
->>>>>>> 32e373e2
         "Server": [
           "Windows-Azure-Blob/1.0",
           "Microsoft-HTTPAPI/2.0"
         ],
         "x-ms-blob-sequence-number": "0",
         "x-ms-client-request-id": "52e12bfa-6f40-8e7e-d569-68c0813ff632",
-<<<<<<< HEAD
-        "x-ms-request-id": "1794164e-101e-0025-6633-f33b47000000",
-        "x-ms-request-server-encrypted": "true",
-        "x-ms-version": "2019-10-10"
-=======
         "x-ms-request-id": "79ea91ce-b01e-003c-014b-096467000000",
         "x-ms-request-server-encrypted": "true",
         "x-ms-version": "2019-12-12"
->>>>>>> 32e373e2
-      },
-      "ResponseBody": []
-    },
-    {
-<<<<<<< HEAD
-      "RequestUri": "https://seanstagetest.blob.core.windows.net/test-container-c108f990-e2d8-6061-c199-639e2f0e5604/test-blob-e43f7937-de56-91b7-9ae3-0204371924e2?comp=pagelist\u0026prevsnapshot=2020-03-05T21%3A18%3A49.8878787Z",
-      "RequestMethod": "GET",
-      "RequestHeaders": {
-        "Authorization": "Sanitized",
-        "traceparent": "00-40297f623592154290fd2fe27e34221a-fd9835041f063146-00",
-        "User-Agent": [
-          "azsdk-net-Storage.Blobs/12.4.0-dev.20200305.1",
-          "(.NET Core 4.6.28325.01; Microsoft Windows 10.0.18363 )"
-        ],
-        "x-ms-client-request-id": "88b01b0d-7d71-38c1-3529-3710b86fcf9c",
-        "x-ms-date": "Thu, 05 Mar 2020 21:18:50 GMT",
-        "x-ms-range": "bytes=0-1023",
-        "x-ms-return-client-request-id": "true",
-        "x-ms-version": "2019-10-10"
-=======
+      },
+      "ResponseBody": []
+    },
+    {
       "RequestUri": "https://seanmcccanary.blob.core.windows.net/test-container-c108f990-e2d8-6061-c199-639e2f0e5604/test-blob-e43f7937-de56-91b7-9ae3-0204371924e2?comp=pagelist\u0026prevsnapshot=2020-04-03T00%3A03%3A38.6100482Z",
       "RequestMethod": "GET",
       "RequestHeaders": {
@@ -357,21 +195,14 @@
         "x-ms-range": "bytes=0-1023",
         "x-ms-return-client-request-id": "true",
         "x-ms-version": "2019-12-12"
->>>>>>> 32e373e2
       },
       "RequestBody": null,
       "StatusCode": 200,
       "ResponseHeaders": {
         "Content-Type": "application/xml",
-<<<<<<< HEAD
-        "Date": "Thu, 05 Mar 2020 21:18:49 GMT",
-        "ETag": "\u00220x8D7C14ACC8C1863\u0022",
-        "Last-Modified": "Thu, 05 Mar 2020 21:18:49 GMT",
-=======
         "Date": "Fri, 03 Apr 2020 00:03:37 GMT",
         "ETag": "\u00220x8D7D7627640AB7E\u0022",
         "Last-Modified": "Fri, 03 Apr 2020 00:03:38 GMT",
->>>>>>> 32e373e2
         "Server": [
           "Windows-Azure-Blob/1.0",
           "Microsoft-HTTPAPI/2.0"
@@ -379,32 +210,12 @@
         "Transfer-Encoding": "chunked",
         "x-ms-blob-content-length": "4096",
         "x-ms-client-request-id": "88b01b0d-7d71-38c1-3529-3710b86fcf9c",
-<<<<<<< HEAD
-        "x-ms-request-id": "17941652-101e-0025-6a33-f33b47000000",
-        "x-ms-version": "2019-10-10"
-=======
         "x-ms-request-id": "79ea91e8-b01e-003c-1a4b-096467000000",
         "x-ms-version": "2019-12-12"
->>>>>>> 32e373e2
       },
       "ResponseBody": "\uFEFF\u003C?xml version=\u00221.0\u0022 encoding=\u0022utf-8\u0022?\u003E\u003CPageList /\u003E"
     },
     {
-<<<<<<< HEAD
-      "RequestUri": "https://seanstagetest.blob.core.windows.net/test-container-c108f990-e2d8-6061-c199-639e2f0e5604?restype=container",
-      "RequestMethod": "DELETE",
-      "RequestHeaders": {
-        "Authorization": "Sanitized",
-        "traceparent": "00-3a1aaaab83a9924e8dbaf4aac52791f3-79678e7524ba9e4b-00",
-        "User-Agent": [
-          "azsdk-net-Storage.Blobs/12.4.0-dev.20200305.1",
-          "(.NET Core 4.6.28325.01; Microsoft Windows 10.0.18363 )"
-        ],
-        "x-ms-client-request-id": "65b39ae0-6e8e-89c0-fd74-e741d403ad8a",
-        "x-ms-date": "Thu, 05 Mar 2020 21:18:50 GMT",
-        "x-ms-return-client-request-id": "true",
-        "x-ms-version": "2019-10-10"
-=======
       "RequestUri": "https://seanmcccanary.blob.core.windows.net/test-container-c108f990-e2d8-6061-c199-639e2f0e5604?restype=container",
       "RequestMethod": "DELETE",
       "RequestHeaders": {
@@ -418,49 +229,23 @@
         "x-ms-date": "Fri, 03 Apr 2020 00:03:39 GMT",
         "x-ms-return-client-request-id": "true",
         "x-ms-version": "2019-12-12"
->>>>>>> 32e373e2
       },
       "RequestBody": null,
       "StatusCode": 202,
       "ResponseHeaders": {
         "Content-Length": "0",
-<<<<<<< HEAD
-        "Date": "Thu, 05 Mar 2020 21:18:49 GMT",
-=======
         "Date": "Fri, 03 Apr 2020 00:03:37 GMT",
->>>>>>> 32e373e2
         "Server": [
           "Windows-Azure-Blob/1.0",
           "Microsoft-HTTPAPI/2.0"
         ],
         "x-ms-client-request-id": "65b39ae0-6e8e-89c0-fd74-e741d403ad8a",
-<<<<<<< HEAD
-        "x-ms-request-id": "17941657-101e-0025-6f33-f33b47000000",
-        "x-ms-version": "2019-10-10"
-=======
         "x-ms-request-id": "79ea9203-b01e-003c-334b-096467000000",
         "x-ms-version": "2019-12-12"
->>>>>>> 32e373e2
-      },
-      "ResponseBody": []
-    },
-    {
-<<<<<<< HEAD
-      "RequestUri": "https://seanstagetest.blob.core.windows.net/test-container-fa2fa712-47eb-3078-d1c2-70f624620c15?restype=container",
-      "RequestMethod": "PUT",
-      "RequestHeaders": {
-        "Authorization": "Sanitized",
-        "traceparent": "00-afa53ecc76bbd04699130e8bd8777bd1-b9c36930a7731c46-00",
-        "User-Agent": [
-          "azsdk-net-Storage.Blobs/12.4.0-dev.20200305.1",
-          "(.NET Core 4.6.28325.01; Microsoft Windows 10.0.18363 )"
-        ],
-        "x-ms-blob-public-access": "container",
-        "x-ms-client-request-id": "844dcece-b7f0-995f-2283-93cbfdca649b",
-        "x-ms-date": "Thu, 05 Mar 2020 21:18:50 GMT",
-        "x-ms-return-client-request-id": "true",
-        "x-ms-version": "2019-10-10"
-=======
+      },
+      "ResponseBody": []
+    },
+    {
       "RequestUri": "https://seanmcccanary.blob.core.windows.net/test-container-fa2fa712-47eb-3078-d1c2-70f624620c15?restype=container",
       "RequestMethod": "PUT",
       "RequestHeaders": {
@@ -475,125 +260,67 @@
         "x-ms-date": "Fri, 03 Apr 2020 00:03:39 GMT",
         "x-ms-return-client-request-id": "true",
         "x-ms-version": "2019-12-12"
->>>>>>> 32e373e2
-      },
-      "RequestBody": null,
-      "StatusCode": 201,
-      "ResponseHeaders": {
-        "Content-Length": "0",
-<<<<<<< HEAD
-        "Date": "Thu, 05 Mar 2020 21:18:49 GMT",
-        "ETag": "\u00220x8D7C14ACCD6731A\u0022",
-        "Last-Modified": "Thu, 05 Mar 2020 21:18:50 GMT",
-=======
+      },
+      "RequestBody": null,
+      "StatusCode": 201,
+      "ResponseHeaders": {
+        "Content-Length": "0",
         "Date": "Fri, 03 Apr 2020 00:03:39 GMT",
         "ETag": "\u00220x8D7D762768AE6EE\u0022",
         "Last-Modified": "Fri, 03 Apr 2020 00:03:39 GMT",
->>>>>>> 32e373e2
         "Server": [
           "Windows-Azure-Blob/1.0",
           "Microsoft-HTTPAPI/2.0"
         ],
         "x-ms-client-request-id": "844dcece-b7f0-995f-2283-93cbfdca649b",
-<<<<<<< HEAD
-        "x-ms-request-id": "50f4ef37-701e-0041-2e33-f3cadf000000",
-        "x-ms-version": "2019-10-10"
-=======
         "x-ms-request-id": "6b85bbbf-901e-0092-7c4b-09c976000000",
         "x-ms-version": "2019-12-12"
->>>>>>> 32e373e2
-      },
-      "ResponseBody": []
-    },
-    {
-<<<<<<< HEAD
-      "RequestUri": "https://seanstagetest.blob.core.windows.net/test-container-fa2fa712-47eb-3078-d1c2-70f624620c15/test-blob-e9cad167-8fd3-a8cd-996d-d9d7029739ca",
-=======
+      },
+      "ResponseBody": []
+    },
+    {
       "RequestUri": "https://seanmcccanary.blob.core.windows.net/test-container-fa2fa712-47eb-3078-d1c2-70f624620c15/test-blob-e9cad167-8fd3-a8cd-996d-d9d7029739ca",
->>>>>>> 32e373e2
-      "RequestMethod": "PUT",
-      "RequestHeaders": {
-        "Authorization": "Sanitized",
-        "Content-Length": "0",
-<<<<<<< HEAD
-        "traceparent": "00-8bdf8e2c6132384f8f2333940928ad7f-b30a3ddd9a908248-00",
-        "User-Agent": [
-          "azsdk-net-Storage.Blobs/12.4.0-dev.20200305.1",
-          "(.NET Core 4.6.28325.01; Microsoft Windows 10.0.18363 )"
-=======
+      "RequestMethod": "PUT",
+      "RequestHeaders": {
+        "Authorization": "Sanitized",
+        "Content-Length": "0",
         "traceparent": "00-b338fc70c0206d43a0ad67aca74d0f60-e436a328a2961148-00",
         "User-Agent": [
           "azsdk-net-Storage.Blobs/12.5.0-dev.20200402.1",
           "(.NET Core 4.6.28325.01; Microsoft Windows 10.0.18362 )"
->>>>>>> 32e373e2
         ],
         "x-ms-blob-content-length": "4096",
         "x-ms-blob-sequence-number": "0",
         "x-ms-blob-type": "PageBlob",
         "x-ms-client-request-id": "2479a8af-2f3d-3f3f-00a5-eb83dd88968a",
-<<<<<<< HEAD
-        "x-ms-date": "Thu, 05 Mar 2020 21:18:50 GMT",
-        "x-ms-return-client-request-id": "true",
-        "x-ms-version": "2019-10-10"
-=======
         "x-ms-date": "Fri, 03 Apr 2020 00:03:40 GMT",
         "x-ms-return-client-request-id": "true",
         "x-ms-version": "2019-12-12"
->>>>>>> 32e373e2
-      },
-      "RequestBody": null,
-      "StatusCode": 201,
-      "ResponseHeaders": {
-        "Content-Length": "0",
-<<<<<<< HEAD
-        "Date": "Thu, 05 Mar 2020 21:18:49 GMT",
-        "ETag": "\u00220x8D7C14ACCE47204\u0022",
-        "Last-Modified": "Thu, 05 Mar 2020 21:18:50 GMT",
-=======
+      },
+      "RequestBody": null,
+      "StatusCode": 201,
+      "ResponseHeaders": {
+        "Content-Length": "0",
         "Date": "Fri, 03 Apr 2020 00:03:39 GMT",
         "ETag": "\u00220x8D7D7627697DC1B\u0022",
         "Last-Modified": "Fri, 03 Apr 2020 00:03:39 GMT",
->>>>>>> 32e373e2
         "Server": [
           "Windows-Azure-Blob/1.0",
           "Microsoft-HTTPAPI/2.0"
         ],
         "x-ms-client-request-id": "2479a8af-2f3d-3f3f-00a5-eb83dd88968a",
-<<<<<<< HEAD
-        "x-ms-request-id": "50f4ef3d-701e-0041-3233-f3cadf000000",
-        "x-ms-request-server-encrypted": "true",
-        "x-ms-version": "2019-10-10"
-=======
         "x-ms-request-id": "6b85bbee-901e-0092-284b-09c976000000",
         "x-ms-request-server-encrypted": "true",
         "x-ms-version": "2019-12-12"
->>>>>>> 32e373e2
-      },
-      "ResponseBody": []
-    },
-    {
-<<<<<<< HEAD
-      "RequestUri": "https://seanstagetest.blob.core.windows.net/test-container-fa2fa712-47eb-3078-d1c2-70f624620c15/test-blob-e9cad167-8fd3-a8cd-996d-d9d7029739ca?comp=page",
-=======
+      },
+      "ResponseBody": []
+    },
+    {
       "RequestUri": "https://seanmcccanary.blob.core.windows.net/test-container-fa2fa712-47eb-3078-d1c2-70f624620c15/test-blob-e9cad167-8fd3-a8cd-996d-d9d7029739ca?comp=page",
->>>>>>> 32e373e2
       "RequestMethod": "PUT",
       "RequestHeaders": {
         "Authorization": "Sanitized",
         "Content-Length": "1024",
-<<<<<<< HEAD
-        "traceparent": "00-04e5e11888dee649a05e7df31b4afc7b-57d198ac8387344c-00",
-        "User-Agent": [
-          "azsdk-net-Storage.Blobs/12.4.0-dev.20200305.1",
-          "(.NET Core 4.6.28325.01; Microsoft Windows 10.0.18363 )"
-        ],
-        "x-ms-client-request-id": "44587304-8b58-c635-1d55-79aa1efb94e3",
-        "x-ms-date": "Thu, 05 Mar 2020 21:18:50 GMT",
-        "x-ms-page-write": "update",
-        "x-ms-range": "bytes=0-1023",
-        "x-ms-return-client-request-id": "true",
-        "x-ms-version": "2019-10-10"
-=======
         "traceparent": "00-26f35e787f6eec4eaeef4cb2ce80f396-0e11573f10361a44-00",
         "User-Agent": [
           "azsdk-net-Storage.Blobs/12.5.0-dev.20200402.1",
@@ -605,56 +332,28 @@
         "x-ms-range": "bytes=0-1023",
         "x-ms-return-client-request-id": "true",
         "x-ms-version": "2019-12-12"
->>>>>>> 32e373e2
       },
       "RequestBody": "SckioKIOht\u002BtCl09k5TSVqiDJ1oeFYx5HehVb5yh4gMAcO8MICSzoSKZdzPSAqts0pTaWmA8bDQ9qIO6uBZDCyhaPSOkxTWEz4Y3hZ1Ypxo86ZwHxoeiwwS7z3ih\u002BekLVWsLd8WIxw1fVorZBOeW5ABofc55O0Sgt3kf6Pa949adKy8xTS9UsyKPqHD8yL4cJet3OHsakhonar9Mad8XoXKzPNi3ZJbQE8ms6ZPTo\u002B66AsIKRqpbgpkVCuJwCEpCeAb\u002BSIzlZMFUpiSxbaiGU8bQkWccDFvIWLk/olm0YAt/aXGM1Vpi1J0BtqCFqRTxjrcbn3biJmyrNfDSpsJnoEUZMgQ3\u002Bn1sbrzKGlW6Qq6kTRSimMGUnEME4J9qkC7amRZabHcQupQ5rzG6GAsX8PNBLVmuxQeDhJXAMhndAd2O74A\u002BYNU3lJN/aOmQ2oQ37O\u002BsKGLVLNQP1\u002BfiUId6W61TKymK2JAeCpnFLlwe86oQiEUpMdl7ucKsL4jtVEMLBAw7Pa5brBRejR3ID/548eQ90cdBUSrU13Jm3qgIMLZVuilP4rX7tdwxyqO7sqrEMz6ksIJ8yrPiZmU89M5rVl1nc1XUKA4uQhzqEIaGGSXHoqpqY4Az2O92bXtPvsENxXRGUz9V7wsvdm1mkbotW01AdFEjAfPcNJplXruS3oNb3UoSQMXmcrKfOu0SzUc1SBEuD0pv6sOAaR\u002Bk75FPnZfqCrRvGxuHWQKfg8cGymZTMBWqZM457PKGkdemQYIhUJ1VKMKSxS32prZI0Gf8ep\u002B4Ub97pTjIsR7C6YlE4Rh/fTMqsKKkwWvotL4Y8RyKihc37fDDpapljHajz9yjscSeyVI00cn8FJBTk/F5sMACN15yDPQnu9iIxSQrAPGPRQL6eijJVrhNO9lgcBK569y2oZd9MKXQdg15qwyl0ROexE3vfzaYOOClJdEax0vFz9lIdV9ZERRcKQMaT6usp2nFwavEyWymHWi32ArUta7CtNwzXVuzRbI4k1Uyfug1\u002BH1nVAafAAVsoVf3ojgKh3RVV5vPeUoNEnv4izYXdJ9/gd\u002BNbWCoI7PWxrsEvKJ5Lgvh3CZNZn8zWUKKpnTPVS23eCFZfBoTrDTn\u002BLKOCVXYfl0qNpd5MRpfWRQeHXw\u002BB3CNTEOBILLxzS/yZW3MpE/ssScXpB\u002BWPkYG\u002BSMF9Y\u002B3qfFCAbwSV16rOWhnhsytk7XEMWxVJ2NR9w79eyeO69igO7x8iqOS2lrJbGq2L7d5WGVtQcMjYYGO8AmuFNs2HE2QxksPMQgRMVYRjLr4m8hWgyPBIaoUfdk67ZmZ48Z\u002BklAcJmhsaiddWw9tEdXHlVVBWJC4dfqje0lx1UNueA==",
       "StatusCode": 201,
       "ResponseHeaders": {
         "Content-Length": "0",
         "Content-MD5": "VkB6wImB7OvrCxStv7PZfA==",
-<<<<<<< HEAD
-        "Date": "Thu, 05 Mar 2020 21:18:49 GMT",
-        "ETag": "\u00220x8D7C14ACCF1B82C\u0022",
-        "Last-Modified": "Thu, 05 Mar 2020 21:18:50 GMT",
-=======
         "Date": "Fri, 03 Apr 2020 00:03:39 GMT",
         "ETag": "\u00220x8D7D76276A41351\u0022",
         "Last-Modified": "Fri, 03 Apr 2020 00:03:39 GMT",
->>>>>>> 32e373e2
         "Server": [
           "Windows-Azure-Blob/1.0",
           "Microsoft-HTTPAPI/2.0"
         ],
         "x-ms-blob-sequence-number": "0",
         "x-ms-client-request-id": "44587304-8b58-c635-1d55-79aa1efb94e3",
-<<<<<<< HEAD
-        "x-ms-request-id": "50f4ef41-701e-0041-3633-f3cadf000000",
-        "x-ms-request-server-encrypted": "true",
-        "x-ms-version": "2019-10-10"
-=======
         "x-ms-request-id": "6b85bbfc-901e-0092-364b-09c976000000",
         "x-ms-request-server-encrypted": "true",
         "x-ms-version": "2019-12-12"
->>>>>>> 32e373e2
-      },
-      "ResponseBody": []
-    },
-    {
-<<<<<<< HEAD
-      "RequestUri": "https://seanstagetest.blob.core.windows.net/test-container-fa2fa712-47eb-3078-d1c2-70f624620c15/test-blob-e9cad167-8fd3-a8cd-996d-d9d7029739ca?comp=snapshot",
-      "RequestMethod": "PUT",
-      "RequestHeaders": {
-        "Authorization": "Sanitized",
-        "traceparent": "00-a53739af4b797242b61f1d6750e39140-193e6eaec58eb044-00",
-        "User-Agent": [
-          "azsdk-net-Storage.Blobs/12.4.0-dev.20200305.1",
-          "(.NET Core 4.6.28325.01; Microsoft Windows 10.0.18363 )"
-        ],
-        "x-ms-client-request-id": "616dded3-2aeb-c21f-5bcc-dc1461ca41ee",
-        "x-ms-date": "Thu, 05 Mar 2020 21:18:50 GMT",
-        "x-ms-return-client-request-id": "true",
-        "x-ms-version": "2019-10-10"
-=======
+      },
+      "ResponseBody": []
+    },
+    {
       "RequestUri": "https://seanmcccanary.blob.core.windows.net/test-container-fa2fa712-47eb-3078-d1c2-70f624620c15/test-blob-e9cad167-8fd3-a8cd-996d-d9d7029739ca?comp=snapshot",
       "RequestMethod": "PUT",
       "RequestHeaders": {
@@ -668,63 +367,32 @@
         "x-ms-date": "Fri, 03 Apr 2020 00:03:40 GMT",
         "x-ms-return-client-request-id": "true",
         "x-ms-version": "2019-12-12"
->>>>>>> 32e373e2
-      },
-      "RequestBody": null,
-      "StatusCode": 201,
-      "ResponseHeaders": {
-        "Content-Length": "0",
-<<<<<<< HEAD
-        "Date": "Thu, 05 Mar 2020 21:18:49 GMT",
-        "ETag": "\u00220x8D7C14ACCF1B82C\u0022",
-        "Last-Modified": "Thu, 05 Mar 2020 21:18:50 GMT",
-=======
+      },
+      "RequestBody": null,
+      "StatusCode": 201,
+      "ResponseHeaders": {
+        "Content-Length": "0",
         "Date": "Fri, 03 Apr 2020 00:03:39 GMT",
         "ETag": "\u00220x8D7D76276A41351\u0022",
         "Last-Modified": "Fri, 03 Apr 2020 00:03:39 GMT",
->>>>>>> 32e373e2
         "Server": [
           "Windows-Azure-Blob/1.0",
           "Microsoft-HTTPAPI/2.0"
         ],
         "x-ms-client-request-id": "616dded3-2aeb-c21f-5bcc-dc1461ca41ee",
-<<<<<<< HEAD
-        "x-ms-request-id": "50f4ef44-701e-0041-3933-f3cadf000000",
-        "x-ms-request-server-encrypted": "false",
-        "x-ms-snapshot": "2020-03-05T21:18:50.7238505Z",
-        "x-ms-version": "2019-10-10"
-=======
         "x-ms-request-id": "6b85bc08-901e-0092-424b-09c976000000",
         "x-ms-request-server-encrypted": "false",
         "x-ms-snapshot": "2020-04-03T00:03:39.4286312Z",
         "x-ms-version": "2019-12-12"
->>>>>>> 32e373e2
-      },
-      "ResponseBody": []
-    },
-    {
-<<<<<<< HEAD
-      "RequestUri": "https://seanstagetest.blob.core.windows.net/test-container-fa2fa712-47eb-3078-d1c2-70f624620c15/test-blob-e9cad167-8fd3-a8cd-996d-d9d7029739ca?comp=page",
-=======
+      },
+      "ResponseBody": []
+    },
+    {
       "RequestUri": "https://seanmcccanary.blob.core.windows.net/test-container-fa2fa712-47eb-3078-d1c2-70f624620c15/test-blob-e9cad167-8fd3-a8cd-996d-d9d7029739ca?comp=page",
->>>>>>> 32e373e2
       "RequestMethod": "PUT",
       "RequestHeaders": {
         "Authorization": "Sanitized",
         "Content-Length": "1024",
-<<<<<<< HEAD
-        "traceparent": "00-9e50595affc212429e9f3ad972e6c900-81b5801329e8cd40-00",
-        "User-Agent": [
-          "azsdk-net-Storage.Blobs/12.4.0-dev.20200305.1",
-          "(.NET Core 4.6.28325.01; Microsoft Windows 10.0.18363 )"
-        ],
-        "x-ms-client-request-id": "40d77020-338d-c3f8-c3ff-81b2ff485715",
-        "x-ms-date": "Thu, 05 Mar 2020 21:18:50 GMT",
-        "x-ms-page-write": "update",
-        "x-ms-range": "bytes=2048-3071",
-        "x-ms-return-client-request-id": "true",
-        "x-ms-version": "2019-10-10"
-=======
         "traceparent": "00-8fded2010a3d4747a33d1bb4836e5109-91287ce44cf36241-00",
         "User-Agent": [
           "azsdk-net-Storage.Blobs/12.5.0-dev.20200402.1",
@@ -736,58 +404,28 @@
         "x-ms-range": "bytes=2048-3071",
         "x-ms-return-client-request-id": "true",
         "x-ms-version": "2019-12-12"
->>>>>>> 32e373e2
       },
       "RequestBody": "SckioKIOht\u002BtCl09k5TSVqiDJ1oeFYx5HehVb5yh4gMAcO8MICSzoSKZdzPSAqts0pTaWmA8bDQ9qIO6uBZDCyhaPSOkxTWEz4Y3hZ1Ypxo86ZwHxoeiwwS7z3ih\u002BekLVWsLd8WIxw1fVorZBOeW5ABofc55O0Sgt3kf6Pa949adKy8xTS9UsyKPqHD8yL4cJet3OHsakhonar9Mad8XoXKzPNi3ZJbQE8ms6ZPTo\u002B66AsIKRqpbgpkVCuJwCEpCeAb\u002BSIzlZMFUpiSxbaiGU8bQkWccDFvIWLk/olm0YAt/aXGM1Vpi1J0BtqCFqRTxjrcbn3biJmyrNfDSpsJnoEUZMgQ3\u002Bn1sbrzKGlW6Qq6kTRSimMGUnEME4J9qkC7amRZabHcQupQ5rzG6GAsX8PNBLVmuxQeDhJXAMhndAd2O74A\u002BYNU3lJN/aOmQ2oQ37O\u002BsKGLVLNQP1\u002BfiUId6W61TKymK2JAeCpnFLlwe86oQiEUpMdl7ucKsL4jtVEMLBAw7Pa5brBRejR3ID/548eQ90cdBUSrU13Jm3qgIMLZVuilP4rX7tdwxyqO7sqrEMz6ksIJ8yrPiZmU89M5rVl1nc1XUKA4uQhzqEIaGGSXHoqpqY4Az2O92bXtPvsENxXRGUz9V7wsvdm1mkbotW01AdFEjAfPcNJplXruS3oNb3UoSQMXmcrKfOu0SzUc1SBEuD0pv6sOAaR\u002Bk75FPnZfqCrRvGxuHWQKfg8cGymZTMBWqZM457PKGkdemQYIhUJ1VKMKSxS32prZI0Gf8ep\u002B4Ub97pTjIsR7C6YlE4Rh/fTMqsKKkwWvotL4Y8RyKihc37fDDpapljHajz9yjscSeyVI00cn8FJBTk/F5sMACN15yDPQnu9iIxSQrAPGPRQL6eijJVrhNO9lgcBK569y2oZd9MKXQdg15qwyl0ROexE3vfzaYOOClJdEax0vFz9lIdV9ZERRcKQMaT6usp2nFwavEyWymHWi32ArUta7CtNwzXVuzRbI4k1Uyfug1\u002BH1nVAafAAVsoVf3ojgKh3RVV5vPeUoNEnv4izYXdJ9/gd\u002BNbWCoI7PWxrsEvKJ5Lgvh3CZNZn8zWUKKpnTPVS23eCFZfBoTrDTn\u002BLKOCVXYfl0qNpd5MRpfWRQeHXw\u002BB3CNTEOBILLxzS/yZW3MpE/ssScXpB\u002BWPkYG\u002BSMF9Y\u002B3qfFCAbwSV16rOWhnhsytk7XEMWxVJ2NR9w79eyeO69igO7x8iqOS2lrJbGq2L7d5WGVtQcMjYYGO8AmuFNs2HE2QxksPMQgRMVYRjLr4m8hWgyPBIaoUfdk67ZmZ48Z\u002BklAcJmhsaiddWw9tEdXHlVVBWJC4dfqje0lx1UNueA==",
       "StatusCode": 201,
       "ResponseHeaders": {
         "Content-Length": "0",
         "Content-MD5": "VkB6wImB7OvrCxStv7PZfA==",
-<<<<<<< HEAD
-        "Date": "Thu, 05 Mar 2020 21:18:49 GMT",
-        "ETag": "\u00220x8D7C14ACD0C4527\u0022",
-        "Last-Modified": "Thu, 05 Mar 2020 21:18:50 GMT",
-=======
         "Date": "Fri, 03 Apr 2020 00:03:39 GMT",
         "ETag": "\u00220x8D7D76276BD6C51\u0022",
         "Last-Modified": "Fri, 03 Apr 2020 00:03:39 GMT",
->>>>>>> 32e373e2
         "Server": [
           "Windows-Azure-Blob/1.0",
           "Microsoft-HTTPAPI/2.0"
         ],
         "x-ms-blob-sequence-number": "0",
         "x-ms-client-request-id": "40d77020-338d-c3f8-c3ff-81b2ff485715",
-<<<<<<< HEAD
-        "x-ms-request-id": "50f4ef45-701e-0041-3a33-f3cadf000000",
-        "x-ms-request-server-encrypted": "true",
-        "x-ms-version": "2019-10-10"
-=======
         "x-ms-request-id": "6b85bc23-901e-0092-5c4b-09c976000000",
         "x-ms-request-server-encrypted": "true",
         "x-ms-version": "2019-12-12"
->>>>>>> 32e373e2
-      },
-      "ResponseBody": []
-    },
-    {
-<<<<<<< HEAD
-      "RequestUri": "https://seanstagetest.blob.core.windows.net/test-container-fa2fa712-47eb-3078-d1c2-70f624620c15/test-blob-e9cad167-8fd3-a8cd-996d-d9d7029739ca?comp=pagelist\u0026prevsnapshot=2020-03-05T21%3A18%3A50.7238505Z",
-      "RequestMethod": "GET",
-      "RequestHeaders": {
-        "Authorization": "Sanitized",
-        "If-Modified-Since": "Wed, 04 Mar 2020 21:18:49 GMT",
-        "traceparent": "00-bc29c0b094ba7a498ccf8c657770a490-115b6b8a50fed44a-00",
-        "User-Agent": [
-          "azsdk-net-Storage.Blobs/12.4.0-dev.20200305.1",
-          "(.NET Core 4.6.28325.01; Microsoft Windows 10.0.18363 )"
-        ],
-        "x-ms-client-request-id": "f1f4d0c2-01f3-5160-1fb2-1dd8493929ce",
-        "x-ms-date": "Thu, 05 Mar 2020 21:18:50 GMT",
-        "x-ms-range": "bytes=0-1023",
-        "x-ms-return-client-request-id": "true",
-        "x-ms-version": "2019-10-10"
-=======
+      },
+      "ResponseBody": []
+    },
+    {
       "RequestUri": "https://seanmcccanary.blob.core.windows.net/test-container-fa2fa712-47eb-3078-d1c2-70f624620c15/test-blob-e9cad167-8fd3-a8cd-996d-d9d7029739ca?comp=pagelist\u0026prevsnapshot=2020-04-03T00%3A03%3A39.4286312Z",
       "RequestMethod": "GET",
       "RequestHeaders": {
@@ -803,21 +441,14 @@
         "x-ms-range": "bytes=0-1023",
         "x-ms-return-client-request-id": "true",
         "x-ms-version": "2019-12-12"
->>>>>>> 32e373e2
       },
       "RequestBody": null,
       "StatusCode": 200,
       "ResponseHeaders": {
         "Content-Type": "application/xml",
-<<<<<<< HEAD
-        "Date": "Thu, 05 Mar 2020 21:18:50 GMT",
-        "ETag": "\u00220x8D7C14ACD0C4527\u0022",
-        "Last-Modified": "Thu, 05 Mar 2020 21:18:50 GMT",
-=======
         "Date": "Fri, 03 Apr 2020 00:03:39 GMT",
         "ETag": "\u00220x8D7D76276BD6C51\u0022",
         "Last-Modified": "Fri, 03 Apr 2020 00:03:39 GMT",
->>>>>>> 32e373e2
         "Server": [
           "Windows-Azure-Blob/1.0",
           "Microsoft-HTTPAPI/2.0"
@@ -825,32 +456,12 @@
         "Transfer-Encoding": "chunked",
         "x-ms-blob-content-length": "4096",
         "x-ms-client-request-id": "f1f4d0c2-01f3-5160-1fb2-1dd8493929ce",
-<<<<<<< HEAD
-        "x-ms-request-id": "50f4ef46-701e-0041-3b33-f3cadf000000",
-        "x-ms-version": "2019-10-10"
-=======
         "x-ms-request-id": "6b85bc44-901e-0092-794b-09c976000000",
         "x-ms-version": "2019-12-12"
->>>>>>> 32e373e2
       },
       "ResponseBody": "\uFEFF\u003C?xml version=\u00221.0\u0022 encoding=\u0022utf-8\u0022?\u003E\u003CPageList /\u003E"
     },
     {
-<<<<<<< HEAD
-      "RequestUri": "https://seanstagetest.blob.core.windows.net/test-container-fa2fa712-47eb-3078-d1c2-70f624620c15?restype=container",
-      "RequestMethod": "DELETE",
-      "RequestHeaders": {
-        "Authorization": "Sanitized",
-        "traceparent": "00-86b04d3d36e7ff40afef9e67eb21428c-de91a86aa79a774d-00",
-        "User-Agent": [
-          "azsdk-net-Storage.Blobs/12.4.0-dev.20200305.1",
-          "(.NET Core 4.6.28325.01; Microsoft Windows 10.0.18363 )"
-        ],
-        "x-ms-client-request-id": "2ef0e459-6653-9d22-20a0-84e83557beb8",
-        "x-ms-date": "Thu, 05 Mar 2020 21:18:51 GMT",
-        "x-ms-return-client-request-id": "true",
-        "x-ms-version": "2019-10-10"
-=======
       "RequestUri": "https://seanmcccanary.blob.core.windows.net/test-container-fa2fa712-47eb-3078-d1c2-70f624620c15?restype=container",
       "RequestMethod": "DELETE",
       "RequestHeaders": {
@@ -864,49 +475,23 @@
         "x-ms-date": "Fri, 03 Apr 2020 00:03:40 GMT",
         "x-ms-return-client-request-id": "true",
         "x-ms-version": "2019-12-12"
->>>>>>> 32e373e2
       },
       "RequestBody": null,
       "StatusCode": 202,
       "ResponseHeaders": {
         "Content-Length": "0",
-<<<<<<< HEAD
-        "Date": "Thu, 05 Mar 2020 21:18:50 GMT",
-=======
         "Date": "Fri, 03 Apr 2020 00:03:39 GMT",
->>>>>>> 32e373e2
         "Server": [
           "Windows-Azure-Blob/1.0",
           "Microsoft-HTTPAPI/2.0"
         ],
         "x-ms-client-request-id": "2ef0e459-6653-9d22-20a0-84e83557beb8",
-<<<<<<< HEAD
-        "x-ms-request-id": "50f4ef48-701e-0041-3d33-f3cadf000000",
-        "x-ms-version": "2019-10-10"
-=======
         "x-ms-request-id": "6b85bc54-901e-0092-084b-09c976000000",
         "x-ms-version": "2019-12-12"
->>>>>>> 32e373e2
-      },
-      "ResponseBody": []
-    },
-    {
-<<<<<<< HEAD
-      "RequestUri": "https://seanstagetest.blob.core.windows.net/test-container-77067b1b-0ad2-5cd1-5e27-b024b3186974?restype=container",
-      "RequestMethod": "PUT",
-      "RequestHeaders": {
-        "Authorization": "Sanitized",
-        "traceparent": "00-796a57d79f5cd3438fb7f158544dbde5-065d8a2c5de1254b-00",
-        "User-Agent": [
-          "azsdk-net-Storage.Blobs/12.4.0-dev.20200305.1",
-          "(.NET Core 4.6.28325.01; Microsoft Windows 10.0.18363 )"
-        ],
-        "x-ms-blob-public-access": "container",
-        "x-ms-client-request-id": "6c2c960f-86a4-4e48-1293-cf2cb6fdea07",
-        "x-ms-date": "Thu, 05 Mar 2020 21:18:51 GMT",
-        "x-ms-return-client-request-id": "true",
-        "x-ms-version": "2019-10-10"
-=======
+      },
+      "ResponseBody": []
+    },
+    {
       "RequestUri": "https://seanmcccanary.blob.core.windows.net/test-container-77067b1b-0ad2-5cd1-5e27-b024b3186974?restype=container",
       "RequestMethod": "PUT",
       "RequestHeaders": {
@@ -921,125 +506,67 @@
         "x-ms-date": "Fri, 03 Apr 2020 00:03:40 GMT",
         "x-ms-return-client-request-id": "true",
         "x-ms-version": "2019-12-12"
->>>>>>> 32e373e2
-      },
-      "RequestBody": null,
-      "StatusCode": 201,
-      "ResponseHeaders": {
-        "Content-Length": "0",
-<<<<<<< HEAD
-        "Date": "Thu, 05 Mar 2020 21:18:50 GMT",
-        "ETag": "\u00220x8D7C14ACD561D3D\u0022",
-        "Last-Modified": "Thu, 05 Mar 2020 21:18:51 GMT",
-=======
+      },
+      "RequestBody": null,
+      "StatusCode": 201,
+      "ResponseHeaders": {
+        "Content-Length": "0",
         "Date": "Fri, 03 Apr 2020 00:03:39 GMT",
         "ETag": "\u00220x8D7D7627706B3EF\u0022",
         "Last-Modified": "Fri, 03 Apr 2020 00:03:39 GMT",
->>>>>>> 32e373e2
         "Server": [
           "Windows-Azure-Blob/1.0",
           "Microsoft-HTTPAPI/2.0"
         ],
         "x-ms-client-request-id": "6c2c960f-86a4-4e48-1293-cf2cb6fdea07",
-<<<<<<< HEAD
-        "x-ms-request-id": "8d51914e-d01e-0048-0833-f38f0c000000",
-        "x-ms-version": "2019-10-10"
-=======
         "x-ms-request-id": "1c627b8c-601e-0096-474b-094471000000",
         "x-ms-version": "2019-12-12"
->>>>>>> 32e373e2
-      },
-      "ResponseBody": []
-    },
-    {
-<<<<<<< HEAD
-      "RequestUri": "https://seanstagetest.blob.core.windows.net/test-container-77067b1b-0ad2-5cd1-5e27-b024b3186974/test-blob-32340f37-59d8-216e-0027-4b988fa67cd5",
-=======
+      },
+      "ResponseBody": []
+    },
+    {
       "RequestUri": "https://seanmcccanary.blob.core.windows.net/test-container-77067b1b-0ad2-5cd1-5e27-b024b3186974/test-blob-32340f37-59d8-216e-0027-4b988fa67cd5",
->>>>>>> 32e373e2
-      "RequestMethod": "PUT",
-      "RequestHeaders": {
-        "Authorization": "Sanitized",
-        "Content-Length": "0",
-<<<<<<< HEAD
-        "traceparent": "00-afa837664bd332429173eb81cce97b7f-5d71f302f3f3704d-00",
-        "User-Agent": [
-          "azsdk-net-Storage.Blobs/12.4.0-dev.20200305.1",
-          "(.NET Core 4.6.28325.01; Microsoft Windows 10.0.18363 )"
-=======
+      "RequestMethod": "PUT",
+      "RequestHeaders": {
+        "Authorization": "Sanitized",
+        "Content-Length": "0",
         "traceparent": "00-aaf439bd08b29e44904e322dab8b9e31-ff931d3f6bfe4b48-00",
         "User-Agent": [
           "azsdk-net-Storage.Blobs/12.5.0-dev.20200402.1",
           "(.NET Core 4.6.28325.01; Microsoft Windows 10.0.18362 )"
->>>>>>> 32e373e2
         ],
         "x-ms-blob-content-length": "4096",
         "x-ms-blob-sequence-number": "0",
         "x-ms-blob-type": "PageBlob",
         "x-ms-client-request-id": "d0f3734e-6454-b610-270b-6b7c3aafbf6c",
-<<<<<<< HEAD
-        "x-ms-date": "Thu, 05 Mar 2020 21:18:51 GMT",
-        "x-ms-return-client-request-id": "true",
-        "x-ms-version": "2019-10-10"
-=======
         "x-ms-date": "Fri, 03 Apr 2020 00:03:40 GMT",
         "x-ms-return-client-request-id": "true",
         "x-ms-version": "2019-12-12"
->>>>>>> 32e373e2
-      },
-      "RequestBody": null,
-      "StatusCode": 201,
-      "ResponseHeaders": {
-        "Content-Length": "0",
-<<<<<<< HEAD
-        "Date": "Thu, 05 Mar 2020 21:18:50 GMT",
-        "ETag": "\u00220x8D7C14ACD638E18\u0022",
-        "Last-Modified": "Thu, 05 Mar 2020 21:18:51 GMT",
-=======
+      },
+      "RequestBody": null,
+      "StatusCode": 201,
+      "ResponseHeaders": {
+        "Content-Length": "0",
         "Date": "Fri, 03 Apr 2020 00:03:39 GMT",
         "ETag": "\u00220x8D7D76277136422\u0022",
         "Last-Modified": "Fri, 03 Apr 2020 00:03:40 GMT",
->>>>>>> 32e373e2
         "Server": [
           "Windows-Azure-Blob/1.0",
           "Microsoft-HTTPAPI/2.0"
         ],
         "x-ms-client-request-id": "d0f3734e-6454-b610-270b-6b7c3aafbf6c",
-<<<<<<< HEAD
-        "x-ms-request-id": "8d519153-d01e-0048-0b33-f38f0c000000",
-        "x-ms-request-server-encrypted": "true",
-        "x-ms-version": "2019-10-10"
-=======
         "x-ms-request-id": "1c627b9f-601e-0096-584b-094471000000",
         "x-ms-request-server-encrypted": "true",
         "x-ms-version": "2019-12-12"
->>>>>>> 32e373e2
-      },
-      "ResponseBody": []
-    },
-    {
-<<<<<<< HEAD
-      "RequestUri": "https://seanstagetest.blob.core.windows.net/test-container-77067b1b-0ad2-5cd1-5e27-b024b3186974/test-blob-32340f37-59d8-216e-0027-4b988fa67cd5?comp=page",
-=======
+      },
+      "ResponseBody": []
+    },
+    {
       "RequestUri": "https://seanmcccanary.blob.core.windows.net/test-container-77067b1b-0ad2-5cd1-5e27-b024b3186974/test-blob-32340f37-59d8-216e-0027-4b988fa67cd5?comp=page",
->>>>>>> 32e373e2
       "RequestMethod": "PUT",
       "RequestHeaders": {
         "Authorization": "Sanitized",
         "Content-Length": "1024",
-<<<<<<< HEAD
-        "traceparent": "00-9ffd4be5fbfbef4da13082e8c0fdf429-3ddf105e97c85642-00",
-        "User-Agent": [
-          "azsdk-net-Storage.Blobs/12.4.0-dev.20200305.1",
-          "(.NET Core 4.6.28325.01; Microsoft Windows 10.0.18363 )"
-        ],
-        "x-ms-client-request-id": "ad899587-3d6c-56c6-92dc-e9fa000d5096",
-        "x-ms-date": "Thu, 05 Mar 2020 21:18:51 GMT",
-        "x-ms-page-write": "update",
-        "x-ms-range": "bytes=0-1023",
-        "x-ms-return-client-request-id": "true",
-        "x-ms-version": "2019-10-10"
-=======
         "traceparent": "00-97c9d3882770f946b80b9b6ca137d550-d033177d43fe0a4b-00",
         "User-Agent": [
           "azsdk-net-Storage.Blobs/12.5.0-dev.20200402.1",
@@ -1051,56 +578,28 @@
         "x-ms-range": "bytes=0-1023",
         "x-ms-return-client-request-id": "true",
         "x-ms-version": "2019-12-12"
->>>>>>> 32e373e2
       },
       "RequestBody": "F/mb7\u002BjNHDo/BnenBrn2sf4eSRyzq4Artl714JFT8gpw5p0wszlEgVa4kU7saK9tFLl\u002BHGajuGx4bziK1zyp7BNsNiAbxf3E2cjF\u002BhoyP02vh8vX1NakzS0xt0QBuqkaDqU7gDGPUk\u002B7ukOd3b5RRjDr209x0hc9yGnz6Q25wx4eq\u002Bt1978bIDV8GxqSB/Bv33ETFd9ZqTyO/bfIm2hBAvYlfzLS3E9xz7sa9Lb8qsF4hAqcpa0/xAGv5/kHUoTNOxkjbYe9nAMhokUkP7SGkVL2TxdepFxJ5bowI/VWan02TLmd2D05u\u002BcGegNnGoRNKVWmEAJsb5a82ofNjHkNyzjI7fL66LkVvZQwVylZ4cs14vmgr1p6yd0j4P21bC5t\u002Ba/Kny2SU0CckVJuPBhsY/i8l6mAbRzeTSMV1we7X1Fmwl56jkKeo4\u002B5BB4HDIzFt30E\u002BdSE7YuS7FEJfHw44DEACHm68dS2HvMaxmn\u002B1kCWUCCKtmV94dXS6KLwlCcTgCPsBgQSCsWpTtvgaiYilBUQcixcrinMgyak5wkxxYnMBkZFEdA8hEVa4GiKnHeur1OM4CL7t9H6H4LebiO7d4hSE2Pg3YJE1O7mAc7AQuev9Ti2pOVm0U51S/JNXhUinmngN4gTztLQRws0FLYDOd2bLnjqBdKi60EVa5KQ93bYw2Jk4ApenCdm5VzZMb2YcREUsi\u002BcN5iXPUtH/mM/P1CVW1BTnlnTPJJRhCB1yLmEfPmAfERGO4vJzaO\u002BF53DJqUMRNVsRdO4QHacS7N4InSRwoFqv8MMTiDEidG2FST0jl16aYTkFzclyDvOqfDYUasuLFQcWWfi//a1qLsCAitRqL1V/rjwratKRPaHPqQv7Dglh\u002BjQ2DT2l2mOLm97I8YQfAEzglLyPn6p0hVwW8FRhruD3HpCgdCIX2dPYX87ziAwd8Gi\u002B2rlM0hqJgYfhjyoPKez90dLzfsxqiPro9z\u002BbQP0P\u002BT/ropRnakx2FrKadgqpiXXiNbZ5arFcVFG\u002Bo9sa7gCKkdYqY0dYlqdGfShZ0FKwPy3JuUsG1o6OT05CqIZxW2ixz\u002BR0v2XuiZ8O8u1JAkP\u002BzqTtUTS1Q7tHm9Q5Fe3g1SH/qABue3/H2y/sN\u002BOhBQzKQ5ohhAoz/Ewo7SNR9bOxLh3LiVpDkJMlJXYEiUvXplbHLtITv1DXi\u002Bu0RU5cdeW8esnF1buyRvMG/J6UL3LAUUaMisbhna6M9D2uzwsEyO9QSE6CEdDbFKfezMLyQ1y4tDQHj6se2p1beSF\u002BA7eoAjPvA\u002Bbkfn\u002B18bYewpDrmrChNhsW/XkEca2xJtivXRDwdsqPAz\u002B1lDX0kd30wBfMr55w3M2cUQT6g==",
       "StatusCode": 201,
       "ResponseHeaders": {
         "Content-Length": "0",
         "Content-MD5": "Q7XTR51Fsqh1nKgRhrIbbw==",
-<<<<<<< HEAD
-        "Date": "Thu, 05 Mar 2020 21:18:50 GMT",
-        "ETag": "\u00220x8D7C14ACD705DC1\u0022",
-        "Last-Modified": "Thu, 05 Mar 2020 21:18:51 GMT",
-=======
         "Date": "Fri, 03 Apr 2020 00:03:39 GMT",
         "ETag": "\u00220x8D7D762771F9B5C\u0022",
         "Last-Modified": "Fri, 03 Apr 2020 00:03:40 GMT",
->>>>>>> 32e373e2
         "Server": [
           "Windows-Azure-Blob/1.0",
           "Microsoft-HTTPAPI/2.0"
         ],
         "x-ms-blob-sequence-number": "0",
         "x-ms-client-request-id": "ad899587-3d6c-56c6-92dc-e9fa000d5096",
-<<<<<<< HEAD
-        "x-ms-request-id": "8d519156-d01e-0048-0e33-f38f0c000000",
-        "x-ms-request-server-encrypted": "true",
-        "x-ms-version": "2019-10-10"
-=======
         "x-ms-request-id": "1c627baf-601e-0096-664b-094471000000",
         "x-ms-request-server-encrypted": "true",
         "x-ms-version": "2019-12-12"
->>>>>>> 32e373e2
-      },
-      "ResponseBody": []
-    },
-    {
-<<<<<<< HEAD
-      "RequestUri": "https://seanstagetest.blob.core.windows.net/test-container-77067b1b-0ad2-5cd1-5e27-b024b3186974/test-blob-32340f37-59d8-216e-0027-4b988fa67cd5?comp=snapshot",
-      "RequestMethod": "PUT",
-      "RequestHeaders": {
-        "Authorization": "Sanitized",
-        "traceparent": "00-12097136fee9a3498c08af9e4880e11a-70c6fd04cac4ac4b-00",
-        "User-Agent": [
-          "azsdk-net-Storage.Blobs/12.4.0-dev.20200305.1",
-          "(.NET Core 4.6.28325.01; Microsoft Windows 10.0.18363 )"
-        ],
-        "x-ms-client-request-id": "dbaec6ff-65bb-6d7d-828e-3a81b21f5186",
-        "x-ms-date": "Thu, 05 Mar 2020 21:18:51 GMT",
-        "x-ms-return-client-request-id": "true",
-        "x-ms-version": "2019-10-10"
-=======
+      },
+      "ResponseBody": []
+    },
+    {
       "RequestUri": "https://seanmcccanary.blob.core.windows.net/test-container-77067b1b-0ad2-5cd1-5e27-b024b3186974/test-blob-32340f37-59d8-216e-0027-4b988fa67cd5?comp=snapshot",
       "RequestMethod": "PUT",
       "RequestHeaders": {
@@ -1114,63 +613,32 @@
         "x-ms-date": "Fri, 03 Apr 2020 00:03:41 GMT",
         "x-ms-return-client-request-id": "true",
         "x-ms-version": "2019-12-12"
->>>>>>> 32e373e2
-      },
-      "RequestBody": null,
-      "StatusCode": 201,
-      "ResponseHeaders": {
-        "Content-Length": "0",
-<<<<<<< HEAD
-        "Date": "Thu, 05 Mar 2020 21:18:50 GMT",
-        "ETag": "\u00220x8D7C14ACD705DC1\u0022",
-        "Last-Modified": "Thu, 05 Mar 2020 21:18:51 GMT",
-=======
+      },
+      "RequestBody": null,
+      "StatusCode": 201,
+      "ResponseHeaders": {
+        "Content-Length": "0",
         "Date": "Fri, 03 Apr 2020 00:03:39 GMT",
         "ETag": "\u00220x8D7D762771F9B5C\u0022",
         "Last-Modified": "Fri, 03 Apr 2020 00:03:40 GMT",
->>>>>>> 32e373e2
         "Server": [
           "Windows-Azure-Blob/1.0",
           "Microsoft-HTTPAPI/2.0"
         ],
         "x-ms-client-request-id": "dbaec6ff-65bb-6d7d-828e-3a81b21f5186",
-<<<<<<< HEAD
-        "x-ms-request-id": "8d519159-d01e-0048-1033-f38f0c000000",
-        "x-ms-request-server-encrypted": "false",
-        "x-ms-snapshot": "2020-03-05T21:18:51.5558980Z",
-        "x-ms-version": "2019-10-10"
-=======
         "x-ms-request-id": "1c627bbb-601e-0096-724b-094471000000",
         "x-ms-request-server-encrypted": "false",
         "x-ms-snapshot": "2020-04-03T00:03:40.2352041Z",
         "x-ms-version": "2019-12-12"
->>>>>>> 32e373e2
-      },
-      "ResponseBody": []
-    },
-    {
-<<<<<<< HEAD
-      "RequestUri": "https://seanstagetest.blob.core.windows.net/test-container-77067b1b-0ad2-5cd1-5e27-b024b3186974/test-blob-32340f37-59d8-216e-0027-4b988fa67cd5?comp=page",
-=======
+      },
+      "ResponseBody": []
+    },
+    {
       "RequestUri": "https://seanmcccanary.blob.core.windows.net/test-container-77067b1b-0ad2-5cd1-5e27-b024b3186974/test-blob-32340f37-59d8-216e-0027-4b988fa67cd5?comp=page",
->>>>>>> 32e373e2
       "RequestMethod": "PUT",
       "RequestHeaders": {
         "Authorization": "Sanitized",
         "Content-Length": "1024",
-<<<<<<< HEAD
-        "traceparent": "00-9f0b52c1609a2c49a671ca25c05871ff-9e3d7f9af5b92743-00",
-        "User-Agent": [
-          "azsdk-net-Storage.Blobs/12.4.0-dev.20200305.1",
-          "(.NET Core 4.6.28325.01; Microsoft Windows 10.0.18363 )"
-        ],
-        "x-ms-client-request-id": "3afacd91-745f-b2da-d3f2-336349f7840e",
-        "x-ms-date": "Thu, 05 Mar 2020 21:18:51 GMT",
-        "x-ms-page-write": "update",
-        "x-ms-range": "bytes=2048-3071",
-        "x-ms-return-client-request-id": "true",
-        "x-ms-version": "2019-10-10"
-=======
         "traceparent": "00-b32518505a6762469b629c4b884cc946-46f077ac8e9a7340-00",
         "User-Agent": [
           "azsdk-net-Storage.Blobs/12.5.0-dev.20200402.1",
@@ -1182,58 +650,28 @@
         "x-ms-range": "bytes=2048-3071",
         "x-ms-return-client-request-id": "true",
         "x-ms-version": "2019-12-12"
->>>>>>> 32e373e2
       },
       "RequestBody": "F/mb7\u002BjNHDo/BnenBrn2sf4eSRyzq4Artl714JFT8gpw5p0wszlEgVa4kU7saK9tFLl\u002BHGajuGx4bziK1zyp7BNsNiAbxf3E2cjF\u002BhoyP02vh8vX1NakzS0xt0QBuqkaDqU7gDGPUk\u002B7ukOd3b5RRjDr209x0hc9yGnz6Q25wx4eq\u002Bt1978bIDV8GxqSB/Bv33ETFd9ZqTyO/bfIm2hBAvYlfzLS3E9xz7sa9Lb8qsF4hAqcpa0/xAGv5/kHUoTNOxkjbYe9nAMhokUkP7SGkVL2TxdepFxJ5bowI/VWan02TLmd2D05u\u002BcGegNnGoRNKVWmEAJsb5a82ofNjHkNyzjI7fL66LkVvZQwVylZ4cs14vmgr1p6yd0j4P21bC5t\u002Ba/Kny2SU0CckVJuPBhsY/i8l6mAbRzeTSMV1we7X1Fmwl56jkKeo4\u002B5BB4HDIzFt30E\u002BdSE7YuS7FEJfHw44DEACHm68dS2HvMaxmn\u002B1kCWUCCKtmV94dXS6KLwlCcTgCPsBgQSCsWpTtvgaiYilBUQcixcrinMgyak5wkxxYnMBkZFEdA8hEVa4GiKnHeur1OM4CL7t9H6H4LebiO7d4hSE2Pg3YJE1O7mAc7AQuev9Ti2pOVm0U51S/JNXhUinmngN4gTztLQRws0FLYDOd2bLnjqBdKi60EVa5KQ93bYw2Jk4ApenCdm5VzZMb2YcREUsi\u002BcN5iXPUtH/mM/P1CVW1BTnlnTPJJRhCB1yLmEfPmAfERGO4vJzaO\u002BF53DJqUMRNVsRdO4QHacS7N4InSRwoFqv8MMTiDEidG2FST0jl16aYTkFzclyDvOqfDYUasuLFQcWWfi//a1qLsCAitRqL1V/rjwratKRPaHPqQv7Dglh\u002BjQ2DT2l2mOLm97I8YQfAEzglLyPn6p0hVwW8FRhruD3HpCgdCIX2dPYX87ziAwd8Gi\u002B2rlM0hqJgYfhjyoPKez90dLzfsxqiPro9z\u002BbQP0P\u002BT/ropRnakx2FrKadgqpiXXiNbZ5arFcVFG\u002Bo9sa7gCKkdYqY0dYlqdGfShZ0FKwPy3JuUsG1o6OT05CqIZxW2ixz\u002BR0v2XuiZ8O8u1JAkP\u002BzqTtUTS1Q7tHm9Q5Fe3g1SH/qABue3/H2y/sN\u002BOhBQzKQ5ohhAoz/Ewo7SNR9bOxLh3LiVpDkJMlJXYEiUvXplbHLtITv1DXi\u002Bu0RU5cdeW8esnF1buyRvMG/J6UL3LAUUaMisbhna6M9D2uzwsEyO9QSE6CEdDbFKfezMLyQ1y4tDQHj6se2p1beSF\u002BA7eoAjPvA\u002Bbkfn\u002B18bYewpDrmrChNhsW/XkEca2xJtivXRDwdsqPAz\u002B1lDX0kd30wBfMr55w3M2cUQT6g==",
       "StatusCode": 201,
       "ResponseHeaders": {
         "Content-Length": "0",
         "Content-MD5": "Q7XTR51Fsqh1nKgRhrIbbw==",
-<<<<<<< HEAD
-        "Date": "Thu, 05 Mar 2020 21:18:50 GMT",
-        "ETag": "\u00220x8D7C14ACD8A9C83\u0022",
-        "Last-Modified": "Thu, 05 Mar 2020 21:18:51 GMT",
-=======
         "Date": "Fri, 03 Apr 2020 00:03:39 GMT",
         "ETag": "\u00220x8D7D762773809C8\u0022",
         "Last-Modified": "Fri, 03 Apr 2020 00:03:40 GMT",
->>>>>>> 32e373e2
         "Server": [
           "Windows-Azure-Blob/1.0",
           "Microsoft-HTTPAPI/2.0"
         ],
         "x-ms-blob-sequence-number": "0",
         "x-ms-client-request-id": "3afacd91-745f-b2da-d3f2-336349f7840e",
-<<<<<<< HEAD
-        "x-ms-request-id": "8d51915a-d01e-0048-1133-f38f0c000000",
-        "x-ms-request-server-encrypted": "true",
-        "x-ms-version": "2019-10-10"
-=======
         "x-ms-request-id": "1c627bc3-601e-0096-7a4b-094471000000",
         "x-ms-request-server-encrypted": "true",
         "x-ms-version": "2019-12-12"
->>>>>>> 32e373e2
-      },
-      "ResponseBody": []
-    },
-    {
-<<<<<<< HEAD
-      "RequestUri": "https://seanstagetest.blob.core.windows.net/test-container-77067b1b-0ad2-5cd1-5e27-b024b3186974/test-blob-32340f37-59d8-216e-0027-4b988fa67cd5?comp=pagelist\u0026prevsnapshot=2020-03-05T21%3A18%3A51.5558980Z",
-      "RequestMethod": "GET",
-      "RequestHeaders": {
-        "Authorization": "Sanitized",
-        "If-Unmodified-Since": "Fri, 06 Mar 2020 21:18:49 GMT",
-        "traceparent": "00-8f1ed770f6202345b60d115467f791fa-b24068853920bc4d-00",
-        "User-Agent": [
-          "azsdk-net-Storage.Blobs/12.4.0-dev.20200305.1",
-          "(.NET Core 4.6.28325.01; Microsoft Windows 10.0.18363 )"
-        ],
-        "x-ms-client-request-id": "e4efc167-1724-f427-be4e-4d0ada58ba25",
-        "x-ms-date": "Thu, 05 Mar 2020 21:18:51 GMT",
-        "x-ms-range": "bytes=0-1023",
-        "x-ms-return-client-request-id": "true",
-        "x-ms-version": "2019-10-10"
-=======
+      },
+      "ResponseBody": []
+    },
+    {
       "RequestUri": "https://seanmcccanary.blob.core.windows.net/test-container-77067b1b-0ad2-5cd1-5e27-b024b3186974/test-blob-32340f37-59d8-216e-0027-4b988fa67cd5?comp=pagelist\u0026prevsnapshot=2020-04-03T00%3A03%3A40.2352041Z",
       "RequestMethod": "GET",
       "RequestHeaders": {
@@ -1249,21 +687,14 @@
         "x-ms-range": "bytes=0-1023",
         "x-ms-return-client-request-id": "true",
         "x-ms-version": "2019-12-12"
->>>>>>> 32e373e2
       },
       "RequestBody": null,
       "StatusCode": 200,
       "ResponseHeaders": {
         "Content-Type": "application/xml",
-<<<<<<< HEAD
-        "Date": "Thu, 05 Mar 2020 21:18:50 GMT",
-        "ETag": "\u00220x8D7C14ACD8A9C83\u0022",
-        "Last-Modified": "Thu, 05 Mar 2020 21:18:51 GMT",
-=======
         "Date": "Fri, 03 Apr 2020 00:03:39 GMT",
         "ETag": "\u00220x8D7D762773809C8\u0022",
         "Last-Modified": "Fri, 03 Apr 2020 00:03:40 GMT",
->>>>>>> 32e373e2
         "Server": [
           "Windows-Azure-Blob/1.0",
           "Microsoft-HTTPAPI/2.0"
@@ -1271,32 +702,12 @@
         "Transfer-Encoding": "chunked",
         "x-ms-blob-content-length": "4096",
         "x-ms-client-request-id": "e4efc167-1724-f427-be4e-4d0ada58ba25",
-<<<<<<< HEAD
-        "x-ms-request-id": "8d51915c-d01e-0048-1333-f38f0c000000",
-        "x-ms-version": "2019-10-10"
-=======
         "x-ms-request-id": "1c627bcf-601e-0096-054b-094471000000",
         "x-ms-version": "2019-12-12"
->>>>>>> 32e373e2
       },
       "ResponseBody": "\uFEFF\u003C?xml version=\u00221.0\u0022 encoding=\u0022utf-8\u0022?\u003E\u003CPageList /\u003E"
     },
     {
-<<<<<<< HEAD
-      "RequestUri": "https://seanstagetest.blob.core.windows.net/test-container-77067b1b-0ad2-5cd1-5e27-b024b3186974?restype=container",
-      "RequestMethod": "DELETE",
-      "RequestHeaders": {
-        "Authorization": "Sanitized",
-        "traceparent": "00-0522217c691e1542aca4aa01c90a7343-1455d2466082f04f-00",
-        "User-Agent": [
-          "azsdk-net-Storage.Blobs/12.4.0-dev.20200305.1",
-          "(.NET Core 4.6.28325.01; Microsoft Windows 10.0.18363 )"
-        ],
-        "x-ms-client-request-id": "87fb3083-a008-bcea-90e8-d9cadd1316b2",
-        "x-ms-date": "Thu, 05 Mar 2020 21:18:51 GMT",
-        "x-ms-return-client-request-id": "true",
-        "x-ms-version": "2019-10-10"
-=======
       "RequestUri": "https://seanmcccanary.blob.core.windows.net/test-container-77067b1b-0ad2-5cd1-5e27-b024b3186974?restype=container",
       "RequestMethod": "DELETE",
       "RequestHeaders": {
@@ -1310,49 +721,23 @@
         "x-ms-date": "Fri, 03 Apr 2020 00:03:41 GMT",
         "x-ms-return-client-request-id": "true",
         "x-ms-version": "2019-12-12"
->>>>>>> 32e373e2
       },
       "RequestBody": null,
       "StatusCode": 202,
       "ResponseHeaders": {
         "Content-Length": "0",
-<<<<<<< HEAD
-        "Date": "Thu, 05 Mar 2020 21:18:50 GMT",
-=======
         "Date": "Fri, 03 Apr 2020 00:03:39 GMT",
->>>>>>> 32e373e2
         "Server": [
           "Windows-Azure-Blob/1.0",
           "Microsoft-HTTPAPI/2.0"
         ],
         "x-ms-client-request-id": "87fb3083-a008-bcea-90e8-d9cadd1316b2",
-<<<<<<< HEAD
-        "x-ms-request-id": "8d51915f-d01e-0048-1633-f38f0c000000",
-        "x-ms-version": "2019-10-10"
-=======
         "x-ms-request-id": "1c627be6-601e-0096-164b-094471000000",
         "x-ms-version": "2019-12-12"
->>>>>>> 32e373e2
-      },
-      "ResponseBody": []
-    },
-    {
-<<<<<<< HEAD
-      "RequestUri": "https://seanstagetest.blob.core.windows.net/test-container-749c99f0-28c3-d960-6288-351ae7723f4d?restype=container",
-      "RequestMethod": "PUT",
-      "RequestHeaders": {
-        "Authorization": "Sanitized",
-        "traceparent": "00-89672849b005b0448789829630697a9c-eef7bbbbff6e1f4c-00",
-        "User-Agent": [
-          "azsdk-net-Storage.Blobs/12.4.0-dev.20200305.1",
-          "(.NET Core 4.6.28325.01; Microsoft Windows 10.0.18363 )"
-        ],
-        "x-ms-blob-public-access": "container",
-        "x-ms-client-request-id": "1bc47df3-57d4-5bd8-d022-247f6ad0d41e",
-        "x-ms-date": "Thu, 05 Mar 2020 21:18:51 GMT",
-        "x-ms-return-client-request-id": "true",
-        "x-ms-version": "2019-10-10"
-=======
+      },
+      "ResponseBody": []
+    },
+    {
       "RequestUri": "https://seanmcccanary.blob.core.windows.net/test-container-749c99f0-28c3-d960-6288-351ae7723f4d?restype=container",
       "RequestMethod": "PUT",
       "RequestHeaders": {
@@ -1367,125 +752,67 @@
         "x-ms-date": "Fri, 03 Apr 2020 00:03:41 GMT",
         "x-ms-return-client-request-id": "true",
         "x-ms-version": "2019-12-12"
->>>>>>> 32e373e2
-      },
-      "RequestBody": null,
-      "StatusCode": 201,
-      "ResponseHeaders": {
-        "Content-Length": "0",
-<<<<<<< HEAD
-        "Date": "Thu, 05 Mar 2020 21:18:51 GMT",
-        "ETag": "\u00220x8D7C14ACDD4F2F1\u0022",
-        "Last-Modified": "Thu, 05 Mar 2020 21:18:52 GMT",
-=======
+      },
+      "RequestBody": null,
+      "StatusCode": 201,
+      "ResponseHeaders": {
+        "Content-Length": "0",
         "Date": "Fri, 03 Apr 2020 00:03:40 GMT",
         "ETag": "\u00220x8D7D7627784720C\u0022",
         "Last-Modified": "Fri, 03 Apr 2020 00:03:40 GMT",
->>>>>>> 32e373e2
         "Server": [
           "Windows-Azure-Blob/1.0",
           "Microsoft-HTTPAPI/2.0"
         ],
         "x-ms-client-request-id": "1bc47df3-57d4-5bd8-d022-247f6ad0d41e",
-<<<<<<< HEAD
-        "x-ms-request-id": "64e31886-b01e-0003-2233-f3735f000000",
-        "x-ms-version": "2019-10-10"
-=======
         "x-ms-request-id": "8878825a-401e-0038-734b-09e960000000",
         "x-ms-version": "2019-12-12"
->>>>>>> 32e373e2
-      },
-      "ResponseBody": []
-    },
-    {
-<<<<<<< HEAD
-      "RequestUri": "https://seanstagetest.blob.core.windows.net/test-container-749c99f0-28c3-d960-6288-351ae7723f4d/test-blob-2c498ba9-6c8c-bd56-7d6f-ee0d71a623ce",
-=======
+      },
+      "ResponseBody": []
+    },
+    {
       "RequestUri": "https://seanmcccanary.blob.core.windows.net/test-container-749c99f0-28c3-d960-6288-351ae7723f4d/test-blob-2c498ba9-6c8c-bd56-7d6f-ee0d71a623ce",
->>>>>>> 32e373e2
-      "RequestMethod": "PUT",
-      "RequestHeaders": {
-        "Authorization": "Sanitized",
-        "Content-Length": "0",
-<<<<<<< HEAD
-        "traceparent": "00-a719d4e2eea5be44bb4dc3b6a339a5a1-11b743f3003ced4b-00",
-        "User-Agent": [
-          "azsdk-net-Storage.Blobs/12.4.0-dev.20200305.1",
-          "(.NET Core 4.6.28325.01; Microsoft Windows 10.0.18363 )"
-=======
+      "RequestMethod": "PUT",
+      "RequestHeaders": {
+        "Authorization": "Sanitized",
+        "Content-Length": "0",
         "traceparent": "00-b19d48855047c647bc8443a241070d7b-91b76b04ec5a2c4c-00",
         "User-Agent": [
           "azsdk-net-Storage.Blobs/12.5.0-dev.20200402.1",
           "(.NET Core 4.6.28325.01; Microsoft Windows 10.0.18362 )"
->>>>>>> 32e373e2
         ],
         "x-ms-blob-content-length": "4096",
         "x-ms-blob-sequence-number": "0",
         "x-ms-blob-type": "PageBlob",
         "x-ms-client-request-id": "291098e2-5c4b-8610-2707-9e6468cbea29",
-<<<<<<< HEAD
-        "x-ms-date": "Thu, 05 Mar 2020 21:18:52 GMT",
-        "x-ms-return-client-request-id": "true",
-        "x-ms-version": "2019-10-10"
-=======
         "x-ms-date": "Fri, 03 Apr 2020 00:03:41 GMT",
         "x-ms-return-client-request-id": "true",
         "x-ms-version": "2019-12-12"
->>>>>>> 32e373e2
-      },
-      "RequestBody": null,
-      "StatusCode": 201,
-      "ResponseHeaders": {
-        "Content-Length": "0",
-<<<<<<< HEAD
-        "Date": "Thu, 05 Mar 2020 21:18:51 GMT",
-        "ETag": "\u00220x8D7C14ACDE31CAF\u0022",
-        "Last-Modified": "Thu, 05 Mar 2020 21:18:52 GMT",
-=======
+      },
+      "RequestBody": null,
+      "StatusCode": 201,
+      "ResponseHeaders": {
+        "Content-Length": "0",
         "Date": "Fri, 03 Apr 2020 00:03:40 GMT",
         "ETag": "\u00220x8D7D7627791F9E3\u0022",
         "Last-Modified": "Fri, 03 Apr 2020 00:03:40 GMT",
->>>>>>> 32e373e2
         "Server": [
           "Windows-Azure-Blob/1.0",
           "Microsoft-HTTPAPI/2.0"
         ],
         "x-ms-client-request-id": "291098e2-5c4b-8610-2707-9e6468cbea29",
-<<<<<<< HEAD
-        "x-ms-request-id": "64e31889-b01e-0003-2333-f3735f000000",
-        "x-ms-request-server-encrypted": "true",
-        "x-ms-version": "2019-10-10"
-=======
         "x-ms-request-id": "88788267-401e-0038-7c4b-09e960000000",
         "x-ms-request-server-encrypted": "true",
         "x-ms-version": "2019-12-12"
->>>>>>> 32e373e2
-      },
-      "ResponseBody": []
-    },
-    {
-<<<<<<< HEAD
-      "RequestUri": "https://seanstagetest.blob.core.windows.net/test-container-749c99f0-28c3-d960-6288-351ae7723f4d/test-blob-2c498ba9-6c8c-bd56-7d6f-ee0d71a623ce?comp=page",
-=======
+      },
+      "ResponseBody": []
+    },
+    {
       "RequestUri": "https://seanmcccanary.blob.core.windows.net/test-container-749c99f0-28c3-d960-6288-351ae7723f4d/test-blob-2c498ba9-6c8c-bd56-7d6f-ee0d71a623ce?comp=page",
->>>>>>> 32e373e2
       "RequestMethod": "PUT",
       "RequestHeaders": {
         "Authorization": "Sanitized",
         "Content-Length": "1024",
-<<<<<<< HEAD
-        "traceparent": "00-02615583049fbf40ba13d98950037ef4-c14f78c95633ed49-00",
-        "User-Agent": [
-          "azsdk-net-Storage.Blobs/12.4.0-dev.20200305.1",
-          "(.NET Core 4.6.28325.01; Microsoft Windows 10.0.18363 )"
-        ],
-        "x-ms-client-request-id": "e6939d36-76a8-01ab-2ac3-7b49e1aa56e3",
-        "x-ms-date": "Thu, 05 Mar 2020 21:18:52 GMT",
-        "x-ms-page-write": "update",
-        "x-ms-range": "bytes=0-1023",
-        "x-ms-return-client-request-id": "true",
-        "x-ms-version": "2019-10-10"
-=======
         "traceparent": "00-dcf0c40cadf2cf4ca55743c40e9ee0c8-02fac0cb92924f44-00",
         "User-Agent": [
           "azsdk-net-Storage.Blobs/12.5.0-dev.20200402.1",
@@ -1497,56 +824,28 @@
         "x-ms-range": "bytes=0-1023",
         "x-ms-return-client-request-id": "true",
         "x-ms-version": "2019-12-12"
->>>>>>> 32e373e2
       },
       "RequestBody": "/1WB0qhqcIUTH1Vhkx2u4K04KtmW\u002BYOhiKFCpYUTwQxArzm4G\u002B8NeCeLFiwHr/MJWb63L6EQkwXS30kHJ8sA/11JIOPj9sS9K7KyCuJXmdmtOUzHXJFqMBsz5julBVFbihfOvo4PJmL5\u002BQTuXogjekVwWe5/OaLM3vDIsA\u002BIFyVhVoDLidtKnhLpzWOMfNKSEGv1Naxj3FF1AeCdRnZScOHejQcIV/FqJbvblWs/P2IeNZ\u002Bkk\u002BJ5/nkuVYf7rVecllyBru7Kibh6ixDwh0fmNsJ9fxDWrt3/ZI\u002BN2gJpb3hjPv8OvZF0U6zmKgfSiHYyRx/FfS1Gxed/gklePK62EByXjUhI13gwCStk74TVLdwZW5LipPFKHHkXjzpIFRf9MBrrOvst6nCnlHMC4tVjqVVtROEc1GsqTXHPMEc\u002B6PQUZ79q6vLg63AiOxB9SDqjs\u002Bbl29A14VyuwO2JXrkpaat/7XoW\u002Bb5ijFlx\u002BZhbrAQ3K31gWA0j34ZjuykFV422\u002BdJk/lq/jbkngk53w\u002BfDUxPoUjI8yBCdXA70sz6VXTXMugDG9q6qd57DONa\u002BrBuen2gVHARaejDCx6JLytp7kiQZqwnm/V1lPdqUeY8537DzVRPWf0AwcUDPBC8MXq3ER6aypAARt6IKsN8pxQGgiOfyV3XGpRPj6TnJF/guWN8t0DHphzqv4Z1xy85hB6w\u002BLntHGgc3/aGTzrvHSKCp3Ff/\u002B/XPtwGtQnXXVNpEguGNiuh95j7Y9dKQVrh\u002B6Jn9yO53YQu2b3d5mdeRYKnGTkvaOb24K/UZJwUiPmBIL1rc2YzrzSDW1hpwA01mR5QpyQdspK7bRJz5XTkFlDAWMWl9tIYc24ErA2KjRyinsuBx\u002BXRZ24urAJXw8m/n0ELpWdLj6ZIODO6GQaBMOPxzUapYlJq7vVXe0bPxLOgSRDIfue5Ww8lOYuyG05nrX8iYfKDFjjyoLZx8BRfeHOAFc/1tLH8OHY3gCjGuNeq783LrWLBITbX2d4tR2r6xb0YMgF\u002BcfTNJiV4S5IQK\u002BfixwBKl88MvvSZHdrTzvEPPLprrobWLH3U\u002Boc9RNWgx7H6ToBmrDHyC3cI4VAZ/Vc0bQ7XpH1hCJqGcZ1H03oe\u002BFoo2YBwpIyIeaMTyU8tuv0sCNfKzSMwlUHp4DqUqjf46ej57SfWw8R\u002BSyraTUNPVLacF8qiVCs29EBCisRR99NrFt9iN8nZWUUTSIH0Wkv\u002BmouH9JJtWpW9wvjjlDUAKFdbbzZn6SDoxr6Bjw\u002BlQp34Q\u002Bw8zf9A/bhJpHDQ9cUMExwunO8RmrFmmy3T68\u002BKGIBe61BIw15UGm1\u002BHkSsG8z5dX/vdqWu5qk\u002B1jbNbRXsw4g==",
       "StatusCode": 201,
       "ResponseHeaders": {
         "Content-Length": "0",
         "Content-MD5": "0Qd9OtZ4ZCKsXA2jbV8jHw==",
-<<<<<<< HEAD
-        "Date": "Thu, 05 Mar 2020 21:18:51 GMT",
-        "ETag": "\u00220x8D7C14ACDF03C12\u0022",
-        "Last-Modified": "Thu, 05 Mar 2020 21:18:52 GMT",
-=======
         "Date": "Fri, 03 Apr 2020 00:03:40 GMT",
         "ETag": "\u00220x8D7D762779EF48D\u0022",
         "Last-Modified": "Fri, 03 Apr 2020 00:03:40 GMT",
->>>>>>> 32e373e2
         "Server": [
           "Windows-Azure-Blob/1.0",
           "Microsoft-HTTPAPI/2.0"
         ],
         "x-ms-blob-sequence-number": "0",
         "x-ms-client-request-id": "e6939d36-76a8-01ab-2ac3-7b49e1aa56e3",
-<<<<<<< HEAD
-        "x-ms-request-id": "64e3188a-b01e-0003-2433-f3735f000000",
-        "x-ms-request-server-encrypted": "true",
-        "x-ms-version": "2019-10-10"
-=======
         "x-ms-request-id": "88788280-401e-0038-154b-09e960000000",
         "x-ms-request-server-encrypted": "true",
         "x-ms-version": "2019-12-12"
->>>>>>> 32e373e2
-      },
-      "ResponseBody": []
-    },
-    {
-<<<<<<< HEAD
-      "RequestUri": "https://seanstagetest.blob.core.windows.net/test-container-749c99f0-28c3-d960-6288-351ae7723f4d/test-blob-2c498ba9-6c8c-bd56-7d6f-ee0d71a623ce?comp=snapshot",
-      "RequestMethod": "PUT",
-      "RequestHeaders": {
-        "Authorization": "Sanitized",
-        "traceparent": "00-71adcf8b8d2b53498fb6623d68446a80-e5f05616bb1c3541-00",
-        "User-Agent": [
-          "azsdk-net-Storage.Blobs/12.4.0-dev.20200305.1",
-          "(.NET Core 4.6.28325.01; Microsoft Windows 10.0.18363 )"
-        ],
-        "x-ms-client-request-id": "a725dbed-49e8-853a-7281-726e58a695f5",
-        "x-ms-date": "Thu, 05 Mar 2020 21:18:52 GMT",
-        "x-ms-return-client-request-id": "true",
-        "x-ms-version": "2019-10-10"
-=======
+      },
+      "ResponseBody": []
+    },
+    {
       "RequestUri": "https://seanmcccanary.blob.core.windows.net/test-container-749c99f0-28c3-d960-6288-351ae7723f4d/test-blob-2c498ba9-6c8c-bd56-7d6f-ee0d71a623ce?comp=snapshot",
       "RequestMethod": "PUT",
       "RequestHeaders": {
@@ -1560,63 +859,32 @@
         "x-ms-date": "Fri, 03 Apr 2020 00:03:41 GMT",
         "x-ms-return-client-request-id": "true",
         "x-ms-version": "2019-12-12"
->>>>>>> 32e373e2
-      },
-      "RequestBody": null,
-      "StatusCode": 201,
-      "ResponseHeaders": {
-        "Content-Length": "0",
-<<<<<<< HEAD
-        "Date": "Thu, 05 Mar 2020 21:18:51 GMT",
-        "ETag": "\u00220x8D7C14ACDF03C12\u0022",
-        "Last-Modified": "Thu, 05 Mar 2020 21:18:52 GMT",
-=======
+      },
+      "RequestBody": null,
+      "StatusCode": 201,
+      "ResponseHeaders": {
+        "Content-Length": "0",
         "Date": "Fri, 03 Apr 2020 00:03:40 GMT",
         "ETag": "\u00220x8D7D762779EF48D\u0022",
         "Last-Modified": "Fri, 03 Apr 2020 00:03:40 GMT",
->>>>>>> 32e373e2
         "Server": [
           "Windows-Azure-Blob/1.0",
           "Microsoft-HTTPAPI/2.0"
         ],
         "x-ms-client-request-id": "a725dbed-49e8-853a-7281-726e58a695f5",
-<<<<<<< HEAD
-        "x-ms-request-id": "64e3188e-b01e-0003-2833-f3735f000000",
-        "x-ms-request-server-encrypted": "false",
-        "x-ms-snapshot": "2020-03-05T21:18:52.3908546Z",
-        "x-ms-version": "2019-10-10"
-=======
         "x-ms-request-id": "8878829a-401e-0038-2e4b-09e960000000",
         "x-ms-request-server-encrypted": "false",
         "x-ms-snapshot": "2020-04-03T00:03:41.0747991Z",
         "x-ms-version": "2019-12-12"
->>>>>>> 32e373e2
-      },
-      "ResponseBody": []
-    },
-    {
-<<<<<<< HEAD
-      "RequestUri": "https://seanstagetest.blob.core.windows.net/test-container-749c99f0-28c3-d960-6288-351ae7723f4d/test-blob-2c498ba9-6c8c-bd56-7d6f-ee0d71a623ce?comp=page",
-=======
+      },
+      "ResponseBody": []
+    },
+    {
       "RequestUri": "https://seanmcccanary.blob.core.windows.net/test-container-749c99f0-28c3-d960-6288-351ae7723f4d/test-blob-2c498ba9-6c8c-bd56-7d6f-ee0d71a623ce?comp=page",
->>>>>>> 32e373e2
       "RequestMethod": "PUT",
       "RequestHeaders": {
         "Authorization": "Sanitized",
         "Content-Length": "1024",
-<<<<<<< HEAD
-        "traceparent": "00-c660519fece7684db9b0c634b184db57-633b9e76fde01047-00",
-        "User-Agent": [
-          "azsdk-net-Storage.Blobs/12.4.0-dev.20200305.1",
-          "(.NET Core 4.6.28325.01; Microsoft Windows 10.0.18363 )"
-        ],
-        "x-ms-client-request-id": "055cf28f-ae85-0dfb-73a9-76ee30bd3364",
-        "x-ms-date": "Thu, 05 Mar 2020 21:18:52 GMT",
-        "x-ms-page-write": "update",
-        "x-ms-range": "bytes=2048-3071",
-        "x-ms-return-client-request-id": "true",
-        "x-ms-version": "2019-10-10"
-=======
         "traceparent": "00-d26e562e7c36dd4790b53c5eb6b0adf2-67e60a9332c0334b-00",
         "User-Agent": [
           "azsdk-net-Storage.Blobs/12.5.0-dev.20200402.1",
@@ -1628,56 +896,28 @@
         "x-ms-range": "bytes=2048-3071",
         "x-ms-return-client-request-id": "true",
         "x-ms-version": "2019-12-12"
->>>>>>> 32e373e2
       },
       "RequestBody": "/1WB0qhqcIUTH1Vhkx2u4K04KtmW\u002BYOhiKFCpYUTwQxArzm4G\u002B8NeCeLFiwHr/MJWb63L6EQkwXS30kHJ8sA/11JIOPj9sS9K7KyCuJXmdmtOUzHXJFqMBsz5julBVFbihfOvo4PJmL5\u002BQTuXogjekVwWe5/OaLM3vDIsA\u002BIFyVhVoDLidtKnhLpzWOMfNKSEGv1Naxj3FF1AeCdRnZScOHejQcIV/FqJbvblWs/P2IeNZ\u002Bkk\u002BJ5/nkuVYf7rVecllyBru7Kibh6ixDwh0fmNsJ9fxDWrt3/ZI\u002BN2gJpb3hjPv8OvZF0U6zmKgfSiHYyRx/FfS1Gxed/gklePK62EByXjUhI13gwCStk74TVLdwZW5LipPFKHHkXjzpIFRf9MBrrOvst6nCnlHMC4tVjqVVtROEc1GsqTXHPMEc\u002B6PQUZ79q6vLg63AiOxB9SDqjs\u002Bbl29A14VyuwO2JXrkpaat/7XoW\u002Bb5ijFlx\u002BZhbrAQ3K31gWA0j34ZjuykFV422\u002BdJk/lq/jbkngk53w\u002BfDUxPoUjI8yBCdXA70sz6VXTXMugDG9q6qd57DONa\u002BrBuen2gVHARaejDCx6JLytp7kiQZqwnm/V1lPdqUeY8537DzVRPWf0AwcUDPBC8MXq3ER6aypAARt6IKsN8pxQGgiOfyV3XGpRPj6TnJF/guWN8t0DHphzqv4Z1xy85hB6w\u002BLntHGgc3/aGTzrvHSKCp3Ff/\u002B/XPtwGtQnXXVNpEguGNiuh95j7Y9dKQVrh\u002B6Jn9yO53YQu2b3d5mdeRYKnGTkvaOb24K/UZJwUiPmBIL1rc2YzrzSDW1hpwA01mR5QpyQdspK7bRJz5XTkFlDAWMWl9tIYc24ErA2KjRyinsuBx\u002BXRZ24urAJXw8m/n0ELpWdLj6ZIODO6GQaBMOPxzUapYlJq7vVXe0bPxLOgSRDIfue5Ww8lOYuyG05nrX8iYfKDFjjyoLZx8BRfeHOAFc/1tLH8OHY3gCjGuNeq783LrWLBITbX2d4tR2r6xb0YMgF\u002BcfTNJiV4S5IQK\u002BfixwBKl88MvvSZHdrTzvEPPLprrobWLH3U\u002Boc9RNWgx7H6ToBmrDHyC3cI4VAZ/Vc0bQ7XpH1hCJqGcZ1H03oe\u002BFoo2YBwpIyIeaMTyU8tuv0sCNfKzSMwlUHp4DqUqjf46ej57SfWw8R\u002BSyraTUNPVLacF8qiVCs29EBCisRR99NrFt9iN8nZWUUTSIH0Wkv\u002BmouH9JJtWpW9wvjjlDUAKFdbbzZn6SDoxr6Bjw\u002BlQp34Q\u002Bw8zf9A/bhJpHDQ9cUMExwunO8RmrFmmy3T68\u002BKGIBe61BIw15UGm1\u002BHkSsG8z5dX/vdqWu5qk\u002B1jbNbRXsw4g==",
       "StatusCode": 201,
       "ResponseHeaders": {
         "Content-Length": "0",
         "Content-MD5": "0Qd9OtZ4ZCKsXA2jbV8jHw==",
-<<<<<<< HEAD
-        "Date": "Thu, 05 Mar 2020 21:18:51 GMT",
-        "ETag": "\u00220x8D7C14ACE0A53C8\u0022",
-        "Last-Modified": "Thu, 05 Mar 2020 21:18:52 GMT",
-=======
         "Date": "Fri, 03 Apr 2020 00:03:40 GMT",
         "ETag": "\u00220x8D7D76277B8E9EE\u0022",
         "Last-Modified": "Fri, 03 Apr 2020 00:03:41 GMT",
->>>>>>> 32e373e2
         "Server": [
           "Windows-Azure-Blob/1.0",
           "Microsoft-HTTPAPI/2.0"
         ],
         "x-ms-blob-sequence-number": "0",
         "x-ms-client-request-id": "055cf28f-ae85-0dfb-73a9-76ee30bd3364",
-<<<<<<< HEAD
-        "x-ms-request-id": "64e31892-b01e-0003-2b33-f3735f000000",
-        "x-ms-request-server-encrypted": "true",
-        "x-ms-version": "2019-10-10"
-=======
         "x-ms-request-id": "887882b9-401e-0038-4a4b-09e960000000",
         "x-ms-request-server-encrypted": "true",
         "x-ms-version": "2019-12-12"
->>>>>>> 32e373e2
-      },
-      "ResponseBody": []
-    },
-    {
-<<<<<<< HEAD
-      "RequestUri": "https://seanstagetest.blob.core.windows.net/test-container-749c99f0-28c3-d960-6288-351ae7723f4d/test-blob-2c498ba9-6c8c-bd56-7d6f-ee0d71a623ce",
-      "RequestMethod": "HEAD",
-      "RequestHeaders": {
-        "Authorization": "Sanitized",
-        "traceparent": "00-71c0e880186fa140a7521e4190e17f5a-15a5f7fe9da5134b-00",
-        "User-Agent": [
-          "azsdk-net-Storage.Blobs/12.4.0-dev.20200305.1",
-          "(.NET Core 4.6.28325.01; Microsoft Windows 10.0.18363 )"
-        ],
-        "x-ms-client-request-id": "65de12d5-8f4a-9970-867a-f954417863b4",
-        "x-ms-date": "Thu, 05 Mar 2020 21:18:52 GMT",
-        "x-ms-return-client-request-id": "true",
-        "x-ms-version": "2019-10-10"
-=======
+      },
+      "ResponseBody": []
+    },
+    {
       "RequestUri": "https://seanmcccanary.blob.core.windows.net/test-container-749c99f0-28c3-d960-6288-351ae7723f4d/test-blob-2c498ba9-6c8c-bd56-7d6f-ee0d71a623ce",
       "RequestMethod": "HEAD",
       "RequestHeaders": {
@@ -1691,7 +931,6 @@
         "x-ms-date": "Fri, 03 Apr 2020 00:03:42 GMT",
         "x-ms-return-client-request-id": "true",
         "x-ms-version": "2019-12-12"
->>>>>>> 32e373e2
       },
       "RequestBody": null,
       "StatusCode": 200,
@@ -1699,15 +938,9 @@
         "Accept-Ranges": "bytes",
         "Content-Length": "4096",
         "Content-Type": "application/octet-stream",
-<<<<<<< HEAD
-        "Date": "Thu, 05 Mar 2020 21:18:51 GMT",
-        "ETag": "\u00220x8D7C14ACE0A53C8\u0022",
-        "Last-Modified": "Thu, 05 Mar 2020 21:18:52 GMT",
-=======
         "Date": "Fri, 03 Apr 2020 00:03:41 GMT",
         "ETag": "\u00220x8D7D76277B8E9EE\u0022",
         "Last-Modified": "Fri, 03 Apr 2020 00:03:41 GMT",
->>>>>>> 32e373e2
         "Server": [
           "Windows-Azure-Blob/1.0",
           "Microsoft-HTTPAPI/2.0"
@@ -1715,42 +948,16 @@
         "x-ms-blob-sequence-number": "0",
         "x-ms-blob-type": "PageBlob",
         "x-ms-client-request-id": "65de12d5-8f4a-9970-867a-f954417863b4",
-<<<<<<< HEAD
-        "x-ms-creation-time": "Thu, 05 Mar 2020 21:18:52 GMT",
-        "x-ms-lease-state": "available",
-        "x-ms-lease-status": "unlocked",
-        "x-ms-request-id": "64e31893-b01e-0003-2c33-f3735f000000",
-        "x-ms-server-encrypted": "true",
-        "x-ms-version": "2019-10-10"
-=======
         "x-ms-creation-time": "Fri, 03 Apr 2020 00:03:40 GMT",
         "x-ms-lease-state": "available",
         "x-ms-lease-status": "unlocked",
         "x-ms-request-id": "887882d2-401e-0038-634b-09e960000000",
         "x-ms-server-encrypted": "true",
         "x-ms-version": "2019-12-12"
->>>>>>> 32e373e2
-      },
-      "ResponseBody": []
-    },
-    {
-<<<<<<< HEAD
-      "RequestUri": "https://seanstagetest.blob.core.windows.net/test-container-749c99f0-28c3-d960-6288-351ae7723f4d/test-blob-2c498ba9-6c8c-bd56-7d6f-ee0d71a623ce?comp=pagelist\u0026prevsnapshot=2020-03-05T21%3A18%3A52.3908546Z",
-      "RequestMethod": "GET",
-      "RequestHeaders": {
-        "Authorization": "Sanitized",
-        "If-Match": "\u00220x8D7C14ACE0A53C8\u0022",
-        "traceparent": "00-b54d10a93d143043a7c55c6dd1e008a7-6a37e0306c228940-00",
-        "User-Agent": [
-          "azsdk-net-Storage.Blobs/12.4.0-dev.20200305.1",
-          "(.NET Core 4.6.28325.01; Microsoft Windows 10.0.18363 )"
-        ],
-        "x-ms-client-request-id": "1d19e392-cede-431a-a2e9-4bc8cc34f4fc",
-        "x-ms-date": "Thu, 05 Mar 2020 21:18:52 GMT",
-        "x-ms-range": "bytes=0-1023",
-        "x-ms-return-client-request-id": "true",
-        "x-ms-version": "2019-10-10"
-=======
+      },
+      "ResponseBody": []
+    },
+    {
       "RequestUri": "https://seanmcccanary.blob.core.windows.net/test-container-749c99f0-28c3-d960-6288-351ae7723f4d/test-blob-2c498ba9-6c8c-bd56-7d6f-ee0d71a623ce?comp=pagelist\u0026prevsnapshot=2020-04-03T00%3A03%3A41.0747991Z",
       "RequestMethod": "GET",
       "RequestHeaders": {
@@ -1766,21 +973,14 @@
         "x-ms-range": "bytes=0-1023",
         "x-ms-return-client-request-id": "true",
         "x-ms-version": "2019-12-12"
->>>>>>> 32e373e2
       },
       "RequestBody": null,
       "StatusCode": 200,
       "ResponseHeaders": {
         "Content-Type": "application/xml",
-<<<<<<< HEAD
-        "Date": "Thu, 05 Mar 2020 21:18:52 GMT",
-        "ETag": "\u00220x8D7C14ACE0A53C8\u0022",
-        "Last-Modified": "Thu, 05 Mar 2020 21:18:52 GMT",
-=======
         "Date": "Fri, 03 Apr 2020 00:03:41 GMT",
         "ETag": "\u00220x8D7D76277B8E9EE\u0022",
         "Last-Modified": "Fri, 03 Apr 2020 00:03:41 GMT",
->>>>>>> 32e373e2
         "Server": [
           "Windows-Azure-Blob/1.0",
           "Microsoft-HTTPAPI/2.0"
@@ -1788,32 +988,12 @@
         "Transfer-Encoding": "chunked",
         "x-ms-blob-content-length": "4096",
         "x-ms-client-request-id": "1d19e392-cede-431a-a2e9-4bc8cc34f4fc",
-<<<<<<< HEAD
-        "x-ms-request-id": "64e31894-b01e-0003-2d33-f3735f000000",
-        "x-ms-version": "2019-10-10"
-=======
         "x-ms-request-id": "887882e6-401e-0038-764b-09e960000000",
         "x-ms-version": "2019-12-12"
->>>>>>> 32e373e2
       },
       "ResponseBody": "\uFEFF\u003C?xml version=\u00221.0\u0022 encoding=\u0022utf-8\u0022?\u003E\u003CPageList /\u003E"
     },
     {
-<<<<<<< HEAD
-      "RequestUri": "https://seanstagetest.blob.core.windows.net/test-container-749c99f0-28c3-d960-6288-351ae7723f4d?restype=container",
-      "RequestMethod": "DELETE",
-      "RequestHeaders": {
-        "Authorization": "Sanitized",
-        "traceparent": "00-5bf52d11288fd1409f64b5c2b450f1d0-de975d885964eb4c-00",
-        "User-Agent": [
-          "azsdk-net-Storage.Blobs/12.4.0-dev.20200305.1",
-          "(.NET Core 4.6.28325.01; Microsoft Windows 10.0.18363 )"
-        ],
-        "x-ms-client-request-id": "5dc27fdb-465e-05d5-5d2b-b9728e54fc34",
-        "x-ms-date": "Thu, 05 Mar 2020 21:18:52 GMT",
-        "x-ms-return-client-request-id": "true",
-        "x-ms-version": "2019-10-10"
-=======
       "RequestUri": "https://seanmcccanary.blob.core.windows.net/test-container-749c99f0-28c3-d960-6288-351ae7723f4d?restype=container",
       "RequestMethod": "DELETE",
       "RequestHeaders": {
@@ -1827,49 +1007,23 @@
         "x-ms-date": "Fri, 03 Apr 2020 00:03:42 GMT",
         "x-ms-return-client-request-id": "true",
         "x-ms-version": "2019-12-12"
->>>>>>> 32e373e2
       },
       "RequestBody": null,
       "StatusCode": 202,
       "ResponseHeaders": {
         "Content-Length": "0",
-<<<<<<< HEAD
-        "Date": "Thu, 05 Mar 2020 21:18:52 GMT",
-=======
         "Date": "Fri, 03 Apr 2020 00:03:41 GMT",
->>>>>>> 32e373e2
         "Server": [
           "Windows-Azure-Blob/1.0",
           "Microsoft-HTTPAPI/2.0"
         ],
         "x-ms-client-request-id": "5dc27fdb-465e-05d5-5d2b-b9728e54fc34",
-<<<<<<< HEAD
-        "x-ms-request-id": "64e31897-b01e-0003-3033-f3735f000000",
-        "x-ms-version": "2019-10-10"
-=======
         "x-ms-request-id": "88788300-401e-0038-0e4b-09e960000000",
         "x-ms-version": "2019-12-12"
->>>>>>> 32e373e2
-      },
-      "ResponseBody": []
-    },
-    {
-<<<<<<< HEAD
-      "RequestUri": "https://seanstagetest.blob.core.windows.net/test-container-f6c69432-a80c-d7ef-ad1e-26c9d1f64426?restype=container",
-      "RequestMethod": "PUT",
-      "RequestHeaders": {
-        "Authorization": "Sanitized",
-        "traceparent": "00-ffef5585ed21e54681dc8bbcb256bbb4-954de7b3987e6945-00",
-        "User-Agent": [
-          "azsdk-net-Storage.Blobs/12.4.0-dev.20200305.1",
-          "(.NET Core 4.6.28325.01; Microsoft Windows 10.0.18363 )"
-        ],
-        "x-ms-blob-public-access": "container",
-        "x-ms-client-request-id": "69f1c718-2ab5-325f-8feb-af3f200c3366",
-        "x-ms-date": "Thu, 05 Mar 2020 21:18:52 GMT",
-        "x-ms-return-client-request-id": "true",
-        "x-ms-version": "2019-10-10"
-=======
+      },
+      "ResponseBody": []
+    },
+    {
       "RequestUri": "https://seanmcccanary.blob.core.windows.net/test-container-f6c69432-a80c-d7ef-ad1e-26c9d1f64426?restype=container",
       "RequestMethod": "PUT",
       "RequestHeaders": {
@@ -1884,125 +1038,67 @@
         "x-ms-date": "Fri, 03 Apr 2020 00:03:42 GMT",
         "x-ms-return-client-request-id": "true",
         "x-ms-version": "2019-12-12"
->>>>>>> 32e373e2
-      },
-      "RequestBody": null,
-      "StatusCode": 201,
-      "ResponseHeaders": {
-        "Content-Length": "0",
-<<<<<<< HEAD
-        "Date": "Thu, 05 Mar 2020 21:18:52 GMT",
-        "ETag": "\u00220x8D7C14ACE5FF7E4\u0022",
-        "Last-Modified": "Thu, 05 Mar 2020 21:18:53 GMT",
-=======
+      },
+      "RequestBody": null,
+      "StatusCode": 201,
+      "ResponseHeaders": {
+        "Content-Length": "0",
         "Date": "Fri, 03 Apr 2020 00:03:41 GMT",
         "ETag": "\u00220x8D7D76278107A8E\u0022",
         "Last-Modified": "Fri, 03 Apr 2020 00:03:41 GMT",
->>>>>>> 32e373e2
         "Server": [
           "Windows-Azure-Blob/1.0",
           "Microsoft-HTTPAPI/2.0"
         ],
         "x-ms-client-request-id": "69f1c718-2ab5-325f-8feb-af3f200c3366",
-<<<<<<< HEAD
-        "x-ms-request-id": "66c55a99-601e-0000-6633-f3923b000000",
-        "x-ms-version": "2019-10-10"
-=======
         "x-ms-request-id": "b7c8fb35-401e-0065-5e4b-09e3e4000000",
         "x-ms-version": "2019-12-12"
->>>>>>> 32e373e2
-      },
-      "ResponseBody": []
-    },
-    {
-<<<<<<< HEAD
-      "RequestUri": "https://seanstagetest.blob.core.windows.net/test-container-f6c69432-a80c-d7ef-ad1e-26c9d1f64426/test-blob-aea992e6-af67-9ac1-f7df-49040f8fd5e9",
-=======
+      },
+      "ResponseBody": []
+    },
+    {
       "RequestUri": "https://seanmcccanary.blob.core.windows.net/test-container-f6c69432-a80c-d7ef-ad1e-26c9d1f64426/test-blob-aea992e6-af67-9ac1-f7df-49040f8fd5e9",
->>>>>>> 32e373e2
-      "RequestMethod": "PUT",
-      "RequestHeaders": {
-        "Authorization": "Sanitized",
-        "Content-Length": "0",
-<<<<<<< HEAD
-        "traceparent": "00-0a67c247e208d94896f6de37de696c29-a889110887ec9948-00",
-        "User-Agent": [
-          "azsdk-net-Storage.Blobs/12.4.0-dev.20200305.1",
-          "(.NET Core 4.6.28325.01; Microsoft Windows 10.0.18363 )"
-=======
+      "RequestMethod": "PUT",
+      "RequestHeaders": {
+        "Authorization": "Sanitized",
+        "Content-Length": "0",
         "traceparent": "00-c43236c580ea7448b64bf98fe8f3d7e8-9f2be356df8f8b48-00",
         "User-Agent": [
           "azsdk-net-Storage.Blobs/12.5.0-dev.20200402.1",
           "(.NET Core 4.6.28325.01; Microsoft Windows 10.0.18362 )"
->>>>>>> 32e373e2
         ],
         "x-ms-blob-content-length": "4096",
         "x-ms-blob-sequence-number": "0",
         "x-ms-blob-type": "PageBlob",
         "x-ms-client-request-id": "6e7833d4-bd1a-693b-0656-71d5e05a2300",
-<<<<<<< HEAD
-        "x-ms-date": "Thu, 05 Mar 2020 21:18:53 GMT",
-        "x-ms-return-client-request-id": "true",
-        "x-ms-version": "2019-10-10"
-=======
         "x-ms-date": "Fri, 03 Apr 2020 00:03:42 GMT",
         "x-ms-return-client-request-id": "true",
         "x-ms-version": "2019-12-12"
->>>>>>> 32e373e2
-      },
-      "RequestBody": null,
-      "StatusCode": 201,
-      "ResponseHeaders": {
-        "Content-Length": "0",
-<<<<<<< HEAD
-        "Date": "Thu, 05 Mar 2020 21:18:52 GMT",
-        "ETag": "\u00220x8D7C14ACE6CE608\u0022",
-        "Last-Modified": "Thu, 05 Mar 2020 21:18:53 GMT",
-=======
+      },
+      "RequestBody": null,
+      "StatusCode": 201,
+      "ResponseHeaders": {
+        "Content-Length": "0",
         "Date": "Fri, 03 Apr 2020 00:03:41 GMT",
         "ETag": "\u00220x8D7D762781DD8A5\u0022",
         "Last-Modified": "Fri, 03 Apr 2020 00:03:41 GMT",
->>>>>>> 32e373e2
         "Server": [
           "Windows-Azure-Blob/1.0",
           "Microsoft-HTTPAPI/2.0"
         ],
         "x-ms-client-request-id": "6e7833d4-bd1a-693b-0656-71d5e05a2300",
-<<<<<<< HEAD
-        "x-ms-request-id": "66c55aa2-601e-0000-6d33-f3923b000000",
-        "x-ms-request-server-encrypted": "true",
-        "x-ms-version": "2019-10-10"
-=======
         "x-ms-request-id": "b7c8fb5b-401e-0065-014b-09e3e4000000",
         "x-ms-request-server-encrypted": "true",
         "x-ms-version": "2019-12-12"
->>>>>>> 32e373e2
-      },
-      "ResponseBody": []
-    },
-    {
-<<<<<<< HEAD
-      "RequestUri": "https://seanstagetest.blob.core.windows.net/test-container-f6c69432-a80c-d7ef-ad1e-26c9d1f64426/test-blob-aea992e6-af67-9ac1-f7df-49040f8fd5e9?comp=page",
-=======
+      },
+      "ResponseBody": []
+    },
+    {
       "RequestUri": "https://seanmcccanary.blob.core.windows.net/test-container-f6c69432-a80c-d7ef-ad1e-26c9d1f64426/test-blob-aea992e6-af67-9ac1-f7df-49040f8fd5e9?comp=page",
->>>>>>> 32e373e2
       "RequestMethod": "PUT",
       "RequestHeaders": {
         "Authorization": "Sanitized",
         "Content-Length": "1024",
-<<<<<<< HEAD
-        "traceparent": "00-a7933b3f80e1a0469b37f20a41efe49d-5bd791d6272cdb4a-00",
-        "User-Agent": [
-          "azsdk-net-Storage.Blobs/12.4.0-dev.20200305.1",
-          "(.NET Core 4.6.28325.01; Microsoft Windows 10.0.18363 )"
-        ],
-        "x-ms-client-request-id": "2f7893c2-e266-137d-73e8-cec9e2fb1de5",
-        "x-ms-date": "Thu, 05 Mar 2020 21:18:53 GMT",
-        "x-ms-page-write": "update",
-        "x-ms-range": "bytes=0-1023",
-        "x-ms-return-client-request-id": "true",
-        "x-ms-version": "2019-10-10"
-=======
         "traceparent": "00-867c4fbbda38ed4c9594a5c3c5d4d0a8-1e72f28cd9bd2148-00",
         "User-Agent": [
           "azsdk-net-Storage.Blobs/12.5.0-dev.20200402.1",
@@ -2014,56 +1110,28 @@
         "x-ms-range": "bytes=0-1023",
         "x-ms-return-client-request-id": "true",
         "x-ms-version": "2019-12-12"
->>>>>>> 32e373e2
       },
       "RequestBody": "FcaNnFspYQwhCy6t8TqymhipMNwWZ871SEcDrmibvSWVvHEhzypFq9FsTQ6OjXjLpNe8NypH6q73mFMTJbKjhU4JGDTIkcruY4QKqRq/ZrvPNwqR34b6TdLDKTfWMYUeycfAhXVDAxMMzdOlPUCUODGXRO2oEabHDsphBGeTFzL/699S/uFGizT2hBGzVRCRL/EFPu2Xdbgh\u002BHaq4v6rebahplJhQTlQUbi5soyUFLm50NV2jdlEZ3UnMQZqm6k1SwpbEa\u002B\u002BMO24te013sMrjOS98BEpNezdXD7cOhAz5bUOg2aCOQIK\u002B5/nvtjrDomx\u002B6UhraqXDBYefrRw4fXdhM84J1tdqVLhs/VyQnYU8U61Kj5rETgKdnZQY7pNmRqqCTkJs\u002BcuVFJSQPq1JcqfCoxmu7a3cnOXLbDkDEWXkxnaxzg9Cz1mh9bsGdA9VFCssVku591j85fGcYU3SUgMuq3g212RYv5O/zTgylmiWdhfN1vraas7dtShdpm3Lz2O4F4iXXnzGk5b3\u002Bepgyg9Ixit1xLsIFACpGSI8OtlltD3Uur6gPxfbBwMkIrEkvOsY1OAClcqob8OILgVaipj9UgXsjE\u002BQ6IcTWv14JDFPRJw3I2X5Yt4zLAr619ESgHyqZtCrODCbSCwZL3sNMEuSeKlpI2cyxC8n\u002BWAE1dD2ANpAzb1gpAyrm9s5oDOjJfv/KJ8nqZ0Vd2Khg36QVrJbYu6gjGKOcZRc/UeL\u002BSP7RJNkBe0xjlc9a1ZavyDN2wUo3n1FAllZcLcKiuwVib4\u002B5j6rLFDFKZSXY2EMc/JzjuICYtrmtkJ6CtU2JsNq56GYG9jiIq70Y/SorZ84TPzElzwKEyajWG/8cSF7zwLRLHu/dFgZUawzDf8mPcjjAf3YMU/HYNS7NMNpJbGNeJSx10EjuNik6wVP1wVnfRpm2S9jY52yycunBH\u002BUsGv6pZVqtGaHv4jlcwYKt4mPE/epAgxCKhT2/w21fHRZEHrZVTFwPIiz31mmfjCXqFIB1/CH624fuLuAc7VY0gNUjGKLcSKYXxcu9WLy26vkX1b7c2SD0SUM\u002Bdx1r4kTWs0WUfGNzDcvqbiZWPYLLJzPm9RenV7ekLs9vndGIq9OG5pV3In6FpMfi8nr6nguwY0/pdP0tP1ud4F2kA3/qUbJC31btVATFYUBPtGU8uYCzrzqBrybWWac56UIQ4aFX\u002BJC4p8600x9LFBO83Xr2UTbc4FQ1aLKbfIWvo3rCpH\u002Be97vEhAHCDtwbRosDKXw8Q4gLRAFNEp/uLTs5FS\u002BUeG\u002BkHeW/Md0lGtF4KhIniEMZc2/it2BuUdUr5lbGiPm8hs4bbwuGfQG65jkvxPiNtqT4L6Gw==",
       "StatusCode": 201,
       "ResponseHeaders": {
         "Content-Length": "0",
         "Content-MD5": "dFUZsUe3enilvFPhtfkecA==",
-<<<<<<< HEAD
-        "Date": "Thu, 05 Mar 2020 21:18:52 GMT",
-        "ETag": "\u00220x8D7C14ACE79690A\u0022",
-        "Last-Modified": "Thu, 05 Mar 2020 21:18:53 GMT",
-=======
         "Date": "Fri, 03 Apr 2020 00:03:41 GMT",
         "ETag": "\u00220x8D7D762782A0FE4\u0022",
         "Last-Modified": "Fri, 03 Apr 2020 00:03:41 GMT",
->>>>>>> 32e373e2
         "Server": [
           "Windows-Azure-Blob/1.0",
           "Microsoft-HTTPAPI/2.0"
         ],
         "x-ms-blob-sequence-number": "0",
         "x-ms-client-request-id": "2f7893c2-e266-137d-73e8-cec9e2fb1de5",
-<<<<<<< HEAD
-        "x-ms-request-id": "66c55aa9-601e-0000-7433-f3923b000000",
-        "x-ms-request-server-encrypted": "true",
-        "x-ms-version": "2019-10-10"
-=======
         "x-ms-request-id": "b7c8fb7b-401e-0065-214b-09e3e4000000",
         "x-ms-request-server-encrypted": "true",
         "x-ms-version": "2019-12-12"
->>>>>>> 32e373e2
-      },
-      "ResponseBody": []
-    },
-    {
-<<<<<<< HEAD
-      "RequestUri": "https://seanstagetest.blob.core.windows.net/test-container-f6c69432-a80c-d7ef-ad1e-26c9d1f64426/test-blob-aea992e6-af67-9ac1-f7df-49040f8fd5e9?comp=snapshot",
-      "RequestMethod": "PUT",
-      "RequestHeaders": {
-        "Authorization": "Sanitized",
-        "traceparent": "00-e5a5891a6190d74e94f60b5a484d10d6-7ce7ae8921d1dd4a-00",
-        "User-Agent": [
-          "azsdk-net-Storage.Blobs/12.4.0-dev.20200305.1",
-          "(.NET Core 4.6.28325.01; Microsoft Windows 10.0.18363 )"
-        ],
-        "x-ms-client-request-id": "bba89b54-ca0a-18b5-9efd-8074f14053bc",
-        "x-ms-date": "Thu, 05 Mar 2020 21:18:53 GMT",
-        "x-ms-return-client-request-id": "true",
-        "x-ms-version": "2019-10-10"
-=======
+      },
+      "ResponseBody": []
+    },
+    {
       "RequestUri": "https://seanmcccanary.blob.core.windows.net/test-container-f6c69432-a80c-d7ef-ad1e-26c9d1f64426/test-blob-aea992e6-af67-9ac1-f7df-49040f8fd5e9?comp=snapshot",
       "RequestMethod": "PUT",
       "RequestHeaders": {
@@ -2077,63 +1145,32 @@
         "x-ms-date": "Fri, 03 Apr 2020 00:03:42 GMT",
         "x-ms-return-client-request-id": "true",
         "x-ms-version": "2019-12-12"
->>>>>>> 32e373e2
-      },
-      "RequestBody": null,
-      "StatusCode": 201,
-      "ResponseHeaders": {
-        "Content-Length": "0",
-<<<<<<< HEAD
-        "Date": "Thu, 05 Mar 2020 21:18:52 GMT",
-        "ETag": "\u00220x8D7C14ACE79690A\u0022",
-        "Last-Modified": "Thu, 05 Mar 2020 21:18:53 GMT",
-=======
+      },
+      "RequestBody": null,
+      "StatusCode": 201,
+      "ResponseHeaders": {
+        "Content-Length": "0",
         "Date": "Fri, 03 Apr 2020 00:03:41 GMT",
         "ETag": "\u00220x8D7D762782A0FE4\u0022",
         "Last-Modified": "Fri, 03 Apr 2020 00:03:41 GMT",
->>>>>>> 32e373e2
         "Server": [
           "Windows-Azure-Blob/1.0",
           "Microsoft-HTTPAPI/2.0"
         ],
         "x-ms-client-request-id": "bba89b54-ca0a-18b5-9efd-8074f14053bc",
-<<<<<<< HEAD
-        "x-ms-request-id": "66c55aaf-601e-0000-7a33-f3923b000000",
-        "x-ms-request-server-encrypted": "false",
-        "x-ms-snapshot": "2020-03-05T21:18:53.2898430Z",
-        "x-ms-version": "2019-10-10"
-=======
         "x-ms-request-id": "b7c8fb96-401e-0065-394b-09e3e4000000",
         "x-ms-request-server-encrypted": "false",
         "x-ms-snapshot": "2020-04-03T00:03:41.9824457Z",
         "x-ms-version": "2019-12-12"
->>>>>>> 32e373e2
-      },
-      "ResponseBody": []
-    },
-    {
-<<<<<<< HEAD
-      "RequestUri": "https://seanstagetest.blob.core.windows.net/test-container-f6c69432-a80c-d7ef-ad1e-26c9d1f64426/test-blob-aea992e6-af67-9ac1-f7df-49040f8fd5e9?comp=page",
-=======
+      },
+      "ResponseBody": []
+    },
+    {
       "RequestUri": "https://seanmcccanary.blob.core.windows.net/test-container-f6c69432-a80c-d7ef-ad1e-26c9d1f64426/test-blob-aea992e6-af67-9ac1-f7df-49040f8fd5e9?comp=page",
->>>>>>> 32e373e2
       "RequestMethod": "PUT",
       "RequestHeaders": {
         "Authorization": "Sanitized",
         "Content-Length": "1024",
-<<<<<<< HEAD
-        "traceparent": "00-4c2b6046bbc15843975f957e90b976ab-31379114b9cfc447-00",
-        "User-Agent": [
-          "azsdk-net-Storage.Blobs/12.4.0-dev.20200305.1",
-          "(.NET Core 4.6.28325.01; Microsoft Windows 10.0.18363 )"
-        ],
-        "x-ms-client-request-id": "46753968-6252-cbdb-cab4-b2d44120061d",
-        "x-ms-date": "Thu, 05 Mar 2020 21:18:53 GMT",
-        "x-ms-page-write": "update",
-        "x-ms-range": "bytes=2048-3071",
-        "x-ms-return-client-request-id": "true",
-        "x-ms-version": "2019-10-10"
-=======
         "traceparent": "00-bdcb796b0ee7bb4cb5f313a37a7dccd3-c0aa182519a0e34b-00",
         "User-Agent": [
           "azsdk-net-Storage.Blobs/12.5.0-dev.20200402.1",
@@ -2145,62 +1182,33 @@
         "x-ms-range": "bytes=2048-3071",
         "x-ms-return-client-request-id": "true",
         "x-ms-version": "2019-12-12"
->>>>>>> 32e373e2
       },
       "RequestBody": "FcaNnFspYQwhCy6t8TqymhipMNwWZ871SEcDrmibvSWVvHEhzypFq9FsTQ6OjXjLpNe8NypH6q73mFMTJbKjhU4JGDTIkcruY4QKqRq/ZrvPNwqR34b6TdLDKTfWMYUeycfAhXVDAxMMzdOlPUCUODGXRO2oEabHDsphBGeTFzL/699S/uFGizT2hBGzVRCRL/EFPu2Xdbgh\u002BHaq4v6rebahplJhQTlQUbi5soyUFLm50NV2jdlEZ3UnMQZqm6k1SwpbEa\u002B\u002BMO24te013sMrjOS98BEpNezdXD7cOhAz5bUOg2aCOQIK\u002B5/nvtjrDomx\u002B6UhraqXDBYefrRw4fXdhM84J1tdqVLhs/VyQnYU8U61Kj5rETgKdnZQY7pNmRqqCTkJs\u002BcuVFJSQPq1JcqfCoxmu7a3cnOXLbDkDEWXkxnaxzg9Cz1mh9bsGdA9VFCssVku591j85fGcYU3SUgMuq3g212RYv5O/zTgylmiWdhfN1vraas7dtShdpm3Lz2O4F4iXXnzGk5b3\u002Bepgyg9Ixit1xLsIFACpGSI8OtlltD3Uur6gPxfbBwMkIrEkvOsY1OAClcqob8OILgVaipj9UgXsjE\u002BQ6IcTWv14JDFPRJw3I2X5Yt4zLAr619ESgHyqZtCrODCbSCwZL3sNMEuSeKlpI2cyxC8n\u002BWAE1dD2ANpAzb1gpAyrm9s5oDOjJfv/KJ8nqZ0Vd2Khg36QVrJbYu6gjGKOcZRc/UeL\u002BSP7RJNkBe0xjlc9a1ZavyDN2wUo3n1FAllZcLcKiuwVib4\u002B5j6rLFDFKZSXY2EMc/JzjuICYtrmtkJ6CtU2JsNq56GYG9jiIq70Y/SorZ84TPzElzwKEyajWG/8cSF7zwLRLHu/dFgZUawzDf8mPcjjAf3YMU/HYNS7NMNpJbGNeJSx10EjuNik6wVP1wVnfRpm2S9jY52yycunBH\u002BUsGv6pZVqtGaHv4jlcwYKt4mPE/epAgxCKhT2/w21fHRZEHrZVTFwPIiz31mmfjCXqFIB1/CH624fuLuAc7VY0gNUjGKLcSKYXxcu9WLy26vkX1b7c2SD0SUM\u002Bdx1r4kTWs0WUfGNzDcvqbiZWPYLLJzPm9RenV7ekLs9vndGIq9OG5pV3In6FpMfi8nr6nguwY0/pdP0tP1ud4F2kA3/qUbJC31btVATFYUBPtGU8uYCzrzqBrybWWac56UIQ4aFX\u002BJC4p8600x9LFBO83Xr2UTbc4FQ1aLKbfIWvo3rCpH\u002Be97vEhAHCDtwbRosDKXw8Q4gLRAFNEp/uLTs5FS\u002BUeG\u002BkHeW/Md0lGtF4KhIniEMZc2/it2BuUdUr5lbGiPm8hs4bbwuGfQG65jkvxPiNtqT4L6Gw==",
       "StatusCode": 201,
       "ResponseHeaders": {
         "Content-Length": "0",
         "Content-MD5": "dFUZsUe3enilvFPhtfkecA==",
-<<<<<<< HEAD
-        "Date": "Thu, 05 Mar 2020 21:18:52 GMT",
-        "ETag": "\u00220x8D7C14ACE92E4BB\u0022",
-        "Last-Modified": "Thu, 05 Mar 2020 21:18:53 GMT",
-=======
         "Date": "Fri, 03 Apr 2020 00:03:41 GMT",
         "ETag": "\u00220x8D7D7627842A56C\u0022",
         "Last-Modified": "Fri, 03 Apr 2020 00:03:42 GMT",
->>>>>>> 32e373e2
         "Server": [
           "Windows-Azure-Blob/1.0",
           "Microsoft-HTTPAPI/2.0"
         ],
         "x-ms-blob-sequence-number": "0",
         "x-ms-client-request-id": "46753968-6252-cbdb-cab4-b2d44120061d",
-<<<<<<< HEAD
-        "x-ms-request-id": "66c55ab4-601e-0000-7f33-f3923b000000",
-        "x-ms-request-server-encrypted": "true",
-        "x-ms-version": "2019-10-10"
-=======
         "x-ms-request-id": "b7c8fbc6-401e-0065-654b-09e3e4000000",
         "x-ms-request-server-encrypted": "true",
         "x-ms-version": "2019-12-12"
->>>>>>> 32e373e2
-      },
-      "ResponseBody": []
-    },
-    {
-<<<<<<< HEAD
-      "RequestUri": "https://seanstagetest.blob.core.windows.net/test-container-f6c69432-a80c-d7ef-ad1e-26c9d1f64426/test-blob-aea992e6-af67-9ac1-f7df-49040f8fd5e9?comp=pagelist\u0026prevsnapshot=2020-03-05T21%3A18%3A53.2898430Z",
-=======
+      },
+      "ResponseBody": []
+    },
+    {
       "RequestUri": "https://seanmcccanary.blob.core.windows.net/test-container-f6c69432-a80c-d7ef-ad1e-26c9d1f64426/test-blob-aea992e6-af67-9ac1-f7df-49040f8fd5e9?comp=pagelist\u0026prevsnapshot=2020-04-03T00%3A03%3A41.9824457Z",
->>>>>>> 32e373e2
       "RequestMethod": "GET",
       "RequestHeaders": {
         "Authorization": "Sanitized",
         "If-None-Match": "\u0022garbage\u0022",
-<<<<<<< HEAD
-        "traceparent": "00-bf9f453ce70d024fa4fe4e02777199aa-13a025f645120f42-00",
-        "User-Agent": [
-          "azsdk-net-Storage.Blobs/12.4.0-dev.20200305.1",
-          "(.NET Core 4.6.28325.01; Microsoft Windows 10.0.18363 )"
-        ],
-        "x-ms-client-request-id": "b80b8164-0cca-e569-27be-3138319abede",
-        "x-ms-date": "Thu, 05 Mar 2020 21:18:53 GMT",
-        "x-ms-range": "bytes=0-1023",
-        "x-ms-return-client-request-id": "true",
-        "x-ms-version": "2019-10-10"
-=======
         "traceparent": "00-882674ffddef0241ad7b5ac1894ded0c-5d2e2aa9ca724c4b-00",
         "User-Agent": [
           "azsdk-net-Storage.Blobs/12.5.0-dev.20200402.1",
@@ -2211,21 +1219,14 @@
         "x-ms-range": "bytes=0-1023",
         "x-ms-return-client-request-id": "true",
         "x-ms-version": "2019-12-12"
->>>>>>> 32e373e2
       },
       "RequestBody": null,
       "StatusCode": 200,
       "ResponseHeaders": {
         "Content-Type": "application/xml",
-<<<<<<< HEAD
-        "Date": "Thu, 05 Mar 2020 21:18:52 GMT",
-        "ETag": "\u00220x8D7C14ACE92E4BB\u0022",
-        "Last-Modified": "Thu, 05 Mar 2020 21:18:53 GMT",
-=======
         "Date": "Fri, 03 Apr 2020 00:03:42 GMT",
         "ETag": "\u00220x8D7D7627842A56C\u0022",
         "Last-Modified": "Fri, 03 Apr 2020 00:03:42 GMT",
->>>>>>> 32e373e2
         "Server": [
           "Windows-Azure-Blob/1.0",
           "Microsoft-HTTPAPI/2.0"
@@ -2233,32 +1234,12 @@
         "Transfer-Encoding": "chunked",
         "x-ms-blob-content-length": "4096",
         "x-ms-client-request-id": "b80b8164-0cca-e569-27be-3138319abede",
-<<<<<<< HEAD
-        "x-ms-request-id": "66c55ab9-601e-0000-0433-f3923b000000",
-        "x-ms-version": "2019-10-10"
-=======
         "x-ms-request-id": "b7c8fbf4-401e-0065-104b-09e3e4000000",
         "x-ms-version": "2019-12-12"
->>>>>>> 32e373e2
       },
       "ResponseBody": "\uFEFF\u003C?xml version=\u00221.0\u0022 encoding=\u0022utf-8\u0022?\u003E\u003CPageList /\u003E"
     },
     {
-<<<<<<< HEAD
-      "RequestUri": "https://seanstagetest.blob.core.windows.net/test-container-f6c69432-a80c-d7ef-ad1e-26c9d1f64426?restype=container",
-      "RequestMethod": "DELETE",
-      "RequestHeaders": {
-        "Authorization": "Sanitized",
-        "traceparent": "00-caf7ee7b8895f34ba18bd465f7d65d61-e85fc3a82e579146-00",
-        "User-Agent": [
-          "azsdk-net-Storage.Blobs/12.4.0-dev.20200305.1",
-          "(.NET Core 4.6.28325.01; Microsoft Windows 10.0.18363 )"
-        ],
-        "x-ms-client-request-id": "bf70491b-4d14-3c52-3e1a-4f2c516f3f91",
-        "x-ms-date": "Thu, 05 Mar 2020 21:18:53 GMT",
-        "x-ms-return-client-request-id": "true",
-        "x-ms-version": "2019-10-10"
-=======
       "RequestUri": "https://seanmcccanary.blob.core.windows.net/test-container-f6c69432-a80c-d7ef-ad1e-26c9d1f64426?restype=container",
       "RequestMethod": "DELETE",
       "RequestHeaders": {
@@ -2272,49 +1253,23 @@
         "x-ms-date": "Fri, 03 Apr 2020 00:03:43 GMT",
         "x-ms-return-client-request-id": "true",
         "x-ms-version": "2019-12-12"
->>>>>>> 32e373e2
       },
       "RequestBody": null,
       "StatusCode": 202,
       "ResponseHeaders": {
         "Content-Length": "0",
-<<<<<<< HEAD
-        "Date": "Thu, 05 Mar 2020 21:18:52 GMT",
-=======
         "Date": "Fri, 03 Apr 2020 00:03:42 GMT",
->>>>>>> 32e373e2
         "Server": [
           "Windows-Azure-Blob/1.0",
           "Microsoft-HTTPAPI/2.0"
         ],
         "x-ms-client-request-id": "bf70491b-4d14-3c52-3e1a-4f2c516f3f91",
-<<<<<<< HEAD
-        "x-ms-request-id": "66c55abd-601e-0000-0833-f3923b000000",
-        "x-ms-version": "2019-10-10"
-=======
         "x-ms-request-id": "b7c8fc12-401e-0065-2b4b-09e3e4000000",
         "x-ms-version": "2019-12-12"
->>>>>>> 32e373e2
-      },
-      "ResponseBody": []
-    },
-    {
-<<<<<<< HEAD
-      "RequestUri": "https://seanstagetest.blob.core.windows.net/test-container-4211dde9-c268-4233-6d27-26c5f1be3fd6?restype=container",
-      "RequestMethod": "PUT",
-      "RequestHeaders": {
-        "Authorization": "Sanitized",
-        "traceparent": "00-68b8de091481784eb6336eb84c3e4981-5f23717bbaf4104a-00",
-        "User-Agent": [
-          "azsdk-net-Storage.Blobs/12.4.0-dev.20200305.1",
-          "(.NET Core 4.6.28325.01; Microsoft Windows 10.0.18363 )"
-        ],
-        "x-ms-blob-public-access": "container",
-        "x-ms-client-request-id": "c9c189c5-913f-5977-152d-52ed268c4b7f",
-        "x-ms-date": "Thu, 05 Mar 2020 21:18:53 GMT",
-        "x-ms-return-client-request-id": "true",
-        "x-ms-version": "2019-10-10"
-=======
+      },
+      "ResponseBody": []
+    },
+    {
       "RequestUri": "https://seanmcccanary.blob.core.windows.net/test-container-4211dde9-c268-4233-6d27-26c5f1be3fd6?restype=container",
       "RequestMethod": "PUT",
       "RequestHeaders": {
@@ -2329,125 +1284,67 @@
         "x-ms-date": "Fri, 03 Apr 2020 00:03:43 GMT",
         "x-ms-return-client-request-id": "true",
         "x-ms-version": "2019-12-12"
->>>>>>> 32e373e2
-      },
-      "RequestBody": null,
-      "StatusCode": 201,
-      "ResponseHeaders": {
-        "Content-Length": "0",
-<<<<<<< HEAD
-        "Date": "Thu, 05 Mar 2020 21:18:53 GMT",
-        "ETag": "\u00220x8D7C14ACEDE7EBF\u0022",
-        "Last-Modified": "Thu, 05 Mar 2020 21:18:53 GMT",
-=======
+      },
+      "RequestBody": null,
+      "StatusCode": 201,
+      "ResponseHeaders": {
+        "Content-Length": "0",
         "Date": "Fri, 03 Apr 2020 00:03:41 GMT",
         "ETag": "\u00220x8D7D762789022A2\u0022",
         "Last-Modified": "Fri, 03 Apr 2020 00:03:42 GMT",
->>>>>>> 32e373e2
         "Server": [
           "Windows-Azure-Blob/1.0",
           "Microsoft-HTTPAPI/2.0"
         ],
         "x-ms-client-request-id": "c9c189c5-913f-5977-152d-52ed268c4b7f",
-<<<<<<< HEAD
-        "x-ms-request-id": "d7148784-d01e-003a-0733-f38843000000",
-        "x-ms-version": "2019-10-10"
-=======
         "x-ms-request-id": "aaf48155-501e-0056-6c4b-09bc4f000000",
         "x-ms-version": "2019-12-12"
->>>>>>> 32e373e2
-      },
-      "ResponseBody": []
-    },
-    {
-<<<<<<< HEAD
-      "RequestUri": "https://seanstagetest.blob.core.windows.net/test-container-4211dde9-c268-4233-6d27-26c5f1be3fd6/test-blob-004179da-5651-ea67-12e5-df2329187185",
-=======
+      },
+      "ResponseBody": []
+    },
+    {
       "RequestUri": "https://seanmcccanary.blob.core.windows.net/test-container-4211dde9-c268-4233-6d27-26c5f1be3fd6/test-blob-004179da-5651-ea67-12e5-df2329187185",
->>>>>>> 32e373e2
-      "RequestMethod": "PUT",
-      "RequestHeaders": {
-        "Authorization": "Sanitized",
-        "Content-Length": "0",
-<<<<<<< HEAD
-        "traceparent": "00-822b6660747ec648953b3e66270fc42c-cf40b85f69243346-00",
-        "User-Agent": [
-          "azsdk-net-Storage.Blobs/12.4.0-dev.20200305.1",
-          "(.NET Core 4.6.28325.01; Microsoft Windows 10.0.18363 )"
-=======
+      "RequestMethod": "PUT",
+      "RequestHeaders": {
+        "Authorization": "Sanitized",
+        "Content-Length": "0",
         "traceparent": "00-5f74039481c99a40b4d8e2cffd5f1f3c-b8841ba942204f4c-00",
         "User-Agent": [
           "azsdk-net-Storage.Blobs/12.5.0-dev.20200402.1",
           "(.NET Core 4.6.28325.01; Microsoft Windows 10.0.18362 )"
->>>>>>> 32e373e2
         ],
         "x-ms-blob-content-length": "4096",
         "x-ms-blob-sequence-number": "0",
         "x-ms-blob-type": "PageBlob",
         "x-ms-client-request-id": "58401afa-92a6-6ed0-21d7-b659b25430fd",
-<<<<<<< HEAD
-        "x-ms-date": "Thu, 05 Mar 2020 21:18:54 GMT",
-        "x-ms-return-client-request-id": "true",
-        "x-ms-version": "2019-10-10"
-=======
         "x-ms-date": "Fri, 03 Apr 2020 00:03:43 GMT",
         "x-ms-return-client-request-id": "true",
         "x-ms-version": "2019-12-12"
->>>>>>> 32e373e2
-      },
-      "RequestBody": null,
-      "StatusCode": 201,
-      "ResponseHeaders": {
-        "Content-Length": "0",
-<<<<<<< HEAD
-        "Date": "Thu, 05 Mar 2020 21:18:53 GMT",
-        "ETag": "\u00220x8D7C14ACEEC7627\u0022",
-        "Last-Modified": "Thu, 05 Mar 2020 21:18:53 GMT",
-=======
+      },
+      "RequestBody": null,
+      "StatusCode": 201,
+      "ResponseHeaders": {
+        "Content-Length": "0",
         "Date": "Fri, 03 Apr 2020 00:03:41 GMT",
         "ETag": "\u00220x8D7D762789DCE67\u0022",
         "Last-Modified": "Fri, 03 Apr 2020 00:03:42 GMT",
->>>>>>> 32e373e2
         "Server": [
           "Windows-Azure-Blob/1.0",
           "Microsoft-HTTPAPI/2.0"
         ],
         "x-ms-client-request-id": "58401afa-92a6-6ed0-21d7-b659b25430fd",
-<<<<<<< HEAD
-        "x-ms-request-id": "d7148788-d01e-003a-0933-f38843000000",
-        "x-ms-request-server-encrypted": "true",
-        "x-ms-version": "2019-10-10"
-=======
         "x-ms-request-id": "aaf4816f-501e-0056-014b-09bc4f000000",
         "x-ms-request-server-encrypted": "true",
         "x-ms-version": "2019-12-12"
->>>>>>> 32e373e2
-      },
-      "ResponseBody": []
-    },
-    {
-<<<<<<< HEAD
-      "RequestUri": "https://seanstagetest.blob.core.windows.net/test-container-4211dde9-c268-4233-6d27-26c5f1be3fd6/test-blob-004179da-5651-ea67-12e5-df2329187185?comp=page",
-=======
+      },
+      "ResponseBody": []
+    },
+    {
       "RequestUri": "https://seanmcccanary.blob.core.windows.net/test-container-4211dde9-c268-4233-6d27-26c5f1be3fd6/test-blob-004179da-5651-ea67-12e5-df2329187185?comp=page",
->>>>>>> 32e373e2
       "RequestMethod": "PUT",
       "RequestHeaders": {
         "Authorization": "Sanitized",
         "Content-Length": "1024",
-<<<<<<< HEAD
-        "traceparent": "00-c90edcbd5a7a8a4eaf70e759243ffa22-9d1fd9a75fd58248-00",
-        "User-Agent": [
-          "azsdk-net-Storage.Blobs/12.4.0-dev.20200305.1",
-          "(.NET Core 4.6.28325.01; Microsoft Windows 10.0.18363 )"
-        ],
-        "x-ms-client-request-id": "c8963de6-bdc6-63b3-bf8f-01a2cf24441f",
-        "x-ms-date": "Thu, 05 Mar 2020 21:18:54 GMT",
-        "x-ms-page-write": "update",
-        "x-ms-range": "bytes=0-1023",
-        "x-ms-return-client-request-id": "true",
-        "x-ms-version": "2019-10-10"
-=======
         "traceparent": "00-0e3fbee6a036514b9a61d3aef4c5b5ac-30c746786f3ed34f-00",
         "User-Agent": [
           "azsdk-net-Storage.Blobs/12.5.0-dev.20200402.1",
@@ -2459,56 +1356,28 @@
         "x-ms-range": "bytes=0-1023",
         "x-ms-return-client-request-id": "true",
         "x-ms-version": "2019-12-12"
->>>>>>> 32e373e2
       },
       "RequestBody": "u81YIozigWTh5yaNhGo9NeEIKA/XGd8CM5FGJsA\u002Bp4SU1UHfhOJKF5jcdr5rQ\u002Bq2mYB3qSwhJqLuVu76nFujo0Ch\u002Ba4pXrH/vRF2\u002BqIglvCnkI0/xv5Yc66f8S3zUHs9ONN\u002ByUo7jDrPeOsaqiv/zcD\u002BUgvNZN1BSYb/im2DC22WOMHPocymbANScE0SPsiDnyNt9f1vb9T2PIDDOwLNS2x\u002BhHFqLyvzV\u002BYIe/OPLwq9fOpJFhZvJsns2WVM4jAAhSXglLlWGHD3eZ0XZvThZg11Br4YgzRWDl2ofVbGp3S1B/XNrptQZmR6Up14WMDUCnJX1txx6ALxioVcrpoZMNIoYV7/FLdyJJ9anTCW3bad03LkbtGYQx/z2yQV9LjJYSHLT/Zh1fa65bE8F0vRWqzPv9onNMEBkB0/DDiTXDDnkTwPy42/PP58KYkfWyzTIYF3RTXdoSxfyr/YIcm\u002BJoiAVYYOwY8eD4Lcqws44TXxa\u002Bq3HBb6Ce8QsAHO5xo1vQMAngWlxV/xWDayAfUhJuiK57XeBgpxhUyX/hGNUChopu0IN0IvS6aKxcPgSAj574kZRP9lVrf4jhi5DsZOZAgNSloIGe6lW5sOVEFHkT1EnQ\u002BIdAsoAlA2D6gqdTzgPGG60/2t8dWac\u002BljVgF1sP3adXG2xu/85EcK0QlFe\u002BVeLRffjL5Alqw57QEixKtOwF\u002BrT//LKXZyvu61oh/MVPcDBSjplSQ/mt7Ffdju2h\u002BbuxCqmizlkwShbc7PivOMbJgJHr\u002BDZCs6a7QgBqydg\u002BTOGecOIrrLHnEkSCdWcBDqOBBA5LtfGFblby94xIxXBOnpAXAMfUrePgBNXhwD5PujNs2cXZ8obgGQKbOKU1nlzUQ9bG\u002Bg3rrFYaa7Ero64Yo01I6/uqZKwZJve1SWVOqnaJDYxXiLAlcS1/v4bVxGVkcoVX7KJROd86vcMWJmLg27E6kqYRwSqNE3rOOrUVM1KCUMbv5s3UJ8O9LNr9H0rKjtPFqzHPQrFq2sk3kw8qFXpgg9WcAPTzZmrSZKRfkAQv86vRX5ggww4VdQv0rITEgwdQjJt1Ln3u0jTW7O4NG0rFB69TWMXiT7DXhpvo/snWDdGdDwNoqtUt4o1TWdYQCFnBP5TlYTpBbkzarafh9dN68O8McBw3XFzKJWZInuXat34yJ88k4KynS5DGjg09S/yp6Fj3E5hNmeM4KzvUCN9XD/Ypr94ERhAyZSR7YM5fnOl5nqaM06PV9I3r7MVgw0LBf44XA5wepZJIxK5jwikU6I5SWnooyixCQ7tAKFlK0ZHhufEwOIlNWukURB8FciJUxwQ3DnjImKVRxL/Qzo05DeMMchg31L/1FP\u002BA==",
       "StatusCode": 201,
       "ResponseHeaders": {
         "Content-Length": "0",
         "Content-MD5": "hl5I3BvpUPEogBTPvNjyPA==",
-<<<<<<< HEAD
-        "Date": "Thu, 05 Mar 2020 21:18:53 GMT",
-        "ETag": "\u00220x8D7C14ACEF9BC41\u0022",
-        "Last-Modified": "Thu, 05 Mar 2020 21:18:54 GMT",
-=======
         "Date": "Fri, 03 Apr 2020 00:03:41 GMT",
         "ETag": "\u00220x8D7D76278AAF029\u0022",
         "Last-Modified": "Fri, 03 Apr 2020 00:03:42 GMT",
->>>>>>> 32e373e2
         "Server": [
           "Windows-Azure-Blob/1.0",
           "Microsoft-HTTPAPI/2.0"
         ],
         "x-ms-blob-sequence-number": "0",
         "x-ms-client-request-id": "c8963de6-bdc6-63b3-bf8f-01a2cf24441f",
-<<<<<<< HEAD
-        "x-ms-request-id": "d7148789-d01e-003a-0a33-f38843000000",
-        "x-ms-request-server-encrypted": "true",
-        "x-ms-version": "2019-10-10"
-=======
         "x-ms-request-id": "aaf4818b-501e-0056-174b-09bc4f000000",
         "x-ms-request-server-encrypted": "true",
         "x-ms-version": "2019-12-12"
->>>>>>> 32e373e2
-      },
-      "ResponseBody": []
-    },
-    {
-<<<<<<< HEAD
-      "RequestUri": "https://seanstagetest.blob.core.windows.net/test-container-4211dde9-c268-4233-6d27-26c5f1be3fd6/test-blob-004179da-5651-ea67-12e5-df2329187185?comp=snapshot",
-      "RequestMethod": "PUT",
-      "RequestHeaders": {
-        "Authorization": "Sanitized",
-        "traceparent": "00-aba85942ddf62e44bad52acd505ab76a-5da05c470e003e45-00",
-        "User-Agent": [
-          "azsdk-net-Storage.Blobs/12.4.0-dev.20200305.1",
-          "(.NET Core 4.6.28325.01; Microsoft Windows 10.0.18363 )"
-        ],
-        "x-ms-client-request-id": "c264bf6e-87ba-5331-94fd-143d18ece5f1",
-        "x-ms-date": "Thu, 05 Mar 2020 21:18:54 GMT",
-        "x-ms-return-client-request-id": "true",
-        "x-ms-version": "2019-10-10"
-=======
+      },
+      "ResponseBody": []
+    },
+    {
       "RequestUri": "https://seanmcccanary.blob.core.windows.net/test-container-4211dde9-c268-4233-6d27-26c5f1be3fd6/test-blob-004179da-5651-ea67-12e5-df2329187185?comp=snapshot",
       "RequestMethod": "PUT",
       "RequestHeaders": {
@@ -2522,63 +1391,32 @@
         "x-ms-date": "Fri, 03 Apr 2020 00:03:43 GMT",
         "x-ms-return-client-request-id": "true",
         "x-ms-version": "2019-12-12"
->>>>>>> 32e373e2
-      },
-      "RequestBody": null,
-      "StatusCode": 201,
-      "ResponseHeaders": {
-        "Content-Length": "0",
-<<<<<<< HEAD
-        "Date": "Thu, 05 Mar 2020 21:18:53 GMT",
-        "ETag": "\u00220x8D7C14ACEF9BC41\u0022",
-        "Last-Modified": "Thu, 05 Mar 2020 21:18:54 GMT",
-=======
+      },
+      "RequestBody": null,
+      "StatusCode": 201,
+      "ResponseHeaders": {
+        "Content-Length": "0",
         "Date": "Fri, 03 Apr 2020 00:03:41 GMT",
         "ETag": "\u00220x8D7D76278AAF029\u0022",
         "Last-Modified": "Fri, 03 Apr 2020 00:03:42 GMT",
->>>>>>> 32e373e2
         "Server": [
           "Windows-Azure-Blob/1.0",
           "Microsoft-HTTPAPI/2.0"
         ],
         "x-ms-client-request-id": "c264bf6e-87ba-5331-94fd-143d18ece5f1",
-<<<<<<< HEAD
-        "x-ms-request-id": "d714878c-d01e-003a-0c33-f38843000000",
-        "x-ms-request-server-encrypted": "false",
-        "x-ms-snapshot": "2020-03-05T21:18:54.1328426Z",
-        "x-ms-version": "2019-10-10"
-=======
         "x-ms-request-id": "aaf4819e-501e-0056-294b-09bc4f000000",
         "x-ms-request-server-encrypted": "false",
         "x-ms-snapshot": "2020-04-03T00:03:42.8330524Z",
         "x-ms-version": "2019-12-12"
->>>>>>> 32e373e2
-      },
-      "ResponseBody": []
-    },
-    {
-<<<<<<< HEAD
-      "RequestUri": "https://seanstagetest.blob.core.windows.net/test-container-4211dde9-c268-4233-6d27-26c5f1be3fd6/test-blob-004179da-5651-ea67-12e5-df2329187185?comp=page",
-=======
+      },
+      "ResponseBody": []
+    },
+    {
       "RequestUri": "https://seanmcccanary.blob.core.windows.net/test-container-4211dde9-c268-4233-6d27-26c5f1be3fd6/test-blob-004179da-5651-ea67-12e5-df2329187185?comp=page",
->>>>>>> 32e373e2
       "RequestMethod": "PUT",
       "RequestHeaders": {
         "Authorization": "Sanitized",
         "Content-Length": "1024",
-<<<<<<< HEAD
-        "traceparent": "00-13f57163cc0fe94fb017e3eec4b8bab2-0fa525768af8864b-00",
-        "User-Agent": [
-          "azsdk-net-Storage.Blobs/12.4.0-dev.20200305.1",
-          "(.NET Core 4.6.28325.01; Microsoft Windows 10.0.18363 )"
-        ],
-        "x-ms-client-request-id": "0f347159-81bf-1065-6225-acf63340cb90",
-        "x-ms-date": "Thu, 05 Mar 2020 21:18:54 GMT",
-        "x-ms-page-write": "update",
-        "x-ms-range": "bytes=2048-3071",
-        "x-ms-return-client-request-id": "true",
-        "x-ms-version": "2019-10-10"
-=======
         "traceparent": "00-92527cced4fe0c4ca15c875d65fd80ea-0b62b1a3fc649945-00",
         "User-Agent": [
           "azsdk-net-Storage.Blobs/12.5.0-dev.20200402.1",
@@ -2590,54 +1428,28 @@
         "x-ms-range": "bytes=2048-3071",
         "x-ms-return-client-request-id": "true",
         "x-ms-version": "2019-12-12"
->>>>>>> 32e373e2
       },
       "RequestBody": "u81YIozigWTh5yaNhGo9NeEIKA/XGd8CM5FGJsA\u002Bp4SU1UHfhOJKF5jcdr5rQ\u002Bq2mYB3qSwhJqLuVu76nFujo0Ch\u002Ba4pXrH/vRF2\u002BqIglvCnkI0/xv5Yc66f8S3zUHs9ONN\u002ByUo7jDrPeOsaqiv/zcD\u002BUgvNZN1BSYb/im2DC22WOMHPocymbANScE0SPsiDnyNt9f1vb9T2PIDDOwLNS2x\u002BhHFqLyvzV\u002BYIe/OPLwq9fOpJFhZvJsns2WVM4jAAhSXglLlWGHD3eZ0XZvThZg11Br4YgzRWDl2ofVbGp3S1B/XNrptQZmR6Up14WMDUCnJX1txx6ALxioVcrpoZMNIoYV7/FLdyJJ9anTCW3bad03LkbtGYQx/z2yQV9LjJYSHLT/Zh1fa65bE8F0vRWqzPv9onNMEBkB0/DDiTXDDnkTwPy42/PP58KYkfWyzTIYF3RTXdoSxfyr/YIcm\u002BJoiAVYYOwY8eD4Lcqws44TXxa\u002Bq3HBb6Ce8QsAHO5xo1vQMAngWlxV/xWDayAfUhJuiK57XeBgpxhUyX/hGNUChopu0IN0IvS6aKxcPgSAj574kZRP9lVrf4jhi5DsZOZAgNSloIGe6lW5sOVEFHkT1EnQ\u002BIdAsoAlA2D6gqdTzgPGG60/2t8dWac\u002BljVgF1sP3adXG2xu/85EcK0QlFe\u002BVeLRffjL5Alqw57QEixKtOwF\u002BrT//LKXZyvu61oh/MVPcDBSjplSQ/mt7Ffdju2h\u002BbuxCqmizlkwShbc7PivOMbJgJHr\u002BDZCs6a7QgBqydg\u002BTOGecOIrrLHnEkSCdWcBDqOBBA5LtfGFblby94xIxXBOnpAXAMfUrePgBNXhwD5PujNs2cXZ8obgGQKbOKU1nlzUQ9bG\u002Bg3rrFYaa7Ero64Yo01I6/uqZKwZJve1SWVOqnaJDYxXiLAlcS1/v4bVxGVkcoVX7KJROd86vcMWJmLg27E6kqYRwSqNE3rOOrUVM1KCUMbv5s3UJ8O9LNr9H0rKjtPFqzHPQrFq2sk3kw8qFXpgg9WcAPTzZmrSZKRfkAQv86vRX5ggww4VdQv0rITEgwdQjJt1Ln3u0jTW7O4NG0rFB69TWMXiT7DXhpvo/snWDdGdDwNoqtUt4o1TWdYQCFnBP5TlYTpBbkzarafh9dN68O8McBw3XFzKJWZInuXat34yJ88k4KynS5DGjg09S/yp6Fj3E5hNmeM4KzvUCN9XD/Ypr94ERhAyZSR7YM5fnOl5nqaM06PV9I3r7MVgw0LBf44XA5wepZJIxK5jwikU6I5SWnooyixCQ7tAKFlK0ZHhufEwOIlNWukURB8FciJUxwQ3DnjImKVRxL/Qzo05DeMMchg31L/1FP\u002BA==",
       "StatusCode": 201,
       "ResponseHeaders": {
         "Content-Length": "0",
         "Content-MD5": "hl5I3BvpUPEogBTPvNjyPA==",
-<<<<<<< HEAD
-        "Date": "Thu, 05 Mar 2020 21:18:53 GMT",
-        "ETag": "\u00220x8D7C14ACF144977\u0022",
-        "Last-Modified": "Thu, 05 Mar 2020 21:18:54 GMT",
-=======
         "Date": "Fri, 03 Apr 2020 00:03:42 GMT",
         "ETag": "\u00220x8D7D76278C50C98\u0022",
         "Last-Modified": "Fri, 03 Apr 2020 00:03:42 GMT",
->>>>>>> 32e373e2
         "Server": [
           "Windows-Azure-Blob/1.0",
           "Microsoft-HTTPAPI/2.0"
         ],
         "x-ms-blob-sequence-number": "0",
         "x-ms-client-request-id": "0f347159-81bf-1065-6225-acf63340cb90",
-<<<<<<< HEAD
-        "x-ms-request-id": "d714878d-d01e-003a-0d33-f38843000000",
-        "x-ms-request-server-encrypted": "true",
-        "x-ms-version": "2019-10-10"
-=======
         "x-ms-request-id": "aaf481b5-501e-0056-404b-09bc4f000000",
         "x-ms-request-server-encrypted": "true",
         "x-ms-version": "2019-12-12"
->>>>>>> 32e373e2
-      },
-      "ResponseBody": []
-    },
-    {
-<<<<<<< HEAD
-      "RequestUri": "https://seanstagetest.blob.core.windows.net/test-container-4211dde9-c268-4233-6d27-26c5f1be3fd6/test-blob-004179da-5651-ea67-12e5-df2329187185?comp=lease",
-      "RequestMethod": "PUT",
-      "RequestHeaders": {
-        "Authorization": "Sanitized",
-        "traceparent": "00-bba11d719cdad04699459dd0a97c16ff-09f836105d6efc47-00",
-        "User-Agent": [
-          "azsdk-net-Storage.Blobs/12.4.0-dev.20200305.1",
-          "(.NET Core 4.6.28325.01; Microsoft Windows 10.0.18363 )"
-        ],
-        "x-ms-client-request-id": "3346bae6-3e41-215f-fa99-19f97e5dd3c4",
-        "x-ms-date": "Thu, 05 Mar 2020 21:18:54 GMT",
-=======
+      },
+      "ResponseBody": []
+    },
+    {
       "RequestUri": "https://seanmcccanary.blob.core.windows.net/test-container-4211dde9-c268-4233-6d27-26c5f1be3fd6/test-blob-004179da-5651-ea67-12e5-df2329187185?comp=lease",
       "RequestMethod": "PUT",
       "RequestHeaders": {
@@ -2649,64 +1461,31 @@
         ],
         "x-ms-client-request-id": "3346bae6-3e41-215f-fa99-19f97e5dd3c4",
         "x-ms-date": "Fri, 03 Apr 2020 00:03:43 GMT",
->>>>>>> 32e373e2
         "x-ms-lease-action": "acquire",
         "x-ms-lease-duration": "-1",
         "x-ms-proposed-lease-id": "8332cc4d-3862-9a76-f6c6-03073c9e5320",
         "x-ms-return-client-request-id": "true",
-<<<<<<< HEAD
-        "x-ms-version": "2019-10-10"
-=======
-        "x-ms-version": "2019-12-12"
->>>>>>> 32e373e2
-      },
-      "RequestBody": null,
-      "StatusCode": 201,
-      "ResponseHeaders": {
-        "Content-Length": "0",
-<<<<<<< HEAD
-        "Date": "Thu, 05 Mar 2020 21:18:53 GMT",
-        "ETag": "\u00220x8D7C14ACF144977\u0022",
-        "Last-Modified": "Thu, 05 Mar 2020 21:18:54 GMT",
-=======
+        "x-ms-version": "2019-12-12"
+      },
+      "RequestBody": null,
+      "StatusCode": 201,
+      "ResponseHeaders": {
+        "Content-Length": "0",
         "Date": "Fri, 03 Apr 2020 00:03:42 GMT",
         "ETag": "\u00220x8D7D76278C50C98\u0022",
         "Last-Modified": "Fri, 03 Apr 2020 00:03:42 GMT",
->>>>>>> 32e373e2
         "Server": [
           "Windows-Azure-Blob/1.0",
           "Microsoft-HTTPAPI/2.0"
         ],
         "x-ms-client-request-id": "3346bae6-3e41-215f-fa99-19f97e5dd3c4",
         "x-ms-lease-id": "8332cc4d-3862-9a76-f6c6-03073c9e5320",
-<<<<<<< HEAD
-        "x-ms-request-id": "d714878e-d01e-003a-0e33-f38843000000",
-        "x-ms-version": "2019-10-10"
-=======
         "x-ms-request-id": "aaf481c4-501e-0056-4c4b-09bc4f000000",
         "x-ms-version": "2019-12-12"
->>>>>>> 32e373e2
-      },
-      "ResponseBody": []
-    },
-    {
-<<<<<<< HEAD
-      "RequestUri": "https://seanstagetest.blob.core.windows.net/test-container-4211dde9-c268-4233-6d27-26c5f1be3fd6/test-blob-004179da-5651-ea67-12e5-df2329187185?comp=pagelist\u0026prevsnapshot=2020-03-05T21%3A18%3A54.1328426Z",
-      "RequestMethod": "GET",
-      "RequestHeaders": {
-        "Authorization": "Sanitized",
-        "traceparent": "00-aa8c05491b9f2f40bcf5d95eb53149f6-5c18ec215820e14d-00",
-        "User-Agent": [
-          "azsdk-net-Storage.Blobs/12.4.0-dev.20200305.1",
-          "(.NET Core 4.6.28325.01; Microsoft Windows 10.0.18363 )"
-        ],
-        "x-ms-client-request-id": "8220845a-1f58-fdde-f3c2-ab1fbd370c5b",
-        "x-ms-date": "Thu, 05 Mar 2020 21:18:54 GMT",
-        "x-ms-lease-id": "8332cc4d-3862-9a76-f6c6-03073c9e5320",
-        "x-ms-range": "bytes=0-1023",
-        "x-ms-return-client-request-id": "true",
-        "x-ms-version": "2019-10-10"
-=======
+      },
+      "ResponseBody": []
+    },
+    {
       "RequestUri": "https://seanmcccanary.blob.core.windows.net/test-container-4211dde9-c268-4233-6d27-26c5f1be3fd6/test-blob-004179da-5651-ea67-12e5-df2329187185?comp=pagelist\u0026prevsnapshot=2020-04-03T00%3A03%3A42.8330524Z",
       "RequestMethod": "GET",
       "RequestHeaders": {
@@ -2722,21 +1501,14 @@
         "x-ms-range": "bytes=0-1023",
         "x-ms-return-client-request-id": "true",
         "x-ms-version": "2019-12-12"
->>>>>>> 32e373e2
       },
       "RequestBody": null,
       "StatusCode": 200,
       "ResponseHeaders": {
         "Content-Type": "application/xml",
-<<<<<<< HEAD
-        "Date": "Thu, 05 Mar 2020 21:18:53 GMT",
-        "ETag": "\u00220x8D7C14ACF144977\u0022",
-        "Last-Modified": "Thu, 05 Mar 2020 21:18:54 GMT",
-=======
         "Date": "Fri, 03 Apr 2020 00:03:42 GMT",
         "ETag": "\u00220x8D7D76278C50C98\u0022",
         "Last-Modified": "Fri, 03 Apr 2020 00:03:42 GMT",
->>>>>>> 32e373e2
         "Server": [
           "Windows-Azure-Blob/1.0",
           "Microsoft-HTTPAPI/2.0"
@@ -2744,32 +1516,12 @@
         "Transfer-Encoding": "chunked",
         "x-ms-blob-content-length": "4096",
         "x-ms-client-request-id": "8220845a-1f58-fdde-f3c2-ab1fbd370c5b",
-<<<<<<< HEAD
-        "x-ms-request-id": "d714878f-d01e-003a-0f33-f38843000000",
-        "x-ms-version": "2019-10-10"
-=======
         "x-ms-request-id": "aaf481eb-501e-0056-6c4b-09bc4f000000",
         "x-ms-version": "2019-12-12"
->>>>>>> 32e373e2
       },
       "ResponseBody": "\uFEFF\u003C?xml version=\u00221.0\u0022 encoding=\u0022utf-8\u0022?\u003E\u003CPageList /\u003E"
     },
     {
-<<<<<<< HEAD
-      "RequestUri": "https://seanstagetest.blob.core.windows.net/test-container-4211dde9-c268-4233-6d27-26c5f1be3fd6?restype=container",
-      "RequestMethod": "DELETE",
-      "RequestHeaders": {
-        "Authorization": "Sanitized",
-        "traceparent": "00-48b3c32ee12cce4d91eda9a5e859f84c-a965e73fc002ac4e-00",
-        "User-Agent": [
-          "azsdk-net-Storage.Blobs/12.4.0-dev.20200305.1",
-          "(.NET Core 4.6.28325.01; Microsoft Windows 10.0.18363 )"
-        ],
-        "x-ms-client-request-id": "f99ef625-513c-b36b-adbd-ec9979b9b963",
-        "x-ms-date": "Thu, 05 Mar 2020 21:18:54 GMT",
-        "x-ms-return-client-request-id": "true",
-        "x-ms-version": "2019-10-10"
-=======
       "RequestUri": "https://seanmcccanary.blob.core.windows.net/test-container-4211dde9-c268-4233-6d27-26c5f1be3fd6?restype=container",
       "RequestMethod": "DELETE",
       "RequestHeaders": {
@@ -2783,42 +1535,26 @@
         "x-ms-date": "Fri, 03 Apr 2020 00:03:44 GMT",
         "x-ms-return-client-request-id": "true",
         "x-ms-version": "2019-12-12"
->>>>>>> 32e373e2
       },
       "RequestBody": null,
       "StatusCode": 202,
       "ResponseHeaders": {
         "Content-Length": "0",
-<<<<<<< HEAD
-        "Date": "Thu, 05 Mar 2020 21:18:53 GMT",
-=======
         "Date": "Fri, 03 Apr 2020 00:03:42 GMT",
->>>>>>> 32e373e2
         "Server": [
           "Windows-Azure-Blob/1.0",
           "Microsoft-HTTPAPI/2.0"
         ],
         "x-ms-client-request-id": "f99ef625-513c-b36b-adbd-ec9979b9b963",
-<<<<<<< HEAD
-        "x-ms-request-id": "d7148790-d01e-003a-1033-f38843000000",
-        "x-ms-version": "2019-10-10"
-=======
         "x-ms-request-id": "aaf48202-501e-0056-024b-09bc4f000000",
         "x-ms-version": "2019-12-12"
->>>>>>> 32e373e2
       },
       "ResponseBody": []
     }
   ],
   "Variables": {
-<<<<<<< HEAD
-    "DateTimeOffsetNow": "2020-03-05T13:18:49.4555896-08:00",
-    "RandomSeed": "1012857945",
-    "Storage_TestConfigDefault": "ProductionTenant\nseanstagetest\nU2FuaXRpemVk\nhttps://seanstagetest.blob.core.windows.net\nhttp://seanstagetest.file.core.windows.net\nhttp://seanstagetest.queue.core.windows.net\nhttp://seanstagetest.table.core.windows.net\n\n\n\n\nhttp://seanstagetest-secondary.blob.core.windows.net\nhttp://seanstagetest-secondary.file.core.windows.net\nhttp://seanstagetest-secondary.queue.core.windows.net\nhttp://seanstagetest-secondary.table.core.windows.net\n\nSanitized\n\n\nCloud\nBlobEndpoint=https://seanstagetest.blob.core.windows.net/;QueueEndpoint=http://seanstagetest.queue.core.windows.net/;FileEndpoint=http://seanstagetest.file.core.windows.net/;BlobSecondaryEndpoint=http://seanstagetest-secondary.blob.core.windows.net/;QueueSecondaryEndpoint=http://seanstagetest-secondary.queue.core.windows.net/;FileSecondaryEndpoint=http://seanstagetest-secondary.file.core.windows.net/;AccountName=seanstagetest;AccountKey=Sanitized\nseanscope1"
-=======
     "DateTimeOffsetNow": "2020-04-02T17:03:38.9510316-07:00",
     "RandomSeed": "1012857945",
     "Storage_TestConfigDefault": "ProductionTenant\nseanmcccanary\nU2FuaXRpemVk\nhttps://seanmcccanary.blob.core.windows.net\nhttps://seanmcccanary.file.core.windows.net\nhttps://seanmcccanary.queue.core.windows.net\nhttps://seanmcccanary.table.core.windows.net\n\n\n\n\nhttps://seanmcccanary-secondary.blob.core.windows.net\nhttps://seanmcccanary-secondary.file.core.windows.net\nhttps://seanmcccanary-secondary.queue.core.windows.net\nhttps://seanmcccanary-secondary.table.core.windows.net\n\nSanitized\n\n\nCloud\nBlobEndpoint=https://seanmcccanary.blob.core.windows.net/;QueueEndpoint=https://seanmcccanary.queue.core.windows.net/;FileEndpoint=https://seanmcccanary.file.core.windows.net/;BlobSecondaryEndpoint=https://seanmcccanary-secondary.blob.core.windows.net/;QueueSecondaryEndpoint=https://seanmcccanary-secondary.queue.core.windows.net/;FileSecondaryEndpoint=https://seanmcccanary-secondary.file.core.windows.net/;AccountName=seanmcccanary;AccountKey=Sanitized\nseanscope1"
->>>>>>> 32e373e2
   }
 }