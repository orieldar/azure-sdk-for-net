--- conflicted
+++ resolved
@@ -1,22 +1,6 @@
 {
   "Entries": [
     {
-<<<<<<< HEAD
-      "RequestUri": "https://seanstagetest.blob.core.windows.net/test-container-9f8287c9-11d0-ec75-6708-e01c522d8b03?restype=container",
-      "RequestMethod": "PUT",
-      "RequestHeaders": {
-        "Authorization": "Sanitized",
-        "traceparent": "00-b3d47567556b014394aaee0aaf5f69df-51c53b659bf38d40-00",
-        "User-Agent": [
-          "azsdk-net-Storage.Blobs/12.4.0-dev.20200305.1",
-          "(.NET Core 4.6.28325.01; Microsoft Windows 10.0.18363 )"
-        ],
-        "x-ms-blob-public-access": "container",
-        "x-ms-client-request-id": "dde354b3-2523-83cb-dec2-f25a66a3c439",
-        "x-ms-date": "Thu, 05 Mar 2020 21:23:54 GMT",
-        "x-ms-return-client-request-id": "true",
-        "x-ms-version": "2019-10-10"
-=======
       "RequestUri": "https://seanmcccanary.blob.core.windows.net/test-container-9f8287c9-11d0-ec75-6708-e01c522d8b03?restype=container",
       "RequestMethod": "PUT",
       "RequestHeaders": {
@@ -31,121 +15,62 @@
         "x-ms-date": "Fri, 03 Apr 2020 00:08:57 GMT",
         "x-ms-return-client-request-id": "true",
         "x-ms-version": "2019-12-12"
->>>>>>> 32e373e2
-      },
-      "RequestBody": null,
-      "StatusCode": 201,
-      "ResponseHeaders": {
-        "Content-Length": "0",
-<<<<<<< HEAD
-        "Date": "Thu, 05 Mar 2020 21:23:54 GMT",
-        "ETag": "\u00220x8D7C14B8261449F\u0022",
-        "Last-Modified": "Thu, 05 Mar 2020 21:23:55 GMT",
-=======
+      },
+      "RequestBody": null,
+      "StatusCode": 201,
+      "ResponseHeaders": {
+        "Content-Length": "0",
         "Date": "Fri, 03 Apr 2020 00:08:56 GMT",
         "ETag": "\u00220x8D7D76333B961A2\u0022",
         "Last-Modified": "Fri, 03 Apr 2020 00:08:56 GMT",
->>>>>>> 32e373e2
         "Server": [
           "Windows-Azure-Blob/1.0",
           "Microsoft-HTTPAPI/2.0"
         ],
         "x-ms-client-request-id": "dde354b3-2523-83cb-dec2-f25a66a3c439",
-<<<<<<< HEAD
-        "x-ms-request-id": "916523d1-501e-0024-0134-f3649b000000",
-        "x-ms-version": "2019-10-10"
-=======
         "x-ms-request-id": "a2e1e6f7-401e-0091-6d4c-092812000000",
         "x-ms-version": "2019-12-12"
->>>>>>> 32e373e2
-      },
-      "ResponseBody": []
-    },
-    {
-<<<<<<< HEAD
-      "RequestUri": "https://seanstagetest.blob.core.windows.net/test-container-9f8287c9-11d0-ec75-6708-e01c522d8b03/test-blob-e2bdac57-f303-61ef-27b6-ef0ee4807a70",
-=======
+      },
+      "ResponseBody": []
+    },
+    {
       "RequestUri": "https://seanmcccanary.blob.core.windows.net/test-container-9f8287c9-11d0-ec75-6708-e01c522d8b03/test-blob-e2bdac57-f303-61ef-27b6-ef0ee4807a70",
->>>>>>> 32e373e2
-      "RequestMethod": "PUT",
-      "RequestHeaders": {
-        "Authorization": "Sanitized",
-        "Content-Length": "0",
-<<<<<<< HEAD
-        "traceparent": "00-b669b3faab3a3845b5819f3b3d22fb1f-0db62ac631842d40-00",
-        "User-Agent": [
-          "azsdk-net-Storage.Blobs/12.4.0-dev.20200305.1",
-          "(.NET Core 4.6.28325.01; Microsoft Windows 10.0.18363 )"
-=======
+      "RequestMethod": "PUT",
+      "RequestHeaders": {
+        "Authorization": "Sanitized",
+        "Content-Length": "0",
         "traceparent": "00-8d74721b92e09b44a6878e895d9f47b5-9eabba1bd8b2cb4e-00",
         "User-Agent": [
           "azsdk-net-Storage.Blobs/12.5.0-dev.20200402.1",
           "(.NET Core 4.6.28325.01; Microsoft Windows 10.0.18362 )"
->>>>>>> 32e373e2
         ],
         "x-ms-blob-content-length": "4096",
         "x-ms-blob-sequence-number": "0",
         "x-ms-blob-type": "PageBlob",
         "x-ms-client-request-id": "c59ef3fd-fc39-bf84-6581-b56c35bd9f5e",
-<<<<<<< HEAD
-        "x-ms-date": "Thu, 05 Mar 2020 21:23:55 GMT",
-        "x-ms-return-client-request-id": "true",
-        "x-ms-version": "2019-10-10"
-=======
         "x-ms-date": "Fri, 03 Apr 2020 00:08:57 GMT",
         "x-ms-return-client-request-id": "true",
         "x-ms-version": "2019-12-12"
->>>>>>> 32e373e2
-      },
-      "RequestBody": null,
-      "StatusCode": 201,
-      "ResponseHeaders": {
-        "Content-Length": "0",
-<<<<<<< HEAD
-        "Date": "Thu, 05 Mar 2020 21:23:54 GMT",
-        "ETag": "\u00220x8D7C14B826DA64B\u0022",
-        "Last-Modified": "Thu, 05 Mar 2020 21:23:55 GMT",
-=======
+      },
+      "RequestBody": null,
+      "StatusCode": 201,
+      "ResponseHeaders": {
+        "Content-Length": "0",
         "Date": "Fri, 03 Apr 2020 00:08:56 GMT",
         "ETag": "\u00220x8D7D76333C6EFCF\u0022",
         "Last-Modified": "Fri, 03 Apr 2020 00:08:56 GMT",
->>>>>>> 32e373e2
         "Server": [
           "Windows-Azure-Blob/1.0",
           "Microsoft-HTTPAPI/2.0"
         ],
         "x-ms-client-request-id": "c59ef3fd-fc39-bf84-6581-b56c35bd9f5e",
-<<<<<<< HEAD
-        "x-ms-request-id": "916523e6-501e-0024-0b34-f3649b000000",
-        "x-ms-request-server-encrypted": "true",
-        "x-ms-version": "2019-10-10"
-=======
         "x-ms-request-id": "a2e1e707-401e-0091-784c-092812000000",
         "x-ms-request-server-encrypted": "true",
         "x-ms-version": "2019-12-12"
->>>>>>> 32e373e2
-      },
-      "ResponseBody": []
-    },
-    {
-<<<<<<< HEAD
-      "RequestUri": "https://seanstagetest.blob.core.windows.net/test-container-9f8287c9-11d0-ec75-6708-e01c522d8b03/test-blob-e2bdac57-f303-61ef-27b6-ef0ee4807a70?comp=properties",
-      "RequestMethod": "PUT",
-      "RequestHeaders": {
-        "Authorization": "Sanitized",
-        "If-Modified-Since": "Fri, 06 Mar 2020 21:23:54 GMT",
-        "traceparent": "00-ad7b034bca0158428957467949c21dfc-12079a8ea8bebb4d-00",
-        "User-Agent": [
-          "azsdk-net-Storage.Blobs/12.4.0-dev.20200305.1",
-          "(.NET Core 4.6.28325.01; Microsoft Windows 10.0.18363 )"
-        ],
-        "x-ms-blob-sequence-number": "5",
-        "x-ms-client-request-id": "f110e450-b4e1-2d36-d2a9-98c7f8739265",
-        "x-ms-date": "Thu, 05 Mar 2020 21:23:55 GMT",
-        "x-ms-return-client-request-id": "true",
-        "x-ms-sequence-number-action": "update",
-        "x-ms-version": "2019-10-10"
-=======
+      },
+      "ResponseBody": []
+    },
+    {
       "RequestUri": "https://seanmcccanary.blob.core.windows.net/test-container-9f8287c9-11d0-ec75-6708-e01c522d8b03/test-blob-e2bdac57-f303-61ef-27b6-ef0ee4807a70?comp=properties",
       "RequestMethod": "PUT",
       "RequestHeaders": {
@@ -162,49 +87,19 @@
         "x-ms-return-client-request-id": "true",
         "x-ms-sequence-number-action": "update",
         "x-ms-version": "2019-12-12"
->>>>>>> 32e373e2
       },
       "RequestBody": null,
       "StatusCode": 412,
       "ResponseHeaders": {
         "Content-Length": "252",
         "Content-Type": "application/xml",
-<<<<<<< HEAD
-        "Date": "Thu, 05 Mar 2020 21:23:54 GMT",
-=======
-        "Date": "Fri, 03 Apr 2020 00:08:56 GMT",
->>>>>>> 32e373e2
+        "Date": "Fri, 03 Apr 2020 00:08:56 GMT",
         "Server": [
           "Windows-Azure-Blob/1.0",
           "Microsoft-HTTPAPI/2.0"
         ],
         "x-ms-client-request-id": "f110e450-b4e1-2d36-d2a9-98c7f8739265",
         "x-ms-error-code": "ConditionNotMet",
-<<<<<<< HEAD
-        "x-ms-request-id": "916523fa-501e-0024-1634-f3649b000000",
-        "x-ms-version": "2019-10-10"
-      },
-      "ResponseBody": [
-        "\uFEFF\u003C?xml version=\u00221.0\u0022 encoding=\u0022utf-8\u0022?\u003E\u003CError\u003E\u003CCode\u003EConditionNotMet\u003C/Code\u003E\u003CMessage\u003EThe condition specified using HTTP conditional header(s) is not met.\n",
-        "RequestId:916523fa-501e-0024-1634-f3649b000000\n",
-        "Time:2020-03-05T21:23:55.2164927Z\u003C/Message\u003E\u003C/Error\u003E"
-      ]
-    },
-    {
-      "RequestUri": "https://seanstagetest.blob.core.windows.net/test-container-9f8287c9-11d0-ec75-6708-e01c522d8b03?restype=container",
-      "RequestMethod": "DELETE",
-      "RequestHeaders": {
-        "Authorization": "Sanitized",
-        "traceparent": "00-cd3703ec39abbd44bfbb1ae7c54ac79e-58a5c35fbe174646-00",
-        "User-Agent": [
-          "azsdk-net-Storage.Blobs/12.4.0-dev.20200305.1",
-          "(.NET Core 4.6.28325.01; Microsoft Windows 10.0.18363 )"
-        ],
-        "x-ms-client-request-id": "501b9295-adac-937d-4b03-3b902d28b058",
-        "x-ms-date": "Thu, 05 Mar 2020 21:23:55 GMT",
-        "x-ms-return-client-request-id": "true",
-        "x-ms-version": "2019-10-10"
-=======
         "x-ms-request-id": "a2e1e71b-401e-0091-0a4c-092812000000",
         "x-ms-version": "2019-12-12"
       },
@@ -228,49 +123,23 @@
         "x-ms-date": "Fri, 03 Apr 2020 00:08:57 GMT",
         "x-ms-return-client-request-id": "true",
         "x-ms-version": "2019-12-12"
->>>>>>> 32e373e2
       },
       "RequestBody": null,
       "StatusCode": 202,
       "ResponseHeaders": {
         "Content-Length": "0",
-<<<<<<< HEAD
-        "Date": "Thu, 05 Mar 2020 21:23:55 GMT",
-=======
-        "Date": "Fri, 03 Apr 2020 00:08:56 GMT",
->>>>>>> 32e373e2
+        "Date": "Fri, 03 Apr 2020 00:08:56 GMT",
         "Server": [
           "Windows-Azure-Blob/1.0",
           "Microsoft-HTTPAPI/2.0"
         ],
         "x-ms-client-request-id": "501b9295-adac-937d-4b03-3b902d28b058",
-<<<<<<< HEAD
-        "x-ms-request-id": "9165240b-501e-0024-1f34-f3649b000000",
-        "x-ms-version": "2019-10-10"
-=======
         "x-ms-request-id": "a2e1e738-401e-0091-1e4c-092812000000",
         "x-ms-version": "2019-12-12"
->>>>>>> 32e373e2
-      },
-      "ResponseBody": []
-    },
-    {
-<<<<<<< HEAD
-      "RequestUri": "https://seanstagetest.blob.core.windows.net/test-container-ea805b63-f920-f94f-13d8-eeecbaf3f1c0?restype=container",
-      "RequestMethod": "PUT",
-      "RequestHeaders": {
-        "Authorization": "Sanitized",
-        "traceparent": "00-626d771da823994fbd078ea30dc684dc-87bad7736fb35c41-00",
-        "User-Agent": [
-          "azsdk-net-Storage.Blobs/12.4.0-dev.20200305.1",
-          "(.NET Core 4.6.28325.01; Microsoft Windows 10.0.18363 )"
-        ],
-        "x-ms-blob-public-access": "container",
-        "x-ms-client-request-id": "e0e0a044-9592-9be1-4322-3dd4bf90d858",
-        "x-ms-date": "Thu, 05 Mar 2020 21:23:55 GMT",
-        "x-ms-return-client-request-id": "true",
-        "x-ms-version": "2019-10-10"
-=======
+      },
+      "ResponseBody": []
+    },
+    {
       "RequestUri": "https://seanmcccanary.blob.core.windows.net/test-container-ea805b63-f920-f94f-13d8-eeecbaf3f1c0?restype=container",
       "RequestMethod": "PUT",
       "RequestHeaders": {
@@ -285,121 +154,62 @@
         "x-ms-date": "Fri, 03 Apr 2020 00:08:57 GMT",
         "x-ms-return-client-request-id": "true",
         "x-ms-version": "2019-12-12"
->>>>>>> 32e373e2
-      },
-      "RequestBody": null,
-      "StatusCode": 201,
-      "ResponseHeaders": {
-        "Content-Length": "0",
-<<<<<<< HEAD
-        "Date": "Thu, 05 Mar 2020 21:23:54 GMT",
-        "ETag": "\u00220x8D7C14B82B6CD73\u0022",
-        "Last-Modified": "Thu, 05 Mar 2020 21:23:55 GMT",
-=======
+      },
+      "RequestBody": null,
+      "StatusCode": 201,
+      "ResponseHeaders": {
+        "Content-Length": "0",
         "Date": "Fri, 03 Apr 2020 00:08:56 GMT",
         "ETag": "\u00220x8D7D76334141526\u0022",
         "Last-Modified": "Fri, 03 Apr 2020 00:08:57 GMT",
->>>>>>> 32e373e2
         "Server": [
           "Windows-Azure-Blob/1.0",
           "Microsoft-HTTPAPI/2.0"
         ],
         "x-ms-client-request-id": "e0e0a044-9592-9be1-4322-3dd4bf90d858",
-<<<<<<< HEAD
-        "x-ms-request-id": "a52807f7-401e-0007-2034-f3fe58000000",
-        "x-ms-version": "2019-10-10"
-=======
         "x-ms-request-id": "59b6602d-001e-0039-544c-09b6bc000000",
         "x-ms-version": "2019-12-12"
->>>>>>> 32e373e2
-      },
-      "ResponseBody": []
-    },
-    {
-<<<<<<< HEAD
-      "RequestUri": "https://seanstagetest.blob.core.windows.net/test-container-ea805b63-f920-f94f-13d8-eeecbaf3f1c0/test-blob-97677b12-4af5-2101-a23b-126f527fddd3",
-=======
+      },
+      "ResponseBody": []
+    },
+    {
       "RequestUri": "https://seanmcccanary.blob.core.windows.net/test-container-ea805b63-f920-f94f-13d8-eeecbaf3f1c0/test-blob-97677b12-4af5-2101-a23b-126f527fddd3",
->>>>>>> 32e373e2
-      "RequestMethod": "PUT",
-      "RequestHeaders": {
-        "Authorization": "Sanitized",
-        "Content-Length": "0",
-<<<<<<< HEAD
-        "traceparent": "00-74a2fdd44c28e54bb2762b98b53d2f25-5bfdb24040d7664f-00",
-        "User-Agent": [
-          "azsdk-net-Storage.Blobs/12.4.0-dev.20200305.1",
-          "(.NET Core 4.6.28325.01; Microsoft Windows 10.0.18363 )"
-=======
+      "RequestMethod": "PUT",
+      "RequestHeaders": {
+        "Authorization": "Sanitized",
+        "Content-Length": "0",
         "traceparent": "00-57580d762ae0264b91f2d7318da6f90b-7607f29eda6f1d40-00",
         "User-Agent": [
           "azsdk-net-Storage.Blobs/12.5.0-dev.20200402.1",
           "(.NET Core 4.6.28325.01; Microsoft Windows 10.0.18362 )"
->>>>>>> 32e373e2
         ],
         "x-ms-blob-content-length": "4096",
         "x-ms-blob-sequence-number": "0",
         "x-ms-blob-type": "PageBlob",
         "x-ms-client-request-id": "a0bd4ed8-73d9-fae5-9fbe-3e56837149c3",
-<<<<<<< HEAD
-        "x-ms-date": "Thu, 05 Mar 2020 21:23:55 GMT",
-        "x-ms-return-client-request-id": "true",
-        "x-ms-version": "2019-10-10"
-=======
         "x-ms-date": "Fri, 03 Apr 2020 00:08:58 GMT",
         "x-ms-return-client-request-id": "true",
         "x-ms-version": "2019-12-12"
->>>>>>> 32e373e2
-      },
-      "RequestBody": null,
-      "StatusCode": 201,
-      "ResponseHeaders": {
-        "Content-Length": "0",
-<<<<<<< HEAD
-        "Date": "Thu, 05 Mar 2020 21:23:54 GMT",
-        "ETag": "\u00220x8D7C14B82C317A9\u0022",
-        "Last-Modified": "Thu, 05 Mar 2020 21:23:55 GMT",
-=======
+      },
+      "RequestBody": null,
+      "StatusCode": 201,
+      "ResponseHeaders": {
+        "Content-Length": "0",
         "Date": "Fri, 03 Apr 2020 00:08:56 GMT",
         "ETag": "\u00220x8D7D76334215553\u0022",
         "Last-Modified": "Fri, 03 Apr 2020 00:08:57 GMT",
->>>>>>> 32e373e2
         "Server": [
           "Windows-Azure-Blob/1.0",
           "Microsoft-HTTPAPI/2.0"
         ],
         "x-ms-client-request-id": "a0bd4ed8-73d9-fae5-9fbe-3e56837149c3",
-<<<<<<< HEAD
-        "x-ms-request-id": "a52807fa-401e-0007-2134-f3fe58000000",
-        "x-ms-request-server-encrypted": "true",
-        "x-ms-version": "2019-10-10"
-=======
         "x-ms-request-id": "59b6604b-001e-0039-644c-09b6bc000000",
         "x-ms-request-server-encrypted": "true",
         "x-ms-version": "2019-12-12"
->>>>>>> 32e373e2
-      },
-      "ResponseBody": []
-    },
-    {
-<<<<<<< HEAD
-      "RequestUri": "https://seanstagetest.blob.core.windows.net/test-container-ea805b63-f920-f94f-13d8-eeecbaf3f1c0/test-blob-97677b12-4af5-2101-a23b-126f527fddd3?comp=properties",
-      "RequestMethod": "PUT",
-      "RequestHeaders": {
-        "Authorization": "Sanitized",
-        "If-Unmodified-Since": "Wed, 04 Mar 2020 21:23:54 GMT",
-        "traceparent": "00-4a8bda74a6e991419b1de6cf4f10e159-2d3300aca5cc924c-00",
-        "User-Agent": [
-          "azsdk-net-Storage.Blobs/12.4.0-dev.20200305.1",
-          "(.NET Core 4.6.28325.01; Microsoft Windows 10.0.18363 )"
-        ],
-        "x-ms-blob-sequence-number": "5",
-        "x-ms-client-request-id": "0397cab6-3dc2-5bfa-2dac-7a54d2d61043",
-        "x-ms-date": "Thu, 05 Mar 2020 21:23:55 GMT",
-        "x-ms-return-client-request-id": "true",
-        "x-ms-sequence-number-action": "update",
-        "x-ms-version": "2019-10-10"
-=======
+      },
+      "ResponseBody": []
+    },
+    {
       "RequestUri": "https://seanmcccanary.blob.core.windows.net/test-container-ea805b63-f920-f94f-13d8-eeecbaf3f1c0/test-blob-97677b12-4af5-2101-a23b-126f527fddd3?comp=properties",
       "RequestMethod": "PUT",
       "RequestHeaders": {
@@ -416,49 +226,19 @@
         "x-ms-return-client-request-id": "true",
         "x-ms-sequence-number-action": "update",
         "x-ms-version": "2019-12-12"
->>>>>>> 32e373e2
       },
       "RequestBody": null,
       "StatusCode": 412,
       "ResponseHeaders": {
         "Content-Length": "252",
         "Content-Type": "application/xml",
-<<<<<<< HEAD
-        "Date": "Thu, 05 Mar 2020 21:23:55 GMT",
-=======
-        "Date": "Fri, 03 Apr 2020 00:08:56 GMT",
->>>>>>> 32e373e2
+        "Date": "Fri, 03 Apr 2020 00:08:56 GMT",
         "Server": [
           "Windows-Azure-Blob/1.0",
           "Microsoft-HTTPAPI/2.0"
         ],
         "x-ms-client-request-id": "0397cab6-3dc2-5bfa-2dac-7a54d2d61043",
         "x-ms-error-code": "ConditionNotMet",
-<<<<<<< HEAD
-        "x-ms-request-id": "a52807ff-401e-0007-2634-f3fe58000000",
-        "x-ms-version": "2019-10-10"
-      },
-      "ResponseBody": [
-        "\uFEFF\u003C?xml version=\u00221.0\u0022 encoding=\u0022utf-8\u0022?\u003E\u003CError\u003E\u003CCode\u003EConditionNotMet\u003C/Code\u003E\u003CMessage\u003EThe condition specified using HTTP conditional header(s) is not met.\n",
-        "RequestId:a52807ff-401e-0007-2634-f3fe58000000\n",
-        "Time:2020-03-05T21:23:55.8703279Z\u003C/Message\u003E\u003C/Error\u003E"
-      ]
-    },
-    {
-      "RequestUri": "https://seanstagetest.blob.core.windows.net/test-container-ea805b63-f920-f94f-13d8-eeecbaf3f1c0?restype=container",
-      "RequestMethod": "DELETE",
-      "RequestHeaders": {
-        "Authorization": "Sanitized",
-        "traceparent": "00-df1c41d01271f749afabfc20f74fba79-37469efafa32be4e-00",
-        "User-Agent": [
-          "azsdk-net-Storage.Blobs/12.4.0-dev.20200305.1",
-          "(.NET Core 4.6.28325.01; Microsoft Windows 10.0.18363 )"
-        ],
-        "x-ms-client-request-id": "b8a07fa1-45da-0700-6faa-7e3b43f02f76",
-        "x-ms-date": "Thu, 05 Mar 2020 21:23:55 GMT",
-        "x-ms-return-client-request-id": "true",
-        "x-ms-version": "2019-10-10"
-=======
         "x-ms-request-id": "59b6606a-001e-0039-7c4c-09b6bc000000",
         "x-ms-version": "2019-12-12"
       },
@@ -482,49 +262,23 @@
         "x-ms-date": "Fri, 03 Apr 2020 00:08:58 GMT",
         "x-ms-return-client-request-id": "true",
         "x-ms-version": "2019-12-12"
->>>>>>> 32e373e2
       },
       "RequestBody": null,
       "StatusCode": 202,
       "ResponseHeaders": {
         "Content-Length": "0",
-<<<<<<< HEAD
-        "Date": "Thu, 05 Mar 2020 21:23:55 GMT",
-=======
-        "Date": "Fri, 03 Apr 2020 00:08:56 GMT",
->>>>>>> 32e373e2
+        "Date": "Fri, 03 Apr 2020 00:08:56 GMT",
         "Server": [
           "Windows-Azure-Blob/1.0",
           "Microsoft-HTTPAPI/2.0"
         ],
         "x-ms-client-request-id": "b8a07fa1-45da-0700-6faa-7e3b43f02f76",
-<<<<<<< HEAD
-        "x-ms-request-id": "a5280807-401e-0007-2d34-f3fe58000000",
-        "x-ms-version": "2019-10-10"
-=======
         "x-ms-request-id": "59b66075-001e-0039-054c-09b6bc000000",
         "x-ms-version": "2019-12-12"
->>>>>>> 32e373e2
-      },
-      "ResponseBody": []
-    },
-    {
-<<<<<<< HEAD
-      "RequestUri": "https://seanstagetest.blob.core.windows.net/test-container-c6119ec1-82dc-dde0-6b7d-f907eaf4c9a8?restype=container",
-      "RequestMethod": "PUT",
-      "RequestHeaders": {
-        "Authorization": "Sanitized",
-        "traceparent": "00-20ae403baeeeac4494c63821023dc916-00d13ca14fa6c14c-00",
-        "User-Agent": [
-          "azsdk-net-Storage.Blobs/12.4.0-dev.20200305.1",
-          "(.NET Core 4.6.28325.01; Microsoft Windows 10.0.18363 )"
-        ],
-        "x-ms-blob-public-access": "container",
-        "x-ms-client-request-id": "f244dc8c-0d73-1ef5-9ec2-4d5d4bf91d7b",
-        "x-ms-date": "Thu, 05 Mar 2020 21:23:56 GMT",
-        "x-ms-return-client-request-id": "true",
-        "x-ms-version": "2019-10-10"
-=======
+      },
+      "ResponseBody": []
+    },
+    {
       "RequestUri": "https://seanmcccanary.blob.core.windows.net/test-container-c6119ec1-82dc-dde0-6b7d-f907eaf4c9a8?restype=container",
       "RequestMethod": "PUT",
       "RequestHeaders": {
@@ -539,125 +293,67 @@
         "x-ms-date": "Fri, 03 Apr 2020 00:08:58 GMT",
         "x-ms-return-client-request-id": "true",
         "x-ms-version": "2019-12-12"
->>>>>>> 32e373e2
-      },
-      "RequestBody": null,
-      "StatusCode": 201,
-      "ResponseHeaders": {
-        "Content-Length": "0",
-<<<<<<< HEAD
-        "Date": "Thu, 05 Mar 2020 21:23:55 GMT",
-        "ETag": "\u00220x8D7C14B8319A5DE\u0022",
-        "Last-Modified": "Thu, 05 Mar 2020 21:23:56 GMT",
-=======
+      },
+      "RequestBody": null,
+      "StatusCode": 201,
+      "ResponseHeaders": {
+        "Content-Length": "0",
         "Date": "Fri, 03 Apr 2020 00:08:56 GMT",
         "ETag": "\u00220x8D7D763346E615C\u0022",
         "Last-Modified": "Fri, 03 Apr 2020 00:08:57 GMT",
->>>>>>> 32e373e2
         "Server": [
           "Windows-Azure-Blob/1.0",
           "Microsoft-HTTPAPI/2.0"
         ],
         "x-ms-client-request-id": "f244dc8c-0d73-1ef5-9ec2-4d5d4bf91d7b",
-<<<<<<< HEAD
-        "x-ms-request-id": "2d186fff-901e-0004-1e34-f31f3c000000",
-        "x-ms-version": "2019-10-10"
-=======
         "x-ms-request-id": "bbf73d68-501e-0046-0e4c-097927000000",
         "x-ms-version": "2019-12-12"
->>>>>>> 32e373e2
-      },
-      "ResponseBody": []
-    },
-    {
-<<<<<<< HEAD
-      "RequestUri": "https://seanstagetest.blob.core.windows.net/test-container-c6119ec1-82dc-dde0-6b7d-f907eaf4c9a8/test-blob-9b62d6e0-db3d-6a3f-3609-67f357ac8347",
-=======
+      },
+      "ResponseBody": []
+    },
+    {
       "RequestUri": "https://seanmcccanary.blob.core.windows.net/test-container-c6119ec1-82dc-dde0-6b7d-f907eaf4c9a8/test-blob-9b62d6e0-db3d-6a3f-3609-67f357ac8347",
->>>>>>> 32e373e2
-      "RequestMethod": "PUT",
-      "RequestHeaders": {
-        "Authorization": "Sanitized",
-        "Content-Length": "0",
-<<<<<<< HEAD
-        "traceparent": "00-564ed696305648468d280f52a826b319-ac6a385d9e903a46-00",
-        "User-Agent": [
-          "azsdk-net-Storage.Blobs/12.4.0-dev.20200305.1",
-          "(.NET Core 4.6.28325.01; Microsoft Windows 10.0.18363 )"
-=======
+      "RequestMethod": "PUT",
+      "RequestHeaders": {
+        "Authorization": "Sanitized",
+        "Content-Length": "0",
         "traceparent": "00-25533debc26b5b4b9e5b32624479a1c4-2af7936c423b2f4e-00",
         "User-Agent": [
           "azsdk-net-Storage.Blobs/12.5.0-dev.20200402.1",
           "(.NET Core 4.6.28325.01; Microsoft Windows 10.0.18362 )"
->>>>>>> 32e373e2
         ],
         "x-ms-blob-content-length": "4096",
         "x-ms-blob-sequence-number": "0",
         "x-ms-blob-type": "PageBlob",
         "x-ms-client-request-id": "8452b0cb-3bc0-b0db-9cda-bb6aa502c6f1",
-<<<<<<< HEAD
-        "x-ms-date": "Thu, 05 Mar 2020 21:23:56 GMT",
-        "x-ms-return-client-request-id": "true",
-        "x-ms-version": "2019-10-10"
-=======
         "x-ms-date": "Fri, 03 Apr 2020 00:08:58 GMT",
         "x-ms-return-client-request-id": "true",
         "x-ms-version": "2019-12-12"
->>>>>>> 32e373e2
-      },
-      "RequestBody": null,
-      "StatusCode": 201,
-      "ResponseHeaders": {
-        "Content-Length": "0",
-<<<<<<< HEAD
-        "Date": "Thu, 05 Mar 2020 21:23:55 GMT",
-        "ETag": "\u00220x8D7C14B8325D045\u0022",
-        "Last-Modified": "Thu, 05 Mar 2020 21:23:56 GMT",
-=======
+      },
+      "RequestBody": null,
+      "StatusCode": 201,
+      "ResponseHeaders": {
+        "Content-Length": "0",
         "Date": "Fri, 03 Apr 2020 00:08:57 GMT",
         "ETag": "\u00220x8D7D763347BE1E9\u0022",
         "Last-Modified": "Fri, 03 Apr 2020 00:08:57 GMT",
->>>>>>> 32e373e2
         "Server": [
           "Windows-Azure-Blob/1.0",
           "Microsoft-HTTPAPI/2.0"
         ],
         "x-ms-client-request-id": "8452b0cb-3bc0-b0db-9cda-bb6aa502c6f1",
-<<<<<<< HEAD
-        "x-ms-request-id": "2d187007-901e-0004-2334-f31f3c000000",
-        "x-ms-request-server-encrypted": "true",
-        "x-ms-version": "2019-10-10"
-=======
         "x-ms-request-id": "bbf73d7c-501e-0046-1a4c-097927000000",
         "x-ms-request-server-encrypted": "true",
         "x-ms-version": "2019-12-12"
->>>>>>> 32e373e2
-      },
-      "ResponseBody": []
-    },
-    {
-<<<<<<< HEAD
-      "RequestUri": "https://seanstagetest.blob.core.windows.net/test-container-c6119ec1-82dc-dde0-6b7d-f907eaf4c9a8/test-blob-9b62d6e0-db3d-6a3f-3609-67f357ac8347?comp=properties",
-=======
+      },
+      "ResponseBody": []
+    },
+    {
       "RequestUri": "https://seanmcccanary.blob.core.windows.net/test-container-c6119ec1-82dc-dde0-6b7d-f907eaf4c9a8/test-blob-9b62d6e0-db3d-6a3f-3609-67f357ac8347?comp=properties",
->>>>>>> 32e373e2
       "RequestMethod": "PUT",
       "RequestHeaders": {
         "Authorization": "Sanitized",
         "If-Match": "\u0022garbage\u0022",
-<<<<<<< HEAD
-        "traceparent": "00-42729bc96814914dad42dce4b2174935-6e3731ae9eb1344b-00",
-        "User-Agent": [
-          "azsdk-net-Storage.Blobs/12.4.0-dev.20200305.1",
-          "(.NET Core 4.6.28325.01; Microsoft Windows 10.0.18363 )"
-        ],
-        "x-ms-blob-sequence-number": "5",
-        "x-ms-client-request-id": "a727014d-fe5a-6a87-05ca-71d51bca25af",
-        "x-ms-date": "Thu, 05 Mar 2020 21:23:56 GMT",
-        "x-ms-return-client-request-id": "true",
-        "x-ms-sequence-number-action": "update",
-        "x-ms-version": "2019-10-10"
-=======
         "traceparent": "00-58dea07ae3fe2b49ac6f3c579ae88148-ecc6caa1a50a494b-00",
         "User-Agent": [
           "azsdk-net-Storage.Blobs/12.5.0-dev.20200402.1",
@@ -669,49 +365,19 @@
         "x-ms-return-client-request-id": "true",
         "x-ms-sequence-number-action": "update",
         "x-ms-version": "2019-12-12"
->>>>>>> 32e373e2
       },
       "RequestBody": null,
       "StatusCode": 412,
       "ResponseHeaders": {
         "Content-Length": "252",
         "Content-Type": "application/xml",
-<<<<<<< HEAD
-        "Date": "Thu, 05 Mar 2020 21:23:55 GMT",
-=======
         "Date": "Fri, 03 Apr 2020 00:08:57 GMT",
->>>>>>> 32e373e2
         "Server": [
           "Windows-Azure-Blob/1.0",
           "Microsoft-HTTPAPI/2.0"
         ],
         "x-ms-client-request-id": "a727014d-fe5a-6a87-05ca-71d51bca25af",
         "x-ms-error-code": "ConditionNotMet",
-<<<<<<< HEAD
-        "x-ms-request-id": "2d18700c-901e-0004-2734-f31f3c000000",
-        "x-ms-version": "2019-10-10"
-      },
-      "ResponseBody": [
-        "\uFEFF\u003C?xml version=\u00221.0\u0022 encoding=\u0022utf-8\u0022?\u003E\u003CError\u003E\u003CCode\u003EConditionNotMet\u003C/Code\u003E\u003CMessage\u003EThe condition specified using HTTP conditional header(s) is not met.\n",
-        "RequestId:2d18700c-901e-0004-2734-f31f3c000000\n",
-        "Time:2020-03-05T21:23:56.3988679Z\u003C/Message\u003E\u003C/Error\u003E"
-      ]
-    },
-    {
-      "RequestUri": "https://seanstagetest.blob.core.windows.net/test-container-c6119ec1-82dc-dde0-6b7d-f907eaf4c9a8?restype=container",
-      "RequestMethod": "DELETE",
-      "RequestHeaders": {
-        "Authorization": "Sanitized",
-        "traceparent": "00-a3ae691618c4b048b3aac22d200eefcd-73f588e85c8f1c41-00",
-        "User-Agent": [
-          "azsdk-net-Storage.Blobs/12.4.0-dev.20200305.1",
-          "(.NET Core 4.6.28325.01; Microsoft Windows 10.0.18363 )"
-        ],
-        "x-ms-client-request-id": "a41c8f7a-1edb-3f97-7e4c-64b59ef5edd7",
-        "x-ms-date": "Thu, 05 Mar 2020 21:23:56 GMT",
-        "x-ms-return-client-request-id": "true",
-        "x-ms-version": "2019-10-10"
-=======
         "x-ms-request-id": "bbf73d93-501e-0046-294c-097927000000",
         "x-ms-version": "2019-12-12"
       },
@@ -735,49 +401,23 @@
         "x-ms-date": "Fri, 03 Apr 2020 00:08:58 GMT",
         "x-ms-return-client-request-id": "true",
         "x-ms-version": "2019-12-12"
->>>>>>> 32e373e2
       },
       "RequestBody": null,
       "StatusCode": 202,
       "ResponseHeaders": {
         "Content-Length": "0",
-<<<<<<< HEAD
-        "Date": "Thu, 05 Mar 2020 21:23:55 GMT",
-=======
         "Date": "Fri, 03 Apr 2020 00:08:57 GMT",
->>>>>>> 32e373e2
         "Server": [
           "Windows-Azure-Blob/1.0",
           "Microsoft-HTTPAPI/2.0"
         ],
         "x-ms-client-request-id": "a41c8f7a-1edb-3f97-7e4c-64b59ef5edd7",
-<<<<<<< HEAD
-        "x-ms-request-id": "2d187010-901e-0004-2a34-f31f3c000000",
-        "x-ms-version": "2019-10-10"
-=======
         "x-ms-request-id": "bbf73dab-501e-0046-3a4c-097927000000",
         "x-ms-version": "2019-12-12"
->>>>>>> 32e373e2
-      },
-      "ResponseBody": []
-    },
-    {
-<<<<<<< HEAD
-      "RequestUri": "https://seanstagetest.blob.core.windows.net/test-container-65d93971-5a95-fbd8-1b6b-c2111c5e18d2?restype=container",
-      "RequestMethod": "PUT",
-      "RequestHeaders": {
-        "Authorization": "Sanitized",
-        "traceparent": "00-fe566a574a01bf4eb72e11388841f40e-79908a96b1809c4e-00",
-        "User-Agent": [
-          "azsdk-net-Storage.Blobs/12.4.0-dev.20200305.1",
-          "(.NET Core 4.6.28325.01; Microsoft Windows 10.0.18363 )"
-        ],
-        "x-ms-blob-public-access": "container",
-        "x-ms-client-request-id": "19b60a5b-2459-1f3b-b621-88705c86231f",
-        "x-ms-date": "Thu, 05 Mar 2020 21:23:56 GMT",
-        "x-ms-return-client-request-id": "true",
-        "x-ms-version": "2019-10-10"
-=======
+      },
+      "ResponseBody": []
+    },
+    {
       "RequestUri": "https://seanmcccanary.blob.core.windows.net/test-container-65d93971-5a95-fbd8-1b6b-c2111c5e18d2?restype=container",
       "RequestMethod": "PUT",
       "RequestHeaders": {
@@ -792,118 +432,62 @@
         "x-ms-date": "Fri, 03 Apr 2020 00:08:58 GMT",
         "x-ms-return-client-request-id": "true",
         "x-ms-version": "2019-12-12"
->>>>>>> 32e373e2
-      },
-      "RequestBody": null,
-      "StatusCode": 201,
-      "ResponseHeaders": {
-        "Content-Length": "0",
-<<<<<<< HEAD
-        "Date": "Thu, 05 Mar 2020 21:23:56 GMT",
-        "ETag": "\u00220x8D7C14B836DB1A1\u0022",
-        "Last-Modified": "Thu, 05 Mar 2020 21:23:56 GMT",
-=======
+      },
+      "RequestBody": null,
+      "StatusCode": 201,
+      "ResponseHeaders": {
+        "Content-Length": "0",
         "Date": "Fri, 03 Apr 2020 00:08:57 GMT",
         "ETag": "\u00220x8D7D76334C94CB5\u0022",
         "Last-Modified": "Fri, 03 Apr 2020 00:08:58 GMT",
->>>>>>> 32e373e2
         "Server": [
           "Windows-Azure-Blob/1.0",
           "Microsoft-HTTPAPI/2.0"
         ],
         "x-ms-client-request-id": "19b60a5b-2459-1f3b-b621-88705c86231f",
-<<<<<<< HEAD
-        "x-ms-request-id": "417f32dc-601e-002f-7834-f39ff0000000",
-        "x-ms-version": "2019-10-10"
-=======
         "x-ms-request-id": "c8e9a815-201e-003e-124c-09dadf000000",
         "x-ms-version": "2019-12-12"
->>>>>>> 32e373e2
-      },
-      "ResponseBody": []
-    },
-    {
-<<<<<<< HEAD
-      "RequestUri": "https://seanstagetest.blob.core.windows.net/test-container-65d93971-5a95-fbd8-1b6b-c2111c5e18d2/test-blob-fe749234-6199-f02a-6429-3a9fd4d10eea",
-=======
+      },
+      "ResponseBody": []
+    },
+    {
       "RequestUri": "https://seanmcccanary.blob.core.windows.net/test-container-65d93971-5a95-fbd8-1b6b-c2111c5e18d2/test-blob-fe749234-6199-f02a-6429-3a9fd4d10eea",
->>>>>>> 32e373e2
-      "RequestMethod": "PUT",
-      "RequestHeaders": {
-        "Authorization": "Sanitized",
-        "Content-Length": "0",
-<<<<<<< HEAD
-        "traceparent": "00-2ada806846691e48a588fcf07b5124c0-6e63378943a5ea48-00",
-        "User-Agent": [
-          "azsdk-net-Storage.Blobs/12.4.0-dev.20200305.1",
-          "(.NET Core 4.6.28325.01; Microsoft Windows 10.0.18363 )"
-=======
+      "RequestMethod": "PUT",
+      "RequestHeaders": {
+        "Authorization": "Sanitized",
+        "Content-Length": "0",
         "traceparent": "00-f83a9a172fe5284a892bbe7809dd1f31-603f0dcb49ec834b-00",
         "User-Agent": [
           "azsdk-net-Storage.Blobs/12.5.0-dev.20200402.1",
           "(.NET Core 4.6.28325.01; Microsoft Windows 10.0.18362 )"
->>>>>>> 32e373e2
         ],
         "x-ms-blob-content-length": "4096",
         "x-ms-blob-sequence-number": "0",
         "x-ms-blob-type": "PageBlob",
         "x-ms-client-request-id": "5ad367d2-1fbd-fa56-e0c6-b530e99c4be5",
-<<<<<<< HEAD
-        "x-ms-date": "Thu, 05 Mar 2020 21:23:56 GMT",
-        "x-ms-return-client-request-id": "true",
-        "x-ms-version": "2019-10-10"
-=======
         "x-ms-date": "Fri, 03 Apr 2020 00:08:59 GMT",
         "x-ms-return-client-request-id": "true",
         "x-ms-version": "2019-12-12"
->>>>>>> 32e373e2
-      },
-      "RequestBody": null,
-      "StatusCode": 201,
-      "ResponseHeaders": {
-        "Content-Length": "0",
-<<<<<<< HEAD
-        "Date": "Thu, 05 Mar 2020 21:23:56 GMT",
-        "ETag": "\u00220x8D7C14B837AF69E\u0022",
-        "Last-Modified": "Thu, 05 Mar 2020 21:23:56 GMT",
-=======
+      },
+      "RequestBody": null,
+      "StatusCode": 201,
+      "ResponseHeaders": {
+        "Content-Length": "0",
         "Date": "Fri, 03 Apr 2020 00:08:57 GMT",
         "ETag": "\u00220x8D7D76334D6E3C0\u0022",
         "Last-Modified": "Fri, 03 Apr 2020 00:08:58 GMT",
->>>>>>> 32e373e2
         "Server": [
           "Windows-Azure-Blob/1.0",
           "Microsoft-HTTPAPI/2.0"
         ],
         "x-ms-client-request-id": "5ad367d2-1fbd-fa56-e0c6-b530e99c4be5",
-<<<<<<< HEAD
-        "x-ms-request-id": "417f32e3-601e-002f-7e34-f39ff0000000",
-        "x-ms-request-server-encrypted": "true",
-        "x-ms-version": "2019-10-10"
-=======
         "x-ms-request-id": "c8e9a830-201e-003e-234c-09dadf000000",
         "x-ms-request-server-encrypted": "true",
         "x-ms-version": "2019-12-12"
->>>>>>> 32e373e2
-      },
-      "ResponseBody": []
-    },
-    {
-<<<<<<< HEAD
-      "RequestUri": "https://seanstagetest.blob.core.windows.net/test-container-65d93971-5a95-fbd8-1b6b-c2111c5e18d2/test-blob-fe749234-6199-f02a-6429-3a9fd4d10eea",
-      "RequestMethod": "HEAD",
-      "RequestHeaders": {
-        "Authorization": "Sanitized",
-        "traceparent": "00-21cc38d2951bf84f9e5d5dfc35824a0f-96ed54b18ce09347-00",
-        "User-Agent": [
-          "azsdk-net-Storage.Blobs/12.4.0-dev.20200305.1",
-          "(.NET Core 4.6.28325.01; Microsoft Windows 10.0.18363 )"
-        ],
-        "x-ms-client-request-id": "6ccd95d5-b3fe-2d2c-7cbb-31e1494833c8",
-        "x-ms-date": "Thu, 05 Mar 2020 21:23:57 GMT",
-        "x-ms-return-client-request-id": "true",
-        "x-ms-version": "2019-10-10"
-=======
+      },
+      "ResponseBody": []
+    },
+    {
       "RequestUri": "https://seanmcccanary.blob.core.windows.net/test-container-65d93971-5a95-fbd8-1b6b-c2111c5e18d2/test-blob-fe749234-6199-f02a-6429-3a9fd4d10eea",
       "RequestMethod": "HEAD",
       "RequestHeaders": {
@@ -917,7 +501,6 @@
         "x-ms-date": "Fri, 03 Apr 2020 00:08:59 GMT",
         "x-ms-return-client-request-id": "true",
         "x-ms-version": "2019-12-12"
->>>>>>> 32e373e2
       },
       "RequestBody": null,
       "StatusCode": 200,
@@ -925,15 +508,9 @@
         "Accept-Ranges": "bytes",
         "Content-Length": "4096",
         "Content-Type": "application/octet-stream",
-<<<<<<< HEAD
-        "Date": "Thu, 05 Mar 2020 21:23:56 GMT",
-        "ETag": "\u00220x8D7C14B837AF69E\u0022",
-        "Last-Modified": "Thu, 05 Mar 2020 21:23:56 GMT",
-=======
         "Date": "Fri, 03 Apr 2020 00:08:57 GMT",
         "ETag": "\u00220x8D7D76334D6E3C0\u0022",
         "Last-Modified": "Fri, 03 Apr 2020 00:08:58 GMT",
->>>>>>> 32e373e2
         "Server": [
           "Windows-Azure-Blob/1.0",
           "Microsoft-HTTPAPI/2.0"
@@ -941,43 +518,16 @@
         "x-ms-blob-sequence-number": "0",
         "x-ms-blob-type": "PageBlob",
         "x-ms-client-request-id": "6ccd95d5-b3fe-2d2c-7cbb-31e1494833c8",
-<<<<<<< HEAD
-        "x-ms-creation-time": "Thu, 05 Mar 2020 21:23:56 GMT",
-        "x-ms-lease-state": "available",
-        "x-ms-lease-status": "unlocked",
-        "x-ms-request-id": "417f32e5-601e-002f-8034-f39ff0000000",
-        "x-ms-server-encrypted": "true",
-        "x-ms-version": "2019-10-10"
-=======
         "x-ms-creation-time": "Fri, 03 Apr 2020 00:08:58 GMT",
         "x-ms-lease-state": "available",
         "x-ms-lease-status": "unlocked",
         "x-ms-request-id": "c8e9a850-201e-003e-3a4c-09dadf000000",
         "x-ms-server-encrypted": "true",
         "x-ms-version": "2019-12-12"
->>>>>>> 32e373e2
-      },
-      "ResponseBody": []
-    },
-    {
-<<<<<<< HEAD
-      "RequestUri": "https://seanstagetest.blob.core.windows.net/test-container-65d93971-5a95-fbd8-1b6b-c2111c5e18d2/test-blob-fe749234-6199-f02a-6429-3a9fd4d10eea?comp=properties",
-      "RequestMethod": "PUT",
-      "RequestHeaders": {
-        "Authorization": "Sanitized",
-        "If-None-Match": "\u00220x8D7C14B837AF69E\u0022",
-        "traceparent": "00-5433012739801148854f866140f9d3c1-3e07a0f5cc410e43-00",
-        "User-Agent": [
-          "azsdk-net-Storage.Blobs/12.4.0-dev.20200305.1",
-          "(.NET Core 4.6.28325.01; Microsoft Windows 10.0.18363 )"
-        ],
-        "x-ms-blob-sequence-number": "5",
-        "x-ms-client-request-id": "545bb4ce-decf-5fe7-71f5-0d14df96ecd1",
-        "x-ms-date": "Thu, 05 Mar 2020 21:23:57 GMT",
-        "x-ms-return-client-request-id": "true",
-        "x-ms-sequence-number-action": "update",
-        "x-ms-version": "2019-10-10"
-=======
+      },
+      "ResponseBody": []
+    },
+    {
       "RequestUri": "https://seanmcccanary.blob.core.windows.net/test-container-65d93971-5a95-fbd8-1b6b-c2111c5e18d2/test-blob-fe749234-6199-f02a-6429-3a9fd4d10eea?comp=properties",
       "RequestMethod": "PUT",
       "RequestHeaders": {
@@ -994,49 +544,19 @@
         "x-ms-return-client-request-id": "true",
         "x-ms-sequence-number-action": "update",
         "x-ms-version": "2019-12-12"
->>>>>>> 32e373e2
       },
       "RequestBody": null,
       "StatusCode": 412,
       "ResponseHeaders": {
         "Content-Length": "252",
         "Content-Type": "application/xml",
-<<<<<<< HEAD
-        "Date": "Thu, 05 Mar 2020 21:23:56 GMT",
-=======
         "Date": "Fri, 03 Apr 2020 00:08:57 GMT",
->>>>>>> 32e373e2
         "Server": [
           "Windows-Azure-Blob/1.0",
           "Microsoft-HTTPAPI/2.0"
         ],
         "x-ms-client-request-id": "545bb4ce-decf-5fe7-71f5-0d14df96ecd1",
         "x-ms-error-code": "ConditionNotMet",
-<<<<<<< HEAD
-        "x-ms-request-id": "417f32e7-601e-002f-0234-f39ff0000000",
-        "x-ms-version": "2019-10-10"
-      },
-      "ResponseBody": [
-        "\uFEFF\u003C?xml version=\u00221.0\u0022 encoding=\u0022utf-8\u0022?\u003E\u003CError\u003E\u003CCode\u003EConditionNotMet\u003C/Code\u003E\u003CMessage\u003EThe condition specified using HTTP conditional header(s) is not met.\n",
-        "RequestId:417f32e7-601e-002f-0234-f39ff0000000\n",
-        "Time:2020-03-05T21:23:57.0488921Z\u003C/Message\u003E\u003C/Error\u003E"
-      ]
-    },
-    {
-      "RequestUri": "https://seanstagetest.blob.core.windows.net/test-container-65d93971-5a95-fbd8-1b6b-c2111c5e18d2?restype=container",
-      "RequestMethod": "DELETE",
-      "RequestHeaders": {
-        "Authorization": "Sanitized",
-        "traceparent": "00-131df73f5f80a242871d4c3235b502d0-6eb66b704d900c4e-00",
-        "User-Agent": [
-          "azsdk-net-Storage.Blobs/12.4.0-dev.20200305.1",
-          "(.NET Core 4.6.28325.01; Microsoft Windows 10.0.18363 )"
-        ],
-        "x-ms-client-request-id": "9512f04d-dfec-11f9-0819-e84bbcbfe159",
-        "x-ms-date": "Thu, 05 Mar 2020 21:23:57 GMT",
-        "x-ms-return-client-request-id": "true",
-        "x-ms-version": "2019-10-10"
-=======
         "x-ms-request-id": "c8e9a86a-201e-003e-4e4c-09dadf000000",
         "x-ms-version": "2019-12-12"
       },
@@ -1060,49 +580,23 @@
         "x-ms-date": "Fri, 03 Apr 2020 00:08:59 GMT",
         "x-ms-return-client-request-id": "true",
         "x-ms-version": "2019-12-12"
->>>>>>> 32e373e2
       },
       "RequestBody": null,
       "StatusCode": 202,
       "ResponseHeaders": {
         "Content-Length": "0",
-<<<<<<< HEAD
-        "Date": "Thu, 05 Mar 2020 21:23:56 GMT",
-=======
         "Date": "Fri, 03 Apr 2020 00:08:57 GMT",
->>>>>>> 32e373e2
         "Server": [
           "Windows-Azure-Blob/1.0",
           "Microsoft-HTTPAPI/2.0"
         ],
         "x-ms-client-request-id": "9512f04d-dfec-11f9-0819-e84bbcbfe159",
-<<<<<<< HEAD
-        "x-ms-request-id": "417f32e9-601e-002f-0434-f39ff0000000",
-        "x-ms-version": "2019-10-10"
-=======
         "x-ms-request-id": "c8e9a891-201e-003e-6b4c-09dadf000000",
         "x-ms-version": "2019-12-12"
->>>>>>> 32e373e2
-      },
-      "ResponseBody": []
-    },
-    {
-<<<<<<< HEAD
-      "RequestUri": "https://seanstagetest.blob.core.windows.net/test-container-b4416fb1-d18a-301b-f450-92c26185ecaa?restype=container",
-      "RequestMethod": "PUT",
-      "RequestHeaders": {
-        "Authorization": "Sanitized",
-        "traceparent": "00-f8520a96b30d8246b368282773948ce3-a487400aa871424e-00",
-        "User-Agent": [
-          "azsdk-net-Storage.Blobs/12.4.0-dev.20200305.1",
-          "(.NET Core 4.6.28325.01; Microsoft Windows 10.0.18363 )"
-        ],
-        "x-ms-blob-public-access": "container",
-        "x-ms-client-request-id": "03b0232b-f285-7bf9-d5e2-a19b4c36af82",
-        "x-ms-date": "Thu, 05 Mar 2020 21:23:57 GMT",
-        "x-ms-return-client-request-id": "true",
-        "x-ms-version": "2019-10-10"
-=======
+      },
+      "ResponseBody": []
+    },
+    {
       "RequestUri": "https://seanmcccanary.blob.core.windows.net/test-container-b4416fb1-d18a-301b-f450-92c26185ecaa?restype=container",
       "RequestMethod": "PUT",
       "RequestHeaders": {
@@ -1117,116 +611,62 @@
         "x-ms-date": "Fri, 03 Apr 2020 00:08:59 GMT",
         "x-ms-return-client-request-id": "true",
         "x-ms-version": "2019-12-12"
->>>>>>> 32e373e2
-      },
-      "RequestBody": null,
-      "StatusCode": 201,
-      "ResponseHeaders": {
-        "Content-Length": "0",
-<<<<<<< HEAD
-        "Date": "Thu, 05 Mar 2020 21:23:57 GMT",
-        "ETag": "\u00220x8D7C14B83D1BF84\u0022",
-        "Last-Modified": "Thu, 05 Mar 2020 21:23:57 GMT",
-=======
+      },
+      "RequestBody": null,
+      "StatusCode": 201,
+      "ResponseHeaders": {
+        "Content-Length": "0",
         "Date": "Fri, 03 Apr 2020 00:08:58 GMT",
         "ETag": "\u00220x8D7D7633532ACAB\u0022",
         "Last-Modified": "Fri, 03 Apr 2020 00:08:59 GMT",
->>>>>>> 32e373e2
         "Server": [
           "Windows-Azure-Blob/1.0",
           "Microsoft-HTTPAPI/2.0"
         ],
         "x-ms-client-request-id": "03b0232b-f285-7bf9-d5e2-a19b4c36af82",
-<<<<<<< HEAD
-        "x-ms-request-id": "50f506f7-701e-0041-6334-f3cadf000000",
-        "x-ms-version": "2019-10-10"
-=======
         "x-ms-request-id": "805382ed-c01e-0036-204c-09c0d0000000",
         "x-ms-version": "2019-12-12"
->>>>>>> 32e373e2
-      },
-      "ResponseBody": []
-    },
-    {
-<<<<<<< HEAD
-      "RequestUri": "https://seanstagetest.blob.core.windows.net/test-container-b4416fb1-d18a-301b-f450-92c26185ecaa/test-blob-32fd3d2c-f1f7-59d5-8afc-dc2d3e0e7b7f",
-=======
+      },
+      "ResponseBody": []
+    },
+    {
       "RequestUri": "https://seanmcccanary.blob.core.windows.net/test-container-b4416fb1-d18a-301b-f450-92c26185ecaa/test-blob-32fd3d2c-f1f7-59d5-8afc-dc2d3e0e7b7f",
->>>>>>> 32e373e2
-      "RequestMethod": "PUT",
-      "RequestHeaders": {
-        "Authorization": "Sanitized",
-        "Content-Length": "0",
-<<<<<<< HEAD
-        "traceparent": "00-9607405e18d2bf4187b233beaf47cecd-ad88ef9781b4034a-00",
-        "User-Agent": [
-          "azsdk-net-Storage.Blobs/12.4.0-dev.20200305.1",
-          "(.NET Core 4.6.28325.01; Microsoft Windows 10.0.18363 )"
-=======
+      "RequestMethod": "PUT",
+      "RequestHeaders": {
+        "Authorization": "Sanitized",
+        "Content-Length": "0",
         "traceparent": "00-7affc693491d5140b2dc38f7fd08919e-09018cfed07d9340-00",
         "User-Agent": [
           "azsdk-net-Storage.Blobs/12.5.0-dev.20200402.1",
           "(.NET Core 4.6.28325.01; Microsoft Windows 10.0.18362 )"
->>>>>>> 32e373e2
         ],
         "x-ms-blob-content-length": "4096",
         "x-ms-blob-sequence-number": "0",
         "x-ms-blob-type": "PageBlob",
         "x-ms-client-request-id": "77e010ad-1b77-390a-4e56-798816cc3cc6",
-<<<<<<< HEAD
-        "x-ms-date": "Thu, 05 Mar 2020 21:23:57 GMT",
-        "x-ms-return-client-request-id": "true",
-        "x-ms-version": "2019-10-10"
-=======
         "x-ms-date": "Fri, 03 Apr 2020 00:08:59 GMT",
         "x-ms-return-client-request-id": "true",
         "x-ms-version": "2019-12-12"
->>>>>>> 32e373e2
-      },
-      "RequestBody": null,
-      "StatusCode": 201,
-      "ResponseHeaders": {
-        "Content-Length": "0",
-<<<<<<< HEAD
-        "Date": "Thu, 05 Mar 2020 21:23:57 GMT",
-        "ETag": "\u00220x8D7C14B83DF36EC\u0022",
-        "Last-Modified": "Thu, 05 Mar 2020 21:23:57 GMT",
-=======
+      },
+      "RequestBody": null,
+      "StatusCode": 201,
+      "ResponseHeaders": {
+        "Content-Length": "0",
         "Date": "Fri, 03 Apr 2020 00:08:58 GMT",
         "ETag": "\u00220x8D7D763353FCACF\u0022",
         "Last-Modified": "Fri, 03 Apr 2020 00:08:59 GMT",
->>>>>>> 32e373e2
         "Server": [
           "Windows-Azure-Blob/1.0",
           "Microsoft-HTTPAPI/2.0"
         ],
         "x-ms-client-request-id": "77e010ad-1b77-390a-4e56-798816cc3cc6",
-<<<<<<< HEAD
-        "x-ms-request-id": "50f506fe-701e-0041-6834-f3cadf000000",
-        "x-ms-request-server-encrypted": "true",
-        "x-ms-version": "2019-10-10"
-=======
         "x-ms-request-id": "80538330-c01e-0036-534c-09c0d0000000",
         "x-ms-request-server-encrypted": "true",
         "x-ms-version": "2019-12-12"
->>>>>>> 32e373e2
-      },
-      "ResponseBody": []
-    },
-    {
-<<<<<<< HEAD
-      "RequestUri": "https://seanstagetest.blob.core.windows.net/test-container-b4416fb1-d18a-301b-f450-92c26185ecaa/test-blob-32fd3d2c-f1f7-59d5-8afc-dc2d3e0e7b7f?comp=lease",
-      "RequestMethod": "PUT",
-      "RequestHeaders": {
-        "Authorization": "Sanitized",
-        "traceparent": "00-d027ca162625e4498966fa0da82fa83c-55f3426b77c0cf43-00",
-        "User-Agent": [
-          "azsdk-net-Storage.Blobs/12.4.0-dev.20200305.1",
-          "(.NET Core 4.6.28325.01; Microsoft Windows 10.0.18363 )"
-        ],
-        "x-ms-client-request-id": "943a530f-3daf-3c02-639b-5fd5795f6119",
-        "x-ms-date": "Thu, 05 Mar 2020 21:23:57 GMT",
-=======
+      },
+      "ResponseBody": []
+    },
+    {
       "RequestUri": "https://seanmcccanary.blob.core.windows.net/test-container-b4416fb1-d18a-301b-f450-92c26185ecaa/test-blob-32fd3d2c-f1f7-59d5-8afc-dc2d3e0e7b7f?comp=lease",
       "RequestMethod": "PUT",
       "RequestHeaders": {
@@ -1238,65 +678,31 @@
         ],
         "x-ms-client-request-id": "943a530f-3daf-3c02-639b-5fd5795f6119",
         "x-ms-date": "Fri, 03 Apr 2020 00:09:00 GMT",
->>>>>>> 32e373e2
         "x-ms-lease-action": "acquire",
         "x-ms-lease-duration": "-1",
         "x-ms-proposed-lease-id": "bb992166-719e-44ac-18a2-a2abd734a341",
         "x-ms-return-client-request-id": "true",
-<<<<<<< HEAD
-        "x-ms-version": "2019-10-10"
-=======
-        "x-ms-version": "2019-12-12"
->>>>>>> 32e373e2
-      },
-      "RequestBody": null,
-      "StatusCode": 201,
-      "ResponseHeaders": {
-        "Content-Length": "0",
-<<<<<<< HEAD
-        "Date": "Thu, 05 Mar 2020 21:23:57 GMT",
-        "ETag": "\u00220x8D7C14B83DF36EC\u0022",
-        "Last-Modified": "Thu, 05 Mar 2020 21:23:57 GMT",
-=======
+        "x-ms-version": "2019-12-12"
+      },
+      "RequestBody": null,
+      "StatusCode": 201,
+      "ResponseHeaders": {
+        "Content-Length": "0",
         "Date": "Fri, 03 Apr 2020 00:08:58 GMT",
         "ETag": "\u00220x8D7D763353FCACF\u0022",
         "Last-Modified": "Fri, 03 Apr 2020 00:08:59 GMT",
->>>>>>> 32e373e2
         "Server": [
           "Windows-Azure-Blob/1.0",
           "Microsoft-HTTPAPI/2.0"
         ],
         "x-ms-client-request-id": "943a530f-3daf-3c02-639b-5fd5795f6119",
         "x-ms-lease-id": "bb992166-719e-44ac-18a2-a2abd734a341",
-<<<<<<< HEAD
-        "x-ms-request-id": "50f50705-701e-0041-6d34-f3cadf000000",
-        "x-ms-version": "2019-10-10"
-=======
         "x-ms-request-id": "8053834f-c01e-0036-6d4c-09c0d0000000",
         "x-ms-version": "2019-12-12"
->>>>>>> 32e373e2
-      },
-      "ResponseBody": []
-    },
-    {
-<<<<<<< HEAD
-      "RequestUri": "https://seanstagetest.blob.core.windows.net/test-container-b4416fb1-d18a-301b-f450-92c26185ecaa/test-blob-32fd3d2c-f1f7-59d5-8afc-dc2d3e0e7b7f?comp=properties",
-      "RequestMethod": "PUT",
-      "RequestHeaders": {
-        "Authorization": "Sanitized",
-        "traceparent": "00-70e2ee52a7ce034d88d1a9709478b469-f0cdd9f5bb568c4c-00",
-        "User-Agent": [
-          "azsdk-net-Storage.Blobs/12.4.0-dev.20200305.1",
-          "(.NET Core 4.6.28325.01; Microsoft Windows 10.0.18363 )"
-        ],
-        "x-ms-blob-sequence-number": "5",
-        "x-ms-client-request-id": "839bde5d-0ff9-c692-3842-c992a3336e26",
-        "x-ms-date": "Thu, 05 Mar 2020 21:23:57 GMT",
-        "x-ms-lease-id": "5aae5495-4663-17bf-66e2-afaad018863c",
-        "x-ms-return-client-request-id": "true",
-        "x-ms-sequence-number-action": "update",
-        "x-ms-version": "2019-10-10"
-=======
+      },
+      "ResponseBody": []
+    },
+    {
       "RequestUri": "https://seanmcccanary.blob.core.windows.net/test-container-b4416fb1-d18a-301b-f450-92c26185ecaa/test-blob-32fd3d2c-f1f7-59d5-8afc-dc2d3e0e7b7f?comp=properties",
       "RequestMethod": "PUT",
       "RequestHeaders": {
@@ -1313,49 +719,19 @@
         "x-ms-return-client-request-id": "true",
         "x-ms-sequence-number-action": "update",
         "x-ms-version": "2019-12-12"
->>>>>>> 32e373e2
       },
       "RequestBody": null,
       "StatusCode": 412,
       "ResponseHeaders": {
         "Content-Length": "264",
         "Content-Type": "application/xml",
-<<<<<<< HEAD
-        "Date": "Thu, 05 Mar 2020 21:23:57 GMT",
-=======
         "Date": "Fri, 03 Apr 2020 00:08:58 GMT",
->>>>>>> 32e373e2
         "Server": [
           "Windows-Azure-Blob/1.0",
           "Microsoft-HTTPAPI/2.0"
         ],
         "x-ms-client-request-id": "839bde5d-0ff9-c692-3842-c992a3336e26",
         "x-ms-error-code": "LeaseIdMismatchWithBlobOperation",
-<<<<<<< HEAD
-        "x-ms-request-id": "50f50709-701e-0041-7134-f3cadf000000",
-        "x-ms-version": "2019-10-10"
-      },
-      "ResponseBody": [
-        "\uFEFF\u003C?xml version=\u00221.0\u0022 encoding=\u0022utf-8\u0022?\u003E\u003CError\u003E\u003CCode\u003ELeaseIdMismatchWithBlobOperation\u003C/Code\u003E\u003CMessage\u003EThe lease ID specified did not match the lease ID for the blob.\n",
-        "RequestId:50f50709-701e-0041-7134-f3cadf000000\n",
-        "Time:2020-03-05T21:23:57.7843690Z\u003C/Message\u003E\u003C/Error\u003E"
-      ]
-    },
-    {
-      "RequestUri": "https://seanstagetest.blob.core.windows.net/test-container-b4416fb1-d18a-301b-f450-92c26185ecaa?restype=container",
-      "RequestMethod": "DELETE",
-      "RequestHeaders": {
-        "Authorization": "Sanitized",
-        "traceparent": "00-b12a8bed2446fe429d1922acdf296fda-3058d5a5f67c1f40-00",
-        "User-Agent": [
-          "azsdk-net-Storage.Blobs/12.4.0-dev.20200305.1",
-          "(.NET Core 4.6.28325.01; Microsoft Windows 10.0.18363 )"
-        ],
-        "x-ms-client-request-id": "9a78e3c7-ddc4-a21f-a5be-a20b4505bfe6",
-        "x-ms-date": "Thu, 05 Mar 2020 21:23:57 GMT",
-        "x-ms-return-client-request-id": "true",
-        "x-ms-version": "2019-10-10"
-=======
         "x-ms-request-id": "8053836d-c01e-0036-054c-09c0d0000000",
         "x-ms-version": "2019-12-12"
       },
@@ -1379,42 +755,26 @@
         "x-ms-date": "Fri, 03 Apr 2020 00:09:00 GMT",
         "x-ms-return-client-request-id": "true",
         "x-ms-version": "2019-12-12"
->>>>>>> 32e373e2
       },
       "RequestBody": null,
       "StatusCode": 202,
       "ResponseHeaders": {
         "Content-Length": "0",
-<<<<<<< HEAD
-        "Date": "Thu, 05 Mar 2020 21:23:57 GMT",
-=======
         "Date": "Fri, 03 Apr 2020 00:08:58 GMT",
->>>>>>> 32e373e2
         "Server": [
           "Windows-Azure-Blob/1.0",
           "Microsoft-HTTPAPI/2.0"
         ],
         "x-ms-client-request-id": "9a78e3c7-ddc4-a21f-a5be-a20b4505bfe6",
-<<<<<<< HEAD
-        "x-ms-request-id": "50f5070c-701e-0041-7334-f3cadf000000",
-        "x-ms-version": "2019-10-10"
-=======
         "x-ms-request-id": "8053838a-c01e-0036-1e4c-09c0d0000000",
         "x-ms-version": "2019-12-12"
->>>>>>> 32e373e2
       },
       "ResponseBody": []
     }
   ],
   "Variables": {
-<<<<<<< HEAD
-    "DateTimeOffsetNow": "2020-03-05T13:23:54.8737015-08:00",
-    "RandomSeed": "1582121992",
-    "Storage_TestConfigDefault": "ProductionTenant\nseanstagetest\nU2FuaXRpemVk\nhttps://seanstagetest.blob.core.windows.net\nhttp://seanstagetest.file.core.windows.net\nhttp://seanstagetest.queue.core.windows.net\nhttp://seanstagetest.table.core.windows.net\n\n\n\n\nhttp://seanstagetest-secondary.blob.core.windows.net\nhttp://seanstagetest-secondary.file.core.windows.net\nhttp://seanstagetest-secondary.queue.core.windows.net\nhttp://seanstagetest-secondary.table.core.windows.net\n\nSanitized\n\n\nCloud\nBlobEndpoint=https://seanstagetest.blob.core.windows.net/;QueueEndpoint=http://seanstagetest.queue.core.windows.net/;FileEndpoint=http://seanstagetest.file.core.windows.net/;BlobSecondaryEndpoint=http://seanstagetest-secondary.blob.core.windows.net/;QueueSecondaryEndpoint=http://seanstagetest-secondary.queue.core.windows.net/;FileSecondaryEndpoint=http://seanstagetest-secondary.file.core.windows.net/;AccountName=seanstagetest;AccountKey=Sanitized\nseanscope1"
-=======
     "DateTimeOffsetNow": "2020-04-02T17:08:57.1836525-07:00",
     "RandomSeed": "1582121992",
     "Storage_TestConfigDefault": "ProductionTenant\nseanmcccanary\nU2FuaXRpemVk\nhttps://seanmcccanary.blob.core.windows.net\nhttps://seanmcccanary.file.core.windows.net\nhttps://seanmcccanary.queue.core.windows.net\nhttps://seanmcccanary.table.core.windows.net\n\n\n\n\nhttps://seanmcccanary-secondary.blob.core.windows.net\nhttps://seanmcccanary-secondary.file.core.windows.net\nhttps://seanmcccanary-secondary.queue.core.windows.net\nhttps://seanmcccanary-secondary.table.core.windows.net\n\nSanitized\n\n\nCloud\nBlobEndpoint=https://seanmcccanary.blob.core.windows.net/;QueueEndpoint=https://seanmcccanary.queue.core.windows.net/;FileEndpoint=https://seanmcccanary.file.core.windows.net/;BlobSecondaryEndpoint=https://seanmcccanary-secondary.blob.core.windows.net/;QueueSecondaryEndpoint=https://seanmcccanary-secondary.queue.core.windows.net/;FileSecondaryEndpoint=https://seanmcccanary-secondary.file.core.windows.net/;AccountName=seanmcccanary;AccountKey=Sanitized\nseanscope1"
->>>>>>> 32e373e2
   }
 }