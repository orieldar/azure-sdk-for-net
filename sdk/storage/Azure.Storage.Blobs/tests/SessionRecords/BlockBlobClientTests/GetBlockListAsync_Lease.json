--- conflicted
+++ resolved
@@ -1,22 +1,6 @@
 {
   "Entries": [
     {
-<<<<<<< HEAD
-      "RequestUri": "https://seanstagetest.blob.core.windows.net/test-container-4b5337f0-b08b-b691-b36b-8eb7bdf0c1c1?restype=container",
-      "RequestMethod": "PUT",
-      "RequestHeaders": {
-        "Authorization": "Sanitized",
-        "traceparent": "00-68d4435ede683c46bdba5122ee2fabcf-9dcda4b46d818141-00",
-        "User-Agent": [
-          "azsdk-net-Storage.Blobs/12.4.0-dev.20200305.1",
-          "(.NET Core 4.6.28325.01; Microsoft Windows 10.0.18363 )"
-        ],
-        "x-ms-blob-public-access": "container",
-        "x-ms-client-request-id": "27293be3-f304-6a62-9386-3d78cd3cf239",
-        "x-ms-date": "Thu, 05 Mar 2020 21:10:50 GMT",
-        "x-ms-return-client-request-id": "true",
-        "x-ms-version": "2019-10-10"
-=======
       "RequestUri": "https://seanmcccanary.blob.core.windows.net/test-container-4b5337f0-b08b-b691-b36b-8eb7bdf0c1c1?restype=container",
       "RequestMethod": "PUT",
       "RequestHeaders": {
@@ -31,58 +15,30 @@
         "x-ms-date": "Thu, 02 Apr 2020 23:52:24 GMT",
         "x-ms-return-client-request-id": "true",
         "x-ms-version": "2019-12-12"
->>>>>>> 32e373e2
       },
       "RequestBody": null,
       "StatusCode": 201,
       "ResponseHeaders": {
         "Content-Length": "0",
-<<<<<<< HEAD
-        "Date": "Thu, 05 Mar 2020 21:10:49 GMT",
-        "ETag": "\u00220x8D7C149AEE5E39E\u0022",
-        "Last-Modified": "Thu, 05 Mar 2020 21:10:50 GMT",
-=======
         "Date": "Thu, 02 Apr 2020 23:52:23 GMT",
         "ETag": "\u00220x8D7D760E3E54B2A\u0022",
         "Last-Modified": "Thu, 02 Apr 2020 23:52:23 GMT",
->>>>>>> 32e373e2
         "Server": [
           "Windows-Azure-Blob/1.0",
           "Microsoft-HTTPAPI/2.0"
         ],
         "x-ms-client-request-id": "27293be3-f304-6a62-9386-3d78cd3cf239",
-<<<<<<< HEAD
-        "x-ms-request-id": "1dfe6253-501e-000b-3c32-f36950000000",
-        "x-ms-version": "2019-10-10"
-=======
         "x-ms-request-id": "e9aea807-801e-0045-6b49-099843000000",
         "x-ms-version": "2019-12-12"
->>>>>>> 32e373e2
       },
       "ResponseBody": []
     },
     {
-<<<<<<< HEAD
-      "RequestUri": "https://seanstagetest.blob.core.windows.net/test-container-4b5337f0-b08b-b691-b36b-8eb7bdf0c1c1/test-blob-84d96bcd-6ac4-e4a7-a4a3-84024937a1c5",
-=======
       "RequestUri": "https://seanmcccanary.blob.core.windows.net/test-container-4b5337f0-b08b-b691-b36b-8eb7bdf0c1c1/test-blob-84d96bcd-6ac4-e4a7-a4a3-84024937a1c5",
->>>>>>> 32e373e2
       "RequestMethod": "PUT",
       "RequestHeaders": {
         "Authorization": "Sanitized",
         "Content-Length": "4096",
-<<<<<<< HEAD
-        "traceparent": "00-2a3b227a4a4643479ef256788a2b85ee-88534b2871c07b42-00",
-        "User-Agent": [
-          "azsdk-net-Storage.Blobs/12.4.0-dev.20200305.1",
-          "(.NET Core 4.6.28325.01; Microsoft Windows 10.0.18363 )"
-        ],
-        "x-ms-blob-type": "BlockBlob",
-        "x-ms-client-request-id": "2e9811ec-4a58-c338-e895-6c7bfa3ccc38",
-        "x-ms-date": "Thu, 05 Mar 2020 21:10:50 GMT",
-        "x-ms-return-client-request-id": "true",
-        "x-ms-version": "2019-10-10"
-=======
         "traceparent": "00-852bc24da410a047a9608f0a1a201462-c759ec1fcd1a954a-00",
         "User-Agent": [
           "azsdk-net-Storage.Blobs/12.5.0-dev.20200402.1",
@@ -93,54 +49,28 @@
         "x-ms-date": "Thu, 02 Apr 2020 23:52:25 GMT",
         "x-ms-return-client-request-id": "true",
         "x-ms-version": "2019-12-12"
->>>>>>> 32e373e2
       },
       "RequestBody": "x5nTgceZvYNz8wBUzRriipYujakUHzB5lESDYW5fIVzkeLAzaHBxM65WEdFqUxaJwPlsG6n4sadoWu2CFlsUE9Gjb1VpryIlvFn6vg5fDkAt\u002BaB18waz7McJyg2D7x1SQf3/x\u002BPBHxHXRl5Q/fKZCUusVR27nyDL8IOOYOQUos08qHwRX0ddbNmPnqynYu7Ub8DB1pkAl6HcNNZgM78swqORFFV1iKoDT\u002BlDKwFzI42UufAjUswzOxHbNCtx/DkaYtsIFU2ZXucWvYawvGugaBBJy3nOCG/XXthDmlN\u002BklKvKcklaw4/\u002BlsJDJRFgn\u002BlOssbJzHATFlsMbd1VcOTmCs0AJOie/0CCdEdxPzakttZnV\u002BIY2sh79xvuDpWyqSXdXRpEYHrA7/NGB1fooddkp/bG7hjCzS/EhG2MsLDqz8shk\u002BHcIBZbpqguktNwU1VESaaeq7sM2pAqv5wNND8CmzeMxs31iEegq0dw1DpclDDYCGcKDGQP1LkR8aB6TnJo7Debo0xHTsFfPgBzm8ZVjeurdSvYOE7TvTJU49anZh0VCCgCwTDkkPmlqw4j3DiyvCP0zxkGULOoiCZaMqrqt9fjHpPeUsz6xqRyck1Ar6D5oiey8lcDzvd0WjjKSp4OuzN2QP2k1GkW\u002Bgh0094maBhFoJCDN4VAnw\u002BcqjjT8HwGI/cZym7jFI2\u002Bm/hOzvrZTfIgROnNS0OuNaGtyGpwQwmMLvAmzF2pokvCxJuNMdAUwxwGs2uSOJizq9TNdQxjThjugqAK8kFUtuJeCkaoIMPRWQUOKY\u002Bd\u002BfYXs2CI3G0/X7ZCnm8wCdDasjyJc\u002B5Ry4rRO9wHVSRJUIiqM38gy5q1XurQJUKUoU90M7eTFIXHxafVt\u002BBROApSOU2mRdaRuaZiFBUDQeYIfFqMkyGs9jvC4m2XSxP6JCbgviv07lt4ornRMMCwxEPBjTtFxGTopQMRo6Oo\u002Bm6SZ\u002B/uYoO6E43/FDCn28V7Ud3p1b4YdF/B99koowr3z6gLfokQwmGAB3mthrA0QMk91lGFvuTwefOQLGqqkbBDBwRInF18ao98Kc4Eau2vjbcP6sy5MlCDGsSVQNY21bXJKn9r66RrwavCCVUWrA8F4J7zmqajydTzxUGYpum5RRQYewBuQ\u002BHSo\u002Bkg9uk7bK61j2B3A3sPJWCqeCZik1qCCIQBPnDOl5y9IPa9gtMr\u002BFjS4xdJQgHZCRWfw8u7b9COXq4k\u002Bm49pvfDuiJEUaJNfr\u002BNj/ADeIZCKDUbbtPRAbDl7yRkxv3qlTxfhcgflLezEkUL7eAgSyXnopI5IngkMrixXqK\u002BKLeB4zqz47K\u002BYpN9qBxOhROQxWP\u002BfSRrsXLEO1NPbjYU9SmNigrlrKezKUA\u002B\u002B3pbla1k4Jk\u002Bv\u002BuTVjGH76gfbzSdaLMygPrI61j8SxPkLPY4qKXl6k2dFjV\u002BOnQZXbz/U/pLYVLHKNSynDVAAnSX7yk7j0cCOUSnAFJ99IaGr02cPPdZmIujMX\u002BRc04YHNPApksLHc51vRq1pGEASXRN7Czn5AV9PlZdWF3HsIY2TuN\u002BvQ57u1G/Jn/co/RqougLA4chcHjOQ2g07YVwbgxUv1W9gcwmEnCbKL2FoFpiMvV1/G0\u002B1N5qsHmmRs2MDrhzSCRerOEb5TFWhkf7SKLNkrrQOrHfVep3UxFSf8tiztoFEhh1w0XUWhc7qA6Wr2eWmPQS/BQGlDJ6JxnPiWVl8/dt9jaKl480\u002B6Bao62b4OOp\u002B\u002BcXUBLF/n4l\u002B9xrxNDx1fRXaLkxC8Ek3cCz7DCE3kZ2JY2\u002BTmOkZ/f4ZNuyyTbPqM35RHgquO/l8rISUhJNYR2V9Z8DM0dQssDBeKclsdTJpAMiy5nOS6zdmJvxkhXlasP\u002BHRNXzHVGaJG3aUBIgECdSK3PKpVDh6oyZVrrXyDrG82jJ1TBcdfNnGLIVuIsVRgbFAln1gAuelVpJWbamwmwzE1y5Vjr29bWAU5yu3CIBdBCkArXQwXNdO0/WExw8wEZV4qUua\u002B/b3hykZSx\u002B/8k4R\u002BWV8r\u002B2UkHpXCr7ENKZU5NWWOl80wgwyCSZLGxG7kt2rds2ls2Gn4BjRR/E4L06CxGZKJbfu2TdZSqLHTXlkn3fdHMHYrzFz7lZGZ34e\u002Bd3XxFavcWkluJmWTGjC4JajaKR5Ww6IqhUw2jtdqHW5PlDE74UitS4Ou2QoQmLIrQ3DovrVpaLPTx49fpcxxAwj3RIX\u002BfERfLd6bqOqXGeyaCkpngl\u002B45St\u002BaBq5TqW2PNYBGVQsLcYsiJHXzsDIO62ixJuBCoGpP15afxQppt445GsUlf\u002BYbdyEO/nN4BdrtSxsFokJNDJVWNr20q2yAuKynulUtKWtCla//c\u002BH219G7srnvY9UL685vz0lopsu0TgWG0EuFwCHvgwzSjdjzXx7sOTjy0VSXW85G/VoiGi7kCyWccAdF9bJX/\u002BDIeV41fLBqvK3SgXzw77S9PwLHzajeLkLzFu8XZgNGmtFzjuJwUUDpt12A0Umo60BSiPavUDI36ksbQmWBExZqjCZrfWCSDK2B3hYLXRz5CmuuhJ1Mlwrfe6RXVQ7baKQHFgVjPW4fwLwJLbIb7I0uIjg50o65HjUbjAG8OreeprWyBEbXlcz9joQhA6mYg08XKXLW4VXVjjgQR3Fso4XEqkb8aegGVoxrPEPKV9qLQsiyZNFEh8UfnHZOxw5bUOs\u002BHJkinFmnENKmq\u002BTRyzYdRMSo\u002Bn60gCKB3I1x9099z6tYzHsBaOauyxP\u002BndvgDdFAMUJJ8pasSVy2oP\u002BMdRmDaJw5uT77HBwd\u002Be8qtiIGoY78McXNNBzUrELeiofnIpY6e3U/ppSSRRVmLDjngZN6cD8wkENTtjS/ZMz73FGUNpcY8Hqsxvs6aaywpsfkLSqvpBpI9pJSpoUAgEHH1qiDkjWhjpFYjWlENmbWow8smzfiDHg3C3/Exkn1rEZ5MlLELNTSQp5ZVtaxBIBru8O11CVJ5cpwTIa1nMhHoyEiysPT0rY6WhiZiLWhhgb/mQpGP5hhL0yIk6BOXOWV0fO1jjm8V\u002BlNu7nM8F0Ujsa/tcO9wWOIgdu3Cz8Vq/1yw7bB6/fNQ0FhOIPelD7vs8SZzqciGBBP7QwdxQyqN8\u002B8mezmEuMOsnKCHIif6i2ch5d6e91WUKumcj7r73409sD0IfpSCWEhi1w0n/tH8ALeQT21b/wyZkkBf\u002BCkYoM0TWWH64gzSr52GLBBIbCwHoH7zW4Av4cEwbuxEMlAfWiYwBKVv8R6qva/PxcLsQSYUSFe6FUVM43egynMgjn09ZtH6CGeGp69QSK3gUBv\u002BRC3GL\u002BoIZTTg8yE9vzabij8ikm7w8jjOnaCoWdynbINrsnZVWl6DJPGtGRVGSOh4tL5uvc2tDVHlB5JJYBtoOZad0gywRi/Qn31tQ\u002BkjiES4L5UeOK7FvrUkcFLMSbTmRN9\u002BqHbryH6enh5QT7l4sX9NkUCGSfD3yBNHm8XNFFW4dw8JtN/NzGcWf6qQdX8Lq87Tfqh0b/ruhuBjpCyowYm4l8iqbvyvj8Tpb8pWV0KkS\u002BAG6ZWtNBcUKz3vaig6bb4g192mUUzCM/7TmwAgmC\u002Bdv1hModfkC2OhlkO\u002BwBWsrvIcNX90/eqjNLWmyZkW44MeUarP7cvWPNx6BMr5A3PZNuwOFGKgKMFtqX0iTTHKmqKwoG563ME2NfijCvkvqiFB3ZK9CN8gbijpUkRes\u002B\u002Bar2oYOGMFbloq195p/S3ITf9L4H\u002BvHYHTgEJFgYqM14IZGFuPB3HOTG9IgjEAxnELERRFAtN/\u002B4HoRKggv9zfrfBMUNTCOTaNjaQAZotAwsnBSmB2N9S\u002BmSzJpsLJrYyCaORAxHWcONfdx4U/f5UGl3HuX3V8aXYrjbe3\u002BJJjw\u002BAXff2nAA5UNQGImGBPjymXww9Q204HFg9\u002BJTa91DBFagOlF/GnX5djmhpz48EF3A6eIDWDEuiSEFfuONrXllDBQy5sqncn8HN37UEzgzJOaFk4H7QKslcrEveZuSbMm/O5opCSmSGXZj\u002ByGyWXXo0Vr8CBr4astoDXQZd/jjdcu1FdeeCRq88noLmEWJchk7R6dBlWOuxtHPwfu1eaF9f4ZW/EOeSsg/PxWg7dGG3ppb3jBQot9nB04Fz0geB3nYjRm\u002BM3bVnPzfAVVNDtn/SOJhWppxLN2m7/X0mHuAIDicx1\u002B4yKskhUEzcaCKGfh1BoZlvazeZ2A7F0OA4QOBX\u002BEdsUZ6R4A2PNRYPbs8HNX8f5L0GmKLvWD/fLBno6Q9shG\u002BbGix\u002Br8GLoDYhSmk/vtthGFxjEV\u002BkfPmesrPz5kwG4uqfq9tS4TT7eviszg2Wn21\u002BR9CzCXMQNt0y3/0N1/np2qe\u002BoBL/zjdnp5ZnN67ryBMGdV67U5l3T3U\u002BX8E3raL\u002BgvNl1/8avrmZS2GcqT8uRtfqB2KbbobORxDdga52MDozqHT7RfAT6/bk4gh3muZ2D9kpTWZAY1Rsl5DufPzLYxtnqQCKMwDn1ltr9kx\u002BlqxqZ7HVDOKT8wTgju4fZW752b7s0DHlq9zYAXcK1G0H7cEkRBVLNhZ4k/X7qaRSyLDscdzNUYa6hLuU/QtrSN7X2KDtOuFZruNotHx76gI4RXjGXmKQOlw6qf9ZtjjKzQrXI9DDZY2PksM5ZN1KPpq5nHfSpSq8B55E8pEh//iqXecxpMYxdR\u002BrdsufVtW\u002BsGsk4BmBOGggWtxyvnL8bZMKTwc2WJnUiGdYZy5e3PDIxgJmPN\u002BfKWV/EQop/rasrsk4VMeOiFeREFfyaNE5gX3rafgwlnCza2Wht0eP6omwq7glZofpOj3qlOyHrICURU/MPlT\u002BfBiYROmh7REQAWWOQb0Y1Fr2Ai\u002B6RgFEK/6lDTH3g6x0si\u002BfTOGeR00s2pNG\u002BWrDe3E1FjwlRDXXVFkq/N/fGH25WY\u002BNuUd5F7riTWtt/TKTodHAgq2wD235iDiIs0ptTYIVzZ\u002BbdcHpu/5BQzbKqVcmlxsOHpXPyUphlDFO8KQwdP\u002BpWC\u002BS\u002BGwP1wavbsw3Lx6hYdxvX28sRcQVOaGQmstaEM43YRFnk57vPgdPIJq\u002BKqTSrU6HwRWQfRJrff6Kf3x7VV4\u002BP43Nec49QGEnnSVpls88ve18kg/4ZuQ\u002B/BXgZL7LE8s8gCrXBTOASoC0aJ/tAebvTYFO/oNOBZjpjr24XRuiXIkaLRakJbi5/AePBD4EEfpu8Nc9fFVH7npSLXa2CC1k0gwW0tSQCyfIlQJ7vwGapbyDCWwEpOAz0n6cEjgCA7QaKnIyLX7l3qWvNKcSzC9490f58v6BYG0r4sCWM/kvxpFOYZTPqHg93WrGVXB5IMYPY1qwSBD1WInExgp\u002BT\u002Bqsv24VxGpaaU8PvBWT\u002Bss88sH6RpCef76AmMjKyqJt/02AGdXCI1xbtPnLoIv7IZ3\u002ByBNIRAkZzj/vVSthj57s4fzIE6E1A==",
       "StatusCode": 201,
       "ResponseHeaders": {
         "Content-Length": "0",
         "Content-MD5": "lVgs2bEv9KI0ljZDOJvLSA==",
-<<<<<<< HEAD
-        "Date": "Thu, 05 Mar 2020 21:10:49 GMT",
-        "ETag": "\u00220x8D7C149AEF36588\u0022",
-        "Last-Modified": "Thu, 05 Mar 2020 21:10:50 GMT",
-=======
         "Date": "Thu, 02 Apr 2020 23:52:23 GMT",
         "ETag": "\u00220x8D7D760E48C1888\u0022",
         "Last-Modified": "Thu, 02 Apr 2020 23:52:24 GMT",
->>>>>>> 32e373e2
         "Server": [
           "Windows-Azure-Blob/1.0",
           "Microsoft-HTTPAPI/2.0"
         ],
         "x-ms-client-request-id": "2e9811ec-4a58-c338-e895-6c7bfa3ccc38",
         "x-ms-content-crc64": "oadizHV8\u002B7o=",
-<<<<<<< HEAD
-        "x-ms-request-id": "1dfe6257-501e-000b-3e32-f36950000000",
-        "x-ms-request-server-encrypted": "true",
-        "x-ms-version": "2019-10-10"
-=======
         "x-ms-request-id": "e9aea865-801e-0045-4049-099843000000",
         "x-ms-request-server-encrypted": "true",
         "x-ms-version": "2019-12-12"
->>>>>>> 32e373e2
       },
       "ResponseBody": []
     },
     {
-<<<<<<< HEAD
-      "RequestUri": "https://seanstagetest.blob.core.windows.net/test-container-4b5337f0-b08b-b691-b36b-8eb7bdf0c1c1/test-blob-84d96bcd-6ac4-e4a7-a4a3-84024937a1c5?comp=lease",
-      "RequestMethod": "PUT",
-      "RequestHeaders": {
-        "Authorization": "Sanitized",
-        "traceparent": "00-b846c2fe273ed744bafc0bad03a26b66-4e21c9d21f710341-00",
-        "User-Agent": [
-          "azsdk-net-Storage.Blobs/12.4.0-dev.20200305.1",
-          "(.NET Core 4.6.28325.01; Microsoft Windows 10.0.18363 )"
-        ],
-        "x-ms-client-request-id": "08b9a549-2cd3-5609-328c-41d457faf30e",
-        "x-ms-date": "Thu, 05 Mar 2020 21:10:50 GMT",
-=======
       "RequestUri": "https://seanmcccanary.blob.core.windows.net/test-container-4b5337f0-b08b-b691-b36b-8eb7bdf0c1c1/test-blob-84d96bcd-6ac4-e4a7-a4a3-84024937a1c5?comp=lease",
       "RequestMethod": "PUT",
       "RequestHeaders": {
@@ -152,63 +82,31 @@
         ],
         "x-ms-client-request-id": "08b9a549-2cd3-5609-328c-41d457faf30e",
         "x-ms-date": "Thu, 02 Apr 2020 23:52:25 GMT",
->>>>>>> 32e373e2
         "x-ms-lease-action": "acquire",
         "x-ms-lease-duration": "-1",
         "x-ms-proposed-lease-id": "0e3627f2-968b-0cde-ed83-f33ed0da0e71",
         "x-ms-return-client-request-id": "true",
-<<<<<<< HEAD
-        "x-ms-version": "2019-10-10"
-=======
         "x-ms-version": "2019-12-12"
->>>>>>> 32e373e2
       },
       "RequestBody": null,
       "StatusCode": 201,
       "ResponseHeaders": {
         "Content-Length": "0",
-<<<<<<< HEAD
-        "Date": "Thu, 05 Mar 2020 21:10:49 GMT",
-        "ETag": "\u00220x8D7C149AEF36588\u0022",
-        "Last-Modified": "Thu, 05 Mar 2020 21:10:50 GMT",
-=======
         "Date": "Thu, 02 Apr 2020 23:52:23 GMT",
         "ETag": "\u00220x8D7D760E48C1888\u0022",
         "Last-Modified": "Thu, 02 Apr 2020 23:52:24 GMT",
->>>>>>> 32e373e2
         "Server": [
           "Windows-Azure-Blob/1.0",
           "Microsoft-HTTPAPI/2.0"
         ],
         "x-ms-client-request-id": "08b9a549-2cd3-5609-328c-41d457faf30e",
         "x-ms-lease-id": "0e3627f2-968b-0cde-ed83-f33ed0da0e71",
-<<<<<<< HEAD
-        "x-ms-request-id": "1dfe625c-501e-000b-4332-f36950000000",
-        "x-ms-version": "2019-10-10"
-=======
         "x-ms-request-id": "e9aea868-801e-0045-4349-099843000000",
         "x-ms-version": "2019-12-12"
->>>>>>> 32e373e2
       },
       "ResponseBody": []
     },
     {
-<<<<<<< HEAD
-      "RequestUri": "https://seanstagetest.blob.core.windows.net/test-container-4b5337f0-b08b-b691-b36b-8eb7bdf0c1c1/test-blob-84d96bcd-6ac4-e4a7-a4a3-84024937a1c5?comp=blocklist\u0026blocklisttype=all",
-      "RequestMethod": "GET",
-      "RequestHeaders": {
-        "Authorization": "Sanitized",
-        "traceparent": "00-75bdc2a8cef6c841bd9402780c6869ae-020397eab90ec440-00",
-        "User-Agent": [
-          "azsdk-net-Storage.Blobs/12.4.0-dev.20200305.1",
-          "(.NET Core 4.6.28325.01; Microsoft Windows 10.0.18363 )"
-        ],
-        "x-ms-client-request-id": "2af46503-0521-4a9e-e8af-dc2914a6480b",
-        "x-ms-date": "Thu, 05 Mar 2020 21:10:51 GMT",
-        "x-ms-lease-id": "0e3627f2-968b-0cde-ed83-f33ed0da0e71",
-        "x-ms-return-client-request-id": "true",
-        "x-ms-version": "2019-10-10"
-=======
       "RequestUri": "https://seanmcccanary.blob.core.windows.net/test-container-4b5337f0-b08b-b691-b36b-8eb7bdf0c1c1/test-blob-84d96bcd-6ac4-e4a7-a4a3-84024937a1c5?comp=blocklist\u0026blocklisttype=all",
       "RequestMethod": "GET",
       "RequestHeaders": {
@@ -223,21 +121,14 @@
         "x-ms-lease-id": "0e3627f2-968b-0cde-ed83-f33ed0da0e71",
         "x-ms-return-client-request-id": "true",
         "x-ms-version": "2019-12-12"
->>>>>>> 32e373e2
       },
       "RequestBody": null,
       "StatusCode": 200,
       "ResponseHeaders": {
         "Content-Type": "application/xml",
-<<<<<<< HEAD
-        "Date": "Thu, 05 Mar 2020 21:10:50 GMT",
-        "ETag": "\u00220x8D7C149AEF36588\u0022",
-        "Last-Modified": "Thu, 05 Mar 2020 21:10:50 GMT",
-=======
         "Date": "Thu, 02 Apr 2020 23:52:23 GMT",
         "ETag": "\u00220x8D7D760E48C1888\u0022",
         "Last-Modified": "Thu, 02 Apr 2020 23:52:24 GMT",
->>>>>>> 32e373e2
         "Server": [
           "Windows-Azure-Blob/1.0",
           "Microsoft-HTTPAPI/2.0"
@@ -245,32 +136,12 @@
         "Transfer-Encoding": "chunked",
         "x-ms-blob-content-length": "4096",
         "x-ms-client-request-id": "2af46503-0521-4a9e-e8af-dc2914a6480b",
-<<<<<<< HEAD
-        "x-ms-request-id": "1dfe625f-501e-000b-4632-f36950000000",
-        "x-ms-version": "2019-10-10"
-=======
         "x-ms-request-id": "e9aea872-801e-0045-4c49-099843000000",
         "x-ms-version": "2019-12-12"
->>>>>>> 32e373e2
       },
       "ResponseBody": "\uFEFF\u003C?xml version=\u00221.0\u0022 encoding=\u0022utf-8\u0022?\u003E\u003CBlockList\u003E\u003CCommittedBlocks /\u003E\u003CUncommittedBlocks /\u003E\u003C/BlockList\u003E"
     },
     {
-<<<<<<< HEAD
-      "RequestUri": "https://seanstagetest.blob.core.windows.net/test-container-4b5337f0-b08b-b691-b36b-8eb7bdf0c1c1?restype=container",
-      "RequestMethod": "DELETE",
-      "RequestHeaders": {
-        "Authorization": "Sanitized",
-        "traceparent": "00-2e308d1a98e76b4eb715080167012eb0-343f45edbb9b7648-00",
-        "User-Agent": [
-          "azsdk-net-Storage.Blobs/12.4.0-dev.20200305.1",
-          "(.NET Core 4.6.28325.01; Microsoft Windows 10.0.18363 )"
-        ],
-        "x-ms-client-request-id": "f1d0236e-c805-81ed-5cb9-2086e1598804",
-        "x-ms-date": "Thu, 05 Mar 2020 21:10:51 GMT",
-        "x-ms-return-client-request-id": "true",
-        "x-ms-version": "2019-10-10"
-=======
       "RequestUri": "https://seanmcccanary.blob.core.windows.net/test-container-4b5337f0-b08b-b691-b36b-8eb7bdf0c1c1?restype=container",
       "RequestMethod": "DELETE",
       "RequestHeaders": {
@@ -284,39 +155,25 @@
         "x-ms-date": "Thu, 02 Apr 2020 23:52:25 GMT",
         "x-ms-return-client-request-id": "true",
         "x-ms-version": "2019-12-12"
->>>>>>> 32e373e2
       },
       "RequestBody": null,
       "StatusCode": 202,
       "ResponseHeaders": {
         "Content-Length": "0",
-<<<<<<< HEAD
-        "Date": "Thu, 05 Mar 2020 21:10:50 GMT",
-=======
         "Date": "Thu, 02 Apr 2020 23:52:24 GMT",
->>>>>>> 32e373e2
         "Server": [
           "Windows-Azure-Blob/1.0",
           "Microsoft-HTTPAPI/2.0"
         ],
         "x-ms-client-request-id": "f1d0236e-c805-81ed-5cb9-2086e1598804",
-<<<<<<< HEAD
-        "x-ms-request-id": "1dfe6266-501e-000b-4b32-f36950000000",
-        "x-ms-version": "2019-10-10"
-=======
         "x-ms-request-id": "e9aea87a-801e-0045-5449-099843000000",
         "x-ms-version": "2019-12-12"
->>>>>>> 32e373e2
       },
       "ResponseBody": []
     }
   ],
   "Variables": {
     "RandomSeed": "1676311746",
-<<<<<<< HEAD
-    "Storage_TestConfigDefault": "ProductionTenant\nseanstagetest\nU2FuaXRpemVk\nhttps://seanstagetest.blob.core.windows.net\nhttp://seanstagetest.file.core.windows.net\nhttp://seanstagetest.queue.core.windows.net\nhttp://seanstagetest.table.core.windows.net\n\n\n\n\nhttp://seanstagetest-secondary.blob.core.windows.net\nhttp://seanstagetest-secondary.file.core.windows.net\nhttp://seanstagetest-secondary.queue.core.windows.net\nhttp://seanstagetest-secondary.table.core.windows.net\n\nSanitized\n\n\nCloud\nBlobEndpoint=https://seanstagetest.blob.core.windows.net/;QueueEndpoint=http://seanstagetest.queue.core.windows.net/;FileEndpoint=http://seanstagetest.file.core.windows.net/;BlobSecondaryEndpoint=http://seanstagetest-secondary.blob.core.windows.net/;QueueSecondaryEndpoint=http://seanstagetest-secondary.queue.core.windows.net/;FileSecondaryEndpoint=http://seanstagetest-secondary.file.core.windows.net/;AccountName=seanstagetest;AccountKey=Sanitized\nseanscope1"
-=======
     "Storage_TestConfigDefault": "ProductionTenant\nseanmcccanary\nU2FuaXRpemVk\nhttps://seanmcccanary.blob.core.windows.net\nhttps://seanmcccanary.file.core.windows.net\nhttps://seanmcccanary.queue.core.windows.net\nhttps://seanmcccanary.table.core.windows.net\n\n\n\n\nhttps://seanmcccanary-secondary.blob.core.windows.net\nhttps://seanmcccanary-secondary.file.core.windows.net\nhttps://seanmcccanary-secondary.queue.core.windows.net\nhttps://seanmcccanary-secondary.table.core.windows.net\n\nSanitized\n\n\nCloud\nBlobEndpoint=https://seanmcccanary.blob.core.windows.net/;QueueEndpoint=https://seanmcccanary.queue.core.windows.net/;FileEndpoint=https://seanmcccanary.file.core.windows.net/;BlobSecondaryEndpoint=https://seanmcccanary-secondary.blob.core.windows.net/;QueueSecondaryEndpoint=https://seanmcccanary-secondary.queue.core.windows.net/;FileSecondaryEndpoint=https://seanmcccanary-secondary.file.core.windows.net/;AccountName=seanmcccanary;AccountKey=Sanitized\nseanscope1"
->>>>>>> 32e373e2
   }
 }