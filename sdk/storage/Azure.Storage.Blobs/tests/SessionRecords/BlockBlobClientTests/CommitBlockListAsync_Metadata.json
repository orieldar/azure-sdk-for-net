{
  "Entries": [
    {
<<<<<<< HEAD
      "RequestUri": "https://seanstagetest.blob.core.windows.net/test-container-5e0bd559-ea03-6964-c65e-3d0a7d3e84b3?restype=container",
      "RequestMethod": "PUT",
      "RequestHeaders": {
        "Authorization": "Sanitized",
        "traceparent": "00-9da59ba8d0ae7847a8fd5cd86c0150ce-75c2323945195a40-00",
        "User-Agent": [
          "azsdk-net-Storage.Blobs/12.4.0-dev.20200305.1",
          "(.NET Core 4.6.28325.01; Microsoft Windows 10.0.18363 )"
        ],
        "x-ms-blob-public-access": "container",
        "x-ms-client-request-id": "d4ed1977-4dd7-dd0e-4b0c-f04685178fcb",
        "x-ms-date": "Thu, 05 Mar 2020 21:10:48 GMT",
        "x-ms-return-client-request-id": "true",
        "x-ms-version": "2019-10-10"
=======
      "RequestUri": "https://seanmcccanary.blob.core.windows.net/test-container-7921a936-d17d-5ea6-87de-347e4b26391f?restype=container",
      "RequestMethod": "PUT",
      "RequestHeaders": {
        "Authorization": "Sanitized",
        "traceparent": "00-ee1b628bccbafc4ab91eb007e4f0fee1-84b6e577eef27d45-00",
        "User-Agent": [
          "azsdk-net-Storage.Blobs/12.5.0-dev.20200403.1",
          "(.NET Core 4.6.28325.01; Microsoft Windows 10.0.18362 )"
        ],
        "x-ms-blob-public-access": "container",
        "x-ms-client-request-id": "be6627ab-5975-097f-6607-a351efa5c461",
        "x-ms-date": "Sat, 04 Apr 2020 01:42:50 GMT",
        "x-ms-return-client-request-id": "true",
        "x-ms-version": "2019-12-12"
>>>>>>> 32e373e2
      },
      "RequestBody": null,
      "StatusCode": 201,
      "ResponseHeaders": {
        "Content-Length": "0",
<<<<<<< HEAD
        "Date": "Thu, 05 Mar 2020 21:10:47 GMT",
        "ETag": "\u00220x8D7C149ADB3408A\u0022",
        "Last-Modified": "Thu, 05 Mar 2020 21:10:48 GMT",
=======
        "Date": "Sat, 04 Apr 2020 01:42:50 GMT",
        "ETag": "\u00220x8D7D8397C617EC6\u0022",
        "Last-Modified": "Sat, 04 Apr 2020 01:42:50 GMT",
>>>>>>> 32e373e2
        "Server": [
          "Windows-Azure-Blob/1.0",
          "Microsoft-HTTPAPI/2.0"
        ],
<<<<<<< HEAD
        "x-ms-client-request-id": "d4ed1977-4dd7-dd0e-4b0c-f04685178fcb",
        "x-ms-request-id": "e0b98a70-301e-000d-5132-f35aef000000",
        "x-ms-version": "2019-10-10"
=======
        "x-ms-client-request-id": "be6627ab-5975-097f-6607-a351efa5c461",
        "x-ms-request-id": "83706a65-b01e-0085-0b22-0a607d000000",
        "x-ms-version": "2019-12-12"
>>>>>>> 32e373e2
      },
      "ResponseBody": []
    },
    {
<<<<<<< HEAD
      "RequestUri": "https://seanstagetest.blob.core.windows.net/test-container-5e0bd559-ea03-6964-c65e-3d0a7d3e84b3/test-blob-05bacb79-2c62-1d98-6ace-d8f836f501a9?comp=block\u0026blockid=dGVzdC1ibG9jay1kMDlkMGU5Ni0yMDgxLWMyOGEtZWJhNy0wMzNiM2RiZTQ5NGM%3D",
=======
      "RequestUri": "https://seanmcccanary.blob.core.windows.net/test-container-7921a936-d17d-5ea6-87de-347e4b26391f/test-blob-d301aa3d-77b0-2e34-58c7-70f93285c0dd?comp=block\u0026blockid=dGVzdC1ibG9jay03ZTcwNWQxNC1jYWU2LTk0ZjUtYjAwOS02YWM3ZTcwMjE4N2M%3D",
>>>>>>> 32e373e2
      "RequestMethod": "PUT",
      "RequestHeaders": {
        "Authorization": "Sanitized",
        "Content-Length": "4096",
<<<<<<< HEAD
        "traceparent": "00-cb38f0d4bf664f4480e617cbff64d72c-2c57b9bfd4456d4b-00",
        "User-Agent": [
          "azsdk-net-Storage.Blobs/12.4.0-dev.20200305.1",
          "(.NET Core 4.6.28325.01; Microsoft Windows 10.0.18363 )"
        ],
        "x-ms-client-request-id": "9562fcb3-fd40-3f7b-6a61-bd3c431685c3",
        "x-ms-date": "Thu, 05 Mar 2020 21:10:48 GMT",
        "x-ms-return-client-request-id": "true",
        "x-ms-version": "2019-10-10"
=======
        "traceparent": "00-2a53138879e94e4aaaf5fa1a3a88926c-49a157d8e70df845-00",
        "User-Agent": [
          "azsdk-net-Storage.Blobs/12.5.0-dev.20200403.1",
          "(.NET Core 4.6.28325.01; Microsoft Windows 10.0.18362 )"
        ],
        "x-ms-client-request-id": "bdd5db77-a622-71d9-6b33-8b23f5567a0c",
        "x-ms-date": "Sat, 04 Apr 2020 01:42:50 GMT",
        "x-ms-return-client-request-id": "true",
        "x-ms-version": "2019-12-12"
>>>>>>> 32e373e2
      },
      "RequestBody": "06vTJL97qtdBDMaeZP5qY78\u002B4/KoONc08zhlrumF1uBGxX5D0qChwgAqkaOwlclaXA059KLNNZrUnjGHFfzuuzblV59/J5AfnCHyfaczg11uC1HcS\u002BE\u002BeZDkbzNvGawEPNVtyj4q2jR8GleB2rfzoBvUGAqqEXBUp90Om7hcsIJ07kHRxrgeRDEcYDGJvJ7Z8M4YmgCiWSplGCNgHD58H2rUDOx1IdlitdTZjrE\u002Byuo/NKvpRBWC0pUXbK2VvijyoEDGta\u002ByZM71tuUsyct4Jk44IeeTktpVUjpXXrUrzPar5u1xeBU7jNDc9I4vVQnJnkVfXJ1AXw1lcWJ0WwUZyenugOLdB644/ZQWtp5MJf0xjb9vzG9ZaofgCwazxjHKwyqlQNQm7JaXJl8IKqhuGUxkQ81Gqfx5lRVb/fynhTdiTPN0p\u002BQoC6Ao2KYQUEDecfG6ToJjhBouK6u/yu6a76Aopd21\u002BnJnPDgtHdFWaUTUfYwK7Te0/8fYRns5aUCxjugG56tiKHZ/UhFKNmZJ18Jn6k1ijwJpc6YW3bT2LdP3e4/oUIGZcVUVi5olachgj2640n/zT/7mnXMETEvBiCU\u002BUrvXYIdBznj3TANnQwretU1GPltUBCuQArMNlCUKVAN15hcNiS/mdwMG\u002BwL6f1lpJpf9ekrJ6k2PR17UNDlT7fgA8Vzy0CwdYMdYTQkplYNZo26NDNm5rPzJfUHREULKsw0K\u002Bo38d1Vr3xqCcZ1EZrHae5HKxeEeR0VgKVPqTE\u002BEjZn7Hpv1XCsZIiy/NjtfhBeP9pax/\u002B0s7LJInE0CgJPL/uMDSEgW5B5lsaO1XxEJAKQ7Wla5046rzzLprb/eF6GZ9DhYWzvPeRF3S01Kdo2hPpypxiY9EipUV3kWLTdeh5oBHGrYsaRobOBEQYdAYVikR28jNFB7W\u002BINAwTCuEzaGMSzSFoiyIz3QFlF\u002BNCiFPYhceXHO1JKhsCIy66gprOUaSnDjRj9gn/iLPT2NmMRau8NoUdnE91xacKamf3eVpqlsY6m34beI\u002B5m5A5eU09cdmC/kwVsLFZMUSRWYumBBNZZUIXUaopoL31ZAC7OExVyPSKcHsKVOYQ4Wo5hiMAE5OA4BALKiAzVVmSHEisofT0O4yXH5OUTxBcBnBD8Bqa9VBxNlg4TqLUWx8heDSZYD91QU6SbPf/6JEDryez72U\u002B9yr4P2uYv\u002BjtvsB0dtbbwqI0yq7MCIRYcUnLOKN7JGu14oENoSDT2IVhpK4zi3W6J\u002ByBfyS6cu6in8oh0YNJcppYvpBRzh19YO4lamPaJOnUDRS29alC/3OWbwFasgsCGDIX2sjlaFXPABo2kQSKyHbcTcBuknzxFb8gv18YJrLnJ1Ixwk4g7qS\u002B5/GPDG5rD6aKfmRGl4W1IsEJwKj6st1rU22yVQYov18fr6qLZglQua\u002B4kahOnJPMfKONFy37xDUQJ70AtLacYb8FKufbLby7uQr5PiE1GLLZ5dhmm6QtI\u002Bt1dz5MUAD5GC/pRXGr8U7i1Vom/ooX3wsKJs7aOcYW2Ar4ZbaCb2kGACHxT9c9LfCNg8ZOCiFhYZgzQikyIuJl0m1qs4\u002BUYGnxHP5kIo83yPTeTLoDyM3lmwAeTyk/0\u002BFDj3lp1n5k9R9cWO0m\u002BUMI/3U0V9IoYgWfgRSPehU8sUkdJJcRzfJ2dVuap2/gwqHBFU\u002BwC3wPFyl3ylVp1X8KH6ugCdCv9zGGvd56jb6Vvr5yymDFjKXNDg1pngOdDKPckIvEPLjRFSIeLU2dkIlq3g\u002BW9w8aQJMB1vvDQlUt5bE\u002Bnf0y0X4FobVCp19YM32H/r/0ChWQwk/4wmnBDdbI8EuYXvKIOAyNjVVV250zpad6O0OVOdufqd\u002BxOg8URJfidbcXw9CK/8azZnzAPuayxRjCRtaTM7Zv/LEW2v39dUi9d2HmH\u002BXS7z945dde2270/nTyVf3BT0X8p8MfdCDIte0wAsuEyKU281eXGk3jESFGHdiJDyNK/CQf5Xgis3casC/mKtincDXPv2KmKjT4HZKh2VpIP6bN6QKjZOMtED/cfGod/OZEoq2muU\u002B8oNXzJ8vlgNoc0nCJGEHaAAtSoqsmxanK2iCsWTqooYZbDUQosEEbR5Nhw635lOCkbqKmVBqkmdssJEmnOSejdCzuLg75rVPGN1sbwQX/0UU8C\u002BqYBklrsnds/Iv7cA5rwkt9D2bVqr1O3BzDiNTRLFcAay05C23ngnuXjLDHysdIrAK\u002BgsXial0tSSYsqCmim8ww9wjdMrrZmYjrPh4MhxFZdtzSFq2RIgDQD8JHttpR9PDgltO\u002Bb31H4Ok49yg/HMIU1zFIzIUin9UEDSL4keKulUktL/A9mwtjjjXEWCrYkPL8MuOpCShvvfb\u002Btl5aT08GimHfEfDN1zgp6UJPXkeqL3gz\u002BGMDBYwgvW35QuSpBT7mvc3I\u002BX7\u002BLl\u002Bnfx/qHGOvUIbiJlLsA4TVvlSC0JRXfOADaJx54TX5McoDW4ZsNp0KSe5dxuLr\u002BrpI9zsqf13HUAI/5rfDNXNQ6PSI6Kv\u002BZYe3eIap9bYBF23iLOn6zrZsPAuEMFPpRxR7DN3qYw4STo23dwLXHV5IOs9F3QSFWho\u002BGKycdjU3zjFyLuTYFrBf0\u002BJcR1uzmR6tP/WAo2YP9bbHrEphddRYf6jRYPJ1bCQe5g0iKRK\u002Bin\u002BR8zpDtyrLZjkyFGpp/l4OB8ey4jgsN8/NZblY6cigBSHK04KaFMR\u002BCf61Q1u9sOuzFCVPD6hHZbtqdlFtcnhskg9Eoyrbc\u002B8DMNQ5dvR0E7DRpdWnVPl1g23HM6J3EJuCSK1IdRG816A2S9rQDe7G9mKcm8imxT0Vzx\u002B9EEBMiCA8typHL5qjFNIxcQkeoXV/ADk/1nTO34NsMqX1/8dj6cO6l1bEf8rL/Yb6dVQ3\u002By2mPgwHDLGvcduq2vjwqRUOzYtFYA4iuoRyc9jt1GYrODd4T8G3WNkODyF7GaTN21Bx76fM7psfh4eLlJzYvZlxf57FdF1XV3SyN1Dop5zjoJiEf\u002BjCXkmcWMg6L8A4NVGICZ4GCGL3HpQzHrtGNuPmp/QAUEGwsx1VJR\u002BRGSuwdf4DYJoC2ZQ1kWFQj0OSViXoU4fMN\u002BUT11p8sONHYgFogqS5QtJF58pfzr7gXCPdws75qMWn4D4U841Dgiiw8jNf6Aya1RdTpm\u002B5cGkqL3c2nu4UTbU/wKJqoE9FAmGhqtiPhHQXQum7pgZV6nPQ7sAWCOM6nKR6HCduMDTECqAKG8WQnqsDI1gAWKeu5doulbWLMvV\u002BZw4wEWRMqRK085tmT9KqPFAVFumHOkAAyzZNP5qDPNuqi7S7XI1GsnpJS2kISJoLgFVhchgP9yzKM0YyA2l4NbbDu8AZ8uPG0mRzPe7a9IKcRbtBHcq/npCL7SlHFK8M0RWySJDV7ZF1nqO3nLk98z7Hkb2yNxvsAB0vkgW2f721YmzZJK/txlQpy38nBAHbSf3ug4LtWpn5xkR3pl\u002BPvyLiAjpIZMqO1c9piGucxPwbVEgHy/g\u002BxAfW315reh/4ngxYRQXLjuEzX6m3h9IuWQFIWFITh/cmpzoydYVoJ1\u002BvbO5fQIP2U8Vm0GhSh0A1pIZdIx3N5RYVNZ3LlRVbyzhOBBbnzxh9UgSIrLeO1B/5\u002BNEDDwQ93YvUSg7mKrqsDwksAH8pTdVt380VQThihl190ZhEVLg0ECqPD4UJmydN2KGqXtegzKr7lS83JJhTdcOtZFUea7ZM\u002B/BUnkJQYESly2iatCuJ3QTxSMOM/OuOP5nFWDLSL3DrWWbjSDJoqzTqjVkztL2YJ4tQLR7yw/sExmKoiwQR15/3r1rAppDShKGOpm\u002BOWobYKTSnff5V\u002BJlr2oHTwBws1Lm9PAli13z6gah9ZB2Lem/bzGHPblmhnbbBVMgPAsCBYc210R55dVW7rPxR2JB74GAV9/O\u002BXWpgG55WoX6w637n\u002BAZP1aVNXlsMF71dT8UiSXRr\u002BQ7QwwBnVbV8JtfXCsF9bdyOKAq6xJWYskmpBs/ZNFQKRO5wFzkB6H/v0TuHNQj73\u002BHokB1trTB1OAy6ulLppvJ/zMHXDVaniD\u002BKzvdeEXk8rSbp8KA6nJu5/t8oSy4tBipJB2hLJNKLRQfd4uI9GyaXfg0r/7JORTAmGRJ7e0ERXcjJEQ4M8YRUXq\u002BcWLm5fOO4lMkhBQZ7/sI4IQ\u002B8E8nCzIUZcAYUhoiE050Gseh2bJguvuZ37FTCURZL1NB4lE7h2Yw0oAjZoA5AmDFlcUzVxbBzkVTjTtwsVyLzyLG4CD9SINRcPcyTURrUN1AnXOPJdg8cBQb2Ao6sCEjp6ddchI/2E0x0eYvn4Dw6DxeICPZDJlainAc0WCJJsDWDqWtHe67ALUmTVPiHNCTGv/N3IANSpsN8ueiIvbcuKslSYDrU9pNkx9uss9FeH2febZwu1ow2LQKnxr3GO3OWZSozMNPt8clgDlwnpfbuIp6AqlAa/1Q5HDc0LS/VooxkGkqrKuqX8HvSzsQwDocPtaAfRY0je2nV\u002BhSctcSZim/Pw4\u002BoRvu36LnURCyMCRGsKHeLtlkDRJ7g0TDV\u002Bzq3OURYYE73Y3Koa1jTSzc5Se0C7I1NDdAWzHrwy3XK4fF/HQ7oN6TGtMkE4078L/lrq4tD0wqtZitwRZfQBpf84YVrVCokURJEPDfESC6BFqB9iSPqhw7q0brnd\u002B4Q8rIxB/3FlNfTQ1Z0\u002B5LS6Rn47y73Vn10Elp6fIZzPNkgN02Fl0Asv33IrkXJcY98F\u002Big7oTDHZg0uPWnTxRRXAJ9UMRFTVHVyDOtLqg7rpzO\u002BmiZ0lJQYRmxUNpOiWxpd05DSCDLNsaWyyJVEe7z/Q5U1FCrt42sKO\u002Bqk/x7hz7DR7td9GJ8B8OmBwcz/1MqwVfP\u002BbUbvb\u002B8kyMxHKbKG0Pjkco3lgSv1MyNBbCKfC2cg9Kor42Jp4X7nWVDTusc3\u002B/HTGmE8ytPICTkjrgPNhLxkJjQHW\u002ByVepEP/SjaIXlcCnAwy/EG4ynWY9opRjN7GtSTbpOTL6AEPZ/QLcyr7ee/x6OSnLnKXkMLMfcSbDNdk\u002BNTRrPmydvQLI1RNrZcK3byaX\u002BP6X0ayRBQh/2o8dFrcpnpV6Y02f7IwXAreSeMrgaBHwK0zapmOH2ilUHdKDq85sMcc9PPvpCBxycM71Dow9n3JtHOt6Xvgh4okUO965g2b5JkcDoysWFyMgWCWUktudJn5QFo7S4dLfC1pyxMxNuP1oC9hFKexHVwW4SfbCnU\u002BtdwVQWXzYFkRkNKfQo0Jm4q84PJcDV/yCGM95KqfcDH4KxU227W9wj\u002BWD0PVEdqPDUVdXmlC4qi8Y3kC9XvuciDgp1e30r/U/t6yhf4cHPZIbpclAhHIdUisurh8ewzD590jNGqDF3rFiF9K0ByqYAZCukakyXAO2HIOyxfHmEPR7t4hOShLw==",
      "StatusCode": 201,
      "ResponseHeaders": {
        "Content-Length": "0",
<<<<<<< HEAD
        "Date": "Thu, 05 Mar 2020 21:10:47 GMT",
=======
        "Date": "Sat, 04 Apr 2020 01:42:50 GMT",
>>>>>>> 32e373e2
        "Server": [
          "Windows-Azure-Blob/1.0",
          "Microsoft-HTTPAPI/2.0"
        ],
<<<<<<< HEAD
        "x-ms-client-request-id": "9562fcb3-fd40-3f7b-6a61-bd3c431685c3",
        "x-ms-content-crc64": "h\u002BQgvijyxSw=",
        "x-ms-request-id": "e0b98a78-301e-000d-5732-f35aef000000",
        "x-ms-request-server-encrypted": "true",
        "x-ms-version": "2019-10-10"
=======
        "x-ms-client-request-id": "bdd5db77-a622-71d9-6b33-8b23f5567a0c",
        "x-ms-content-crc64": "ui\u002BQ2pstmHk=",
        "x-ms-request-id": "83706a6f-b01e-0085-1322-0a607d000000",
        "x-ms-request-server-encrypted": "true",
        "x-ms-version": "2019-12-12"
>>>>>>> 32e373e2
      },
      "ResponseBody": []
    },
    {
<<<<<<< HEAD
      "RequestUri": "https://seanstagetest.blob.core.windows.net/test-container-5e0bd559-ea03-6964-c65e-3d0a7d3e84b3/test-blob-05bacb79-2c62-1d98-6ace-d8f836f501a9?comp=blocklist",
=======
      "RequestUri": "https://seanmcccanary.blob.core.windows.net/test-container-7921a936-d17d-5ea6-87de-347e4b26391f/test-blob-d301aa3d-77b0-2e34-58c7-70f93285c0dd?comp=blocklist",
>>>>>>> 32e373e2
      "RequestMethod": "PUT",
      "RequestHeaders": {
        "Authorization": "Sanitized",
        "Content-Length": "104",
        "Content-Type": "application/xml",
<<<<<<< HEAD
        "traceparent": "00-e81c19e5e053574c94e45e21e3c4ad91-fbc0bf211b845d40-00",
        "User-Agent": [
          "azsdk-net-Storage.Blobs/12.4.0-dev.20200305.1",
          "(.NET Core 4.6.28325.01; Microsoft Windows 10.0.18363 )"
        ],
        "x-ms-client-request-id": "4187844f-b35b-320b-d02c-74d42fce6eca",
        "x-ms-date": "Thu, 05 Mar 2020 21:10:48 GMT",
=======
        "traceparent": "00-d5434369727f5445b37f43a17e0a757b-653aefe3d150fe42-00",
        "User-Agent": [
          "azsdk-net-Storage.Blobs/12.5.0-dev.20200403.1",
          "(.NET Core 4.6.28325.01; Microsoft Windows 10.0.18362 )"
        ],
        "x-ms-client-request-id": "0b50cee4-5a2d-d259-d9de-05ae450e95a0",
        "x-ms-date": "Sat, 04 Apr 2020 01:42:50 GMT",
>>>>>>> 32e373e2
        "x-ms-meta-Capital": "letter",
        "x-ms-meta-foo": "bar",
        "x-ms-meta-meta": "data",
        "x-ms-meta-UPPER": "case",
        "x-ms-return-client-request-id": "true",
<<<<<<< HEAD
        "x-ms-version": "2019-10-10"
=======
        "x-ms-version": "2019-12-12"
>>>>>>> 32e373e2
      },
      "RequestBody": "\u003CBlockList\u003E\u003CLatest\u003EdGVzdC1ibG9jay03ZTcwNWQxNC1jYWU2LTk0ZjUtYjAwOS02YWM3ZTcwMjE4N2M=\u003C/Latest\u003E\u003C/BlockList\u003E",
      "StatusCode": 201,
      "ResponseHeaders": {
        "Content-Length": "0",
<<<<<<< HEAD
        "Date": "Thu, 05 Mar 2020 21:10:47 GMT",
        "ETag": "\u00220x8D7C149ADCCBEE1\u0022",
        "Last-Modified": "Thu, 05 Mar 2020 21:10:48 GMT",
=======
        "Date": "Sat, 04 Apr 2020 01:42:50 GMT",
        "ETag": "\u00220x8D7D8397C7B7FE1\u0022",
        "Last-Modified": "Sat, 04 Apr 2020 01:42:50 GMT",
>>>>>>> 32e373e2
        "Server": [
          "Windows-Azure-Blob/1.0",
          "Microsoft-HTTPAPI/2.0"
        ],
<<<<<<< HEAD
        "x-ms-client-request-id": "4187844f-b35b-320b-d02c-74d42fce6eca",
        "x-ms-content-crc64": "szrn0pSn2CQ=",
        "x-ms-request-id": "e0b98a7d-301e-000d-5c32-f35aef000000",
        "x-ms-request-server-encrypted": "true",
        "x-ms-version": "2019-10-10"
=======
        "x-ms-client-request-id": "0b50cee4-5a2d-d259-d9de-05ae450e95a0",
        "x-ms-content-crc64": "rQRf1HxmmlI=",
        "x-ms-request-id": "83706a7f-b01e-0085-1e22-0a607d000000",
        "x-ms-request-server-encrypted": "true",
        "x-ms-version": "2019-12-12"
>>>>>>> 32e373e2
      },
      "ResponseBody": []
    },
    {
<<<<<<< HEAD
      "RequestUri": "https://seanstagetest.blob.core.windows.net/test-container-5e0bd559-ea03-6964-c65e-3d0a7d3e84b3/test-blob-05bacb79-2c62-1d98-6ace-d8f836f501a9",
      "RequestMethod": "HEAD",
      "RequestHeaders": {
        "Authorization": "Sanitized",
        "traceparent": "00-72a72097cb59aa478e3109b8aedabeed-f7241f76d8259941-00",
        "User-Agent": [
          "azsdk-net-Storage.Blobs/12.4.0-dev.20200305.1",
          "(.NET Core 4.6.28325.01; Microsoft Windows 10.0.18363 )"
        ],
        "x-ms-client-request-id": "beece738-438e-dd67-fb76-e0a36eee7a34",
        "x-ms-date": "Thu, 05 Mar 2020 21:10:49 GMT",
        "x-ms-return-client-request-id": "true",
        "x-ms-version": "2019-10-10"
=======
      "RequestUri": "https://seanmcccanary.blob.core.windows.net/test-container-7921a936-d17d-5ea6-87de-347e4b26391f/test-blob-d301aa3d-77b0-2e34-58c7-70f93285c0dd",
      "RequestMethod": "HEAD",
      "RequestHeaders": {
        "Authorization": "Sanitized",
        "traceparent": "00-802d233830e483418904d3bb0acf9c4a-c8786f4895926c45-00",
        "User-Agent": [
          "azsdk-net-Storage.Blobs/12.5.0-dev.20200403.1",
          "(.NET Core 4.6.28325.01; Microsoft Windows 10.0.18362 )"
        ],
        "x-ms-client-request-id": "273ed423-6e06-d4de-e52c-f7b62b9efd1e",
        "x-ms-date": "Sat, 04 Apr 2020 01:42:51 GMT",
        "x-ms-return-client-request-id": "true",
        "x-ms-version": "2019-12-12"
>>>>>>> 32e373e2
      },
      "RequestBody": null,
      "StatusCode": 200,
      "ResponseHeaders": {
        "Accept-Ranges": "bytes",
        "Content-Length": "4096",
        "Content-Type": "application/octet-stream",
<<<<<<< HEAD
        "Date": "Thu, 05 Mar 2020 21:10:47 GMT",
        "ETag": "\u00220x8D7C149ADCCBEE1\u0022",
        "Last-Modified": "Thu, 05 Mar 2020 21:10:48 GMT",
=======
        "Date": "Sat, 04 Apr 2020 01:42:50 GMT",
        "ETag": "\u00220x8D7D8397C7B7FE1\u0022",
        "Last-Modified": "Sat, 04 Apr 2020 01:42:50 GMT",
>>>>>>> 32e373e2
        "Server": [
          "Windows-Azure-Blob/1.0",
          "Microsoft-HTTPAPI/2.0"
        ],
        "x-ms-access-tier": "Hot",
        "x-ms-access-tier-inferred": "true",
        "x-ms-blob-type": "BlockBlob",
<<<<<<< HEAD
        "x-ms-client-request-id": "beece738-438e-dd67-fb76-e0a36eee7a34",
        "x-ms-creation-time": "Thu, 05 Mar 2020 21:10:48 GMT",
=======
        "x-ms-client-request-id": "273ed423-6e06-d4de-e52c-f7b62b9efd1e",
        "x-ms-creation-time": "Sat, 04 Apr 2020 01:42:50 GMT",
>>>>>>> 32e373e2
        "x-ms-lease-state": "available",
        "x-ms-lease-status": "unlocked",
        "x-ms-meta-Capital": "letter",
        "x-ms-meta-foo": "bar",
        "x-ms-meta-meta": "data",
        "x-ms-meta-UPPER": "case",
<<<<<<< HEAD
        "x-ms-request-id": "e0b98a84-301e-000d-6332-f35aef000000",
        "x-ms-server-encrypted": "true",
        "x-ms-version": "2019-10-10"
=======
        "x-ms-request-id": "83706a8e-b01e-0085-2b22-0a607d000000",
        "x-ms-server-encrypted": "true",
        "x-ms-version": "2019-12-12"
>>>>>>> 32e373e2
      },
      "ResponseBody": []
    },
    {
<<<<<<< HEAD
      "RequestUri": "https://seanstagetest.blob.core.windows.net/test-container-5e0bd559-ea03-6964-c65e-3d0a7d3e84b3?restype=container",
      "RequestMethod": "DELETE",
      "RequestHeaders": {
        "Authorization": "Sanitized",
        "traceparent": "00-3495e845ed39d046a841b6fdae3234d1-f1404981b6e7c648-00",
        "User-Agent": [
          "azsdk-net-Storage.Blobs/12.4.0-dev.20200305.1",
          "(.NET Core 4.6.28325.01; Microsoft Windows 10.0.18363 )"
        ],
        "x-ms-client-request-id": "489c8179-afe1-503b-69a4-96f5c50a614a",
        "x-ms-date": "Thu, 05 Mar 2020 21:10:49 GMT",
        "x-ms-return-client-request-id": "true",
        "x-ms-version": "2019-10-10"
=======
      "RequestUri": "https://seanmcccanary.blob.core.windows.net/test-container-7921a936-d17d-5ea6-87de-347e4b26391f?restype=container",
      "RequestMethod": "DELETE",
      "RequestHeaders": {
        "Authorization": "Sanitized",
        "traceparent": "00-0ad081b7c4f07646978f7bc43ffc4a8e-8352719ded579a41-00",
        "User-Agent": [
          "azsdk-net-Storage.Blobs/12.5.0-dev.20200403.1",
          "(.NET Core 4.6.28325.01; Microsoft Windows 10.0.18362 )"
        ],
        "x-ms-client-request-id": "708aabc8-6ecf-d69a-82e0-60cd5b511bee",
        "x-ms-date": "Sat, 04 Apr 2020 01:42:51 GMT",
        "x-ms-return-client-request-id": "true",
        "x-ms-version": "2019-12-12"
>>>>>>> 32e373e2
      },
      "RequestBody": null,
      "StatusCode": 202,
      "ResponseHeaders": {
        "Content-Length": "0",
<<<<<<< HEAD
        "Date": "Thu, 05 Mar 2020 21:10:48 GMT",
=======
        "Date": "Sat, 04 Apr 2020 01:42:50 GMT",
>>>>>>> 32e373e2
        "Server": [
          "Windows-Azure-Blob/1.0",
          "Microsoft-HTTPAPI/2.0"
        ],
<<<<<<< HEAD
        "x-ms-client-request-id": "489c8179-afe1-503b-69a4-96f5c50a614a",
        "x-ms-request-id": "e0b98a88-301e-000d-6732-f35aef000000",
        "x-ms-version": "2019-10-10"
=======
        "x-ms-client-request-id": "708aabc8-6ecf-d69a-82e0-60cd5b511bee",
        "x-ms-request-id": "83706aa5-b01e-0085-3b22-0a607d000000",
        "x-ms-version": "2019-12-12"
>>>>>>> 32e373e2
      },
      "ResponseBody": []
    }
  ],
  "Variables": {
<<<<<<< HEAD
    "RandomSeed": "349755810",
    "Storage_TestConfigDefault": "ProductionTenant\nseanstagetest\nU2FuaXRpemVk\nhttps://seanstagetest.blob.core.windows.net\nhttp://seanstagetest.file.core.windows.net\nhttp://seanstagetest.queue.core.windows.net\nhttp://seanstagetest.table.core.windows.net\n\n\n\n\nhttp://seanstagetest-secondary.blob.core.windows.net\nhttp://seanstagetest-secondary.file.core.windows.net\nhttp://seanstagetest-secondary.queue.core.windows.net\nhttp://seanstagetest-secondary.table.core.windows.net\n\nSanitized\n\n\nCloud\nBlobEndpoint=https://seanstagetest.blob.core.windows.net/;QueueEndpoint=http://seanstagetest.queue.core.windows.net/;FileEndpoint=http://seanstagetest.file.core.windows.net/;BlobSecondaryEndpoint=http://seanstagetest-secondary.blob.core.windows.net/;QueueSecondaryEndpoint=http://seanstagetest-secondary.queue.core.windows.net/;FileSecondaryEndpoint=http://seanstagetest-secondary.file.core.windows.net/;AccountName=seanstagetest;AccountKey=Sanitized\nseanscope1"
=======
    "RandomSeed": "1432353148",
    "Storage_TestConfigDefault": "ProductionTenant\nseanmcccanary\nU2FuaXRpemVk\nhttps://seanmcccanary.blob.core.windows.net\nhttps://seanmcccanary.file.core.windows.net\nhttps://seanmcccanary.queue.core.windows.net\nhttps://seanmcccanary.table.core.windows.net\n\n\n\n\nhttps://seanmcccanary-secondary.blob.core.windows.net\nhttps://seanmcccanary-secondary.file.core.windows.net\nhttps://seanmcccanary-secondary.queue.core.windows.net\nhttps://seanmcccanary-secondary.table.core.windows.net\n\nSanitized\n\n\nCloud\nBlobEndpoint=https://seanmcccanary.blob.core.windows.net/;QueueEndpoint=https://seanmcccanary.queue.core.windows.net/;FileEndpoint=https://seanmcccanary.file.core.windows.net/;BlobSecondaryEndpoint=https://seanmcccanary-secondary.blob.core.windows.net/;QueueSecondaryEndpoint=https://seanmcccanary-secondary.queue.core.windows.net/;FileSecondaryEndpoint=https://seanmcccanary-secondary.file.core.windows.net/;AccountName=seanmcccanary;AccountKey=Sanitized\nseanscope1"
>>>>>>> 32e373e2
  }
}<|MERGE_RESOLUTION|>--- conflicted
+++ resolved
@@ -1,22 +1,6 @@
 {
   "Entries": [
     {
-<<<<<<< HEAD
-      "RequestUri": "https://seanstagetest.blob.core.windows.net/test-container-5e0bd559-ea03-6964-c65e-3d0a7d3e84b3?restype=container",
-      "RequestMethod": "PUT",
-      "RequestHeaders": {
-        "Authorization": "Sanitized",
-        "traceparent": "00-9da59ba8d0ae7847a8fd5cd86c0150ce-75c2323945195a40-00",
-        "User-Agent": [
-          "azsdk-net-Storage.Blobs/12.4.0-dev.20200305.1",
-          "(.NET Core 4.6.28325.01; Microsoft Windows 10.0.18363 )"
-        ],
-        "x-ms-blob-public-access": "container",
-        "x-ms-client-request-id": "d4ed1977-4dd7-dd0e-4b0c-f04685178fcb",
-        "x-ms-date": "Thu, 05 Mar 2020 21:10:48 GMT",
-        "x-ms-return-client-request-id": "true",
-        "x-ms-version": "2019-10-10"
-=======
       "RequestUri": "https://seanmcccanary.blob.core.windows.net/test-container-7921a936-d17d-5ea6-87de-347e4b26391f?restype=container",
       "RequestMethod": "PUT",
       "RequestHeaders": {
@@ -31,58 +15,30 @@
         "x-ms-date": "Sat, 04 Apr 2020 01:42:50 GMT",
         "x-ms-return-client-request-id": "true",
         "x-ms-version": "2019-12-12"
->>>>>>> 32e373e2
       },
       "RequestBody": null,
       "StatusCode": 201,
       "ResponseHeaders": {
         "Content-Length": "0",
-<<<<<<< HEAD
-        "Date": "Thu, 05 Mar 2020 21:10:47 GMT",
-        "ETag": "\u00220x8D7C149ADB3408A\u0022",
-        "Last-Modified": "Thu, 05 Mar 2020 21:10:48 GMT",
-=======
         "Date": "Sat, 04 Apr 2020 01:42:50 GMT",
         "ETag": "\u00220x8D7D8397C617EC6\u0022",
         "Last-Modified": "Sat, 04 Apr 2020 01:42:50 GMT",
->>>>>>> 32e373e2
         "Server": [
           "Windows-Azure-Blob/1.0",
           "Microsoft-HTTPAPI/2.0"
         ],
-<<<<<<< HEAD
-        "x-ms-client-request-id": "d4ed1977-4dd7-dd0e-4b0c-f04685178fcb",
-        "x-ms-request-id": "e0b98a70-301e-000d-5132-f35aef000000",
-        "x-ms-version": "2019-10-10"
-=======
         "x-ms-client-request-id": "be6627ab-5975-097f-6607-a351efa5c461",
         "x-ms-request-id": "83706a65-b01e-0085-0b22-0a607d000000",
         "x-ms-version": "2019-12-12"
->>>>>>> 32e373e2
       },
       "ResponseBody": []
     },
     {
-<<<<<<< HEAD
-      "RequestUri": "https://seanstagetest.blob.core.windows.net/test-container-5e0bd559-ea03-6964-c65e-3d0a7d3e84b3/test-blob-05bacb79-2c62-1d98-6ace-d8f836f501a9?comp=block\u0026blockid=dGVzdC1ibG9jay1kMDlkMGU5Ni0yMDgxLWMyOGEtZWJhNy0wMzNiM2RiZTQ5NGM%3D",
-=======
       "RequestUri": "https://seanmcccanary.blob.core.windows.net/test-container-7921a936-d17d-5ea6-87de-347e4b26391f/test-blob-d301aa3d-77b0-2e34-58c7-70f93285c0dd?comp=block\u0026blockid=dGVzdC1ibG9jay03ZTcwNWQxNC1jYWU2LTk0ZjUtYjAwOS02YWM3ZTcwMjE4N2M%3D",
->>>>>>> 32e373e2
       "RequestMethod": "PUT",
       "RequestHeaders": {
         "Authorization": "Sanitized",
         "Content-Length": "4096",
-<<<<<<< HEAD
-        "traceparent": "00-cb38f0d4bf664f4480e617cbff64d72c-2c57b9bfd4456d4b-00",
-        "User-Agent": [
-          "azsdk-net-Storage.Blobs/12.4.0-dev.20200305.1",
-          "(.NET Core 4.6.28325.01; Microsoft Windows 10.0.18363 )"
-        ],
-        "x-ms-client-request-id": "9562fcb3-fd40-3f7b-6a61-bd3c431685c3",
-        "x-ms-date": "Thu, 05 Mar 2020 21:10:48 GMT",
-        "x-ms-return-client-request-id": "true",
-        "x-ms-version": "2019-10-10"
-=======
         "traceparent": "00-2a53138879e94e4aaaf5fa1a3a88926c-49a157d8e70df845-00",
         "User-Agent": [
           "azsdk-net-Storage.Blobs/12.5.0-dev.20200403.1",
@@ -92,57 +48,31 @@
         "x-ms-date": "Sat, 04 Apr 2020 01:42:50 GMT",
         "x-ms-return-client-request-id": "true",
         "x-ms-version": "2019-12-12"
->>>>>>> 32e373e2
       },
       "RequestBody": "06vTJL97qtdBDMaeZP5qY78\u002B4/KoONc08zhlrumF1uBGxX5D0qChwgAqkaOwlclaXA059KLNNZrUnjGHFfzuuzblV59/J5AfnCHyfaczg11uC1HcS\u002BE\u002BeZDkbzNvGawEPNVtyj4q2jR8GleB2rfzoBvUGAqqEXBUp90Om7hcsIJ07kHRxrgeRDEcYDGJvJ7Z8M4YmgCiWSplGCNgHD58H2rUDOx1IdlitdTZjrE\u002Byuo/NKvpRBWC0pUXbK2VvijyoEDGta\u002ByZM71tuUsyct4Jk44IeeTktpVUjpXXrUrzPar5u1xeBU7jNDc9I4vVQnJnkVfXJ1AXw1lcWJ0WwUZyenugOLdB644/ZQWtp5MJf0xjb9vzG9ZaofgCwazxjHKwyqlQNQm7JaXJl8IKqhuGUxkQ81Gqfx5lRVb/fynhTdiTPN0p\u002BQoC6Ao2KYQUEDecfG6ToJjhBouK6u/yu6a76Aopd21\u002BnJnPDgtHdFWaUTUfYwK7Te0/8fYRns5aUCxjugG56tiKHZ/UhFKNmZJ18Jn6k1ijwJpc6YW3bT2LdP3e4/oUIGZcVUVi5olachgj2640n/zT/7mnXMETEvBiCU\u002BUrvXYIdBznj3TANnQwretU1GPltUBCuQArMNlCUKVAN15hcNiS/mdwMG\u002BwL6f1lpJpf9ekrJ6k2PR17UNDlT7fgA8Vzy0CwdYMdYTQkplYNZo26NDNm5rPzJfUHREULKsw0K\u002Bo38d1Vr3xqCcZ1EZrHae5HKxeEeR0VgKVPqTE\u002BEjZn7Hpv1XCsZIiy/NjtfhBeP9pax/\u002B0s7LJInE0CgJPL/uMDSEgW5B5lsaO1XxEJAKQ7Wla5046rzzLprb/eF6GZ9DhYWzvPeRF3S01Kdo2hPpypxiY9EipUV3kWLTdeh5oBHGrYsaRobOBEQYdAYVikR28jNFB7W\u002BINAwTCuEzaGMSzSFoiyIz3QFlF\u002BNCiFPYhceXHO1JKhsCIy66gprOUaSnDjRj9gn/iLPT2NmMRau8NoUdnE91xacKamf3eVpqlsY6m34beI\u002B5m5A5eU09cdmC/kwVsLFZMUSRWYumBBNZZUIXUaopoL31ZAC7OExVyPSKcHsKVOYQ4Wo5hiMAE5OA4BALKiAzVVmSHEisofT0O4yXH5OUTxBcBnBD8Bqa9VBxNlg4TqLUWx8heDSZYD91QU6SbPf/6JEDryez72U\u002B9yr4P2uYv\u002BjtvsB0dtbbwqI0yq7MCIRYcUnLOKN7JGu14oENoSDT2IVhpK4zi3W6J\u002ByBfyS6cu6in8oh0YNJcppYvpBRzh19YO4lamPaJOnUDRS29alC/3OWbwFasgsCGDIX2sjlaFXPABo2kQSKyHbcTcBuknzxFb8gv18YJrLnJ1Ixwk4g7qS\u002B5/GPDG5rD6aKfmRGl4W1IsEJwKj6st1rU22yVQYov18fr6qLZglQua\u002B4kahOnJPMfKONFy37xDUQJ70AtLacYb8FKufbLby7uQr5PiE1GLLZ5dhmm6QtI\u002Bt1dz5MUAD5GC/pRXGr8U7i1Vom/ooX3wsKJs7aOcYW2Ar4ZbaCb2kGACHxT9c9LfCNg8ZOCiFhYZgzQikyIuJl0m1qs4\u002BUYGnxHP5kIo83yPTeTLoDyM3lmwAeTyk/0\u002BFDj3lp1n5k9R9cWO0m\u002BUMI/3U0V9IoYgWfgRSPehU8sUkdJJcRzfJ2dVuap2/gwqHBFU\u002BwC3wPFyl3ylVp1X8KH6ugCdCv9zGGvd56jb6Vvr5yymDFjKXNDg1pngOdDKPckIvEPLjRFSIeLU2dkIlq3g\u002BW9w8aQJMB1vvDQlUt5bE\u002Bnf0y0X4FobVCp19YM32H/r/0ChWQwk/4wmnBDdbI8EuYXvKIOAyNjVVV250zpad6O0OVOdufqd\u002BxOg8URJfidbcXw9CK/8azZnzAPuayxRjCRtaTM7Zv/LEW2v39dUi9d2HmH\u002BXS7z945dde2270/nTyVf3BT0X8p8MfdCDIte0wAsuEyKU281eXGk3jESFGHdiJDyNK/CQf5Xgis3casC/mKtincDXPv2KmKjT4HZKh2VpIP6bN6QKjZOMtED/cfGod/OZEoq2muU\u002B8oNXzJ8vlgNoc0nCJGEHaAAtSoqsmxanK2iCsWTqooYZbDUQosEEbR5Nhw635lOCkbqKmVBqkmdssJEmnOSejdCzuLg75rVPGN1sbwQX/0UU8C\u002BqYBklrsnds/Iv7cA5rwkt9D2bVqr1O3BzDiNTRLFcAay05C23ngnuXjLDHysdIrAK\u002BgsXial0tSSYsqCmim8ww9wjdMrrZmYjrPh4MhxFZdtzSFq2RIgDQD8JHttpR9PDgltO\u002Bb31H4Ok49yg/HMIU1zFIzIUin9UEDSL4keKulUktL/A9mwtjjjXEWCrYkPL8MuOpCShvvfb\u002Btl5aT08GimHfEfDN1zgp6UJPXkeqL3gz\u002BGMDBYwgvW35QuSpBT7mvc3I\u002BX7\u002BLl\u002Bnfx/qHGOvUIbiJlLsA4TVvlSC0JRXfOADaJx54TX5McoDW4ZsNp0KSe5dxuLr\u002BrpI9zsqf13HUAI/5rfDNXNQ6PSI6Kv\u002BZYe3eIap9bYBF23iLOn6zrZsPAuEMFPpRxR7DN3qYw4STo23dwLXHV5IOs9F3QSFWho\u002BGKycdjU3zjFyLuTYFrBf0\u002BJcR1uzmR6tP/WAo2YP9bbHrEphddRYf6jRYPJ1bCQe5g0iKRK\u002Bin\u002BR8zpDtyrLZjkyFGpp/l4OB8ey4jgsN8/NZblY6cigBSHK04KaFMR\u002BCf61Q1u9sOuzFCVPD6hHZbtqdlFtcnhskg9Eoyrbc\u002B8DMNQ5dvR0E7DRpdWnVPl1g23HM6J3EJuCSK1IdRG816A2S9rQDe7G9mKcm8imxT0Vzx\u002B9EEBMiCA8typHL5qjFNIxcQkeoXV/ADk/1nTO34NsMqX1/8dj6cO6l1bEf8rL/Yb6dVQ3\u002By2mPgwHDLGvcduq2vjwqRUOzYtFYA4iuoRyc9jt1GYrODd4T8G3WNkODyF7GaTN21Bx76fM7psfh4eLlJzYvZlxf57FdF1XV3SyN1Dop5zjoJiEf\u002BjCXkmcWMg6L8A4NVGICZ4GCGL3HpQzHrtGNuPmp/QAUEGwsx1VJR\u002BRGSuwdf4DYJoC2ZQ1kWFQj0OSViXoU4fMN\u002BUT11p8sONHYgFogqS5QtJF58pfzr7gXCPdws75qMWn4D4U841Dgiiw8jNf6Aya1RdTpm\u002B5cGkqL3c2nu4UTbU/wKJqoE9FAmGhqtiPhHQXQum7pgZV6nPQ7sAWCOM6nKR6HCduMDTECqAKG8WQnqsDI1gAWKeu5doulbWLMvV\u002BZw4wEWRMqRK085tmT9KqPFAVFumHOkAAyzZNP5qDPNuqi7S7XI1GsnpJS2kISJoLgFVhchgP9yzKM0YyA2l4NbbDu8AZ8uPG0mRzPe7a9IKcRbtBHcq/npCL7SlHFK8M0RWySJDV7ZF1nqO3nLk98z7Hkb2yNxvsAB0vkgW2f721YmzZJK/txlQpy38nBAHbSf3ug4LtWpn5xkR3pl\u002BPvyLiAjpIZMqO1c9piGucxPwbVEgHy/g\u002BxAfW315reh/4ngxYRQXLjuEzX6m3h9IuWQFIWFITh/cmpzoydYVoJ1\u002BvbO5fQIP2U8Vm0GhSh0A1pIZdIx3N5RYVNZ3LlRVbyzhOBBbnzxh9UgSIrLeO1B/5\u002BNEDDwQ93YvUSg7mKrqsDwksAH8pTdVt380VQThihl190ZhEVLg0ECqPD4UJmydN2KGqXtegzKr7lS83JJhTdcOtZFUea7ZM\u002B/BUnkJQYESly2iatCuJ3QTxSMOM/OuOP5nFWDLSL3DrWWbjSDJoqzTqjVkztL2YJ4tQLR7yw/sExmKoiwQR15/3r1rAppDShKGOpm\u002BOWobYKTSnff5V\u002BJlr2oHTwBws1Lm9PAli13z6gah9ZB2Lem/bzGHPblmhnbbBVMgPAsCBYc210R55dVW7rPxR2JB74GAV9/O\u002BXWpgG55WoX6w637n\u002BAZP1aVNXlsMF71dT8UiSXRr\u002BQ7QwwBnVbV8JtfXCsF9bdyOKAq6xJWYskmpBs/ZNFQKRO5wFzkB6H/v0TuHNQj73\u002BHokB1trTB1OAy6ulLppvJ/zMHXDVaniD\u002BKzvdeEXk8rSbp8KA6nJu5/t8oSy4tBipJB2hLJNKLRQfd4uI9GyaXfg0r/7JORTAmGRJ7e0ERXcjJEQ4M8YRUXq\u002BcWLm5fOO4lMkhBQZ7/sI4IQ\u002B8E8nCzIUZcAYUhoiE050Gseh2bJguvuZ37FTCURZL1NB4lE7h2Yw0oAjZoA5AmDFlcUzVxbBzkVTjTtwsVyLzyLG4CD9SINRcPcyTURrUN1AnXOPJdg8cBQb2Ao6sCEjp6ddchI/2E0x0eYvn4Dw6DxeICPZDJlainAc0WCJJsDWDqWtHe67ALUmTVPiHNCTGv/N3IANSpsN8ueiIvbcuKslSYDrU9pNkx9uss9FeH2febZwu1ow2LQKnxr3GO3OWZSozMNPt8clgDlwnpfbuIp6AqlAa/1Q5HDc0LS/VooxkGkqrKuqX8HvSzsQwDocPtaAfRY0je2nV\u002BhSctcSZim/Pw4\u002BoRvu36LnURCyMCRGsKHeLtlkDRJ7g0TDV\u002Bzq3OURYYE73Y3Koa1jTSzc5Se0C7I1NDdAWzHrwy3XK4fF/HQ7oN6TGtMkE4078L/lrq4tD0wqtZitwRZfQBpf84YVrVCokURJEPDfESC6BFqB9iSPqhw7q0brnd\u002B4Q8rIxB/3FlNfTQ1Z0\u002B5LS6Rn47y73Vn10Elp6fIZzPNkgN02Fl0Asv33IrkXJcY98F\u002Big7oTDHZg0uPWnTxRRXAJ9UMRFTVHVyDOtLqg7rpzO\u002BmiZ0lJQYRmxUNpOiWxpd05DSCDLNsaWyyJVEe7z/Q5U1FCrt42sKO\u002Bqk/x7hz7DR7td9GJ8B8OmBwcz/1MqwVfP\u002BbUbvb\u002B8kyMxHKbKG0Pjkco3lgSv1MyNBbCKfC2cg9Kor42Jp4X7nWVDTusc3\u002B/HTGmE8ytPICTkjrgPNhLxkJjQHW\u002ByVepEP/SjaIXlcCnAwy/EG4ynWY9opRjN7GtSTbpOTL6AEPZ/QLcyr7ee/x6OSnLnKXkMLMfcSbDNdk\u002BNTRrPmydvQLI1RNrZcK3byaX\u002BP6X0ayRBQh/2o8dFrcpnpV6Y02f7IwXAreSeMrgaBHwK0zapmOH2ilUHdKDq85sMcc9PPvpCBxycM71Dow9n3JtHOt6Xvgh4okUO965g2b5JkcDoysWFyMgWCWUktudJn5QFo7S4dLfC1pyxMxNuP1oC9hFKexHVwW4SfbCnU\u002BtdwVQWXzYFkRkNKfQo0Jm4q84PJcDV/yCGM95KqfcDH4KxU227W9wj\u002BWD0PVEdqPDUVdXmlC4qi8Y3kC9XvuciDgp1e30r/U/t6yhf4cHPZIbpclAhHIdUisurh8ewzD590jNGqDF3rFiF9K0ByqYAZCukakyXAO2HIOyxfHmEPR7t4hOShLw==",
       "StatusCode": 201,
       "ResponseHeaders": {
         "Content-Length": "0",
-<<<<<<< HEAD
-        "Date": "Thu, 05 Mar 2020 21:10:47 GMT",
-=======
         "Date": "Sat, 04 Apr 2020 01:42:50 GMT",
->>>>>>> 32e373e2
         "Server": [
           "Windows-Azure-Blob/1.0",
           "Microsoft-HTTPAPI/2.0"
         ],
-<<<<<<< HEAD
-        "x-ms-client-request-id": "9562fcb3-fd40-3f7b-6a61-bd3c431685c3",
-        "x-ms-content-crc64": "h\u002BQgvijyxSw=",
-        "x-ms-request-id": "e0b98a78-301e-000d-5732-f35aef000000",
-        "x-ms-request-server-encrypted": "true",
-        "x-ms-version": "2019-10-10"
-=======
         "x-ms-client-request-id": "bdd5db77-a622-71d9-6b33-8b23f5567a0c",
         "x-ms-content-crc64": "ui\u002BQ2pstmHk=",
         "x-ms-request-id": "83706a6f-b01e-0085-1322-0a607d000000",
         "x-ms-request-server-encrypted": "true",
         "x-ms-version": "2019-12-12"
->>>>>>> 32e373e2
       },
       "ResponseBody": []
     },
     {
-<<<<<<< HEAD
-      "RequestUri": "https://seanstagetest.blob.core.windows.net/test-container-5e0bd559-ea03-6964-c65e-3d0a7d3e84b3/test-blob-05bacb79-2c62-1d98-6ace-d8f836f501a9?comp=blocklist",
-=======
       "RequestUri": "https://seanmcccanary.blob.core.windows.net/test-container-7921a936-d17d-5ea6-87de-347e4b26391f/test-blob-d301aa3d-77b0-2e34-58c7-70f93285c0dd?comp=blocklist",
->>>>>>> 32e373e2
       "RequestMethod": "PUT",
       "RequestHeaders": {
         "Authorization": "Sanitized",
         "Content-Length": "104",
         "Content-Type": "application/xml",
-<<<<<<< HEAD
-        "traceparent": "00-e81c19e5e053574c94e45e21e3c4ad91-fbc0bf211b845d40-00",
-        "User-Agent": [
-          "azsdk-net-Storage.Blobs/12.4.0-dev.20200305.1",
-          "(.NET Core 4.6.28325.01; Microsoft Windows 10.0.18363 )"
-        ],
-        "x-ms-client-request-id": "4187844f-b35b-320b-d02c-74d42fce6eca",
-        "x-ms-date": "Thu, 05 Mar 2020 21:10:48 GMT",
-=======
         "traceparent": "00-d5434369727f5445b37f43a17e0a757b-653aefe3d150fe42-00",
         "User-Agent": [
           "azsdk-net-Storage.Blobs/12.5.0-dev.20200403.1",
@@ -150,67 +80,33 @@
         ],
         "x-ms-client-request-id": "0b50cee4-5a2d-d259-d9de-05ae450e95a0",
         "x-ms-date": "Sat, 04 Apr 2020 01:42:50 GMT",
->>>>>>> 32e373e2
         "x-ms-meta-Capital": "letter",
         "x-ms-meta-foo": "bar",
         "x-ms-meta-meta": "data",
         "x-ms-meta-UPPER": "case",
         "x-ms-return-client-request-id": "true",
-<<<<<<< HEAD
-        "x-ms-version": "2019-10-10"
-=======
         "x-ms-version": "2019-12-12"
->>>>>>> 32e373e2
       },
       "RequestBody": "\u003CBlockList\u003E\u003CLatest\u003EdGVzdC1ibG9jay03ZTcwNWQxNC1jYWU2LTk0ZjUtYjAwOS02YWM3ZTcwMjE4N2M=\u003C/Latest\u003E\u003C/BlockList\u003E",
       "StatusCode": 201,
       "ResponseHeaders": {
         "Content-Length": "0",
-<<<<<<< HEAD
-        "Date": "Thu, 05 Mar 2020 21:10:47 GMT",
-        "ETag": "\u00220x8D7C149ADCCBEE1\u0022",
-        "Last-Modified": "Thu, 05 Mar 2020 21:10:48 GMT",
-=======
         "Date": "Sat, 04 Apr 2020 01:42:50 GMT",
         "ETag": "\u00220x8D7D8397C7B7FE1\u0022",
         "Last-Modified": "Sat, 04 Apr 2020 01:42:50 GMT",
->>>>>>> 32e373e2
         "Server": [
           "Windows-Azure-Blob/1.0",
           "Microsoft-HTTPAPI/2.0"
         ],
-<<<<<<< HEAD
-        "x-ms-client-request-id": "4187844f-b35b-320b-d02c-74d42fce6eca",
-        "x-ms-content-crc64": "szrn0pSn2CQ=",
-        "x-ms-request-id": "e0b98a7d-301e-000d-5c32-f35aef000000",
-        "x-ms-request-server-encrypted": "true",
-        "x-ms-version": "2019-10-10"
-=======
         "x-ms-client-request-id": "0b50cee4-5a2d-d259-d9de-05ae450e95a0",
         "x-ms-content-crc64": "rQRf1HxmmlI=",
         "x-ms-request-id": "83706a7f-b01e-0085-1e22-0a607d000000",
         "x-ms-request-server-encrypted": "true",
         "x-ms-version": "2019-12-12"
->>>>>>> 32e373e2
       },
       "ResponseBody": []
     },
     {
-<<<<<<< HEAD
-      "RequestUri": "https://seanstagetest.blob.core.windows.net/test-container-5e0bd559-ea03-6964-c65e-3d0a7d3e84b3/test-blob-05bacb79-2c62-1d98-6ace-d8f836f501a9",
-      "RequestMethod": "HEAD",
-      "RequestHeaders": {
-        "Authorization": "Sanitized",
-        "traceparent": "00-72a72097cb59aa478e3109b8aedabeed-f7241f76d8259941-00",
-        "User-Agent": [
-          "azsdk-net-Storage.Blobs/12.4.0-dev.20200305.1",
-          "(.NET Core 4.6.28325.01; Microsoft Windows 10.0.18363 )"
-        ],
-        "x-ms-client-request-id": "beece738-438e-dd67-fb76-e0a36eee7a34",
-        "x-ms-date": "Thu, 05 Mar 2020 21:10:49 GMT",
-        "x-ms-return-client-request-id": "true",
-        "x-ms-version": "2019-10-10"
-=======
       "RequestUri": "https://seanmcccanary.blob.core.windows.net/test-container-7921a936-d17d-5ea6-87de-347e4b26391f/test-blob-d301aa3d-77b0-2e34-58c7-70f93285c0dd",
       "RequestMethod": "HEAD",
       "RequestHeaders": {
@@ -224,7 +120,6 @@
         "x-ms-date": "Sat, 04 Apr 2020 01:42:51 GMT",
         "x-ms-return-client-request-id": "true",
         "x-ms-version": "2019-12-12"
->>>>>>> 32e373e2
       },
       "RequestBody": null,
       "StatusCode": 200,
@@ -232,15 +127,9 @@
         "Accept-Ranges": "bytes",
         "Content-Length": "4096",
         "Content-Type": "application/octet-stream",
-<<<<<<< HEAD
-        "Date": "Thu, 05 Mar 2020 21:10:47 GMT",
-        "ETag": "\u00220x8D7C149ADCCBEE1\u0022",
-        "Last-Modified": "Thu, 05 Mar 2020 21:10:48 GMT",
-=======
         "Date": "Sat, 04 Apr 2020 01:42:50 GMT",
         "ETag": "\u00220x8D7D8397C7B7FE1\u0022",
         "Last-Modified": "Sat, 04 Apr 2020 01:42:50 GMT",
->>>>>>> 32e373e2
         "Server": [
           "Windows-Azure-Blob/1.0",
           "Microsoft-HTTPAPI/2.0"
@@ -248,47 +137,21 @@
         "x-ms-access-tier": "Hot",
         "x-ms-access-tier-inferred": "true",
         "x-ms-blob-type": "BlockBlob",
-<<<<<<< HEAD
-        "x-ms-client-request-id": "beece738-438e-dd67-fb76-e0a36eee7a34",
-        "x-ms-creation-time": "Thu, 05 Mar 2020 21:10:48 GMT",
-=======
         "x-ms-client-request-id": "273ed423-6e06-d4de-e52c-f7b62b9efd1e",
         "x-ms-creation-time": "Sat, 04 Apr 2020 01:42:50 GMT",
->>>>>>> 32e373e2
         "x-ms-lease-state": "available",
         "x-ms-lease-status": "unlocked",
         "x-ms-meta-Capital": "letter",
         "x-ms-meta-foo": "bar",
         "x-ms-meta-meta": "data",
         "x-ms-meta-UPPER": "case",
-<<<<<<< HEAD
-        "x-ms-request-id": "e0b98a84-301e-000d-6332-f35aef000000",
-        "x-ms-server-encrypted": "true",
-        "x-ms-version": "2019-10-10"
-=======
         "x-ms-request-id": "83706a8e-b01e-0085-2b22-0a607d000000",
         "x-ms-server-encrypted": "true",
         "x-ms-version": "2019-12-12"
->>>>>>> 32e373e2
       },
       "ResponseBody": []
     },
     {
-<<<<<<< HEAD
-      "RequestUri": "https://seanstagetest.blob.core.windows.net/test-container-5e0bd559-ea03-6964-c65e-3d0a7d3e84b3?restype=container",
-      "RequestMethod": "DELETE",
-      "RequestHeaders": {
-        "Authorization": "Sanitized",
-        "traceparent": "00-3495e845ed39d046a841b6fdae3234d1-f1404981b6e7c648-00",
-        "User-Agent": [
-          "azsdk-net-Storage.Blobs/12.4.0-dev.20200305.1",
-          "(.NET Core 4.6.28325.01; Microsoft Windows 10.0.18363 )"
-        ],
-        "x-ms-client-request-id": "489c8179-afe1-503b-69a4-96f5c50a614a",
-        "x-ms-date": "Thu, 05 Mar 2020 21:10:49 GMT",
-        "x-ms-return-client-request-id": "true",
-        "x-ms-version": "2019-10-10"
-=======
       "RequestUri": "https://seanmcccanary.blob.core.windows.net/test-container-7921a936-d17d-5ea6-87de-347e4b26391f?restype=container",
       "RequestMethod": "DELETE",
       "RequestHeaders": {
@@ -302,41 +165,25 @@
         "x-ms-date": "Sat, 04 Apr 2020 01:42:51 GMT",
         "x-ms-return-client-request-id": "true",
         "x-ms-version": "2019-12-12"
->>>>>>> 32e373e2
       },
       "RequestBody": null,
       "StatusCode": 202,
       "ResponseHeaders": {
         "Content-Length": "0",
-<<<<<<< HEAD
-        "Date": "Thu, 05 Mar 2020 21:10:48 GMT",
-=======
         "Date": "Sat, 04 Apr 2020 01:42:50 GMT",
->>>>>>> 32e373e2
         "Server": [
           "Windows-Azure-Blob/1.0",
           "Microsoft-HTTPAPI/2.0"
         ],
-<<<<<<< HEAD
-        "x-ms-client-request-id": "489c8179-afe1-503b-69a4-96f5c50a614a",
-        "x-ms-request-id": "e0b98a88-301e-000d-6732-f35aef000000",
-        "x-ms-version": "2019-10-10"
-=======
         "x-ms-client-request-id": "708aabc8-6ecf-d69a-82e0-60cd5b511bee",
         "x-ms-request-id": "83706aa5-b01e-0085-3b22-0a607d000000",
         "x-ms-version": "2019-12-12"
->>>>>>> 32e373e2
       },
       "ResponseBody": []
     }
   ],
   "Variables": {
-<<<<<<< HEAD
-    "RandomSeed": "349755810",
-    "Storage_TestConfigDefault": "ProductionTenant\nseanstagetest\nU2FuaXRpemVk\nhttps://seanstagetest.blob.core.windows.net\nhttp://seanstagetest.file.core.windows.net\nhttp://seanstagetest.queue.core.windows.net\nhttp://seanstagetest.table.core.windows.net\n\n\n\n\nhttp://seanstagetest-secondary.blob.core.windows.net\nhttp://seanstagetest-secondary.file.core.windows.net\nhttp://seanstagetest-secondary.queue.core.windows.net\nhttp://seanstagetest-secondary.table.core.windows.net\n\nSanitized\n\n\nCloud\nBlobEndpoint=https://seanstagetest.blob.core.windows.net/;QueueEndpoint=http://seanstagetest.queue.core.windows.net/;FileEndpoint=http://seanstagetest.file.core.windows.net/;BlobSecondaryEndpoint=http://seanstagetest-secondary.blob.core.windows.net/;QueueSecondaryEndpoint=http://seanstagetest-secondary.queue.core.windows.net/;FileSecondaryEndpoint=http://seanstagetest-secondary.file.core.windows.net/;AccountName=seanstagetest;AccountKey=Sanitized\nseanscope1"
-=======
     "RandomSeed": "1432353148",
     "Storage_TestConfigDefault": "ProductionTenant\nseanmcccanary\nU2FuaXRpemVk\nhttps://seanmcccanary.blob.core.windows.net\nhttps://seanmcccanary.file.core.windows.net\nhttps://seanmcccanary.queue.core.windows.net\nhttps://seanmcccanary.table.core.windows.net\n\n\n\n\nhttps://seanmcccanary-secondary.blob.core.windows.net\nhttps://seanmcccanary-secondary.file.core.windows.net\nhttps://seanmcccanary-secondary.queue.core.windows.net\nhttps://seanmcccanary-secondary.table.core.windows.net\n\nSanitized\n\n\nCloud\nBlobEndpoint=https://seanmcccanary.blob.core.windows.net/;QueueEndpoint=https://seanmcccanary.queue.core.windows.net/;FileEndpoint=https://seanmcccanary.file.core.windows.net/;BlobSecondaryEndpoint=https://seanmcccanary-secondary.blob.core.windows.net/;QueueSecondaryEndpoint=https://seanmcccanary-secondary.queue.core.windows.net/;FileSecondaryEndpoint=https://seanmcccanary-secondary.file.core.windows.net/;AccountName=seanmcccanary;AccountKey=Sanitized\nseanscope1"
->>>>>>> 32e373e2
   }
 }