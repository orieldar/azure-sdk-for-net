--- conflicted
+++ resolved
@@ -1,22 +1,6 @@
 {
   "Entries": [
     {
-<<<<<<< HEAD
-      "RequestUri": "https://seanstagetest.blob.core.windows.net/test-container-d8635a64-93e3-27ce-c8bc-a2d187d75aec?restype=container",
-      "RequestMethod": "PUT",
-      "RequestHeaders": {
-        "Authorization": "Sanitized",
-        "traceparent": "00-3e3801b7c87d1842a11c1dde258edad1-4909cbe3b0403840-00",
-        "User-Agent": [
-          "azsdk-net-Storage.Blobs/12.4.0-dev.20200305.1",
-          "(.NET Core 4.6.28325.01; Microsoft Windows 10.0.18363 )"
-        ],
-        "x-ms-blob-public-access": "container",
-        "x-ms-client-request-id": "f414b9ba-aa4a-cdf4-89c5-ae71ff5be0df",
-        "x-ms-date": "Thu, 05 Mar 2020 21:11:08 GMT",
-        "x-ms-return-client-request-id": "true",
-        "x-ms-version": "2019-10-10"
-=======
       "RequestUri": "https://seanmcccanary.blob.core.windows.net/test-container-d8635a64-93e3-27ce-c8bc-a2d187d75aec?restype=container",
       "RequestMethod": "PUT",
       "RequestHeaders": {
@@ -31,58 +15,30 @@
         "x-ms-date": "Thu, 02 Apr 2020 23:52:59 GMT",
         "x-ms-return-client-request-id": "true",
         "x-ms-version": "2019-12-12"
->>>>>>> 32e373e2
       },
       "RequestBody": null,
       "StatusCode": 201,
       "ResponseHeaders": {
         "Content-Length": "0",
-<<<<<<< HEAD
-        "Date": "Thu, 05 Mar 2020 21:11:08 GMT",
-        "ETag": "\u00220x8D7C149B9812052\u0022",
-        "Last-Modified": "Thu, 05 Mar 2020 21:11:08 GMT",
-=======
         "Date": "Thu, 02 Apr 2020 23:53:08 GMT",
         "ETag": "\u00220x8D7D760F8FE4CB5\u0022",
         "Last-Modified": "Thu, 02 Apr 2020 23:52:59 GMT",
->>>>>>> 32e373e2
         "Server": [
           "Windows-Azure-Blob/1.0",
           "Microsoft-HTTPAPI/2.0"
         ],
         "x-ms-client-request-id": "f414b9ba-aa4a-cdf4-89c5-ae71ff5be0df",
-<<<<<<< HEAD
-        "x-ms-request-id": "95828bba-601e-0010-6f32-f35753000000",
-        "x-ms-version": "2019-10-10"
-=======
         "x-ms-request-id": "4af79545-f01e-004f-6249-093cf4000000",
         "x-ms-version": "2019-12-12"
->>>>>>> 32e373e2
       },
       "ResponseBody": []
     },
     {
-<<<<<<< HEAD
-      "RequestUri": "https://seanstagetest.blob.core.windows.net/test-container-d8635a64-93e3-27ce-c8bc-a2d187d75aec/test-blob-ba88f097-3bd4-5211-61b9-f749907faf08",
-=======
       "RequestUri": "https://seanmcccanary.blob.core.windows.net/test-container-d8635a64-93e3-27ce-c8bc-a2d187d75aec/test-blob-ba88f097-3bd4-5211-61b9-f749907faf08",
->>>>>>> 32e373e2
       "RequestMethod": "PUT",
       "RequestHeaders": {
         "Authorization": "Sanitized",
         "Content-Length": "1024",
-<<<<<<< HEAD
-        "traceparent": "00-bd1f1be9b0a4994783c86b60164e2221-ac73c273f5e7b64a-00",
-        "User-Agent": [
-          "azsdk-net-Storage.Blobs/12.4.0-dev.20200305.1",
-          "(.NET Core 4.6.28325.01; Microsoft Windows 10.0.18363 )"
-        ],
-        "x-ms-blob-type": "BlockBlob",
-        "x-ms-client-request-id": "0dd227f5-7f48-5916-8561-2ce904a428de",
-        "x-ms-date": "Thu, 05 Mar 2020 21:11:08 GMT",
-        "x-ms-return-client-request-id": "true",
-        "x-ms-version": "2019-10-10"
-=======
         "traceparent": "00-f413a5d62143c64e96398c452c49b4ba-bae7f6c6403d8149-00",
         "User-Agent": [
           "azsdk-net-Storage.Blobs/12.5.0-dev.20200402.1",
@@ -93,63 +49,33 @@
         "x-ms-date": "Thu, 02 Apr 2020 23:53:10 GMT",
         "x-ms-return-client-request-id": "true",
         "x-ms-version": "2019-12-12"
->>>>>>> 32e373e2
       },
       "RequestBody": "C2y7U9oueAoA\u002BwmVJ1Qs0LbuF87CZqLkDnAnG6vnaHNtjG6PPLLYi0AK80\u002BgX6Y1md67EUQSHaTK10RqB11eGJKWKJrmnJQDFYuNuHJTRK/J8oHNLFYvWm/JxWVuboTjq9u8CjYMTvxJt/u5hWUxd5KUoBTbkew8Zs4qHdcvlaYGqQyXljl4vKSEhHRbdtUKl07S2c5vBxrvgKNo4jAlGSJUsttYmuBZHONwVw134PD4IIaJXbvYl6HyqBaVENpzX2pSBsP5sfxueL3q/rAMd5\u002Byb8GpnLtmexs5ZvHJwwsI/feiJdot/26JG\u002BT\u002B7pjw5TB346AZysOv64qov0sLpLWx4gG4alLFhXBTH4DWZ42DSIDAUuBr7zI08zlPhD8ifnYvTQyWN3vesl0vxapC2IP9JXbLSlLVRvLOhHcYdQExMKEKpxqB7BAE4p\u002BCOymI8hq1Ul/IVzQjWQcZx7MExTxb/pUINzBpezhmxmiyUgrIRpFcYiOiaNht5k4TZyVdABxjJzyUf7rpTNYmYpDLcQf8UIEhp2MZuZW8m1HiVRMTCcZLTyvNNMbXchVMfAZHoXVHFhekO1i5SW2n2ORoB/fCE1nKgCHbLxy6SjRNzD2PdPrcmz78bs1tkgW\u002BJlzibmseiWitfSBTa\u002Bf66fAja30vF2PpjGu4xqSLXO0bHQjA2NzJLkPU4ffZiC9WAYXcSiaIjg74\u002BOH/ZcPEISAzOE7fOhEUWj06WzVsDwM8YsQerhLHko/6x9/6ycl/D8DWplDhd8d0yO/pTjPYi\u002BndwwP\u002BpXMOa6W/5XIxGpFzukt1lmizW\u002Br9quYj3kRcITz2HAXFgGpMyDuqIpJUQq1ddZTnYvWAKmgYAfuM6o1hYsM2O/2LrjnhKc0tCThYqGc4xWiwdL5GdfKdrH9uv92tSb/OHgew0sdaBjknUiEvwFmTVCUksO4E78UL7gG6cmnvgL95iYlgiPOhVW2FHiLRbesl22u4iJjQyS5BpOPFoJTQN9JhtjbQM8wxg1uAf9GiOoAVlJf9N/cmqMBaHuMP3LXZtOZQb7e1VaeehgU9UEldnmpjrwv80gDaOg12dRXoIqelpsvqUsrIYD/vXrDy6Vh2/H95rCyp3eLmdTSqPt\u002BStmRel6l\u002Bc0yfm07MDXNP6FG1AHiVb3V6/MnoBN2WHSJgXahLlFGu94kz2hHe3dBulozi9D1m/Efu45vglW5uCX0sbK/KBFQABwjvYpRknB/5em5Rsynk\u002BWBhXLC1zWEaxNCTsnAgo5I44u01d5myikd85xsAHVZUR3JPaaejSjmn1J7E0Omu2dbcGNA7r4HGrtJoOeZFGqd6P2r\u002B0TrqlJezjaP77rldzg1FJASFGA==",
       "StatusCode": 201,
       "ResponseHeaders": {
         "Content-Length": "0",
         "Content-MD5": "upHSI2CMSTZ\u002B8RrtJSq4gw==",
-<<<<<<< HEAD
-        "Date": "Thu, 05 Mar 2020 21:11:08 GMT",
-        "ETag": "\u00220x8D7C149B98D2719\u0022",
-        "Last-Modified": "Thu, 05 Mar 2020 21:11:08 GMT",
-=======
         "Date": "Thu, 02 Apr 2020 23:53:09 GMT",
         "ETag": "\u00220x8D7D760FF075D91\u0022",
         "Last-Modified": "Thu, 02 Apr 2020 23:53:09 GMT",
->>>>>>> 32e373e2
         "Server": [
           "Windows-Azure-Blob/1.0",
           "Microsoft-HTTPAPI/2.0"
         ],
         "x-ms-client-request-id": "0dd227f5-7f48-5916-8561-2ce904a428de",
         "x-ms-content-crc64": "w8cvLqoUXG8=",
-<<<<<<< HEAD
-        "x-ms-request-id": "95828bbd-601e-0010-7132-f35753000000",
-        "x-ms-request-server-encrypted": "true",
-        "x-ms-version": "2019-10-10"
-=======
         "x-ms-request-id": "4af7981a-f01e-004f-4449-093cf4000000",
         "x-ms-request-server-encrypted": "true",
         "x-ms-version": "2019-12-12"
->>>>>>> 32e373e2
       },
       "ResponseBody": []
     },
     {
-<<<<<<< HEAD
-      "RequestUri": "https://seanstagetest.blob.core.windows.net/test-container-d8635a64-93e3-27ce-c8bc-a2d187d75aec/test-blob-33a8051e-4c80-7690-12bd-f9bb30a67960?comp=block\u0026blockid=dGVzdC1ibG9jay02OTU0NTRjNC1hMmFjLTFkYmYtZGIyYi1iMzI2ZjVmNGM2MWI%3D",
-=======
       "RequestUri": "https://seanmcccanary.blob.core.windows.net/test-container-d8635a64-93e3-27ce-c8bc-a2d187d75aec/test-blob-33a8051e-4c80-7690-12bd-f9bb30a67960?comp=block\u0026blockid=dGVzdC1ibG9jay02OTU0NTRjNC1hMmFjLTFkYmYtZGIyYi1iMzI2ZjVmNGM2MWI%3D",
->>>>>>> 32e373e2
       "RequestMethod": "PUT",
       "RequestHeaders": {
         "Authorization": "Sanitized",
         "Content-Length": "0",
-<<<<<<< HEAD
-        "traceparent": "00-f256dc69ebb5f24baa8b26073a9e68d1-07663e6d07a60c46-00",
-        "User-Agent": [
-          "azsdk-net-Storage.Blobs/12.4.0-dev.20200305.1",
-          "(.NET Core 4.6.28325.01; Microsoft Windows 10.0.18363 )"
-        ],
-        "x-ms-client-request-id": "af25cce7-be50-7b31-468b-5855986a801d",
-        "x-ms-copy-source": "https://seanstagetest.blob.core.windows.net/test-container-d8635a64-93e3-27ce-c8bc-a2d187d75aec/test-blob-ba88f097-3bd4-5211-61b9-f749907faf08",
-        "x-ms-date": "Thu, 05 Mar 2020 21:11:08 GMT",
-        "x-ms-return-client-request-id": "true",
-        "x-ms-source-range": "bytes=256-511",
-        "x-ms-version": "2019-10-10"
-=======
         "traceparent": "00-d8903c29faa06e4f8b9e2b117a05fcf5-a3ad553087cd0347-00",
         "User-Agent": [
           "azsdk-net-Storage.Blobs/12.5.0-dev.20200402.1",
@@ -161,51 +87,25 @@
         "x-ms-return-client-request-id": "true",
         "x-ms-source-range": "bytes=256-511",
         "x-ms-version": "2019-12-12"
->>>>>>> 32e373e2
       },
       "RequestBody": null,
       "StatusCode": 201,
       "ResponseHeaders": {
         "Content-Length": "0",
-<<<<<<< HEAD
-        "Date": "Thu, 05 Mar 2020 21:11:08 GMT",
-=======
         "Date": "Thu, 02 Apr 2020 23:53:09 GMT",
->>>>>>> 32e373e2
         "Server": [
           "Windows-Azure-Blob/1.0",
           "Microsoft-HTTPAPI/2.0"
         ],
         "x-ms-client-request-id": "af25cce7-be50-7b31-468b-5855986a801d",
         "x-ms-content-crc64": "BkdfEBHjNIw=",
-<<<<<<< HEAD
-        "x-ms-request-id": "95828bbe-601e-0010-7232-f35753000000",
-        "x-ms-request-server-encrypted": "true",
-        "x-ms-version": "2019-10-10"
-=======
         "x-ms-request-id": "4af79821-f01e-004f-4b49-093cf4000000",
         "x-ms-request-server-encrypted": "true",
         "x-ms-version": "2019-12-12"
->>>>>>> 32e373e2
       },
       "ResponseBody": []
     },
     {
-<<<<<<< HEAD
-      "RequestUri": "https://seanstagetest.blob.core.windows.net/test-container-d8635a64-93e3-27ce-c8bc-a2d187d75aec/test-blob-33a8051e-4c80-7690-12bd-f9bb30a67960?comp=blocklist\u0026blocklisttype=all",
-      "RequestMethod": "GET",
-      "RequestHeaders": {
-        "Authorization": "Sanitized",
-        "traceparent": "00-16d4d36313b2344a99c3418b07aa0ed6-2fd1b529e5b10044-00",
-        "User-Agent": [
-          "azsdk-net-Storage.Blobs/12.4.0-dev.20200305.1",
-          "(.NET Core 4.6.28325.01; Microsoft Windows 10.0.18363 )"
-        ],
-        "x-ms-client-request-id": "293fd402-16cf-31cb-fad0-8ccd6acc102c",
-        "x-ms-date": "Thu, 05 Mar 2020 21:11:08 GMT",
-        "x-ms-return-client-request-id": "true",
-        "x-ms-version": "2019-10-10"
-=======
       "RequestUri": "https://seanmcccanary.blob.core.windows.net/test-container-d8635a64-93e3-27ce-c8bc-a2d187d75aec/test-blob-33a8051e-4c80-7690-12bd-f9bb30a67960?comp=blocklist\u0026blocklisttype=all",
       "RequestMethod": "GET",
       "RequestHeaders": {
@@ -219,49 +119,24 @@
         "x-ms-date": "Thu, 02 Apr 2020 23:53:10 GMT",
         "x-ms-return-client-request-id": "true",
         "x-ms-version": "2019-12-12"
->>>>>>> 32e373e2
       },
       "RequestBody": null,
       "StatusCode": 200,
       "ResponseHeaders": {
         "Content-Type": "application/xml",
-<<<<<<< HEAD
-        "Date": "Thu, 05 Mar 2020 21:11:08 GMT",
-=======
         "Date": "Thu, 02 Apr 2020 23:53:09 GMT",
->>>>>>> 32e373e2
         "Server": [
           "Windows-Azure-Blob/1.0",
           "Microsoft-HTTPAPI/2.0"
         ],
         "Transfer-Encoding": "chunked",
         "x-ms-client-request-id": "293fd402-16cf-31cb-fad0-8ccd6acc102c",
-<<<<<<< HEAD
-        "x-ms-request-id": "95828bc1-601e-0010-7532-f35753000000",
-        "x-ms-version": "2019-10-10"
-=======
         "x-ms-request-id": "4af7982e-f01e-004f-5549-093cf4000000",
         "x-ms-version": "2019-12-12"
->>>>>>> 32e373e2
       },
       "ResponseBody": "\uFEFF\u003C?xml version=\u00221.0\u0022 encoding=\u0022utf-8\u0022?\u003E\u003CBlockList\u003E\u003CCommittedBlocks /\u003E\u003CUncommittedBlocks\u003E\u003CBlock\u003E\u003CName\u003EdGVzdC1ibG9jay02OTU0NTRjNC1hMmFjLTFkYmYtZGIyYi1iMzI2ZjVmNGM2MWI=\u003C/Name\u003E\u003CSize\u003E256\u003C/Size\u003E\u003C/Block\u003E\u003C/UncommittedBlocks\u003E\u003C/BlockList\u003E"
     },
     {
-<<<<<<< HEAD
-      "RequestUri": "https://seanstagetest.blob.core.windows.net/test-container-d8635a64-93e3-27ce-c8bc-a2d187d75aec?restype=container",
-      "RequestMethod": "DELETE",
-      "RequestHeaders": {
-        "Authorization": "Sanitized",
-        "traceparent": "00-a72ca19b76b93343a1819c61d701756d-ffc859fa99cd2443-00",
-        "User-Agent": [
-          "azsdk-net-Storage.Blobs/12.4.0-dev.20200305.1",
-          "(.NET Core 4.6.28325.01; Microsoft Windows 10.0.18363 )"
-        ],
-        "x-ms-client-request-id": "c452d7f3-572b-df4e-1299-0a891a3a9766",
-        "x-ms-date": "Thu, 05 Mar 2020 21:11:09 GMT",
-        "x-ms-return-client-request-id": "true",
-        "x-ms-version": "2019-10-10"
-=======
       "RequestUri": "https://seanmcccanary.blob.core.windows.net/test-container-d8635a64-93e3-27ce-c8bc-a2d187d75aec?restype=container",
       "RequestMethod": "DELETE",
       "RequestHeaders": {
@@ -275,39 +150,25 @@
         "x-ms-date": "Thu, 02 Apr 2020 23:53:10 GMT",
         "x-ms-return-client-request-id": "true",
         "x-ms-version": "2019-12-12"
->>>>>>> 32e373e2
       },
       "RequestBody": null,
       "StatusCode": 202,
       "ResponseHeaders": {
         "Content-Length": "0",
-<<<<<<< HEAD
-        "Date": "Thu, 05 Mar 2020 21:11:08 GMT",
-=======
         "Date": "Thu, 02 Apr 2020 23:53:09 GMT",
->>>>>>> 32e373e2
         "Server": [
           "Windows-Azure-Blob/1.0",
           "Microsoft-HTTPAPI/2.0"
         ],
         "x-ms-client-request-id": "c452d7f3-572b-df4e-1299-0a891a3a9766",
-<<<<<<< HEAD
-        "x-ms-request-id": "95828bc2-601e-0010-7632-f35753000000",
-        "x-ms-version": "2019-10-10"
-=======
         "x-ms-request-id": "4af79833-f01e-004f-5949-093cf4000000",
         "x-ms-version": "2019-12-12"
->>>>>>> 32e373e2
       },
       "ResponseBody": []
     }
   ],
   "Variables": {
     "RandomSeed": "217932686",
-<<<<<<< HEAD
-    "Storage_TestConfigDefault": "ProductionTenant\nseanstagetest\nU2FuaXRpemVk\nhttps://seanstagetest.blob.core.windows.net\nhttp://seanstagetest.file.core.windows.net\nhttp://seanstagetest.queue.core.windows.net\nhttp://seanstagetest.table.core.windows.net\n\n\n\n\nhttp://seanstagetest-secondary.blob.core.windows.net\nhttp://seanstagetest-secondary.file.core.windows.net\nhttp://seanstagetest-secondary.queue.core.windows.net\nhttp://seanstagetest-secondary.table.core.windows.net\n\nSanitized\n\n\nCloud\nBlobEndpoint=https://seanstagetest.blob.core.windows.net/;QueueEndpoint=http://seanstagetest.queue.core.windows.net/;FileEndpoint=http://seanstagetest.file.core.windows.net/;BlobSecondaryEndpoint=http://seanstagetest-secondary.blob.core.windows.net/;QueueSecondaryEndpoint=http://seanstagetest-secondary.queue.core.windows.net/;FileSecondaryEndpoint=http://seanstagetest-secondary.file.core.windows.net/;AccountName=seanstagetest;AccountKey=Sanitized\nseanscope1"
-=======
     "Storage_TestConfigDefault": "ProductionTenant\nseanmcccanary\nU2FuaXRpemVk\nhttps://seanmcccanary.blob.core.windows.net\nhttps://seanmcccanary.file.core.windows.net\nhttps://seanmcccanary.queue.core.windows.net\nhttps://seanmcccanary.table.core.windows.net\n\n\n\n\nhttps://seanmcccanary-secondary.blob.core.windows.net\nhttps://seanmcccanary-secondary.file.core.windows.net\nhttps://seanmcccanary-secondary.queue.core.windows.net\nhttps://seanmcccanary-secondary.table.core.windows.net\n\nSanitized\n\n\nCloud\nBlobEndpoint=https://seanmcccanary.blob.core.windows.net/;QueueEndpoint=https://seanmcccanary.queue.core.windows.net/;FileEndpoint=https://seanmcccanary.file.core.windows.net/;BlobSecondaryEndpoint=https://seanmcccanary-secondary.blob.core.windows.net/;QueueSecondaryEndpoint=https://seanmcccanary-secondary.queue.core.windows.net/;FileSecondaryEndpoint=https://seanmcccanary-secondary.file.core.windows.net/;AccountName=seanmcccanary;AccountKey=Sanitized\nseanscope1"
->>>>>>> 32e373e2
   }
 }