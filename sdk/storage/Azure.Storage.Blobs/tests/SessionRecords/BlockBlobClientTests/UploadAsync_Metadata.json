{
  "Entries": [
    {
<<<<<<< HEAD
      "RequestUri": "https://seanstagetest.blob.core.windows.net/test-container-b8cf1d72-8a64-9bdc-e5a0-85fb161ddf84?restype=container",
      "RequestMethod": "PUT",
      "RequestHeaders": {
        "Authorization": "Sanitized",
        "traceparent": "00-c2673e439d8cc84e82311e6e59f70d27-dab8b285527e7643-00",
        "User-Agent": [
          "azsdk-net-Storage.Blobs/12.4.0-dev.20200305.1",
          "(.NET Core 4.6.28325.01; Microsoft Windows 10.0.18363 )"
        ],
        "x-ms-blob-public-access": "container",
        "x-ms-client-request-id": "e027a609-459f-272e-1b6b-4c96eaa09a89",
        "x-ms-date": "Thu, 05 Mar 2020 21:11:24 GMT",
        "x-ms-return-client-request-id": "true",
        "x-ms-version": "2019-10-10"
=======
      "RequestUri": "https://seanmcccanary.blob.core.windows.net/test-container-b8cf1d72-8a64-9bdc-e5a0-85fb161ddf84?restype=container",
      "RequestMethod": "PUT",
      "RequestHeaders": {
        "Authorization": "Sanitized",
        "traceparent": "00-420a430562b3284ba47a76facb5ea10f-f3d0a2b54b120041-00",
        "User-Agent": [
          "azsdk-net-Storage.Blobs/12.5.0-dev.20200402.1",
          "(.NET Core 4.6.28325.01; Microsoft Windows 10.0.18362 )"
        ],
        "x-ms-blob-public-access": "container",
        "x-ms-client-request-id": "e027a609-459f-272e-1b6b-4c96eaa09a89",
        "x-ms-date": "Thu, 02 Apr 2020 23:54:35 GMT",
        "x-ms-return-client-request-id": "true",
        "x-ms-version": "2019-12-12"
>>>>>>> 32e373e2
      },
      "RequestBody": null,
      "StatusCode": 201,
      "ResponseHeaders": {
        "Content-Length": "0",
<<<<<<< HEAD
        "Date": "Thu, 05 Mar 2020 21:11:23 GMT",
        "ETag": "\u00220x8D7C149C3378DC7\u0022",
        "Last-Modified": "Thu, 05 Mar 2020 21:11:24 GMT",
=======
        "Date": "Thu, 02 Apr 2020 23:54:33 GMT",
        "ETag": "\u00220x8D7D76131DE2872\u0022",
        "Last-Modified": "Thu, 02 Apr 2020 23:54:34 GMT",
>>>>>>> 32e373e2
        "Server": [
          "Windows-Azure-Blob/1.0",
          "Microsoft-HTTPAPI/2.0"
        ],
        "x-ms-client-request-id": "e027a609-459f-272e-1b6b-4c96eaa09a89",
<<<<<<< HEAD
        "x-ms-request-id": "8de879e7-a01e-0042-5532-f32bbb000000",
        "x-ms-version": "2019-10-10"
=======
        "x-ms-request-id": "b7c710c9-401e-0065-3d4a-09e3e4000000",
        "x-ms-version": "2019-12-12"
>>>>>>> 32e373e2
      },
      "ResponseBody": []
    },
    {
<<<<<<< HEAD
      "RequestUri": "https://seanstagetest.blob.core.windows.net/test-container-b8cf1d72-8a64-9bdc-e5a0-85fb161ddf84/test-blob-92d37110-832b-0cdc-11b3-ae71f6048bc5",
=======
      "RequestUri": "https://seanmcccanary.blob.core.windows.net/test-container-b8cf1d72-8a64-9bdc-e5a0-85fb161ddf84/test-blob-92d37110-832b-0cdc-11b3-ae71f6048bc5",
>>>>>>> 32e373e2
      "RequestMethod": "PUT",
      "RequestHeaders": {
        "Authorization": "Sanitized",
        "Content-Length": "4096",
<<<<<<< HEAD
        "traceparent": "00-d5ae100681a45b44879628f74b69d9f5-712085af6c818741-00",
        "User-Agent": [
          "azsdk-net-Storage.Blobs/12.4.0-dev.20200305.1",
          "(.NET Core 4.6.28325.01; Microsoft Windows 10.0.18363 )"
        ],
        "x-ms-blob-type": "BlockBlob",
        "x-ms-client-request-id": "24068624-91b8-6557-4ada-47cd1c1a2f40",
        "x-ms-date": "Thu, 05 Mar 2020 21:11:24 GMT",
=======
        "traceparent": "00-cc932b53c902044a9c0259f3eaebc5e2-4f820c87e7026347-00",
        "User-Agent": [
          "azsdk-net-Storage.Blobs/12.5.0-dev.20200402.1",
          "(.NET Core 4.6.28325.01; Microsoft Windows 10.0.18362 )"
        ],
        "x-ms-blob-type": "BlockBlob",
        "x-ms-client-request-id": "24068624-91b8-6557-4ada-47cd1c1a2f40",
        "x-ms-date": "Thu, 02 Apr 2020 23:54:35 GMT",
>>>>>>> 32e373e2
        "x-ms-meta-Capital": "letter",
        "x-ms-meta-foo": "bar",
        "x-ms-meta-meta": "data",
        "x-ms-meta-UPPER": "case",
        "x-ms-return-client-request-id": "true",
<<<<<<< HEAD
        "x-ms-version": "2019-10-10"
=======
        "x-ms-version": "2019-12-12"
>>>>>>> 32e373e2
      },
      "RequestBody": "v5fxcPX/5FpHZ8vIGnQxaVcJxp5MTsKGyRrO65e8MBfghtdSrimTEI14SsO3FPKcgkUa7T3seXDUa6fbMfnDize06JOd3rotdrYR0wP/zrQoMWhRokPZ8w1mfUOCuN\u002BTtb\u002BMAyxe/6OL7XeH26Vs1Z3zsv\u002BQcejz2/SGNmB2q73WfR5DcsqIyTLFxrXLURhn\u002BaimjwXgA0TXmCc32MhCFEK5sV2HKWPSaujNy6ozKIrbHzy40Bu39XnabNmjUPFpgrFyEqC739BF0yQdEziZo3CdXLiLikQmArvjrbyJLxr3Y0j5wBXpID9rc/z3muJBQMlpBfQ43fdtTA/k1zIUvKQJJq/voOJaszt5IBdHLmjYoWzzHykmvoVQi3QGBUgNV7ZY7XQyUaDmDlG4v73gJR6nCzXFIJx642gpnxRuVK7zbMhg70DzplDLDRHYbv7IcGVVXvkSRzYa3QkLCLKMd7mjxFP1gDbds2Xl\u002BROKonVpYS6uGPa04CSRRRE26J2dP5VXNKmr0u8veKqULU0jjzuUoqaD3V7D7uQuYzokpsvIR7p9M23Mvo4/f6BLILLXbrXWokX2GWI2k0XEfG\u002B1CtHezOWTpVzNx\u002BMYRF29d84xVvWETQSF0S1XR58nB0EfiXTPbVTNRMhZCdpi3tUEeRx3kyV5MLzMWfq3O168pcCi\u002BLro7gp6ZBIsKkQpI/NYU86DsHQbpli4AhNZFQhqnGMawOYaG4oR/C4TTAZ3ozUHX\u002BiQOfRLhlJiMOv2IE4Jwo7hD2MMPTdDcrNFCFlSQF/eUbYg2mNuzzmUuOueGtvgCYp3lpPS\u002BiGwTMdABX74D/CMGM\u002BY6OcqckApeIVMpFfXZf7O2qnLDFeVb42cLsm7m6n6EgIMSCCiTSRTqIKcZKhvaZ9/KTRGwAx4A3lajkR2bdzcUZFVyx3dLI2Ed2PU\u002BAvlLcUqPHJ0s1H1lESnSL7g3TulvxMWGZ2Bov2nwkioowptdWF\u002BTDFqaJ1AYDbYNePPo5ooLzn3zhQnqJl0zPEITfE6OdJdYZEJOld21rlnqGwZ2B6ugHPRdqZNV6OX9purNxJEnvsQcUEJHvXhgfhbv/8sW/TSWs19acMsDwntckS8yp6mIwpxCGbcpWF\u002B7/Su8pikapqm2d1FxjQ35GE3G6ywJLdatJv0u1KO9bVr/3nPfh1xSQepFfHBYVzVOSMEpYm1zco9Uz38r69IGOMn2se7aGZExtKkBw/GmFM/HoEviVAstTGukSrgdJpYYf0NmYeVGtG9wN63Eca7d7vqvZAtGY6S\u002BySWDNY8ZFI4TKYRuP7MqQOwcclydKRq8xpu9bYJKkhue55i/w76gFuMf8Qgqb\u002B8HROMfafFIIaAKxi8zW6bLiJeozxgaar1tvFt5fXfSUlbstejfK2gqVoX4tP1PbPt8VCiwgaCW7Rol8a1VzqRoOHPYRuW97J0vfniSYfX/3g\u002BgPSkPYdC2VYjOuXm6lIghULxJtyXVvmeLQUNoBIskJdNd9ZF7WJajIjEc73MjtKnwcNF5tmcpin7Bg\u002BCNThE9qlNmXN72pjfl5lU0\u002BM80Z8zZt5O56q\u002BsdGtSudS2FdPf3wTf/VeK\u002BcrZk9AR9JGvjRwT89a9g//j\u002Behzo\u002BxjL5BBVRmKVKq1Dr2I4FbfWn\u002BZoyy4omI9IltFO8NvV1YedmQ/kJ\u002B35XixnuUY9ONoxF\u002Bo2cD/qk1uRHK\u002BRVinRbcnqmny38ngIf2zxwN85C233Dejxn2VHswWkQxs\u002BWAgChkuMQq5diSVyLgDC6NJ8aAFBmkgw795koud3A69c2hdk/zqTvMi/qXSzj3FkhMojJ\u002BsZ7M2/waZ9F6/G5nWGFVPpbfmX2LtIgfDDfVBdAC4dQ9u0Qu1ZpT2EJqUY\u002BMMPPWotexbAm08/0Vrc7ERGEAeBqZKZwcJmn7jMA7IGL4k9xE/2P5UHXLichHGCfMjpPhadl18gZXuntttuBIedKaHBnygEX\u002BBiikzqDU1Q1BL/0tWbeJg6DV7EToi5qVgg/1rPsO2Q1O42Kx0CRmg\u002BVtLIbiGx8bEZl5HJQAFnuND0uR3igRM1Xw3nZU17J7b2hfel8Tsmfv2ptilL15TcznI8HZ1KW8W/gw8jyoxjnn/qwroJscel3joQSNr56YdpGpbbTxoZrDox5m4sAqRhNhe5YQTqwxy6lj9TOhL6xZmHuq/lmF9VwRZ/18tZecuVrwKzQIhyjleKILjaxnInRyDEpFf0i63IU6/uautBURxzzZsAN3URBSxYa3eWivqkWJCalNVzkSNk\u002BvzYhCNsOM\u002BsZvjnFx\u002B7o58rrBAmIcilSgJapsxG8CxnqzyIOIEI7CKn\u002BiPxzTGA7uE2V\u002BUDPskkM0oREYIDVWbMf3vTI3seEs/9jjeUo4zQycfrEKhHVHxjVAVG98qQpJTNJU3Frct2KEUlFaCRj4\u002B9QEfKKETOhRr/b89l1yr1XOmS134/Cyv8ZPhjEk7L0cSFiadyxnxQDqAixk38AEEaL8jG/rgBjjUrzbNcW2LcM4364F1zcoZtQtjeHDTuAFSnSPJ19OMcdAtyVvjJA6M9RpK/8S/zpq0yabvvM3IATc1etRJwVj6q7mxSASudlE8loMWSLh8ko6JVQ5s3LUCJYhk7al6QzOBUFQLDoaWBpMVsyYKsbh\u002B\u002BKgFwKxKjY7EbyJ8SUjnglNPVThkMYPIMw67FymO97QP5jTBNIKHdsKFRp\u002BkGb0KbjCS\u002B1y/2ockPc1dj7alNbeubGNT5o2Qx9413urkY9mRsOk4/DwXkAtt3Pb1aedMIBEoNe1ZtkdjAjN\u002BSjvcP9nzjB6NbDl7VtwYJgmW25426b6ZvC4sODphlfoImQYPUZ0cwZ3IvrPX7N8RQVA9zCaVR2B9AoOrx5Pka5Z/cr2WCNSsehnAbmrKwc9PGvaqY8nTs1Hl0g7ZcTnJ5FLdmHohezi7UVHMlRj1ckC0XKzdecfMa/8rsHaFkwjgNkoX7SmVLZ\u002B97tJ3xt548F/OZRRNLGpLEWy69YrB9b5I7J6OnUUXHy7NH0r1lGTg8v/W9240UsnfzNv9GjfU/DkULtp/6hMat0Xlv80fVXzHmgLK6z5QFJmUrtBpGcT3OGNR4aVKoQis/EAoDtL8wHefNUA0ydD6w9pAqztCsV1A7oepzbPXfTj6Xi7\u002BaAWGl66YyiSEwi6SVt2KyfXNKgripyBLUzLDh7hHOmuiPFvU\u002BdOM6ed4/CxY13aWDLMDLTQj24DlOwS7lQKsPYeDMBpB9g/iQEBjqerz8rv8LbrFRA13vmDa777O0RSkjL6k1eccFBajIKzzgDHV8UiI/6eHprm6S3H5pwZRE29rvt0sTtyUn9lkYiNgQ/4uxP52BhFs3SYFKop1Ym0QEc19SAFUqaJr9B/OYwRWGceziuIIGw1ePqG3JyRSX31sFFBWIzv82ltbylHxnrohrtDCgZeLCDbAH0lfnYJ\u002BGZTiYk70ADbL9vBGrFD7bGAnlbhTj52loMxZVgOyXXyZHbD9DzwrbW7aNsrnBJumBPLpOAgKKon3PMFCmuozGVmz7U6gPh1j/GgJeVjS/lxwsxFQiWV0jzMmxdJ66JJE5t1xc1cNBgaVhTvfwLEw5H5lEifY4lA0fx5buThLKROVhJK7oYrFI2zKuwQpVI6B9iFT1daqq8SNfTR4sU0OClwoSjvetULzX\u002B66zicLyupP2YMXNxN86xjOLiRWjLIf/LCoAQqS40CeYHXoL93dQXJJ6NeKNxNI618jEEceXNN8WtG2o8mf/TZCeJbdVLs68OyyDOOaVcVdX1Wrb5L5f8Oiq5UMZt2oqevhR768a1bkKB\u002BarFAv4gTMGQRz9I1jiTiTOujmLooOyWL3uQ5G4PP\u002Bx0ezHtOzssmQAE2ZdPVevb5F6TCuPfmVi6LtOCk2hTgQdS1FsGok34ffVi48dZStmPtPwPfDUIlN3VNwhnqgWbsVSP/H2M0UYQmojufLWVXOf58tpoQATSRkN9LW9FkNfvxy5uzUpYAuO5/uGoHhQoQ9YkbbcrL3FTubo\u002BE6PWzwW0/rWHJo\u002BdnfP6skEjJiQrUO2VHSccwJu9HxOQHe8/4zPf9x9eoR1KitPDMHksLJeSEr62Pa3imD4dygt4CYAEus8NQy8EzLPMTpZTWYwijO5//gssiaWF/V7hQNsVzn1TvnmuIu1kjUYO6e8Xjz6t\u002Bzkc/A901DEli0XQJ4vUuoAZA58WcG4BF3DFIaO6cm4cM0Wd\u002BM5t3uZEhJunkGW6Ni9q\u002Bo\u002Bjm4rPG\u002BSes7aRbxTXs/BGNsG1ryS4ze/WWYMLCutwT3fifJu\u002B0tzlzysztxWCz9xxd/9ttU9q5sma\u002BMJhk6TLHSOc9TdYh2fgz9/5hRbWU42mlZboApood5XSI9YehDuGZJX14dapGOyXiOVvcWGywKUwvv4N3x6FcIGdimeRxkugcyCA4G22\u002BXyqUHmwvQY0H18s6cU9eIV7bHFVD46JBcKdzv49MeA7fcV9Z46g1Ld7ZWsEYNyGYvqfBXf8Xe3uIU63Fu4H\u002Bu1\u002B9WgDwBD61pu53aYngKTmG2gHoixsOx/bk0ZD7b3Fc259hWtwgqLloC7YQoBHypylzP\u002BCAFS9ErpMKCzOuujZ8Go7pfs5cZTJIf39k/ifk8SpmhzCR3MVvHaxJFpyGulF/lIaDCShaF9muOJWv37BsJRoJRzIG6z7IeWEiE06VwsUu5GmhYOgBDHBW4qQwvz373fCCfHIeeahIu4/GNwOLGHbPgftGy8UxBzvBrwiZmLkkJzVeE0VTD2rBWaVYO9Rsy8kuYD5BtBIrUHU2XcmfriPVohDOLAUwfHGQhXIf2MxnVOQ/azd74nIjMsLPHbKhIaqCg5jDnp7D/eTNsS\u002BgDHepzgnlYEPrWr\u002Beq/pDYF6/72PHnVUzo7VFe21TrTFCgiZKJk6ou8FnlijZJfOjgJyFDsHL2G4hdStTn\u002BXVl6yOWyjU\u002BDoQFjOiYAYtWn3CofrQzp9vd6m3KLEiVRzbkf97SsrKz4hidPeOKHho9Butkf3qBMkNH\u002BR\u002BHM\u002BJ7cEXxs4HshCz99Jxblmo4U4xTzSVdcMe8Yw1birlTLO52Yc2dmGpYEIL\u002BZkreJZvZD6VTc2a83j9\u002BNVC0UTlzqseuJXScWrsh\u002B7yinsp83j2xgnrT/7mHuUOOH2MZ4/\u002BJSvuDL8AnfPUqMbeqGn80wVcSws6\u002BX6sOJqvwznsYB9f9GRQO\u002Ba49SgWF6c4B3V8EmR4LxuDwyytQdMlUdm550imf7QFrJgepFbiJOHXdDElM7HUdDED2zA3ovkSk6RPXDBekofBd2bMWYvFoJ5K1s2iAB0o5XMWoqODzQmeCxCxk8ixeOGpZLtKBxqmPTqS7cwscJOGJna8SPDkPapdLk16FA3WmF7r\u002BZxi3d1ZcGRp8d88cZt9K21R9S/xxSYR7dnMKyktvFRuQXf2JEiYY9iLekzKILyx/OmfhA==",
      "StatusCode": 201,
      "ResponseHeaders": {
        "Content-Length": "0",
        "Content-MD5": "vsdaqe24b77wkBzU23nj4A==",
<<<<<<< HEAD
        "Date": "Thu, 05 Mar 2020 21:11:24 GMT",
        "ETag": "\u00220x8D7C149C34518DD\u0022",
        "Last-Modified": "Thu, 05 Mar 2020 21:11:24 GMT",
=======
        "Date": "Thu, 02 Apr 2020 23:54:33 GMT",
        "ETag": "\u00220x8D7D76131EB21C5\u0022",
        "Last-Modified": "Thu, 02 Apr 2020 23:54:34 GMT",
>>>>>>> 32e373e2
        "Server": [
          "Windows-Azure-Blob/1.0",
          "Microsoft-HTTPAPI/2.0"
        ],
        "x-ms-client-request-id": "24068624-91b8-6557-4ada-47cd1c1a2f40",
        "x-ms-content-crc64": "ayOwJ/nma2o=",
<<<<<<< HEAD
        "x-ms-request-id": "8de879f5-a01e-0042-5f32-f32bbb000000",
        "x-ms-request-server-encrypted": "true",
        "x-ms-version": "2019-10-10"
=======
        "x-ms-request-id": "b7c710d1-401e-0065-434a-09e3e4000000",
        "x-ms-request-server-encrypted": "true",
        "x-ms-version": "2019-12-12"
>>>>>>> 32e373e2
      },
      "ResponseBody": []
    },
    {
<<<<<<< HEAD
      "RequestUri": "https://seanstagetest.blob.core.windows.net/test-container-b8cf1d72-8a64-9bdc-e5a0-85fb161ddf84/test-blob-92d37110-832b-0cdc-11b3-ae71f6048bc5",
      "RequestMethod": "HEAD",
      "RequestHeaders": {
        "Authorization": "Sanitized",
        "traceparent": "00-025af41c1da01a45ab9da94015de9226-41fc49e3ad3c5640-00",
        "User-Agent": [
          "azsdk-net-Storage.Blobs/12.4.0-dev.20200305.1",
          "(.NET Core 4.6.28325.01; Microsoft Windows 10.0.18363 )"
        ],
        "x-ms-client-request-id": "758d8c52-7be2-11cb-d793-e99b0823e871",
        "x-ms-date": "Thu, 05 Mar 2020 21:11:25 GMT",
        "x-ms-return-client-request-id": "true",
        "x-ms-version": "2019-10-10"
=======
      "RequestUri": "https://seanmcccanary.blob.core.windows.net/test-container-b8cf1d72-8a64-9bdc-e5a0-85fb161ddf84/test-blob-92d37110-832b-0cdc-11b3-ae71f6048bc5",
      "RequestMethod": "HEAD",
      "RequestHeaders": {
        "Authorization": "Sanitized",
        "traceparent": "00-63304fdfcd92cd48b1dba1f29a363321-2d6ea84d8517ab40-00",
        "User-Agent": [
          "azsdk-net-Storage.Blobs/12.5.0-dev.20200402.1",
          "(.NET Core 4.6.28325.01; Microsoft Windows 10.0.18362 )"
        ],
        "x-ms-client-request-id": "758d8c52-7be2-11cb-d793-e99b0823e871",
        "x-ms-date": "Thu, 02 Apr 2020 23:54:35 GMT",
        "x-ms-return-client-request-id": "true",
        "x-ms-version": "2019-12-12"
>>>>>>> 32e373e2
      },
      "RequestBody": null,
      "StatusCode": 200,
      "ResponseHeaders": {
        "Accept-Ranges": "bytes",
        "Content-Length": "4096",
        "Content-MD5": "vsdaqe24b77wkBzU23nj4A==",
        "Content-Type": "application/octet-stream",
<<<<<<< HEAD
        "Date": "Thu, 05 Mar 2020 21:11:24 GMT",
        "ETag": "\u00220x8D7C149C34518DD\u0022",
        "Last-Modified": "Thu, 05 Mar 2020 21:11:24 GMT",
=======
        "Date": "Thu, 02 Apr 2020 23:54:33 GMT",
        "ETag": "\u00220x8D7D76131EB21C5\u0022",
        "Last-Modified": "Thu, 02 Apr 2020 23:54:34 GMT",
>>>>>>> 32e373e2
        "Server": [
          "Windows-Azure-Blob/1.0",
          "Microsoft-HTTPAPI/2.0"
        ],
        "x-ms-access-tier": "Hot",
        "x-ms-access-tier-inferred": "true",
        "x-ms-blob-type": "BlockBlob",
        "x-ms-client-request-id": "758d8c52-7be2-11cb-d793-e99b0823e871",
<<<<<<< HEAD
        "x-ms-creation-time": "Thu, 05 Mar 2020 21:11:24 GMT",
=======
        "x-ms-creation-time": "Thu, 02 Apr 2020 23:54:34 GMT",
>>>>>>> 32e373e2
        "x-ms-lease-state": "available",
        "x-ms-lease-status": "unlocked",
        "x-ms-meta-Capital": "letter",
        "x-ms-meta-foo": "bar",
        "x-ms-meta-meta": "data",
        "x-ms-meta-UPPER": "case",
<<<<<<< HEAD
        "x-ms-request-id": "8de879fc-a01e-0042-6632-f32bbb000000",
        "x-ms-server-encrypted": "true",
        "x-ms-version": "2019-10-10"
=======
        "x-ms-request-id": "b7c710d7-401e-0065-494a-09e3e4000000",
        "x-ms-server-encrypted": "true",
        "x-ms-version": "2019-12-12"
>>>>>>> 32e373e2
      },
      "ResponseBody": []
    },
    {
<<<<<<< HEAD
      "RequestUri": "https://seanstagetest.blob.core.windows.net/test-container-b8cf1d72-8a64-9bdc-e5a0-85fb161ddf84?restype=container",
      "RequestMethod": "DELETE",
      "RequestHeaders": {
        "Authorization": "Sanitized",
        "traceparent": "00-8ea7cba4c58a20469400dcf7c3ef6194-83d646087bead445-00",
        "User-Agent": [
          "azsdk-net-Storage.Blobs/12.4.0-dev.20200305.1",
          "(.NET Core 4.6.28325.01; Microsoft Windows 10.0.18363 )"
        ],
        "x-ms-client-request-id": "907a09c3-b98d-125e-6b9f-68b459e5cb34",
        "x-ms-date": "Thu, 05 Mar 2020 21:11:25 GMT",
        "x-ms-return-client-request-id": "true",
        "x-ms-version": "2019-10-10"
=======
      "RequestUri": "https://seanmcccanary.blob.core.windows.net/test-container-b8cf1d72-8a64-9bdc-e5a0-85fb161ddf84?restype=container",
      "RequestMethod": "DELETE",
      "RequestHeaders": {
        "Authorization": "Sanitized",
        "traceparent": "00-975c054a65f0d143917a6c8ab5841429-d3a30c3c1d6bf744-00",
        "User-Agent": [
          "azsdk-net-Storage.Blobs/12.5.0-dev.20200402.1",
          "(.NET Core 4.6.28325.01; Microsoft Windows 10.0.18362 )"
        ],
        "x-ms-client-request-id": "907a09c3-b98d-125e-6b9f-68b459e5cb34",
        "x-ms-date": "Thu, 02 Apr 2020 23:54:35 GMT",
        "x-ms-return-client-request-id": "true",
        "x-ms-version": "2019-12-12"
>>>>>>> 32e373e2
      },
      "RequestBody": null,
      "StatusCode": 202,
      "ResponseHeaders": {
        "Content-Length": "0",
<<<<<<< HEAD
        "Date": "Thu, 05 Mar 2020 21:11:24 GMT",
=======
        "Date": "Thu, 02 Apr 2020 23:54:33 GMT",
>>>>>>> 32e373e2
        "Server": [
          "Windows-Azure-Blob/1.0",
          "Microsoft-HTTPAPI/2.0"
        ],
        "x-ms-client-request-id": "907a09c3-b98d-125e-6b9f-68b459e5cb34",
<<<<<<< HEAD
        "x-ms-request-id": "8de87a00-a01e-0042-6932-f32bbb000000",
        "x-ms-version": "2019-10-10"
=======
        "x-ms-request-id": "b7c710e7-401e-0065-584a-09e3e4000000",
        "x-ms-version": "2019-12-12"
>>>>>>> 32e373e2
      },
      "ResponseBody": []
    }
  ],
  "Variables": {
    "RandomSeed": "314026937",
<<<<<<< HEAD
    "Storage_TestConfigDefault": "ProductionTenant\nseanstagetest\nU2FuaXRpemVk\nhttps://seanstagetest.blob.core.windows.net\nhttp://seanstagetest.file.core.windows.net\nhttp://seanstagetest.queue.core.windows.net\nhttp://seanstagetest.table.core.windows.net\n\n\n\n\nhttp://seanstagetest-secondary.blob.core.windows.net\nhttp://seanstagetest-secondary.file.core.windows.net\nhttp://seanstagetest-secondary.queue.core.windows.net\nhttp://seanstagetest-secondary.table.core.windows.net\n\nSanitized\n\n\nCloud\nBlobEndpoint=https://seanstagetest.blob.core.windows.net/;QueueEndpoint=http://seanstagetest.queue.core.windows.net/;FileEndpoint=http://seanstagetest.file.core.windows.net/;BlobSecondaryEndpoint=http://seanstagetest-secondary.blob.core.windows.net/;QueueSecondaryEndpoint=http://seanstagetest-secondary.queue.core.windows.net/;FileSecondaryEndpoint=http://seanstagetest-secondary.file.core.windows.net/;AccountName=seanstagetest;AccountKey=Sanitized\nseanscope1"
=======
    "Storage_TestConfigDefault": "ProductionTenant\nseanmcccanary\nU2FuaXRpemVk\nhttps://seanmcccanary.blob.core.windows.net\nhttps://seanmcccanary.file.core.windows.net\nhttps://seanmcccanary.queue.core.windows.net\nhttps://seanmcccanary.table.core.windows.net\n\n\n\n\nhttps://seanmcccanary-secondary.blob.core.windows.net\nhttps://seanmcccanary-secondary.file.core.windows.net\nhttps://seanmcccanary-secondary.queue.core.windows.net\nhttps://seanmcccanary-secondary.table.core.windows.net\n\nSanitized\n\n\nCloud\nBlobEndpoint=https://seanmcccanary.blob.core.windows.net/;QueueEndpoint=https://seanmcccanary.queue.core.windows.net/;FileEndpoint=https://seanmcccanary.file.core.windows.net/;BlobSecondaryEndpoint=https://seanmcccanary-secondary.blob.core.windows.net/;QueueSecondaryEndpoint=https://seanmcccanary-secondary.queue.core.windows.net/;FileSecondaryEndpoint=https://seanmcccanary-secondary.file.core.windows.net/;AccountName=seanmcccanary;AccountKey=Sanitized\nseanscope1"
>>>>>>> 32e373e2
  }
}<|MERGE_RESOLUTION|>--- conflicted
+++ resolved
@@ -1,22 +1,6 @@
 {
   "Entries": [
     {
-<<<<<<< HEAD
-      "RequestUri": "https://seanstagetest.blob.core.windows.net/test-container-b8cf1d72-8a64-9bdc-e5a0-85fb161ddf84?restype=container",
-      "RequestMethod": "PUT",
-      "RequestHeaders": {
-        "Authorization": "Sanitized",
-        "traceparent": "00-c2673e439d8cc84e82311e6e59f70d27-dab8b285527e7643-00",
-        "User-Agent": [
-          "azsdk-net-Storage.Blobs/12.4.0-dev.20200305.1",
-          "(.NET Core 4.6.28325.01; Microsoft Windows 10.0.18363 )"
-        ],
-        "x-ms-blob-public-access": "container",
-        "x-ms-client-request-id": "e027a609-459f-272e-1b6b-4c96eaa09a89",
-        "x-ms-date": "Thu, 05 Mar 2020 21:11:24 GMT",
-        "x-ms-return-client-request-id": "true",
-        "x-ms-version": "2019-10-10"
-=======
       "RequestUri": "https://seanmcccanary.blob.core.windows.net/test-container-b8cf1d72-8a64-9bdc-e5a0-85fb161ddf84?restype=container",
       "RequestMethod": "PUT",
       "RequestHeaders": {
@@ -31,56 +15,30 @@
         "x-ms-date": "Thu, 02 Apr 2020 23:54:35 GMT",
         "x-ms-return-client-request-id": "true",
         "x-ms-version": "2019-12-12"
->>>>>>> 32e373e2
       },
       "RequestBody": null,
       "StatusCode": 201,
       "ResponseHeaders": {
         "Content-Length": "0",
-<<<<<<< HEAD
-        "Date": "Thu, 05 Mar 2020 21:11:23 GMT",
-        "ETag": "\u00220x8D7C149C3378DC7\u0022",
-        "Last-Modified": "Thu, 05 Mar 2020 21:11:24 GMT",
-=======
         "Date": "Thu, 02 Apr 2020 23:54:33 GMT",
         "ETag": "\u00220x8D7D76131DE2872\u0022",
         "Last-Modified": "Thu, 02 Apr 2020 23:54:34 GMT",
->>>>>>> 32e373e2
         "Server": [
           "Windows-Azure-Blob/1.0",
           "Microsoft-HTTPAPI/2.0"
         ],
         "x-ms-client-request-id": "e027a609-459f-272e-1b6b-4c96eaa09a89",
-<<<<<<< HEAD
-        "x-ms-request-id": "8de879e7-a01e-0042-5532-f32bbb000000",
-        "x-ms-version": "2019-10-10"
-=======
         "x-ms-request-id": "b7c710c9-401e-0065-3d4a-09e3e4000000",
         "x-ms-version": "2019-12-12"
->>>>>>> 32e373e2
       },
       "ResponseBody": []
     },
     {
-<<<<<<< HEAD
-      "RequestUri": "https://seanstagetest.blob.core.windows.net/test-container-b8cf1d72-8a64-9bdc-e5a0-85fb161ddf84/test-blob-92d37110-832b-0cdc-11b3-ae71f6048bc5",
-=======
       "RequestUri": "https://seanmcccanary.blob.core.windows.net/test-container-b8cf1d72-8a64-9bdc-e5a0-85fb161ddf84/test-blob-92d37110-832b-0cdc-11b3-ae71f6048bc5",
->>>>>>> 32e373e2
       "RequestMethod": "PUT",
       "RequestHeaders": {
         "Authorization": "Sanitized",
         "Content-Length": "4096",
-<<<<<<< HEAD
-        "traceparent": "00-d5ae100681a45b44879628f74b69d9f5-712085af6c818741-00",
-        "User-Agent": [
-          "azsdk-net-Storage.Blobs/12.4.0-dev.20200305.1",
-          "(.NET Core 4.6.28325.01; Microsoft Windows 10.0.18363 )"
-        ],
-        "x-ms-blob-type": "BlockBlob",
-        "x-ms-client-request-id": "24068624-91b8-6557-4ada-47cd1c1a2f40",
-        "x-ms-date": "Thu, 05 Mar 2020 21:11:24 GMT",
-=======
         "traceparent": "00-cc932b53c902044a9c0259f3eaebc5e2-4f820c87e7026347-00",
         "User-Agent": [
           "azsdk-net-Storage.Blobs/12.5.0-dev.20200402.1",
@@ -89,66 +47,34 @@
         "x-ms-blob-type": "BlockBlob",
         "x-ms-client-request-id": "24068624-91b8-6557-4ada-47cd1c1a2f40",
         "x-ms-date": "Thu, 02 Apr 2020 23:54:35 GMT",
->>>>>>> 32e373e2
         "x-ms-meta-Capital": "letter",
         "x-ms-meta-foo": "bar",
         "x-ms-meta-meta": "data",
         "x-ms-meta-UPPER": "case",
         "x-ms-return-client-request-id": "true",
-<<<<<<< HEAD
-        "x-ms-version": "2019-10-10"
-=======
         "x-ms-version": "2019-12-12"
->>>>>>> 32e373e2
       },
       "RequestBody": "v5fxcPX/5FpHZ8vIGnQxaVcJxp5MTsKGyRrO65e8MBfghtdSrimTEI14SsO3FPKcgkUa7T3seXDUa6fbMfnDize06JOd3rotdrYR0wP/zrQoMWhRokPZ8w1mfUOCuN\u002BTtb\u002BMAyxe/6OL7XeH26Vs1Z3zsv\u002BQcejz2/SGNmB2q73WfR5DcsqIyTLFxrXLURhn\u002BaimjwXgA0TXmCc32MhCFEK5sV2HKWPSaujNy6ozKIrbHzy40Bu39XnabNmjUPFpgrFyEqC739BF0yQdEziZo3CdXLiLikQmArvjrbyJLxr3Y0j5wBXpID9rc/z3muJBQMlpBfQ43fdtTA/k1zIUvKQJJq/voOJaszt5IBdHLmjYoWzzHykmvoVQi3QGBUgNV7ZY7XQyUaDmDlG4v73gJR6nCzXFIJx642gpnxRuVK7zbMhg70DzplDLDRHYbv7IcGVVXvkSRzYa3QkLCLKMd7mjxFP1gDbds2Xl\u002BROKonVpYS6uGPa04CSRRRE26J2dP5VXNKmr0u8veKqULU0jjzuUoqaD3V7D7uQuYzokpsvIR7p9M23Mvo4/f6BLILLXbrXWokX2GWI2k0XEfG\u002B1CtHezOWTpVzNx\u002BMYRF29d84xVvWETQSF0S1XR58nB0EfiXTPbVTNRMhZCdpi3tUEeRx3kyV5MLzMWfq3O168pcCi\u002BLro7gp6ZBIsKkQpI/NYU86DsHQbpli4AhNZFQhqnGMawOYaG4oR/C4TTAZ3ozUHX\u002BiQOfRLhlJiMOv2IE4Jwo7hD2MMPTdDcrNFCFlSQF/eUbYg2mNuzzmUuOueGtvgCYp3lpPS\u002BiGwTMdABX74D/CMGM\u002BY6OcqckApeIVMpFfXZf7O2qnLDFeVb42cLsm7m6n6EgIMSCCiTSRTqIKcZKhvaZ9/KTRGwAx4A3lajkR2bdzcUZFVyx3dLI2Ed2PU\u002BAvlLcUqPHJ0s1H1lESnSL7g3TulvxMWGZ2Bov2nwkioowptdWF\u002BTDFqaJ1AYDbYNePPo5ooLzn3zhQnqJl0zPEITfE6OdJdYZEJOld21rlnqGwZ2B6ugHPRdqZNV6OX9purNxJEnvsQcUEJHvXhgfhbv/8sW/TSWs19acMsDwntckS8yp6mIwpxCGbcpWF\u002B7/Su8pikapqm2d1FxjQ35GE3G6ywJLdatJv0u1KO9bVr/3nPfh1xSQepFfHBYVzVOSMEpYm1zco9Uz38r69IGOMn2se7aGZExtKkBw/GmFM/HoEviVAstTGukSrgdJpYYf0NmYeVGtG9wN63Eca7d7vqvZAtGY6S\u002BySWDNY8ZFI4TKYRuP7MqQOwcclydKRq8xpu9bYJKkhue55i/w76gFuMf8Qgqb\u002B8HROMfafFIIaAKxi8zW6bLiJeozxgaar1tvFt5fXfSUlbstejfK2gqVoX4tP1PbPt8VCiwgaCW7Rol8a1VzqRoOHPYRuW97J0vfniSYfX/3g\u002BgPSkPYdC2VYjOuXm6lIghULxJtyXVvmeLQUNoBIskJdNd9ZF7WJajIjEc73MjtKnwcNF5tmcpin7Bg\u002BCNThE9qlNmXN72pjfl5lU0\u002BM80Z8zZt5O56q\u002BsdGtSudS2FdPf3wTf/VeK\u002BcrZk9AR9JGvjRwT89a9g//j\u002Behzo\u002BxjL5BBVRmKVKq1Dr2I4FbfWn\u002BZoyy4omI9IltFO8NvV1YedmQ/kJ\u002B35XixnuUY9ONoxF\u002Bo2cD/qk1uRHK\u002BRVinRbcnqmny38ngIf2zxwN85C233Dejxn2VHswWkQxs\u002BWAgChkuMQq5diSVyLgDC6NJ8aAFBmkgw795koud3A69c2hdk/zqTvMi/qXSzj3FkhMojJ\u002BsZ7M2/waZ9F6/G5nWGFVPpbfmX2LtIgfDDfVBdAC4dQ9u0Qu1ZpT2EJqUY\u002BMMPPWotexbAm08/0Vrc7ERGEAeBqZKZwcJmn7jMA7IGL4k9xE/2P5UHXLichHGCfMjpPhadl18gZXuntttuBIedKaHBnygEX\u002BBiikzqDU1Q1BL/0tWbeJg6DV7EToi5qVgg/1rPsO2Q1O42Kx0CRmg\u002BVtLIbiGx8bEZl5HJQAFnuND0uR3igRM1Xw3nZU17J7b2hfel8Tsmfv2ptilL15TcznI8HZ1KW8W/gw8jyoxjnn/qwroJscel3joQSNr56YdpGpbbTxoZrDox5m4sAqRhNhe5YQTqwxy6lj9TOhL6xZmHuq/lmF9VwRZ/18tZecuVrwKzQIhyjleKILjaxnInRyDEpFf0i63IU6/uautBURxzzZsAN3URBSxYa3eWivqkWJCalNVzkSNk\u002BvzYhCNsOM\u002BsZvjnFx\u002B7o58rrBAmIcilSgJapsxG8CxnqzyIOIEI7CKn\u002BiPxzTGA7uE2V\u002BUDPskkM0oREYIDVWbMf3vTI3seEs/9jjeUo4zQycfrEKhHVHxjVAVG98qQpJTNJU3Frct2KEUlFaCRj4\u002B9QEfKKETOhRr/b89l1yr1XOmS134/Cyv8ZPhjEk7L0cSFiadyxnxQDqAixk38AEEaL8jG/rgBjjUrzbNcW2LcM4364F1zcoZtQtjeHDTuAFSnSPJ19OMcdAtyVvjJA6M9RpK/8S/zpq0yabvvM3IATc1etRJwVj6q7mxSASudlE8loMWSLh8ko6JVQ5s3LUCJYhk7al6QzOBUFQLDoaWBpMVsyYKsbh\u002B\u002BKgFwKxKjY7EbyJ8SUjnglNPVThkMYPIMw67FymO97QP5jTBNIKHdsKFRp\u002BkGb0KbjCS\u002B1y/2ockPc1dj7alNbeubGNT5o2Qx9413urkY9mRsOk4/DwXkAtt3Pb1aedMIBEoNe1ZtkdjAjN\u002BSjvcP9nzjB6NbDl7VtwYJgmW25426b6ZvC4sODphlfoImQYPUZ0cwZ3IvrPX7N8RQVA9zCaVR2B9AoOrx5Pka5Z/cr2WCNSsehnAbmrKwc9PGvaqY8nTs1Hl0g7ZcTnJ5FLdmHohezi7UVHMlRj1ckC0XKzdecfMa/8rsHaFkwjgNkoX7SmVLZ\u002B97tJ3xt548F/OZRRNLGpLEWy69YrB9b5I7J6OnUUXHy7NH0r1lGTg8v/W9240UsnfzNv9GjfU/DkULtp/6hMat0Xlv80fVXzHmgLK6z5QFJmUrtBpGcT3OGNR4aVKoQis/EAoDtL8wHefNUA0ydD6w9pAqztCsV1A7oepzbPXfTj6Xi7\u002BaAWGl66YyiSEwi6SVt2KyfXNKgripyBLUzLDh7hHOmuiPFvU\u002BdOM6ed4/CxY13aWDLMDLTQj24DlOwS7lQKsPYeDMBpB9g/iQEBjqerz8rv8LbrFRA13vmDa777O0RSkjL6k1eccFBajIKzzgDHV8UiI/6eHprm6S3H5pwZRE29rvt0sTtyUn9lkYiNgQ/4uxP52BhFs3SYFKop1Ym0QEc19SAFUqaJr9B/OYwRWGceziuIIGw1ePqG3JyRSX31sFFBWIzv82ltbylHxnrohrtDCgZeLCDbAH0lfnYJ\u002BGZTiYk70ADbL9vBGrFD7bGAnlbhTj52loMxZVgOyXXyZHbD9DzwrbW7aNsrnBJumBPLpOAgKKon3PMFCmuozGVmz7U6gPh1j/GgJeVjS/lxwsxFQiWV0jzMmxdJ66JJE5t1xc1cNBgaVhTvfwLEw5H5lEifY4lA0fx5buThLKROVhJK7oYrFI2zKuwQpVI6B9iFT1daqq8SNfTR4sU0OClwoSjvetULzX\u002B66zicLyupP2YMXNxN86xjOLiRWjLIf/LCoAQqS40CeYHXoL93dQXJJ6NeKNxNI618jEEceXNN8WtG2o8mf/TZCeJbdVLs68OyyDOOaVcVdX1Wrb5L5f8Oiq5UMZt2oqevhR768a1bkKB\u002BarFAv4gTMGQRz9I1jiTiTOujmLooOyWL3uQ5G4PP\u002Bx0ezHtOzssmQAE2ZdPVevb5F6TCuPfmVi6LtOCk2hTgQdS1FsGok34ffVi48dZStmPtPwPfDUIlN3VNwhnqgWbsVSP/H2M0UYQmojufLWVXOf58tpoQATSRkN9LW9FkNfvxy5uzUpYAuO5/uGoHhQoQ9YkbbcrL3FTubo\u002BE6PWzwW0/rWHJo\u002BdnfP6skEjJiQrUO2VHSccwJu9HxOQHe8/4zPf9x9eoR1KitPDMHksLJeSEr62Pa3imD4dygt4CYAEus8NQy8EzLPMTpZTWYwijO5//gssiaWF/V7hQNsVzn1TvnmuIu1kjUYO6e8Xjz6t\u002Bzkc/A901DEli0XQJ4vUuoAZA58WcG4BF3DFIaO6cm4cM0Wd\u002BM5t3uZEhJunkGW6Ni9q\u002Bo\u002Bjm4rPG\u002BSes7aRbxTXs/BGNsG1ryS4ze/WWYMLCutwT3fifJu\u002B0tzlzysztxWCz9xxd/9ttU9q5sma\u002BMJhk6TLHSOc9TdYh2fgz9/5hRbWU42mlZboApood5XSI9YehDuGZJX14dapGOyXiOVvcWGywKUwvv4N3x6FcIGdimeRxkugcyCA4G22\u002BXyqUHmwvQY0H18s6cU9eIV7bHFVD46JBcKdzv49MeA7fcV9Z46g1Ld7ZWsEYNyGYvqfBXf8Xe3uIU63Fu4H\u002Bu1\u002B9WgDwBD61pu53aYngKTmG2gHoixsOx/bk0ZD7b3Fc259hWtwgqLloC7YQoBHypylzP\u002BCAFS9ErpMKCzOuujZ8Go7pfs5cZTJIf39k/ifk8SpmhzCR3MVvHaxJFpyGulF/lIaDCShaF9muOJWv37BsJRoJRzIG6z7IeWEiE06VwsUu5GmhYOgBDHBW4qQwvz373fCCfHIeeahIu4/GNwOLGHbPgftGy8UxBzvBrwiZmLkkJzVeE0VTD2rBWaVYO9Rsy8kuYD5BtBIrUHU2XcmfriPVohDOLAUwfHGQhXIf2MxnVOQ/azd74nIjMsLPHbKhIaqCg5jDnp7D/eTNsS\u002BgDHepzgnlYEPrWr\u002Beq/pDYF6/72PHnVUzo7VFe21TrTFCgiZKJk6ou8FnlijZJfOjgJyFDsHL2G4hdStTn\u002BXVl6yOWyjU\u002BDoQFjOiYAYtWn3CofrQzp9vd6m3KLEiVRzbkf97SsrKz4hidPeOKHho9Butkf3qBMkNH\u002BR\u002BHM\u002BJ7cEXxs4HshCz99Jxblmo4U4xTzSVdcMe8Yw1birlTLO52Yc2dmGpYEIL\u002BZkreJZvZD6VTc2a83j9\u002BNVC0UTlzqseuJXScWrsh\u002B7yinsp83j2xgnrT/7mHuUOOH2MZ4/\u002BJSvuDL8AnfPUqMbeqGn80wVcSws6\u002BX6sOJqvwznsYB9f9GRQO\u002Ba49SgWF6c4B3V8EmR4LxuDwyytQdMlUdm550imf7QFrJgepFbiJOHXdDElM7HUdDED2zA3ovkSk6RPXDBekofBd2bMWYvFoJ5K1s2iAB0o5XMWoqODzQmeCxCxk8ixeOGpZLtKBxqmPTqS7cwscJOGJna8SPDkPapdLk16FA3WmF7r\u002BZxi3d1ZcGRp8d88cZt9K21R9S/xxSYR7dnMKyktvFRuQXf2JEiYY9iLekzKILyx/OmfhA==",
       "StatusCode": 201,
       "ResponseHeaders": {
         "Content-Length": "0",
         "Content-MD5": "vsdaqe24b77wkBzU23nj4A==",
-<<<<<<< HEAD
-        "Date": "Thu, 05 Mar 2020 21:11:24 GMT",
-        "ETag": "\u00220x8D7C149C34518DD\u0022",
-        "Last-Modified": "Thu, 05 Mar 2020 21:11:24 GMT",
-=======
         "Date": "Thu, 02 Apr 2020 23:54:33 GMT",
         "ETag": "\u00220x8D7D76131EB21C5\u0022",
         "Last-Modified": "Thu, 02 Apr 2020 23:54:34 GMT",
->>>>>>> 32e373e2
         "Server": [
           "Windows-Azure-Blob/1.0",
           "Microsoft-HTTPAPI/2.0"
         ],
         "x-ms-client-request-id": "24068624-91b8-6557-4ada-47cd1c1a2f40",
         "x-ms-content-crc64": "ayOwJ/nma2o=",
-<<<<<<< HEAD
-        "x-ms-request-id": "8de879f5-a01e-0042-5f32-f32bbb000000",
-        "x-ms-request-server-encrypted": "true",
-        "x-ms-version": "2019-10-10"
-=======
         "x-ms-request-id": "b7c710d1-401e-0065-434a-09e3e4000000",
         "x-ms-request-server-encrypted": "true",
         "x-ms-version": "2019-12-12"
->>>>>>> 32e373e2
       },
       "ResponseBody": []
     },
     {
-<<<<<<< HEAD
-      "RequestUri": "https://seanstagetest.blob.core.windows.net/test-container-b8cf1d72-8a64-9bdc-e5a0-85fb161ddf84/test-blob-92d37110-832b-0cdc-11b3-ae71f6048bc5",
-      "RequestMethod": "HEAD",
-      "RequestHeaders": {
-        "Authorization": "Sanitized",
-        "traceparent": "00-025af41c1da01a45ab9da94015de9226-41fc49e3ad3c5640-00",
-        "User-Agent": [
-          "azsdk-net-Storage.Blobs/12.4.0-dev.20200305.1",
-          "(.NET Core 4.6.28325.01; Microsoft Windows 10.0.18363 )"
-        ],
-        "x-ms-client-request-id": "758d8c52-7be2-11cb-d793-e99b0823e871",
-        "x-ms-date": "Thu, 05 Mar 2020 21:11:25 GMT",
-        "x-ms-return-client-request-id": "true",
-        "x-ms-version": "2019-10-10"
-=======
       "RequestUri": "https://seanmcccanary.blob.core.windows.net/test-container-b8cf1d72-8a64-9bdc-e5a0-85fb161ddf84/test-blob-92d37110-832b-0cdc-11b3-ae71f6048bc5",
       "RequestMethod": "HEAD",
       "RequestHeaders": {
@@ -162,7 +88,6 @@
         "x-ms-date": "Thu, 02 Apr 2020 23:54:35 GMT",
         "x-ms-return-client-request-id": "true",
         "x-ms-version": "2019-12-12"
->>>>>>> 32e373e2
       },
       "RequestBody": null,
       "StatusCode": 200,
@@ -171,15 +96,9 @@
         "Content-Length": "4096",
         "Content-MD5": "vsdaqe24b77wkBzU23nj4A==",
         "Content-Type": "application/octet-stream",
-<<<<<<< HEAD
-        "Date": "Thu, 05 Mar 2020 21:11:24 GMT",
-        "ETag": "\u00220x8D7C149C34518DD\u0022",
-        "Last-Modified": "Thu, 05 Mar 2020 21:11:24 GMT",
-=======
         "Date": "Thu, 02 Apr 2020 23:54:33 GMT",
         "ETag": "\u00220x8D7D76131EB21C5\u0022",
         "Last-Modified": "Thu, 02 Apr 2020 23:54:34 GMT",
->>>>>>> 32e373e2
         "Server": [
           "Windows-Azure-Blob/1.0",
           "Microsoft-HTTPAPI/2.0"
@@ -188,45 +107,20 @@
         "x-ms-access-tier-inferred": "true",
         "x-ms-blob-type": "BlockBlob",
         "x-ms-client-request-id": "758d8c52-7be2-11cb-d793-e99b0823e871",
-<<<<<<< HEAD
-        "x-ms-creation-time": "Thu, 05 Mar 2020 21:11:24 GMT",
-=======
         "x-ms-creation-time": "Thu, 02 Apr 2020 23:54:34 GMT",
->>>>>>> 32e373e2
         "x-ms-lease-state": "available",
         "x-ms-lease-status": "unlocked",
         "x-ms-meta-Capital": "letter",
         "x-ms-meta-foo": "bar",
         "x-ms-meta-meta": "data",
         "x-ms-meta-UPPER": "case",
-<<<<<<< HEAD
-        "x-ms-request-id": "8de879fc-a01e-0042-6632-f32bbb000000",
-        "x-ms-server-encrypted": "true",
-        "x-ms-version": "2019-10-10"
-=======
         "x-ms-request-id": "b7c710d7-401e-0065-494a-09e3e4000000",
         "x-ms-server-encrypted": "true",
         "x-ms-version": "2019-12-12"
->>>>>>> 32e373e2
       },
       "ResponseBody": []
     },
     {
-<<<<<<< HEAD
-      "RequestUri": "https://seanstagetest.blob.core.windows.net/test-container-b8cf1d72-8a64-9bdc-e5a0-85fb161ddf84?restype=container",
-      "RequestMethod": "DELETE",
-      "RequestHeaders": {
-        "Authorization": "Sanitized",
-        "traceparent": "00-8ea7cba4c58a20469400dcf7c3ef6194-83d646087bead445-00",
-        "User-Agent": [
-          "azsdk-net-Storage.Blobs/12.4.0-dev.20200305.1",
-          "(.NET Core 4.6.28325.01; Microsoft Windows 10.0.18363 )"
-        ],
-        "x-ms-client-request-id": "907a09c3-b98d-125e-6b9f-68b459e5cb34",
-        "x-ms-date": "Thu, 05 Mar 2020 21:11:25 GMT",
-        "x-ms-return-client-request-id": "true",
-        "x-ms-version": "2019-10-10"
-=======
       "RequestUri": "https://seanmcccanary.blob.core.windows.net/test-container-b8cf1d72-8a64-9bdc-e5a0-85fb161ddf84?restype=container",
       "RequestMethod": "DELETE",
       "RequestHeaders": {
@@ -240,39 +134,25 @@
         "x-ms-date": "Thu, 02 Apr 2020 23:54:35 GMT",
         "x-ms-return-client-request-id": "true",
         "x-ms-version": "2019-12-12"
->>>>>>> 32e373e2
       },
       "RequestBody": null,
       "StatusCode": 202,
       "ResponseHeaders": {
         "Content-Length": "0",
-<<<<<<< HEAD
-        "Date": "Thu, 05 Mar 2020 21:11:24 GMT",
-=======
         "Date": "Thu, 02 Apr 2020 23:54:33 GMT",
->>>>>>> 32e373e2
         "Server": [
           "Windows-Azure-Blob/1.0",
           "Microsoft-HTTPAPI/2.0"
         ],
         "x-ms-client-request-id": "907a09c3-b98d-125e-6b9f-68b459e5cb34",
-<<<<<<< HEAD
-        "x-ms-request-id": "8de87a00-a01e-0042-6932-f32bbb000000",
-        "x-ms-version": "2019-10-10"
-=======
         "x-ms-request-id": "b7c710e7-401e-0065-584a-09e3e4000000",
         "x-ms-version": "2019-12-12"
->>>>>>> 32e373e2
       },
       "ResponseBody": []
     }
   ],
   "Variables": {
     "RandomSeed": "314026937",
-<<<<<<< HEAD
-    "Storage_TestConfigDefault": "ProductionTenant\nseanstagetest\nU2FuaXRpemVk\nhttps://seanstagetest.blob.core.windows.net\nhttp://seanstagetest.file.core.windows.net\nhttp://seanstagetest.queue.core.windows.net\nhttp://seanstagetest.table.core.windows.net\n\n\n\n\nhttp://seanstagetest-secondary.blob.core.windows.net\nhttp://seanstagetest-secondary.file.core.windows.net\nhttp://seanstagetest-secondary.queue.core.windows.net\nhttp://seanstagetest-secondary.table.core.windows.net\n\nSanitized\n\n\nCloud\nBlobEndpoint=https://seanstagetest.blob.core.windows.net/;QueueEndpoint=http://seanstagetest.queue.core.windows.net/;FileEndpoint=http://seanstagetest.file.core.windows.net/;BlobSecondaryEndpoint=http://seanstagetest-secondary.blob.core.windows.net/;QueueSecondaryEndpoint=http://seanstagetest-secondary.queue.core.windows.net/;FileSecondaryEndpoint=http://seanstagetest-secondary.file.core.windows.net/;AccountName=seanstagetest;AccountKey=Sanitized\nseanscope1"
-=======
     "Storage_TestConfigDefault": "ProductionTenant\nseanmcccanary\nU2FuaXRpemVk\nhttps://seanmcccanary.blob.core.windows.net\nhttps://seanmcccanary.file.core.windows.net\nhttps://seanmcccanary.queue.core.windows.net\nhttps://seanmcccanary.table.core.windows.net\n\n\n\n\nhttps://seanmcccanary-secondary.blob.core.windows.net\nhttps://seanmcccanary-secondary.file.core.windows.net\nhttps://seanmcccanary-secondary.queue.core.windows.net\nhttps://seanmcccanary-secondary.table.core.windows.net\n\nSanitized\n\n\nCloud\nBlobEndpoint=https://seanmcccanary.blob.core.windows.net/;QueueEndpoint=https://seanmcccanary.queue.core.windows.net/;FileEndpoint=https://seanmcccanary.file.core.windows.net/;BlobSecondaryEndpoint=https://seanmcccanary-secondary.blob.core.windows.net/;QueueSecondaryEndpoint=https://seanmcccanary-secondary.queue.core.windows.net/;FileSecondaryEndpoint=https://seanmcccanary-secondary.file.core.windows.net/;AccountName=seanmcccanary;AccountKey=Sanitized\nseanscope1"
->>>>>>> 32e373e2
   }
 }