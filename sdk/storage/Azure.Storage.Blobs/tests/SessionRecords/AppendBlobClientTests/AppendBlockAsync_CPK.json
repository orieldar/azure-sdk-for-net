--- conflicted
+++ resolved
@@ -1,22 +1,6 @@
 {
   "Entries": [
     {
-<<<<<<< HEAD
-      "RequestUri": "https://seanstagetest.blob.core.windows.net/test-container-b0fd8496-3854-6a0f-4d02-65839d557284?restype=container",
-      "RequestMethod": "PUT",
-      "RequestHeaders": {
-        "Authorization": "Sanitized",
-        "traceparent": "00-59b53a6f75bc714e97a8481d6932829e-24caf60b9a2fdf49-00",
-        "User-Agent": [
-          "azsdk-net-Storage.Blobs/12.4.0-dev.20200305.1",
-          "(.NET Core 4.6.28325.01; Microsoft Windows 10.0.18363 )"
-        ],
-        "x-ms-blob-public-access": "container",
-        "x-ms-client-request-id": "c96b0be5-5ab8-6e63-5912-9b7bae0508ca",
-        "x-ms-date": "Thu, 05 Mar 2020 20:50:11 GMT",
-        "x-ms-return-client-request-id": "true",
-        "x-ms-version": "2019-10-10"
-=======
       "RequestUri": "https://seanmcccanary.blob.core.windows.net/test-container-b0fd8496-3854-6a0f-4d02-65839d557284?restype=container",
       "RequestMethod": "PUT",
       "RequestHeaders": {
@@ -31,33 +15,21 @@
         "x-ms-date": "Thu, 02 Apr 2020 23:38:54 GMT",
         "x-ms-return-client-request-id": "true",
         "x-ms-version": "2019-12-12"
->>>>>>> 32e373e2
       },
       "RequestBody": null,
       "StatusCode": 201,
       "ResponseHeaders": {
         "Content-Length": "0",
-<<<<<<< HEAD
-        "Date": "Thu, 05 Mar 2020 20:50:11 GMT",
-        "ETag": "\u00220x8D7C146CC779101\u0022",
-        "Last-Modified": "Thu, 05 Mar 2020 20:50:11 GMT",
-=======
         "Date": "Thu, 02 Apr 2020 23:38:53 GMT",
         "ETag": "\u00220x8D7D75F018BC053\u0022",
         "Last-Modified": "Thu, 02 Apr 2020 23:38:54 GMT",
->>>>>>> 32e373e2
         "Server": [
           "Windows-Azure-Blob/1.0",
           "Microsoft-HTTPAPI/2.0"
         ],
         "x-ms-client-request-id": "c96b0be5-5ab8-6e63-5912-9b7bae0508ca",
-<<<<<<< HEAD
-        "x-ms-request-id": "1981bc78-201e-0011-6b2f-f3088f000000",
-        "x-ms-version": "2019-10-10"
-=======
         "x-ms-request-id": "93b4697c-d01e-0083-1047-0953c2000000",
         "x-ms-version": "2019-12-12"
->>>>>>> 32e373e2
       },
       "ResponseBody": []
     },
@@ -67,16 +39,6 @@
       "RequestHeaders": {
         "Authorization": "Sanitized",
         "Content-Length": "0",
-<<<<<<< HEAD
-        "traceparent": "00-f5997bda509143419e579d92d41c7971-e6bbe0fedf9b6e4e-00",
-        "User-Agent": [
-          "azsdk-net-Storage.Blobs/12.4.0-dev.20200305.1",
-          "(.NET Core 4.6.28325.01; Microsoft Windows 10.0.18363 )"
-        ],
-        "x-ms-blob-type": "AppendBlob",
-        "x-ms-client-request-id": "dc79fbb1-3ead-7981-6502-3751f331ee73",
-        "x-ms-date": "Thu, 05 Mar 2020 20:50:12 GMT",
-=======
         "traceparent": "00-18759c473f198f4ba8b99e2b00407eeb-d764372c4f196b4f-00",
         "User-Agent": [
           "azsdk-net-Storage.Blobs/12.5.0-dev.20200402.1",
@@ -85,45 +47,28 @@
         "x-ms-blob-type": "AppendBlob",
         "x-ms-client-request-id": "dc79fbb1-3ead-7981-6502-3751f331ee73",
         "x-ms-date": "Thu, 02 Apr 2020 23:38:55 GMT",
->>>>>>> 32e373e2
         "x-ms-encryption-algorithm": "AES256",
         "x-ms-encryption-key": "MGKdkemozAv8/Z8TqqsbeSLPDKJnB2hvPhtshCg5z84=",
         "x-ms-encryption-key-sha256": "7UhGkdqaX6l8dSdh0da6zWEVujKyVsvoOtWNRT3vvv4=",
         "x-ms-return-client-request-id": "true",
-<<<<<<< HEAD
-        "x-ms-version": "2019-10-10"
-=======
         "x-ms-version": "2019-12-12"
->>>>>>> 32e373e2
       },
       "RequestBody": null,
       "StatusCode": 201,
       "ResponseHeaders": {
         "Content-Length": "0",
-<<<<<<< HEAD
-        "Date": "Thu, 05 Mar 2020 20:50:11 GMT",
-        "ETag": "\u00220x8D7C146CC85C345\u0022",
-        "Last-Modified": "Thu, 05 Mar 2020 20:50:11 GMT",
-=======
         "Date": "Thu, 02 Apr 2020 23:38:53 GMT",
         "ETag": "\u00220x8D7D75F019A405D\u0022",
         "Last-Modified": "Thu, 02 Apr 2020 23:38:54 GMT",
->>>>>>> 32e373e2
         "Server": [
           "Windows-Azure-Blob/1.0",
           "Microsoft-HTTPAPI/2.0"
         ],
         "x-ms-client-request-id": "dc79fbb1-3ead-7981-6502-3751f331ee73",
         "x-ms-encryption-key-sha256": "7UhGkdqaX6l8dSdh0da6zWEVujKyVsvoOtWNRT3vvv4=",
-<<<<<<< HEAD
-        "x-ms-request-id": "1981bc7e-201e-0011-6f2f-f3088f000000",
-        "x-ms-request-server-encrypted": "true",
-        "x-ms-version": "2019-10-10"
-=======
         "x-ms-request-id": "93b4698b-d01e-0083-1b47-0953c2000000",
         "x-ms-request-server-encrypted": "true",
         "x-ms-version": "2019-12-12"
->>>>>>> 32e373e2
       },
       "ResponseBody": []
     },
@@ -133,15 +78,6 @@
       "RequestHeaders": {
         "Authorization": "Sanitized",
         "Content-Length": "1024",
-<<<<<<< HEAD
-        "traceparent": "00-486fd2e7b72e6d458d149f80719ca42c-926d6379a8a8984f-00",
-        "User-Agent": [
-          "azsdk-net-Storage.Blobs/12.4.0-dev.20200305.1",
-          "(.NET Core 4.6.28325.01; Microsoft Windows 10.0.18363 )"
-        ],
-        "x-ms-client-request-id": "1eb9d197-eae2-1578-fb6e-3d96f8b76731",
-        "x-ms-date": "Thu, 05 Mar 2020 20:50:12 GMT",
-=======
         "traceparent": "00-5c370f484c8c654f8b02d5e2cbc8cdc1-381ea62b224d5541-00",
         "User-Agent": [
           "azsdk-net-Storage.Blobs/12.5.0-dev.20200402.1",
@@ -149,30 +85,19 @@
         ],
         "x-ms-client-request-id": "1eb9d197-eae2-1578-fb6e-3d96f8b76731",
         "x-ms-date": "Thu, 02 Apr 2020 23:38:55 GMT",
->>>>>>> 32e373e2
         "x-ms-encryption-algorithm": "AES256",
         "x-ms-encryption-key": "MGKdkemozAv8/Z8TqqsbeSLPDKJnB2hvPhtshCg5z84=",
         "x-ms-encryption-key-sha256": "7UhGkdqaX6l8dSdh0da6zWEVujKyVsvoOtWNRT3vvv4=",
         "x-ms-return-client-request-id": "true",
-<<<<<<< HEAD
-        "x-ms-version": "2019-10-10"
-=======
         "x-ms-version": "2019-12-12"
->>>>>>> 32e373e2
       },
       "RequestBody": "awRLS2h24M1UQ82d1rqlshi4B89\u002BBC8o\u002Bi5TzjtH4sMu0aelX88Rq\u002B4\u002BTSM6y5iEdbpscDH/T2bVI1A5IxKSDGAKbwUSAFJIp1zgQLcL7i\u002BWz1iB23KRLoJB0Dx/14jcrEDCL1yTcXVnI8jVHw\u002BvyTUho1O5EDDueUCC0TAWyc/TA5N2Sb7TAl7iGbipuw9zkgYGXTQ1IpwQ1LYbEKBFUVn5Aht7OIB2TqD11/d4RL0xDz8pD2ubnuH3ZnUIt/K9ncdesLnz91mFkA\u002BTP0ukl4/56gBgG0HtXWM6hNELbpauNzkvGZQDPRjlo35cCF6VUs7lDs3xXYGFcFNVuXKIeiJ55QgRdX769azoe3fDkVQFpDICJV/IvNq4qahAroOlXSlc4iNWhN1Q6xkhCOIJwt7\u002BUBVAhVXDsCguWcvWukcoQx1OZq8xriBVsjpFp7T4rubJQl1uZNfTmTH6KCoReTDS\u002BMTEu1wvzaH169IbfQl0NqvlDXjput5Ge819Nob1QzkJc67vM/OKmXS8eXkEuBwohvF/LGy46T7mfj\u002BPsZYa/6eZEglahQK3W3MDLUBkQcKwVa\u002BVdRfMUIpvCLWz\u002BufeoXnRa6YSzQHvyNH5tbv9gTx83lzmhYqQzcF/6nxMBGCLJYvHktYcnoiupa1G05rOcod5NhyL9xvuQZ7kkuKFosNwbZAwNe5mYD/UON/cSfkmsXj0081EAC1v2FE4OAumKALp1WYKnjyZEtbct747EvekveFpkM/1LGxiwF2dLig0LhDd83STHBI8W8D3aElvM8ZZk3oqPJcz86n5p97f\u002B\u002BStqIiuXh6DEaHPLTUO/sMj84yWQ5quCfF4qf/KmXQ0XV/cSb/AwdWn1oLYWg9iJPXl1rRSSLhJ/56XNbQfuXcsms/VMrQEYjG27m0Y1a/iFYUJ5MPA4hSnkkohKYsgiBwKq8A/jfFB4XODm1pKMSrvtSAvFtWzbLi7LaBq4jmllmZQDiruooeTxwJQPUe6XGEfMnNr8HFHVj4HhF9R1/853QTz\u002BSMAABOYm07SYy9xANE/SrDFOaX1Cbfr5x0oQvADFl9Cx2I\u002BHzFg01UidfMPloSOEo1OdKNe/vBrFBn1b1lezkzPLjluACp\u002BZGZQ0pTD21CYmS9jtKK748hx0goYa2P7xKanP2hLIBFi0A89DixcqDnIXNYp\u002BxqpE0pw/C4fZfkCVQ3tHJzoTXkeAOSTftWcFSrRTw6N0cmM/isd2yPjQ2oVO7geboud4A9dC/s1FZV00\u002BcDTRbrdINDYR5wynJVO7x6fkIcfaaeNG//L8bOVuiVqAc83/VUKsY12g1tLBWcCM8\u002BupdSWFVBZRmm60W8dQo22yJqGVzGJg==",
       "StatusCode": 201,
       "ResponseHeaders": {
         "Content-Length": "0",
-<<<<<<< HEAD
-        "Date": "Thu, 05 Mar 2020 20:50:11 GMT",
-        "ETag": "\u00220x8D7C146CC921F12\u0022",
-        "Last-Modified": "Thu, 05 Mar 2020 20:50:12 GMT",
-=======
         "Date": "Thu, 02 Apr 2020 23:38:53 GMT",
         "ETag": "\u00220x8D7D75F01A78936\u0022",
         "Last-Modified": "Thu, 02 Apr 2020 23:38:54 GMT",
->>>>>>> 32e373e2
         "Server": [
           "Windows-Azure-Blob/1.0",
           "Microsoft-HTTPAPI/2.0"
@@ -182,34 +107,13 @@
         "x-ms-client-request-id": "1eb9d197-eae2-1578-fb6e-3d96f8b76731",
         "x-ms-content-crc64": "pVGIecXV\u002BIc=",
         "x-ms-encryption-key-sha256": "7UhGkdqaX6l8dSdh0da6zWEVujKyVsvoOtWNRT3vvv4=",
-<<<<<<< HEAD
-        "x-ms-request-id": "1981bc89-201e-0011-772f-f3088f000000",
-        "x-ms-request-server-encrypted": "true",
-        "x-ms-version": "2019-10-10"
-=======
         "x-ms-request-id": "93b469a4-d01e-0083-2d47-0953c2000000",
         "x-ms-request-server-encrypted": "true",
         "x-ms-version": "2019-12-12"
->>>>>>> 32e373e2
       },
       "ResponseBody": []
     },
     {
-<<<<<<< HEAD
-      "RequestUri": "https://seanstagetest.blob.core.windows.net/test-container-b0fd8496-3854-6a0f-4d02-65839d557284?restype=container",
-      "RequestMethod": "DELETE",
-      "RequestHeaders": {
-        "Authorization": "Sanitized",
-        "traceparent": "00-cbc0f42a246a754fab7b533446569f5d-9b61b91bcc96ac46-00",
-        "User-Agent": [
-          "azsdk-net-Storage.Blobs/12.4.0-dev.20200305.1",
-          "(.NET Core 4.6.28325.01; Microsoft Windows 10.0.18363 )"
-        ],
-        "x-ms-client-request-id": "21b95293-d078-8d90-1b2e-db0276123c59",
-        "x-ms-date": "Thu, 05 Mar 2020 20:50:12 GMT",
-        "x-ms-return-client-request-id": "true",
-        "x-ms-version": "2019-10-10"
-=======
       "RequestUri": "https://seanmcccanary.blob.core.windows.net/test-container-b0fd8496-3854-6a0f-4d02-65839d557284?restype=container",
       "RequestMethod": "DELETE",
       "RequestHeaders": {
@@ -223,39 +127,25 @@
         "x-ms-date": "Thu, 02 Apr 2020 23:38:55 GMT",
         "x-ms-return-client-request-id": "true",
         "x-ms-version": "2019-12-12"
->>>>>>> 32e373e2
       },
       "RequestBody": null,
       "StatusCode": 202,
       "ResponseHeaders": {
         "Content-Length": "0",
-<<<<<<< HEAD
-        "Date": "Thu, 05 Mar 2020 20:50:11 GMT",
-=======
         "Date": "Thu, 02 Apr 2020 23:38:53 GMT",
->>>>>>> 32e373e2
         "Server": [
           "Windows-Azure-Blob/1.0",
           "Microsoft-HTTPAPI/2.0"
         ],
         "x-ms-client-request-id": "21b95293-d078-8d90-1b2e-db0276123c59",
-<<<<<<< HEAD
-        "x-ms-request-id": "1981bc8f-201e-0011-7d2f-f3088f000000",
-        "x-ms-version": "2019-10-10"
-=======
         "x-ms-request-id": "93b469bb-d01e-0083-3f47-0953c2000000",
         "x-ms-version": "2019-12-12"
->>>>>>> 32e373e2
       },
       "ResponseBody": []
     }
   ],
   "Variables": {
     "RandomSeed": "1336779547",
-<<<<<<< HEAD
-    "Storage_TestConfigDefault": "ProductionTenant\nseanstagetest\nU2FuaXRpemVk\nhttps://seanstagetest.blob.core.windows.net\nhttp://seanstagetest.file.core.windows.net\nhttp://seanstagetest.queue.core.windows.net\nhttp://seanstagetest.table.core.windows.net\n\n\n\n\nhttp://seanstagetest-secondary.blob.core.windows.net\nhttp://seanstagetest-secondary.file.core.windows.net\nhttp://seanstagetest-secondary.queue.core.windows.net\nhttp://seanstagetest-secondary.table.core.windows.net\n\nSanitized\n\n\nCloud\nBlobEndpoint=https://seanstagetest.blob.core.windows.net/;QueueEndpoint=http://seanstagetest.queue.core.windows.net/;FileEndpoint=http://seanstagetest.file.core.windows.net/;BlobSecondaryEndpoint=http://seanstagetest-secondary.blob.core.windows.net/;QueueSecondaryEndpoint=http://seanstagetest-secondary.queue.core.windows.net/;FileSecondaryEndpoint=http://seanstagetest-secondary.file.core.windows.net/;AccountName=seanstagetest;AccountKey=Sanitized\nseanscope1"
-=======
     "Storage_TestConfigDefault": "ProductionTenant\nseanmcccanary\nU2FuaXRpemVk\nhttps://seanmcccanary.blob.core.windows.net\nhttps://seanmcccanary.file.core.windows.net\nhttps://seanmcccanary.queue.core.windows.net\nhttps://seanmcccanary.table.core.windows.net\n\n\n\n\nhttps://seanmcccanary-secondary.blob.core.windows.net\nhttps://seanmcccanary-secondary.file.core.windows.net\nhttps://seanmcccanary-secondary.queue.core.windows.net\nhttps://seanmcccanary-secondary.table.core.windows.net\n\nSanitized\n\n\nCloud\nBlobEndpoint=https://seanmcccanary.blob.core.windows.net/;QueueEndpoint=https://seanmcccanary.queue.core.windows.net/;FileEndpoint=https://seanmcccanary.file.core.windows.net/;BlobSecondaryEndpoint=https://seanmcccanary-secondary.blob.core.windows.net/;QueueSecondaryEndpoint=https://seanmcccanary-secondary.queue.core.windows.net/;FileSecondaryEndpoint=https://seanmcccanary-secondary.file.core.windows.net/;AccountName=seanmcccanary;AccountKey=Sanitized\nseanscope1"
->>>>>>> 32e373e2
   }
 }