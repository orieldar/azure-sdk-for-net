--- conflicted
+++ resolved
@@ -1,22 +1,6 @@
 {
   "Entries": [
     {
-<<<<<<< HEAD
-      "RequestUri": "https://seanstagetest.blob.core.windows.net/test-container-f2ae5577-03f7-556d-fc8b-ad0ff2e1406d?restype=container",
-      "RequestMethod": "PUT",
-      "RequestHeaders": {
-        "Authorization": "Sanitized",
-        "traceparent": "00-df87a05b06c0194da163b613707a824e-6ef7eecb3a454447-00",
-        "User-Agent": [
-          "azsdk-net-Storage.Blobs/12.4.0-dev.20200305.1",
-          "(.NET Core 4.6.28325.01; Microsoft Windows 10.0.18363 )"
-        ],
-        "x-ms-blob-public-access": "container",
-        "x-ms-client-request-id": "ac49cb75-f69a-502f-1230-b2f4ef619d2f",
-        "x-ms-date": "Thu, 05 Mar 2020 20:50:13 GMT",
-        "x-ms-return-client-request-id": "true",
-        "x-ms-version": "2019-10-10"
-=======
       "RequestUri": "https://seanmcccanary.blob.core.windows.net/test-container-f2ae5577-03f7-556d-fc8b-ad0ff2e1406d?restype=container",
       "RequestMethod": "PUT",
       "RequestHeaders": {
@@ -31,58 +15,30 @@
         "x-ms-date": "Thu, 02 Apr 2020 23:38:56 GMT",
         "x-ms-return-client-request-id": "true",
         "x-ms-version": "2019-12-12"
->>>>>>> 32e373e2
       },
       "RequestBody": null,
       "StatusCode": 201,
       "ResponseHeaders": {
         "Content-Length": "0",
-<<<<<<< HEAD
-        "Date": "Thu, 05 Mar 2020 20:50:13 GMT",
-        "ETag": "\u00220x8D7C146CD70E781\u0022",
-        "Last-Modified": "Thu, 05 Mar 2020 20:50:13 GMT",
-=======
         "Date": "Thu, 02 Apr 2020 23:38:55 GMT",
         "ETag": "\u00220x8D7D75F02A70B71\u0022",
         "Last-Modified": "Thu, 02 Apr 2020 23:38:56 GMT",
->>>>>>> 32e373e2
         "Server": [
           "Windows-Azure-Blob/1.0",
           "Microsoft-HTTPAPI/2.0"
         ],
         "x-ms-client-request-id": "ac49cb75-f69a-502f-1230-b2f4ef619d2f",
-<<<<<<< HEAD
-        "x-ms-request-id": "64e2affa-b01e-0003-652f-f3735f000000",
-        "x-ms-version": "2019-10-10"
-=======
         "x-ms-request-id": "e9ade024-801e-0045-5147-099843000000",
         "x-ms-version": "2019-12-12"
->>>>>>> 32e373e2
       },
       "ResponseBody": []
     },
     {
-<<<<<<< HEAD
-      "RequestUri": "https://seanstagetest.blob.core.windows.net/test-container-f2ae5577-03f7-556d-fc8b-ad0ff2e1406d/test-blob-4812f781-2afa-9007-5f53-6ec9d1284d68",
-=======
       "RequestUri": "https://seanmcccanary.blob.core.windows.net/test-container-f2ae5577-03f7-556d-fc8b-ad0ff2e1406d/test-blob-4812f781-2afa-9007-5f53-6ec9d1284d68",
->>>>>>> 32e373e2
       "RequestMethod": "PUT",
       "RequestHeaders": {
         "Authorization": "Sanitized",
         "Content-Length": "0",
-<<<<<<< HEAD
-        "traceparent": "00-4acd7925cada074b9e865a51d176c3fe-fa113f0d70c1bf4a-00",
-        "User-Agent": [
-          "azsdk-net-Storage.Blobs/12.4.0-dev.20200305.1",
-          "(.NET Core 4.6.28325.01; Microsoft Windows 10.0.18363 )"
-        ],
-        "x-ms-blob-type": "AppendBlob",
-        "x-ms-client-request-id": "10c30290-1e81-4b1c-c3b9-4d4788667ee9",
-        "x-ms-date": "Thu, 05 Mar 2020 20:50:13 GMT",
-        "x-ms-return-client-request-id": "true",
-        "x-ms-version": "2019-10-10"
-=======
         "traceparent": "00-d4992a4c066489469b95c129047a2fb1-f1f0ebe5f634bb4a-00",
         "User-Agent": [
           "azsdk-net-Storage.Blobs/12.5.0-dev.20200402.1",
@@ -93,60 +49,32 @@
         "x-ms-date": "Thu, 02 Apr 2020 23:38:57 GMT",
         "x-ms-return-client-request-id": "true",
         "x-ms-version": "2019-12-12"
->>>>>>> 32e373e2
       },
       "RequestBody": null,
       "StatusCode": 201,
       "ResponseHeaders": {
         "Content-Length": "0",
-<<<<<<< HEAD
-        "Date": "Thu, 05 Mar 2020 20:50:13 GMT",
-        "ETag": "\u00220x8D7C146CD7E2B4F\u0022",
-        "Last-Modified": "Thu, 05 Mar 2020 20:50:13 GMT",
-=======
         "Date": "Thu, 02 Apr 2020 23:38:55 GMT",
         "ETag": "\u00220x8D7D75F02B3D303\u0022",
         "Last-Modified": "Thu, 02 Apr 2020 23:38:56 GMT",
->>>>>>> 32e373e2
         "Server": [
           "Windows-Azure-Blob/1.0",
           "Microsoft-HTTPAPI/2.0"
         ],
         "x-ms-client-request-id": "10c30290-1e81-4b1c-c3b9-4d4788667ee9",
-<<<<<<< HEAD
-        "x-ms-request-id": "64e2affd-b01e-0003-662f-f3735f000000",
-        "x-ms-request-server-encrypted": "true",
-        "x-ms-version": "2019-10-10"
-=======
         "x-ms-request-id": "e9ade02d-801e-0045-5847-099843000000",
         "x-ms-request-server-encrypted": "true",
         "x-ms-version": "2019-12-12"
->>>>>>> 32e373e2
       },
       "ResponseBody": []
     },
     {
-<<<<<<< HEAD
-      "RequestUri": "https://seanstagetest.blob.core.windows.net/test-container-f2ae5577-03f7-556d-fc8b-ad0ff2e1406d/test-blob-4812f781-2afa-9007-5f53-6ec9d1284d68?comp=appendblock",
-=======
       "RequestUri": "https://seanmcccanary.blob.core.windows.net/test-container-f2ae5577-03f7-556d-fc8b-ad0ff2e1406d/test-blob-4812f781-2afa-9007-5f53-6ec9d1284d68?comp=appendblock",
->>>>>>> 32e373e2
       "RequestMethod": "PUT",
       "RequestHeaders": {
         "Authorization": "Sanitized",
         "Content-Length": "1024",
         "Content-MD5": "ESx4\u002BW5Xqjidg0wV/f1ZJw==",
-<<<<<<< HEAD
-        "traceparent": "00-e157631428b4db4b8d9843ba85578930-2e2fdcdfd7f3104b-00",
-        "User-Agent": [
-          "azsdk-net-Storage.Blobs/12.4.0-dev.20200305.1",
-          "(.NET Core 4.6.28325.01; Microsoft Windows 10.0.18363 )"
-        ],
-        "x-ms-client-request-id": "04b51530-cf7b-82a7-29bd-d9e8f616fcab",
-        "x-ms-date": "Thu, 05 Mar 2020 20:50:13 GMT",
-        "x-ms-return-client-request-id": "true",
-        "x-ms-version": "2019-10-10"
-=======
         "traceparent": "00-d780b796e7148247804763c4feccbdd8-88d8e6e7ad497544-00",
         "User-Agent": [
           "azsdk-net-Storage.Blobs/12.5.0-dev.20200402.1",
@@ -156,22 +84,15 @@
         "x-ms-date": "Thu, 02 Apr 2020 23:38:57 GMT",
         "x-ms-return-client-request-id": "true",
         "x-ms-version": "2019-12-12"
->>>>>>> 32e373e2
       },
       "RequestBody": "4krQWcd3l\u002B0jFgTZ2RJbXeZLOM9kPeYFeU1i3keMc96iZxPqMRJaGGrW7GsZQ3KxXe9gPS2vhKVjyuB6FLmml6MlN3H/cSzU8B9kjlF76zXasYBXKzWx8\u002BJuhmYx4AOxMFTH9AsAsuzDjE0NSvZT6N\u002Bqn2M4TmttdESPkerFow8cs178s/cq2v\u002BTk5/opKjsGp6HhkGgeOHoWoDHcSAC/ek98ZeYVzXngMVkpbvMhNCco3dMPhzOezp8E1h2YmjekJW2q7IQU8JonwV8O9MmHNawK86ptr/MbnVdG0TccB5chhQlFdgdi0\u002B0458WUkBnVvaCxjaaNNrW6jw9szh\u002BjC7nH7S\u002BAAf9kp9\u002B9dMgtRw19sVNWarnwlI6Tyuc4NgXNlZwLzKLqFbvhTOXGz4GtjQfCLxyMDKE/1xihLDcYLLHZ798r4XqqU1vXtR2UKcTM5n2fNgbpAUk6y/VKCOlEiSAz7N/igavNV5vA9JdDa\u002B1TlEX5eTaq8O5WMNVFIApyUuv9YDzk6mTR0Z5rKAzxt2AINnSji1ApiTwxjFCWSHdRTqGrhguwbuog56dYP8ihZHl1fOmVzoebk9cA813Ue0knGZmrBfFUl4eKgqOo0UlzkCgXIQuNu7/aD/J0r7tMDKweMSYvNl5IIKUiC0vkMsJNzWN1/Rp9mV4ZkTY/H\u002BgMfnY3SqAjBFnJjsBma7Az9d0v5uJYFk9R4JeH1WUoSMC9FYzV7KhiaojJbC4Z123t5ZsZD3kF9GgmpWoIW2804UX/qRXjXgl0jbwZTqphN8kp2e\u002BJz3mHt2Fk7wd\u002BWc8ZlIroWm4XyoeR5EH9LGX9xW2g3oF/atHMeDG0vq7B9nOs//nfeN2a0c9n9\u002Br3yks7ZunZ3XsNmin43CI8owvYz\u002B4OECxr3kyPxgyyF3LnFG2muReFKBk4n2WP5pz7Xm7DTyf86fpej0idSdduW4L20ce0len0E\u002BfVFXDG3DfvlKed7ohK6iqzB\u002BmPJ55BigOi2RSVRshEz3tAJ9RJl7NQ7bVvkKz6a\u002BedAU3AJSwJk0ttJALjGk2fWR9MysJWKbA2fjoo0jlW6G0tOAV6RKoPdpRJHLOwbZNnkHeNraElBxfdyebx4IER1nvV9iIIJNR1fZRtzM08hdCmgQHByXrMB/EtnLqDHVXTdwY3mrdxH2tjGC/Mt3oK4QQWS1\u002B/T80BCa5xGogZ8iB\u002BWpWGxSsZNWGWXvEK/1B3Iru2rJI2U\u002Bd5NpDJAATjSWYPjhykRBvY/VX96PEcNgpd\u002BffMowVOCAauTY6aT/Vc8xVLOzEz0p6fna98OGr2HQBGqwYM1uYggUYV9fZNfq1gYTXb0TsZKicZLMVWEg\u002Bb\u002BHCOE6TvA==",
       "StatusCode": 201,
       "ResponseHeaders": {
         "Content-Length": "0",
         "Content-MD5": "ESx4\u002BW5Xqjidg0wV/f1ZJw==",
-<<<<<<< HEAD
-        "Date": "Thu, 05 Mar 2020 20:50:13 GMT",
-        "ETag": "\u00220x8D7C146CD8AFC04\u0022",
-        "Last-Modified": "Thu, 05 Mar 2020 20:50:13 GMT",
-=======
         "Date": "Thu, 02 Apr 2020 23:38:55 GMT",
         "ETag": "\u00220x8D7D75F02C03151\u0022",
         "Last-Modified": "Thu, 02 Apr 2020 23:38:56 GMT",
->>>>>>> 32e373e2
         "Server": [
           "Windows-Azure-Blob/1.0",
           "Microsoft-HTTPAPI/2.0"
@@ -179,34 +100,13 @@
         "x-ms-blob-append-offset": "0",
         "x-ms-blob-committed-block-count": "1",
         "x-ms-client-request-id": "04b51530-cf7b-82a7-29bd-d9e8f616fcab",
-<<<<<<< HEAD
-        "x-ms-request-id": "64e2affe-b01e-0003-672f-f3735f000000",
-        "x-ms-request-server-encrypted": "true",
-        "x-ms-version": "2019-10-10"
-=======
         "x-ms-request-id": "e9ade035-801e-0045-6047-099843000000",
         "x-ms-request-server-encrypted": "true",
         "x-ms-version": "2019-12-12"
->>>>>>> 32e373e2
       },
       "ResponseBody": []
     },
     {
-<<<<<<< HEAD
-      "RequestUri": "https://seanstagetest.blob.core.windows.net/test-container-f2ae5577-03f7-556d-fc8b-ad0ff2e1406d?restype=container",
-      "RequestMethod": "DELETE",
-      "RequestHeaders": {
-        "Authorization": "Sanitized",
-        "traceparent": "00-5529ca667411334eae23d597fd73cfd9-6adbefba016e3748-00",
-        "User-Agent": [
-          "azsdk-net-Storage.Blobs/12.4.0-dev.20200305.1",
-          "(.NET Core 4.6.28325.01; Microsoft Windows 10.0.18363 )"
-        ],
-        "x-ms-client-request-id": "2392789b-8e98-7041-c93a-8029d38f7d8b",
-        "x-ms-date": "Thu, 05 Mar 2020 20:50:13 GMT",
-        "x-ms-return-client-request-id": "true",
-        "x-ms-version": "2019-10-10"
-=======
       "RequestUri": "https://seanmcccanary.blob.core.windows.net/test-container-f2ae5577-03f7-556d-fc8b-ad0ff2e1406d?restype=container",
       "RequestMethod": "DELETE",
       "RequestHeaders": {
@@ -220,39 +120,25 @@
         "x-ms-date": "Thu, 02 Apr 2020 23:38:57 GMT",
         "x-ms-return-client-request-id": "true",
         "x-ms-version": "2019-12-12"
->>>>>>> 32e373e2
       },
       "RequestBody": null,
       "StatusCode": 202,
       "ResponseHeaders": {
         "Content-Length": "0",
-<<<<<<< HEAD
-        "Date": "Thu, 05 Mar 2020 20:50:13 GMT",
-=======
         "Date": "Thu, 02 Apr 2020 23:38:56 GMT",
->>>>>>> 32e373e2
         "Server": [
           "Windows-Azure-Blob/1.0",
           "Microsoft-HTTPAPI/2.0"
         ],
         "x-ms-client-request-id": "2392789b-8e98-7041-c93a-8029d38f7d8b",
-<<<<<<< HEAD
-        "x-ms-request-id": "64e2b000-b01e-0003-692f-f3735f000000",
-        "x-ms-version": "2019-10-10"
-=======
         "x-ms-request-id": "e9ade03e-801e-0045-6847-099843000000",
         "x-ms-version": "2019-12-12"
->>>>>>> 32e373e2
       },
       "ResponseBody": []
     }
   ],
   "Variables": {
     "RandomSeed": "436490730",
-<<<<<<< HEAD
-    "Storage_TestConfigDefault": "ProductionTenant\nseanstagetest\nU2FuaXRpemVk\nhttps://seanstagetest.blob.core.windows.net\nhttp://seanstagetest.file.core.windows.net\nhttp://seanstagetest.queue.core.windows.net\nhttp://seanstagetest.table.core.windows.net\n\n\n\n\nhttp://seanstagetest-secondary.blob.core.windows.net\nhttp://seanstagetest-secondary.file.core.windows.net\nhttp://seanstagetest-secondary.queue.core.windows.net\nhttp://seanstagetest-secondary.table.core.windows.net\n\nSanitized\n\n\nCloud\nBlobEndpoint=https://seanstagetest.blob.core.windows.net/;QueueEndpoint=http://seanstagetest.queue.core.windows.net/;FileEndpoint=http://seanstagetest.file.core.windows.net/;BlobSecondaryEndpoint=http://seanstagetest-secondary.blob.core.windows.net/;QueueSecondaryEndpoint=http://seanstagetest-secondary.queue.core.windows.net/;FileSecondaryEndpoint=http://seanstagetest-secondary.file.core.windows.net/;AccountName=seanstagetest;AccountKey=Sanitized\nseanscope1"
-=======
     "Storage_TestConfigDefault": "ProductionTenant\nseanmcccanary\nU2FuaXRpemVk\nhttps://seanmcccanary.blob.core.windows.net\nhttps://seanmcccanary.file.core.windows.net\nhttps://seanmcccanary.queue.core.windows.net\nhttps://seanmcccanary.table.core.windows.net\n\n\n\n\nhttps://seanmcccanary-secondary.blob.core.windows.net\nhttps://seanmcccanary-secondary.file.core.windows.net\nhttps://seanmcccanary-secondary.queue.core.windows.net\nhttps://seanmcccanary-secondary.table.core.windows.net\n\nSanitized\n\n\nCloud\nBlobEndpoint=https://seanmcccanary.blob.core.windows.net/;QueueEndpoint=https://seanmcccanary.queue.core.windows.net/;FileEndpoint=https://seanmcccanary.file.core.windows.net/;BlobSecondaryEndpoint=https://seanmcccanary-secondary.blob.core.windows.net/;QueueSecondaryEndpoint=https://seanmcccanary-secondary.queue.core.windows.net/;FileSecondaryEndpoint=https://seanmcccanary-secondary.file.core.windows.net/;AccountName=seanmcccanary;AccountKey=Sanitized\nseanscope1"
->>>>>>> 32e373e2
   }
 }