--- conflicted
+++ resolved
@@ -1,22 +1,6 @@
 {
   "Entries": [
     {
-<<<<<<< HEAD
-      "RequestUri": "https://seanstagetest.blob.core.windows.net/test-container-83769010-9f0c-4f71-e07b-3b0e6b14660b?restype=container",
-      "RequestMethod": "PUT",
-      "RequestHeaders": {
-        "Authorization": "Sanitized",
-        "traceparent": "00-b1c82020aaf671459cf75b9dba077e03-85447880e4b33147-00",
-        "User-Agent": [
-          "azsdk-net-Storage.Blobs/12.4.0-dev.20200305.1",
-          "(.NET Core 4.6.28325.01; Microsoft Windows 10.0.18363 )"
-        ],
-        "x-ms-blob-public-access": "container",
-        "x-ms-client-request-id": "2a79c5a4-0d98-69a5-84c2-44b143a3d93d",
-        "x-ms-date": "Thu, 05 Mar 2020 21:05:41 GMT",
-        "x-ms-return-client-request-id": "true",
-        "x-ms-version": "2019-10-10"
-=======
       "RequestUri": "https://seanmcccanary.blob.core.windows.net/test-container-83769010-9f0c-4f71-e07b-3b0e6b14660b?restype=container",
       "RequestMethod": "PUT",
       "RequestHeaders": {
@@ -31,58 +15,30 @@
         "x-ms-date": "Thu, 02 Apr 2020 23:45:40 GMT",
         "x-ms-return-client-request-id": "true",
         "x-ms-version": "2019-12-12"
->>>>>>> 32e373e2
       },
       "RequestBody": null,
       "StatusCode": 201,
       "ResponseHeaders": {
         "Content-Length": "0",
-<<<<<<< HEAD
-        "Date": "Thu, 05 Mar 2020 21:05:41 GMT",
-        "ETag": "\u00220x8D7C148F6E2C129\u0022",
-        "Last-Modified": "Thu, 05 Mar 2020 21:05:42 GMT",
-=======
         "Date": "Thu, 02 Apr 2020 23:45:39 GMT",
         "ETag": "\u00220x8D7D75FF3279F18\u0022",
         "Last-Modified": "Thu, 02 Apr 2020 23:45:39 GMT",
->>>>>>> 32e373e2
         "Server": [
           "Windows-Azure-Blob/1.0",
           "Microsoft-HTTPAPI/2.0"
         ],
         "x-ms-client-request-id": "2a79c5a4-0d98-69a5-84c2-44b143a3d93d",
-<<<<<<< HEAD
-        "x-ms-request-id": "b9e9f6de-001e-0016-3131-f364ec000000",
-        "x-ms-version": "2019-10-10"
-=======
         "x-ms-request-id": "b7c64369-401e-0065-5d48-09e3e4000000",
         "x-ms-version": "2019-12-12"
->>>>>>> 32e373e2
       },
       "ResponseBody": []
     },
     {
-<<<<<<< HEAD
-      "RequestUri": "https://seanstagetest.blob.core.windows.net/test-container-83769010-9f0c-4f71-e07b-3b0e6b14660b/test-blob-4400d661-d682-f528-c07e-a08d4da014c9",
-=======
       "RequestUri": "https://seanmcccanary.blob.core.windows.net/test-container-83769010-9f0c-4f71-e07b-3b0e6b14660b/test-blob-4400d661-d682-f528-c07e-a08d4da014c9",
->>>>>>> 32e373e2
       "RequestMethod": "PUT",
       "RequestHeaders": {
         "Authorization": "Sanitized",
         "Content-Length": "1024",
-<<<<<<< HEAD
-        "traceparent": "00-ae847d196071784480093c74c2f92ae8-8fb851a9bf6f5049-00",
-        "User-Agent": [
-          "azsdk-net-Storage.Blobs/12.4.0-dev.20200305.1",
-          "(.NET Core 4.6.28325.01; Microsoft Windows 10.0.18363 )"
-        ],
-        "x-ms-blob-type": "BlockBlob",
-        "x-ms-client-request-id": "954180ac-20d6-e42c-5abc-6d2c73923993",
-        "x-ms-date": "Thu, 05 Mar 2020 21:05:42 GMT",
-        "x-ms-return-client-request-id": "true",
-        "x-ms-version": "2019-10-10"
-=======
         "traceparent": "00-e997815643e5d2439738131b98a0fdff-50d08e9c36161c47-00",
         "User-Agent": [
           "azsdk-net-Storage.Blobs/12.5.0-dev.20200402.1",
@@ -93,54 +49,28 @@
         "x-ms-date": "Thu, 02 Apr 2020 23:45:40 GMT",
         "x-ms-return-client-request-id": "true",
         "x-ms-version": "2019-12-12"
->>>>>>> 32e373e2
       },
       "RequestBody": "YUdqpZo8cpXIhUK91h\u002B0QKUUb2QW1XHNnYRqGm0XG\u002BStek/8OTOiJWNre/2Tax6hyWDoOTGws4zWnAgW0lgosGpeD1zPuAZxcUkAqll0OTFlyVANL\u002BGy/cbDJp0qjFMLQ8qTNVvC0RFZd8fnrwkyYWLWsAgHG4GIqxGWDJJoRuX29WeP4QTWo/c/s7cZy069kMQ6VNtKAyhICopJLMR/8DDi8Lqio4BeAA0QyGfKbt/D2HzNLfIKrPI\u002BRtZ5jHYzwMKGN9qTG\u002B1D3FPNOTrAfpyqhVNIscI\u002B2ETIY1yq5HOX3QikQzcFL72PiVGePHK3fsg6zwcj6g4ASF\u002BWy7eQmfjfNlsyGztlpVWVuShxn5vREOWUbxVsc/P5pPrXb2QF/u9ZvwYXhGKM1CmxjTHmjqjExLrS/Cnic8JoOHdAjTbxj7s4GOCUuouCB5vru\u002BXCEhZRE6qpMwHFdktErkvrTEfzv/52rnbILwouT/WO9rjcpiVh7nmLSFy5cqGUUAtAl7pT\u002BPvnTGSfieOgeuMMNn\u002BTZwglil3NaHeivDvUM9/\u002B7rc6Ov689VnBwWWW6s14rDshAekCGg1dhpCERY8pylYEoYsr0fyB1nKuZMj4N32pKQ//szH2/NSq3bNuOK/Kl/cOkUlCTNs/oCp2U7VEZE8T2hx/KhckDaW2gfRIEp7C5M3R6aU0Z9w0vxIHf6gfZXhkW16TS23f6oSji8vm946MtG/nc3uq3nI/SmoEHY79lxt847dALplf8f8hkNwRTsiEe8s5N/L9uXzrVAAC2s31pvSvaRPXS4XWh4F7iU6WLfyigKLDw18pfyo6VNqYXBYyK\u002BrnYuS0rS9FY69wgTAuVSYEYFoqMuKVherpnParPSpqSV5jrssX7dNzfmCvuf76DP\u002BzlPy8B/gIUtz6yxA4mSWEBTfRy6Zb7HKGt7SB5szs7pD396gurUFlWlvuHSLCOuQ6KrPGKEFZWKeJNU9EhmwQDtyAQaJ9Vlf1bHBLbM9PxHzQR7sYJcZPnZ8BpHjxIdTu3g5GQvlBvdNb0bzQDuvXOXHTcz\u002Bw9\u002BkVMaMCe7HfA0ucXI7BCYGDjonnvVQKfo\u002BzKmoGHq2UPeYlMBFVP0Iie81wNLJcFjDwT\u002BW2yTqUC7ITTlFG2eSeBx6om9hwLU9HxUGGmUndVhM6Fc/H3nSrkCVeQvDw26Lo0i2TtHpYfyGVbgP5DnFpNvc9DMMV1imp/QqyEetfVuqfnsccSaKZ4ZWtMW9xsYK09Av4s87e0/sD6rdvpW42NhcZWnCpTexVpCotZ6S6N0uI/hzfZ6MbwMrLGF/rKTwnd/tXWFYSCqcfog6ksGtXSbJr56ZRVs9z/pql3jSMaXruBQ==",
       "StatusCode": 201,
       "ResponseHeaders": {
         "Content-Length": "0",
         "Content-MD5": "XneHa1zfaotIzobnzi6uCg==",
-<<<<<<< HEAD
-        "Date": "Thu, 05 Mar 2020 21:05:41 GMT",
-        "ETag": "\u00220x8D7C148F6EF7682\u0022",
-        "Last-Modified": "Thu, 05 Mar 2020 21:05:42 GMT",
-=======
         "Date": "Thu, 02 Apr 2020 23:45:39 GMT",
         "ETag": "\u00220x8D7D75FF334303B\u0022",
         "Last-Modified": "Thu, 02 Apr 2020 23:45:39 GMT",
->>>>>>> 32e373e2
         "Server": [
           "Windows-Azure-Blob/1.0",
           "Microsoft-HTTPAPI/2.0"
         ],
         "x-ms-client-request-id": "954180ac-20d6-e42c-5abc-6d2c73923993",
         "x-ms-content-crc64": "bcpxW99tues=",
-<<<<<<< HEAD
-        "x-ms-request-id": "b9e9f6e1-001e-0016-3231-f364ec000000",
-        "x-ms-request-server-encrypted": "true",
-        "x-ms-version": "2019-10-10"
-=======
         "x-ms-request-id": "b7c64375-401e-0065-6648-09e3e4000000",
         "x-ms-request-server-encrypted": "true",
         "x-ms-version": "2019-12-12"
->>>>>>> 32e373e2
       },
       "ResponseBody": []
     },
     {
-<<<<<<< HEAD
-      "RequestUri": "https://seanstagetest.blob.core.windows.net/test-container-83769010-9f0c-4f71-e07b-3b0e6b14660b/test-blob-4400d661-d682-f528-c07e-a08d4da014c9?comp=metadata",
-      "RequestMethod": "PUT",
-      "RequestHeaders": {
-        "Authorization": "Sanitized",
-        "traceparent": "00-820af29ed362bb4fab4e45c65ed4b524-23b81c4ec494d34e-00",
-        "User-Agent": [
-          "azsdk-net-Storage.Blobs/12.4.0-dev.20200305.1",
-          "(.NET Core 4.6.28325.01; Microsoft Windows 10.0.18363 )"
-        ],
-        "x-ms-client-request-id": "e9df6569-5839-cf2f-7c7e-853808c8022e",
-        "x-ms-date": "Thu, 05 Mar 2020 21:05:42 GMT",
-=======
       "RequestUri": "https://seanmcccanary.blob.core.windows.net/test-container-83769010-9f0c-4f71-e07b-3b0e6b14660b/test-blob-4400d661-d682-f528-c07e-a08d4da014c9?comp=metadata",
       "RequestMethod": "PUT",
       "RequestHeaders": {
@@ -152,64 +82,32 @@
         ],
         "x-ms-client-request-id": "e9df6569-5839-cf2f-7c7e-853808c8022e",
         "x-ms-date": "Thu, 02 Apr 2020 23:45:40 GMT",
->>>>>>> 32e373e2
         "x-ms-meta-Capital": "letter",
         "x-ms-meta-foo": "bar",
         "x-ms-meta-meta": "data",
         "x-ms-meta-UPPER": "case",
         "x-ms-return-client-request-id": "true",
-<<<<<<< HEAD
-        "x-ms-version": "2019-10-10"
-=======
         "x-ms-version": "2019-12-12"
->>>>>>> 32e373e2
       },
       "RequestBody": null,
       "StatusCode": 200,
       "ResponseHeaders": {
         "Content-Length": "0",
-<<<<<<< HEAD
-        "Date": "Thu, 05 Mar 2020 21:05:41 GMT",
-        "ETag": "\u00220x8D7C148F6FCE411\u0022",
-        "Last-Modified": "Thu, 05 Mar 2020 21:05:42 GMT",
-=======
         "Date": "Thu, 02 Apr 2020 23:45:39 GMT",
         "ETag": "\u00220x8D7D75FF341A025\u0022",
         "Last-Modified": "Thu, 02 Apr 2020 23:45:39 GMT",
->>>>>>> 32e373e2
         "Server": [
           "Windows-Azure-Blob/1.0",
           "Microsoft-HTTPAPI/2.0"
         ],
         "x-ms-client-request-id": "e9df6569-5839-cf2f-7c7e-853808c8022e",
-<<<<<<< HEAD
-        "x-ms-request-id": "b9e9f6e9-001e-0016-3731-f364ec000000",
-        "x-ms-request-server-encrypted": "true",
-        "x-ms-version": "2019-10-10"
-=======
         "x-ms-request-id": "b7c6437c-401e-0065-6b48-09e3e4000000",
         "x-ms-request-server-encrypted": "true",
         "x-ms-version": "2019-12-12"
->>>>>>> 32e373e2
       },
       "ResponseBody": []
     },
     {
-<<<<<<< HEAD
-      "RequestUri": "https://seanstagetest.blob.core.windows.net/test-container-83769010-9f0c-4f71-e07b-3b0e6b14660b/test-blob-4400d661-d682-f528-c07e-a08d4da014c9",
-      "RequestMethod": "HEAD",
-      "RequestHeaders": {
-        "Authorization": "Sanitized",
-        "traceparent": "00-56d2bec000e6d64999786c597aaaef7b-0644a5e8d4667b4e-00",
-        "User-Agent": [
-          "azsdk-net-Storage.Blobs/12.4.0-dev.20200305.1",
-          "(.NET Core 4.6.28325.01; Microsoft Windows 10.0.18363 )"
-        ],
-        "x-ms-client-request-id": "0ec22732-4fb2-5c5a-7baa-31694d3e68e9",
-        "x-ms-date": "Thu, 05 Mar 2020 21:05:42 GMT",
-        "x-ms-return-client-request-id": "true",
-        "x-ms-version": "2019-10-10"
-=======
       "RequestUri": "https://seanmcccanary.blob.core.windows.net/test-container-83769010-9f0c-4f71-e07b-3b0e6b14660b/test-blob-4400d661-d682-f528-c07e-a08d4da014c9",
       "RequestMethod": "HEAD",
       "RequestHeaders": {
@@ -223,7 +121,6 @@
         "x-ms-date": "Thu, 02 Apr 2020 23:45:40 GMT",
         "x-ms-return-client-request-id": "true",
         "x-ms-version": "2019-12-12"
->>>>>>> 32e373e2
       },
       "RequestBody": null,
       "StatusCode": 200,
@@ -232,15 +129,9 @@
         "Content-Length": "1024",
         "Content-MD5": "XneHa1zfaotIzobnzi6uCg==",
         "Content-Type": "application/octet-stream",
-<<<<<<< HEAD
-        "Date": "Thu, 05 Mar 2020 21:05:41 GMT",
-        "ETag": "\u00220x8D7C148F6FCE411\u0022",
-        "Last-Modified": "Thu, 05 Mar 2020 21:05:42 GMT",
-=======
         "Date": "Thu, 02 Apr 2020 23:45:39 GMT",
         "ETag": "\u00220x8D7D75FF341A025\u0022",
         "Last-Modified": "Thu, 02 Apr 2020 23:45:39 GMT",
->>>>>>> 32e373e2
         "Server": [
           "Windows-Azure-Blob/1.0",
           "Microsoft-HTTPAPI/2.0"
@@ -249,45 +140,20 @@
         "x-ms-access-tier-inferred": "true",
         "x-ms-blob-type": "BlockBlob",
         "x-ms-client-request-id": "0ec22732-4fb2-5c5a-7baa-31694d3e68e9",
-<<<<<<< HEAD
-        "x-ms-creation-time": "Thu, 05 Mar 2020 21:05:42 GMT",
-=======
         "x-ms-creation-time": "Thu, 02 Apr 2020 23:45:39 GMT",
->>>>>>> 32e373e2
         "x-ms-lease-state": "available",
         "x-ms-lease-status": "unlocked",
         "x-ms-meta-Capital": "letter",
         "x-ms-meta-foo": "bar",
         "x-ms-meta-meta": "data",
         "x-ms-meta-UPPER": "case",
-<<<<<<< HEAD
-        "x-ms-request-id": "b9e9f6ec-001e-0016-3a31-f364ec000000",
-        "x-ms-server-encrypted": "true",
-        "x-ms-version": "2019-10-10"
-=======
         "x-ms-request-id": "b7c64385-401e-0065-7148-09e3e4000000",
         "x-ms-server-encrypted": "true",
         "x-ms-version": "2019-12-12"
->>>>>>> 32e373e2
       },
       "ResponseBody": []
     },
     {
-<<<<<<< HEAD
-      "RequestUri": "https://seanstagetest.blob.core.windows.net/test-container-83769010-9f0c-4f71-e07b-3b0e6b14660b?restype=container",
-      "RequestMethod": "DELETE",
-      "RequestHeaders": {
-        "Authorization": "Sanitized",
-        "traceparent": "00-b55e3f65d5aaf447abd6c1ac399abc8f-0035d31e3a5aa740-00",
-        "User-Agent": [
-          "azsdk-net-Storage.Blobs/12.4.0-dev.20200305.1",
-          "(.NET Core 4.6.28325.01; Microsoft Windows 10.0.18363 )"
-        ],
-        "x-ms-client-request-id": "e105b278-f305-3b7b-a664-e93a947f8ccb",
-        "x-ms-date": "Thu, 05 Mar 2020 21:05:42 GMT",
-        "x-ms-return-client-request-id": "true",
-        "x-ms-version": "2019-10-10"
-=======
       "RequestUri": "https://seanmcccanary.blob.core.windows.net/test-container-83769010-9f0c-4f71-e07b-3b0e6b14660b?restype=container",
       "RequestMethod": "DELETE",
       "RequestHeaders": {
@@ -301,39 +167,25 @@
         "x-ms-date": "Thu, 02 Apr 2020 23:45:40 GMT",
         "x-ms-return-client-request-id": "true",
         "x-ms-version": "2019-12-12"
->>>>>>> 32e373e2
       },
       "RequestBody": null,
       "StatusCode": 202,
       "ResponseHeaders": {
         "Content-Length": "0",
-<<<<<<< HEAD
-        "Date": "Thu, 05 Mar 2020 21:05:41 GMT",
-=======
         "Date": "Thu, 02 Apr 2020 23:45:39 GMT",
->>>>>>> 32e373e2
         "Server": [
           "Windows-Azure-Blob/1.0",
           "Microsoft-HTTPAPI/2.0"
         ],
         "x-ms-client-request-id": "e105b278-f305-3b7b-a664-e93a947f8ccb",
-<<<<<<< HEAD
-        "x-ms-request-id": "b9e9f6ed-001e-0016-3b31-f364ec000000",
-        "x-ms-version": "2019-10-10"
-=======
         "x-ms-request-id": "b7c64395-401e-0065-0148-09e3e4000000",
         "x-ms-version": "2019-12-12"
->>>>>>> 32e373e2
       },
       "ResponseBody": []
     }
   ],
   "Variables": {
     "RandomSeed": "1727626239",
-<<<<<<< HEAD
-    "Storage_TestConfigDefault": "ProductionTenant\nseanstagetest\nU2FuaXRpemVk\nhttps://seanstagetest.blob.core.windows.net\nhttp://seanstagetest.file.core.windows.net\nhttp://seanstagetest.queue.core.windows.net\nhttp://seanstagetest.table.core.windows.net\n\n\n\n\nhttp://seanstagetest-secondary.blob.core.windows.net\nhttp://seanstagetest-secondary.file.core.windows.net\nhttp://seanstagetest-secondary.queue.core.windows.net\nhttp://seanstagetest-secondary.table.core.windows.net\n\nSanitized\n\n\nCloud\nBlobEndpoint=https://seanstagetest.blob.core.windows.net/;QueueEndpoint=http://seanstagetest.queue.core.windows.net/;FileEndpoint=http://seanstagetest.file.core.windows.net/;BlobSecondaryEndpoint=http://seanstagetest-secondary.blob.core.windows.net/;QueueSecondaryEndpoint=http://seanstagetest-secondary.queue.core.windows.net/;FileSecondaryEndpoint=http://seanstagetest-secondary.file.core.windows.net/;AccountName=seanstagetest;AccountKey=Sanitized\nseanscope1"
-=======
     "Storage_TestConfigDefault": "ProductionTenant\nseanmcccanary\nU2FuaXRpemVk\nhttps://seanmcccanary.blob.core.windows.net\nhttps://seanmcccanary.file.core.windows.net\nhttps://seanmcccanary.queue.core.windows.net\nhttps://seanmcccanary.table.core.windows.net\n\n\n\n\nhttps://seanmcccanary-secondary.blob.core.windows.net\nhttps://seanmcccanary-secondary.file.core.windows.net\nhttps://seanmcccanary-secondary.queue.core.windows.net\nhttps://seanmcccanary-secondary.table.core.windows.net\n\nSanitized\n\n\nCloud\nBlobEndpoint=https://seanmcccanary.blob.core.windows.net/;QueueEndpoint=https://seanmcccanary.queue.core.windows.net/;FileEndpoint=https://seanmcccanary.file.core.windows.net/;BlobSecondaryEndpoint=https://seanmcccanary-secondary.blob.core.windows.net/;QueueSecondaryEndpoint=https://seanmcccanary-secondary.queue.core.windows.net/;FileSecondaryEndpoint=https://seanmcccanary-secondary.file.core.windows.net/;AccountName=seanmcccanary;AccountKey=Sanitized\nseanscope1"
->>>>>>> 32e373e2
   }
 }