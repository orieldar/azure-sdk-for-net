{
  "Entries": [
    {
<<<<<<< HEAD
      "RequestUri": "https://seanstagetest.blob.core.windows.net/test-container-d36d708a-ed31-080f-27eb-fd0521fe7762?restype=container",
      "RequestMethod": "PUT",
      "RequestHeaders": {
        "Authorization": "Sanitized",
        "traceparent": "00-984b5dc97e5ba840ace0e7aa5603a49e-2133e38981d2d64b-00",
        "User-Agent": [
          "azsdk-net-Storage.Blobs/12.4.0-dev.20200305.1",
          "(.NET Core 4.6.28325.01; Microsoft Windows 10.0.18363 )"
        ],
        "x-ms-blob-public-access": "container",
        "x-ms-client-request-id": "c2d9e95a-d887-499b-6363-207678a524ba",
        "x-ms-date": "Thu, 05 Mar 2020 21:06:15 GMT",
        "x-ms-return-client-request-id": "true",
        "x-ms-version": "2019-10-10"
=======
      "RequestUri": "https://seanmcccanary.blob.core.windows.net/test-container-d36d708a-ed31-080f-27eb-fd0521fe7762?restype=container",
      "RequestMethod": "PUT",
      "RequestHeaders": {
        "Authorization": "Sanitized",
        "traceparent": "00-905bab8694ff814cae45029964fc4e94-8735dc7aeab31042-00",
        "User-Agent": [
          "azsdk-net-Storage.Blobs/12.5.0-dev.20200402.1",
          "(.NET Core 4.6.28325.01; Microsoft Windows 10.0.18362 )"
        ],
        "x-ms-blob-public-access": "container",
        "x-ms-client-request-id": "c2d9e95a-d887-499b-6363-207678a524ba",
        "x-ms-date": "Thu, 02 Apr 2020 23:46:11 GMT",
        "x-ms-return-client-request-id": "true",
        "x-ms-version": "2019-12-12"
>>>>>>> 32e373e2
      },
      "RequestBody": null,
      "StatusCode": 201,
      "ResponseHeaders": {
        "Content-Length": "0",
<<<<<<< HEAD
        "Date": "Thu, 05 Mar 2020 21:06:14 GMT",
        "ETag": "\u00220x8D7C1490AA8F514\u0022",
        "Last-Modified": "Thu, 05 Mar 2020 21:06:15 GMT",
=======
        "Date": "Thu, 02 Apr 2020 23:46:10 GMT",
        "ETag": "\u00220x8D7D760059BEDBD\u0022",
        "Last-Modified": "Thu, 02 Apr 2020 23:46:10 GMT",
>>>>>>> 32e373e2
        "Server": [
          "Windows-Azure-Blob/1.0",
          "Microsoft-HTTPAPI/2.0"
        ],
        "x-ms-client-request-id": "c2d9e95a-d887-499b-6363-207678a524ba",
<<<<<<< HEAD
        "x-ms-request-id": "d5216a4c-301e-0022-7e31-f35724000000",
        "x-ms-version": "2019-10-10"
=======
        "x-ms-request-id": "f0ebda6c-301e-008b-2148-0949cd000000",
        "x-ms-version": "2019-12-12"
>>>>>>> 32e373e2
      },
      "ResponseBody": []
    },
    {
<<<<<<< HEAD
      "RequestUri": "https://seanstagetest.blob.core.windows.net/test-container-d36d708a-ed31-080f-27eb-fd0521fe7762/test-blob-6a89b823-5171-9393-a1cb-0cc2264150cb",
=======
      "RequestUri": "https://seanmcccanary.blob.core.windows.net/test-container-d36d708a-ed31-080f-27eb-fd0521fe7762/test-blob-6a89b823-5171-9393-a1cb-0cc2264150cb",
>>>>>>> 32e373e2
      "RequestMethod": "PUT",
      "RequestHeaders": {
        "Authorization": "Sanitized",
        "Content-Length": "1024",
        "If-None-Match": "*",
<<<<<<< HEAD
        "traceparent": "00-d0330f493932bd4da1e188f2d7adda2e-460714d433b50246-00",
        "User-Agent": [
          "azsdk-net-Storage.Blobs/12.4.0-dev.20200305.1",
          "(.NET Core 4.6.28325.01; Microsoft Windows 10.0.18363 )"
        ],
        "x-ms-blob-type": "BlockBlob",
        "x-ms-client-request-id": "00a90c49-0cd1-0895-5546-20bbccd82321",
        "x-ms-date": "Thu, 05 Mar 2020 21:06:15 GMT",
        "x-ms-return-client-request-id": "true",
        "x-ms-version": "2019-10-10"
=======
        "traceparent": "00-fccc5b0eeb25e648b5a97a53022fac4a-2b9874098e9c6a4f-00",
        "User-Agent": [
          "azsdk-net-Storage.Blobs/12.5.0-dev.20200402.1",
          "(.NET Core 4.6.28325.01; Microsoft Windows 10.0.18362 )"
        ],
        "x-ms-blob-type": "BlockBlob",
        "x-ms-client-request-id": "00a90c49-0cd1-0895-5546-20bbccd82321",
        "x-ms-date": "Thu, 02 Apr 2020 23:46:11 GMT",
        "x-ms-return-client-request-id": "true",
        "x-ms-version": "2019-12-12"
>>>>>>> 32e373e2
      },
      "RequestBody": "u4b3GoQvC8OtcDeqhmVYeVg0NdQaiVcs08S2Hngrxa/P10tI8yjr2G0DWgmaMlnO6EEh8\u002B9x8DEuyke/eexKgqqI268aEIYvSFxmFi5NkqBr5zY2CdK/XecZGSjgK1\u002BAuNheEleps9e78qqSC9oC4DinVJG2FHjXyH3HAfZdTh395V1W739JwTNeexcoLVINFjjwOdbNyqRgh0rZ4bLgXaOMlCV8rPG5XZNdWJlgr5sruuq\u002BbRVGMBu59mc0b9\u002BBfR10m5gtkGpGNttDb3EK/9evrifHIvCNRmQJwraJhO603Np86xMC/imAdzY5A8GprvaQhcG4uVst5lU0I860vLLtj5OXjhTErK/9R6q5VEKjYBTA\u002Bf8s\u002ByJ\u002BTwS\u002Bzttby7qES3QtEiDhzNgRunKxc5ISkMO69MOzwZNxGD8PBt7UoXvvNAnOdU303i0mGkGvzdtyqz0Yodf30YngvPng0sX6PBn2wj\u002BIQxt1xhWVjKZSwUtknFqgvP\u002Bj92N/7bhTEwxnLN4nuAqb6WciotvCYkTjjvuuezVrWX8ZU8rbCVZiIbIJLWDIKghAyLPzfRok4ZQem1\u002B9pZfX/NJeDmVAwOARwIApuDTkG2TybbOCeNtl9XE1vG33pHwaMjGNahyiAAjS4r2Z\u002ByhgOoD6yjfkVYT2\u002BBjzCgNyGRsDDoYDV7BHT22rr5Yey/lI1YLs/NlFNt2slnEDr/UEYMihluyiXOPQs3vJOKXu2CweqzSBhh1CvtepVsA/RKB3p0/NfDUMpnmfHElee/03vr5E5ATAgtmqX9cV\u002BAUikW7aUpFWIFv3EQS74mnU40PacpgC\u002Bl\u002BctyR1Ixxd961zfIvagylr4J5iTdL/BZ9w1nyUO4ZtIJYPPptt4fw\u002BmRpWR2be\u002BWAabpH5n62NnLGEBEygybwnBlz0y0WO/v6hI7O4qL05ktwcesz0c4DpgqHp6NyvndBdL0EJ6S4ajG\u002BTWHv51PPzS3JwhE/vMpPcC0mkpBYh8YXjWnl8MKiuAe5cYRsE762t9ZxqPxmAbfytLd3ldudZcWb2Fnl6dxvJwYNhktF32Bub9q95t7FsYu18zgLKyYsGA\u002B\u002B0DtkzMn6BoH6WH9orNlXCSX8437q0ibOM/agY/vj3Wo/iw8lCZ8Qx\u002BBYz1kMSUZitCH8MziQ0/4QmpzXVaKGFnsRLSXKLf\u002BK7B\u002BajgbJweawQavV564xqrcNFG8COW491rTh\u002BxwgmIomcUMY9kX7StS2Jxf2rDLI44ZuuRmMiLKtXLtN68bKj6Uhs3JrFLBtFcmWSBZaRyaGFReVsd9wleiQa5mOqV8R65du1PjAYcrR/aNP9jyYVxWQy9KzNNnJsR2F2qkW4mxuhGCC73A==",
      "StatusCode": 201,
      "ResponseHeaders": {
        "Content-Length": "0",
        "Content-MD5": "RzKejD8bh6FM1\u002BZE9yKbIg==",
<<<<<<< HEAD
        "Date": "Thu, 05 Mar 2020 21:06:14 GMT",
        "ETag": "\u00220x8D7C1490AB53F72\u0022",
        "Last-Modified": "Thu, 05 Mar 2020 21:06:15 GMT",
=======
        "Date": "Thu, 02 Apr 2020 23:46:10 GMT",
        "ETag": "\u00220x8D7D76005A84AB3\u0022",
        "Last-Modified": "Thu, 02 Apr 2020 23:46:10 GMT",
>>>>>>> 32e373e2
        "Server": [
          "Windows-Azure-Blob/1.0",
          "Microsoft-HTTPAPI/2.0"
        ],
        "x-ms-client-request-id": "00a90c49-0cd1-0895-5546-20bbccd82321",
        "x-ms-content-crc64": "PFctcMR8f3k=",
<<<<<<< HEAD
        "x-ms-request-id": "d5216a4e-301e-0022-7f31-f35724000000",
        "x-ms-request-server-encrypted": "true",
        "x-ms-version": "2019-10-10"
=======
        "x-ms-request-id": "f0ebda75-301e-008b-2848-0949cd000000",
        "x-ms-request-server-encrypted": "true",
        "x-ms-version": "2019-12-12"
>>>>>>> 32e373e2
      },
      "ResponseBody": []
    },
    {
<<<<<<< HEAD
      "RequestUri": "https://seanstagetest.blob.core.windows.net/test-container-d36d708a-ed31-080f-27eb-fd0521fe7762/test-blob-6a89b823-5171-9393-a1cb-0cc2264150cb",
=======
      "RequestUri": "https://seanmcccanary.blob.core.windows.net/test-container-d36d708a-ed31-080f-27eb-fd0521fe7762/test-blob-6a89b823-5171-9393-a1cb-0cc2264150cb",
>>>>>>> 32e373e2
      "RequestMethod": "GET",
      "RequestHeaders": {
        "Authorization": "Sanitized",
        "User-Agent": [
<<<<<<< HEAD
          "azsdk-net-Storage.Blobs/12.4.0-dev.20200305.1",
          "(.NET Core 4.6.28325.01; Microsoft Windows 10.0.18363 )"
        ],
        "x-ms-client-request-id": "1438464531_bytes=0-268435455",
        "x-ms-date": "Thu, 05 Mar 2020 21:06:15 GMT",
        "x-ms-range": "bytes=0-268435455",
        "x-ms-return-client-request-id": "true",
        "x-ms-version": "2019-10-10"
=======
          "azsdk-net-Storage.Blobs/12.5.0-dev.20200402.1",
          "(.NET Core 4.6.28325.01; Microsoft Windows 10.0.18362 )"
        ],
        "x-ms-client-request-id": "1438464531_bytes=0-268435455",
        "x-ms-date": "Thu, 02 Apr 2020 23:46:11 GMT",
        "x-ms-range": "bytes=0-268435455",
        "x-ms-return-client-request-id": "true",
        "x-ms-version": "2019-12-12"
>>>>>>> 32e373e2
      },
      "RequestBody": null,
      "StatusCode": 206,
      "ResponseHeaders": {
        "Accept-Ranges": "bytes",
        "Content-Length": "1024",
        "Content-Range": "bytes 0-1023/1024",
        "Content-Type": "application/octet-stream",
<<<<<<< HEAD
        "Date": "Thu, 05 Mar 2020 21:06:14 GMT",
        "ETag": "\u00220x8D7C1490AB53F72\u0022",
        "Last-Modified": "Thu, 05 Mar 2020 21:06:15 GMT",
=======
        "Date": "Thu, 02 Apr 2020 23:46:10 GMT",
        "ETag": "\u00220x8D7D76005A84AB3\u0022",
        "Last-Modified": "Thu, 02 Apr 2020 23:46:10 GMT",
>>>>>>> 32e373e2
        "Server": [
          "Windows-Azure-Blob/1.0",
          "Microsoft-HTTPAPI/2.0"
        ],
        "Vary": "Origin",
        "x-ms-blob-content-md5": "RzKejD8bh6FM1\u002BZE9yKbIg==",
        "x-ms-blob-type": "BlockBlob",
        "x-ms-client-request-id": "1438464531_bytes=0-268435455",
<<<<<<< HEAD
        "x-ms-creation-time": "Thu, 05 Mar 2020 21:06:15 GMT",
        "x-ms-lease-state": "available",
        "x-ms-lease-status": "unlocked",
        "x-ms-request-id": "2c48e460-c01e-0019-0831-f31280000000",
        "x-ms-server-encrypted": "true",
        "x-ms-version": "2019-10-10"
=======
        "x-ms-creation-time": "Thu, 02 Apr 2020 23:46:10 GMT",
        "x-ms-lease-state": "available",
        "x-ms-lease-status": "unlocked",
        "x-ms-request-id": "15311542-e01e-0021-5448-0969db000000",
        "x-ms-server-encrypted": "true",
        "x-ms-version": "2019-12-12"
>>>>>>> 32e373e2
      },
      "ResponseBody": "u4b3GoQvC8OtcDeqhmVYeVg0NdQaiVcs08S2Hngrxa/P10tI8yjr2G0DWgmaMlnO6EEh8\u002B9x8DEuyke/eexKgqqI268aEIYvSFxmFi5NkqBr5zY2CdK/XecZGSjgK1\u002BAuNheEleps9e78qqSC9oC4DinVJG2FHjXyH3HAfZdTh395V1W739JwTNeexcoLVINFjjwOdbNyqRgh0rZ4bLgXaOMlCV8rPG5XZNdWJlgr5sruuq\u002BbRVGMBu59mc0b9\u002BBfR10m5gtkGpGNttDb3EK/9evrifHIvCNRmQJwraJhO603Np86xMC/imAdzY5A8GprvaQhcG4uVst5lU0I860vLLtj5OXjhTErK/9R6q5VEKjYBTA\u002Bf8s\u002ByJ\u002BTwS\u002Bzttby7qES3QtEiDhzNgRunKxc5ISkMO69MOzwZNxGD8PBt7UoXvvNAnOdU303i0mGkGvzdtyqz0Yodf30YngvPng0sX6PBn2wj\u002BIQxt1xhWVjKZSwUtknFqgvP\u002Bj92N/7bhTEwxnLN4nuAqb6WciotvCYkTjjvuuezVrWX8ZU8rbCVZiIbIJLWDIKghAyLPzfRok4ZQem1\u002B9pZfX/NJeDmVAwOARwIApuDTkG2TybbOCeNtl9XE1vG33pHwaMjGNahyiAAjS4r2Z\u002ByhgOoD6yjfkVYT2\u002BBjzCgNyGRsDDoYDV7BHT22rr5Yey/lI1YLs/NlFNt2slnEDr/UEYMihluyiXOPQs3vJOKXu2CweqzSBhh1CvtepVsA/RKB3p0/NfDUMpnmfHElee/03vr5E5ATAgtmqX9cV\u002BAUikW7aUpFWIFv3EQS74mnU40PacpgC\u002Bl\u002BctyR1Ixxd961zfIvagylr4J5iTdL/BZ9w1nyUO4ZtIJYPPptt4fw\u002BmRpWR2be\u002BWAabpH5n62NnLGEBEygybwnBlz0y0WO/v6hI7O4qL05ktwcesz0c4DpgqHp6NyvndBdL0EJ6S4ajG\u002BTWHv51PPzS3JwhE/vMpPcC0mkpBYh8YXjWnl8MKiuAe5cYRsE762t9ZxqPxmAbfytLd3ldudZcWb2Fnl6dxvJwYNhktF32Bub9q95t7FsYu18zgLKyYsGA\u002B\u002B0DtkzMn6BoH6WH9orNlXCSX8437q0ibOM/agY/vj3Wo/iw8lCZ8Qx\u002BBYz1kMSUZitCH8MziQ0/4QmpzXVaKGFnsRLSXKLf\u002BK7B\u002BajgbJweawQavV564xqrcNFG8COW491rTh\u002BxwgmIomcUMY9kX7StS2Jxf2rDLI44ZuuRmMiLKtXLtN68bKj6Uhs3JrFLBtFcmWSBZaRyaGFReVsd9wleiQa5mOqV8R65du1PjAYcrR/aNP9jyYVxWQy9KzNNnJsR2F2qkW4mxuhGCC73A=="
    },
    {
<<<<<<< HEAD
      "RequestUri": "https://seanstagetest.blob.core.windows.net/test-container-d36d708a-ed31-080f-27eb-fd0521fe7762?restype=container",
      "RequestMethod": "DELETE",
      "RequestHeaders": {
        "Authorization": "Sanitized",
        "traceparent": "00-dcbef07d7e398c4881e7b9b7e0c0368c-5b8d5168f817bf41-00",
        "User-Agent": [
          "azsdk-net-Storage.Blobs/12.4.0-dev.20200305.1",
          "(.NET Core 4.6.28325.01; Microsoft Windows 10.0.18363 )"
        ],
        "x-ms-client-request-id": "5580d1e4-27a7-755c-3b24-87b388bca688",
        "x-ms-date": "Thu, 05 Mar 2020 21:06:15 GMT",
        "x-ms-return-client-request-id": "true",
        "x-ms-version": "2019-10-10"
=======
      "RequestUri": "https://seanmcccanary.blob.core.windows.net/test-container-d36d708a-ed31-080f-27eb-fd0521fe7762?restype=container",
      "RequestMethod": "DELETE",
      "RequestHeaders": {
        "Authorization": "Sanitized",
        "traceparent": "00-633cabcdc43dba4a936c7b15301008b8-77e25bd709ea4240-00",
        "User-Agent": [
          "azsdk-net-Storage.Blobs/12.5.0-dev.20200402.1",
          "(.NET Core 4.6.28325.01; Microsoft Windows 10.0.18362 )"
        ],
        "x-ms-client-request-id": "5580d1e4-27a7-755c-3b24-87b388bca688",
        "x-ms-date": "Thu, 02 Apr 2020 23:46:12 GMT",
        "x-ms-return-client-request-id": "true",
        "x-ms-version": "2019-12-12"
>>>>>>> 32e373e2
      },
      "RequestBody": null,
      "StatusCode": 202,
      "ResponseHeaders": {
        "Content-Length": "0",
<<<<<<< HEAD
        "Date": "Thu, 05 Mar 2020 21:06:15 GMT",
=======
        "Date": "Thu, 02 Apr 2020 23:46:11 GMT",
>>>>>>> 32e373e2
        "Server": [
          "Windows-Azure-Blob/1.0",
          "Microsoft-HTTPAPI/2.0"
        ],
        "x-ms-client-request-id": "5580d1e4-27a7-755c-3b24-87b388bca688",
<<<<<<< HEAD
        "x-ms-request-id": "2c48e463-c01e-0019-0931-f31280000000",
        "x-ms-version": "2019-10-10"
=======
        "x-ms-request-id": "15311559-e01e-0021-6748-0969db000000",
        "x-ms-version": "2019-12-12"
>>>>>>> 32e373e2
      },
      "ResponseBody": []
    }
  ],
  "Variables": {
    "RandomSeed": "1327609453",
<<<<<<< HEAD
    "Storage_TestConfigDefault": "ProductionTenant\nseanstagetest\nU2FuaXRpemVk\nhttps://seanstagetest.blob.core.windows.net\nhttp://seanstagetest.file.core.windows.net\nhttp://seanstagetest.queue.core.windows.net\nhttp://seanstagetest.table.core.windows.net\n\n\n\n\nhttp://seanstagetest-secondary.blob.core.windows.net\nhttp://seanstagetest-secondary.file.core.windows.net\nhttp://seanstagetest-secondary.queue.core.windows.net\nhttp://seanstagetest-secondary.table.core.windows.net\n\nSanitized\n\n\nCloud\nBlobEndpoint=https://seanstagetest.blob.core.windows.net/;QueueEndpoint=http://seanstagetest.queue.core.windows.net/;FileEndpoint=http://seanstagetest.file.core.windows.net/;BlobSecondaryEndpoint=http://seanstagetest-secondary.blob.core.windows.net/;QueueSecondaryEndpoint=http://seanstagetest-secondary.queue.core.windows.net/;FileSecondaryEndpoint=http://seanstagetest-secondary.file.core.windows.net/;AccountName=seanstagetest;AccountKey=Sanitized\nseanscope1"
=======
    "Storage_TestConfigDefault": "ProductionTenant\nseanmcccanary\nU2FuaXRpemVk\nhttps://seanmcccanary.blob.core.windows.net\nhttps://seanmcccanary.file.core.windows.net\nhttps://seanmcccanary.queue.core.windows.net\nhttps://seanmcccanary.table.core.windows.net\n\n\n\n\nhttps://seanmcccanary-secondary.blob.core.windows.net\nhttps://seanmcccanary-secondary.file.core.windows.net\nhttps://seanmcccanary-secondary.queue.core.windows.net\nhttps://seanmcccanary-secondary.table.core.windows.net\n\nSanitized\n\n\nCloud\nBlobEndpoint=https://seanmcccanary.blob.core.windows.net/;QueueEndpoint=https://seanmcccanary.queue.core.windows.net/;FileEndpoint=https://seanmcccanary.file.core.windows.net/;BlobSecondaryEndpoint=https://seanmcccanary-secondary.blob.core.windows.net/;QueueSecondaryEndpoint=https://seanmcccanary-secondary.queue.core.windows.net/;FileSecondaryEndpoint=https://seanmcccanary-secondary.file.core.windows.net/;AccountName=seanmcccanary;AccountKey=Sanitized\nseanscope1"
>>>>>>> 32e373e2
  }
}<|MERGE_RESOLUTION|>--- conflicted
+++ resolved
@@ -1,22 +1,6 @@
 {
   "Entries": [
     {
-<<<<<<< HEAD
-      "RequestUri": "https://seanstagetest.blob.core.windows.net/test-container-d36d708a-ed31-080f-27eb-fd0521fe7762?restype=container",
-      "RequestMethod": "PUT",
-      "RequestHeaders": {
-        "Authorization": "Sanitized",
-        "traceparent": "00-984b5dc97e5ba840ace0e7aa5603a49e-2133e38981d2d64b-00",
-        "User-Agent": [
-          "azsdk-net-Storage.Blobs/12.4.0-dev.20200305.1",
-          "(.NET Core 4.6.28325.01; Microsoft Windows 10.0.18363 )"
-        ],
-        "x-ms-blob-public-access": "container",
-        "x-ms-client-request-id": "c2d9e95a-d887-499b-6363-207678a524ba",
-        "x-ms-date": "Thu, 05 Mar 2020 21:06:15 GMT",
-        "x-ms-return-client-request-id": "true",
-        "x-ms-version": "2019-10-10"
-=======
       "RequestUri": "https://seanmcccanary.blob.core.windows.net/test-container-d36d708a-ed31-080f-27eb-fd0521fe7762?restype=container",
       "RequestMethod": "PUT",
       "RequestHeaders": {
@@ -31,59 +15,31 @@
         "x-ms-date": "Thu, 02 Apr 2020 23:46:11 GMT",
         "x-ms-return-client-request-id": "true",
         "x-ms-version": "2019-12-12"
->>>>>>> 32e373e2
       },
       "RequestBody": null,
       "StatusCode": 201,
       "ResponseHeaders": {
         "Content-Length": "0",
-<<<<<<< HEAD
-        "Date": "Thu, 05 Mar 2020 21:06:14 GMT",
-        "ETag": "\u00220x8D7C1490AA8F514\u0022",
-        "Last-Modified": "Thu, 05 Mar 2020 21:06:15 GMT",
-=======
         "Date": "Thu, 02 Apr 2020 23:46:10 GMT",
         "ETag": "\u00220x8D7D760059BEDBD\u0022",
         "Last-Modified": "Thu, 02 Apr 2020 23:46:10 GMT",
->>>>>>> 32e373e2
         "Server": [
           "Windows-Azure-Blob/1.0",
           "Microsoft-HTTPAPI/2.0"
         ],
         "x-ms-client-request-id": "c2d9e95a-d887-499b-6363-207678a524ba",
-<<<<<<< HEAD
-        "x-ms-request-id": "d5216a4c-301e-0022-7e31-f35724000000",
-        "x-ms-version": "2019-10-10"
-=======
         "x-ms-request-id": "f0ebda6c-301e-008b-2148-0949cd000000",
         "x-ms-version": "2019-12-12"
->>>>>>> 32e373e2
       },
       "ResponseBody": []
     },
     {
-<<<<<<< HEAD
-      "RequestUri": "https://seanstagetest.blob.core.windows.net/test-container-d36d708a-ed31-080f-27eb-fd0521fe7762/test-blob-6a89b823-5171-9393-a1cb-0cc2264150cb",
-=======
       "RequestUri": "https://seanmcccanary.blob.core.windows.net/test-container-d36d708a-ed31-080f-27eb-fd0521fe7762/test-blob-6a89b823-5171-9393-a1cb-0cc2264150cb",
->>>>>>> 32e373e2
       "RequestMethod": "PUT",
       "RequestHeaders": {
         "Authorization": "Sanitized",
         "Content-Length": "1024",
         "If-None-Match": "*",
-<<<<<<< HEAD
-        "traceparent": "00-d0330f493932bd4da1e188f2d7adda2e-460714d433b50246-00",
-        "User-Agent": [
-          "azsdk-net-Storage.Blobs/12.4.0-dev.20200305.1",
-          "(.NET Core 4.6.28325.01; Microsoft Windows 10.0.18363 )"
-        ],
-        "x-ms-blob-type": "BlockBlob",
-        "x-ms-client-request-id": "00a90c49-0cd1-0895-5546-20bbccd82321",
-        "x-ms-date": "Thu, 05 Mar 2020 21:06:15 GMT",
-        "x-ms-return-client-request-id": "true",
-        "x-ms-version": "2019-10-10"
-=======
         "traceparent": "00-fccc5b0eeb25e648b5a97a53022fac4a-2b9874098e9c6a4f-00",
         "User-Agent": [
           "azsdk-net-Storage.Blobs/12.5.0-dev.20200402.1",
@@ -94,60 +50,33 @@
         "x-ms-date": "Thu, 02 Apr 2020 23:46:11 GMT",
         "x-ms-return-client-request-id": "true",
         "x-ms-version": "2019-12-12"
->>>>>>> 32e373e2
       },
       "RequestBody": "u4b3GoQvC8OtcDeqhmVYeVg0NdQaiVcs08S2Hngrxa/P10tI8yjr2G0DWgmaMlnO6EEh8\u002B9x8DEuyke/eexKgqqI268aEIYvSFxmFi5NkqBr5zY2CdK/XecZGSjgK1\u002BAuNheEleps9e78qqSC9oC4DinVJG2FHjXyH3HAfZdTh395V1W739JwTNeexcoLVINFjjwOdbNyqRgh0rZ4bLgXaOMlCV8rPG5XZNdWJlgr5sruuq\u002BbRVGMBu59mc0b9\u002BBfR10m5gtkGpGNttDb3EK/9evrifHIvCNRmQJwraJhO603Np86xMC/imAdzY5A8GprvaQhcG4uVst5lU0I860vLLtj5OXjhTErK/9R6q5VEKjYBTA\u002Bf8s\u002ByJ\u002BTwS\u002Bzttby7qES3QtEiDhzNgRunKxc5ISkMO69MOzwZNxGD8PBt7UoXvvNAnOdU303i0mGkGvzdtyqz0Yodf30YngvPng0sX6PBn2wj\u002BIQxt1xhWVjKZSwUtknFqgvP\u002Bj92N/7bhTEwxnLN4nuAqb6WciotvCYkTjjvuuezVrWX8ZU8rbCVZiIbIJLWDIKghAyLPzfRok4ZQem1\u002B9pZfX/NJeDmVAwOARwIApuDTkG2TybbOCeNtl9XE1vG33pHwaMjGNahyiAAjS4r2Z\u002ByhgOoD6yjfkVYT2\u002BBjzCgNyGRsDDoYDV7BHT22rr5Yey/lI1YLs/NlFNt2slnEDr/UEYMihluyiXOPQs3vJOKXu2CweqzSBhh1CvtepVsA/RKB3p0/NfDUMpnmfHElee/03vr5E5ATAgtmqX9cV\u002BAUikW7aUpFWIFv3EQS74mnU40PacpgC\u002Bl\u002BctyR1Ixxd961zfIvagylr4J5iTdL/BZ9w1nyUO4ZtIJYPPptt4fw\u002BmRpWR2be\u002BWAabpH5n62NnLGEBEygybwnBlz0y0WO/v6hI7O4qL05ktwcesz0c4DpgqHp6NyvndBdL0EJ6S4ajG\u002BTWHv51PPzS3JwhE/vMpPcC0mkpBYh8YXjWnl8MKiuAe5cYRsE762t9ZxqPxmAbfytLd3ldudZcWb2Fnl6dxvJwYNhktF32Bub9q95t7FsYu18zgLKyYsGA\u002B\u002B0DtkzMn6BoH6WH9orNlXCSX8437q0ibOM/agY/vj3Wo/iw8lCZ8Qx\u002BBYz1kMSUZitCH8MziQ0/4QmpzXVaKGFnsRLSXKLf\u002BK7B\u002BajgbJweawQavV564xqrcNFG8COW491rTh\u002BxwgmIomcUMY9kX7StS2Jxf2rDLI44ZuuRmMiLKtXLtN68bKj6Uhs3JrFLBtFcmWSBZaRyaGFReVsd9wleiQa5mOqV8R65du1PjAYcrR/aNP9jyYVxWQy9KzNNnJsR2F2qkW4mxuhGCC73A==",
       "StatusCode": 201,
       "ResponseHeaders": {
         "Content-Length": "0",
         "Content-MD5": "RzKejD8bh6FM1\u002BZE9yKbIg==",
-<<<<<<< HEAD
-        "Date": "Thu, 05 Mar 2020 21:06:14 GMT",
-        "ETag": "\u00220x8D7C1490AB53F72\u0022",
-        "Last-Modified": "Thu, 05 Mar 2020 21:06:15 GMT",
-=======
         "Date": "Thu, 02 Apr 2020 23:46:10 GMT",
         "ETag": "\u00220x8D7D76005A84AB3\u0022",
         "Last-Modified": "Thu, 02 Apr 2020 23:46:10 GMT",
->>>>>>> 32e373e2
         "Server": [
           "Windows-Azure-Blob/1.0",
           "Microsoft-HTTPAPI/2.0"
         ],
         "x-ms-client-request-id": "00a90c49-0cd1-0895-5546-20bbccd82321",
         "x-ms-content-crc64": "PFctcMR8f3k=",
-<<<<<<< HEAD
-        "x-ms-request-id": "d5216a4e-301e-0022-7f31-f35724000000",
-        "x-ms-request-server-encrypted": "true",
-        "x-ms-version": "2019-10-10"
-=======
         "x-ms-request-id": "f0ebda75-301e-008b-2848-0949cd000000",
         "x-ms-request-server-encrypted": "true",
         "x-ms-version": "2019-12-12"
->>>>>>> 32e373e2
       },
       "ResponseBody": []
     },
     {
-<<<<<<< HEAD
-      "RequestUri": "https://seanstagetest.blob.core.windows.net/test-container-d36d708a-ed31-080f-27eb-fd0521fe7762/test-blob-6a89b823-5171-9393-a1cb-0cc2264150cb",
-=======
       "RequestUri": "https://seanmcccanary.blob.core.windows.net/test-container-d36d708a-ed31-080f-27eb-fd0521fe7762/test-blob-6a89b823-5171-9393-a1cb-0cc2264150cb",
->>>>>>> 32e373e2
       "RequestMethod": "GET",
       "RequestHeaders": {
         "Authorization": "Sanitized",
         "User-Agent": [
-<<<<<<< HEAD
-          "azsdk-net-Storage.Blobs/12.4.0-dev.20200305.1",
-          "(.NET Core 4.6.28325.01; Microsoft Windows 10.0.18363 )"
-        ],
-        "x-ms-client-request-id": "1438464531_bytes=0-268435455",
-        "x-ms-date": "Thu, 05 Mar 2020 21:06:15 GMT",
-        "x-ms-range": "bytes=0-268435455",
-        "x-ms-return-client-request-id": "true",
-        "x-ms-version": "2019-10-10"
-=======
           "azsdk-net-Storage.Blobs/12.5.0-dev.20200402.1",
           "(.NET Core 4.6.28325.01; Microsoft Windows 10.0.18362 )"
         ],
@@ -156,7 +85,6 @@
         "x-ms-range": "bytes=0-268435455",
         "x-ms-return-client-request-id": "true",
         "x-ms-version": "2019-12-12"
->>>>>>> 32e373e2
       },
       "RequestBody": null,
       "StatusCode": 206,
@@ -165,57 +93,26 @@
         "Content-Length": "1024",
         "Content-Range": "bytes 0-1023/1024",
         "Content-Type": "application/octet-stream",
-<<<<<<< HEAD
-        "Date": "Thu, 05 Mar 2020 21:06:14 GMT",
-        "ETag": "\u00220x8D7C1490AB53F72\u0022",
-        "Last-Modified": "Thu, 05 Mar 2020 21:06:15 GMT",
-=======
         "Date": "Thu, 02 Apr 2020 23:46:10 GMT",
         "ETag": "\u00220x8D7D76005A84AB3\u0022",
         "Last-Modified": "Thu, 02 Apr 2020 23:46:10 GMT",
->>>>>>> 32e373e2
         "Server": [
           "Windows-Azure-Blob/1.0",
           "Microsoft-HTTPAPI/2.0"
         ],
-        "Vary": "Origin",
         "x-ms-blob-content-md5": "RzKejD8bh6FM1\u002BZE9yKbIg==",
         "x-ms-blob-type": "BlockBlob",
         "x-ms-client-request-id": "1438464531_bytes=0-268435455",
-<<<<<<< HEAD
-        "x-ms-creation-time": "Thu, 05 Mar 2020 21:06:15 GMT",
-        "x-ms-lease-state": "available",
-        "x-ms-lease-status": "unlocked",
-        "x-ms-request-id": "2c48e460-c01e-0019-0831-f31280000000",
-        "x-ms-server-encrypted": "true",
-        "x-ms-version": "2019-10-10"
-=======
         "x-ms-creation-time": "Thu, 02 Apr 2020 23:46:10 GMT",
         "x-ms-lease-state": "available",
         "x-ms-lease-status": "unlocked",
         "x-ms-request-id": "15311542-e01e-0021-5448-0969db000000",
         "x-ms-server-encrypted": "true",
         "x-ms-version": "2019-12-12"
->>>>>>> 32e373e2
       },
       "ResponseBody": "u4b3GoQvC8OtcDeqhmVYeVg0NdQaiVcs08S2Hngrxa/P10tI8yjr2G0DWgmaMlnO6EEh8\u002B9x8DEuyke/eexKgqqI268aEIYvSFxmFi5NkqBr5zY2CdK/XecZGSjgK1\u002BAuNheEleps9e78qqSC9oC4DinVJG2FHjXyH3HAfZdTh395V1W739JwTNeexcoLVINFjjwOdbNyqRgh0rZ4bLgXaOMlCV8rPG5XZNdWJlgr5sruuq\u002BbRVGMBu59mc0b9\u002BBfR10m5gtkGpGNttDb3EK/9evrifHIvCNRmQJwraJhO603Np86xMC/imAdzY5A8GprvaQhcG4uVst5lU0I860vLLtj5OXjhTErK/9R6q5VEKjYBTA\u002Bf8s\u002ByJ\u002BTwS\u002Bzttby7qES3QtEiDhzNgRunKxc5ISkMO69MOzwZNxGD8PBt7UoXvvNAnOdU303i0mGkGvzdtyqz0Yodf30YngvPng0sX6PBn2wj\u002BIQxt1xhWVjKZSwUtknFqgvP\u002Bj92N/7bhTEwxnLN4nuAqb6WciotvCYkTjjvuuezVrWX8ZU8rbCVZiIbIJLWDIKghAyLPzfRok4ZQem1\u002B9pZfX/NJeDmVAwOARwIApuDTkG2TybbOCeNtl9XE1vG33pHwaMjGNahyiAAjS4r2Z\u002ByhgOoD6yjfkVYT2\u002BBjzCgNyGRsDDoYDV7BHT22rr5Yey/lI1YLs/NlFNt2slnEDr/UEYMihluyiXOPQs3vJOKXu2CweqzSBhh1CvtepVsA/RKB3p0/NfDUMpnmfHElee/03vr5E5ATAgtmqX9cV\u002BAUikW7aUpFWIFv3EQS74mnU40PacpgC\u002Bl\u002BctyR1Ixxd961zfIvagylr4J5iTdL/BZ9w1nyUO4ZtIJYPPptt4fw\u002BmRpWR2be\u002BWAabpH5n62NnLGEBEygybwnBlz0y0WO/v6hI7O4qL05ktwcesz0c4DpgqHp6NyvndBdL0EJ6S4ajG\u002BTWHv51PPzS3JwhE/vMpPcC0mkpBYh8YXjWnl8MKiuAe5cYRsE762t9ZxqPxmAbfytLd3ldudZcWb2Fnl6dxvJwYNhktF32Bub9q95t7FsYu18zgLKyYsGA\u002B\u002B0DtkzMn6BoH6WH9orNlXCSX8437q0ibOM/agY/vj3Wo/iw8lCZ8Qx\u002BBYz1kMSUZitCH8MziQ0/4QmpzXVaKGFnsRLSXKLf\u002BK7B\u002BajgbJweawQavV564xqrcNFG8COW491rTh\u002BxwgmIomcUMY9kX7StS2Jxf2rDLI44ZuuRmMiLKtXLtN68bKj6Uhs3JrFLBtFcmWSBZaRyaGFReVsd9wleiQa5mOqV8R65du1PjAYcrR/aNP9jyYVxWQy9KzNNnJsR2F2qkW4mxuhGCC73A=="
     },
     {
-<<<<<<< HEAD
-      "RequestUri": "https://seanstagetest.blob.core.windows.net/test-container-d36d708a-ed31-080f-27eb-fd0521fe7762?restype=container",
-      "RequestMethod": "DELETE",
-      "RequestHeaders": {
-        "Authorization": "Sanitized",
-        "traceparent": "00-dcbef07d7e398c4881e7b9b7e0c0368c-5b8d5168f817bf41-00",
-        "User-Agent": [
-          "azsdk-net-Storage.Blobs/12.4.0-dev.20200305.1",
-          "(.NET Core 4.6.28325.01; Microsoft Windows 10.0.18363 )"
-        ],
-        "x-ms-client-request-id": "5580d1e4-27a7-755c-3b24-87b388bca688",
-        "x-ms-date": "Thu, 05 Mar 2020 21:06:15 GMT",
-        "x-ms-return-client-request-id": "true",
-        "x-ms-version": "2019-10-10"
-=======
       "RequestUri": "https://seanmcccanary.blob.core.windows.net/test-container-d36d708a-ed31-080f-27eb-fd0521fe7762?restype=container",
       "RequestMethod": "DELETE",
       "RequestHeaders": {
@@ -229,39 +126,25 @@
         "x-ms-date": "Thu, 02 Apr 2020 23:46:12 GMT",
         "x-ms-return-client-request-id": "true",
         "x-ms-version": "2019-12-12"
->>>>>>> 32e373e2
       },
       "RequestBody": null,
       "StatusCode": 202,
       "ResponseHeaders": {
         "Content-Length": "0",
-<<<<<<< HEAD
-        "Date": "Thu, 05 Mar 2020 21:06:15 GMT",
-=======
         "Date": "Thu, 02 Apr 2020 23:46:11 GMT",
->>>>>>> 32e373e2
         "Server": [
           "Windows-Azure-Blob/1.0",
           "Microsoft-HTTPAPI/2.0"
         ],
         "x-ms-client-request-id": "5580d1e4-27a7-755c-3b24-87b388bca688",
-<<<<<<< HEAD
-        "x-ms-request-id": "2c48e463-c01e-0019-0931-f31280000000",
-        "x-ms-version": "2019-10-10"
-=======
         "x-ms-request-id": "15311559-e01e-0021-6748-0969db000000",
         "x-ms-version": "2019-12-12"
->>>>>>> 32e373e2
       },
       "ResponseBody": []
     }
   ],
   "Variables": {
     "RandomSeed": "1327609453",
-<<<<<<< HEAD
-    "Storage_TestConfigDefault": "ProductionTenant\nseanstagetest\nU2FuaXRpemVk\nhttps://seanstagetest.blob.core.windows.net\nhttp://seanstagetest.file.core.windows.net\nhttp://seanstagetest.queue.core.windows.net\nhttp://seanstagetest.table.core.windows.net\n\n\n\n\nhttp://seanstagetest-secondary.blob.core.windows.net\nhttp://seanstagetest-secondary.file.core.windows.net\nhttp://seanstagetest-secondary.queue.core.windows.net\nhttp://seanstagetest-secondary.table.core.windows.net\n\nSanitized\n\n\nCloud\nBlobEndpoint=https://seanstagetest.blob.core.windows.net/;QueueEndpoint=http://seanstagetest.queue.core.windows.net/;FileEndpoint=http://seanstagetest.file.core.windows.net/;BlobSecondaryEndpoint=http://seanstagetest-secondary.blob.core.windows.net/;QueueSecondaryEndpoint=http://seanstagetest-secondary.queue.core.windows.net/;FileSecondaryEndpoint=http://seanstagetest-secondary.file.core.windows.net/;AccountName=seanstagetest;AccountKey=Sanitized\nseanscope1"
-=======
     "Storage_TestConfigDefault": "ProductionTenant\nseanmcccanary\nU2FuaXRpemVk\nhttps://seanmcccanary.blob.core.windows.net\nhttps://seanmcccanary.file.core.windows.net\nhttps://seanmcccanary.queue.core.windows.net\nhttps://seanmcccanary.table.core.windows.net\n\n\n\n\nhttps://seanmcccanary-secondary.blob.core.windows.net\nhttps://seanmcccanary-secondary.file.core.windows.net\nhttps://seanmcccanary-secondary.queue.core.windows.net\nhttps://seanmcccanary-secondary.table.core.windows.net\n\nSanitized\n\n\nCloud\nBlobEndpoint=https://seanmcccanary.blob.core.windows.net/;QueueEndpoint=https://seanmcccanary.queue.core.windows.net/;FileEndpoint=https://seanmcccanary.file.core.windows.net/;BlobSecondaryEndpoint=https://seanmcccanary-secondary.blob.core.windows.net/;QueueSecondaryEndpoint=https://seanmcccanary-secondary.queue.core.windows.net/;FileSecondaryEndpoint=https://seanmcccanary-secondary.file.core.windows.net/;AccountName=seanmcccanary;AccountKey=Sanitized\nseanscope1"
->>>>>>> 32e373e2
   }
 }