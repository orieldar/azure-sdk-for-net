--- conflicted
+++ resolved
@@ -1,22 +1,6 @@
 {
   "Entries": [
     {
-<<<<<<< HEAD
-      "RequestUri": "https://seanstagetest.blob.core.windows.net/test-container-569de4b3-1ab6-aeec-91ce-e9264c6543c5?restype=container",
-      "RequestMethod": "PUT",
-      "RequestHeaders": {
-        "Authorization": "Sanitized",
-        "traceparent": "00-6b9f806b0f6c8249a3c2cdd81ce55de4-bcff9205ee4e8f4c-00",
-        "User-Agent": [
-          "azsdk-net-Storage.Blobs/12.4.0-dev.20200305.1",
-          "(.NET Core 4.6.28325.01; Microsoft Windows 10.0.18363 )"
-        ],
-        "x-ms-blob-public-access": "container",
-        "x-ms-client-request-id": "63440fad-b501-74a6-8d34-1008d6fbdfde",
-        "x-ms-date": "Thu, 05 Mar 2020 21:05:22 GMT",
-        "x-ms-return-client-request-id": "true",
-        "x-ms-version": "2019-10-10"
-=======
       "RequestUri": "https://seanmcccanary.blob.core.windows.net/test-container-569de4b3-1ab6-aeec-91ce-e9264c6543c5?restype=container",
       "RequestMethod": "PUT",
       "RequestHeaders": {
@@ -31,58 +15,30 @@
         "x-ms-date": "Thu, 02 Apr 2020 23:45:21 GMT",
         "x-ms-return-client-request-id": "true",
         "x-ms-version": "2019-12-12"
->>>>>>> 32e373e2
-      },
-      "RequestBody": null,
-      "StatusCode": 201,
-      "ResponseHeaders": {
-        "Content-Length": "0",
-<<<<<<< HEAD
-        "Date": "Thu, 05 Mar 2020 21:05:22 GMT",
-        "ETag": "\u00220x8D7C148EB95A609\u0022",
-        "Last-Modified": "Thu, 05 Mar 2020 21:05:23 GMT",
-=======
+      },
+      "RequestBody": null,
+      "StatusCode": 201,
+      "ResponseHeaders": {
+        "Content-Length": "0",
         "Date": "Thu, 02 Apr 2020 23:45:20 GMT",
         "ETag": "\u00220x8D7D75FE7C88A54\u0022",
         "Last-Modified": "Thu, 02 Apr 2020 23:45:20 GMT",
->>>>>>> 32e373e2
         "Server": [
           "Windows-Azure-Blob/1.0",
           "Microsoft-HTTPAPI/2.0"
         ],
         "x-ms-client-request-id": "63440fad-b501-74a6-8d34-1008d6fbdfde",
-<<<<<<< HEAD
-        "x-ms-request-id": "5f19c44e-901e-003b-4731-f3d79f000000",
-        "x-ms-version": "2019-10-10"
-=======
         "x-ms-request-id": "28542cf2-c01e-007b-5b48-090f3c000000",
         "x-ms-version": "2019-12-12"
->>>>>>> 32e373e2
-      },
-      "ResponseBody": []
-    },
-    {
-<<<<<<< HEAD
-      "RequestUri": "https://seanstagetest.blob.core.windows.net/test-container-569de4b3-1ab6-aeec-91ce-e9264c6543c5/test-blob-7eb4f404-5954-6154-b32c-942b1a04e4ec",
-=======
+      },
+      "ResponseBody": []
+    },
+    {
       "RequestUri": "https://seanmcccanary.blob.core.windows.net/test-container-569de4b3-1ab6-aeec-91ce-e9264c6543c5/test-blob-7eb4f404-5954-6154-b32c-942b1a04e4ec",
->>>>>>> 32e373e2
       "RequestMethod": "PUT",
       "RequestHeaders": {
         "Authorization": "Sanitized",
         "Content-Length": "1024",
-<<<<<<< HEAD
-        "traceparent": "00-8e25bd6945cf054d954dea0ec9eae42a-c92fb3efedd3e247-00",
-        "User-Agent": [
-          "azsdk-net-Storage.Blobs/12.4.0-dev.20200305.1",
-          "(.NET Core 4.6.28325.01; Microsoft Windows 10.0.18363 )"
-        ],
-        "x-ms-blob-type": "BlockBlob",
-        "x-ms-client-request-id": "d7678804-897c-56db-0394-17aa655a3be1",
-        "x-ms-date": "Thu, 05 Mar 2020 21:05:23 GMT",
-        "x-ms-return-client-request-id": "true",
-        "x-ms-version": "2019-10-10"
-=======
         "traceparent": "00-4095fbf36091d84cade68d61a7850444-7f39f9540aedbf4a-00",
         "User-Agent": [
           "azsdk-net-Storage.Blobs/12.5.0-dev.20200402.1",
@@ -93,54 +49,28 @@
         "x-ms-date": "Thu, 02 Apr 2020 23:45:21 GMT",
         "x-ms-return-client-request-id": "true",
         "x-ms-version": "2019-12-12"
->>>>>>> 32e373e2
       },
       "RequestBody": "Q314PSDgw1vwhBbyQCiZxash4tbvDBZUuuOw1CB7WohQI8VZg6G9JDBZjtBCYSGLks9/\u002BCIN/TdmJII9L\u002B87dSmOoRxjQEIJZL2llX5GEVjBJEJR\u002B2FlQiWO8l8egPRBHRims8AEKFGMdZRkaGe4IBIqewut6nnHKF721E7j6\u002BPIZHhln12YvfzwxIXNAdq\u002B1dJM9ATplDOe34phDVMDqYqwmwTvU4G1kb0OvCX0\u002BieEOP98l/bf389ExsDSN7Cp7Bv7HWXVzoJRlmNG29cOquRj3NRThxKU0Lw0qozA4lkNZc8K\u002BNzCrmp9KwCTmQP3Nhzbb1rcVWUJZ0yooSP1kLMJOXYHA7EHoC5q1lwRATe4PHRw5XP\u002BMQ9qAZGQGQ1Gh5pMiV\u002BN7zJq084scX8J92YU72SvhapACghmnQIgd4cgI07BxHfXK0xBBRKl0b\u002BPYAkreymplwHvDH5XJlIwSVtHDE0xSDLuPMQXbYCYmzlJ1z349ftdd4xM0bj5gAT6Ebu2XcVxXhjXPD9lkSmBVnFFDk8UN1Rg6ZTB5HZ59by/HFzE4j1z13gkIbm8\u002BOVjy3pHs3G05tpnVXQwsHqhXUaCpXXNvXQz0TbX7xWbo/CuXRn7MkFKCzaCXI3IQif\u002Bg8RyOlNwlg0GE\u002BI73fbEzLGDgVJgpioFN5o\u002BS2Dmao4O2GxQKGmdPscL9R5fDy1AvY/bRcHVndyabAK5MkqsH6hTLASJc6NI5kOKVbALpShs/o3RCyXNOTuPtrxn4wt8XtV2DOIotkrsk199SkcsjsfaTDO92xSDhfPJ\u002Bbzn4AI3DvbblZlFREdD5HjGUO7zYyj0jZbYv4LB8ofvX72NBLJcRTxRUPgtlAjsevebvTUE1ZWU8lNrX050GqISVuSKtt/FaQqyohMvx/iO60WLJTVR6oon\u002BBJf8ebt3DZWGz4kYsMX1lMqUjKCZCta3XMJ6PRswGtaYr3NZXgjxMXc2au6aYmBdE7iJ5dXpJPnBRNy4/RB6VrSyf8GSnDbBo1tpYt/n3PqiHSlipnTA74p5mBkseDRm/BQ56CKeineBiAK6v4IZ2Wfh1uAm17B/8ZB3GMPd1WsmwqbLrjTYA1Kx4R5yRm/IH77xCmFUf\u002BRj\u002BjZSZ3Gzo/KXU70bTmszCdNNdPaSDWtgbvlFLIrJ0oKCZ/P\u002BRdwhPn0rmzKy7NFTvgCOBsrt0azLMfh4LrdnzYD6WOa3dIP3bHa5ZrJ4rYIoMW5Ke4u3lJYHM1PjqM/Fw42xuFPq3Em8lpqUdGs6UkQ2UD0I3VH1AoRQsAEv08Nm82LkhvUuPVUkzeTxI2AqzKEP7RjSvSZ7/LXPmixITILXbYEIVctOyBLoI8\u002BsxB8kA==",
       "StatusCode": 201,
       "ResponseHeaders": {
         "Content-Length": "0",
         "Content-MD5": "3uXOZmVUSJPCcwIa6gzYbQ==",
-<<<<<<< HEAD
-        "Date": "Thu, 05 Mar 2020 21:05:22 GMT",
-        "ETag": "\u00220x8D7C148EBA26928\u0022",
-        "Last-Modified": "Thu, 05 Mar 2020 21:05:23 GMT",
-=======
         "Date": "Thu, 02 Apr 2020 23:45:20 GMT",
         "ETag": "\u00220x8D7D75FE7D55913\u0022",
         "Last-Modified": "Thu, 02 Apr 2020 23:45:20 GMT",
->>>>>>> 32e373e2
         "Server": [
           "Windows-Azure-Blob/1.0",
           "Microsoft-HTTPAPI/2.0"
         ],
         "x-ms-client-request-id": "d7678804-897c-56db-0394-17aa655a3be1",
         "x-ms-content-crc64": "eHkPg2zLcFY=",
-<<<<<<< HEAD
-        "x-ms-request-id": "5f19c451-901e-003b-4831-f3d79f000000",
-        "x-ms-request-server-encrypted": "true",
-        "x-ms-version": "2019-10-10"
-=======
         "x-ms-request-id": "28542d04-c01e-007b-6948-090f3c000000",
         "x-ms-request-server-encrypted": "true",
         "x-ms-version": "2019-12-12"
->>>>>>> 32e373e2
-      },
-      "ResponseBody": []
-    },
-    {
-<<<<<<< HEAD
-      "RequestUri": "https://seanstagetest.blob.core.windows.net/test-container-569de4b3-1ab6-aeec-91ce-e9264c6543c5/test-blob-7eb4f404-5954-6154-b32c-942b1a04e4ec?comp=lease",
-      "RequestMethod": "PUT",
-      "RequestHeaders": {
-        "Authorization": "Sanitized",
-        "traceparent": "00-f2c31eed38bde6488f9a1bc97857a1ab-9b197738456d804f-00",
-        "User-Agent": [
-          "azsdk-net-Storage.Blobs/12.4.0-dev.20200305.1",
-          "(.NET Core 4.6.28325.01; Microsoft Windows 10.0.18363 )"
-        ],
-        "x-ms-client-request-id": "cda34767-7eba-53cf-16b4-70505a2852c5",
-        "x-ms-date": "Thu, 05 Mar 2020 21:05:23 GMT",
-=======
+      },
+      "ResponseBody": []
+    },
+    {
       "RequestUri": "https://seanmcccanary.blob.core.windows.net/test-container-569de4b3-1ab6-aeec-91ce-e9264c6543c5/test-blob-7eb4f404-5954-6154-b32c-942b1a04e4ec?comp=lease",
       "RequestMethod": "PUT",
       "RequestHeaders": {
@@ -152,65 +82,31 @@
         ],
         "x-ms-client-request-id": "cda34767-7eba-53cf-16b4-70505a2852c5",
         "x-ms-date": "Thu, 02 Apr 2020 23:45:21 GMT",
->>>>>>> 32e373e2
         "x-ms-lease-action": "acquire",
         "x-ms-lease-duration": "15",
         "x-ms-proposed-lease-id": "23d2ad5a-b1a1-b271-662b-2fb3043ea5bf",
         "x-ms-return-client-request-id": "true",
-<<<<<<< HEAD
-        "x-ms-version": "2019-10-10"
-=======
-        "x-ms-version": "2019-12-12"
->>>>>>> 32e373e2
-      },
-      "RequestBody": null,
-      "StatusCode": 201,
-      "ResponseHeaders": {
-        "Content-Length": "0",
-<<<<<<< HEAD
-        "Date": "Thu, 05 Mar 2020 21:05:22 GMT",
-        "ETag": "\u00220x8D7C148EBA26928\u0022",
-        "Last-Modified": "Thu, 05 Mar 2020 21:05:23 GMT",
-=======
+        "x-ms-version": "2019-12-12"
+      },
+      "RequestBody": null,
+      "StatusCode": 201,
+      "ResponseHeaders": {
+        "Content-Length": "0",
         "Date": "Thu, 02 Apr 2020 23:45:20 GMT",
         "ETag": "\u00220x8D7D75FE7D55913\u0022",
         "Last-Modified": "Thu, 02 Apr 2020 23:45:20 GMT",
->>>>>>> 32e373e2
         "Server": [
           "Windows-Azure-Blob/1.0",
           "Microsoft-HTTPAPI/2.0"
         ],
         "x-ms-client-request-id": "cda34767-7eba-53cf-16b4-70505a2852c5",
         "x-ms-lease-id": "23d2ad5a-b1a1-b271-662b-2fb3043ea5bf",
-<<<<<<< HEAD
-        "x-ms-request-id": "5f19c452-901e-003b-4931-f3d79f000000",
-        "x-ms-version": "2019-10-10"
-=======
         "x-ms-request-id": "28542d13-c01e-007b-7748-090f3c000000",
         "x-ms-version": "2019-12-12"
->>>>>>> 32e373e2
-      },
-      "ResponseBody": []
-    },
-    {
-<<<<<<< HEAD
-      "RequestUri": "https://seanstagetest.blob.core.windows.net/test-container-569de4b3-1ab6-aeec-91ce-e9264c6543c5/test-blob-7eb4f404-5954-6154-b32c-942b1a04e4ec?comp=lease",
-      "RequestMethod": "PUT",
-      "RequestHeaders": {
-        "Authorization": "Sanitized",
-        "If-Modified-Since": "Fri, 06 Mar 2020 21:05:22 GMT",
-        "traceparent": "00-2ed1135c1df92243b183ff5646d91115-70b96992d3e42842-00",
-        "User-Agent": [
-          "azsdk-net-Storage.Blobs/12.4.0-dev.20200305.1",
-          "(.NET Core 4.6.28325.01; Microsoft Windows 10.0.18363 )"
-        ],
-        "x-ms-client-request-id": "bc4b98b7-d89a-7e05-4ee6-14f435c4b289",
-        "x-ms-date": "Thu, 05 Mar 2020 21:05:23 GMT",
-        "x-ms-lease-action": "release",
-        "x-ms-lease-id": "23d2ad5a-b1a1-b271-662b-2fb3043ea5bf",
-        "x-ms-return-client-request-id": "true",
-        "x-ms-version": "2019-10-10"
-=======
+      },
+      "ResponseBody": []
+    },
+    {
       "RequestUri": "https://seanmcccanary.blob.core.windows.net/test-container-569de4b3-1ab6-aeec-91ce-e9264c6543c5/test-blob-7eb4f404-5954-6154-b32c-942b1a04e4ec?comp=lease",
       "RequestMethod": "PUT",
       "RequestHeaders": {
@@ -227,49 +123,19 @@
         "x-ms-lease-id": "23d2ad5a-b1a1-b271-662b-2fb3043ea5bf",
         "x-ms-return-client-request-id": "true",
         "x-ms-version": "2019-12-12"
->>>>>>> 32e373e2
       },
       "RequestBody": null,
       "StatusCode": 412,
       "ResponseHeaders": {
         "Content-Length": "252",
         "Content-Type": "application/xml",
-<<<<<<< HEAD
-        "Date": "Thu, 05 Mar 2020 21:05:22 GMT",
-=======
-        "Date": "Thu, 02 Apr 2020 23:45:20 GMT",
->>>>>>> 32e373e2
+        "Date": "Thu, 02 Apr 2020 23:45:20 GMT",
         "Server": [
           "Windows-Azure-Blob/1.0",
           "Microsoft-HTTPAPI/2.0"
         ],
         "x-ms-client-request-id": "bc4b98b7-d89a-7e05-4ee6-14f435c4b289",
         "x-ms-error-code": "ConditionNotMet",
-<<<<<<< HEAD
-        "x-ms-request-id": "5f19c455-901e-003b-4c31-f3d79f000000",
-        "x-ms-version": "2019-10-10"
-      },
-      "ResponseBody": [
-        "\uFEFF\u003C?xml version=\u00221.0\u0022 encoding=\u0022utf-8\u0022?\u003E\u003CError\u003E\u003CCode\u003EConditionNotMet\u003C/Code\u003E\u003CMessage\u003EThe condition specified using HTTP conditional header(s) is not met.\n",
-        "RequestId:5f19c455-901e-003b-4c31-f3d79f000000\n",
-        "Time:2020-03-05T21:05:23.3003896Z\u003C/Message\u003E\u003C/Error\u003E"
-      ]
-    },
-    {
-      "RequestUri": "https://seanstagetest.blob.core.windows.net/test-container-569de4b3-1ab6-aeec-91ce-e9264c6543c5?restype=container",
-      "RequestMethod": "DELETE",
-      "RequestHeaders": {
-        "Authorization": "Sanitized",
-        "traceparent": "00-070bdde4e3892943a5c33b1e30fed3a3-863707b4d911214a-00",
-        "User-Agent": [
-          "azsdk-net-Storage.Blobs/12.4.0-dev.20200305.1",
-          "(.NET Core 4.6.28325.01; Microsoft Windows 10.0.18363 )"
-        ],
-        "x-ms-client-request-id": "c298af94-96dc-162a-532e-f83afb447fd4",
-        "x-ms-date": "Thu, 05 Mar 2020 21:05:23 GMT",
-        "x-ms-return-client-request-id": "true",
-        "x-ms-version": "2019-10-10"
-=======
         "x-ms-request-id": "28542d29-c01e-007b-0b48-090f3c000000",
         "x-ms-version": "2019-12-12"
       },
@@ -293,49 +159,23 @@
         "x-ms-date": "Thu, 02 Apr 2020 23:45:21 GMT",
         "x-ms-return-client-request-id": "true",
         "x-ms-version": "2019-12-12"
->>>>>>> 32e373e2
       },
       "RequestBody": null,
       "StatusCode": 202,
       "ResponseHeaders": {
         "Content-Length": "0",
-<<<<<<< HEAD
-        "Date": "Thu, 05 Mar 2020 21:05:22 GMT",
-=======
-        "Date": "Thu, 02 Apr 2020 23:45:20 GMT",
->>>>>>> 32e373e2
+        "Date": "Thu, 02 Apr 2020 23:45:20 GMT",
         "Server": [
           "Windows-Azure-Blob/1.0",
           "Microsoft-HTTPAPI/2.0"
         ],
         "x-ms-client-request-id": "c298af94-96dc-162a-532e-f83afb447fd4",
-<<<<<<< HEAD
-        "x-ms-request-id": "5f19c458-901e-003b-4f31-f3d79f000000",
-        "x-ms-version": "2019-10-10"
-=======
         "x-ms-request-id": "28542d35-c01e-007b-1748-090f3c000000",
         "x-ms-version": "2019-12-12"
->>>>>>> 32e373e2
-      },
-      "ResponseBody": []
-    },
-    {
-<<<<<<< HEAD
-      "RequestUri": "https://seanstagetest.blob.core.windows.net/test-container-7ba1e813-e653-8bc8-21f4-adaaa31072f6?restype=container",
-      "RequestMethod": "PUT",
-      "RequestHeaders": {
-        "Authorization": "Sanitized",
-        "traceparent": "00-615fcad2089bb94e98e8562000f3961b-f01a16b44e100145-00",
-        "User-Agent": [
-          "azsdk-net-Storage.Blobs/12.4.0-dev.20200305.1",
-          "(.NET Core 4.6.28325.01; Microsoft Windows 10.0.18363 )"
-        ],
-        "x-ms-blob-public-access": "container",
-        "x-ms-client-request-id": "23e16070-a4b5-ad58-e70d-a0e8e8807243",
-        "x-ms-date": "Thu, 05 Mar 2020 21:05:23 GMT",
-        "x-ms-return-client-request-id": "true",
-        "x-ms-version": "2019-10-10"
-=======
+      },
+      "ResponseBody": []
+    },
+    {
       "RequestUri": "https://seanmcccanary.blob.core.windows.net/test-container-7ba1e813-e653-8bc8-21f4-adaaa31072f6?restype=container",
       "RequestMethod": "PUT",
       "RequestHeaders": {
@@ -350,58 +190,30 @@
         "x-ms-date": "Thu, 02 Apr 2020 23:45:21 GMT",
         "x-ms-return-client-request-id": "true",
         "x-ms-version": "2019-12-12"
->>>>>>> 32e373e2
-      },
-      "RequestBody": null,
-      "StatusCode": 201,
-      "ResponseHeaders": {
-        "Content-Length": "0",
-<<<<<<< HEAD
-        "Date": "Thu, 05 Mar 2020 21:05:22 GMT",
-        "ETag": "\u00220x8D7C148EBF4E3EC\u0022",
-        "Last-Modified": "Thu, 05 Mar 2020 21:05:23 GMT",
-=======
+      },
+      "RequestBody": null,
+      "StatusCode": 201,
+      "ResponseHeaders": {
+        "Content-Length": "0",
         "Date": "Thu, 02 Apr 2020 23:45:20 GMT",
         "ETag": "\u00220x8D7D75FE82E3FE5\u0022",
         "Last-Modified": "Thu, 02 Apr 2020 23:45:21 GMT",
->>>>>>> 32e373e2
         "Server": [
           "Windows-Azure-Blob/1.0",
           "Microsoft-HTTPAPI/2.0"
         ],
         "x-ms-client-request-id": "23e16070-a4b5-ad58-e70d-a0e8e8807243",
-<<<<<<< HEAD
-        "x-ms-request-id": "589b1f34-e01e-0021-5e31-f3b640000000",
-        "x-ms-version": "2019-10-10"
-=======
         "x-ms-request-id": "e648429a-401e-0075-2748-09268c000000",
         "x-ms-version": "2019-12-12"
->>>>>>> 32e373e2
-      },
-      "ResponseBody": []
-    },
-    {
-<<<<<<< HEAD
-      "RequestUri": "https://seanstagetest.blob.core.windows.net/test-container-7ba1e813-e653-8bc8-21f4-adaaa31072f6/test-blob-927401bb-f9e3-23a9-3b60-ed5200fd57e6",
-=======
+      },
+      "ResponseBody": []
+    },
+    {
       "RequestUri": "https://seanmcccanary.blob.core.windows.net/test-container-7ba1e813-e653-8bc8-21f4-adaaa31072f6/test-blob-927401bb-f9e3-23a9-3b60-ed5200fd57e6",
->>>>>>> 32e373e2
       "RequestMethod": "PUT",
       "RequestHeaders": {
         "Authorization": "Sanitized",
         "Content-Length": "1024",
-<<<<<<< HEAD
-        "traceparent": "00-e98054a2e4e11646a70e6ce79347896d-640498f9e98f1243-00",
-        "User-Agent": [
-          "azsdk-net-Storage.Blobs/12.4.0-dev.20200305.1",
-          "(.NET Core 4.6.28325.01; Microsoft Windows 10.0.18363 )"
-        ],
-        "x-ms-blob-type": "BlockBlob",
-        "x-ms-client-request-id": "847606ba-94ca-7f0e-29fe-c108e6ecb46f",
-        "x-ms-date": "Thu, 05 Mar 2020 21:05:23 GMT",
-        "x-ms-return-client-request-id": "true",
-        "x-ms-version": "2019-10-10"
-=======
         "traceparent": "00-f1cf28fc0de65e489ded3c4c37cd33fa-8816c69c13115f46-00",
         "User-Agent": [
           "azsdk-net-Storage.Blobs/12.5.0-dev.20200402.1",
@@ -412,54 +224,28 @@
         "x-ms-date": "Thu, 02 Apr 2020 23:45:22 GMT",
         "x-ms-return-client-request-id": "true",
         "x-ms-version": "2019-12-12"
->>>>>>> 32e373e2
       },
       "RequestBody": "mOI6Qy5OQSEQsp0eT8RYDY6jDjLGyOZ2t77nVbcGreq1uU8GRS8UbcBSgjFcitR3CN/DXe8lIND7w4twZuxqCgSzaJV1UcdejqBxc0a1GizpcEzXQlD7kJl/C4KkowfU6HgtqSI/AbYYZc5Os6yJRqlfh/Wfk8ezt9f79UZEuuqZnYvOiHAKqm6Vvt2Crd3t9cTZRBwRNFSwefFKRAxw06rktBYgu704VdyHCtTqMQr6DQCBa3XNiGg2HQ5/v2ZiJesynfjGzDkGoe9AiSp/xkfmUDYL7mc1Fiuu6Z2vuJV2JOXpt5MRM0DGesqFjf8\u002Bt1fGmG4vVzaD/YfNGOObV\u002BhZymRFlg\u002B01Bz1RHOdr4ksbzJG6CAnRs2uZrkMRBtdKiPhK8Oa\u002BCBIEsNROhLC5U3\u002BoKiwVW7IMoOWli9VqJABmBlQu4TGkncR/tZc1Qy77IBsDaRyrdW0Gfk/A2Lx8mozUKH4cSnJOA4xnlaYa11326qv6Zrrj\u002BtEnKKKho4UIAtsKIVqw3pXotWVQA5/G66bxyi4QgnPR8C2tNWHPrF/HX5KK0LYDRgvV0bEVk7cxIDz779mW94CnOHEsw6kz2QkFSOQNPBrw7kQiOrDCvFy2u9Vk0/xGMGfSI9hE1kJi4jioEArTJCQhysGVtP0PpLvUtkfTzsUMvxi8OtgCrBfB/1h4GqwR41exAwk68Luqwn8ccGA6TtNzW1DyFukL317pk/Vkl4oPgpLwIov8Ec6c0XhZJju3x3BFBL8bX4yupWOqUVyGBir1DO2NCmxHd0mCFUVw8vljMYyE31LLNGMGAb0oEcBx1osNY9lN6r0EPc11WQoHfbKqRx\u002BQAWbYKhhKhsivHyWJUH66Y07f1QcPQKGFVdtY/sPKvcqg4dVkdXnAw2P0VR6nrAjLjRpjynHYgICFEpR9MYgE5KEa6G5pFe3U3tHjWyuDHanSTXHpZrOYyGEU32Klg9Gbr7B9TMOaYncsTutgNWWUwjTqqqRWG33tgiANFHaLb1rAB6t7RZDmOCr6/NfIOJM7v91tuxltRZRyj4qjjU4AoR9QX\u002B26GbxkBHK5m15mJYlM0VRZXbRBksHXCLXGAqqc\u002Blv4d5ilQaZgybam8\u002Bp1zGoBVrv5pwNrDs0r4tDGXcHH3KECra3wp4/uOFQ92t7XoXxLxOvu4xMYTWiLuZ7VWqv0nxcJMx68EK7sC27vbTQuFAFUuljV2PmN6mBFJS4w2N2oSTuHzm4dj/Q8wpfkaOA0nWVdQOAS3sYdu0j\u002BduuA\u002BzKRByQ4ZkWTduqkmNYhqYFAEIfIk5f9lap1qlMlHxjIvAelEyH7/Hbfygn1rgXv\u002B9GHviYjuGeak7G5wrvyrhfRg==",
       "StatusCode": 201,
       "ResponseHeaders": {
         "Content-Length": "0",
         "Content-MD5": "utqvaALNS\u002Br3n51UstF7fg==",
-<<<<<<< HEAD
-        "Date": "Thu, 05 Mar 2020 21:05:22 GMT",
-        "ETag": "\u00220x8D7C148EC017914\u0022",
-        "Last-Modified": "Thu, 05 Mar 2020 21:05:23 GMT",
-=======
         "Date": "Thu, 02 Apr 2020 23:45:20 GMT",
         "ETag": "\u00220x8D7D75FE83C6AEE\u0022",
         "Last-Modified": "Thu, 02 Apr 2020 23:45:21 GMT",
->>>>>>> 32e373e2
         "Server": [
           "Windows-Azure-Blob/1.0",
           "Microsoft-HTTPAPI/2.0"
         ],
         "x-ms-client-request-id": "847606ba-94ca-7f0e-29fe-c108e6ecb46f",
         "x-ms-content-crc64": "yISBO7nNWnM=",
-<<<<<<< HEAD
-        "x-ms-request-id": "589b1f38-e01e-0021-5f31-f3b640000000",
-        "x-ms-request-server-encrypted": "true",
-        "x-ms-version": "2019-10-10"
-=======
         "x-ms-request-id": "e64842a1-401e-0075-2b48-09268c000000",
         "x-ms-request-server-encrypted": "true",
         "x-ms-version": "2019-12-12"
->>>>>>> 32e373e2
-      },
-      "ResponseBody": []
-    },
-    {
-<<<<<<< HEAD
-      "RequestUri": "https://seanstagetest.blob.core.windows.net/test-container-7ba1e813-e653-8bc8-21f4-adaaa31072f6/test-blob-927401bb-f9e3-23a9-3b60-ed5200fd57e6?comp=lease",
-      "RequestMethod": "PUT",
-      "RequestHeaders": {
-        "Authorization": "Sanitized",
-        "traceparent": "00-3e110c347d606840a3af8e21e35a7a10-d2ea825122a59e43-00",
-        "User-Agent": [
-          "azsdk-net-Storage.Blobs/12.4.0-dev.20200305.1",
-          "(.NET Core 4.6.28325.01; Microsoft Windows 10.0.18363 )"
-        ],
-        "x-ms-client-request-id": "8f70b6ee-ed55-bd92-1ad4-9c8349cf07f7",
-        "x-ms-date": "Thu, 05 Mar 2020 21:05:23 GMT",
-=======
+      },
+      "ResponseBody": []
+    },
+    {
       "RequestUri": "https://seanmcccanary.blob.core.windows.net/test-container-7ba1e813-e653-8bc8-21f4-adaaa31072f6/test-blob-927401bb-f9e3-23a9-3b60-ed5200fd57e6?comp=lease",
       "RequestMethod": "PUT",
       "RequestHeaders": {
@@ -471,65 +257,31 @@
         ],
         "x-ms-client-request-id": "8f70b6ee-ed55-bd92-1ad4-9c8349cf07f7",
         "x-ms-date": "Thu, 02 Apr 2020 23:45:22 GMT",
->>>>>>> 32e373e2
         "x-ms-lease-action": "acquire",
         "x-ms-lease-duration": "15",
         "x-ms-proposed-lease-id": "a34890c8-fd84-a1ec-e747-4b3e78322e28",
         "x-ms-return-client-request-id": "true",
-<<<<<<< HEAD
-        "x-ms-version": "2019-10-10"
-=======
-        "x-ms-version": "2019-12-12"
->>>>>>> 32e373e2
-      },
-      "RequestBody": null,
-      "StatusCode": 201,
-      "ResponseHeaders": {
-        "Content-Length": "0",
-<<<<<<< HEAD
-        "Date": "Thu, 05 Mar 2020 21:05:22 GMT",
-        "ETag": "\u00220x8D7C148EC017914\u0022",
-        "Last-Modified": "Thu, 05 Mar 2020 21:05:23 GMT",
-=======
+        "x-ms-version": "2019-12-12"
+      },
+      "RequestBody": null,
+      "StatusCode": 201,
+      "ResponseHeaders": {
+        "Content-Length": "0",
         "Date": "Thu, 02 Apr 2020 23:45:20 GMT",
         "ETag": "\u00220x8D7D75FE83C6AEE\u0022",
         "Last-Modified": "Thu, 02 Apr 2020 23:45:21 GMT",
->>>>>>> 32e373e2
         "Server": [
           "Windows-Azure-Blob/1.0",
           "Microsoft-HTTPAPI/2.0"
         ],
         "x-ms-client-request-id": "8f70b6ee-ed55-bd92-1ad4-9c8349cf07f7",
         "x-ms-lease-id": "a34890c8-fd84-a1ec-e747-4b3e78322e28",
-<<<<<<< HEAD
-        "x-ms-request-id": "589b1f39-e01e-0021-6031-f3b640000000",
-        "x-ms-version": "2019-10-10"
-=======
         "x-ms-request-id": "e64842a9-401e-0075-3148-09268c000000",
         "x-ms-version": "2019-12-12"
->>>>>>> 32e373e2
-      },
-      "ResponseBody": []
-    },
-    {
-<<<<<<< HEAD
-      "RequestUri": "https://seanstagetest.blob.core.windows.net/test-container-7ba1e813-e653-8bc8-21f4-adaaa31072f6/test-blob-927401bb-f9e3-23a9-3b60-ed5200fd57e6?comp=lease",
-      "RequestMethod": "PUT",
-      "RequestHeaders": {
-        "Authorization": "Sanitized",
-        "If-Unmodified-Since": "Wed, 04 Mar 2020 21:05:22 GMT",
-        "traceparent": "00-2653a035df95514792b4335201e6295f-e120f37e4a9cac4d-00",
-        "User-Agent": [
-          "azsdk-net-Storage.Blobs/12.4.0-dev.20200305.1",
-          "(.NET Core 4.6.28325.01; Microsoft Windows 10.0.18363 )"
-        ],
-        "x-ms-client-request-id": "c250f4dc-9fc2-68d2-6077-a96d3ef89295",
-        "x-ms-date": "Thu, 05 Mar 2020 21:05:23 GMT",
-        "x-ms-lease-action": "release",
-        "x-ms-lease-id": "a34890c8-fd84-a1ec-e747-4b3e78322e28",
-        "x-ms-return-client-request-id": "true",
-        "x-ms-version": "2019-10-10"
-=======
+      },
+      "ResponseBody": []
+    },
+    {
       "RequestUri": "https://seanmcccanary.blob.core.windows.net/test-container-7ba1e813-e653-8bc8-21f4-adaaa31072f6/test-blob-927401bb-f9e3-23a9-3b60-ed5200fd57e6?comp=lease",
       "RequestMethod": "PUT",
       "RequestHeaders": {
@@ -546,49 +298,19 @@
         "x-ms-lease-id": "a34890c8-fd84-a1ec-e747-4b3e78322e28",
         "x-ms-return-client-request-id": "true",
         "x-ms-version": "2019-12-12"
->>>>>>> 32e373e2
       },
       "RequestBody": null,
       "StatusCode": 412,
       "ResponseHeaders": {
         "Content-Length": "252",
         "Content-Type": "application/xml",
-<<<<<<< HEAD
-        "Date": "Thu, 05 Mar 2020 21:05:23 GMT",
-=======
-        "Date": "Thu, 02 Apr 2020 23:45:20 GMT",
->>>>>>> 32e373e2
+        "Date": "Thu, 02 Apr 2020 23:45:20 GMT",
         "Server": [
           "Windows-Azure-Blob/1.0",
           "Microsoft-HTTPAPI/2.0"
         ],
         "x-ms-client-request-id": "c250f4dc-9fc2-68d2-6077-a96d3ef89295",
         "x-ms-error-code": "ConditionNotMet",
-<<<<<<< HEAD
-        "x-ms-request-id": "589b1f3a-e01e-0021-6131-f3b640000000",
-        "x-ms-version": "2019-10-10"
-      },
-      "ResponseBody": [
-        "\uFEFF\u003C?xml version=\u00221.0\u0022 encoding=\u0022utf-8\u0022?\u003E\u003CError\u003E\u003CCode\u003EConditionNotMet\u003C/Code\u003E\u003CMessage\u003EThe condition specified using HTTP conditional header(s) is not met.\n",
-        "RequestId:589b1f3a-e01e-0021-6131-f3b640000000\n",
-        "Time:2020-03-05T21:05:23.9305316Z\u003C/Message\u003E\u003C/Error\u003E"
-      ]
-    },
-    {
-      "RequestUri": "https://seanstagetest.blob.core.windows.net/test-container-7ba1e813-e653-8bc8-21f4-adaaa31072f6?restype=container",
-      "RequestMethod": "DELETE",
-      "RequestHeaders": {
-        "Authorization": "Sanitized",
-        "traceparent": "00-7b2274b352df074eaaeab7129555b3f1-be4b36dc10819546-00",
-        "User-Agent": [
-          "azsdk-net-Storage.Blobs/12.4.0-dev.20200305.1",
-          "(.NET Core 4.6.28325.01; Microsoft Windows 10.0.18363 )"
-        ],
-        "x-ms-client-request-id": "54a6beee-457f-3035-c749-914046bfae1c",
-        "x-ms-date": "Thu, 05 Mar 2020 21:05:24 GMT",
-        "x-ms-return-client-request-id": "true",
-        "x-ms-version": "2019-10-10"
-=======
         "x-ms-request-id": "e64842aa-401e-0075-3248-09268c000000",
         "x-ms-version": "2019-12-12"
       },
@@ -612,49 +334,23 @@
         "x-ms-date": "Thu, 02 Apr 2020 23:45:22 GMT",
         "x-ms-return-client-request-id": "true",
         "x-ms-version": "2019-12-12"
->>>>>>> 32e373e2
       },
       "RequestBody": null,
       "StatusCode": 202,
       "ResponseHeaders": {
         "Content-Length": "0",
-<<<<<<< HEAD
-        "Date": "Thu, 05 Mar 2020 21:05:23 GMT",
-=======
-        "Date": "Thu, 02 Apr 2020 23:45:20 GMT",
->>>>>>> 32e373e2
+        "Date": "Thu, 02 Apr 2020 23:45:20 GMT",
         "Server": [
           "Windows-Azure-Blob/1.0",
           "Microsoft-HTTPAPI/2.0"
         ],
         "x-ms-client-request-id": "54a6beee-457f-3035-c749-914046bfae1c",
-<<<<<<< HEAD
-        "x-ms-request-id": "589b1f3b-e01e-0021-6231-f3b640000000",
-        "x-ms-version": "2019-10-10"
-=======
         "x-ms-request-id": "e64842ab-401e-0075-3348-09268c000000",
         "x-ms-version": "2019-12-12"
->>>>>>> 32e373e2
-      },
-      "ResponseBody": []
-    },
-    {
-<<<<<<< HEAD
-      "RequestUri": "https://seanstagetest.blob.core.windows.net/test-container-6416a8d9-c404-6387-5552-393f24e8b997?restype=container",
-      "RequestMethod": "PUT",
-      "RequestHeaders": {
-        "Authorization": "Sanitized",
-        "traceparent": "00-8b9d0e9db707054faee554eb3e1082cf-04b8ae073c811342-00",
-        "User-Agent": [
-          "azsdk-net-Storage.Blobs/12.4.0-dev.20200305.1",
-          "(.NET Core 4.6.28325.01; Microsoft Windows 10.0.18363 )"
-        ],
-        "x-ms-blob-public-access": "container",
-        "x-ms-client-request-id": "06105ed4-24b2-2a84-3643-ff2c0bf60bde",
-        "x-ms-date": "Thu, 05 Mar 2020 21:05:24 GMT",
-        "x-ms-return-client-request-id": "true",
-        "x-ms-version": "2019-10-10"
-=======
+      },
+      "ResponseBody": []
+    },
+    {
       "RequestUri": "https://seanmcccanary.blob.core.windows.net/test-container-6416a8d9-c404-6387-5552-393f24e8b997?restype=container",
       "RequestMethod": "PUT",
       "RequestHeaders": {
@@ -669,58 +365,30 @@
         "x-ms-date": "Thu, 02 Apr 2020 23:45:22 GMT",
         "x-ms-return-client-request-id": "true",
         "x-ms-version": "2019-12-12"
->>>>>>> 32e373e2
-      },
-      "RequestBody": null,
-      "StatusCode": 201,
-      "ResponseHeaders": {
-        "Content-Length": "0",
-<<<<<<< HEAD
-        "Date": "Thu, 05 Mar 2020 21:05:23 GMT",
-        "ETag": "\u00220x8D7C148EC552CBB\u0022",
-        "Last-Modified": "Thu, 05 Mar 2020 21:05:24 GMT",
-=======
+      },
+      "RequestBody": null,
+      "StatusCode": 201,
+      "ResponseHeaders": {
+        "Content-Length": "0",
         "Date": "Thu, 02 Apr 2020 23:45:21 GMT",
         "ETag": "\u00220x8D7D75FE8950B4D\u0022",
         "Last-Modified": "Thu, 02 Apr 2020 23:45:22 GMT",
->>>>>>> 32e373e2
         "Server": [
           "Windows-Azure-Blob/1.0",
           "Microsoft-HTTPAPI/2.0"
         ],
         "x-ms-client-request-id": "06105ed4-24b2-2a84-3643-ff2c0bf60bde",
-<<<<<<< HEAD
-        "x-ms-request-id": "ffaa5f10-301e-0040-0731-f39503000000",
-        "x-ms-version": "2019-10-10"
-=======
         "x-ms-request-id": "93b4f01e-d01e-0083-3248-0953c2000000",
         "x-ms-version": "2019-12-12"
->>>>>>> 32e373e2
-      },
-      "ResponseBody": []
-    },
-    {
-<<<<<<< HEAD
-      "RequestUri": "https://seanstagetest.blob.core.windows.net/test-container-6416a8d9-c404-6387-5552-393f24e8b997/test-blob-2651f98f-2e40-9bcb-91a9-c8a969797df6",
-=======
+      },
+      "ResponseBody": []
+    },
+    {
       "RequestUri": "https://seanmcccanary.blob.core.windows.net/test-container-6416a8d9-c404-6387-5552-393f24e8b997/test-blob-2651f98f-2e40-9bcb-91a9-c8a969797df6",
->>>>>>> 32e373e2
       "RequestMethod": "PUT",
       "RequestHeaders": {
         "Authorization": "Sanitized",
         "Content-Length": "1024",
-<<<<<<< HEAD
-        "traceparent": "00-84d1b9d4457df1488ce51bb5ac538c5b-f002d9c13daf8e40-00",
-        "User-Agent": [
-          "azsdk-net-Storage.Blobs/12.4.0-dev.20200305.1",
-          "(.NET Core 4.6.28325.01; Microsoft Windows 10.0.18363 )"
-        ],
-        "x-ms-blob-type": "BlockBlob",
-        "x-ms-client-request-id": "c8e46842-c24f-40d7-3250-d8600b909b0c",
-        "x-ms-date": "Thu, 05 Mar 2020 21:05:24 GMT",
-        "x-ms-return-client-request-id": "true",
-        "x-ms-version": "2019-10-10"
-=======
         "traceparent": "00-2c51bdb0a26bb74eb8b06959edc01b5f-f3ea8fd147304d4e-00",
         "User-Agent": [
           "azsdk-net-Storage.Blobs/12.5.0-dev.20200402.1",
@@ -731,182 +399,93 @@
         "x-ms-date": "Thu, 02 Apr 2020 23:45:22 GMT",
         "x-ms-return-client-request-id": "true",
         "x-ms-version": "2019-12-12"
->>>>>>> 32e373e2
       },
       "RequestBody": "nHFqxtiz5cqcVUkOPuphpVB8fe0MkIemk3V0CFvbwL3FCI\u002Bai0QF3BOHiuvkvF2nRyNY7PuQ6gzpxDNjPt1uwJSMSDVaxhkLdqHZhAWcwdYYzcA4g9PBNR6DsccRop42GclXV3QnTIAKTHZatmUGTQJdS3EcNT3AyxIW1xVR\u002BtQComs7RWph8IA/LTZdZn65fGTFtFYtGuOMloxiEXVruVKhWBT6ygiY\u002B1vw3AgHYmSTXVqxi0Z91YiHr67d/98K1HTjvA5qvrJcLbj7PD3bhTMnzrQbuS0MI4KLcxtZuvx85giTI6ZWKJ6oVV6NgZlKqyp6tjAq7xpH15iM30uWAnO7f1U1SGGN0aYVc2TOfqHoQMfx3wTMUfftS0sNyUlSEVPq0gJDFWPI7eSKFXu1eFj2o56EpCNv7y5eSPwVfwdcw2ER5KyfpStjKfEfQjx7N9PyFiaqzWwwe\u002BLT5M1nsm3cLVEapJSsV/5zIHsxT63y4xApImjhsfX04WjJzMBd/HaEQhTqYZM\u002BRr8oN63x/iw14AG9Po8F\u002B3tbJcIs44o9FSMErAyYCIJ96typuXpIA\u002BI7k\u002Bu/oL7nf0eZjjvQEmM06iGJ7FIgndh\u002BP1OyW0IBEyLg8U\u002BffnRkHC3E/3lGrNd5dM9YvxaQG/YSQGBqNCMFl3sZ8CEUlGusJNAkW55fOJN8OeZzqFMLT9VZjD4U\u002BecKv2f9LLy2Zd9jq5tGbL9XswjN7vs8ke8nDqBLuwgtmCroGps3YQvXxtQHD/y4xeMWAdk1RgvszS131R4baqnXNhJwXVIkIFH89igmNYLyb0i9Nbou91If\u002B0xtv4vtu1sqL9jpR2eR8eCHOVDixZirhWbWXjXvqD7AUWIFtmHFDzrN/AWpCCfgLEPZpr4CPDWzwjolF10mOoaaKfUFizp\u002BwioVFcmSAXw\u002B9THxFgKAvhUsUvQnoPfdp8F\u002BD98x26AIW\u002BST7SdsIMC95iErNCSEGWrg2TlFVyEyN20HFPKcDRqQ6Lod7NHuvzE0abnVsXOd\u002BfV0UAFnwgPCYbW5ZAzOIdkHmktpZyyZ8hkHEe1nXIX6ahr8J7wYKSa2WosbNFokZkjgzhcnM5LI217oX7EWWgQvvvrx0vkc73Elsgyhfb2\u002B46ulh45u0zaIM0xeL8l0oACG7HZgMpNOxN\u002BlAoCFJ16gKnwFcNN2wevDaZ6tvr\u002BnsBIMG5FHXbAXV8KvyNC1AgztvQVNbjAsECqLnMn0oQUf/lFueQvNWMzM7hkQxvgaDWeSvwC6WkHh3wpmvMHmIrW9j8p/R4gAIGU4gIAWG0kxcY5hYuEEZaMQjJoBZpwL5ctjUzYumsbekp6bgdrAysPANEsyhMDTuConbw==",
       "StatusCode": 201,
       "ResponseHeaders": {
         "Content-Length": "0",
         "Content-MD5": "fgl1S2X2RtnAt0EfhpRaSw==",
-<<<<<<< HEAD
-        "Date": "Thu, 05 Mar 2020 21:05:23 GMT",
-        "ETag": "\u00220x8D7C148EC614DCC\u0022",
-        "Last-Modified": "Thu, 05 Mar 2020 21:05:24 GMT",
-=======
         "Date": "Thu, 02 Apr 2020 23:45:21 GMT",
         "ETag": "\u00220x8D7D75FE8A1CEC7\u0022",
         "Last-Modified": "Thu, 02 Apr 2020 23:45:22 GMT",
->>>>>>> 32e373e2
         "Server": [
           "Windows-Azure-Blob/1.0",
           "Microsoft-HTTPAPI/2.0"
         ],
         "x-ms-client-request-id": "c8e46842-c24f-40d7-3250-d8600b909b0c",
         "x-ms-content-crc64": "0GvGxuhEViY=",
-<<<<<<< HEAD
-        "x-ms-request-id": "ffaa5f13-301e-0040-0831-f39503000000",
-        "x-ms-request-server-encrypted": "true",
-        "x-ms-version": "2019-10-10"
-=======
         "x-ms-request-id": "93b4f029-d01e-0083-3948-0953c2000000",
         "x-ms-request-server-encrypted": "true",
         "x-ms-version": "2019-12-12"
->>>>>>> 32e373e2
-      },
-      "ResponseBody": []
-    },
-    {
-<<<<<<< HEAD
-      "RequestUri": "https://seanstagetest.blob.core.windows.net/test-container-6416a8d9-c404-6387-5552-393f24e8b997/test-blob-2651f98f-2e40-9bcb-91a9-c8a969797df6?comp=lease",
-      "RequestMethod": "PUT",
-      "RequestHeaders": {
-        "Authorization": "Sanitized",
-        "traceparent": "00-e5aded33d517b44ca42db5bd4752d069-6ddfd54656f3d440-00",
-        "User-Agent": [
-          "azsdk-net-Storage.Blobs/12.4.0-dev.20200305.1",
-          "(.NET Core 4.6.28325.01; Microsoft Windows 10.0.18363 )"
+      },
+      "ResponseBody": []
+    },
+    {
+      "RequestUri": "https://seanmcccanary.blob.core.windows.net/test-container-6416a8d9-c404-6387-5552-393f24e8b997/test-blob-2651f98f-2e40-9bcb-91a9-c8a969797df6?comp=lease",
+      "RequestMethod": "PUT",
+      "RequestHeaders": {
+        "Authorization": "Sanitized",
+        "traceparent": "00-2d54adde5d76d444a2a7f217851f7c2b-18485d7776d72648-00",
+        "User-Agent": [
+          "azsdk-net-Storage.Blobs/12.5.0-dev.20200402.1",
+          "(.NET Core 4.6.28325.01; Microsoft Windows 10.0.18362 )"
         ],
         "x-ms-client-request-id": "aafc052c-92bb-5d3a-9691-8a43aadb9201",
-        "x-ms-date": "Thu, 05 Mar 2020 21:05:24 GMT",
-=======
-      "RequestUri": "https://seanmcccanary.blob.core.windows.net/test-container-6416a8d9-c404-6387-5552-393f24e8b997/test-blob-2651f98f-2e40-9bcb-91a9-c8a969797df6?comp=lease",
-      "RequestMethod": "PUT",
-      "RequestHeaders": {
-        "Authorization": "Sanitized",
-        "traceparent": "00-2d54adde5d76d444a2a7f217851f7c2b-18485d7776d72648-00",
-        "User-Agent": [
-          "azsdk-net-Storage.Blobs/12.5.0-dev.20200402.1",
-          "(.NET Core 4.6.28325.01; Microsoft Windows 10.0.18362 )"
-        ],
-        "x-ms-client-request-id": "aafc052c-92bb-5d3a-9691-8a43aadb9201",
-        "x-ms-date": "Thu, 02 Apr 2020 23:45:23 GMT",
->>>>>>> 32e373e2
+        "x-ms-date": "Thu, 02 Apr 2020 23:45:23 GMT",
         "x-ms-lease-action": "acquire",
         "x-ms-lease-duration": "15",
         "x-ms-proposed-lease-id": "f00c2b07-e594-53d2-3e0b-17fbae30756a",
         "x-ms-return-client-request-id": "true",
-<<<<<<< HEAD
-        "x-ms-version": "2019-10-10"
-=======
-        "x-ms-version": "2019-12-12"
->>>>>>> 32e373e2
-      },
-      "RequestBody": null,
-      "StatusCode": 201,
-      "ResponseHeaders": {
-        "Content-Length": "0",
-<<<<<<< HEAD
-        "Date": "Thu, 05 Mar 2020 21:05:23 GMT",
-        "ETag": "\u00220x8D7C148EC614DCC\u0022",
-        "Last-Modified": "Thu, 05 Mar 2020 21:05:24 GMT",
-=======
+        "x-ms-version": "2019-12-12"
+      },
+      "RequestBody": null,
+      "StatusCode": 201,
+      "ResponseHeaders": {
+        "Content-Length": "0",
         "Date": "Thu, 02 Apr 2020 23:45:21 GMT",
         "ETag": "\u00220x8D7D75FE8A1CEC7\u0022",
         "Last-Modified": "Thu, 02 Apr 2020 23:45:22 GMT",
->>>>>>> 32e373e2
         "Server": [
           "Windows-Azure-Blob/1.0",
           "Microsoft-HTTPAPI/2.0"
         ],
         "x-ms-client-request-id": "aafc052c-92bb-5d3a-9691-8a43aadb9201",
         "x-ms-lease-id": "f00c2b07-e594-53d2-3e0b-17fbae30756a",
-<<<<<<< HEAD
-        "x-ms-request-id": "ffaa5f14-301e-0040-0931-f39503000000",
-        "x-ms-version": "2019-10-10"
-=======
         "x-ms-request-id": "93b4f02d-d01e-0083-3d48-0953c2000000",
         "x-ms-version": "2019-12-12"
->>>>>>> 32e373e2
-      },
-      "ResponseBody": []
-    },
-    {
-<<<<<<< HEAD
-      "RequestUri": "https://seanstagetest.blob.core.windows.net/test-container-6416a8d9-c404-6387-5552-393f24e8b997/test-blob-2651f98f-2e40-9bcb-91a9-c8a969797df6?comp=lease",
-=======
+      },
+      "ResponseBody": []
+    },
+    {
       "RequestUri": "https://seanmcccanary.blob.core.windows.net/test-container-6416a8d9-c404-6387-5552-393f24e8b997/test-blob-2651f98f-2e40-9bcb-91a9-c8a969797df6?comp=lease",
->>>>>>> 32e373e2
       "RequestMethod": "PUT",
       "RequestHeaders": {
         "Authorization": "Sanitized",
         "If-Match": "\u0022garbage\u0022",
-<<<<<<< HEAD
-        "traceparent": "00-b6d20299bb24084a9f9a0c8612f27aeb-73b2989538876349-00",
-        "User-Agent": [
-          "azsdk-net-Storage.Blobs/12.4.0-dev.20200305.1",
-          "(.NET Core 4.6.28325.01; Microsoft Windows 10.0.18363 )"
+        "traceparent": "00-43e95b9910cf9c458a46eaa5fe557d5b-fd0b5637f7f67746-00",
+        "User-Agent": [
+          "azsdk-net-Storage.Blobs/12.5.0-dev.20200402.1",
+          "(.NET Core 4.6.28325.01; Microsoft Windows 10.0.18362 )"
         ],
         "x-ms-client-request-id": "a8cef462-ca34-6faf-b633-b9b4d4dc4d3b",
-        "x-ms-date": "Thu, 05 Mar 2020 21:05:24 GMT",
+        "x-ms-date": "Thu, 02 Apr 2020 23:45:23 GMT",
         "x-ms-lease-action": "release",
         "x-ms-lease-id": "f00c2b07-e594-53d2-3e0b-17fbae30756a",
         "x-ms-return-client-request-id": "true",
-        "x-ms-version": "2019-10-10"
-=======
-        "traceparent": "00-43e95b9910cf9c458a46eaa5fe557d5b-fd0b5637f7f67746-00",
-        "User-Agent": [
-          "azsdk-net-Storage.Blobs/12.5.0-dev.20200402.1",
-          "(.NET Core 4.6.28325.01; Microsoft Windows 10.0.18362 )"
-        ],
-        "x-ms-client-request-id": "a8cef462-ca34-6faf-b633-b9b4d4dc4d3b",
-        "x-ms-date": "Thu, 02 Apr 2020 23:45:23 GMT",
-        "x-ms-lease-action": "release",
-        "x-ms-lease-id": "f00c2b07-e594-53d2-3e0b-17fbae30756a",
-        "x-ms-return-client-request-id": "true",
-        "x-ms-version": "2019-12-12"
->>>>>>> 32e373e2
+        "x-ms-version": "2019-12-12"
       },
       "RequestBody": null,
       "StatusCode": 412,
       "ResponseHeaders": {
         "Content-Length": "252",
         "Content-Type": "application/xml",
-<<<<<<< HEAD
-        "Date": "Thu, 05 Mar 2020 21:05:23 GMT",
-=======
         "Date": "Thu, 02 Apr 2020 23:45:21 GMT",
->>>>>>> 32e373e2
         "Server": [
           "Windows-Azure-Blob/1.0",
           "Microsoft-HTTPAPI/2.0"
         ],
         "x-ms-client-request-id": "a8cef462-ca34-6faf-b633-b9b4d4dc4d3b",
         "x-ms-error-code": "ConditionNotMet",
-<<<<<<< HEAD
-        "x-ms-request-id": "ffaa5f16-301e-0040-0b31-f39503000000",
-        "x-ms-version": "2019-10-10"
-      },
-      "ResponseBody": [
-        "\uFEFF\u003C?xml version=\u00221.0\u0022 encoding=\u0022utf-8\u0022?\u003E\u003CError\u003E\u003CCode\u003EConditionNotMet\u003C/Code\u003E\u003CMessage\u003EThe condition specified using HTTP conditional header(s) is not met.\n",
-        "RequestId:ffaa5f16-301e-0040-0b31-f39503000000\n",
-        "Time:2020-03-05T21:05:24.6035612Z\u003C/Message\u003E\u003C/Error\u003E"
-      ]
-    },
-    {
-      "RequestUri": "https://seanstagetest.blob.core.windows.net/test-container-6416a8d9-c404-6387-5552-393f24e8b997?restype=container",
-      "RequestMethod": "DELETE",
-      "RequestHeaders": {
-        "Authorization": "Sanitized",
-        "traceparent": "00-80556647a666d94b9f38ae934cb052af-26f60a40a7737445-00",
-        "User-Agent": [
-          "azsdk-net-Storage.Blobs/12.4.0-dev.20200305.1",
-          "(.NET Core 4.6.28325.01; Microsoft Windows 10.0.18363 )"
-        ],
-        "x-ms-client-request-id": "b6e18592-ea0c-10cc-beef-63cc9313d42f",
-        "x-ms-date": "Thu, 05 Mar 2020 21:05:24 GMT",
-        "x-ms-return-client-request-id": "true",
-        "x-ms-version": "2019-10-10"
-=======
         "x-ms-request-id": "93b4f040-d01e-0083-4c48-0953c2000000",
         "x-ms-version": "2019-12-12"
       },
@@ -930,175 +509,93 @@
         "x-ms-date": "Thu, 02 Apr 2020 23:45:23 GMT",
         "x-ms-return-client-request-id": "true",
         "x-ms-version": "2019-12-12"
->>>>>>> 32e373e2
       },
       "RequestBody": null,
       "StatusCode": 202,
       "ResponseHeaders": {
         "Content-Length": "0",
-<<<<<<< HEAD
-        "Date": "Thu, 05 Mar 2020 21:05:23 GMT",
-=======
         "Date": "Thu, 02 Apr 2020 23:45:21 GMT",
->>>>>>> 32e373e2
         "Server": [
           "Windows-Azure-Blob/1.0",
           "Microsoft-HTTPAPI/2.0"
         ],
         "x-ms-client-request-id": "b6e18592-ea0c-10cc-beef-63cc9313d42f",
-<<<<<<< HEAD
-        "x-ms-request-id": "ffaa5f19-301e-0040-0e31-f39503000000",
-        "x-ms-version": "2019-10-10"
-=======
         "x-ms-request-id": "93b4f045-d01e-0083-5148-0953c2000000",
         "x-ms-version": "2019-12-12"
->>>>>>> 32e373e2
-      },
-      "ResponseBody": []
-    },
-    {
-<<<<<<< HEAD
-      "RequestUri": "https://seanstagetest.blob.core.windows.net/test-container-d7a99ec6-16bd-d128-d0ee-69e02c08b651?restype=container",
-      "RequestMethod": "PUT",
-      "RequestHeaders": {
-        "Authorization": "Sanitized",
-        "traceparent": "00-0e6351a56a158b40b36913e2372227e8-751e023dcf888247-00",
-        "User-Agent": [
-          "azsdk-net-Storage.Blobs/12.4.0-dev.20200305.1",
-          "(.NET Core 4.6.28325.01; Microsoft Windows 10.0.18363 )"
+      },
+      "ResponseBody": []
+    },
+    {
+      "RequestUri": "https://seanmcccanary.blob.core.windows.net/test-container-d7a99ec6-16bd-d128-d0ee-69e02c08b651?restype=container",
+      "RequestMethod": "PUT",
+      "RequestHeaders": {
+        "Authorization": "Sanitized",
+        "traceparent": "00-88297eaa388533478bb2680f6a514e98-d24838841b06f341-00",
+        "User-Agent": [
+          "azsdk-net-Storage.Blobs/12.5.0-dev.20200402.1",
+          "(.NET Core 4.6.28325.01; Microsoft Windows 10.0.18362 )"
         ],
         "x-ms-blob-public-access": "container",
         "x-ms-client-request-id": "1ae06f7f-28bb-7c7d-5d0f-e51d80ece3b5",
-        "x-ms-date": "Thu, 05 Mar 2020 21:05:24 GMT",
-        "x-ms-return-client-request-id": "true",
-        "x-ms-version": "2019-10-10"
-=======
-      "RequestUri": "https://seanmcccanary.blob.core.windows.net/test-container-d7a99ec6-16bd-d128-d0ee-69e02c08b651?restype=container",
-      "RequestMethod": "PUT",
-      "RequestHeaders": {
-        "Authorization": "Sanitized",
-        "traceparent": "00-88297eaa388533478bb2680f6a514e98-d24838841b06f341-00",
-        "User-Agent": [
-          "azsdk-net-Storage.Blobs/12.5.0-dev.20200402.1",
-          "(.NET Core 4.6.28325.01; Microsoft Windows 10.0.18362 )"
-        ],
-        "x-ms-blob-public-access": "container",
-        "x-ms-client-request-id": "1ae06f7f-28bb-7c7d-5d0f-e51d80ece3b5",
-        "x-ms-date": "Thu, 02 Apr 2020 23:45:23 GMT",
-        "x-ms-return-client-request-id": "true",
-        "x-ms-version": "2019-12-12"
->>>>>>> 32e373e2
-      },
-      "RequestBody": null,
-      "StatusCode": 201,
-      "ResponseHeaders": {
-        "Content-Length": "0",
-<<<<<<< HEAD
-        "Date": "Thu, 05 Mar 2020 21:05:24 GMT",
-        "ETag": "\u00220x8D7C148ECBF2684\u0022",
-        "Last-Modified": "Thu, 05 Mar 2020 21:05:24 GMT",
-=======
+        "x-ms-date": "Thu, 02 Apr 2020 23:45:23 GMT",
+        "x-ms-return-client-request-id": "true",
+        "x-ms-version": "2019-12-12"
+      },
+      "RequestBody": null,
+      "StatusCode": 201,
+      "ResponseHeaders": {
+        "Content-Length": "0",
         "Date": "Thu, 02 Apr 2020 23:45:21 GMT",
         "ETag": "\u00220x8D7D75FE8F87DB3\u0022",
         "Last-Modified": "Thu, 02 Apr 2020 23:45:22 GMT",
->>>>>>> 32e373e2
         "Server": [
           "Windows-Azure-Blob/1.0",
           "Microsoft-HTTPAPI/2.0"
         ],
         "x-ms-client-request-id": "1ae06f7f-28bb-7c7d-5d0f-e51d80ece3b5",
-<<<<<<< HEAD
-        "x-ms-request-id": "1b75c651-e01e-001e-1831-f37ee3000000",
-        "x-ms-version": "2019-10-10"
-=======
         "x-ms-request-id": "43076811-101e-001a-3e48-092c7f000000",
         "x-ms-version": "2019-12-12"
->>>>>>> 32e373e2
-      },
-      "ResponseBody": []
-    },
-    {
-<<<<<<< HEAD
-      "RequestUri": "https://seanstagetest.blob.core.windows.net/test-container-d7a99ec6-16bd-d128-d0ee-69e02c08b651/test-blob-15991238-86f1-2f33-7067-1d30ed3ba578",
-=======
+      },
+      "ResponseBody": []
+    },
+    {
       "RequestUri": "https://seanmcccanary.blob.core.windows.net/test-container-d7a99ec6-16bd-d128-d0ee-69e02c08b651/test-blob-15991238-86f1-2f33-7067-1d30ed3ba578",
->>>>>>> 32e373e2
       "RequestMethod": "PUT",
       "RequestHeaders": {
         "Authorization": "Sanitized",
         "Content-Length": "1024",
-<<<<<<< HEAD
-        "traceparent": "00-2005218ddf4cb14eb32a98c4fffea0e5-bcbf7e71941caa42-00",
-        "User-Agent": [
-          "azsdk-net-Storage.Blobs/12.4.0-dev.20200305.1",
-          "(.NET Core 4.6.28325.01; Microsoft Windows 10.0.18363 )"
+        "traceparent": "00-0fcebc9d0d25954998803c93980d2aac-ba34c38a66dd4143-00",
+        "User-Agent": [
+          "azsdk-net-Storage.Blobs/12.5.0-dev.20200402.1",
+          "(.NET Core 4.6.28325.01; Microsoft Windows 10.0.18362 )"
         ],
         "x-ms-blob-type": "BlockBlob",
         "x-ms-client-request-id": "8e8a25a5-7bb7-b437-ea4b-a7ba268d28e6",
-        "x-ms-date": "Thu, 05 Mar 2020 21:05:25 GMT",
-        "x-ms-return-client-request-id": "true",
-        "x-ms-version": "2019-10-10"
-=======
-        "traceparent": "00-0fcebc9d0d25954998803c93980d2aac-ba34c38a66dd4143-00",
-        "User-Agent": [
-          "azsdk-net-Storage.Blobs/12.5.0-dev.20200402.1",
-          "(.NET Core 4.6.28325.01; Microsoft Windows 10.0.18362 )"
-        ],
-        "x-ms-blob-type": "BlockBlob",
-        "x-ms-client-request-id": "8e8a25a5-7bb7-b437-ea4b-a7ba268d28e6",
-        "x-ms-date": "Thu, 02 Apr 2020 23:45:23 GMT",
-        "x-ms-return-client-request-id": "true",
-        "x-ms-version": "2019-12-12"
->>>>>>> 32e373e2
+        "x-ms-date": "Thu, 02 Apr 2020 23:45:23 GMT",
+        "x-ms-return-client-request-id": "true",
+        "x-ms-version": "2019-12-12"
       },
       "RequestBody": "oj5hvCiclQkApfDrsRDBzahzsxq\u002BNzn5O7CqVApMjyJqbXtBiyeNnHyPFUyVR31fpVCHeYeKumoEZ4F38kD/sxXOgUSUgEGB5hedLyLtZPMzSq\u002B5xBWa37MQPSOlFqo8kGE2xsY5yiUPBpJw7YtIFwONRKeRRe4AM6KRg0Ie3NBtYZ7Atp0t\u002Bn\u002BJqr6DKvInyCUfGNECqktyNpMjp0bi8CnCAovsiGBmYEooB5owfAmwabsc/sP\u002Ba7ZTTYAKCVI4p7qUwCdmO0DFubiH2aOxQrmJcz6LxfJlw5fVmTrfXFb371/gm7ziSS57V0QLdpETogvHgJUUreLHLvyPkKIF5l1hkOpD0af9pykQD26tWk0GwvcvGNvA40J9GGy/UrmLdXHnquam0NFjydlsBJ5zGtSviM6q1s2Boayoxbg6PlRwhJn9xa9mYPImy04CVN\u002BjCv2YD8rq4Z6jZgk6/goYKYuF\u002B4AEdlQkSCjchAt\u002Bf0zNBLu6oi6KhqL6WV\u002BmLGHnDaLDfVlfn5Ooc8ehDVyTJea8bfpPXYZc\u002BnTdCRz1fhvG9XZpugLzbWQnEi9n6HhGZzR46r9nl7AbZoLkgpV2s/Wr2hjlKWrkyP\u002BVJ0tW9RL8lqLofZNcX13GTVSAD\u002BvOsF46vA1gYD3JkyLA0W9lxHBv6OvzjjVhTnu6H9wWZLgUxnfsHDkEmzVkHulwnI3tYIjjECf/2yIp2G2SpUFhsy9prAv4eKg3a0y2jm9L8LLtzb5TM1ORFOtUw0PMcfb0A2u6B/CC9Ojgq6XbSUyz3ee6pdiCDYDb2JcgpLVka/pVwosDkenCatjWc4eutcueoOVcEcsecfXq3y9YYlAyfECrhYfAr0v\u002B\u002BDoArJr5LCLMgQPPCFouN1CVGLK6aQiHo/dGAzBD3vCZXRmQHcRb8bIMjOFMY3PmfE42K5eZRI4yeAijsijyiKMSNapBnRmMOif/rd0nOkCDYIfhDbJZABmKXqS8uD\u002BJGgM\u002BOi3Jpd80qvFwmZawCz7HH1KhEHvwuTWRtj91z4HndpPa6AATurqnrWPB6WaD2lJm9Jjt5wmITYD4OO6fv9pviCMC1SI9tGWX\u002BWMYLs/ODdzsDtvo\u002Bo6KUpp/G4LMB\u002B2IUmFDgAQvKD8zVe2lcB\u002BxKSoSs7D\u002Bho2UeIOHvpniy/J1j9ttiozYvOWbtKWg5OJ7zvFXuVQ8isvUrgiAp2qmUYr7MOBDQ56dOvbLY9Ho9JSgDO\u002BnihGdOQUQmdyEVxV79WMapLQBN4pSun9ecSf57Lp035t6/sZ5XvbbM6nCGeLhUG1tzU/fn9VlVNCSP8feFq0hEHh5APadoUa9JQPgkKGcfCG5jB5qlEDFFar15x8v/R38oA==",
       "StatusCode": 201,
       "ResponseHeaders": {
         "Content-Length": "0",
         "Content-MD5": "Vjxvp0La68cOxuLtXUm7Lw==",
-<<<<<<< HEAD
-        "Date": "Thu, 05 Mar 2020 21:05:24 GMT",
-        "ETag": "\u00220x8D7C148ECCC430E\u0022",
-        "Last-Modified": "Thu, 05 Mar 2020 21:05:25 GMT",
-=======
         "Date": "Thu, 02 Apr 2020 23:45:21 GMT",
         "ETag": "\u00220x8D7D75FE905ABB4\u0022",
         "Last-Modified": "Thu, 02 Apr 2020 23:45:22 GMT",
->>>>>>> 32e373e2
         "Server": [
           "Windows-Azure-Blob/1.0",
           "Microsoft-HTTPAPI/2.0"
         ],
         "x-ms-client-request-id": "8e8a25a5-7bb7-b437-ea4b-a7ba268d28e6",
         "x-ms-content-crc64": "bz9WKJnY7bk=",
-<<<<<<< HEAD
-        "x-ms-request-id": "1b75c655-e01e-001e-1a31-f37ee3000000",
-        "x-ms-request-server-encrypted": "true",
-        "x-ms-version": "2019-10-10"
-=======
         "x-ms-request-id": "4307681b-101e-001a-4448-092c7f000000",
         "x-ms-request-server-encrypted": "true",
         "x-ms-version": "2019-12-12"
->>>>>>> 32e373e2
-      },
-      "ResponseBody": []
-    },
-    {
-<<<<<<< HEAD
-      "RequestUri": "https://seanstagetest.blob.core.windows.net/test-container-d7a99ec6-16bd-d128-d0ee-69e02c08b651/test-blob-15991238-86f1-2f33-7067-1d30ed3ba578",
-      "RequestMethod": "HEAD",
-      "RequestHeaders": {
-        "Authorization": "Sanitized",
-        "traceparent": "00-26b92c94da5972409387a290e0c72f39-d8dd654aebed2b4a-00",
-        "User-Agent": [
-          "azsdk-net-Storage.Blobs/12.4.0-dev.20200305.1",
-          "(.NET Core 4.6.28325.01; Microsoft Windows 10.0.18363 )"
-        ],
-        "x-ms-client-request-id": "d49fea50-c296-d4ac-e3ce-9c560970bf58",
-        "x-ms-date": "Thu, 05 Mar 2020 21:05:25 GMT",
-        "x-ms-return-client-request-id": "true",
-        "x-ms-version": "2019-10-10"
-=======
+      },
+      "ResponseBody": []
+    },
+    {
       "RequestUri": "https://seanmcccanary.blob.core.windows.net/test-container-d7a99ec6-16bd-d128-d0ee-69e02c08b651/test-blob-15991238-86f1-2f33-7067-1d30ed3ba578",
       "RequestMethod": "HEAD",
       "RequestHeaders": {
@@ -1112,7 +609,6 @@
         "x-ms-date": "Thu, 02 Apr 2020 23:45:23 GMT",
         "x-ms-return-client-request-id": "true",
         "x-ms-version": "2019-12-12"
->>>>>>> 32e373e2
       },
       "RequestBody": null,
       "StatusCode": 200,
@@ -1121,15 +617,9 @@
         "Content-Length": "1024",
         "Content-MD5": "Vjxvp0La68cOxuLtXUm7Lw==",
         "Content-Type": "application/octet-stream",
-<<<<<<< HEAD
-        "Date": "Thu, 05 Mar 2020 21:05:24 GMT",
-        "ETag": "\u00220x8D7C148ECCC430E\u0022",
-        "Last-Modified": "Thu, 05 Mar 2020 21:05:25 GMT",
-=======
         "Date": "Thu, 02 Apr 2020 23:45:21 GMT",
         "ETag": "\u00220x8D7D75FE905ABB4\u0022",
         "Last-Modified": "Thu, 02 Apr 2020 23:45:22 GMT",
->>>>>>> 32e373e2
         "Server": [
           "Windows-Azure-Blob/1.0",
           "Microsoft-HTTPAPI/2.0"
@@ -1138,167 +628,81 @@
         "x-ms-access-tier-inferred": "true",
         "x-ms-blob-type": "BlockBlob",
         "x-ms-client-request-id": "d49fea50-c296-d4ac-e3ce-9c560970bf58",
-<<<<<<< HEAD
-        "x-ms-creation-time": "Thu, 05 Mar 2020 21:05:25 GMT",
-        "x-ms-lease-state": "available",
-        "x-ms-lease-status": "unlocked",
-        "x-ms-request-id": "1b75c656-e01e-001e-1b31-f37ee3000000",
-        "x-ms-server-encrypted": "true",
-        "x-ms-version": "2019-10-10"
-=======
         "x-ms-creation-time": "Thu, 02 Apr 2020 23:45:22 GMT",
         "x-ms-lease-state": "available",
         "x-ms-lease-status": "unlocked",
         "x-ms-request-id": "4307681f-101e-001a-4848-092c7f000000",
         "x-ms-server-encrypted": "true",
         "x-ms-version": "2019-12-12"
->>>>>>> 32e373e2
-      },
-      "ResponseBody": []
-    },
-    {
-<<<<<<< HEAD
-      "RequestUri": "https://seanstagetest.blob.core.windows.net/test-container-d7a99ec6-16bd-d128-d0ee-69e02c08b651/test-blob-15991238-86f1-2f33-7067-1d30ed3ba578?comp=lease",
-      "RequestMethod": "PUT",
-      "RequestHeaders": {
-        "Authorization": "Sanitized",
-        "traceparent": "00-19ed3562c3cd8a489d7fb98c5dbf70dd-4d9ea053b5750e4b-00",
-        "User-Agent": [
-          "azsdk-net-Storage.Blobs/12.4.0-dev.20200305.1",
-          "(.NET Core 4.6.28325.01; Microsoft Windows 10.0.18363 )"
+      },
+      "ResponseBody": []
+    },
+    {
+      "RequestUri": "https://seanmcccanary.blob.core.windows.net/test-container-d7a99ec6-16bd-d128-d0ee-69e02c08b651/test-blob-15991238-86f1-2f33-7067-1d30ed3ba578?comp=lease",
+      "RequestMethod": "PUT",
+      "RequestHeaders": {
+        "Authorization": "Sanitized",
+        "traceparent": "00-22a7c2d44f99f84694e3b393179a3548-ded36e8c29803040-00",
+        "User-Agent": [
+          "azsdk-net-Storage.Blobs/12.5.0-dev.20200402.1",
+          "(.NET Core 4.6.28325.01; Microsoft Windows 10.0.18362 )"
         ],
         "x-ms-client-request-id": "0975dd7d-10f1-2f30-b0b5-f4c5d19383c1",
-        "x-ms-date": "Thu, 05 Mar 2020 21:05:25 GMT",
-=======
-      "RequestUri": "https://seanmcccanary.blob.core.windows.net/test-container-d7a99ec6-16bd-d128-d0ee-69e02c08b651/test-blob-15991238-86f1-2f33-7067-1d30ed3ba578?comp=lease",
-      "RequestMethod": "PUT",
-      "RequestHeaders": {
-        "Authorization": "Sanitized",
-        "traceparent": "00-22a7c2d44f99f84694e3b393179a3548-ded36e8c29803040-00",
-        "User-Agent": [
-          "azsdk-net-Storage.Blobs/12.5.0-dev.20200402.1",
-          "(.NET Core 4.6.28325.01; Microsoft Windows 10.0.18362 )"
-        ],
-        "x-ms-client-request-id": "0975dd7d-10f1-2f30-b0b5-f4c5d19383c1",
-        "x-ms-date": "Thu, 02 Apr 2020 23:45:23 GMT",
->>>>>>> 32e373e2
+        "x-ms-date": "Thu, 02 Apr 2020 23:45:23 GMT",
         "x-ms-lease-action": "acquire",
         "x-ms-lease-duration": "15",
         "x-ms-proposed-lease-id": "3298efe4-d115-bb41-f260-72c6f491e5c6",
         "x-ms-return-client-request-id": "true",
-<<<<<<< HEAD
-        "x-ms-version": "2019-10-10"
-=======
-        "x-ms-version": "2019-12-12"
->>>>>>> 32e373e2
-      },
-      "RequestBody": null,
-      "StatusCode": 201,
-      "ResponseHeaders": {
-        "Content-Length": "0",
-<<<<<<< HEAD
-        "Date": "Thu, 05 Mar 2020 21:05:24 GMT",
-        "ETag": "\u00220x8D7C148ECCC430E\u0022",
-        "Last-Modified": "Thu, 05 Mar 2020 21:05:25 GMT",
-=======
+        "x-ms-version": "2019-12-12"
+      },
+      "RequestBody": null,
+      "StatusCode": 201,
+      "ResponseHeaders": {
+        "Content-Length": "0",
         "Date": "Thu, 02 Apr 2020 23:45:22 GMT",
         "ETag": "\u00220x8D7D75FE905ABB4\u0022",
         "Last-Modified": "Thu, 02 Apr 2020 23:45:22 GMT",
->>>>>>> 32e373e2
         "Server": [
           "Windows-Azure-Blob/1.0",
           "Microsoft-HTTPAPI/2.0"
         ],
         "x-ms-client-request-id": "0975dd7d-10f1-2f30-b0b5-f4c5d19383c1",
         "x-ms-lease-id": "3298efe4-d115-bb41-f260-72c6f491e5c6",
-<<<<<<< HEAD
-        "x-ms-request-id": "1b75c657-e01e-001e-1c31-f37ee3000000",
-        "x-ms-version": "2019-10-10"
-=======
         "x-ms-request-id": "43076828-101e-001a-5048-092c7f000000",
         "x-ms-version": "2019-12-12"
->>>>>>> 32e373e2
-      },
-      "ResponseBody": []
-    },
-    {
-<<<<<<< HEAD
-      "RequestUri": "https://seanstagetest.blob.core.windows.net/test-container-d7a99ec6-16bd-d128-d0ee-69e02c08b651/test-blob-15991238-86f1-2f33-7067-1d30ed3ba578?comp=lease",
-      "RequestMethod": "PUT",
-      "RequestHeaders": {
-        "Authorization": "Sanitized",
-        "If-None-Match": "\u00220x8D7C148ECCC430E\u0022",
-        "traceparent": "00-cf79ee89a6e9a643b85e3b56ed752dcf-a8f2751acd35be46-00",
-        "User-Agent": [
-          "azsdk-net-Storage.Blobs/12.4.0-dev.20200305.1",
-          "(.NET Core 4.6.28325.01; Microsoft Windows 10.0.18363 )"
+      },
+      "ResponseBody": []
+    },
+    {
+      "RequestUri": "https://seanmcccanary.blob.core.windows.net/test-container-d7a99ec6-16bd-d128-d0ee-69e02c08b651/test-blob-15991238-86f1-2f33-7067-1d30ed3ba578?comp=lease",
+      "RequestMethod": "PUT",
+      "RequestHeaders": {
+        "Authorization": "Sanitized",
+        "If-None-Match": "\u00220x8D7D75FE905ABB4\u0022",
+        "traceparent": "00-bc74581b96fbe54dbdd795518cb8844a-4c162ee60f07c74b-00",
+        "User-Agent": [
+          "azsdk-net-Storage.Blobs/12.5.0-dev.20200402.1",
+          "(.NET Core 4.6.28325.01; Microsoft Windows 10.0.18362 )"
         ],
         "x-ms-client-request-id": "2bd81d3b-b5fa-5566-b199-194e5b8da472",
-        "x-ms-date": "Thu, 05 Mar 2020 21:05:25 GMT",
+        "x-ms-date": "Thu, 02 Apr 2020 23:45:23 GMT",
         "x-ms-lease-action": "release",
         "x-ms-lease-id": "3298efe4-d115-bb41-f260-72c6f491e5c6",
         "x-ms-return-client-request-id": "true",
-        "x-ms-version": "2019-10-10"
-=======
-      "RequestUri": "https://seanmcccanary.blob.core.windows.net/test-container-d7a99ec6-16bd-d128-d0ee-69e02c08b651/test-blob-15991238-86f1-2f33-7067-1d30ed3ba578?comp=lease",
-      "RequestMethod": "PUT",
-      "RequestHeaders": {
-        "Authorization": "Sanitized",
-        "If-None-Match": "\u00220x8D7D75FE905ABB4\u0022",
-        "traceparent": "00-bc74581b96fbe54dbdd795518cb8844a-4c162ee60f07c74b-00",
-        "User-Agent": [
-          "azsdk-net-Storage.Blobs/12.5.0-dev.20200402.1",
-          "(.NET Core 4.6.28325.01; Microsoft Windows 10.0.18362 )"
-        ],
-        "x-ms-client-request-id": "2bd81d3b-b5fa-5566-b199-194e5b8da472",
-        "x-ms-date": "Thu, 02 Apr 2020 23:45:23 GMT",
-        "x-ms-lease-action": "release",
-        "x-ms-lease-id": "3298efe4-d115-bb41-f260-72c6f491e5c6",
-        "x-ms-return-client-request-id": "true",
-        "x-ms-version": "2019-12-12"
->>>>>>> 32e373e2
+        "x-ms-version": "2019-12-12"
       },
       "RequestBody": null,
       "StatusCode": 412,
       "ResponseHeaders": {
         "Content-Length": "252",
         "Content-Type": "application/xml",
-<<<<<<< HEAD
-        "Date": "Thu, 05 Mar 2020 21:05:24 GMT",
-=======
         "Date": "Thu, 02 Apr 2020 23:45:22 GMT",
->>>>>>> 32e373e2
         "Server": [
           "Windows-Azure-Blob/1.0",
           "Microsoft-HTTPAPI/2.0"
         ],
         "x-ms-client-request-id": "2bd81d3b-b5fa-5566-b199-194e5b8da472",
         "x-ms-error-code": "ConditionNotMet",
-<<<<<<< HEAD
-        "x-ms-request-id": "1b75c658-e01e-001e-1d31-f37ee3000000",
-        "x-ms-version": "2019-10-10"
-      },
-      "ResponseBody": [
-        "\uFEFF\u003C?xml version=\u00221.0\u0022 encoding=\u0022utf-8\u0022?\u003E\u003CError\u003E\u003CCode\u003EConditionNotMet\u003C/Code\u003E\u003CMessage\u003EThe condition specified using HTTP conditional header(s) is not met.\n",
-        "RequestId:1b75c658-e01e-001e-1d31-f37ee3000000\n",
-        "Time:2020-03-05T21:05:25.4110811Z\u003C/Message\u003E\u003C/Error\u003E"
-      ]
-    },
-    {
-      "RequestUri": "https://seanstagetest.blob.core.windows.net/test-container-d7a99ec6-16bd-d128-d0ee-69e02c08b651?restype=container",
-      "RequestMethod": "DELETE",
-      "RequestHeaders": {
-        "Authorization": "Sanitized",
-        "traceparent": "00-f8ba88764990e7488bbd551d7ef93f01-49f37264471ff64c-00",
-        "User-Agent": [
-          "azsdk-net-Storage.Blobs/12.4.0-dev.20200305.1",
-          "(.NET Core 4.6.28325.01; Microsoft Windows 10.0.18363 )"
-        ],
-        "x-ms-client-request-id": "b48a254d-57bb-3dc6-a670-96100041a609",
-        "x-ms-date": "Thu, 05 Mar 2020 21:05:25 GMT",
-        "x-ms-return-client-request-id": "true",
-        "x-ms-version": "2019-10-10"
-=======
         "x-ms-request-id": "43076832-101e-001a-5a48-092c7f000000",
         "x-ms-version": "2019-12-12"
       },
@@ -1322,42 +726,26 @@
         "x-ms-date": "Thu, 02 Apr 2020 23:45:23 GMT",
         "x-ms-return-client-request-id": "true",
         "x-ms-version": "2019-12-12"
->>>>>>> 32e373e2
       },
       "RequestBody": null,
       "StatusCode": 202,
       "ResponseHeaders": {
         "Content-Length": "0",
-<<<<<<< HEAD
-        "Date": "Thu, 05 Mar 2020 21:05:24 GMT",
-=======
         "Date": "Thu, 02 Apr 2020 23:45:22 GMT",
->>>>>>> 32e373e2
         "Server": [
           "Windows-Azure-Blob/1.0",
           "Microsoft-HTTPAPI/2.0"
         ],
         "x-ms-client-request-id": "b48a254d-57bb-3dc6-a670-96100041a609",
-<<<<<<< HEAD
-        "x-ms-request-id": "1b75c65a-e01e-001e-1e31-f37ee3000000",
-        "x-ms-version": "2019-10-10"
-=======
         "x-ms-request-id": "43076839-101e-001a-5f48-092c7f000000",
         "x-ms-version": "2019-12-12"
->>>>>>> 32e373e2
       },
       "ResponseBody": []
     }
   ],
   "Variables": {
-<<<<<<< HEAD
-    "DateTimeOffsetNow": "2020-03-05T13:05:22.8937618-08:00",
-    "RandomSeed": "556443923",
-    "Storage_TestConfigDefault": "ProductionTenant\nseanstagetest\nU2FuaXRpemVk\nhttps://seanstagetest.blob.core.windows.net\nhttp://seanstagetest.file.core.windows.net\nhttp://seanstagetest.queue.core.windows.net\nhttp://seanstagetest.table.core.windows.net\n\n\n\n\nhttp://seanstagetest-secondary.blob.core.windows.net\nhttp://seanstagetest-secondary.file.core.windows.net\nhttp://seanstagetest-secondary.queue.core.windows.net\nhttp://seanstagetest-secondary.table.core.windows.net\n\nSanitized\n\n\nCloud\nBlobEndpoint=https://seanstagetest.blob.core.windows.net/;QueueEndpoint=http://seanstagetest.queue.core.windows.net/;FileEndpoint=http://seanstagetest.file.core.windows.net/;BlobSecondaryEndpoint=http://seanstagetest-secondary.blob.core.windows.net/;QueueSecondaryEndpoint=http://seanstagetest-secondary.queue.core.windows.net/;FileSecondaryEndpoint=http://seanstagetest-secondary.file.core.windows.net/;AccountName=seanstagetest;AccountKey=Sanitized\nseanscope1"
-=======
     "DateTimeOffsetNow": "2020-04-02T16:45:21.2878443-07:00",
     "RandomSeed": "556443923",
     "Storage_TestConfigDefault": "ProductionTenant\nseanmcccanary\nU2FuaXRpemVk\nhttps://seanmcccanary.blob.core.windows.net\nhttps://seanmcccanary.file.core.windows.net\nhttps://seanmcccanary.queue.core.windows.net\nhttps://seanmcccanary.table.core.windows.net\n\n\n\n\nhttps://seanmcccanary-secondary.blob.core.windows.net\nhttps://seanmcccanary-secondary.file.core.windows.net\nhttps://seanmcccanary-secondary.queue.core.windows.net\nhttps://seanmcccanary-secondary.table.core.windows.net\n\nSanitized\n\n\nCloud\nBlobEndpoint=https://seanmcccanary.blob.core.windows.net/;QueueEndpoint=https://seanmcccanary.queue.core.windows.net/;FileEndpoint=https://seanmcccanary.file.core.windows.net/;BlobSecondaryEndpoint=https://seanmcccanary-secondary.blob.core.windows.net/;QueueSecondaryEndpoint=https://seanmcccanary-secondary.queue.core.windows.net/;FileSecondaryEndpoint=https://seanmcccanary-secondary.file.core.windows.net/;AccountName=seanmcccanary;AccountKey=Sanitized\nseanscope1"
->>>>>>> 32e373e2
   }
 }