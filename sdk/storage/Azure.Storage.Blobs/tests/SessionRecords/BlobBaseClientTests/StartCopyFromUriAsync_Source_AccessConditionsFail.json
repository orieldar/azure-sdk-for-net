--- conflicted
+++ resolved
@@ -1,22 +1,6 @@
 {
   "Entries": [
     {
-<<<<<<< HEAD
-      "RequestUri": "https://seanstagetest.blob.core.windows.net/test-container-5bfaa101-b0f1-e06a-0031-066ebfc9aa37?restype=container",
-      "RequestMethod": "PUT",
-      "RequestHeaders": {
-        "Authorization": "Sanitized",
-        "traceparent": "00-ec8662f6bad70d4297d1c2c8d5435a72-411052644948e841-00",
-        "User-Agent": [
-          "azsdk-net-Storage.Blobs/12.4.0-dev.20200305.1",
-          "(.NET Core 4.6.28325.01; Microsoft Windows 10.0.18363 )"
-        ],
-        "x-ms-blob-public-access": "container",
-        "x-ms-client-request-id": "61fe8cee-3322-a387-74a3-922cf47cb125",
-        "x-ms-date": "Thu, 05 Mar 2020 20:57:12 GMT",
-        "x-ms-return-client-request-id": "true",
-        "x-ms-version": "2019-10-10"
-=======
       "RequestUri": "https://seanmcccanary.blob.core.windows.net/test-container-5bfaa101-b0f1-e06a-0031-066ebfc9aa37?restype=container",
       "RequestMethod": "PUT",
       "RequestHeaders": {
@@ -31,58 +15,30 @@
         "x-ms-date": "Thu, 02 Apr 2020 23:43:32 GMT",
         "x-ms-return-client-request-id": "true",
         "x-ms-version": "2019-12-12"
->>>>>>> 32e373e2
-      },
-      "RequestBody": null,
-      "StatusCode": 201,
-      "ResponseHeaders": {
-        "Content-Length": "0",
-<<<<<<< HEAD
-        "Date": "Thu, 05 Mar 2020 20:57:11 GMT",
-        "ETag": "\u00220x8D7C147C70544AC\u0022",
-        "Last-Modified": "Thu, 05 Mar 2020 20:57:12 GMT",
-=======
+      },
+      "RequestBody": null,
+      "StatusCode": 201,
+      "ResponseHeaders": {
+        "Content-Length": "0",
         "Date": "Thu, 02 Apr 2020 23:43:31 GMT",
         "ETag": "\u00220x8D7D75FA723A514\u0022",
         "Last-Modified": "Thu, 02 Apr 2020 23:43:32 GMT",
->>>>>>> 32e373e2
         "Server": [
           "Windows-Azure-Blob/1.0",
           "Microsoft-HTTPAPI/2.0"
         ],
         "x-ms-client-request-id": "61fe8cee-3322-a387-74a3-922cf47cb125",
-<<<<<<< HEAD
-        "x-ms-request-id": "c0f31f03-a01e-0020-3230-f3e99c000000",
-        "x-ms-version": "2019-10-10"
-=======
         "x-ms-request-id": "e6482c78-401e-0075-2548-09268c000000",
         "x-ms-version": "2019-12-12"
->>>>>>> 32e373e2
-      },
-      "ResponseBody": []
-    },
-    {
-<<<<<<< HEAD
-      "RequestUri": "https://seanstagetest.blob.core.windows.net/test-container-5bfaa101-b0f1-e06a-0031-066ebfc9aa37/test-blob-cc50d6e0-3c3e-d28d-c3ac-616fbd4f84e0",
-=======
+      },
+      "ResponseBody": []
+    },
+    {
       "RequestUri": "https://seanmcccanary.blob.core.windows.net/test-container-5bfaa101-b0f1-e06a-0031-066ebfc9aa37/test-blob-cc50d6e0-3c3e-d28d-c3ac-616fbd4f84e0",
->>>>>>> 32e373e2
       "RequestMethod": "PUT",
       "RequestHeaders": {
         "Authorization": "Sanitized",
         "Content-Length": "1024",
-<<<<<<< HEAD
-        "traceparent": "00-5cbf1a95b106eb419b30c12092f26d5d-b43baf89b773004b-00",
-        "User-Agent": [
-          "azsdk-net-Storage.Blobs/12.4.0-dev.20200305.1",
-          "(.NET Core 4.6.28325.01; Microsoft Windows 10.0.18363 )"
-        ],
-        "x-ms-blob-type": "BlockBlob",
-        "x-ms-client-request-id": "fb7afacb-4488-ace1-7729-23aee0be7901",
-        "x-ms-date": "Thu, 05 Mar 2020 20:57:12 GMT",
-        "x-ms-return-client-request-id": "true",
-        "x-ms-version": "2019-10-10"
-=======
         "traceparent": "00-ce6240b2c42e844d9a4ac46192d1a201-4f1394f54aad7941-00",
         "User-Agent": [
           "azsdk-net-Storage.Blobs/12.5.0-dev.20200402.1",
@@ -93,58 +49,28 @@
         "x-ms-date": "Thu, 02 Apr 2020 23:43:33 GMT",
         "x-ms-return-client-request-id": "true",
         "x-ms-version": "2019-12-12"
->>>>>>> 32e373e2
       },
       "RequestBody": "Ks9/MstIFDGNMGtpnLFZfdDNOYXOOvmy/iuedtEX5iQfsgIl/H5amMEfPg3QJDYRUuSf7xb\u002BEvDWzDSgqp1gdklGSuquNIBRc6HEr/vr4tr0jCPtd/YOIZ8STjBKuu0jvsjEidpMYh5jTnx0OmL16upaqx15cv9SNylKnOVQBrmzoPAyJ1j/pykFiSh6meY8HWRF7w7QqUzJcVGxAsY5E0fDwZlywsOSWgTzdOjW2J5CDX\u002BBCxaq4/akabUGTqVjzHbht9hNylqgs5UK3DVj85mzbvVHtwcwGN6izlgOiwtekKdy9CDF9EIk4FiBoAbAQHYcUt\u002BvHBRusJ76qvwBkieJq0uN8f547nqyItavr3jX4o3i8Tkrr3STA0SCy0pGI04w\u002BPS7Mk94o2Rl/fk\u002BvgEmIshuH6DtXfzX\u002Bu259iIva/\u002BIfreDHK89aU3UxrF6VEVDW6mC1wOtQ5r45Dhivq1CNZH6tT9KogYZMbVSGJdLXKWodpp4rZP72jscijh326ugkpAfgJ4F\u002BLmiaKZOWyoDrYeSukgTyYj\u002B/tsDLRfOoVYKsoYHK9sHon3h1kTtrX8RGd2w5SBjjMkIIYLDAcuh1MZQRKik\u002B4GsixfKMvNDEFFc8hQ6Hrw1piW8/wpZQ6GyPwF9nGjWbB1bA1kImFrWxRAxZg62ZrYKG52C5/x3U0d2GPLxxXPohYX23xpiLA7L5jr5KN2S\u002B9lLc4HLVIUg47ASkoBo5P\u002BcSOCJv4ebp\u002B6OtwDCfipp5BwZpVHyHDEA1vtpUJmOYgI6XN/8CTxRr8ySPJ2FXWWFqK5kTj6uqiuviOmMMVZVAFT9iCFLbdrgyPWEX\u002BCUeniV46frKRTDi7KzTIBSxH52PTtIh9VEOjvThIZIKUpLGw5x9k2vaddAOvxvlyBajQN3DiGkS/OiUalrF6WNe2FnZzFy4c0wxtRkCE3Y1aIaefaD0Bspp88azqWkQ1Ixsr6aBzDv56s1R0hNP0OmyXsGUZ2uCqpGPsBhVxIoi4KBM1WOPs1yKpFLTYnT22eMdAQpnfK0gqgUVMlvjpCZDbvFzAztF4uukyYLY7whc2NZ1OIO/u6QzbCteukDA5wBsUDNDg9an1x4ewnLqB/s8\u002BFmFbmtig7NNP5cQJ2hqpCJCrF7U2RT/zWFlYLkxCSRwYYIne3jVCcxANkQ/l\u002B/1tB5QZ5tcKB8EhaDJ/WL6W/ay34XmQ2ipraKSVOLQwHWxr6yaoKFI1DmjIrXXywxpRZpNTLgqD3D1pvo4yZN8M4VrWE32X/sVKcuMA2Cy0aJWKM8IQ3O9h6A7pPnnUApmZu7wbLL\u002BsyXfOGLsncwQAtUXoqCEM/BR7dCtuvrBbdnBJdyxgmUvg==",
       "StatusCode": 201,
       "ResponseHeaders": {
         "Content-Length": "0",
         "Content-MD5": "QBczBnyf0yWbiNYlX7TAIw==",
-<<<<<<< HEAD
-        "Date": "Thu, 05 Mar 2020 20:57:11 GMT",
-        "ETag": "\u00220x8D7C147C7119C57\u0022",
-        "Last-Modified": "Thu, 05 Mar 2020 20:57:12 GMT",
-=======
         "Date": "Thu, 02 Apr 2020 23:43:31 GMT",
         "ETag": "\u00220x8D7D75FA731DABD\u0022",
         "Last-Modified": "Thu, 02 Apr 2020 23:43:32 GMT",
->>>>>>> 32e373e2
         "Server": [
           "Windows-Azure-Blob/1.0",
           "Microsoft-HTTPAPI/2.0"
         ],
         "x-ms-client-request-id": "fb7afacb-4488-ace1-7729-23aee0be7901",
         "x-ms-content-crc64": "uRIGRJ/Pi9g=",
-<<<<<<< HEAD
-        "x-ms-request-id": "c0f31f06-a01e-0020-3430-f3e99c000000",
-        "x-ms-request-server-encrypted": "true",
-        "x-ms-version": "2019-10-10"
-=======
         "x-ms-request-id": "e6482c82-401e-0075-2c48-09268c000000",
         "x-ms-request-server-encrypted": "true",
         "x-ms-version": "2019-12-12"
->>>>>>> 32e373e2
-      },
-      "ResponseBody": []
-    },
-    {
-<<<<<<< HEAD
-      "RequestUri": "https://seanstagetest.blob.core.windows.net/test-container-5bfaa101-b0f1-e06a-0031-066ebfc9aa37/test-blob-ab2c9fc0-2a6b-0394-739c-653c637278b1",
-      "RequestMethod": "PUT",
-      "RequestHeaders": {
-        "Authorization": "Sanitized",
-        "traceparent": "00-4e42d06acd153d458d2ac3485a608d60-b576dd8f7cebf843-00",
-        "User-Agent": [
-          "azsdk-net-Storage.Blobs/12.4.0-dev.20200305.1",
-          "(.NET Core 4.6.28325.01; Microsoft Windows 10.0.18363 )"
-        ],
-        "x-ms-client-request-id": "9ed18634-fb89-a11c-6677-88ebdea44804",
-        "x-ms-copy-source": "https://seanstagetest.blob.core.windows.net/test-container-5bfaa101-b0f1-e06a-0031-066ebfc9aa37/test-blob-cc50d6e0-3c3e-d28d-c3ac-616fbd4f84e0",
-        "x-ms-date": "Thu, 05 Mar 2020 20:57:12 GMT",
-        "x-ms-return-client-request-id": "true",
-        "x-ms-source-if-modified-since": "Fri, 06 Mar 2020 20:57:12 GMT",
-        "x-ms-version": "2019-10-10"
-=======
+      },
+      "ResponseBody": []
+    },
+    {
       "RequestUri": "https://seanmcccanary.blob.core.windows.net/test-container-5bfaa101-b0f1-e06a-0031-066ebfc9aa37/test-blob-ab2c9fc0-2a6b-0394-739c-653c637278b1",
       "RequestMethod": "PUT",
       "RequestHeaders": {
@@ -160,49 +86,19 @@
         "x-ms-return-client-request-id": "true",
         "x-ms-source-if-modified-since": "Fri, 03 Apr 2020 23:43:32 GMT",
         "x-ms-version": "2019-12-12"
->>>>>>> 32e373e2
       },
       "RequestBody": null,
       "StatusCode": 412,
       "ResponseHeaders": {
         "Content-Length": "265",
         "Content-Type": "application/xml",
-<<<<<<< HEAD
-        "Date": "Thu, 05 Mar 2020 20:57:11 GMT",
-=======
         "Date": "Thu, 02 Apr 2020 23:43:31 GMT",
->>>>>>> 32e373e2
         "Server": [
           "Windows-Azure-Blob/1.0",
           "Microsoft-HTTPAPI/2.0"
         ],
         "x-ms-client-request-id": "9ed18634-fb89-a11c-6677-88ebdea44804",
         "x-ms-error-code": "SourceConditionNotMet",
-<<<<<<< HEAD
-        "x-ms-request-id": "c0f31f07-a01e-0020-3530-f3e99c000000",
-        "x-ms-version": "2019-10-10"
-      },
-      "ResponseBody": [
-        "\uFEFF\u003C?xml version=\u00221.0\u0022 encoding=\u0022utf-8\u0022?\u003E\u003CError\u003E\u003CCode\u003ESourceConditionNotMet\u003C/Code\u003E\u003CMessage\u003EThe source condition specified using HTTP conditional header(s) is not met.\n",
-        "RequestId:c0f31f07-a01e-0020-3530-f3e99c000000\n",
-        "Time:2020-03-05T20:57:12.4176363Z\u003C/Message\u003E\u003C/Error\u003E"
-      ]
-    },
-    {
-      "RequestUri": "https://seanstagetest.blob.core.windows.net/test-container-5bfaa101-b0f1-e06a-0031-066ebfc9aa37?restype=container",
-      "RequestMethod": "DELETE",
-      "RequestHeaders": {
-        "Authorization": "Sanitized",
-        "traceparent": "00-feb557bc0c4ff5408a1922622225b102-859cc5824c6f4441-00",
-        "User-Agent": [
-          "azsdk-net-Storage.Blobs/12.4.0-dev.20200305.1",
-          "(.NET Core 4.6.28325.01; Microsoft Windows 10.0.18363 )"
-        ],
-        "x-ms-client-request-id": "dd08d3d5-d9a0-6127-f204-6517104a3b52",
-        "x-ms-date": "Thu, 05 Mar 2020 20:57:12 GMT",
-        "x-ms-return-client-request-id": "true",
-        "x-ms-version": "2019-10-10"
-=======
         "x-ms-request-id": "e6482c8a-401e-0075-3348-09268c000000",
         "x-ms-version": "2019-12-12"
       },
@@ -226,49 +122,23 @@
         "x-ms-date": "Thu, 02 Apr 2020 23:43:33 GMT",
         "x-ms-return-client-request-id": "true",
         "x-ms-version": "2019-12-12"
->>>>>>> 32e373e2
       },
       "RequestBody": null,
       "StatusCode": 202,
       "ResponseHeaders": {
         "Content-Length": "0",
-<<<<<<< HEAD
-        "Date": "Thu, 05 Mar 2020 20:57:11 GMT",
-=======
         "Date": "Thu, 02 Apr 2020 23:43:31 GMT",
->>>>>>> 32e373e2
         "Server": [
           "Windows-Azure-Blob/1.0",
           "Microsoft-HTTPAPI/2.0"
         ],
         "x-ms-client-request-id": "dd08d3d5-d9a0-6127-f204-6517104a3b52",
-<<<<<<< HEAD
-        "x-ms-request-id": "c0f31f0a-a01e-0020-3830-f3e99c000000",
-        "x-ms-version": "2019-10-10"
-=======
         "x-ms-request-id": "e6482c92-401e-0075-3a48-09268c000000",
         "x-ms-version": "2019-12-12"
->>>>>>> 32e373e2
-      },
-      "ResponseBody": []
-    },
-    {
-<<<<<<< HEAD
-      "RequestUri": "https://seanstagetest.blob.core.windows.net/test-container-ad5128b0-f544-867a-12a9-357847a9a4d4?restype=container",
-      "RequestMethod": "PUT",
-      "RequestHeaders": {
-        "Authorization": "Sanitized",
-        "traceparent": "00-904ecfdd948d9a47b7e3238d64407e75-9fa8bc014811f745-00",
-        "User-Agent": [
-          "azsdk-net-Storage.Blobs/12.4.0-dev.20200305.1",
-          "(.NET Core 4.6.28325.01; Microsoft Windows 10.0.18363 )"
-        ],
-        "x-ms-blob-public-access": "container",
-        "x-ms-client-request-id": "d4c362d5-363f-e099-5981-caf6a3af1a48",
-        "x-ms-date": "Thu, 05 Mar 2020 20:57:12 GMT",
-        "x-ms-return-client-request-id": "true",
-        "x-ms-version": "2019-10-10"
-=======
+      },
+      "ResponseBody": []
+    },
+    {
       "RequestUri": "https://seanmcccanary.blob.core.windows.net/test-container-ad5128b0-f544-867a-12a9-357847a9a4d4?restype=container",
       "RequestMethod": "PUT",
       "RequestHeaders": {
@@ -283,58 +153,30 @@
         "x-ms-date": "Thu, 02 Apr 2020 23:43:33 GMT",
         "x-ms-return-client-request-id": "true",
         "x-ms-version": "2019-12-12"
->>>>>>> 32e373e2
-      },
-      "RequestBody": null,
-      "StatusCode": 201,
-      "ResponseHeaders": {
-        "Content-Length": "0",
-<<<<<<< HEAD
-        "Date": "Thu, 05 Mar 2020 20:57:12 GMT",
-        "ETag": "\u00220x8D7C147C762BBEE\u0022",
-        "Last-Modified": "Thu, 05 Mar 2020 20:57:12 GMT",
-=======
+      },
+      "RequestBody": null,
+      "StatusCode": 201,
+      "ResponseHeaders": {
+        "Content-Length": "0",
         "Date": "Thu, 02 Apr 2020 23:43:32 GMT",
         "ETag": "\u00220x8D7D75FA77F7081\u0022",
         "Last-Modified": "Thu, 02 Apr 2020 23:43:32 GMT",
->>>>>>> 32e373e2
         "Server": [
           "Windows-Azure-Blob/1.0",
           "Microsoft-HTTPAPI/2.0"
         ],
         "x-ms-client-request-id": "d4c362d5-363f-e099-5981-caf6a3af1a48",
-<<<<<<< HEAD
-        "x-ms-request-id": "b519863e-501e-0046-6f30-f3a6bc000000",
-        "x-ms-version": "2019-10-10"
-=======
         "x-ms-request-id": "f4de14f0-001e-0006-3048-097e1f000000",
         "x-ms-version": "2019-12-12"
->>>>>>> 32e373e2
-      },
-      "ResponseBody": []
-    },
-    {
-<<<<<<< HEAD
-      "RequestUri": "https://seanstagetest.blob.core.windows.net/test-container-ad5128b0-f544-867a-12a9-357847a9a4d4/test-blob-6684905f-3034-44b6-c47a-635316663fb7",
-=======
+      },
+      "ResponseBody": []
+    },
+    {
       "RequestUri": "https://seanmcccanary.blob.core.windows.net/test-container-ad5128b0-f544-867a-12a9-357847a9a4d4/test-blob-6684905f-3034-44b6-c47a-635316663fb7",
->>>>>>> 32e373e2
       "RequestMethod": "PUT",
       "RequestHeaders": {
         "Authorization": "Sanitized",
         "Content-Length": "1024",
-<<<<<<< HEAD
-        "traceparent": "00-3f291004be3fe94b96cb2511e2f0ac40-e993a9bf72f01a41-00",
-        "User-Agent": [
-          "azsdk-net-Storage.Blobs/12.4.0-dev.20200305.1",
-          "(.NET Core 4.6.28325.01; Microsoft Windows 10.0.18363 )"
-        ],
-        "x-ms-blob-type": "BlockBlob",
-        "x-ms-client-request-id": "c3a51fdb-dd09-8dc0-e95b-38196c8681d5",
-        "x-ms-date": "Thu, 05 Mar 2020 20:57:12 GMT",
-        "x-ms-return-client-request-id": "true",
-        "x-ms-version": "2019-10-10"
-=======
         "traceparent": "00-63c339a0cce5584e8953c6aa81dfc366-4a687c002e0eb24c-00",
         "User-Agent": [
           "azsdk-net-Storage.Blobs/12.5.0-dev.20200402.1",
@@ -345,58 +187,28 @@
         "x-ms-date": "Thu, 02 Apr 2020 23:43:33 GMT",
         "x-ms-return-client-request-id": "true",
         "x-ms-version": "2019-12-12"
->>>>>>> 32e373e2
       },
       "RequestBody": "kRei5ObPlV0QNbEZoW0zm9aWs7bXsemkq34QxdJGyvJCE2SMDTVij/smVf9/naNWRsh9gLOI3\u002BAt/Tlnv8\u002BKymu/1o0Ip46gMyO7sFvqJQ7bun8KyEk/ujOEXg/8\u002BtArnIuUv8YVTZ853UyPzC6EQ9cqjAVQfwEhgBtag0h\u002BpDhTjxTPVmZHxWzf0er8sO0E/xs30W3L2x2Jcj\u002Bqu8lXuzkTOz0atO1x48eZcK4XJNAuVYQsRtLLiLT2RuMnnAqiiBWx6HSw6kstxu6mMmpuck1vfGVFKnRmSLOJI24KSUa89ueYZTtbfWs4/3/kJFZJiNOVuCCkXF6hSqDAJ8bcI3yn6juC1g0RE/76DSv0giRdP5uadJEmF5qJ9xqbmlakW9sCPDobx7HGg6Qhqk8zrMh8Y\u002BgrQa/rgdKg\u002Bd7ydnioVbFP8UXqQnfp1PDsBW1LVUpSHzdteRkrF7tnes7S0w0seFSd47qCkSFwQW2\u002B/nxkVKOUoFZBOtyXI9qKgsepFgHjwIwZrXKQz40W/TesbBk\u002BAiUqPjK26z13BsDg9w9Zxipr2z7vS6cxBNDJKj2k6rbAS3\u002Bif9fOLNROoaexr9h\u002BvDcNQZHbT7d\u002B\u002BTpi7cAA0xsJH6uPt0dSna9poKr/f1T4S20Fl6kl5fzII4WdbD8UTs6MqI8s7gXwuqThca4Nf3nmaqFS\u002Bjty4zqux5PBtTBvVVLbctbEy1xoFd0FRHNOu6QLtwKdwVOSGsRVfidyLwRzcRxcMQyiIZ5F6uVebZ/GYAvvtf4u0pP\u002BSFgSb0019ubZkdJW8oqXaZVjWNdtNK0ljh0bgnkGRJ\u002BJXeizkLJREPP/hNvNb22BV0xoy3m8kBSr7OAvGXNs00wyzZSh5NjjEUjjbq/RWB6vmistnXkmzMzUCKTRIvaAk7GOmqLZ33N0hLkx2SJk2pTBf39IPjXTDADIzdszEu9RYtr\u002BQr181rq4uRm/9POpcC0PEKJ3OFV8u46hEBKXQHLJ33ZHZpfXRKjEj4QcExcNHl2uIwJN2iqFgYcu28anIHmm9hV8YQmWOMv5sqjQX6d2k/G16RxwfAVMwuQPqGniHG4LdR0Ckb1TF\u002Bs2UyeBtSHgt0fU8jdcNnkPMJ8lho9hF5Y5xOqJdAI0YtExOSjdygzCL/AhDSo3rz6j8mAdLpFb1TuRR/E3VkNFoJBmK/1RMmWSYlefPwlrAhWs5oGhFjNA1mTtTIIbi9it3G2a0YRAUsD6iss6vJUxJUXbinDBo4lcJVSZY\u002BXjd9Z\u002B8WKc0TGRa5PBp4toBhnOuyY9PwBo6znjPasvp\u002B7aFxP1u8oylVMTSh/dAPz\u002B9B86yqi\u002BpjjVFgYpuJOGYcSk5o94ckpPnA==",
       "StatusCode": 201,
       "ResponseHeaders": {
         "Content-Length": "0",
         "Content-MD5": "nh7EyulgZuIc9gZatIcLdw==",
-<<<<<<< HEAD
-        "Date": "Thu, 05 Mar 2020 20:57:12 GMT",
-        "ETag": "\u00220x8D7C147C770D3C6\u0022",
-        "Last-Modified": "Thu, 05 Mar 2020 20:57:12 GMT",
-=======
         "Date": "Thu, 02 Apr 2020 23:43:32 GMT",
         "ETag": "\u00220x8D7D75FA78D038B\u0022",
         "Last-Modified": "Thu, 02 Apr 2020 23:43:32 GMT",
->>>>>>> 32e373e2
         "Server": [
           "Windows-Azure-Blob/1.0",
           "Microsoft-HTTPAPI/2.0"
         ],
         "x-ms-client-request-id": "c3a51fdb-dd09-8dc0-e95b-38196c8681d5",
         "x-ms-content-crc64": "08j\u002BjvxOu3E=",
-<<<<<<< HEAD
-        "x-ms-request-id": "b5198644-501e-0046-7330-f3a6bc000000",
-        "x-ms-request-server-encrypted": "true",
-        "x-ms-version": "2019-10-10"
-=======
         "x-ms-request-id": "f4de14f8-001e-0006-3648-097e1f000000",
         "x-ms-request-server-encrypted": "true",
         "x-ms-version": "2019-12-12"
->>>>>>> 32e373e2
-      },
-      "ResponseBody": []
-    },
-    {
-<<<<<<< HEAD
-      "RequestUri": "https://seanstagetest.blob.core.windows.net/test-container-ad5128b0-f544-867a-12a9-357847a9a4d4/test-blob-ec822eeb-437c-8bf4-1beb-d249fb6de85e",
-      "RequestMethod": "PUT",
-      "RequestHeaders": {
-        "Authorization": "Sanitized",
-        "traceparent": "00-7f4aa3d2ae94e84f88939f306df9ed60-fea28f543f700948-00",
-        "User-Agent": [
-          "azsdk-net-Storage.Blobs/12.4.0-dev.20200305.1",
-          "(.NET Core 4.6.28325.01; Microsoft Windows 10.0.18363 )"
-        ],
-        "x-ms-client-request-id": "ad09b5c8-2fc3-97f4-2b1a-a81d0b76927b",
-        "x-ms-copy-source": "https://seanstagetest.blob.core.windows.net/test-container-ad5128b0-f544-867a-12a9-357847a9a4d4/test-blob-6684905f-3034-44b6-c47a-635316663fb7",
-        "x-ms-date": "Thu, 05 Mar 2020 20:57:13 GMT",
-        "x-ms-return-client-request-id": "true",
-        "x-ms-source-if-unmodified-since": "Wed, 04 Mar 2020 20:57:12 GMT",
-        "x-ms-version": "2019-10-10"
-=======
+      },
+      "ResponseBody": []
+    },
+    {
       "RequestUri": "https://seanmcccanary.blob.core.windows.net/test-container-ad5128b0-f544-867a-12a9-357847a9a4d4/test-blob-ec822eeb-437c-8bf4-1beb-d249fb6de85e",
       "RequestMethod": "PUT",
       "RequestHeaders": {
@@ -412,49 +224,19 @@
         "x-ms-return-client-request-id": "true",
         "x-ms-source-if-unmodified-since": "Wed, 01 Apr 2020 23:43:32 GMT",
         "x-ms-version": "2019-12-12"
->>>>>>> 32e373e2
       },
       "RequestBody": null,
       "StatusCode": 412,
       "ResponseHeaders": {
         "Content-Length": "265",
         "Content-Type": "application/xml",
-<<<<<<< HEAD
-        "Date": "Thu, 05 Mar 2020 20:57:13 GMT",
-=======
         "Date": "Thu, 02 Apr 2020 23:43:32 GMT",
->>>>>>> 32e373e2
         "Server": [
           "Windows-Azure-Blob/1.0",
           "Microsoft-HTTPAPI/2.0"
         ],
         "x-ms-client-request-id": "ad09b5c8-2fc3-97f4-2b1a-a81d0b76927b",
         "x-ms-error-code": "SourceConditionNotMet",
-<<<<<<< HEAD
-        "x-ms-request-id": "b5198647-501e-0046-7630-f3a6bc000000",
-        "x-ms-version": "2019-10-10"
-      },
-      "ResponseBody": [
-        "\uFEFF\u003C?xml version=\u00221.0\u0022 encoding=\u0022utf-8\u0022?\u003E\u003CError\u003E\u003CCode\u003ESourceConditionNotMet\u003C/Code\u003E\u003CMessage\u003EThe source condition specified using HTTP conditional header(s) is not met.\n",
-        "RequestId:b5198647-501e-0046-7630-f3a6bc000000\n",
-        "Time:2020-03-05T20:57:13.1479981Z\u003C/Message\u003E\u003C/Error\u003E"
-      ]
-    },
-    {
-      "RequestUri": "https://seanstagetest.blob.core.windows.net/test-container-ad5128b0-f544-867a-12a9-357847a9a4d4?restype=container",
-      "RequestMethod": "DELETE",
-      "RequestHeaders": {
-        "Authorization": "Sanitized",
-        "traceparent": "00-ba659e0f7bcda14683337300a136201e-17f6a49ae180e642-00",
-        "User-Agent": [
-          "azsdk-net-Storage.Blobs/12.4.0-dev.20200305.1",
-          "(.NET Core 4.6.28325.01; Microsoft Windows 10.0.18363 )"
-        ],
-        "x-ms-client-request-id": "4581721a-3a64-9b9a-2804-278ae4753c9c",
-        "x-ms-date": "Thu, 05 Mar 2020 20:57:13 GMT",
-        "x-ms-return-client-request-id": "true",
-        "x-ms-version": "2019-10-10"
-=======
         "x-ms-request-id": "f4de1500-001e-0006-3c48-097e1f000000",
         "x-ms-version": "2019-12-12"
       },
@@ -478,49 +260,23 @@
         "x-ms-date": "Thu, 02 Apr 2020 23:43:33 GMT",
         "x-ms-return-client-request-id": "true",
         "x-ms-version": "2019-12-12"
->>>>>>> 32e373e2
       },
       "RequestBody": null,
       "StatusCode": 202,
       "ResponseHeaders": {
         "Content-Length": "0",
-<<<<<<< HEAD
-        "Date": "Thu, 05 Mar 2020 20:57:13 GMT",
-=======
         "Date": "Thu, 02 Apr 2020 23:43:32 GMT",
->>>>>>> 32e373e2
         "Server": [
           "Windows-Azure-Blob/1.0",
           "Microsoft-HTTPAPI/2.0"
         ],
         "x-ms-client-request-id": "4581721a-3a64-9b9a-2804-278ae4753c9c",
-<<<<<<< HEAD
-        "x-ms-request-id": "b5198650-501e-0046-7e30-f3a6bc000000",
-        "x-ms-version": "2019-10-10"
-=======
         "x-ms-request-id": "f4de152a-001e-0006-6248-097e1f000000",
         "x-ms-version": "2019-12-12"
->>>>>>> 32e373e2
-      },
-      "ResponseBody": []
-    },
-    {
-<<<<<<< HEAD
-      "RequestUri": "https://seanstagetest.blob.core.windows.net/test-container-79128f09-8182-9a76-84aa-128855135fbc?restype=container",
-      "RequestMethod": "PUT",
-      "RequestHeaders": {
-        "Authorization": "Sanitized",
-        "traceparent": "00-c03eafc44cacfb429e7a7a0a5a70e013-f11e6b17bd6e5e47-00",
-        "User-Agent": [
-          "azsdk-net-Storage.Blobs/12.4.0-dev.20200305.1",
-          "(.NET Core 4.6.28325.01; Microsoft Windows 10.0.18363 )"
-        ],
-        "x-ms-blob-public-access": "container",
-        "x-ms-client-request-id": "a8d83dfd-bf5b-98c7-fce7-c1b927124615",
-        "x-ms-date": "Thu, 05 Mar 2020 20:57:13 GMT",
-        "x-ms-return-client-request-id": "true",
-        "x-ms-version": "2019-10-10"
-=======
+      },
+      "ResponseBody": []
+    },
+    {
       "RequestUri": "https://seanmcccanary.blob.core.windows.net/test-container-79128f09-8182-9a76-84aa-128855135fbc?restype=container",
       "RequestMethod": "PUT",
       "RequestHeaders": {
@@ -535,58 +291,30 @@
         "x-ms-date": "Thu, 02 Apr 2020 23:43:34 GMT",
         "x-ms-return-client-request-id": "true",
         "x-ms-version": "2019-12-12"
->>>>>>> 32e373e2
-      },
-      "RequestBody": null,
-      "StatusCode": 201,
-      "ResponseHeaders": {
-        "Content-Length": "0",
-<<<<<<< HEAD
-        "Date": "Thu, 05 Mar 2020 20:57:13 GMT",
-        "ETag": "\u00220x8D7C147C7D3ACF6\u0022",
-        "Last-Modified": "Thu, 05 Mar 2020 20:57:13 GMT",
-=======
+      },
+      "RequestBody": null,
+      "StatusCode": 201,
+      "ResponseHeaders": {
+        "Content-Length": "0",
         "Date": "Thu, 02 Apr 2020 23:43:33 GMT",
         "ETag": "\u00220x8D7D75FA7DBF016\u0022",
         "Last-Modified": "Thu, 02 Apr 2020 23:43:33 GMT",
->>>>>>> 32e373e2
         "Server": [
           "Windows-Azure-Blob/1.0",
           "Microsoft-HTTPAPI/2.0"
         ],
         "x-ms-client-request-id": "a8d83dfd-bf5b-98c7-fce7-c1b927124615",
-<<<<<<< HEAD
-        "x-ms-request-id": "91649729-501e-0024-1130-f3649b000000",
-        "x-ms-version": "2019-10-10"
-=======
         "x-ms-request-id": "b74b0aa0-b01e-005e-7348-09a640000000",
         "x-ms-version": "2019-12-12"
->>>>>>> 32e373e2
-      },
-      "ResponseBody": []
-    },
-    {
-<<<<<<< HEAD
-      "RequestUri": "https://seanstagetest.blob.core.windows.net/test-container-79128f09-8182-9a76-84aa-128855135fbc/test-blob-86a86ba4-a472-bca7-77d9-3ad05b9194dd",
-=======
+      },
+      "ResponseBody": []
+    },
+    {
       "RequestUri": "https://seanmcccanary.blob.core.windows.net/test-container-79128f09-8182-9a76-84aa-128855135fbc/test-blob-86a86ba4-a472-bca7-77d9-3ad05b9194dd",
->>>>>>> 32e373e2
       "RequestMethod": "PUT",
       "RequestHeaders": {
         "Authorization": "Sanitized",
         "Content-Length": "1024",
-<<<<<<< HEAD
-        "traceparent": "00-df18e568a0994245b074dbb65ac2c75b-7b8d6ec8c770004b-00",
-        "User-Agent": [
-          "azsdk-net-Storage.Blobs/12.4.0-dev.20200305.1",
-          "(.NET Core 4.6.28325.01; Microsoft Windows 10.0.18363 )"
-        ],
-        "x-ms-blob-type": "BlockBlob",
-        "x-ms-client-request-id": "5a185416-15da-ebb6-3b1d-fde3a94dad7f",
-        "x-ms-date": "Thu, 05 Mar 2020 20:57:13 GMT",
-        "x-ms-return-client-request-id": "true",
-        "x-ms-version": "2019-10-10"
-=======
         "traceparent": "00-ef8ff33e2f87ed408f5a716529610d09-891b06a51d173442-00",
         "User-Agent": [
           "azsdk-net-Storage.Blobs/12.5.0-dev.20200402.1",
@@ -597,58 +325,28 @@
         "x-ms-date": "Thu, 02 Apr 2020 23:43:34 GMT",
         "x-ms-return-client-request-id": "true",
         "x-ms-version": "2019-12-12"
->>>>>>> 32e373e2
       },
       "RequestBody": "L\u002ByKGDq3YSKWapwOi10RLGwQQJv\u002B9LNZlhwwgYT3PWpS44o6hy3a7QmF8AgHmTAayA1jS1H53jo5MYIeht\u002Bdniwyu6fS1qU\u002BNVKReASrUv3rFrh2k/IZWQRQAVWrvGYp51Hb1N2JR/JoJRX\u002BZ2Y2jd6EM3AnJws6GGGigtRPk3nrZ5Gy0H0fYs/GDm7cGvKeGXR3Joj2AsBFoLx85sQdGJGbEv/Ug71gZdGhYBidXv5vA2lg2G3x9WXQbDDBonsKqfXcQQjyyZW3FsC3VaKoqEK9DeJbvEAkqh2aBBeMn8JVlrYiwB31fDrTqcGsOZ/CKMTuA5WYr\u002By1uJbrV8V\u002BKnf\u002BYb7sheclyJCohxN/eHF92NtSnpstvOfJbQiGCiV0VX5Krdfh1qPcyTsE8CfYNT8lbX7pK4vb0KTWIhffnr1rMzKUNcqZmwI4dtVfKczA8TfIYZymiynzbt0yCrSL/Sp\u002BmLz0RAB1jNF8sLW2e6fYFjHfFj0gxagJocftZpFOrXiq4ZEQzKw3UtXLKdp0PPI2WvSDq\u002BbtXdMT6qI5iCVALgI8C5oWx0mEqMNoVZvOlWTUtgudywKSvYO9/eEK/sqvivrXODFYIJOq/gIjhQg3RVU9ZNEaomMAqk4WWMpoear5uMqg9lwzfJZ388z/bzd7hreLzJn4lOiX1o7iQcfIQYVYKcw9lk/4Cuc6oq\u002BXATsXm9ES3KwQACTiCR/OUDrPr7FGp0VqPe9ok8KxvvE5/9VTy6b2tmXYRymoW40vKbmta/P9UFr1rF3hqknqX0EyqQlJe4SU2PhMbl8bwuFiOGkIBFL\u002BO697XR9JFAsc7efndbKD5a41GZL6seH62ul8fnHg4lrvNG1Zzh5lSsTtMIF3M00v3lK70\u002Bu/A4nNgYI2zZWaOwqN\u002BEFEKRePz87ODYFggqecTZ8eJQ9vLzHjjE2cL30uUvR26joL6rQ7KwMd8fUIbP7bmX/1fBb7HckQYZ3K86BQoLuM6pdskGLr4vkLUj472x9OwZX9ONbdes1x\u002B4kXcDhjzFA6e4JnbgkdCpkc78uK1IV9ezILUmfkr2/K\u002BpTZ03LAqIXtAF\u002Bd51KL4C09wIsC5iYDmvUGV3roVcwSnHR0QzcnW0ZFndMm4JTff3E6p\u002B7kyBNt1jl8ulAKBKuTikrdF532FmREvElT3LlgJtgJrq3eLtRhB23\u002BqqH1O5gok1VJAmjUQ5GJnwvJGvl/HJN4AVX9tFt2fA8w\u002BGvDToGwKklkFyRwNGocVI/Il\u002Bxzfo4NfTlCKt7604ZYpEslxVGKGPCwGwRvB8zq4V/MreUjvHndtdBHbf9qaUOeGJAf9o8\u002BPn78w2OJnXZtWEl\u002BLiagNOfRSBCAQw==",
       "StatusCode": 201,
       "ResponseHeaders": {
         "Content-Length": "0",
         "Content-MD5": "qfnPwbsBRNMkF1Zl2GQ4ng==",
-<<<<<<< HEAD
-        "Date": "Thu, 05 Mar 2020 20:57:13 GMT",
-        "ETag": "\u00220x8D7C147C7E16D1B\u0022",
-        "Last-Modified": "Thu, 05 Mar 2020 20:57:13 GMT",
-=======
         "Date": "Thu, 02 Apr 2020 23:43:33 GMT",
         "ETag": "\u00220x8D7D75FA7E8C8B2\u0022",
         "Last-Modified": "Thu, 02 Apr 2020 23:43:33 GMT",
->>>>>>> 32e373e2
         "Server": [
           "Windows-Azure-Blob/1.0",
           "Microsoft-HTTPAPI/2.0"
         ],
         "x-ms-client-request-id": "5a185416-15da-ebb6-3b1d-fde3a94dad7f",
         "x-ms-content-crc64": "jwg7vEQcwHY=",
-<<<<<<< HEAD
-        "x-ms-request-id": "9164972f-501e-0024-1530-f3649b000000",
-        "x-ms-request-server-encrypted": "true",
-        "x-ms-version": "2019-10-10"
-=======
         "x-ms-request-id": "b74b0aaa-b01e-005e-7748-09a640000000",
         "x-ms-request-server-encrypted": "true",
         "x-ms-version": "2019-12-12"
->>>>>>> 32e373e2
-      },
-      "ResponseBody": []
-    },
-    {
-<<<<<<< HEAD
-      "RequestUri": "https://seanstagetest.blob.core.windows.net/test-container-79128f09-8182-9a76-84aa-128855135fbc/test-blob-0cd3fabd-b17e-cbc7-8731-8c5daea0b739",
-      "RequestMethod": "PUT",
-      "RequestHeaders": {
-        "Authorization": "Sanitized",
-        "traceparent": "00-af8c659ae48d9543a3304f8a98e9fcb3-37a13e298ca91e43-00",
-        "User-Agent": [
-          "azsdk-net-Storage.Blobs/12.4.0-dev.20200305.1",
-          "(.NET Core 4.6.28325.01; Microsoft Windows 10.0.18363 )"
-        ],
-        "x-ms-client-request-id": "74d0513d-1a93-647b-8c4c-d3a989593d9b",
-        "x-ms-copy-source": "https://seanstagetest.blob.core.windows.net/test-container-79128f09-8182-9a76-84aa-128855135fbc/test-blob-86a86ba4-a472-bca7-77d9-3ad05b9194dd",
-        "x-ms-date": "Thu, 05 Mar 2020 20:57:13 GMT",
-        "x-ms-return-client-request-id": "true",
-        "x-ms-source-if-match": "\u0022garbage\u0022",
-        "x-ms-version": "2019-10-10"
-=======
+      },
+      "ResponseBody": []
+    },
+    {
       "RequestUri": "https://seanmcccanary.blob.core.windows.net/test-container-79128f09-8182-9a76-84aa-128855135fbc/test-blob-0cd3fabd-b17e-cbc7-8731-8c5daea0b739",
       "RequestMethod": "PUT",
       "RequestHeaders": {
@@ -664,49 +362,19 @@
         "x-ms-return-client-request-id": "true",
         "x-ms-source-if-match": "\u0022garbage\u0022",
         "x-ms-version": "2019-12-12"
->>>>>>> 32e373e2
       },
       "RequestBody": null,
       "StatusCode": 412,
       "ResponseHeaders": {
         "Content-Length": "265",
         "Content-Type": "application/xml",
-<<<<<<< HEAD
-        "Date": "Thu, 05 Mar 2020 20:57:13 GMT",
-=======
-        "Date": "Thu, 02 Apr 2020 23:43:33 GMT",
->>>>>>> 32e373e2
+        "Date": "Thu, 02 Apr 2020 23:43:33 GMT",
         "Server": [
           "Windows-Azure-Blob/1.0",
           "Microsoft-HTTPAPI/2.0"
         ],
         "x-ms-client-request-id": "74d0513d-1a93-647b-8c4c-d3a989593d9b",
         "x-ms-error-code": "SourceConditionNotMet",
-<<<<<<< HEAD
-        "x-ms-request-id": "91649731-501e-0024-1730-f3649b000000",
-        "x-ms-version": "2019-10-10"
-      },
-      "ResponseBody": [
-        "\uFEFF\u003C?xml version=\u00221.0\u0022 encoding=\u0022utf-8\u0022?\u003E\u003CError\u003E\u003CCode\u003ESourceConditionNotMet\u003C/Code\u003E\u003CMessage\u003EThe source condition specified using HTTP conditional header(s) is not met.\n",
-        "RequestId:91649731-501e-0024-1730-f3649b000000\n",
-        "Time:2020-03-05T20:57:13.7461727Z\u003C/Message\u003E\u003C/Error\u003E"
-      ]
-    },
-    {
-      "RequestUri": "https://seanstagetest.blob.core.windows.net/test-container-79128f09-8182-9a76-84aa-128855135fbc?restype=container",
-      "RequestMethod": "DELETE",
-      "RequestHeaders": {
-        "Authorization": "Sanitized",
-        "traceparent": "00-237041ebe21af644b0a0fe0ba04bc760-aa6c14603986544d-00",
-        "User-Agent": [
-          "azsdk-net-Storage.Blobs/12.4.0-dev.20200305.1",
-          "(.NET Core 4.6.28325.01; Microsoft Windows 10.0.18363 )"
-        ],
-        "x-ms-client-request-id": "5c1f0e9f-43d0-f3a5-7356-67ab53bf0be0",
-        "x-ms-date": "Thu, 05 Mar 2020 20:57:13 GMT",
-        "x-ms-return-client-request-id": "true",
-        "x-ms-version": "2019-10-10"
-=======
         "x-ms-request-id": "b74b0aae-b01e-005e-7b48-09a640000000",
         "x-ms-version": "2019-12-12"
       },
@@ -730,49 +398,23 @@
         "x-ms-date": "Thu, 02 Apr 2020 23:43:34 GMT",
         "x-ms-return-client-request-id": "true",
         "x-ms-version": "2019-12-12"
->>>>>>> 32e373e2
       },
       "RequestBody": null,
       "StatusCode": 202,
       "ResponseHeaders": {
         "Content-Length": "0",
-<<<<<<< HEAD
-        "Date": "Thu, 05 Mar 2020 20:57:13 GMT",
-=======
-        "Date": "Thu, 02 Apr 2020 23:43:33 GMT",
->>>>>>> 32e373e2
+        "Date": "Thu, 02 Apr 2020 23:43:33 GMT",
         "Server": [
           "Windows-Azure-Blob/1.0",
           "Microsoft-HTTPAPI/2.0"
         ],
         "x-ms-client-request-id": "5c1f0e9f-43d0-f3a5-7356-67ab53bf0be0",
-<<<<<<< HEAD
-        "x-ms-request-id": "91649735-501e-0024-1b30-f3649b000000",
-        "x-ms-version": "2019-10-10"
-=======
         "x-ms-request-id": "b74b0ab0-b01e-005e-7d48-09a640000000",
         "x-ms-version": "2019-12-12"
->>>>>>> 32e373e2
-      },
-      "ResponseBody": []
-    },
-    {
-<<<<<<< HEAD
-      "RequestUri": "https://seanstagetest.blob.core.windows.net/test-container-103ed91b-d635-83ec-ca38-e25648562868?restype=container",
-      "RequestMethod": "PUT",
-      "RequestHeaders": {
-        "Authorization": "Sanitized",
-        "traceparent": "00-8a79acc99aecbd46bb10d4cd551ba7f9-f860113ff59eb94f-00",
-        "User-Agent": [
-          "azsdk-net-Storage.Blobs/12.4.0-dev.20200305.1",
-          "(.NET Core 4.6.28325.01; Microsoft Windows 10.0.18363 )"
-        ],
-        "x-ms-blob-public-access": "container",
-        "x-ms-client-request-id": "6208f132-e6e5-c845-219c-9297614faa1c",
-        "x-ms-date": "Thu, 05 Mar 2020 20:57:13 GMT",
-        "x-ms-return-client-request-id": "true",
-        "x-ms-version": "2019-10-10"
-=======
+      },
+      "ResponseBody": []
+    },
+    {
       "RequestUri": "https://seanmcccanary.blob.core.windows.net/test-container-103ed91b-d635-83ec-ca38-e25648562868?restype=container",
       "RequestMethod": "PUT",
       "RequestHeaders": {
@@ -787,58 +429,30 @@
         "x-ms-date": "Thu, 02 Apr 2020 23:43:34 GMT",
         "x-ms-return-client-request-id": "true",
         "x-ms-version": "2019-12-12"
->>>>>>> 32e373e2
-      },
-      "RequestBody": null,
-      "StatusCode": 201,
-      "ResponseHeaders": {
-        "Content-Length": "0",
-<<<<<<< HEAD
-        "Date": "Thu, 05 Mar 2020 20:57:14 GMT",
-        "ETag": "\u00220x8D7C147C82E75A0\u0022",
-        "Last-Modified": "Thu, 05 Mar 2020 20:57:14 GMT",
-=======
+      },
+      "RequestBody": null,
+      "StatusCode": 201,
+      "ResponseHeaders": {
+        "Content-Length": "0",
         "Date": "Thu, 02 Apr 2020 23:43:33 GMT",
         "ETag": "\u00220x8D7D75FA8315ACA\u0022",
         "Last-Modified": "Thu, 02 Apr 2020 23:43:33 GMT",
->>>>>>> 32e373e2
         "Server": [
           "Windows-Azure-Blob/1.0",
           "Microsoft-HTTPAPI/2.0"
         ],
         "x-ms-client-request-id": "6208f132-e6e5-c845-219c-9297614faa1c",
-<<<<<<< HEAD
-        "x-ms-request-id": "8d513462-d01e-0048-2b30-f38f0c000000",
-        "x-ms-version": "2019-10-10"
-=======
         "x-ms-request-id": "6f10145d-301e-0040-0a48-094a98000000",
         "x-ms-version": "2019-12-12"
->>>>>>> 32e373e2
-      },
-      "ResponseBody": []
-    },
-    {
-<<<<<<< HEAD
-      "RequestUri": "https://seanstagetest.blob.core.windows.net/test-container-103ed91b-d635-83ec-ca38-e25648562868/test-blob-fb55fe2e-90b6-3aa7-0e1b-f3538eb130ee",
-=======
+      },
+      "ResponseBody": []
+    },
+    {
       "RequestUri": "https://seanmcccanary.blob.core.windows.net/test-container-103ed91b-d635-83ec-ca38-e25648562868/test-blob-fb55fe2e-90b6-3aa7-0e1b-f3538eb130ee",
->>>>>>> 32e373e2
       "RequestMethod": "PUT",
       "RequestHeaders": {
         "Authorization": "Sanitized",
         "Content-Length": "1024",
-<<<<<<< HEAD
-        "traceparent": "00-0a99b3d7d736384f86ffe46fc7e39c2a-8d99f777299f794c-00",
-        "User-Agent": [
-          "azsdk-net-Storage.Blobs/12.4.0-dev.20200305.1",
-          "(.NET Core 4.6.28325.01; Microsoft Windows 10.0.18363 )"
-        ],
-        "x-ms-blob-type": "BlockBlob",
-        "x-ms-client-request-id": "f5a04d23-0256-b9b0-870e-b6ff5f00b4f5",
-        "x-ms-date": "Thu, 05 Mar 2020 20:57:14 GMT",
-        "x-ms-return-client-request-id": "true",
-        "x-ms-version": "2019-10-10"
-=======
         "traceparent": "00-ee810def44526e468f4c8bd3d5597f99-2ad95d544774ba48-00",
         "User-Agent": [
           "azsdk-net-Storage.Blobs/12.5.0-dev.20200402.1",
@@ -849,56 +463,28 @@
         "x-ms-date": "Thu, 02 Apr 2020 23:43:34 GMT",
         "x-ms-return-client-request-id": "true",
         "x-ms-version": "2019-12-12"
->>>>>>> 32e373e2
       },
       "RequestBody": "8w8jVk3Ggm8RQVmcTzPBzjgrDFSGSRyiSs5TyvPyOXBro6RRK1POZ3zm6nQ2CuraWiQbYqTcaKrzgQx\u002Bcrh8HwfpMKuPcKLkXaTXn1\u002Bnaz/jeHDO1tbLjzv5XapGT/XDaspsTNk/S\u002BqCNgX/BMlLTBbNm/lIrUgwHaFwlRL4nQ2vFDSUOh5lpC2GS5/RzIpyrhCUebT7e7yCOy84zrXXipn4T/CUtxH3Z/bMwmKoX1EX/ucBZCRYtJl3Ef/vLdV3rsAG2Hya3ff/nBG9L7ha2dzeIdDO1SZ0oJtWHaUSCDogVBOioYfUfCHwAscSmoTgHTgiEAsFqdmZkTjgQ79R7JTWnduluDhVCaSv3dJfYgUXdgBt7/cuG6o6CA9O8zlhnhUzO/2oO2T/zQdnVcsGOi8zyc2\u002B5P2cqIExaq8oBhZrTT\u002B9LCYIbjqbbSHwx8XeM83gGypsorkYlpN8d9C018bw/AiMSQ4JK1uSI3fbrOC7UjfiSOvs/6qFpZWSi/Zq5pVa/8u9Uuq\u002B1/DO2n9CPemywCWZ0o/bBPxdBqR4dp9kJzzigKwV/gBMI3H7HSUrQ2ir38rR0RMFf/vOX0tGRWBQarJCYLw9ncIkTK8e4ObXMsM8zZbUk1Yp3AGxR560Bt0QqrNy6OOrbkIIrIRk558U9iyICnjJfNZcGYS7i1Ukb0bRDTUzZEngkF5TzObRxPRhnVByLPtkRi7cFs9e7\u002BPs5Dw9ktlp4JHjqHkadq/wilWPWe4FsUNKbccHV056gaB7ZuipkzEa\u002BLy\u002BjoSCStB\u002B64x6z5b05zL58yUSYYlDaCfYng/HR/YjdWExRiO\u002ByCL2iWvB/7EKhn\u002B2r6ALCJYzeiZdqazBt6SWVlo0w6APOyoDG9gdgml1zRePEJdVGG3K/sz8YR52NdHGK6hX1cPep3R2COy9Ffi86NuUMaYNQD7tasTUEtoLjOYHV1bAHfhUsGkj3xCBDOnTQHhD4gMruepqamv/CpWaansFtr6h/MvjQIA86mEua13bAdJhyKri251sVrKMVabUiHSUe1YqMUOtYKGC7s\u002BIO/4OIwnDOKLQItsgNaYYVuvaaGHsmfAHsM\u002BOs2gJX\u002BzO5BqzfjGdEVDSxFl7CvydlAm2qIZtm6IOB3I5NIQ5x8LuUlGLZdi5PFcRGdSXjKbS8R5fUrdmYEh4pXe/Y9zLmf2WjLirES8w/WwuXIHNd3vMZ0Nm2nQLiPEIE79h\u002Btl6RoDXAP/uJ9/uLlVLNwTGqy778/yZZL6IiwTGov1wzwKStBYA9XZ73UBjd6wfwFDtQmiRZQfd4eHCT3X6J4Tifl9SuIPuxbW3gBW8Ne0RaMq02WCU3mn7tdI0PqYBgLW7gfhNzQ==",
       "StatusCode": 201,
       "ResponseHeaders": {
         "Content-Length": "0",
         "Content-MD5": "WBNkpdmldnVGLxJt00c3Fg==",
-<<<<<<< HEAD
-        "Date": "Thu, 05 Mar 2020 20:57:14 GMT",
-        "ETag": "\u00220x8D7C147C83BC340\u0022",
-        "Last-Modified": "Thu, 05 Mar 2020 20:57:14 GMT",
-=======
         "Date": "Thu, 02 Apr 2020 23:43:33 GMT",
         "ETag": "\u00220x8D7D75FA83DFCFD\u0022",
         "Last-Modified": "Thu, 02 Apr 2020 23:43:34 GMT",
->>>>>>> 32e373e2
         "Server": [
           "Windows-Azure-Blob/1.0",
           "Microsoft-HTTPAPI/2.0"
         ],
         "x-ms-client-request-id": "f5a04d23-0256-b9b0-870e-b6ff5f00b4f5",
         "x-ms-content-crc64": "DBzexhb0d4g=",
-<<<<<<< HEAD
-        "x-ms-request-id": "8d513465-d01e-0048-2c30-f38f0c000000",
-        "x-ms-request-server-encrypted": "true",
-        "x-ms-version": "2019-10-10"
-=======
         "x-ms-request-id": "6f10146c-301e-0040-1548-094a98000000",
         "x-ms-request-server-encrypted": "true",
         "x-ms-version": "2019-12-12"
->>>>>>> 32e373e2
-      },
-      "ResponseBody": []
-    },
-    {
-<<<<<<< HEAD
-      "RequestUri": "https://seanstagetest.blob.core.windows.net/test-container-103ed91b-d635-83ec-ca38-e25648562868/test-blob-fb55fe2e-90b6-3aa7-0e1b-f3538eb130ee",
-      "RequestMethod": "HEAD",
-      "RequestHeaders": {
-        "Authorization": "Sanitized",
-        "traceparent": "00-af534d9faefa3b4e815dba99603f4b7b-bb7d63ef1e72ab46-00",
-        "User-Agent": [
-          "azsdk-net-Storage.Blobs/12.4.0-dev.20200305.1",
-          "(.NET Core 4.6.28325.01; Microsoft Windows 10.0.18363 )"
-        ],
-        "x-ms-client-request-id": "33986639-5857-0476-1c46-f5a424e59120",
-        "x-ms-date": "Thu, 05 Mar 2020 20:57:14 GMT",
-        "x-ms-return-client-request-id": "true",
-        "x-ms-version": "2019-10-10"
-=======
+      },
+      "ResponseBody": []
+    },
+    {
       "RequestUri": "https://seanmcccanary.blob.core.windows.net/test-container-103ed91b-d635-83ec-ca38-e25648562868/test-blob-fb55fe2e-90b6-3aa7-0e1b-f3538eb130ee",
       "RequestMethod": "HEAD",
       "RequestHeaders": {
@@ -912,7 +498,6 @@
         "x-ms-date": "Thu, 02 Apr 2020 23:43:35 GMT",
         "x-ms-return-client-request-id": "true",
         "x-ms-version": "2019-12-12"
->>>>>>> 32e373e2
       },
       "RequestBody": null,
       "StatusCode": 200,
@@ -921,15 +506,9 @@
         "Content-Length": "1024",
         "Content-MD5": "WBNkpdmldnVGLxJt00c3Fg==",
         "Content-Type": "application/octet-stream",
-<<<<<<< HEAD
-        "Date": "Thu, 05 Mar 2020 20:57:14 GMT",
-        "ETag": "\u00220x8D7C147C83BC340\u0022",
-        "Last-Modified": "Thu, 05 Mar 2020 20:57:14 GMT",
-=======
         "Date": "Thu, 02 Apr 2020 23:43:33 GMT",
         "ETag": "\u00220x8D7D75FA83DFCFD\u0022",
         "Last-Modified": "Thu, 02 Apr 2020 23:43:34 GMT",
->>>>>>> 32e373e2
         "Server": [
           "Windows-Azure-Blob/1.0",
           "Microsoft-HTTPAPI/2.0"
@@ -938,42 +517,16 @@
         "x-ms-access-tier-inferred": "true",
         "x-ms-blob-type": "BlockBlob",
         "x-ms-client-request-id": "33986639-5857-0476-1c46-f5a424e59120",
-<<<<<<< HEAD
-        "x-ms-creation-time": "Thu, 05 Mar 2020 20:57:14 GMT",
-        "x-ms-lease-state": "available",
-        "x-ms-lease-status": "unlocked",
-        "x-ms-request-id": "8d513466-d01e-0048-2d30-f38f0c000000",
-        "x-ms-server-encrypted": "true",
-        "x-ms-version": "2019-10-10"
-=======
         "x-ms-creation-time": "Thu, 02 Apr 2020 23:43:34 GMT",
         "x-ms-lease-state": "available",
         "x-ms-lease-status": "unlocked",
         "x-ms-request-id": "6f101479-301e-0040-2048-094a98000000",
         "x-ms-server-encrypted": "true",
         "x-ms-version": "2019-12-12"
->>>>>>> 32e373e2
-      },
-      "ResponseBody": []
-    },
-    {
-<<<<<<< HEAD
-      "RequestUri": "https://seanstagetest.blob.core.windows.net/test-container-103ed91b-d635-83ec-ca38-e25648562868/test-blob-4aecfef7-5fe7-4074-6b9c-704d6e8a78f9",
-      "RequestMethod": "PUT",
-      "RequestHeaders": {
-        "Authorization": "Sanitized",
-        "traceparent": "00-9e3d035e7873a049812c152513fd07db-38fc6b1e10bada46-00",
-        "User-Agent": [
-          "azsdk-net-Storage.Blobs/12.4.0-dev.20200305.1",
-          "(.NET Core 4.6.28325.01; Microsoft Windows 10.0.18363 )"
-        ],
-        "x-ms-client-request-id": "422f7377-75a1-da6f-f158-c7bbe7289691",
-        "x-ms-copy-source": "https://seanstagetest.blob.core.windows.net/test-container-103ed91b-d635-83ec-ca38-e25648562868/test-blob-fb55fe2e-90b6-3aa7-0e1b-f3538eb130ee",
-        "x-ms-date": "Thu, 05 Mar 2020 20:57:14 GMT",
-        "x-ms-return-client-request-id": "true",
-        "x-ms-source-if-none-match": "\u00220x8D7C147C83BC340\u0022",
-        "x-ms-version": "2019-10-10"
-=======
+      },
+      "ResponseBody": []
+    },
+    {
       "RequestUri": "https://seanmcccanary.blob.core.windows.net/test-container-103ed91b-d635-83ec-ca38-e25648562868/test-blob-4aecfef7-5fe7-4074-6b9c-704d6e8a78f9",
       "RequestMethod": "PUT",
       "RequestHeaders": {
@@ -989,49 +542,19 @@
         "x-ms-return-client-request-id": "true",
         "x-ms-source-if-none-match": "\u00220x8D7D75FA83DFCFD\u0022",
         "x-ms-version": "2019-12-12"
->>>>>>> 32e373e2
       },
       "RequestBody": null,
       "StatusCode": 412,
       "ResponseHeaders": {
         "Content-Length": "265",
         "Content-Type": "application/xml",
-<<<<<<< HEAD
-        "Date": "Thu, 05 Mar 2020 20:57:14 GMT",
-=======
-        "Date": "Thu, 02 Apr 2020 23:43:33 GMT",
->>>>>>> 32e373e2
+        "Date": "Thu, 02 Apr 2020 23:43:33 GMT",
         "Server": [
           "Windows-Azure-Blob/1.0",
           "Microsoft-HTTPAPI/2.0"
         ],
         "x-ms-client-request-id": "422f7377-75a1-da6f-f158-c7bbe7289691",
         "x-ms-error-code": "SourceConditionNotMet",
-<<<<<<< HEAD
-        "x-ms-request-id": "8d513467-d01e-0048-2e30-f38f0c000000",
-        "x-ms-version": "2019-10-10"
-      },
-      "ResponseBody": [
-        "\uFEFF\u003C?xml version=\u00221.0\u0022 encoding=\u0022utf-8\u0022?\u003E\u003CError\u003E\u003CCode\u003ESourceConditionNotMet\u003C/Code\u003E\u003CMessage\u003EThe source condition specified using HTTP conditional header(s) is not met.\n",
-        "RequestId:8d513467-d01e-0048-2e30-f38f0c000000\n",
-        "Time:2020-03-05T20:57:14.4980722Z\u003C/Message\u003E\u003C/Error\u003E"
-      ]
-    },
-    {
-      "RequestUri": "https://seanstagetest.blob.core.windows.net/test-container-103ed91b-d635-83ec-ca38-e25648562868?restype=container",
-      "RequestMethod": "DELETE",
-      "RequestHeaders": {
-        "Authorization": "Sanitized",
-        "traceparent": "00-9921aa69f8b5a2438ecb759e7b5b3ee2-8734ef33287daf40-00",
-        "User-Agent": [
-          "azsdk-net-Storage.Blobs/12.4.0-dev.20200305.1",
-          "(.NET Core 4.6.28325.01; Microsoft Windows 10.0.18363 )"
-        ],
-        "x-ms-client-request-id": "fad6d1bc-355b-d857-f0eb-070fb9e184fc",
-        "x-ms-date": "Thu, 05 Mar 2020 20:57:14 GMT",
-        "x-ms-return-client-request-id": "true",
-        "x-ms-version": "2019-10-10"
-=======
         "x-ms-request-id": "6f10148c-301e-0040-3148-094a98000000",
         "x-ms-version": "2019-12-12"
       },
@@ -1055,42 +578,26 @@
         "x-ms-date": "Thu, 02 Apr 2020 23:43:35 GMT",
         "x-ms-return-client-request-id": "true",
         "x-ms-version": "2019-12-12"
->>>>>>> 32e373e2
       },
       "RequestBody": null,
       "StatusCode": 202,
       "ResponseHeaders": {
         "Content-Length": "0",
-<<<<<<< HEAD
-        "Date": "Thu, 05 Mar 2020 20:57:14 GMT",
-=======
-        "Date": "Thu, 02 Apr 2020 23:43:33 GMT",
->>>>>>> 32e373e2
+        "Date": "Thu, 02 Apr 2020 23:43:33 GMT",
         "Server": [
           "Windows-Azure-Blob/1.0",
           "Microsoft-HTTPAPI/2.0"
         ],
         "x-ms-client-request-id": "fad6d1bc-355b-d857-f0eb-070fb9e184fc",
-<<<<<<< HEAD
-        "x-ms-request-id": "8d51346a-d01e-0048-3030-f38f0c000000",
-        "x-ms-version": "2019-10-10"
-=======
         "x-ms-request-id": "6f1014a1-301e-0040-4348-094a98000000",
         "x-ms-version": "2019-12-12"
->>>>>>> 32e373e2
       },
       "ResponseBody": []
     }
   ],
   "Variables": {
-<<<<<<< HEAD
-    "DateTimeOffsetNow": "2020-03-05T12:57:12.0618636-08:00",
-    "RandomSeed": "1879979060",
-    "Storage_TestConfigDefault": "ProductionTenant\nseanstagetest\nU2FuaXRpemVk\nhttps://seanstagetest.blob.core.windows.net\nhttp://seanstagetest.file.core.windows.net\nhttp://seanstagetest.queue.core.windows.net\nhttp://seanstagetest.table.core.windows.net\n\n\n\n\nhttp://seanstagetest-secondary.blob.core.windows.net\nhttp://seanstagetest-secondary.file.core.windows.net\nhttp://seanstagetest-secondary.queue.core.windows.net\nhttp://seanstagetest-secondary.table.core.windows.net\n\nSanitized\n\n\nCloud\nBlobEndpoint=https://seanstagetest.blob.core.windows.net/;QueueEndpoint=http://seanstagetest.queue.core.windows.net/;FileEndpoint=http://seanstagetest.file.core.windows.net/;BlobSecondaryEndpoint=http://seanstagetest-secondary.blob.core.windows.net/;QueueSecondaryEndpoint=http://seanstagetest-secondary.queue.core.windows.net/;FileSecondaryEndpoint=http://seanstagetest-secondary.file.core.windows.net/;AccountName=seanstagetest;AccountKey=Sanitized\nseanscope1"
-=======
     "DateTimeOffsetNow": "2020-04-02T16:43:32.8136879-07:00",
     "RandomSeed": "1879979060",
     "Storage_TestConfigDefault": "ProductionTenant\nseanmcccanary\nU2FuaXRpemVk\nhttps://seanmcccanary.blob.core.windows.net\nhttps://seanmcccanary.file.core.windows.net\nhttps://seanmcccanary.queue.core.windows.net\nhttps://seanmcccanary.table.core.windows.net\n\n\n\n\nhttps://seanmcccanary-secondary.blob.core.windows.net\nhttps://seanmcccanary-secondary.file.core.windows.net\nhttps://seanmcccanary-secondary.queue.core.windows.net\nhttps://seanmcccanary-secondary.table.core.windows.net\n\nSanitized\n\n\nCloud\nBlobEndpoint=https://seanmcccanary.blob.core.windows.net/;QueueEndpoint=https://seanmcccanary.queue.core.windows.net/;FileEndpoint=https://seanmcccanary.file.core.windows.net/;BlobSecondaryEndpoint=https://seanmcccanary-secondary.blob.core.windows.net/;QueueSecondaryEndpoint=https://seanmcccanary-secondary.queue.core.windows.net/;FileSecondaryEndpoint=https://seanmcccanary-secondary.file.core.windows.net/;AccountName=seanmcccanary;AccountKey=Sanitized\nseanscope1"
->>>>>>> 32e373e2
   }
 }