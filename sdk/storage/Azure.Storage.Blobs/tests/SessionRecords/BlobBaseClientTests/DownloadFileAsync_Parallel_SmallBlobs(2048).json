--- conflicted
+++ resolved
@@ -1,22 +1,6 @@
 {
   "Entries": [
     {
-<<<<<<< HEAD
-      "RequestUri": "https://seanstagetest.blob.core.windows.net/test-container-b516acce-9747-b45e-36a7-2b72bab44fba?restype=container",
-      "RequestMethod": "PUT",
-      "RequestHeaders": {
-        "Authorization": "Sanitized",
-        "traceparent": "00-ee908ecca1bfdf4db212894ea729c3fb-4cd6840c7de21e40-00",
-        "User-Agent": [
-          "azsdk-net-Storage.Blobs/12.4.0-dev.20200305.1",
-          "(.NET Core 4.6.28325.01; Microsoft Windows 10.0.18363 )"
-        ],
-        "x-ms-blob-public-access": "container",
-        "x-ms-client-request-id": "96fbb15b-2538-5f22-0162-e975178dea68",
-        "x-ms-date": "Thu, 05 Mar 2020 20:57:16 GMT",
-        "x-ms-return-client-request-id": "true",
-        "x-ms-version": "2019-10-10"
-=======
       "RequestUri": "https://seanmcccanary.blob.core.windows.net/test-container-b516acce-9747-b45e-36a7-2b72bab44fba?restype=container",
       "RequestMethod": "PUT",
       "RequestHeaders": {
@@ -31,59 +15,31 @@
         "x-ms-date": "Thu, 02 Apr 2020 23:43:37 GMT",
         "x-ms-return-client-request-id": "true",
         "x-ms-version": "2019-12-12"
->>>>>>> 32e373e2
       },
       "RequestBody": null,
       "StatusCode": 201,
       "ResponseHeaders": {
         "Content-Length": "0",
-<<<<<<< HEAD
-        "Date": "Thu, 05 Mar 2020 20:57:16 GMT",
-        "ETag": "\u00220x8D7C147C9EDDA8B\u0022",
-        "Last-Modified": "Thu, 05 Mar 2020 20:57:17 GMT",
-=======
         "Date": "Thu, 02 Apr 2020 23:43:35 GMT",
         "ETag": "\u00220x8D7D75FA9E59B14\u0022",
         "Last-Modified": "Thu, 02 Apr 2020 23:43:36 GMT",
->>>>>>> 32e373e2
         "Server": [
           "Windows-Azure-Blob/1.0",
           "Microsoft-HTTPAPI/2.0"
         ],
         "x-ms-client-request-id": "96fbb15b-2538-5f22-0162-e975178dea68",
-<<<<<<< HEAD
-        "x-ms-request-id": "b2d390b0-501e-0034-2b30-f3a1f3000000",
-        "x-ms-version": "2019-10-10"
-=======
         "x-ms-request-id": "8876695e-401e-0038-0348-09e960000000",
         "x-ms-version": "2019-12-12"
->>>>>>> 32e373e2
       },
       "ResponseBody": []
     },
     {
-<<<<<<< HEAD
-      "RequestUri": "https://seanstagetest.blob.core.windows.net/test-container-b516acce-9747-b45e-36a7-2b72bab44fba/test-blob-a3ed8065-2b2d-4aac-eac1-da5de9853763",
-=======
       "RequestUri": "https://seanmcccanary.blob.core.windows.net/test-container-b516acce-9747-b45e-36a7-2b72bab44fba/test-blob-a3ed8065-2b2d-4aac-eac1-da5de9853763",
->>>>>>> 32e373e2
       "RequestMethod": "PUT",
       "RequestHeaders": {
         "Authorization": "Sanitized",
         "Content-Length": "2048",
         "If-None-Match": "*",
-<<<<<<< HEAD
-        "traceparent": "00-7e98c0f6e3a4ae40b51e60446ff09ec1-4e5083e1e00dd949-00",
-        "User-Agent": [
-          "azsdk-net-Storage.Blobs/12.4.0-dev.20200305.1",
-          "(.NET Core 4.6.28325.01; Microsoft Windows 10.0.18363 )"
-        ],
-        "x-ms-blob-type": "BlockBlob",
-        "x-ms-client-request-id": "fc724600-68e5-2f71-04b1-ab764ac5757c",
-        "x-ms-date": "Thu, 05 Mar 2020 20:57:17 GMT",
-        "x-ms-return-client-request-id": "true",
-        "x-ms-version": "2019-10-10"
-=======
         "traceparent": "00-48bd452c4bdbeb45b9a6c9d8582774e1-6c7e439d8e33724a-00",
         "User-Agent": [
           "azsdk-net-Storage.Blobs/12.5.0-dev.20200402.1",
@@ -94,60 +50,33 @@
         "x-ms-date": "Thu, 02 Apr 2020 23:43:37 GMT",
         "x-ms-return-client-request-id": "true",
         "x-ms-version": "2019-12-12"
->>>>>>> 32e373e2
       },
       "RequestBody": "iBgG1Otu\u002BXAjsWlW8fd7iMEkBS5ijaFD2nOzuqeduZGo9pnSWIqervxMB08\u002BxIK\u002BE8odjN/eKvt2w/l4uj/JhvfYrvpdqS83hVYxFYZSBRbw9abcfy2xysyeXJWQJvS9g4FXZRaIYGqb5gaIrBV1JL3iiMWY7AfKJuMuv0yZpl9idJEE\u002Bp8AaJQ7QZgmKB62KDfYrp0uJJZ5jT8yWaEdAT\u002BnJjeDcCoe4iAwXKtupP7FeJcVwfjBNE/6imxgzg7zHkBZfwLmMrcNuct9/cfrC\u002BlBbeEJCD9H5fHniOW9vRQRPT5rFSX73kXfBwcsRDaID3\u002BDH2At6RUAEpkQ/6nSUPy3bMCIgPbERY6bKQE3GqG7X3lmOZ6z41MpagOL69\u002BbDbcLdNd1/4\u002BIv9nSkb8Uyff4VJ8waxZdBIlsXxbzOFmvABxJK6XJRV/q3XrE4FGTFKELk5Y/aqGgrnBOCZ95lYZ/I5Gjyp1SLg8/Ro6cmCM32Up06KTDb5V6qX01ezzAcUjzRb3A70oDuGWH/yQTBBVMFy9VBK3ivLP7KSEfHbLSf9VGqFNmdukAcS8/O29xZqRo6GQNam2aEYgKxcYo5JuytYBPzVvB5qBGVJN\u002BooBDicJ9tzROxRRnq5fLW7Ej14yTjIbvIZhIpgLDxxbZHG4HxjsDqy1mZO9r5yLE9orvIn0G6hX6U2gpNBAyiv7\u002BjY4ow5V1HyxfLCeWhDp2hK931KSZ0zJYDXPT2XccNNrxbFmTmzP1eQNQp73tY84tsq9hurZaZbpcz7YiokW1QvhNpRjg4\u002Bh7glqgSCx1aqmkpSbHu3ojlwafNst909e\u002Bm2TFoL62TM/H5TdbuR2O52UNffwe7Yd9KQ4RQawc/q\u002BD4qzHr8rq7VhX/9VCyN3pEE9mcFXan63cR3awpAsiquaI2NdwxjeaIpCkx\u002B2xOmEwKDBcto5ZqEL\u002B6mhUOUhNNFXuuu8FeEoYzE3ENti/KgwVf3zaxfRYLi\u002BUctvPRuhIV5KYw4BxK7DmROlAlHJqPr9bP7nLcm5hlovAcAZvSYVkfN9GJ2eLo1TM9IEKF5m9KjMbcwcvfOQjNiz1sbqqd/tj3BiTJBdYz5tl/37tVn7xA0bSU9V\u002BNQD6IvA6lvKaIn2FpjuBKQUbw6NrynxmNeCuA65z1yMl5aYXmAEmHTmpyt0BZ69CcNlBt5AyEmuDlO0QjJNDJkpZYMGVaZED9aZqwv\u002BeZc0wbJPVMiCT89I7kwQUFpCmZaSSpwfurQZIPcHpx1Br5S8f4CD/bvMqxmzvWdaN794VxFxbDL3FQr6NjPVeqSuBz67U9TZwpvawaOGb/lQvuk3j1APzENlxWZ5hcuH\u002BzBxAbYknuPqopR1mqqPcKkNqXdGne9Unjb/VY5uYDzMUsZzFWpDKCAJTOi/ljWU1lS9a9hQPVlBHGeDKUVVeEJXpUfgHF8\u002ByoFXPVECmQQBZoM5sPRgfBVtLfkGwALat9CqZ\u002BzxtLX1fp1a/QAEQoNfgcbGG8tJ9ykydvJmOAp\u002BeIV8WDEbD7HJQDZbBX8RZO91q0I8EJgJXGzHwz3Hk0KW2IR\u002Bi\u002BZSRHIQ\u002BNuQ8vGuHQ4C8JDEQmfpcv/EV0hwAazzxCj6lt0JJ2bMKxu8dGl7FaYvwKKxzpockRTmie0loPsuoS7It4ow\u002Bc0t9BtMKP6SST2mQD0KQfWS2gXEIpl1qoockdc\u002BsmIb/srVh9aCzGQaVECzg1y6IF81OdmAaNsztE2RL5snV5bfikV2NL4jDAmhrc5YwicpZm14BXiEl5Hvoc\u002BE7aDI8vyp0/UbQ\u002B\u002BhFinP4rsM2vIqZ8Upr04eWvKzipLuniJo1LrNrvIyDiaB1vNStLTW4srZXoXbn0eyj3kCZ7VcsngLZw4AQygD9Fmiq9Rey6I93KvEFT\u002BYkTV3GyN1L6ZtISB3S1Gm1p\u002Be1WYsOPNzU8PWwIsNlJ04btHUiSQIjsizMYaz54BQlwYIJT/ZaFRCA8tfnmsfY4iHPth/0kl7lkqdfQtsv2hDhimFBXNhYwZ5kolcqOxdk9H\u002BLKin0MS4kJLxO\u002BtM1URfGBg9lloZJd/WAj/AGuleQ\u002Bk1cpLDn7FkyHDgbCcbKLlE/YzQH/134QbM0dKI\u002BHWllvgCG2axn3xq2M3lOLW0utWCfx1cjiPvwY2L8s3e39P/OtkrGRFWk2IQZUMvjqRRFBb5BnlYSQTUElXVJaiyi/z56f3cjZ3AL\u002B\u002B7SCTgvDLpOt625dVWovHQUwq7fWm1Yd1GMaCmdIp1NNqNnPzj91Im7\u002B7N\u002B6Yrp0cMCDqXBK6CBepLno6ORsZUQaz6xQX07F\u002B0lI1\u002B62Y3Go5dmmhP3jAoD5sSmFjHlKkkdbn5LN49Fxve4nAhAxqEEIP8MKheBGN40rlu5lQG7QPkVnGsOe2wHINMcP/ACwh8jofYx2f8ynFafF4g0jDH1/FsOKyo29qSTBApDZdnuMes8lvQLimb54gAUbmPj05ShJkKU85f17KtRntT17jd8seWd9/Y96nL1FUgpIYdBsDF2oT6WWj5UR6lJuuuSBPTJl71\u002BRtudZDzQn95Py8sjD\u002B6ifk345lanSbBN9DCGYhBUYInJw2pW2D0CxbtfBHzdJar974Wm0LFm1v0qUHALSTzN\u002B2pCWUyDS6YP9iGbR0Q0b86GiXKLrY/YYuxtLIjN9nt\u002BkggRm8tdeaTfl9qQy4649eChhMDJQk7aavZgFh8dQv\u002BlHLU7I9QCKQ8=",
       "StatusCode": 201,
       "ResponseHeaders": {
         "Content-Length": "0",
         "Content-MD5": "B6rUAha\u002BjonJjzY1NTdMng==",
-<<<<<<< HEAD
-        "Date": "Thu, 05 Mar 2020 20:57:16 GMT",
-        "ETag": "\u00220x8D7C147C9FC377D\u0022",
-        "Last-Modified": "Thu, 05 Mar 2020 20:57:17 GMT",
-=======
         "Date": "Thu, 02 Apr 2020 23:43:36 GMT",
         "ETag": "\u00220x8D7D75FA9F300F5\u0022",
         "Last-Modified": "Thu, 02 Apr 2020 23:43:36 GMT",
->>>>>>> 32e373e2
         "Server": [
           "Windows-Azure-Blob/1.0",
           "Microsoft-HTTPAPI/2.0"
         ],
         "x-ms-client-request-id": "fc724600-68e5-2f71-04b1-ab764ac5757c",
         "x-ms-content-crc64": "ao13lZuSvmA=",
-<<<<<<< HEAD
-        "x-ms-request-id": "b2d390b8-501e-0034-3130-f3a1f3000000",
-        "x-ms-request-server-encrypted": "true",
-        "x-ms-version": "2019-10-10"
-=======
         "x-ms-request-id": "88766964-401e-0038-0548-09e960000000",
         "x-ms-request-server-encrypted": "true",
         "x-ms-version": "2019-12-12"
->>>>>>> 32e373e2
       },
       "ResponseBody": []
     },
     {
-<<<<<<< HEAD
-      "RequestUri": "https://seanstagetest.blob.core.windows.net/test-container-b516acce-9747-b45e-36a7-2b72bab44fba/test-blob-a3ed8065-2b2d-4aac-eac1-da5de9853763",
-=======
       "RequestUri": "https://seanmcccanary.blob.core.windows.net/test-container-b516acce-9747-b45e-36a7-2b72bab44fba/test-blob-a3ed8065-2b2d-4aac-eac1-da5de9853763",
->>>>>>> 32e373e2
       "RequestMethod": "GET",
       "RequestHeaders": {
         "Authorization": "Sanitized",
         "User-Agent": [
-<<<<<<< HEAD
-          "azsdk-net-Storage.Blobs/12.4.0-dev.20200305.1",
-          "(.NET Core 4.6.28325.01; Microsoft Windows 10.0.18363 )"
-        ],
-        "x-ms-client-request-id": "1790812458_bytes=0-268435455",
-        "x-ms-date": "Thu, 05 Mar 2020 20:57:17 GMT",
-        "x-ms-range": "bytes=0-268435455",
-        "x-ms-return-client-request-id": "true",
-        "x-ms-version": "2019-10-10"
-=======
           "azsdk-net-Storage.Blobs/12.5.0-dev.20200402.1",
           "(.NET Core 4.6.28325.01; Microsoft Windows 10.0.18362 )"
         ],
@@ -156,7 +85,6 @@
         "x-ms-range": "bytes=0-268435455",
         "x-ms-return-client-request-id": "true",
         "x-ms-version": "2019-12-12"
->>>>>>> 32e373e2
       },
       "RequestBody": null,
       "StatusCode": 206,
@@ -165,57 +93,26 @@
         "Content-Length": "2048",
         "Content-Range": "bytes 0-2047/2048",
         "Content-Type": "application/octet-stream",
-<<<<<<< HEAD
-        "Date": "Thu, 05 Mar 2020 20:57:16 GMT",
-        "ETag": "\u00220x8D7C147C9FC377D\u0022",
-        "Last-Modified": "Thu, 05 Mar 2020 20:57:17 GMT",
-=======
         "Date": "Thu, 02 Apr 2020 23:43:37 GMT",
         "ETag": "\u00220x8D7D75FA9F300F5\u0022",
         "Last-Modified": "Thu, 02 Apr 2020 23:43:36 GMT",
->>>>>>> 32e373e2
         "Server": [
           "Windows-Azure-Blob/1.0",
           "Microsoft-HTTPAPI/2.0"
         ],
-        "Vary": "Origin",
         "x-ms-blob-content-md5": "B6rUAha\u002BjonJjzY1NTdMng==",
         "x-ms-blob-type": "BlockBlob",
         "x-ms-client-request-id": "1790812458_bytes=0-268435455",
-<<<<<<< HEAD
-        "x-ms-creation-time": "Thu, 05 Mar 2020 20:57:17 GMT",
-        "x-ms-lease-state": "available",
-        "x-ms-lease-status": "unlocked",
-        "x-ms-request-id": "ee927422-101e-0047-7b30-f3f960000000",
-        "x-ms-server-encrypted": "true",
-        "x-ms-version": "2019-10-10"
-=======
         "x-ms-creation-time": "Thu, 02 Apr 2020 23:43:36 GMT",
         "x-ms-lease-state": "available",
         "x-ms-lease-status": "unlocked",
         "x-ms-request-id": "cf608ec4-a01e-007d-5848-093c83000000",
         "x-ms-server-encrypted": "true",
         "x-ms-version": "2019-12-12"
->>>>>>> 32e373e2
       },
       "ResponseBody": "iBgG1Otu\u002BXAjsWlW8fd7iMEkBS5ijaFD2nOzuqeduZGo9pnSWIqervxMB08\u002BxIK\u002BE8odjN/eKvt2w/l4uj/JhvfYrvpdqS83hVYxFYZSBRbw9abcfy2xysyeXJWQJvS9g4FXZRaIYGqb5gaIrBV1JL3iiMWY7AfKJuMuv0yZpl9idJEE\u002Bp8AaJQ7QZgmKB62KDfYrp0uJJZ5jT8yWaEdAT\u002BnJjeDcCoe4iAwXKtupP7FeJcVwfjBNE/6imxgzg7zHkBZfwLmMrcNuct9/cfrC\u002BlBbeEJCD9H5fHniOW9vRQRPT5rFSX73kXfBwcsRDaID3\u002BDH2At6RUAEpkQ/6nSUPy3bMCIgPbERY6bKQE3GqG7X3lmOZ6z41MpagOL69\u002BbDbcLdNd1/4\u002BIv9nSkb8Uyff4VJ8waxZdBIlsXxbzOFmvABxJK6XJRV/q3XrE4FGTFKELk5Y/aqGgrnBOCZ95lYZ/I5Gjyp1SLg8/Ro6cmCM32Up06KTDb5V6qX01ezzAcUjzRb3A70oDuGWH/yQTBBVMFy9VBK3ivLP7KSEfHbLSf9VGqFNmdukAcS8/O29xZqRo6GQNam2aEYgKxcYo5JuytYBPzVvB5qBGVJN\u002BooBDicJ9tzROxRRnq5fLW7Ej14yTjIbvIZhIpgLDxxbZHG4HxjsDqy1mZO9r5yLE9orvIn0G6hX6U2gpNBAyiv7\u002BjY4ow5V1HyxfLCeWhDp2hK931KSZ0zJYDXPT2XccNNrxbFmTmzP1eQNQp73tY84tsq9hurZaZbpcz7YiokW1QvhNpRjg4\u002Bh7glqgSCx1aqmkpSbHu3ojlwafNst909e\u002Bm2TFoL62TM/H5TdbuR2O52UNffwe7Yd9KQ4RQawc/q\u002BD4qzHr8rq7VhX/9VCyN3pEE9mcFXan63cR3awpAsiquaI2NdwxjeaIpCkx\u002B2xOmEwKDBcto5ZqEL\u002B6mhUOUhNNFXuuu8FeEoYzE3ENti/KgwVf3zaxfRYLi\u002BUctvPRuhIV5KYw4BxK7DmROlAlHJqPr9bP7nLcm5hlovAcAZvSYVkfN9GJ2eLo1TM9IEKF5m9KjMbcwcvfOQjNiz1sbqqd/tj3BiTJBdYz5tl/37tVn7xA0bSU9V\u002BNQD6IvA6lvKaIn2FpjuBKQUbw6NrynxmNeCuA65z1yMl5aYXmAEmHTmpyt0BZ69CcNlBt5AyEmuDlO0QjJNDJkpZYMGVaZED9aZqwv\u002BeZc0wbJPVMiCT89I7kwQUFpCmZaSSpwfurQZIPcHpx1Br5S8f4CD/bvMqxmzvWdaN794VxFxbDL3FQr6NjPVeqSuBz67U9TZwpvawaOGb/lQvuk3j1APzENlxWZ5hcuH\u002BzBxAbYknuPqopR1mqqPcKkNqXdGne9Unjb/VY5uYDzMUsZzFWpDKCAJTOi/ljWU1lS9a9hQPVlBHGeDKUVVeEJXpUfgHF8\u002ByoFXPVECmQQBZoM5sPRgfBVtLfkGwALat9CqZ\u002BzxtLX1fp1a/QAEQoNfgcbGG8tJ9ykydvJmOAp\u002BeIV8WDEbD7HJQDZbBX8RZO91q0I8EJgJXGzHwz3Hk0KW2IR\u002Bi\u002BZSRHIQ\u002BNuQ8vGuHQ4C8JDEQmfpcv/EV0hwAazzxCj6lt0JJ2bMKxu8dGl7FaYvwKKxzpockRTmie0loPsuoS7It4ow\u002Bc0t9BtMKP6SST2mQD0KQfWS2gXEIpl1qoockdc\u002BsmIb/srVh9aCzGQaVECzg1y6IF81OdmAaNsztE2RL5snV5bfikV2NL4jDAmhrc5YwicpZm14BXiEl5Hvoc\u002BE7aDI8vyp0/UbQ\u002B\u002BhFinP4rsM2vIqZ8Upr04eWvKzipLuniJo1LrNrvIyDiaB1vNStLTW4srZXoXbn0eyj3kCZ7VcsngLZw4AQygD9Fmiq9Rey6I93KvEFT\u002BYkTV3GyN1L6ZtISB3S1Gm1p\u002Be1WYsOPNzU8PWwIsNlJ04btHUiSQIjsizMYaz54BQlwYIJT/ZaFRCA8tfnmsfY4iHPth/0kl7lkqdfQtsv2hDhimFBXNhYwZ5kolcqOxdk9H\u002BLKin0MS4kJLxO\u002BtM1URfGBg9lloZJd/WAj/AGuleQ\u002Bk1cpLDn7FkyHDgbCcbKLlE/YzQH/134QbM0dKI\u002BHWllvgCG2axn3xq2M3lOLW0utWCfx1cjiPvwY2L8s3e39P/OtkrGRFWk2IQZUMvjqRRFBb5BnlYSQTUElXVJaiyi/z56f3cjZ3AL\u002B\u002B7SCTgvDLpOt625dVWovHQUwq7fWm1Yd1GMaCmdIp1NNqNnPzj91Im7\u002B7N\u002B6Yrp0cMCDqXBK6CBepLno6ORsZUQaz6xQX07F\u002B0lI1\u002B62Y3Go5dmmhP3jAoD5sSmFjHlKkkdbn5LN49Fxve4nAhAxqEEIP8MKheBGN40rlu5lQG7QPkVnGsOe2wHINMcP/ACwh8jofYx2f8ynFafF4g0jDH1/FsOKyo29qSTBApDZdnuMes8lvQLimb54gAUbmPj05ShJkKU85f17KtRntT17jd8seWd9/Y96nL1FUgpIYdBsDF2oT6WWj5UR6lJuuuSBPTJl71\u002BRtudZDzQn95Py8sjD\u002B6ifk345lanSbBN9DCGYhBUYInJw2pW2D0CxbtfBHzdJar974Wm0LFm1v0qUHALSTzN\u002B2pCWUyDS6YP9iGbR0Q0b86GiXKLrY/YYuxtLIjN9nt\u002BkggRm8tdeaTfl9qQy4649eChhMDJQk7aavZgFh8dQv\u002BlHLU7I9QCKQ8="
     },
     {
-<<<<<<< HEAD
-      "RequestUri": "https://seanstagetest.blob.core.windows.net/test-container-b516acce-9747-b45e-36a7-2b72bab44fba?restype=container",
-      "RequestMethod": "DELETE",
-      "RequestHeaders": {
-        "Authorization": "Sanitized",
-        "traceparent": "00-8538c8a4edc66b4caf9ceec8cefc51a5-4accdbb1988e5241-00",
-        "User-Agent": [
-          "azsdk-net-Storage.Blobs/12.4.0-dev.20200305.1",
-          "(.NET Core 4.6.28325.01; Microsoft Windows 10.0.18363 )"
-        ],
-        "x-ms-client-request-id": "7115d57f-d6b2-971f-c6fd-09d2b9ff5902",
-        "x-ms-date": "Thu, 05 Mar 2020 20:57:17 GMT",
-        "x-ms-return-client-request-id": "true",
-        "x-ms-version": "2019-10-10"
-=======
       "RequestUri": "https://seanmcccanary.blob.core.windows.net/test-container-b516acce-9747-b45e-36a7-2b72bab44fba?restype=container",
       "RequestMethod": "DELETE",
       "RequestHeaders": {
@@ -229,39 +126,25 @@
         "x-ms-date": "Thu, 02 Apr 2020 23:43:38 GMT",
         "x-ms-return-client-request-id": "true",
         "x-ms-version": "2019-12-12"
->>>>>>> 32e373e2
       },
       "RequestBody": null,
       "StatusCode": 202,
       "ResponseHeaders": {
         "Content-Length": "0",
-<<<<<<< HEAD
-        "Date": "Thu, 05 Mar 2020 20:57:17 GMT",
-=======
         "Date": "Thu, 02 Apr 2020 23:43:37 GMT",
->>>>>>> 32e373e2
         "Server": [
           "Windows-Azure-Blob/1.0",
           "Microsoft-HTTPAPI/2.0"
         ],
         "x-ms-client-request-id": "7115d57f-d6b2-971f-c6fd-09d2b9ff5902",
-<<<<<<< HEAD
-        "x-ms-request-id": "ee927428-101e-0047-7d30-f3f960000000",
-        "x-ms-version": "2019-10-10"
-=======
         "x-ms-request-id": "cf608ecf-a01e-007d-6148-093c83000000",
         "x-ms-version": "2019-12-12"
->>>>>>> 32e373e2
       },
       "ResponseBody": []
     }
   ],
   "Variables": {
     "RandomSeed": "862293748",
-<<<<<<< HEAD
-    "Storage_TestConfigDefault": "ProductionTenant\nseanstagetest\nU2FuaXRpemVk\nhttps://seanstagetest.blob.core.windows.net\nhttp://seanstagetest.file.core.windows.net\nhttp://seanstagetest.queue.core.windows.net\nhttp://seanstagetest.table.core.windows.net\n\n\n\n\nhttp://seanstagetest-secondary.blob.core.windows.net\nhttp://seanstagetest-secondary.file.core.windows.net\nhttp://seanstagetest-secondary.queue.core.windows.net\nhttp://seanstagetest-secondary.table.core.windows.net\n\nSanitized\n\n\nCloud\nBlobEndpoint=https://seanstagetest.blob.core.windows.net/;QueueEndpoint=http://seanstagetest.queue.core.windows.net/;FileEndpoint=http://seanstagetest.file.core.windows.net/;BlobSecondaryEndpoint=http://seanstagetest-secondary.blob.core.windows.net/;QueueSecondaryEndpoint=http://seanstagetest-secondary.queue.core.windows.net/;FileSecondaryEndpoint=http://seanstagetest-secondary.file.core.windows.net/;AccountName=seanstagetest;AccountKey=Sanitized\nseanscope1"
-=======
     "Storage_TestConfigDefault": "ProductionTenant\nseanmcccanary\nU2FuaXRpemVk\nhttps://seanmcccanary.blob.core.windows.net\nhttps://seanmcccanary.file.core.windows.net\nhttps://seanmcccanary.queue.core.windows.net\nhttps://seanmcccanary.table.core.windows.net\n\n\n\n\nhttps://seanmcccanary-secondary.blob.core.windows.net\nhttps://seanmcccanary-secondary.file.core.windows.net\nhttps://seanmcccanary-secondary.queue.core.windows.net\nhttps://seanmcccanary-secondary.table.core.windows.net\n\nSanitized\n\n\nCloud\nBlobEndpoint=https://seanmcccanary.blob.core.windows.net/;QueueEndpoint=https://seanmcccanary.queue.core.windows.net/;FileEndpoint=https://seanmcccanary.file.core.windows.net/;BlobSecondaryEndpoint=https://seanmcccanary-secondary.blob.core.windows.net/;QueueSecondaryEndpoint=https://seanmcccanary-secondary.queue.core.windows.net/;FileSecondaryEndpoint=https://seanmcccanary-secondary.file.core.windows.net/;AccountName=seanmcccanary;AccountKey=Sanitized\nseanscope1"
->>>>>>> 32e373e2
   }
 }