--- conflicted
+++ resolved
@@ -1,22 +1,6 @@
 {
   "Entries": [
     {
-<<<<<<< HEAD
-      "RequestUri": "https://seanstagetest.blob.core.windows.net/test-container-b8e767bc-f6e0-6b10-c1a4-d52e1e2a5c05?restype=container",
-      "RequestMethod": "PUT",
-      "RequestHeaders": {
-        "Authorization": "Sanitized",
-        "traceparent": "00-4947ee14200a8849805d0f5b31035ee0-2a94fcf5519f5f44-00",
-        "User-Agent": [
-          "azsdk-net-Storage.Blobs/12.4.0-dev.20200305.1",
-          "(.NET Core 4.6.28325.01; Microsoft Windows 10.0.18363 )"
-        ],
-        "x-ms-blob-public-access": "container",
-        "x-ms-client-request-id": "88ea75bc-faf4-9763-6354-1ea803e45509",
-        "x-ms-date": "Thu, 05 Mar 2020 20:59:10 GMT",
-        "x-ms-return-client-request-id": "true",
-        "x-ms-version": "2019-10-10"
-=======
       "RequestUri": "https://seanmcccanary.blob.core.windows.net/test-container-b8e767bc-f6e0-6b10-c1a4-d52e1e2a5c05?restype=container",
       "RequestMethod": "PUT",
       "RequestHeaders": {
@@ -31,58 +15,30 @@
         "x-ms-date": "Fri, 03 Apr 2020 20:00:03 GMT",
         "x-ms-return-client-request-id": "true",
         "x-ms-version": "2019-12-12"
->>>>>>> 32e373e2
       },
       "RequestBody": null,
       "StatusCode": 201,
       "ResponseHeaders": {
         "Content-Length": "0",
-<<<<<<< HEAD
-        "Date": "Thu, 05 Mar 2020 20:59:10 GMT",
-        "ETag": "\u00220x8D7C1480DFB78D3\u0022",
-        "Last-Modified": "Thu, 05 Mar 2020 20:59:11 GMT",
-=======
         "Date": "Fri, 03 Apr 2020 20:00:01 GMT",
         "ETag": "\u00220x8D7D809986ED17A\u0022",
         "Last-Modified": "Fri, 03 Apr 2020 20:00:01 GMT",
->>>>>>> 32e373e2
         "Server": [
           "Windows-Azure-Blob/1.0",
           "Microsoft-HTTPAPI/2.0"
         ],
         "x-ms-client-request-id": "88ea75bc-faf4-9763-6354-1ea803e45509",
-<<<<<<< HEAD
-        "x-ms-request-id": "ee927df4-101e-0047-1330-f3f960000000",
-        "x-ms-version": "2019-10-10"
-=======
         "x-ms-request-id": "667867a3-001e-0016-3df2-09bb77000000",
         "x-ms-version": "2019-12-12"
->>>>>>> 32e373e2
       },
       "ResponseBody": []
     },
     {
-<<<<<<< HEAD
-      "RequestUri": "https://seanstagetest.blob.core.windows.net/test-container-b8e767bc-f6e0-6b10-c1a4-d52e1e2a5c05/test-blob-def0b18c-24fd-9303-9938-f32b16b81143",
-=======
       "RequestUri": "https://seanmcccanary.blob.core.windows.net/test-container-b8e767bc-f6e0-6b10-c1a4-d52e1e2a5c05/test-blob-def0b18c-24fd-9303-9938-f32b16b81143",
->>>>>>> 32e373e2
       "RequestMethod": "PUT",
       "RequestHeaders": {
         "Authorization": "Sanitized",
         "Content-Length": "1024",
-<<<<<<< HEAD
-        "traceparent": "00-f19828416336dd4e88ea2f1539fe0291-7173cb825b085944-00",
-        "User-Agent": [
-          "azsdk-net-Storage.Blobs/12.4.0-dev.20200305.1",
-          "(.NET Core 4.6.28325.01; Microsoft Windows 10.0.18363 )"
-        ],
-        "x-ms-blob-type": "BlockBlob",
-        "x-ms-client-request-id": "625a1a01-bbf2-93d2-0df6-9e4d5abd2ac1",
-        "x-ms-date": "Thu, 05 Mar 2020 20:59:11 GMT",
-        "x-ms-return-client-request-id": "true",
-        "x-ms-version": "2019-10-10"
-=======
         "traceparent": "00-ca915de4a4df5649905bd702d59ef534-f83f766d7e625e47-00",
         "User-Agent": [
           "azsdk-net-Storage.Blobs/12.5.0-dev.20200403.1",
@@ -93,54 +49,28 @@
         "x-ms-date": "Fri, 03 Apr 2020 20:00:03 GMT",
         "x-ms-return-client-request-id": "true",
         "x-ms-version": "2019-12-12"
->>>>>>> 32e373e2
       },
       "RequestBody": "kpGmn6B5PPVanhWnulc7oTrYbqDNiU\u002BOG/J/dHiuTuQAYBjFUl56Qzn0LVXku9wLGH1tKnW0OwlCF4Ou\u002Bcd9rE8xplo/dU/cXStm2Fv5qWAWc1z6QCNuTCUPgzrazElyd4EFsxSBzKIukc1KTWKtSG0jl4Zrgmsrw1o0MPIUAZHh9GHa9PZLlKa5zK5WI/7CYTrNtzTDB/UV2fC6TZywGpA7aVkB01R31wPfsbW91Z9bcc63R0pdHe1rxRoFkUcKCLIeG7qlwY3mVd8w41U/WARRXtvN\u002BdJG3ktrlQ46cUa81agDn7rltrBA0PFqLDmYK20VtDJsPA/f1zxuOSx/rOOYdA6sPLhKa6cqjCjh27ER02mhJL0TUJiZJMd9dn2EwSQN0bgr6\u002B\u002B0y0iLQa/n/fuLXGXC3ogmhSN2ExjxzfQppssD0wr55uh67Fh0iA/osSbL8RoYweOc50yUtNfXw/5TYZrk4yrxknV9SPEvsf0UjWHxJdvaEeToZ\u002By9ZDEQoilaICZ0BM382l\u002Bkm3nxbDVPfyd15Z4jeU\u002B1\u002B3w9My1DbKXI1ZHWoIiU9Up7NnZq9vu3buQJmr2KNqfWvghRvqYxYC7UKZakeN\u002Bf4e9Tp0PZSwWBhsVIOtHnPZ7p/\u002BF/QjekStVHls1kE/UFarjNN49j/XMD0Djg6SZc7Oz3unj9IJ\u002B4r11tkbU3HHLQQ88ZGgYPhgJte3H\u002Bw2Gu66nhbFl8B0oZFYcy9my\u002BzLPFEKVWQ9Lm6DR2j6Qtuez8vqYLVrAZUzuF/wR\u002B3I\u002BWr6\u002B\u002BObO7WKfW\u002B4MlBnem61ubNjfGsnYCq7xq0UPNZwuk3\u002BD0b4A5QGb\u002BNVos9E3D3xSp4qZY0Pw5u432UIdjCJN4gCaXsXzbYvXQx30b1rdvp/EvJIRlSw/jurPyQvDfmizGtHMmLC2YzYCxiAh/HuXWhqmVNOQOEzUWs/fI6B8E8CxQVCFDSHrEl1YEs8MGZJzOHLtGSmZIt6E\u002BEHg2z\u002BVgrJfcLsnDkj4u0J2NCl9yD09b\u002BstkvabGCJx/BTgCjsdxpAcrKjXSCol9GHnIu61CywAp2tUZ/O7wFSYtRI0GLELVG2VXRuUZie9B5qUs/U3uPTk32LPyWKcZOhUPpcb8dus2859H64UbEFHl1xVIwxfZPgZUzlSP48O9PQvPCuQpRW\u002B59gqtplKzHMhhDICS0Xb\u002BNWa/qKiXpxDbiq15SwVtvJKljs0MK5e0oLGLLdZDK2yU0dR9aZzHIk760RykOdHC9FDt7EKp8QnPCwj2DHo5mF5A5Xkx8FL13Wx/Elp6D2bgyDmGVT4q6\u002BDKrl6U0RbUwDm\u002BZFRXkQP9\u002BA/WKd6vVPyhFkNAs0MgFvqZZkL0YA==",
       "StatusCode": 201,
       "ResponseHeaders": {
         "Content-Length": "0",
         "Content-MD5": "WGC8KENw4\u002Bm4k7wAmvZsXw==",
-<<<<<<< HEAD
-        "Date": "Thu, 05 Mar 2020 20:59:11 GMT",
-        "ETag": "\u00220x8D7C1480E143724\u0022",
-        "Last-Modified": "Thu, 05 Mar 2020 20:59:11 GMT",
-=======
         "Date": "Fri, 03 Apr 2020 20:00:01 GMT",
         "ETag": "\u00220x8D7D809988494FB\u0022",
         "Last-Modified": "Fri, 03 Apr 2020 20:00:02 GMT",
->>>>>>> 32e373e2
         "Server": [
           "Windows-Azure-Blob/1.0",
           "Microsoft-HTTPAPI/2.0"
         ],
         "x-ms-client-request-id": "625a1a01-bbf2-93d2-0df6-9e4d5abd2ac1",
         "x-ms-content-crc64": "IixzfyWUMXM=",
-<<<<<<< HEAD
-        "x-ms-request-id": "ee927dfd-101e-0047-1a30-f3f960000000",
-        "x-ms-request-server-encrypted": "true",
-        "x-ms-version": "2019-10-10"
-=======
         "x-ms-request-id": "667867c6-001e-0016-56f2-09bb77000000",
         "x-ms-request-server-encrypted": "true",
         "x-ms-version": "2019-12-12"
->>>>>>> 32e373e2
       },
       "ResponseBody": []
     },
     {
-<<<<<<< HEAD
-      "RequestUri": "https://seanstagetest.blob.core.windows.net/test-container-b8e767bc-f6e0-6b10-c1a4-d52e1e2a5c05/test-blob-def0b18c-24fd-9303-9938-f32b16b81143?sv=2019-10-10\u0026st=2020-03-05T19%3A59%3A11Z\u0026se=2020-03-05T21%3A59%3A11Z\u0026sr=b\u0026sp=racwd\u0026sig=Sanitized",
-      "RequestMethod": "HEAD",
-      "RequestHeaders": {
-        "traceparent": "00-51c991a5b612e24790b18664a42186f5-2b35c386eac42b4a-00",
-        "User-Agent": [
-          "azsdk-net-Storage.Blobs/12.4.0-dev.20200305.1",
-          "(.NET Core 4.6.28325.01; Microsoft Windows 10.0.18363 )"
-        ],
-        "x-ms-client-request-id": "4c9838c3-92e7-516d-8317-432a1e5db7cb",
-        "x-ms-return-client-request-id": "true",
-        "x-ms-version": "2019-10-10"
-=======
       "RequestUri": "https://seanmcccanary.blob.core.windows.net/test-container-b8e767bc-f6e0-6b10-c1a4-d52e1e2a5c05/test-blob-def0b18c-24fd-9303-9938-f32b16b81143?sv=2019-12-12\u0026st=2020-04-03T19%3A00%3A03Z\u0026se=2020-04-03T21%3A00%3A03Z\u0026sr=b\u0026sp=racwd\u0026sig=Sanitized",
       "RequestMethod": "HEAD",
       "RequestHeaders": {
@@ -152,7 +82,6 @@
         "x-ms-client-request-id": "4c9838c3-92e7-516d-8317-432a1e5db7cb",
         "x-ms-return-client-request-id": "true",
         "x-ms-version": "2019-12-12"
->>>>>>> 32e373e2
       },
       "RequestBody": null,
       "StatusCode": 200,
@@ -161,15 +90,9 @@
         "Content-Length": "1024",
         "Content-MD5": "WGC8KENw4\u002Bm4k7wAmvZsXw==",
         "Content-Type": "application/octet-stream",
-<<<<<<< HEAD
-        "Date": "Thu, 05 Mar 2020 20:59:11 GMT",
-        "ETag": "\u00220x8D7C1480E143724\u0022",
-        "Last-Modified": "Thu, 05 Mar 2020 20:59:11 GMT",
-=======
         "Date": "Fri, 03 Apr 2020 20:00:02 GMT",
         "ETag": "\u00220x8D7D809988494FB\u0022",
         "Last-Modified": "Fri, 03 Apr 2020 20:00:02 GMT",
->>>>>>> 32e373e2
         "Server": [
           "Windows-Azure-Blob/1.0",
           "Microsoft-HTTPAPI/2.0"
@@ -178,40 +101,16 @@
         "x-ms-access-tier-inferred": "true",
         "x-ms-blob-type": "BlockBlob",
         "x-ms-client-request-id": "4c9838c3-92e7-516d-8317-432a1e5db7cb",
-<<<<<<< HEAD
-        "x-ms-creation-time": "Thu, 05 Mar 2020 20:59:11 GMT",
-        "x-ms-lease-state": "available",
-        "x-ms-lease-status": "unlocked",
-        "x-ms-request-id": "c74d57a8-a01e-000f-6830-f3e457000000",
-        "x-ms-server-encrypted": "true",
-        "x-ms-version": "2019-10-10"
-=======
         "x-ms-creation-time": "Fri, 03 Apr 2020 20:00:02 GMT",
         "x-ms-lease-state": "available",
         "x-ms-lease-status": "unlocked",
         "x-ms-request-id": "53eb98d0-f01e-0084-28f2-093fa1000000",
         "x-ms-server-encrypted": "true",
         "x-ms-version": "2019-12-12"
->>>>>>> 32e373e2
       },
       "ResponseBody": []
     },
     {
-<<<<<<< HEAD
-      "RequestUri": "https://seanstagetest.blob.core.windows.net/test-container-b8e767bc-f6e0-6b10-c1a4-d52e1e2a5c05?restype=container",
-      "RequestMethod": "DELETE",
-      "RequestHeaders": {
-        "Authorization": "Sanitized",
-        "traceparent": "00-2494360ae81d1c409d5cbaf8b7403882-81c46cb49cc31f42-00",
-        "User-Agent": [
-          "azsdk-net-Storage.Blobs/12.4.0-dev.20200305.1",
-          "(.NET Core 4.6.28325.01; Microsoft Windows 10.0.18363 )"
-        ],
-        "x-ms-client-request-id": "218aad10-de25-77d9-29b1-fd67496478f3",
-        "x-ms-date": "Thu, 05 Mar 2020 20:59:11 GMT",
-        "x-ms-return-client-request-id": "true",
-        "x-ms-version": "2019-10-10"
-=======
       "RequestUri": "https://seanmcccanary.blob.core.windows.net/test-container-b8e767bc-f6e0-6b10-c1a4-d52e1e2a5c05?restype=container",
       "RequestMethod": "DELETE",
       "RequestHeaders": {
@@ -225,42 +124,26 @@
         "x-ms-date": "Fri, 03 Apr 2020 20:00:03 GMT",
         "x-ms-return-client-request-id": "true",
         "x-ms-version": "2019-12-12"
->>>>>>> 32e373e2
       },
       "RequestBody": null,
       "StatusCode": 202,
       "ResponseHeaders": {
         "Content-Length": "0",
-<<<<<<< HEAD
-        "Date": "Thu, 05 Mar 2020 20:59:11 GMT",
-=======
         "Date": "Fri, 03 Apr 2020 20:00:02 GMT",
->>>>>>> 32e373e2
         "Server": [
           "Windows-Azure-Blob/1.0",
           "Microsoft-HTTPAPI/2.0"
         ],
         "x-ms-client-request-id": "218aad10-de25-77d9-29b1-fd67496478f3",
-<<<<<<< HEAD
-        "x-ms-request-id": "c74d57ae-a01e-000f-6c30-f3e457000000",
-        "x-ms-version": "2019-10-10"
-=======
         "x-ms-request-id": "53eb98e3-f01e-0084-36f2-093fa1000000",
         "x-ms-version": "2019-12-12"
->>>>>>> 32e373e2
       },
       "ResponseBody": []
     }
   ],
   "Variables": {
-<<<<<<< HEAD
-    "DateTimeOffsetNow": "2020-03-05T12:59:11.5765683-08:00",
-    "RandomSeed": "122681508",
-    "Storage_TestConfigDefault": "ProductionTenant\nseanstagetest\nU2FuaXRpemVk\nhttps://seanstagetest.blob.core.windows.net\nhttp://seanstagetest.file.core.windows.net\nhttp://seanstagetest.queue.core.windows.net\nhttp://seanstagetest.table.core.windows.net\n\n\n\n\nhttp://seanstagetest-secondary.blob.core.windows.net\nhttp://seanstagetest-secondary.file.core.windows.net\nhttp://seanstagetest-secondary.queue.core.windows.net\nhttp://seanstagetest-secondary.table.core.windows.net\n\nSanitized\n\n\nCloud\nBlobEndpoint=https://seanstagetest.blob.core.windows.net/;QueueEndpoint=http://seanstagetest.queue.core.windows.net/;FileEndpoint=http://seanstagetest.file.core.windows.net/;BlobSecondaryEndpoint=http://seanstagetest-secondary.blob.core.windows.net/;QueueSecondaryEndpoint=http://seanstagetest-secondary.queue.core.windows.net/;FileSecondaryEndpoint=http://seanstagetest-secondary.file.core.windows.net/;AccountName=seanstagetest;AccountKey=Sanitized\nseanscope1"
-=======
     "DateTimeOffsetNow": "2020-04-03T13:00:03.6299394-07:00",
     "RandomSeed": "122681508",
     "Storage_TestConfigDefault": "ProductionTenant\nseanmcccanary\nU2FuaXRpemVk\nhttps://seanmcccanary.blob.core.windows.net\nhttps://seanmcccanary.file.core.windows.net\nhttps://seanmcccanary.queue.core.windows.net\nhttps://seanmcccanary.table.core.windows.net\n\n\n\n\nhttps://seanmcccanary-secondary.blob.core.windows.net\nhttps://seanmcccanary-secondary.file.core.windows.net\nhttps://seanmcccanary-secondary.queue.core.windows.net\nhttps://seanmcccanary-secondary.table.core.windows.net\n\nSanitized\n\n\nCloud\nBlobEndpoint=https://seanmcccanary.blob.core.windows.net/;QueueEndpoint=https://seanmcccanary.queue.core.windows.net/;FileEndpoint=https://seanmcccanary.file.core.windows.net/;BlobSecondaryEndpoint=https://seanmcccanary-secondary.blob.core.windows.net/;QueueSecondaryEndpoint=https://seanmcccanary-secondary.queue.core.windows.net/;FileSecondaryEndpoint=https://seanmcccanary-secondary.file.core.windows.net/;AccountName=seanmcccanary;AccountKey=Sanitized\nseanscope1"
->>>>>>> 32e373e2
   }
 }