{
  "Entries": [
    {
<<<<<<< HEAD
      "RequestUri": "https://seanstagetest.blob.core.windows.net/test-container-7ede1347-a3e4-3038-fc79-90a18ed92985?restype=container",
      "RequestMethod": "PUT",
      "RequestHeaders": {
        "Authorization": "Sanitized",
        "traceparent": "00-4047a1e9dddc154b97533433e3b4c3bf-154b930fcf3b154b-00",
        "User-Agent": [
          "azsdk-net-Storage.Blobs/12.4.0-dev.20200305.1",
          "(.NET Core 4.6.28325.01; Microsoft Windows 10.0.18363 )"
        ],
        "x-ms-blob-public-access": "container",
        "x-ms-client-request-id": "2fc56542-20bb-868c-db3d-075331c0388b",
        "x-ms-date": "Thu, 05 Mar 2020 20:55:32 GMT",
        "x-ms-return-client-request-id": "true",
        "x-ms-version": "2019-10-10"
=======
      "RequestUri": "https://seanmcccanary.blob.core.windows.net/test-container-7ede1347-a3e4-3038-fc79-90a18ed92985?restype=container",
      "RequestMethod": "PUT",
      "RequestHeaders": {
        "Authorization": "Sanitized",
        "traceparent": "00-baf9620bf593cc43b6639bd14bdf95e9-a4627efbf191794d-00",
        "User-Agent": [
          "azsdk-net-Storage.Blobs/12.5.0-dev.20200402.1",
          "(.NET Core 4.6.28325.01; Microsoft Windows 10.0.18362 )"
        ],
        "x-ms-blob-public-access": "container",
        "x-ms-client-request-id": "2fc56542-20bb-868c-db3d-075331c0388b",
        "x-ms-date": "Thu, 02 Apr 2020 23:41:54 GMT",
        "x-ms-return-client-request-id": "true",
        "x-ms-version": "2019-12-12"
>>>>>>> 32e373e2
      },
      "RequestBody": null,
      "StatusCode": 201,
      "ResponseHeaders": {
        "Content-Length": "0",
<<<<<<< HEAD
        "Date": "Thu, 05 Mar 2020 20:55:31 GMT",
        "ETag": "\u00220x8D7C1478B790C44\u0022",
        "Last-Modified": "Thu, 05 Mar 2020 20:55:32 GMT",
=======
        "Date": "Thu, 02 Apr 2020 23:41:53 GMT",
        "ETag": "\u00220x8D7D75F6C827D87\u0022",
        "Last-Modified": "Thu, 02 Apr 2020 23:41:53 GMT",
>>>>>>> 32e373e2
        "Server": [
          "Windows-Azure-Blob/1.0",
          "Microsoft-HTTPAPI/2.0"
        ],
        "x-ms-client-request-id": "2fc56542-20bb-868c-db3d-075331c0388b",
<<<<<<< HEAD
        "x-ms-request-id": "589b077d-e01e-0021-3d30-f3b640000000",
        "x-ms-version": "2019-10-10"
=======
        "x-ms-request-id": "3330efe1-901e-0082-7848-090c1e000000",
        "x-ms-version": "2019-12-12"
>>>>>>> 32e373e2
      },
      "ResponseBody": []
    },
    {
<<<<<<< HEAD
      "RequestUri": "https://seanstagetest.blob.core.windows.net/test-container-7ede1347-a3e4-3038-fc79-90a18ed92985/test-blob-0f19ad74-b02b-0051-ff02-1ef5f67390a0",
=======
      "RequestUri": "https://seanmcccanary.blob.core.windows.net/test-container-7ede1347-a3e4-3038-fc79-90a18ed92985/test-blob-0f19ad74-b02b-0051-ff02-1ef5f67390a0",
>>>>>>> 32e373e2
      "RequestMethod": "PUT",
      "RequestHeaders": {
        "Authorization": "Sanitized",
        "Content-Length": "1024",
<<<<<<< HEAD
        "traceparent": "00-0b3f8a7717a3ea4fb0f892a297fa75c4-2f199fcffb20f54a-00",
        "User-Agent": [
          "azsdk-net-Storage.Blobs/12.4.0-dev.20200305.1",
          "(.NET Core 4.6.28325.01; Microsoft Windows 10.0.18363 )"
        ],
        "x-ms-blob-type": "BlockBlob",
        "x-ms-client-request-id": "51a00059-e944-0435-8700-b17c0ff3ebe0",
        "x-ms-date": "Thu, 05 Mar 2020 20:55:32 GMT",
        "x-ms-return-client-request-id": "true",
        "x-ms-version": "2019-10-10"
=======
        "traceparent": "00-ca51669104805b4d9a3063bb6445370c-957b6f3193039942-00",
        "User-Agent": [
          "azsdk-net-Storage.Blobs/12.5.0-dev.20200402.1",
          "(.NET Core 4.6.28325.01; Microsoft Windows 10.0.18362 )"
        ],
        "x-ms-blob-type": "BlockBlob",
        "x-ms-client-request-id": "51a00059-e944-0435-8700-b17c0ff3ebe0",
        "x-ms-date": "Thu, 02 Apr 2020 23:41:54 GMT",
        "x-ms-return-client-request-id": "true",
        "x-ms-version": "2019-12-12"
>>>>>>> 32e373e2
      },
      "RequestBody": "FfdfKBT5yd16fuxbP8Cqn7chUPJCVG2RFMQvuAKXj2etZz45YRB2euM8lazD9cA\u002BWH491COdXcCKzRNPyRHb4\u002B\u002BErtiCcD6mqtYPBr/AzR4D8WCDWbpEDwl9r5P8J7DRYLG9PkfovOdAlipNjlYByf/1S9ixV4o0QJ/PBMGrqoMlPqUNA4/XGzR4Q8KQ94GyfOWTBtvXIAkniP6nGLclleymJ1Cw9MVwHi\u002BjOBPHpEgdHIjcF6SnTR2c5XuQLwJ9U67W6dAxAYgfIuisM\u002Bf1YOS2ivwvSX1I/9kyFA5K4O4sJuVk8bp37BoAvPS7\u002Bxk2poWW2aUGTQkxjur2/\u002B151UL5fwwBkW4pPp3hLo2IjAS//G6JtAZJJtncM2PQge0th\u002BeywnsNNBUWbJoHJR58qAHlNgJ/7yE7r1gzJV0KWb2ws6em1sqIsshYc0dsQgG6X4th6krqrpfGdhIi2Q64CxPcVnF31tE3XYQ6JnzZz21XecXRqW5zxgUP4F\u002B3Zdm5oGc0j\u002BuQQ4m5Ko3Fr4cb7Kely2BI5mKkaZBrZ/VygPergYYVpT\u002BBxzY8F37grRd\u002B9PO3Epp4cbkEjyZbJNuTR6qWGi4BBkdoIwMqDM7jw7t57HMCum1cMhDMEBUZJqJaqM/USpPpfe6sT\u002B6XTmTqIMxq4TdokY08OegdNPUyTvxhz2T/D3gokG\u002BEVWp/xeOr4e9Ir0Rq8hZCmBGqy0j4eQHxNn8A6xFTQVHI4zsivHMEclIG6Z649t1NvXZnfcUmjNxpjY9kqvbe9G3yog7aH9udplj18pBiOT\u002Bhsy6a7MSMoVdfuS/kn8hcJ/QxxVTOcp6aytdsMZpLBlNQw/bHQwipZgG3e2WsuQaQmMqbMXTr0kGQACHsH3C9E7PblNzRlOTsiF9SF/c47hHR3JjPsNXfZPC1N0LmvEaQ\u002Bmey0CQpvgTlr6gUmLtJVxIQGkPX7WLd\u002By/sG12hBcsYwh2Phh3sqB6U6gEsyss1a98w1qIDuQwE1NT1PKKmQ6nd/NadutH0I3IkQwJhsDFjt699cS4pFQgQirFI92t77aZXT871l7EOPLIv3nUKoySjkYXyKdJ7tOfNjC8frCwHqVZcCWFibh/\u002BbjR7\u002BjaTBueNpGbmiMTU3JvnJwqB75CGKDQfrpnCQSJl9Lqd/7qwOoZIkQfGISCRhy3Fe0cUfH\u002Bk9dECdFhNymNDgJQKNtzhNu2EOV2IvwcTjSZr/cXbUXc6\u002BAnorsYu\u002BsekgqCMh1BQ5ERZkEMiGzbK7uYx4s2dZy4czz3T\u002BYgnVj\u002BW5DxmhwbVGxiBgcE0GNzTHcDg/Bj5BhtycLcSfOu7MjkEjDf5ZGbfXMa0HOVt6LdhANvIR1kmnA==",
      "StatusCode": 201,
      "ResponseHeaders": {
        "Content-Length": "0",
        "Content-MD5": "dHx2Kkc/F0D1VZmQMVmq1Q==",
<<<<<<< HEAD
        "Date": "Thu, 05 Mar 2020 20:55:31 GMT",
        "ETag": "\u00220x8D7C1478B86508A\u0022",
        "Last-Modified": "Thu, 05 Mar 2020 20:55:32 GMT",
=======
        "Date": "Thu, 02 Apr 2020 23:41:53 GMT",
        "ETag": "\u00220x8D7D75F6C8F0991\u0022",
        "Last-Modified": "Thu, 02 Apr 2020 23:41:53 GMT",
>>>>>>> 32e373e2
        "Server": [
          "Windows-Azure-Blob/1.0",
          "Microsoft-HTTPAPI/2.0"
        ],
        "x-ms-client-request-id": "51a00059-e944-0435-8700-b17c0ff3ebe0",
        "x-ms-content-crc64": "wI6wwBXBMVQ=",
<<<<<<< HEAD
        "x-ms-request-id": "589b077f-e01e-0021-3e30-f3b640000000",
        "x-ms-request-server-encrypted": "true",
        "x-ms-version": "2019-10-10"
=======
        "x-ms-request-id": "3330efe7-901e-0082-7c48-090c1e000000",
        "x-ms-request-server-encrypted": "true",
        "x-ms-version": "2019-12-12"
>>>>>>> 32e373e2
      },
      "ResponseBody": []
    },
    {
<<<<<<< HEAD
      "RequestUri": "https://seanstagetest.blob.core.windows.net/test-container-7ede1347-a3e4-3038-fc79-90a18ed92985/test-blob-0f19ad74-b02b-0051-ff02-1ef5f67390a0",
      "RequestMethod": "DELETE",
      "RequestHeaders": {
        "Authorization": "Sanitized",
        "traceparent": "00-1b9bf49b3dd7214c9d6fa5613a1eafc6-7a70ad097fb19d42-00",
        "User-Agent": [
          "azsdk-net-Storage.Blobs/12.4.0-dev.20200305.1",
          "(.NET Core 4.6.28325.01; Microsoft Windows 10.0.18363 )"
        ],
        "x-ms-client-request-id": "466e2327-d5b9-f457-ecef-8f4e10221dd1",
        "x-ms-date": "Thu, 05 Mar 2020 20:55:32 GMT",
        "x-ms-return-client-request-id": "true",
        "x-ms-version": "2019-10-10"
=======
      "RequestUri": "https://seanmcccanary.blob.core.windows.net/test-container-7ede1347-a3e4-3038-fc79-90a18ed92985/test-blob-0f19ad74-b02b-0051-ff02-1ef5f67390a0",
      "RequestMethod": "DELETE",
      "RequestHeaders": {
        "Authorization": "Sanitized",
        "traceparent": "00-39b90bc25f2c1347b5cd32fd2d287e64-9077d8378964b845-00",
        "User-Agent": [
          "azsdk-net-Storage.Blobs/12.5.0-dev.20200402.1",
          "(.NET Core 4.6.28325.01; Microsoft Windows 10.0.18362 )"
        ],
        "x-ms-client-request-id": "466e2327-d5b9-f457-ecef-8f4e10221dd1",
        "x-ms-date": "Thu, 02 Apr 2020 23:41:54 GMT",
        "x-ms-return-client-request-id": "true",
        "x-ms-version": "2019-12-12"
>>>>>>> 32e373e2
      },
      "RequestBody": null,
      "StatusCode": 202,
      "ResponseHeaders": {
        "Content-Length": "0",
<<<<<<< HEAD
        "Date": "Thu, 05 Mar 2020 20:55:31 GMT",
=======
        "Date": "Thu, 02 Apr 2020 23:41:53 GMT",
>>>>>>> 32e373e2
        "Server": [
          "Windows-Azure-Blob/1.0",
          "Microsoft-HTTPAPI/2.0"
        ],
        "x-ms-client-request-id": "466e2327-d5b9-f457-ecef-8f4e10221dd1",
        "x-ms-delete-type-permanent": "true",
<<<<<<< HEAD
        "x-ms-request-id": "589b0781-e01e-0021-3f30-f3b640000000",
        "x-ms-version": "2019-10-10"
=======
        "x-ms-request-id": "3330eff0-901e-0082-0348-090c1e000000",
        "x-ms-version": "2019-12-12"
>>>>>>> 32e373e2
      },
      "ResponseBody": []
    },
    {
<<<<<<< HEAD
      "RequestUri": "https://seanstagetest.blob.core.windows.net/test-container-7ede1347-a3e4-3038-fc79-90a18ed92985?restype=container",
      "RequestMethod": "DELETE",
      "RequestHeaders": {
        "Authorization": "Sanitized",
        "traceparent": "00-38cec9e5e762924ebc3e77b1abed0c63-3dc5067758730345-00",
        "User-Agent": [
          "azsdk-net-Storage.Blobs/12.4.0-dev.20200305.1",
          "(.NET Core 4.6.28325.01; Microsoft Windows 10.0.18363 )"
        ],
        "x-ms-client-request-id": "ec55f6d4-a484-0826-9864-eb81c0428806",
        "x-ms-date": "Thu, 05 Mar 2020 20:55:32 GMT",
        "x-ms-return-client-request-id": "true",
        "x-ms-version": "2019-10-10"
=======
      "RequestUri": "https://seanmcccanary.blob.core.windows.net/test-container-7ede1347-a3e4-3038-fc79-90a18ed92985?restype=container",
      "RequestMethod": "DELETE",
      "RequestHeaders": {
        "Authorization": "Sanitized",
        "traceparent": "00-e8a965bfc61e1a488e40b884c2fab47e-831aa08c442fe848-00",
        "User-Agent": [
          "azsdk-net-Storage.Blobs/12.5.0-dev.20200402.1",
          "(.NET Core 4.6.28325.01; Microsoft Windows 10.0.18362 )"
        ],
        "x-ms-client-request-id": "ec55f6d4-a484-0826-9864-eb81c0428806",
        "x-ms-date": "Thu, 02 Apr 2020 23:41:54 GMT",
        "x-ms-return-client-request-id": "true",
        "x-ms-version": "2019-12-12"
>>>>>>> 32e373e2
      },
      "RequestBody": null,
      "StatusCode": 202,
      "ResponseHeaders": {
        "Content-Length": "0",
<<<<<<< HEAD
        "Date": "Thu, 05 Mar 2020 20:55:32 GMT",
=======
        "Date": "Thu, 02 Apr 2020 23:41:53 GMT",
>>>>>>> 32e373e2
        "Server": [
          "Windows-Azure-Blob/1.0",
          "Microsoft-HTTPAPI/2.0"
        ],
        "x-ms-client-request-id": "ec55f6d4-a484-0826-9864-eb81c0428806",
<<<<<<< HEAD
        "x-ms-request-id": "589b0782-e01e-0021-4030-f3b640000000",
        "x-ms-version": "2019-10-10"
=======
        "x-ms-request-id": "3330eff6-901e-0082-0848-090c1e000000",
        "x-ms-version": "2019-12-12"
>>>>>>> 32e373e2
      },
      "ResponseBody": []
    }
  ],
  "Variables": {
    "RandomSeed": "369572417",
<<<<<<< HEAD
    "Storage_TestConfigDefault": "ProductionTenant\nseanstagetest\nU2FuaXRpemVk\nhttps://seanstagetest.blob.core.windows.net\nhttp://seanstagetest.file.core.windows.net\nhttp://seanstagetest.queue.core.windows.net\nhttp://seanstagetest.table.core.windows.net\n\n\n\n\nhttp://seanstagetest-secondary.blob.core.windows.net\nhttp://seanstagetest-secondary.file.core.windows.net\nhttp://seanstagetest-secondary.queue.core.windows.net\nhttp://seanstagetest-secondary.table.core.windows.net\n\nSanitized\n\n\nCloud\nBlobEndpoint=https://seanstagetest.blob.core.windows.net/;QueueEndpoint=http://seanstagetest.queue.core.windows.net/;FileEndpoint=http://seanstagetest.file.core.windows.net/;BlobSecondaryEndpoint=http://seanstagetest-secondary.blob.core.windows.net/;QueueSecondaryEndpoint=http://seanstagetest-secondary.queue.core.windows.net/;FileSecondaryEndpoint=http://seanstagetest-secondary.file.core.windows.net/;AccountName=seanstagetest;AccountKey=Sanitized\nseanscope1"
=======
    "Storage_TestConfigDefault": "ProductionTenant\nseanmcccanary\nU2FuaXRpemVk\nhttps://seanmcccanary.blob.core.windows.net\nhttps://seanmcccanary.file.core.windows.net\nhttps://seanmcccanary.queue.core.windows.net\nhttps://seanmcccanary.table.core.windows.net\n\n\n\n\nhttps://seanmcccanary-secondary.blob.core.windows.net\nhttps://seanmcccanary-secondary.file.core.windows.net\nhttps://seanmcccanary-secondary.queue.core.windows.net\nhttps://seanmcccanary-secondary.table.core.windows.net\n\nSanitized\n\n\nCloud\nBlobEndpoint=https://seanmcccanary.blob.core.windows.net/;QueueEndpoint=https://seanmcccanary.queue.core.windows.net/;FileEndpoint=https://seanmcccanary.file.core.windows.net/;BlobSecondaryEndpoint=https://seanmcccanary-secondary.blob.core.windows.net/;QueueSecondaryEndpoint=https://seanmcccanary-secondary.queue.core.windows.net/;FileSecondaryEndpoint=https://seanmcccanary-secondary.file.core.windows.net/;AccountName=seanmcccanary;AccountKey=Sanitized\nseanscope1"
>>>>>>> 32e373e2
  }
}<|MERGE_RESOLUTION|>--- conflicted
+++ resolved
@@ -1,22 +1,6 @@
 {
   "Entries": [
     {
-<<<<<<< HEAD
-      "RequestUri": "https://seanstagetest.blob.core.windows.net/test-container-7ede1347-a3e4-3038-fc79-90a18ed92985?restype=container",
-      "RequestMethod": "PUT",
-      "RequestHeaders": {
-        "Authorization": "Sanitized",
-        "traceparent": "00-4047a1e9dddc154b97533433e3b4c3bf-154b930fcf3b154b-00",
-        "User-Agent": [
-          "azsdk-net-Storage.Blobs/12.4.0-dev.20200305.1",
-          "(.NET Core 4.6.28325.01; Microsoft Windows 10.0.18363 )"
-        ],
-        "x-ms-blob-public-access": "container",
-        "x-ms-client-request-id": "2fc56542-20bb-868c-db3d-075331c0388b",
-        "x-ms-date": "Thu, 05 Mar 2020 20:55:32 GMT",
-        "x-ms-return-client-request-id": "true",
-        "x-ms-version": "2019-10-10"
-=======
       "RequestUri": "https://seanmcccanary.blob.core.windows.net/test-container-7ede1347-a3e4-3038-fc79-90a18ed92985?restype=container",
       "RequestMethod": "PUT",
       "RequestHeaders": {
@@ -31,58 +15,30 @@
         "x-ms-date": "Thu, 02 Apr 2020 23:41:54 GMT",
         "x-ms-return-client-request-id": "true",
         "x-ms-version": "2019-12-12"
->>>>>>> 32e373e2
       },
       "RequestBody": null,
       "StatusCode": 201,
       "ResponseHeaders": {
         "Content-Length": "0",
-<<<<<<< HEAD
-        "Date": "Thu, 05 Mar 2020 20:55:31 GMT",
-        "ETag": "\u00220x8D7C1478B790C44\u0022",
-        "Last-Modified": "Thu, 05 Mar 2020 20:55:32 GMT",
-=======
         "Date": "Thu, 02 Apr 2020 23:41:53 GMT",
         "ETag": "\u00220x8D7D75F6C827D87\u0022",
         "Last-Modified": "Thu, 02 Apr 2020 23:41:53 GMT",
->>>>>>> 32e373e2
         "Server": [
           "Windows-Azure-Blob/1.0",
           "Microsoft-HTTPAPI/2.0"
         ],
         "x-ms-client-request-id": "2fc56542-20bb-868c-db3d-075331c0388b",
-<<<<<<< HEAD
-        "x-ms-request-id": "589b077d-e01e-0021-3d30-f3b640000000",
-        "x-ms-version": "2019-10-10"
-=======
         "x-ms-request-id": "3330efe1-901e-0082-7848-090c1e000000",
         "x-ms-version": "2019-12-12"
->>>>>>> 32e373e2
       },
       "ResponseBody": []
     },
     {
-<<<<<<< HEAD
-      "RequestUri": "https://seanstagetest.blob.core.windows.net/test-container-7ede1347-a3e4-3038-fc79-90a18ed92985/test-blob-0f19ad74-b02b-0051-ff02-1ef5f67390a0",
-=======
       "RequestUri": "https://seanmcccanary.blob.core.windows.net/test-container-7ede1347-a3e4-3038-fc79-90a18ed92985/test-blob-0f19ad74-b02b-0051-ff02-1ef5f67390a0",
->>>>>>> 32e373e2
       "RequestMethod": "PUT",
       "RequestHeaders": {
         "Authorization": "Sanitized",
         "Content-Length": "1024",
-<<<<<<< HEAD
-        "traceparent": "00-0b3f8a7717a3ea4fb0f892a297fa75c4-2f199fcffb20f54a-00",
-        "User-Agent": [
-          "azsdk-net-Storage.Blobs/12.4.0-dev.20200305.1",
-          "(.NET Core 4.6.28325.01; Microsoft Windows 10.0.18363 )"
-        ],
-        "x-ms-blob-type": "BlockBlob",
-        "x-ms-client-request-id": "51a00059-e944-0435-8700-b17c0ff3ebe0",
-        "x-ms-date": "Thu, 05 Mar 2020 20:55:32 GMT",
-        "x-ms-return-client-request-id": "true",
-        "x-ms-version": "2019-10-10"
-=======
         "traceparent": "00-ca51669104805b4d9a3063bb6445370c-957b6f3193039942-00",
         "User-Agent": [
           "azsdk-net-Storage.Blobs/12.5.0-dev.20200402.1",
@@ -93,56 +49,28 @@
         "x-ms-date": "Thu, 02 Apr 2020 23:41:54 GMT",
         "x-ms-return-client-request-id": "true",
         "x-ms-version": "2019-12-12"
->>>>>>> 32e373e2
       },
       "RequestBody": "FfdfKBT5yd16fuxbP8Cqn7chUPJCVG2RFMQvuAKXj2etZz45YRB2euM8lazD9cA\u002BWH491COdXcCKzRNPyRHb4\u002B\u002BErtiCcD6mqtYPBr/AzR4D8WCDWbpEDwl9r5P8J7DRYLG9PkfovOdAlipNjlYByf/1S9ixV4o0QJ/PBMGrqoMlPqUNA4/XGzR4Q8KQ94GyfOWTBtvXIAkniP6nGLclleymJ1Cw9MVwHi\u002BjOBPHpEgdHIjcF6SnTR2c5XuQLwJ9U67W6dAxAYgfIuisM\u002Bf1YOS2ivwvSX1I/9kyFA5K4O4sJuVk8bp37BoAvPS7\u002Bxk2poWW2aUGTQkxjur2/\u002B151UL5fwwBkW4pPp3hLo2IjAS//G6JtAZJJtncM2PQge0th\u002BeywnsNNBUWbJoHJR58qAHlNgJ/7yE7r1gzJV0KWb2ws6em1sqIsshYc0dsQgG6X4th6krqrpfGdhIi2Q64CxPcVnF31tE3XYQ6JnzZz21XecXRqW5zxgUP4F\u002B3Zdm5oGc0j\u002BuQQ4m5Ko3Fr4cb7Kely2BI5mKkaZBrZ/VygPergYYVpT\u002BBxzY8F37grRd\u002B9PO3Epp4cbkEjyZbJNuTR6qWGi4BBkdoIwMqDM7jw7t57HMCum1cMhDMEBUZJqJaqM/USpPpfe6sT\u002B6XTmTqIMxq4TdokY08OegdNPUyTvxhz2T/D3gokG\u002BEVWp/xeOr4e9Ir0Rq8hZCmBGqy0j4eQHxNn8A6xFTQVHI4zsivHMEclIG6Z649t1NvXZnfcUmjNxpjY9kqvbe9G3yog7aH9udplj18pBiOT\u002Bhsy6a7MSMoVdfuS/kn8hcJ/QxxVTOcp6aytdsMZpLBlNQw/bHQwipZgG3e2WsuQaQmMqbMXTr0kGQACHsH3C9E7PblNzRlOTsiF9SF/c47hHR3JjPsNXfZPC1N0LmvEaQ\u002Bmey0CQpvgTlr6gUmLtJVxIQGkPX7WLd\u002By/sG12hBcsYwh2Phh3sqB6U6gEsyss1a98w1qIDuQwE1NT1PKKmQ6nd/NadutH0I3IkQwJhsDFjt699cS4pFQgQirFI92t77aZXT871l7EOPLIv3nUKoySjkYXyKdJ7tOfNjC8frCwHqVZcCWFibh/\u002BbjR7\u002BjaTBueNpGbmiMTU3JvnJwqB75CGKDQfrpnCQSJl9Lqd/7qwOoZIkQfGISCRhy3Fe0cUfH\u002Bk9dECdFhNymNDgJQKNtzhNu2EOV2IvwcTjSZr/cXbUXc6\u002BAnorsYu\u002BsekgqCMh1BQ5ERZkEMiGzbK7uYx4s2dZy4czz3T\u002BYgnVj\u002BW5DxmhwbVGxiBgcE0GNzTHcDg/Bj5BhtycLcSfOu7MjkEjDf5ZGbfXMa0HOVt6LdhANvIR1kmnA==",
       "StatusCode": 201,
       "ResponseHeaders": {
         "Content-Length": "0",
         "Content-MD5": "dHx2Kkc/F0D1VZmQMVmq1Q==",
-<<<<<<< HEAD
-        "Date": "Thu, 05 Mar 2020 20:55:31 GMT",
-        "ETag": "\u00220x8D7C1478B86508A\u0022",
-        "Last-Modified": "Thu, 05 Mar 2020 20:55:32 GMT",
-=======
         "Date": "Thu, 02 Apr 2020 23:41:53 GMT",
         "ETag": "\u00220x8D7D75F6C8F0991\u0022",
         "Last-Modified": "Thu, 02 Apr 2020 23:41:53 GMT",
->>>>>>> 32e373e2
         "Server": [
           "Windows-Azure-Blob/1.0",
           "Microsoft-HTTPAPI/2.0"
         ],
         "x-ms-client-request-id": "51a00059-e944-0435-8700-b17c0ff3ebe0",
         "x-ms-content-crc64": "wI6wwBXBMVQ=",
-<<<<<<< HEAD
-        "x-ms-request-id": "589b077f-e01e-0021-3e30-f3b640000000",
-        "x-ms-request-server-encrypted": "true",
-        "x-ms-version": "2019-10-10"
-=======
         "x-ms-request-id": "3330efe7-901e-0082-7c48-090c1e000000",
         "x-ms-request-server-encrypted": "true",
         "x-ms-version": "2019-12-12"
->>>>>>> 32e373e2
       },
       "ResponseBody": []
     },
     {
-<<<<<<< HEAD
-      "RequestUri": "https://seanstagetest.blob.core.windows.net/test-container-7ede1347-a3e4-3038-fc79-90a18ed92985/test-blob-0f19ad74-b02b-0051-ff02-1ef5f67390a0",
-      "RequestMethod": "DELETE",
-      "RequestHeaders": {
-        "Authorization": "Sanitized",
-        "traceparent": "00-1b9bf49b3dd7214c9d6fa5613a1eafc6-7a70ad097fb19d42-00",
-        "User-Agent": [
-          "azsdk-net-Storage.Blobs/12.4.0-dev.20200305.1",
-          "(.NET Core 4.6.28325.01; Microsoft Windows 10.0.18363 )"
-        ],
-        "x-ms-client-request-id": "466e2327-d5b9-f457-ecef-8f4e10221dd1",
-        "x-ms-date": "Thu, 05 Mar 2020 20:55:32 GMT",
-        "x-ms-return-client-request-id": "true",
-        "x-ms-version": "2019-10-10"
-=======
       "RequestUri": "https://seanmcccanary.blob.core.windows.net/test-container-7ede1347-a3e4-3038-fc79-90a18ed92985/test-blob-0f19ad74-b02b-0051-ff02-1ef5f67390a0",
       "RequestMethod": "DELETE",
       "RequestHeaders": {
@@ -156,49 +84,24 @@
         "x-ms-date": "Thu, 02 Apr 2020 23:41:54 GMT",
         "x-ms-return-client-request-id": "true",
         "x-ms-version": "2019-12-12"
->>>>>>> 32e373e2
       },
       "RequestBody": null,
       "StatusCode": 202,
       "ResponseHeaders": {
         "Content-Length": "0",
-<<<<<<< HEAD
-        "Date": "Thu, 05 Mar 2020 20:55:31 GMT",
-=======
         "Date": "Thu, 02 Apr 2020 23:41:53 GMT",
->>>>>>> 32e373e2
         "Server": [
           "Windows-Azure-Blob/1.0",
           "Microsoft-HTTPAPI/2.0"
         ],
         "x-ms-client-request-id": "466e2327-d5b9-f457-ecef-8f4e10221dd1",
         "x-ms-delete-type-permanent": "true",
-<<<<<<< HEAD
-        "x-ms-request-id": "589b0781-e01e-0021-3f30-f3b640000000",
-        "x-ms-version": "2019-10-10"
-=======
         "x-ms-request-id": "3330eff0-901e-0082-0348-090c1e000000",
         "x-ms-version": "2019-12-12"
->>>>>>> 32e373e2
       },
       "ResponseBody": []
     },
     {
-<<<<<<< HEAD
-      "RequestUri": "https://seanstagetest.blob.core.windows.net/test-container-7ede1347-a3e4-3038-fc79-90a18ed92985?restype=container",
-      "RequestMethod": "DELETE",
-      "RequestHeaders": {
-        "Authorization": "Sanitized",
-        "traceparent": "00-38cec9e5e762924ebc3e77b1abed0c63-3dc5067758730345-00",
-        "User-Agent": [
-          "azsdk-net-Storage.Blobs/12.4.0-dev.20200305.1",
-          "(.NET Core 4.6.28325.01; Microsoft Windows 10.0.18363 )"
-        ],
-        "x-ms-client-request-id": "ec55f6d4-a484-0826-9864-eb81c0428806",
-        "x-ms-date": "Thu, 05 Mar 2020 20:55:32 GMT",
-        "x-ms-return-client-request-id": "true",
-        "x-ms-version": "2019-10-10"
-=======
       "RequestUri": "https://seanmcccanary.blob.core.windows.net/test-container-7ede1347-a3e4-3038-fc79-90a18ed92985?restype=container",
       "RequestMethod": "DELETE",
       "RequestHeaders": {
@@ -212,39 +115,25 @@
         "x-ms-date": "Thu, 02 Apr 2020 23:41:54 GMT",
         "x-ms-return-client-request-id": "true",
         "x-ms-version": "2019-12-12"
->>>>>>> 32e373e2
       },
       "RequestBody": null,
       "StatusCode": 202,
       "ResponseHeaders": {
         "Content-Length": "0",
-<<<<<<< HEAD
-        "Date": "Thu, 05 Mar 2020 20:55:32 GMT",
-=======
         "Date": "Thu, 02 Apr 2020 23:41:53 GMT",
->>>>>>> 32e373e2
         "Server": [
           "Windows-Azure-Blob/1.0",
           "Microsoft-HTTPAPI/2.0"
         ],
         "x-ms-client-request-id": "ec55f6d4-a484-0826-9864-eb81c0428806",
-<<<<<<< HEAD
-        "x-ms-request-id": "589b0782-e01e-0021-4030-f3b640000000",
-        "x-ms-version": "2019-10-10"
-=======
         "x-ms-request-id": "3330eff6-901e-0082-0848-090c1e000000",
         "x-ms-version": "2019-12-12"
->>>>>>> 32e373e2
       },
       "ResponseBody": []
     }
   ],
   "Variables": {
     "RandomSeed": "369572417",
-<<<<<<< HEAD
-    "Storage_TestConfigDefault": "ProductionTenant\nseanstagetest\nU2FuaXRpemVk\nhttps://seanstagetest.blob.core.windows.net\nhttp://seanstagetest.file.core.windows.net\nhttp://seanstagetest.queue.core.windows.net\nhttp://seanstagetest.table.core.windows.net\n\n\n\n\nhttp://seanstagetest-secondary.blob.core.windows.net\nhttp://seanstagetest-secondary.file.core.windows.net\nhttp://seanstagetest-secondary.queue.core.windows.net\nhttp://seanstagetest-secondary.table.core.windows.net\n\nSanitized\n\n\nCloud\nBlobEndpoint=https://seanstagetest.blob.core.windows.net/;QueueEndpoint=http://seanstagetest.queue.core.windows.net/;FileEndpoint=http://seanstagetest.file.core.windows.net/;BlobSecondaryEndpoint=http://seanstagetest-secondary.blob.core.windows.net/;QueueSecondaryEndpoint=http://seanstagetest-secondary.queue.core.windows.net/;FileSecondaryEndpoint=http://seanstagetest-secondary.file.core.windows.net/;AccountName=seanstagetest;AccountKey=Sanitized\nseanscope1"
-=======
     "Storage_TestConfigDefault": "ProductionTenant\nseanmcccanary\nU2FuaXRpemVk\nhttps://seanmcccanary.blob.core.windows.net\nhttps://seanmcccanary.file.core.windows.net\nhttps://seanmcccanary.queue.core.windows.net\nhttps://seanmcccanary.table.core.windows.net\n\n\n\n\nhttps://seanmcccanary-secondary.blob.core.windows.net\nhttps://seanmcccanary-secondary.file.core.windows.net\nhttps://seanmcccanary-secondary.queue.core.windows.net\nhttps://seanmcccanary-secondary.table.core.windows.net\n\nSanitized\n\n\nCloud\nBlobEndpoint=https://seanmcccanary.blob.core.windows.net/;QueueEndpoint=https://seanmcccanary.queue.core.windows.net/;FileEndpoint=https://seanmcccanary.file.core.windows.net/;BlobSecondaryEndpoint=https://seanmcccanary-secondary.blob.core.windows.net/;QueueSecondaryEndpoint=https://seanmcccanary-secondary.queue.core.windows.net/;FileSecondaryEndpoint=https://seanmcccanary-secondary.file.core.windows.net/;AccountName=seanmcccanary;AccountKey=Sanitized\nseanscope1"
->>>>>>> 32e373e2
   }
 }