{
  "Entries": [
    {
<<<<<<< HEAD
      "RequestUri": "https://seanstagetest.blob.core.windows.net/test-container-2337822a-c3a7-83a0-6c3a-23193be9b786?restype=container",
      "RequestMethod": "PUT",
      "RequestHeaders": {
        "Authorization": "Sanitized",
        "traceparent": "00-903ceefda876af4582846835e498bcc5-f5eac23329b0584b-00",
        "User-Agent": [
          "azsdk-net-Storage.Blobs/12.4.0-dev.20200305.1",
          "(.NET Core 4.6.28325.01; Microsoft Windows 10.0.18363 )"
        ],
        "x-ms-blob-public-access": "container",
        "x-ms-client-request-id": "aec4ec9a-6b0a-a901-9343-24556f17e0f8",
        "x-ms-date": "Thu, 05 Mar 2020 20:55:10 GMT",
        "x-ms-return-client-request-id": "true",
        "x-ms-version": "2019-10-10"
=======
      "RequestUri": "https://seanmcccanary.blob.core.windows.net/test-container-2337822a-c3a7-83a0-6c3a-23193be9b786?restype=container",
      "RequestMethod": "PUT",
      "RequestHeaders": {
        "Authorization": "Sanitized",
        "traceparent": "00-8c5c471b083ea7479df605153c48590a-cb44539e5203be49-00",
        "User-Agent": [
          "azsdk-net-Storage.Blobs/12.5.0-dev.20200402.1",
          "(.NET Core 4.6.28325.01; Microsoft Windows 10.0.18362 )"
        ],
        "x-ms-blob-public-access": "container",
        "x-ms-client-request-id": "aec4ec9a-6b0a-a901-9343-24556f17e0f8",
        "x-ms-date": "Thu, 02 Apr 2020 23:41:33 GMT",
        "x-ms-return-client-request-id": "true",
        "x-ms-version": "2019-12-12"
>>>>>>> 32e373e2
      },
      "RequestBody": null,
      "StatusCode": 201,
      "ResponseHeaders": {
        "Content-Length": "0",
<<<<<<< HEAD
        "Date": "Thu, 05 Mar 2020 20:55:10 GMT",
        "ETag": "\u00220x8D7C1477E951F79\u0022",
        "Last-Modified": "Thu, 05 Mar 2020 20:55:10 GMT",
=======
        "Date": "Thu, 02 Apr 2020 23:41:32 GMT",
        "ETag": "\u00220x8D7D75F603188D4\u0022",
        "Last-Modified": "Thu, 02 Apr 2020 23:41:33 GMT",
>>>>>>> 32e373e2
        "Server": [
          "Windows-Azure-Blob/1.0",
          "Microsoft-HTTPAPI/2.0"
        ],
        "x-ms-client-request-id": "aec4ec9a-6b0a-a901-9343-24556f17e0f8",
<<<<<<< HEAD
        "x-ms-request-id": "9164901e-501e-0024-0a30-f3649b000000",
        "x-ms-version": "2019-10-10"
=======
        "x-ms-request-id": "78283a5d-901e-0066-7948-090280000000",
        "x-ms-version": "2019-12-12"
>>>>>>> 32e373e2
      },
      "ResponseBody": []
    },
    {
<<<<<<< HEAD
      "RequestUri": "https://seanstagetest.blob.core.windows.net/test-container-2337822a-c3a7-83a0-6c3a-23193be9b786/test-blob-ba14861f-55bd-0813-2232-6e538a4eea24",
=======
      "RequestUri": "https://seanmcccanary.blob.core.windows.net/test-container-2337822a-c3a7-83a0-6c3a-23193be9b786/test-blob-ba14861f-55bd-0813-2232-6e538a4eea24",
>>>>>>> 32e373e2
      "RequestMethod": "PUT",
      "RequestHeaders": {
        "Authorization": "Sanitized",
        "Content-Length": "1024",
<<<<<<< HEAD
        "traceparent": "00-8947ba592528414b99964c20840d5ebb-719da57096382147-00",
        "User-Agent": [
          "azsdk-net-Storage.Blobs/12.4.0-dev.20200305.1",
          "(.NET Core 4.6.28325.01; Microsoft Windows 10.0.18363 )"
        ],
        "x-ms-blob-type": "BlockBlob",
        "x-ms-client-request-id": "c2d3fa76-f961-30d3-2eb9-2f6bc9b96f8c",
        "x-ms-date": "Thu, 05 Mar 2020 20:55:10 GMT",
        "x-ms-return-client-request-id": "true",
        "x-ms-version": "2019-10-10"
=======
        "traceparent": "00-164488a0f8403a4d91634acfd425818a-4121f4e30660e346-00",
        "User-Agent": [
          "azsdk-net-Storage.Blobs/12.5.0-dev.20200402.1",
          "(.NET Core 4.6.28325.01; Microsoft Windows 10.0.18362 )"
        ],
        "x-ms-blob-type": "BlockBlob",
        "x-ms-client-request-id": "c2d3fa76-f961-30d3-2eb9-2f6bc9b96f8c",
        "x-ms-date": "Thu, 02 Apr 2020 23:41:34 GMT",
        "x-ms-return-client-request-id": "true",
        "x-ms-version": "2019-12-12"
>>>>>>> 32e373e2
      },
      "RequestBody": "7Xh\u002BTyQIfGlGOk/5/AmVnHNAMhIyku1F2LyL2PytH0VYAGj3mJHUFwqrdIIFGgsYnNLfSRvY8lqLOXdnfaNsmBsJoPyhngTibBsIhx5qP76wcjsqzdUpgA0ObF8abJlmP9tn/HkPd/7N/N0Az2o7IPm4twpoQcpF3yDukjGlyP\u002BBokdCA0NEofs8XdD4KbCj0kxmYbWP/f0RIRxZIOTMKDTdfy0i\u002BBy1dBUPK\u002BT5TbZvS8DlPmdK8aRKMeIm64EWcDScGqmDgNovsOyggNIZF9Nm6dQk5unMk42I2MY6j4iT\u002BbuwXDMM7Mvlto56qnHSMRkOvwKs8YlK0IYc\u002BqcT9SFkDIcWabufWv0JPzBbUekbtqetK8\u002BG5wcxZYyt8PEj0sFsFp7qu8deb2UEo7JY736cAEP/ZslS3iR/5QMu8mkL5Wxv7jtLMPrfTrxpgUNV2HUNEe\u002BuI2z3Gjh5a9bDL3z7\u002Bb5F6QBCUM9IIBcM6FzhKQyOIOF6XcEAd9QD0sUkGx4/bYiFD\u002B51ysAfZQNU6jHbl0HKNQ\u002BbgZv8RXIrP34KJAT5zXvUWxodGVUgWvi9q4yjJzqDWuUPo\u002BvsiMp8SYtCFUD/Wx21BzwnrBy5eiajP5nmiBdDhsoe6SmP59JQoc/K3kW3vlBu7SD\u002BXK3JVijESEkwlcF0/o524HHzJR9p1gtM7pzh7IBJd5r2RCkcVZMAyp\u002BJHwsOVuC3Qd3fe8gBlYWhfGeM41zI5x0mfbpkWovd8lqA4LcAPpi7KaqjafzS9a\u002BjetgsdOdCwDjt59glUuZSAYhtgbXOoT7O0LmxJX0hVIgLwN\u002BysX5zPR9\u002BEla/ltfDUWh0ZHT51dmaXaMtkZq6zJNQGpIHn08K\u002BUSVUI7oDjri7dQVre8UEesGGFTaRqyFxEbDb3tFvLEYamsvY4RKsk5oSqPFpR\u002BjPAmmAIb7L7OXEItHJJ\u002B/nTEi/UKE5K1mu2UGcvsIvx4nHzNxnrsrHDu3mFP5A42uqaxyo6fcHlhbP0Qg9by3jlBsHwVsTf919\u002BAHzEtZbbjYV8hOlhx3SwHbFl93Cid\u002BAAkDjOOIQlut/avH1FEMAdGLSJ7zaPg09dQDkTef/u24icxCVuHVUBRsoZlxr3evzhSN68GJipcRzpYOhLEkDf\u002B9DkuFyarwtviJh8dewkZdVMIiEhIrL/40MYdLxstiSJOas6AsKgVpnDTJAAPQsgxPsS/vAvvskd9MUJcjpe8sJj40xA\u002BlMSm8uXbeYi/7ZH97\u002BxSbc0WYriHB39ptRvdFnNnEm\u002B38qYAGMkiFDi\u002BwUOsYp6nakLP4nBbt5FFPT3J\u002BmcVVNsiRflGUlUD9EqDyEY7uVZ9Oagwmy//XD8Uvtg==",
      "StatusCode": 201,
      "ResponseHeaders": {
        "Content-Length": "0",
        "Content-MD5": "lFAJf5EOjjWeuxf/npGe3A==",
<<<<<<< HEAD
        "Date": "Thu, 05 Mar 2020 20:55:11 GMT",
        "ETag": "\u00220x8D7C1477EFDB60E\u0022",
        "Last-Modified": "Thu, 05 Mar 2020 20:55:11 GMT",
=======
        "Date": "Thu, 02 Apr 2020 23:41:32 GMT",
        "ETag": "\u00220x8D7D75F603E4F87\u0022",
        "Last-Modified": "Thu, 02 Apr 2020 23:41:33 GMT",
>>>>>>> 32e373e2
        "Server": [
          "Windows-Azure-Blob/1.0",
          "Microsoft-HTTPAPI/2.0"
        ],
        "x-ms-client-request-id": "c2d3fa76-f961-30d3-2eb9-2f6bc9b96f8c",
        "x-ms-content-crc64": "TUwhA6suP7s=",
<<<<<<< HEAD
        "x-ms-request-id": "91649037-501e-0024-1f30-f3649b000000",
        "x-ms-request-server-encrypted": "true",
        "x-ms-version": "2019-10-10"
=======
        "x-ms-request-id": "78283a64-901e-0066-7b48-090280000000",
        "x-ms-request-server-encrypted": "true",
        "x-ms-version": "2019-12-12"
>>>>>>> 32e373e2
      },
      "ResponseBody": []
    },
    {
<<<<<<< HEAD
      "RequestUri": "https://seanstagetest.blob.core.windows.net/test-container-2337822a-c3a7-83a0-6c3a-23193be9b786/test-blob-ba14861f-55bd-0813-2232-6e538a4eea24?comp=lease",
      "RequestMethod": "PUT",
      "RequestHeaders": {
        "Authorization": "Sanitized",
        "traceparent": "00-246bdabe36c00e4ebe39860dc34a1d2a-19772e1d3d4cf24b-00",
        "User-Agent": [
          "azsdk-net-Storage.Blobs/12.4.0-dev.20200305.1",
          "(.NET Core 4.6.28325.01; Microsoft Windows 10.0.18363 )"
        ],
        "x-ms-client-request-id": "1be2cbb9-d514-4b7d-711c-4d952b5c390b",
        "x-ms-date": "Thu, 05 Mar 2020 20:55:11 GMT",
=======
      "RequestUri": "https://seanmcccanary.blob.core.windows.net/test-container-2337822a-c3a7-83a0-6c3a-23193be9b786/test-blob-ba14861f-55bd-0813-2232-6e538a4eea24?comp=lease",
      "RequestMethod": "PUT",
      "RequestHeaders": {
        "Authorization": "Sanitized",
        "traceparent": "00-024d9744114f5445a6df06c45d03e39a-50a1d6bf82e2f04b-00",
        "User-Agent": [
          "azsdk-net-Storage.Blobs/12.5.0-dev.20200402.1",
          "(.NET Core 4.6.28325.01; Microsoft Windows 10.0.18362 )"
        ],
        "x-ms-client-request-id": "1be2cbb9-d514-4b7d-711c-4d952b5c390b",
        "x-ms-date": "Thu, 02 Apr 2020 23:41:34 GMT",
>>>>>>> 32e373e2
        "x-ms-lease-action": "acquire",
        "x-ms-lease-duration": "15",
        "x-ms-proposed-lease-id": "265ddf64-2b0c-b689-74cb-ce76f62311b3",
        "x-ms-return-client-request-id": "true",
<<<<<<< HEAD
        "x-ms-version": "2019-10-10"
=======
        "x-ms-version": "2019-12-12"
>>>>>>> 32e373e2
      },
      "RequestBody": null,
      "StatusCode": 201,
      "ResponseHeaders": {
        "Content-Length": "0",
<<<<<<< HEAD
        "Date": "Thu, 05 Mar 2020 20:55:11 GMT",
        "ETag": "\u00220x8D7C1477EFDB60E\u0022",
        "Last-Modified": "Thu, 05 Mar 2020 20:55:11 GMT",
=======
        "Date": "Thu, 02 Apr 2020 23:41:32 GMT",
        "ETag": "\u00220x8D7D75F603E4F87\u0022",
        "Last-Modified": "Thu, 02 Apr 2020 23:41:33 GMT",
>>>>>>> 32e373e2
        "Server": [
          "Windows-Azure-Blob/1.0",
          "Microsoft-HTTPAPI/2.0"
        ],
        "x-ms-client-request-id": "1be2cbb9-d514-4b7d-711c-4d952b5c390b",
        "x-ms-lease-id": "265ddf64-2b0c-b689-74cb-ce76f62311b3",
<<<<<<< HEAD
        "x-ms-request-id": "9164903f-501e-0024-2730-f3649b000000",
        "x-ms-version": "2019-10-10"
=======
        "x-ms-request-id": "78283a73-901e-0066-0348-090280000000",
        "x-ms-version": "2019-12-12"
>>>>>>> 32e373e2
      },
      "ResponseBody": []
    },
    {
<<<<<<< HEAD
      "RequestUri": "https://seanstagetest.blob.core.windows.net/test-container-2337822a-c3a7-83a0-6c3a-23193be9b786/test-blob-ba14861f-55bd-0813-2232-6e538a4eea24?comp=lease",
      "RequestMethod": "PUT",
      "RequestHeaders": {
        "Authorization": "Sanitized",
        "If-Modified-Since": "Fri, 06 Mar 2020 20:55:10 GMT",
        "traceparent": "00-3db2f922e6522846980f2bac2835162b-974baf66cabe134d-00",
        "User-Agent": [
          "azsdk-net-Storage.Blobs/12.4.0-dev.20200305.1",
          "(.NET Core 4.6.28325.01; Microsoft Windows 10.0.18363 )"
        ],
        "x-ms-client-request-id": "2abd0171-f640-fa9f-f916-a3d41fbfbea6",
        "x-ms-date": "Thu, 05 Mar 2020 20:55:11 GMT",
        "x-ms-lease-action": "break",
        "x-ms-return-client-request-id": "true",
        "x-ms-version": "2019-10-10"
=======
      "RequestUri": "https://seanmcccanary.blob.core.windows.net/test-container-2337822a-c3a7-83a0-6c3a-23193be9b786/test-blob-ba14861f-55bd-0813-2232-6e538a4eea24?comp=lease",
      "RequestMethod": "PUT",
      "RequestHeaders": {
        "Authorization": "Sanitized",
        "If-Modified-Since": "Fri, 03 Apr 2020 23:41:33 GMT",
        "traceparent": "00-b37912eece98db4798a48a693cbed57d-915d263932bf7848-00",
        "User-Agent": [
          "azsdk-net-Storage.Blobs/12.5.0-dev.20200402.1",
          "(.NET Core 4.6.28325.01; Microsoft Windows 10.0.18362 )"
        ],
        "x-ms-client-request-id": "2abd0171-f640-fa9f-f916-a3d41fbfbea6",
        "x-ms-date": "Thu, 02 Apr 2020 23:41:34 GMT",
        "x-ms-lease-action": "break",
        "x-ms-return-client-request-id": "true",
        "x-ms-version": "2019-12-12"
>>>>>>> 32e373e2
      },
      "RequestBody": null,
      "StatusCode": 412,
      "ResponseHeaders": {
        "Content-Length": "252",
        "Content-Type": "application/xml",
<<<<<<< HEAD
        "Date": "Thu, 05 Mar 2020 20:55:11 GMT",
=======
        "Date": "Thu, 02 Apr 2020 23:41:32 GMT",
>>>>>>> 32e373e2
        "Server": [
          "Windows-Azure-Blob/1.0",
          "Microsoft-HTTPAPI/2.0"
        ],
        "x-ms-client-request-id": "2abd0171-f640-fa9f-f916-a3d41fbfbea6",
        "x-ms-error-code": "ConditionNotMet",
<<<<<<< HEAD
        "x-ms-request-id": "91649042-501e-0024-2a30-f3649b000000",
        "x-ms-version": "2019-10-10"
      },
      "ResponseBody": [
        "\uFEFF\u003C?xml version=\u00221.0\u0022 encoding=\u0022utf-8\u0022?\u003E\u003CError\u003E\u003CCode\u003EConditionNotMet\u003C/Code\u003E\u003CMessage\u003EThe condition specified using HTTP conditional header(s) is not met.\n",
        "RequestId:91649042-501e-0024-2a30-f3649b000000\n",
        "Time:2020-03-05T20:55:11.6084867Z\u003C/Message\u003E\u003C/Error\u003E"
      ]
    },
    {
      "RequestUri": "https://seanstagetest.blob.core.windows.net/test-container-2337822a-c3a7-83a0-6c3a-23193be9b786?restype=container",
      "RequestMethod": "DELETE",
      "RequestHeaders": {
        "Authorization": "Sanitized",
        "traceparent": "00-97b07bf27d6ee94cb18b7acb81afaf82-5a9942d74ea74149-00",
        "User-Agent": [
          "azsdk-net-Storage.Blobs/12.4.0-dev.20200305.1",
          "(.NET Core 4.6.28325.01; Microsoft Windows 10.0.18363 )"
        ],
        "x-ms-client-request-id": "29238790-0f9e-b1ca-dca0-5941b6c5d8ca",
        "x-ms-date": "Thu, 05 Mar 2020 20:55:11 GMT",
        "x-ms-return-client-request-id": "true",
        "x-ms-version": "2019-10-10"
=======
        "x-ms-request-id": "78283a80-901e-0066-0a48-090280000000",
        "x-ms-version": "2019-12-12"
      },
      "ResponseBody": [
        "\uFEFF\u003C?xml version=\u00221.0\u0022 encoding=\u0022utf-8\u0022?\u003E\u003CError\u003E\u003CCode\u003EConditionNotMet\u003C/Code\u003E\u003CMessage\u003EThe condition specified using HTTP conditional header(s) is not met.\n",
        "RequestId:78283a80-901e-0066-0a48-090280000000\n",
        "Time:2020-04-02T23:41:33.4420283Z\u003C/Message\u003E\u003C/Error\u003E"
      ]
    },
    {
      "RequestUri": "https://seanmcccanary.blob.core.windows.net/test-container-2337822a-c3a7-83a0-6c3a-23193be9b786?restype=container",
      "RequestMethod": "DELETE",
      "RequestHeaders": {
        "Authorization": "Sanitized",
        "traceparent": "00-c05cdb4575f1c2438738a8fa3f572a97-d5ce917f5e25b04a-00",
        "User-Agent": [
          "azsdk-net-Storage.Blobs/12.5.0-dev.20200402.1",
          "(.NET Core 4.6.28325.01; Microsoft Windows 10.0.18362 )"
        ],
        "x-ms-client-request-id": "29238790-0f9e-b1ca-dca0-5941b6c5d8ca",
        "x-ms-date": "Thu, 02 Apr 2020 23:41:34 GMT",
        "x-ms-return-client-request-id": "true",
        "x-ms-version": "2019-12-12"
>>>>>>> 32e373e2
      },
      "RequestBody": null,
      "StatusCode": 202,
      "ResponseHeaders": {
        "Content-Length": "0",
<<<<<<< HEAD
        "Date": "Thu, 05 Mar 2020 20:55:11 GMT",
=======
        "Date": "Thu, 02 Apr 2020 23:41:32 GMT",
>>>>>>> 32e373e2
        "Server": [
          "Windows-Azure-Blob/1.0",
          "Microsoft-HTTPAPI/2.0"
        ],
        "x-ms-client-request-id": "29238790-0f9e-b1ca-dca0-5941b6c5d8ca",
<<<<<<< HEAD
        "x-ms-request-id": "91649049-501e-0024-3130-f3649b000000",
        "x-ms-version": "2019-10-10"
=======
        "x-ms-request-id": "78283a8d-901e-0066-1148-090280000000",
        "x-ms-version": "2019-12-12"
>>>>>>> 32e373e2
      },
      "ResponseBody": []
    },
    {
<<<<<<< HEAD
      "RequestUri": "https://seanstagetest.blob.core.windows.net/test-container-aa997eb5-ddd1-6ab2-8c5e-f95665fe49b1?restype=container",
      "RequestMethod": "PUT",
      "RequestHeaders": {
        "Authorization": "Sanitized",
        "traceparent": "00-40d25bc13f322448b235dde9e1c0719f-a75c6f10d267e042-00",
        "User-Agent": [
          "azsdk-net-Storage.Blobs/12.4.0-dev.20200305.1",
          "(.NET Core 4.6.28325.01; Microsoft Windows 10.0.18363 )"
        ],
        "x-ms-blob-public-access": "container",
        "x-ms-client-request-id": "32ebc611-bbae-b2c5-d5b9-9d4015744bdd",
        "x-ms-date": "Thu, 05 Mar 2020 20:55:11 GMT",
        "x-ms-return-client-request-id": "true",
        "x-ms-version": "2019-10-10"
=======
      "RequestUri": "https://seanmcccanary.blob.core.windows.net/test-container-aa997eb5-ddd1-6ab2-8c5e-f95665fe49b1?restype=container",
      "RequestMethod": "PUT",
      "RequestHeaders": {
        "Authorization": "Sanitized",
        "traceparent": "00-4967026354b61140b98544065bb60fb5-c8d311398f516449-00",
        "User-Agent": [
          "azsdk-net-Storage.Blobs/12.5.0-dev.20200402.1",
          "(.NET Core 4.6.28325.01; Microsoft Windows 10.0.18362 )"
        ],
        "x-ms-blob-public-access": "container",
        "x-ms-client-request-id": "32ebc611-bbae-b2c5-d5b9-9d4015744bdd",
        "x-ms-date": "Thu, 02 Apr 2020 23:41:34 GMT",
        "x-ms-return-client-request-id": "true",
        "x-ms-version": "2019-12-12"
>>>>>>> 32e373e2
      },
      "RequestBody": null,
      "StatusCode": 201,
      "ResponseHeaders": {
        "Content-Length": "0",
<<<<<<< HEAD
        "Date": "Thu, 05 Mar 2020 20:55:11 GMT",
        "ETag": "\u00220x8D7C1477F60F3BF\u0022",
        "Last-Modified": "Thu, 05 Mar 2020 20:55:12 GMT",
=======
        "Date": "Thu, 02 Apr 2020 23:41:33 GMT",
        "ETag": "\u00220x8D7D75F60970D9F\u0022",
        "Last-Modified": "Thu, 02 Apr 2020 23:41:33 GMT",
>>>>>>> 32e373e2
        "Server": [
          "Windows-Azure-Blob/1.0",
          "Microsoft-HTTPAPI/2.0"
        ],
        "x-ms-client-request-id": "32ebc611-bbae-b2c5-d5b9-9d4015744bdd",
<<<<<<< HEAD
        "x-ms-request-id": "8de7edfa-a01e-0042-1930-f32bbb000000",
        "x-ms-version": "2019-10-10"
=======
        "x-ms-request-id": "d79daa2b-c01e-0019-4b48-09cd1b000000",
        "x-ms-version": "2019-12-12"
>>>>>>> 32e373e2
      },
      "ResponseBody": []
    },
    {
<<<<<<< HEAD
      "RequestUri": "https://seanstagetest.blob.core.windows.net/test-container-aa997eb5-ddd1-6ab2-8c5e-f95665fe49b1/test-blob-a991a757-4181-202e-760b-3b7a0b40bd58",
=======
      "RequestUri": "https://seanmcccanary.blob.core.windows.net/test-container-aa997eb5-ddd1-6ab2-8c5e-f95665fe49b1/test-blob-a991a757-4181-202e-760b-3b7a0b40bd58",
>>>>>>> 32e373e2
      "RequestMethod": "PUT",
      "RequestHeaders": {
        "Authorization": "Sanitized",
        "Content-Length": "1024",
<<<<<<< HEAD
        "traceparent": "00-247be502d5dfdc48a57f56f85145055f-74d83fc866791349-00",
        "User-Agent": [
          "azsdk-net-Storage.Blobs/12.4.0-dev.20200305.1",
          "(.NET Core 4.6.28325.01; Microsoft Windows 10.0.18363 )"
        ],
        "x-ms-blob-type": "BlockBlob",
        "x-ms-client-request-id": "06ba6dda-fc7e-307a-2bd8-81710f466a31",
        "x-ms-date": "Thu, 05 Mar 2020 20:55:12 GMT",
        "x-ms-return-client-request-id": "true",
        "x-ms-version": "2019-10-10"
=======
        "traceparent": "00-a5ea549deb1bcc40806e9993081315b6-70bcb50b20199e4f-00",
        "User-Agent": [
          "azsdk-net-Storage.Blobs/12.5.0-dev.20200402.1",
          "(.NET Core 4.6.28325.01; Microsoft Windows 10.0.18362 )"
        ],
        "x-ms-blob-type": "BlockBlob",
        "x-ms-client-request-id": "06ba6dda-fc7e-307a-2bd8-81710f466a31",
        "x-ms-date": "Thu, 02 Apr 2020 23:41:34 GMT",
        "x-ms-return-client-request-id": "true",
        "x-ms-version": "2019-12-12"
>>>>>>> 32e373e2
      },
      "RequestBody": "to5EnhMWA/VHkcLi98d3\u002Bgv0GgWi/urQmMq8on9Kp5T7RImHMKzJQKScYu9/Symvk0FvFiW3trejcwZJWmB1/Oot57M98MpeKtphBpz6UU2hDA8\u002B25FvQ43S47ymgOZDJmYFUWN1cqN2EetLVrAbqSK4p05RNiFZvqMlawwNt6rzHd829ADpK5lrx8mlI\u002B3dtzqa7tmX8e9FrJLAUAeWaVlBVznQ5bQhznu05W9Xs5q1R7PScsnQWyvv8UhtKNuR1V1wY8y0DNKFeB9d4wuA7fj4CghTw/aQcPsN4fNstKWgIhAR50/OATvhTfmpc3gfbwNPdR7SPhFn3/PQpiveGcR5vMD7bwapKQjNcXb85/2C7XHwHD\u002BHzuT/qghc/lsQAzM1L7a4JAD9pksVBcyaavf1Tbi57fyE8e7b\u002B8T\u002BTCutvW1Cx7dGyslx83bzcskXZEAQZ7CiVhY3sD3I3Sg7/logZ0heWKJAr4PvSPqGkH8lw5eE7eR6CmZXCxZ5feygNfQb0wuAuAyd0Lgtsw0csCC\u002BoxmRtxB1pVzhB0yMxjGWThMFarx0pAqK5x0sTVdZO1r2u9nSDn7jpi6un7G/EAmGlmT6FkVjSv8PB8/zSFcEiMvylgtXxD\u002BUIcSOxQRYy9YUprfzXiQVk3Dawweu8F3WqRflzXr\u002BL9IkZfWB1IT6tjz53qKgESmn3QKafQA45jBmtxztc/1bFXflzvkvk77r3w3LtBG7NpjuPvB3Y7HR7H7EGh1oDUM\u002Bnckru0IveElErp3zbDEeq4CE/zQN47HFE\u002BJ6anmgg9LKjRZIkHtVvsanM7UU3n9NpW6c5A4OMboXZadftQ3PoyvLKN8b1hsFLkBtZrD8sDVjLcQKA57Du1xcMSrU9Qi514\u002BJSbWfMc9Tl7XNoMoJGrRy/IhIxJ\u002BMB22DvqTwMDk3tI4gc2d/w/v1tmvp9hqRUhZ1YfmAcBLv/EJIHHMqY2d8lus86adN8jiNUw0zoxFS8myOes9AtkR7MXYlN6eHylMEbF8uVWlvKG7A8x0Eu1kx9SoHnOiXPN\u002BnwLcwJ7uRBYi6LzaxI50CHlFgf8MndnUd9EF9gC5qbDCAh5SxPwCzL\u002B6USowif9GMBH6WN7wbf0lCEjN5FIRaT8IGMJwIUN9RrVDUkizo\u002B3Rw8Hyv0zVzZAdLbizNORpqOvvKG081hLOfRYprR\u002B0dWRe/CSMIqnuMksuUveGyhHM1algwHt8lO2vIEI6rCB0aLRUVDTD3Yo9/PYmEoMbS7MEWNtyU7Ds3ms23P5nt4Yqteo/MnXZDPgjIseBWoJuk9iTNlNJBhUHZ3XNiPyL2klz\u002B1iU3BU5K0/fUyzpa4PkyE0l0IEy4a/RO8w==",
      "StatusCode": 201,
      "ResponseHeaders": {
        "Content-Length": "0",
        "Content-MD5": "ZcV7My9nxywld8VOmlPfLA==",
<<<<<<< HEAD
        "Date": "Thu, 05 Mar 2020 20:55:11 GMT",
        "ETag": "\u00220x8D7C1477F6E9EE6\u0022",
        "Last-Modified": "Thu, 05 Mar 2020 20:55:12 GMT",
=======
        "Date": "Thu, 02 Apr 2020 23:41:33 GMT",
        "ETag": "\u00220x8D7D75F60A3DA9C\u0022",
        "Last-Modified": "Thu, 02 Apr 2020 23:41:33 GMT",
>>>>>>> 32e373e2
        "Server": [
          "Windows-Azure-Blob/1.0",
          "Microsoft-HTTPAPI/2.0"
        ],
        "x-ms-client-request-id": "06ba6dda-fc7e-307a-2bd8-81710f466a31",
        "x-ms-content-crc64": "FzeGnjz7npw=",
<<<<<<< HEAD
        "x-ms-request-id": "8de7ee03-a01e-0042-2030-f32bbb000000",
        "x-ms-request-server-encrypted": "true",
        "x-ms-version": "2019-10-10"
=======
        "x-ms-request-id": "d79daa34-c01e-0019-5048-09cd1b000000",
        "x-ms-request-server-encrypted": "true",
        "x-ms-version": "2019-12-12"
>>>>>>> 32e373e2
      },
      "ResponseBody": []
    },
    {
<<<<<<< HEAD
      "RequestUri": "https://seanstagetest.blob.core.windows.net/test-container-aa997eb5-ddd1-6ab2-8c5e-f95665fe49b1/test-blob-a991a757-4181-202e-760b-3b7a0b40bd58?comp=lease",
      "RequestMethod": "PUT",
      "RequestHeaders": {
        "Authorization": "Sanitized",
        "traceparent": "00-74713197e2f28c40a239765d432530ce-79aba538bab7bf48-00",
        "User-Agent": [
          "azsdk-net-Storage.Blobs/12.4.0-dev.20200305.1",
          "(.NET Core 4.6.28325.01; Microsoft Windows 10.0.18363 )"
        ],
        "x-ms-client-request-id": "de84435f-3a48-e2cf-7fc1-eba8744c7386",
        "x-ms-date": "Thu, 05 Mar 2020 20:55:12 GMT",
=======
      "RequestUri": "https://seanmcccanary.blob.core.windows.net/test-container-aa997eb5-ddd1-6ab2-8c5e-f95665fe49b1/test-blob-a991a757-4181-202e-760b-3b7a0b40bd58?comp=lease",
      "RequestMethod": "PUT",
      "RequestHeaders": {
        "Authorization": "Sanitized",
        "traceparent": "00-e07a9769d16f744bbc997c010109a86e-d9093e7bbbebb745-00",
        "User-Agent": [
          "azsdk-net-Storage.Blobs/12.5.0-dev.20200402.1",
          "(.NET Core 4.6.28325.01; Microsoft Windows 10.0.18362 )"
        ],
        "x-ms-client-request-id": "de84435f-3a48-e2cf-7fc1-eba8744c7386",
        "x-ms-date": "Thu, 02 Apr 2020 23:41:34 GMT",
>>>>>>> 32e373e2
        "x-ms-lease-action": "acquire",
        "x-ms-lease-duration": "15",
        "x-ms-proposed-lease-id": "488e11e8-f7f2-f8ee-1bd6-882ebda5589e",
        "x-ms-return-client-request-id": "true",
<<<<<<< HEAD
        "x-ms-version": "2019-10-10"
=======
        "x-ms-version": "2019-12-12"
>>>>>>> 32e373e2
      },
      "RequestBody": null,
      "StatusCode": 201,
      "ResponseHeaders": {
        "Content-Length": "0",
<<<<<<< HEAD
        "Date": "Thu, 05 Mar 2020 20:55:11 GMT",
        "ETag": "\u00220x8D7C1477F6E9EE6\u0022",
        "Last-Modified": "Thu, 05 Mar 2020 20:55:12 GMT",
=======
        "Date": "Thu, 02 Apr 2020 23:41:33 GMT",
        "ETag": "\u00220x8D7D75F60A3DA9C\u0022",
        "Last-Modified": "Thu, 02 Apr 2020 23:41:33 GMT",
>>>>>>> 32e373e2
        "Server": [
          "Windows-Azure-Blob/1.0",
          "Microsoft-HTTPAPI/2.0"
        ],
        "x-ms-client-request-id": "de84435f-3a48-e2cf-7fc1-eba8744c7386",
        "x-ms-lease-id": "488e11e8-f7f2-f8ee-1bd6-882ebda5589e",
<<<<<<< HEAD
        "x-ms-request-id": "8de7ee0b-a01e-0042-2830-f32bbb000000",
        "x-ms-version": "2019-10-10"
=======
        "x-ms-request-id": "d79daa3f-c01e-0019-5648-09cd1b000000",
        "x-ms-version": "2019-12-12"
>>>>>>> 32e373e2
      },
      "ResponseBody": []
    },
    {
<<<<<<< HEAD
      "RequestUri": "https://seanstagetest.blob.core.windows.net/test-container-aa997eb5-ddd1-6ab2-8c5e-f95665fe49b1/test-blob-a991a757-4181-202e-760b-3b7a0b40bd58?comp=lease",
      "RequestMethod": "PUT",
      "RequestHeaders": {
        "Authorization": "Sanitized",
        "If-Unmodified-Since": "Wed, 04 Mar 2020 20:55:10 GMT",
        "traceparent": "00-6042b9a880ce414eb718757ec895f93b-a674fe89a06d064f-00",
        "User-Agent": [
          "azsdk-net-Storage.Blobs/12.4.0-dev.20200305.1",
          "(.NET Core 4.6.28325.01; Microsoft Windows 10.0.18363 )"
        ],
        "x-ms-client-request-id": "79cf7661-7920-6356-bbfb-7f785ccc4e3b",
        "x-ms-date": "Thu, 05 Mar 2020 20:55:12 GMT",
        "x-ms-lease-action": "break",
        "x-ms-return-client-request-id": "true",
        "x-ms-version": "2019-10-10"
=======
      "RequestUri": "https://seanmcccanary.blob.core.windows.net/test-container-aa997eb5-ddd1-6ab2-8c5e-f95665fe49b1/test-blob-a991a757-4181-202e-760b-3b7a0b40bd58?comp=lease",
      "RequestMethod": "PUT",
      "RequestHeaders": {
        "Authorization": "Sanitized",
        "If-Unmodified-Since": "Wed, 01 Apr 2020 23:41:33 GMT",
        "traceparent": "00-0577fc767003954db220267dad411548-c852e9974e730246-00",
        "User-Agent": [
          "azsdk-net-Storage.Blobs/12.5.0-dev.20200402.1",
          "(.NET Core 4.6.28325.01; Microsoft Windows 10.0.18362 )"
        ],
        "x-ms-client-request-id": "79cf7661-7920-6356-bbfb-7f785ccc4e3b",
        "x-ms-date": "Thu, 02 Apr 2020 23:41:34 GMT",
        "x-ms-lease-action": "break",
        "x-ms-return-client-request-id": "true",
        "x-ms-version": "2019-12-12"
>>>>>>> 32e373e2
      },
      "RequestBody": null,
      "StatusCode": 412,
      "ResponseHeaders": {
        "Content-Length": "252",
        "Content-Type": "application/xml",
<<<<<<< HEAD
        "Date": "Thu, 05 Mar 2020 20:55:11 GMT",
=======
        "Date": "Thu, 02 Apr 2020 23:41:33 GMT",
>>>>>>> 32e373e2
        "Server": [
          "Windows-Azure-Blob/1.0",
          "Microsoft-HTTPAPI/2.0"
        ],
        "x-ms-client-request-id": "79cf7661-7920-6356-bbfb-7f785ccc4e3b",
        "x-ms-error-code": "ConditionNotMet",
<<<<<<< HEAD
        "x-ms-request-id": "8de7ee11-a01e-0042-2e30-f32bbb000000",
        "x-ms-version": "2019-10-10"
      },
      "ResponseBody": [
        "\uFEFF\u003C?xml version=\u00221.0\u0022 encoding=\u0022utf-8\u0022?\u003E\u003CError\u003E\u003CCode\u003EConditionNotMet\u003C/Code\u003E\u003CMessage\u003EThe condition specified using HTTP conditional header(s) is not met.\n",
        "RequestId:8de7ee11-a01e-0042-2e30-f32bbb000000\n",
        "Time:2020-03-05T20:55:12.3364130Z\u003C/Message\u003E\u003C/Error\u003E"
      ]
    },
    {
      "RequestUri": "https://seanstagetest.blob.core.windows.net/test-container-aa997eb5-ddd1-6ab2-8c5e-f95665fe49b1?restype=container",
      "RequestMethod": "DELETE",
      "RequestHeaders": {
        "Authorization": "Sanitized",
        "traceparent": "00-503eae2d03bbdf468e8efe99575628ca-308f07f7ebfcdc44-00",
        "User-Agent": [
          "azsdk-net-Storage.Blobs/12.4.0-dev.20200305.1",
          "(.NET Core 4.6.28325.01; Microsoft Windows 10.0.18363 )"
        ],
        "x-ms-client-request-id": "fd467d19-f97d-0565-8b70-c86dec7e44d0",
        "x-ms-date": "Thu, 05 Mar 2020 20:55:12 GMT",
        "x-ms-return-client-request-id": "true",
        "x-ms-version": "2019-10-10"
=======
        "x-ms-request-id": "d79daa43-c01e-0019-5848-09cd1b000000",
        "x-ms-version": "2019-12-12"
      },
      "ResponseBody": [
        "\uFEFF\u003C?xml version=\u00221.0\u0022 encoding=\u0022utf-8\u0022?\u003E\u003CError\u003E\u003CCode\u003EConditionNotMet\u003C/Code\u003E\u003CMessage\u003EThe condition specified using HTTP conditional header(s) is not met.\n",
        "RequestId:d79daa43-c01e-0019-5848-09cd1b000000\n",
        "Time:2020-04-02T23:41:34.1313581Z\u003C/Message\u003E\u003C/Error\u003E"
      ]
    },
    {
      "RequestUri": "https://seanmcccanary.blob.core.windows.net/test-container-aa997eb5-ddd1-6ab2-8c5e-f95665fe49b1?restype=container",
      "RequestMethod": "DELETE",
      "RequestHeaders": {
        "Authorization": "Sanitized",
        "traceparent": "00-55a737b64e545e41a8b07eeeac5db324-04c59219da119448-00",
        "User-Agent": [
          "azsdk-net-Storage.Blobs/12.5.0-dev.20200402.1",
          "(.NET Core 4.6.28325.01; Microsoft Windows 10.0.18362 )"
        ],
        "x-ms-client-request-id": "fd467d19-f97d-0565-8b70-c86dec7e44d0",
        "x-ms-date": "Thu, 02 Apr 2020 23:41:35 GMT",
        "x-ms-return-client-request-id": "true",
        "x-ms-version": "2019-12-12"
>>>>>>> 32e373e2
      },
      "RequestBody": null,
      "StatusCode": 202,
      "ResponseHeaders": {
        "Content-Length": "0",
<<<<<<< HEAD
        "Date": "Thu, 05 Mar 2020 20:55:11 GMT",
=======
        "Date": "Thu, 02 Apr 2020 23:41:33 GMT",
>>>>>>> 32e373e2
        "Server": [
          "Windows-Azure-Blob/1.0",
          "Microsoft-HTTPAPI/2.0"
        ],
        "x-ms-client-request-id": "fd467d19-f97d-0565-8b70-c86dec7e44d0",
<<<<<<< HEAD
        "x-ms-request-id": "8de7ee18-a01e-0042-3530-f32bbb000000",
        "x-ms-version": "2019-10-10"
=======
        "x-ms-request-id": "d79daa53-c01e-0019-5f48-09cd1b000000",
        "x-ms-version": "2019-12-12"
>>>>>>> 32e373e2
      },
      "ResponseBody": []
    },
    {
<<<<<<< HEAD
      "RequestUri": "https://seanstagetest.blob.core.windows.net/test-container-d704847c-3852-7094-cddb-2c3d38d9e92e?restype=container",
      "RequestMethod": "PUT",
      "RequestHeaders": {
        "Authorization": "Sanitized",
        "traceparent": "00-6099ffbb9aa12f4a98a55f97802e8e03-6a3cfb5627096d40-00",
        "User-Agent": [
          "azsdk-net-Storage.Blobs/12.4.0-dev.20200305.1",
          "(.NET Core 4.6.28325.01; Microsoft Windows 10.0.18363 )"
        ],
        "x-ms-blob-public-access": "container",
        "x-ms-client-request-id": "f400719e-e688-e14c-e8d5-2fa1cc27cdb2",
        "x-ms-date": "Thu, 05 Mar 2020 20:55:12 GMT",
        "x-ms-return-client-request-id": "true",
        "x-ms-version": "2019-10-10"
=======
      "RequestUri": "https://seanmcccanary.blob.core.windows.net/test-container-d704847c-3852-7094-cddb-2c3d38d9e92e?restype=container",
      "RequestMethod": "PUT",
      "RequestHeaders": {
        "Authorization": "Sanitized",
        "traceparent": "00-60f4a4c5ab79234a88ed075f62e335ff-2f1569f206c5944c-00",
        "User-Agent": [
          "azsdk-net-Storage.Blobs/12.5.0-dev.20200402.1",
          "(.NET Core 4.6.28325.01; Microsoft Windows 10.0.18362 )"
        ],
        "x-ms-blob-public-access": "container",
        "x-ms-client-request-id": "f400719e-e688-e14c-e8d5-2fa1cc27cdb2",
        "x-ms-date": "Thu, 02 Apr 2020 23:41:35 GMT",
        "x-ms-return-client-request-id": "true",
        "x-ms-version": "2019-12-12"
>>>>>>> 32e373e2
      },
      "RequestBody": null,
      "StatusCode": 201,
      "ResponseHeaders": {
        "Content-Length": "0",
<<<<<<< HEAD
        "Date": "Thu, 05 Mar 2020 20:55:11 GMT",
        "ETag": "\u00220x8D7C1477FCC1364\u0022",
        "Last-Modified": "Thu, 05 Mar 2020 20:55:12 GMT",
=======
        "Date": "Thu, 02 Apr 2020 23:41:34 GMT",
        "ETag": "\u00220x8D7D75F60FE6472\u0022",
        "Last-Modified": "Thu, 02 Apr 2020 23:41:34 GMT",
>>>>>>> 32e373e2
        "Server": [
          "Windows-Azure-Blob/1.0",
          "Microsoft-HTTPAPI/2.0"
        ],
        "x-ms-client-request-id": "f400719e-e688-e14c-e8d5-2fa1cc27cdb2",
<<<<<<< HEAD
        "x-ms-request-id": "84b1beb4-f01e-003d-7830-f3e420000000",
        "x-ms-version": "2019-10-10"
=======
        "x-ms-request-id": "839df319-e01e-006c-3648-09a637000000",
        "x-ms-version": "2019-12-12"
>>>>>>> 32e373e2
      },
      "ResponseBody": []
    },
    {
<<<<<<< HEAD
      "RequestUri": "https://seanstagetest.blob.core.windows.net/test-container-d704847c-3852-7094-cddb-2c3d38d9e92e/test-blob-0b309986-641f-2a4a-c6c1-efc9552b4891",
=======
      "RequestUri": "https://seanmcccanary.blob.core.windows.net/test-container-d704847c-3852-7094-cddb-2c3d38d9e92e/test-blob-0b309986-641f-2a4a-c6c1-efc9552b4891",
>>>>>>> 32e373e2
      "RequestMethod": "PUT",
      "RequestHeaders": {
        "Authorization": "Sanitized",
        "Content-Length": "1024",
<<<<<<< HEAD
        "traceparent": "00-9a128fda4118a040ba266aa0536a26ae-3f00ec187d5b0d4e-00",
        "User-Agent": [
          "azsdk-net-Storage.Blobs/12.4.0-dev.20200305.1",
          "(.NET Core 4.6.28325.01; Microsoft Windows 10.0.18363 )"
        ],
        "x-ms-blob-type": "BlockBlob",
        "x-ms-client-request-id": "7049bcc1-97cb-fcc6-70a4-c6ff7ac81bab",
        "x-ms-date": "Thu, 05 Mar 2020 20:55:12 GMT",
        "x-ms-return-client-request-id": "true",
        "x-ms-version": "2019-10-10"
=======
        "traceparent": "00-d1647670ba0ca94d9b15835c62e34e3a-50d39a3bb484a749-00",
        "User-Agent": [
          "azsdk-net-Storage.Blobs/12.5.0-dev.20200402.1",
          "(.NET Core 4.6.28325.01; Microsoft Windows 10.0.18362 )"
        ],
        "x-ms-blob-type": "BlockBlob",
        "x-ms-client-request-id": "7049bcc1-97cb-fcc6-70a4-c6ff7ac81bab",
        "x-ms-date": "Thu, 02 Apr 2020 23:41:35 GMT",
        "x-ms-return-client-request-id": "true",
        "x-ms-version": "2019-12-12"
>>>>>>> 32e373e2
      },
      "RequestBody": "01\u002Bextj0plaTffewIhx2v7sw4Y4L\u002B605J9YuxveDjLyMnc1tiQbZkvPZd6JtmQipSi8OJEq6hdixZJ8Cxt9eEPA6I4ROCTa0V0\u002BaMYMLzI7NhHzHdWhy0hf1uyRn1ssTe2exM3WEW0H4Wcz6H1NUppgQNUJjl5qIyFFsWU0STIGEh7YcWZkYSSk6zxubd7LDoBWLVqGJsOTMKWojFwH05g1LdpidOE3/\u002BOwYKMd/7VCfqLg4hvXf\u002BtbSTzAu9DEnRukOTwEaJmfHjF61cIccTTsahG9Iu18Xa3vByugd0QO68eLecJ1PhYFQcPqXKopPtgL0FG/B34qJ9\u002BSFWFx\u002Bqrpa\u002Bn\u002BlPdyey//u90pkgEHxchPmKL2T\u002BRFXVHm5ySwk0sZAPDAKqXklVUlw0\u002BdAJXailOZJmIH9xgFtTuhj5QHTySWEI0QR5siawdN0IyUqFi8CFjRF2zlFQnUunVuRwXBHnQrBuwEyka4er9euiaPbQze4Yc7Nje3rP\u002BHO4khsCP9iLYYbaFstz4SFJyxilrnSU1ok2GCheRAc1XwgZK9lsqbXS1sdwNrci5FKR2XBiagn/I/uSDCfwLN2/pLeDWvVIHWGi0tdtZJ/SEzOVzGqW0zU\u002BWcgd2p1OIuop8JH/X4ldCfwO/1dyUf8bv/k0GmBy6NFCRMEtagLEFPAtQ3QN0rOqeIKuh9Ody8gIwhqkWchJtsfAvRqIb9/5SqqnRQ5LDa1FSeGdxGD95Lk45GfoX/rno4ysDVWZIcii9T1o9ob5vbStHxAm67KnAthhT0u30Srv/6FB3wAX7CfY\u002Bw8jlO3yP2bzewDqgPfaBQq9N5J9KuQSePblt960VTLoTfCjQ23qbxAkhJXpxX7pZ5n1WrRVW9Aq0Rv3DIdIPuXNwnLHdoGckoiCWGZOaHO3/BBE/vp\u002BUvIgeHJSM2JI3IWv3AMMIfEYGMgr0wNp3KioPxC3A3/rT29A5z5PCp9mObvgnkxwa9pfLKYyUr\u002ButpuJ6fRR0ZlFxEyTizryiM4oxZmHiT4cN9M2V9aZuTzvkjCihWCrFCfiWto/3KDfbGPXyYzmJy1drfIhG7nC7AtPpDjKUAOtvbGx5S4kHBsyVutyga9wCasDBReuSjit367OsDin1RxgakvbdEI/eVGXLoTOkCpcH5pNx0sr/zO4w8V/VawiSoHPEldjVJVow8uGF1tz30\u002BEcpCeWc3RNGsYInB8v\u002BPltKPDP32TOIsFJQN/ZefYBSR1\u002ByLbRDDz/d4sSzJk7EPn4GL3sKAR8XoFmXTKUY5DP90MBsTAyjBzDwGfpq1YoDi/l4VE4JREY8mo1er76axPqQsVGOW/JxZyhKGeskqMrPk8CvoI/l9Ig==",
      "StatusCode": 201,
      "ResponseHeaders": {
        "Content-Length": "0",
        "Content-MD5": "cc2ac56dga6arZEuzt7Cew==",
<<<<<<< HEAD
        "Date": "Thu, 05 Mar 2020 20:55:11 GMT",
        "ETag": "\u00220x8D7C1477FD8870D\u0022",
        "Last-Modified": "Thu, 05 Mar 2020 20:55:12 GMT",
=======
        "Date": "Thu, 02 Apr 2020 23:41:34 GMT",
        "ETag": "\u00220x8D7D75F610AEC9B\u0022",
        "Last-Modified": "Thu, 02 Apr 2020 23:41:34 GMT",
>>>>>>> 32e373e2
        "Server": [
          "Windows-Azure-Blob/1.0",
          "Microsoft-HTTPAPI/2.0"
        ],
        "x-ms-client-request-id": "7049bcc1-97cb-fcc6-70a4-c6ff7ac81bab",
        "x-ms-content-crc64": "Bevjn7sDOfc=",
<<<<<<< HEAD
        "x-ms-request-id": "84b1bec0-f01e-003d-7b30-f3e420000000",
        "x-ms-request-server-encrypted": "true",
        "x-ms-version": "2019-10-10"
=======
        "x-ms-request-id": "839df322-e01e-006c-3b48-09a637000000",
        "x-ms-request-server-encrypted": "true",
        "x-ms-version": "2019-12-12"
>>>>>>> 32e373e2
      },
      "ResponseBody": []
    },
    {
<<<<<<< HEAD
      "RequestUri": "https://seanstagetest.blob.core.windows.net/test-container-d704847c-3852-7094-cddb-2c3d38d9e92e/test-blob-0b309986-641f-2a4a-c6c1-efc9552b4891?comp=lease",
      "RequestMethod": "PUT",
      "RequestHeaders": {
        "Authorization": "Sanitized",
        "traceparent": "00-cbf24c591cf9f946acc828dfa1f837d4-c46c08349b18d844-00",
        "User-Agent": [
          "azsdk-net-Storage.Blobs/12.4.0-dev.20200305.1",
          "(.NET Core 4.6.28325.01; Microsoft Windows 10.0.18363 )"
        ],
        "x-ms-client-request-id": "dcd84b24-41d8-85f2-3295-3bda723cc8c5",
        "x-ms-date": "Thu, 05 Mar 2020 20:55:12 GMT",
=======
      "RequestUri": "https://seanmcccanary.blob.core.windows.net/test-container-d704847c-3852-7094-cddb-2c3d38d9e92e/test-blob-0b309986-641f-2a4a-c6c1-efc9552b4891?comp=lease",
      "RequestMethod": "PUT",
      "RequestHeaders": {
        "Authorization": "Sanitized",
        "traceparent": "00-f2a68c2b1b25004a88f27671fd3e63ad-a31d5de4252e0147-00",
        "User-Agent": [
          "azsdk-net-Storage.Blobs/12.5.0-dev.20200402.1",
          "(.NET Core 4.6.28325.01; Microsoft Windows 10.0.18362 )"
        ],
        "x-ms-client-request-id": "dcd84b24-41d8-85f2-3295-3bda723cc8c5",
        "x-ms-date": "Thu, 02 Apr 2020 23:41:35 GMT",
>>>>>>> 32e373e2
        "x-ms-lease-action": "acquire",
        "x-ms-lease-duration": "15",
        "x-ms-proposed-lease-id": "0a4431af-3c0f-b489-35f0-258934aaa5c8",
        "x-ms-return-client-request-id": "true",
<<<<<<< HEAD
        "x-ms-version": "2019-10-10"
=======
        "x-ms-version": "2019-12-12"
>>>>>>> 32e373e2
      },
      "RequestBody": null,
      "StatusCode": 201,
      "ResponseHeaders": {
        "Content-Length": "0",
<<<<<<< HEAD
        "Date": "Thu, 05 Mar 2020 20:55:11 GMT",
        "ETag": "\u00220x8D7C1477FD8870D\u0022",
        "Last-Modified": "Thu, 05 Mar 2020 20:55:12 GMT",
=======
        "Date": "Thu, 02 Apr 2020 23:41:34 GMT",
        "ETag": "\u00220x8D7D75F610AEC9B\u0022",
        "Last-Modified": "Thu, 02 Apr 2020 23:41:34 GMT",
>>>>>>> 32e373e2
        "Server": [
          "Windows-Azure-Blob/1.0",
          "Microsoft-HTTPAPI/2.0"
        ],
        "x-ms-client-request-id": "dcd84b24-41d8-85f2-3295-3bda723cc8c5",
        "x-ms-lease-id": "0a4431af-3c0f-b489-35f0-258934aaa5c8",
<<<<<<< HEAD
        "x-ms-request-id": "84b1bec4-f01e-003d-7e30-f3e420000000",
        "x-ms-version": "2019-10-10"
=======
        "x-ms-request-id": "839df327-e01e-006c-3e48-09a637000000",
        "x-ms-version": "2019-12-12"
>>>>>>> 32e373e2
      },
      "ResponseBody": []
    },
    {
<<<<<<< HEAD
      "RequestUri": "https://seanstagetest.blob.core.windows.net/test-container-d704847c-3852-7094-cddb-2c3d38d9e92e/test-blob-0b309986-641f-2a4a-c6c1-efc9552b4891?comp=lease",
=======
      "RequestUri": "https://seanmcccanary.blob.core.windows.net/test-container-d704847c-3852-7094-cddb-2c3d38d9e92e/test-blob-0b309986-641f-2a4a-c6c1-efc9552b4891?comp=lease",
>>>>>>> 32e373e2
      "RequestMethod": "PUT",
      "RequestHeaders": {
        "Authorization": "Sanitized",
        "If-Match": "\u0022garbage\u0022",
<<<<<<< HEAD
        "traceparent": "00-dba71b158e0d5143a3436f255284eb47-4652d71158242c47-00",
        "User-Agent": [
          "azsdk-net-Storage.Blobs/12.4.0-dev.20200305.1",
          "(.NET Core 4.6.28325.01; Microsoft Windows 10.0.18363 )"
        ],
        "x-ms-client-request-id": "e86498d5-c8d1-62ef-37a1-3419d17c1587",
        "x-ms-date": "Thu, 05 Mar 2020 20:55:13 GMT",
        "x-ms-lease-action": "break",
        "x-ms-return-client-request-id": "true",
        "x-ms-version": "2019-10-10"
=======
        "traceparent": "00-ab2feda49aefb94180d3018d52d21c4c-9c4316f11c85d449-00",
        "User-Agent": [
          "azsdk-net-Storage.Blobs/12.5.0-dev.20200402.1",
          "(.NET Core 4.6.28325.01; Microsoft Windows 10.0.18362 )"
        ],
        "x-ms-client-request-id": "e86498d5-c8d1-62ef-37a1-3419d17c1587",
        "x-ms-date": "Thu, 02 Apr 2020 23:41:35 GMT",
        "x-ms-lease-action": "break",
        "x-ms-return-client-request-id": "true",
        "x-ms-version": "2019-12-12"
>>>>>>> 32e373e2
      },
      "RequestBody": null,
      "StatusCode": 412,
      "ResponseHeaders": {
        "Content-Length": "252",
        "Content-Type": "application/xml",
<<<<<<< HEAD
        "Date": "Thu, 05 Mar 2020 20:55:12 GMT",
=======
        "Date": "Thu, 02 Apr 2020 23:41:34 GMT",
>>>>>>> 32e373e2
        "Server": [
          "Windows-Azure-Blob/1.0",
          "Microsoft-HTTPAPI/2.0"
        ],
        "x-ms-client-request-id": "e86498d5-c8d1-62ef-37a1-3419d17c1587",
        "x-ms-error-code": "ConditionNotMet",
<<<<<<< HEAD
        "x-ms-request-id": "84b1bec7-f01e-003d-0130-f3e420000000",
        "x-ms-version": "2019-10-10"
      },
      "ResponseBody": [
        "\uFEFF\u003C?xml version=\u00221.0\u0022 encoding=\u0022utf-8\u0022?\u003E\u003CError\u003E\u003CCode\u003EConditionNotMet\u003C/Code\u003E\u003CMessage\u003EThe condition specified using HTTP conditional header(s) is not met.\n",
        "RequestId:84b1bec7-f01e-003d-0130-f3e420000000\n",
        "Time:2020-03-05T20:55:13.0384083Z\u003C/Message\u003E\u003C/Error\u003E"
      ]
    },
    {
      "RequestUri": "https://seanstagetest.blob.core.windows.net/test-container-d704847c-3852-7094-cddb-2c3d38d9e92e?restype=container",
      "RequestMethod": "DELETE",
      "RequestHeaders": {
        "Authorization": "Sanitized",
        "traceparent": "00-fcb05bca95f3c34fb6679e8524c4c610-eb8680349b8db244-00",
        "User-Agent": [
          "azsdk-net-Storage.Blobs/12.4.0-dev.20200305.1",
          "(.NET Core 4.6.28325.01; Microsoft Windows 10.0.18363 )"
        ],
        "x-ms-client-request-id": "d905e22f-dfd7-36f3-0ef8-1a007fe2d15d",
        "x-ms-date": "Thu, 05 Mar 2020 20:55:13 GMT",
        "x-ms-return-client-request-id": "true",
        "x-ms-version": "2019-10-10"
=======
        "x-ms-request-id": "839df32d-e01e-006c-4248-09a637000000",
        "x-ms-version": "2019-12-12"
      },
      "ResponseBody": [
        "\uFEFF\u003C?xml version=\u00221.0\u0022 encoding=\u0022utf-8\u0022?\u003E\u003CError\u003E\u003CCode\u003EConditionNotMet\u003C/Code\u003E\u003CMessage\u003EThe condition specified using HTTP conditional header(s) is not met.\n",
        "RequestId:839df32d-e01e-006c-4248-09a637000000\n",
        "Time:2020-04-02T23:41:34.7825832Z\u003C/Message\u003E\u003C/Error\u003E"
      ]
    },
    {
      "RequestUri": "https://seanmcccanary.blob.core.windows.net/test-container-d704847c-3852-7094-cddb-2c3d38d9e92e?restype=container",
      "RequestMethod": "DELETE",
      "RequestHeaders": {
        "Authorization": "Sanitized",
        "traceparent": "00-d6b43cd3499dbe4d802447d510b3987d-47c2e82760e1be4c-00",
        "User-Agent": [
          "azsdk-net-Storage.Blobs/12.5.0-dev.20200402.1",
          "(.NET Core 4.6.28325.01; Microsoft Windows 10.0.18362 )"
        ],
        "x-ms-client-request-id": "d905e22f-dfd7-36f3-0ef8-1a007fe2d15d",
        "x-ms-date": "Thu, 02 Apr 2020 23:41:35 GMT",
        "x-ms-return-client-request-id": "true",
        "x-ms-version": "2019-12-12"
>>>>>>> 32e373e2
      },
      "RequestBody": null,
      "StatusCode": 202,
      "ResponseHeaders": {
        "Content-Length": "0",
<<<<<<< HEAD
        "Date": "Thu, 05 Mar 2020 20:55:12 GMT",
=======
        "Date": "Thu, 02 Apr 2020 23:41:34 GMT",
>>>>>>> 32e373e2
        "Server": [
          "Windows-Azure-Blob/1.0",
          "Microsoft-HTTPAPI/2.0"
        ],
        "x-ms-client-request-id": "d905e22f-dfd7-36f3-0ef8-1a007fe2d15d",
<<<<<<< HEAD
        "x-ms-request-id": "84b1becb-f01e-003d-0530-f3e420000000",
        "x-ms-version": "2019-10-10"
=======
        "x-ms-request-id": "839df32f-e01e-006c-4348-09a637000000",
        "x-ms-version": "2019-12-12"
>>>>>>> 32e373e2
      },
      "ResponseBody": []
    },
    {
<<<<<<< HEAD
      "RequestUri": "https://seanstagetest.blob.core.windows.net/test-container-21f5bea8-1531-0bd5-adf4-999cc6d56763?restype=container",
      "RequestMethod": "PUT",
      "RequestHeaders": {
        "Authorization": "Sanitized",
        "traceparent": "00-884c68ac7e26c44ea5cf3301698b05af-0a68a9070cdafa42-00",
        "User-Agent": [
          "azsdk-net-Storage.Blobs/12.4.0-dev.20200305.1",
          "(.NET Core 4.6.28325.01; Microsoft Windows 10.0.18363 )"
        ],
        "x-ms-blob-public-access": "container",
        "x-ms-client-request-id": "3c72a364-18dd-1aa2-0dfa-2be345577039",
        "x-ms-date": "Thu, 05 Mar 2020 20:55:13 GMT",
        "x-ms-return-client-request-id": "true",
        "x-ms-version": "2019-10-10"
=======
      "RequestUri": "https://seanmcccanary.blob.core.windows.net/test-container-21f5bea8-1531-0bd5-adf4-999cc6d56763?restype=container",
      "RequestMethod": "PUT",
      "RequestHeaders": {
        "Authorization": "Sanitized",
        "traceparent": "00-a0027fd434d52343b9c3c16c1497a346-81f07256cf414a4c-00",
        "User-Agent": [
          "azsdk-net-Storage.Blobs/12.5.0-dev.20200402.1",
          "(.NET Core 4.6.28325.01; Microsoft Windows 10.0.18362 )"
        ],
        "x-ms-blob-public-access": "container",
        "x-ms-client-request-id": "3c72a364-18dd-1aa2-0dfa-2be345577039",
        "x-ms-date": "Thu, 02 Apr 2020 23:41:35 GMT",
        "x-ms-return-client-request-id": "true",
        "x-ms-version": "2019-12-12"
>>>>>>> 32e373e2
      },
      "RequestBody": null,
      "StatusCode": 201,
      "ResponseHeaders": {
        "Content-Length": "0",
<<<<<<< HEAD
        "Date": "Thu, 05 Mar 2020 20:55:13 GMT",
        "ETag": "\u00220x8D7C1478036D62C\u0022",
        "Last-Modified": "Thu, 05 Mar 2020 20:55:13 GMT",
=======
        "Date": "Thu, 02 Apr 2020 23:41:35 GMT",
        "ETag": "\u00220x8D7D75F616237AB\u0022",
        "Last-Modified": "Thu, 02 Apr 2020 23:41:35 GMT",
>>>>>>> 32e373e2
        "Server": [
          "Windows-Azure-Blob/1.0",
          "Microsoft-HTTPAPI/2.0"
        ],
        "x-ms-client-request-id": "3c72a364-18dd-1aa2-0dfa-2be345577039",
<<<<<<< HEAD
        "x-ms-request-id": "64e2c0d2-b01e-0003-4830-f3735f000000",
        "x-ms-version": "2019-10-10"
=======
        "x-ms-request-id": "a9fd4c92-101e-0047-5c48-0926fb000000",
        "x-ms-version": "2019-12-12"
>>>>>>> 32e373e2
      },
      "ResponseBody": []
    },
    {
<<<<<<< HEAD
      "RequestUri": "https://seanstagetest.blob.core.windows.net/test-container-21f5bea8-1531-0bd5-adf4-999cc6d56763/test-blob-1f98b790-e2f8-6ce7-0eac-ea3cd44b5bc3",
=======
      "RequestUri": "https://seanmcccanary.blob.core.windows.net/test-container-21f5bea8-1531-0bd5-adf4-999cc6d56763/test-blob-1f98b790-e2f8-6ce7-0eac-ea3cd44b5bc3",
>>>>>>> 32e373e2
      "RequestMethod": "PUT",
      "RequestHeaders": {
        "Authorization": "Sanitized",
        "Content-Length": "1024",
<<<<<<< HEAD
        "traceparent": "00-aa55208e48175f46b38df792ffd6cfcf-2cd77f2f4af7b04c-00",
        "User-Agent": [
          "azsdk-net-Storage.Blobs/12.4.0-dev.20200305.1",
          "(.NET Core 4.6.28325.01; Microsoft Windows 10.0.18363 )"
        ],
        "x-ms-blob-type": "BlockBlob",
        "x-ms-client-request-id": "246f5c91-fc81-7781-8635-2c1e127c178b",
        "x-ms-date": "Thu, 05 Mar 2020 20:55:13 GMT",
        "x-ms-return-client-request-id": "true",
        "x-ms-version": "2019-10-10"
=======
        "traceparent": "00-7e06a81045a88a41a1af0056513a3423-1e7926d830f14046-00",
        "User-Agent": [
          "azsdk-net-Storage.Blobs/12.5.0-dev.20200402.1",
          "(.NET Core 4.6.28325.01; Microsoft Windows 10.0.18362 )"
        ],
        "x-ms-blob-type": "BlockBlob",
        "x-ms-client-request-id": "246f5c91-fc81-7781-8635-2c1e127c178b",
        "x-ms-date": "Thu, 02 Apr 2020 23:41:36 GMT",
        "x-ms-return-client-request-id": "true",
        "x-ms-version": "2019-12-12"
>>>>>>> 32e373e2
      },
      "RequestBody": "Aiw4ImIqhU\u002B8z\u002BF7D8sD34UH\u002BfhR0nSBvAUuMS1mRcGfaOEYH03WZjFJYigBa11CqAu3zVJjcS\u002B4t2Zd\u002B1MiVoog3Kfq6783MJLGCHBLf1Go7IkhrnhuPPayYGjneWreJwue4Y\u002B1WL1Mf5zAnGm/bDcVtQ/KAKgSsaCxN4pXULco6OBkrZ7B8pPL1S7brp\u002BM8/Qw0sNaEyZjjC/uBCAy9C/lmLSJWr6YU8J8/it5NgMAJESWJ37zzdS6ASFv0\u002B5zmOH/9hXrA5k1l34B3hT66VUr7eDcnMyw8crfzlicKX/UCWZKeUDtFSCrYI//8u/AvxfLROUOlvwUTwRLDDRAmG7/LdWusG8VPdi/MTw9sP/bHg9A0OWaxnJpNio7ognraschAMQZEQ6ntgYMTmW/1p4Eb\u002B0l/8eJZGZjRHlF2ZrP08Z0G7A6wQwAmBrejXcMql\u002BMNjMbxmr/mJxdts2VYtxsPXqfSrruya3gJGatqtbvVpoauKNnsw1bdYMU3Ao/azY\u002BclD8bV\u002BknWyFO6IEUe3FbmAyeqo5BIltQ9U32uyioLgwbziF8uk7dRo24XhqVyOVTm6qDPCLBG3HjymJbcN/4prp0\u002BK1P3x29wWPAyIQA\u002ByyoYt\u002B\u002BJTIpGrLvmPAsQdXtv/egYRA4A/yNBTr/AFKt4w918w3AeoFIS536oEZtkX9N0wjMYFnccB8jMR/3KhpgAbWg9o7H7QV2F9VyfaN2H3O7cS0J4UK1WYLu3QlhkSGDml6QjJrwRiXDlkiEqjK7rNGsO/jtFmAzK50MGRA71Iaz7qMEpZLYyusHRks58K\u002BQMzB39VVo1oQ\u002BnWE95G0Vx4GB0PuPtwd\u002B03DN5dAVOTrtfCXfhB8xCxfexggxmua98X6JuB/0ALwpOOIkmzD0KaRmEGhHNgOiUIWjsLD/DThKD/RRS4Ea\u002BXtptos9DK/m6tyjy0q\u002BNrs7JydaEE/Laiupmkt8Yp4jC1bs3b\u002B4ZUQVvIXUWwHty9k5VmRZgKkrnkyfU7Ikqoh\u002BgMAzkVk7QoHjRFOKNw8p\u002B45yAwx5iYqtwT8zGRHR8RI9lZpBunq//dOitjxVYad9tVfjsqd7xTc1hdAaCGmwEVNBjKF0qEFT8kU4ltNOGF\u002BXtWO57j5qwZCjC/RqZbVqMqSo09TGCM0WT8AiA24j521wQpLGNiNU1ssQ0ZxM6UyPjmRupURK0ayWY54\u002BSL4if2SHOiMipDyBU/0J9TcwyWazUrTJ9QHo5bDmb5JFFo4M7lJ3xe8prSpn7RGHQRx1ZZo3ivYJWIoinhSyPDRqPH0u/Mbk\u002BQN3SeVKYgfwYaRUsMo4TUvYA5WIFSfat3D2PbDUmEQVUGxWgADQvvaCcnxwA==",
      "StatusCode": 201,
      "ResponseHeaders": {
        "Content-Length": "0",
        "Content-MD5": "Nv/713Hssz\u002BlR5YFq/spAA==",
<<<<<<< HEAD
        "Date": "Thu, 05 Mar 2020 20:55:13 GMT",
        "ETag": "\u00220x8D7C1478043A451\u0022",
        "Last-Modified": "Thu, 05 Mar 2020 20:55:13 GMT",
=======
        "Date": "Thu, 02 Apr 2020 23:41:35 GMT",
        "ETag": "\u00220x8D7D75F616F6610\u0022",
        "Last-Modified": "Thu, 02 Apr 2020 23:41:35 GMT",
>>>>>>> 32e373e2
        "Server": [
          "Windows-Azure-Blob/1.0",
          "Microsoft-HTTPAPI/2.0"
        ],
        "x-ms-client-request-id": "246f5c91-fc81-7781-8635-2c1e127c178b",
        "x-ms-content-crc64": "QgAqsJqp030=",
<<<<<<< HEAD
        "x-ms-request-id": "64e2c0d9-b01e-0003-4c30-f3735f000000",
        "x-ms-request-server-encrypted": "true",
        "x-ms-version": "2019-10-10"
=======
        "x-ms-request-id": "a9fd4c9b-101e-0047-6248-0926fb000000",
        "x-ms-request-server-encrypted": "true",
        "x-ms-version": "2019-12-12"
>>>>>>> 32e373e2
      },
      "ResponseBody": []
    },
    {
<<<<<<< HEAD
      "RequestUri": "https://seanstagetest.blob.core.windows.net/test-container-21f5bea8-1531-0bd5-adf4-999cc6d56763/test-blob-1f98b790-e2f8-6ce7-0eac-ea3cd44b5bc3",
      "RequestMethod": "HEAD",
      "RequestHeaders": {
        "Authorization": "Sanitized",
        "traceparent": "00-d57cc073504dae408d30c767d60b8c45-155f1e0b86e0ba46-00",
        "User-Agent": [
          "azsdk-net-Storage.Blobs/12.4.0-dev.20200305.1",
          "(.NET Core 4.6.28325.01; Microsoft Windows 10.0.18363 )"
        ],
        "x-ms-client-request-id": "c8c0035c-3be4-6121-54e1-1d576bb35599",
        "x-ms-date": "Thu, 05 Mar 2020 20:55:13 GMT",
        "x-ms-return-client-request-id": "true",
        "x-ms-version": "2019-10-10"
=======
      "RequestUri": "https://seanmcccanary.blob.core.windows.net/test-container-21f5bea8-1531-0bd5-adf4-999cc6d56763/test-blob-1f98b790-e2f8-6ce7-0eac-ea3cd44b5bc3",
      "RequestMethod": "HEAD",
      "RequestHeaders": {
        "Authorization": "Sanitized",
        "traceparent": "00-4bca4ce9fc250d40bee32ab69ab7a689-274549988d63ad41-00",
        "User-Agent": [
          "azsdk-net-Storage.Blobs/12.5.0-dev.20200402.1",
          "(.NET Core 4.6.28325.01; Microsoft Windows 10.0.18362 )"
        ],
        "x-ms-client-request-id": "c8c0035c-3be4-6121-54e1-1d576bb35599",
        "x-ms-date": "Thu, 02 Apr 2020 23:41:36 GMT",
        "x-ms-return-client-request-id": "true",
        "x-ms-version": "2019-12-12"
>>>>>>> 32e373e2
      },
      "RequestBody": null,
      "StatusCode": 200,
      "ResponseHeaders": {
        "Accept-Ranges": "bytes",
        "Content-Length": "1024",
        "Content-MD5": "Nv/713Hssz\u002BlR5YFq/spAA==",
        "Content-Type": "application/octet-stream",
<<<<<<< HEAD
        "Date": "Thu, 05 Mar 2020 20:55:13 GMT",
        "ETag": "\u00220x8D7C1478043A451\u0022",
        "Last-Modified": "Thu, 05 Mar 2020 20:55:13 GMT",
=======
        "Date": "Thu, 02 Apr 2020 23:41:35 GMT",
        "ETag": "\u00220x8D7D75F616F6610\u0022",
        "Last-Modified": "Thu, 02 Apr 2020 23:41:35 GMT",
>>>>>>> 32e373e2
        "Server": [
          "Windows-Azure-Blob/1.0",
          "Microsoft-HTTPAPI/2.0"
        ],
        "x-ms-access-tier": "Hot",
        "x-ms-access-tier-inferred": "true",
        "x-ms-blob-type": "BlockBlob",
        "x-ms-client-request-id": "c8c0035c-3be4-6121-54e1-1d576bb35599",
<<<<<<< HEAD
        "x-ms-creation-time": "Thu, 05 Mar 2020 20:55:13 GMT",
        "x-ms-lease-state": "available",
        "x-ms-lease-status": "unlocked",
        "x-ms-request-id": "64e2c0dc-b01e-0003-4f30-f3735f000000",
        "x-ms-server-encrypted": "true",
        "x-ms-version": "2019-10-10"
=======
        "x-ms-creation-time": "Thu, 02 Apr 2020 23:41:35 GMT",
        "x-ms-lease-state": "available",
        "x-ms-lease-status": "unlocked",
        "x-ms-request-id": "a9fd4ca5-101e-0047-6a48-0926fb000000",
        "x-ms-server-encrypted": "true",
        "x-ms-version": "2019-12-12"
>>>>>>> 32e373e2
      },
      "ResponseBody": []
    },
    {
<<<<<<< HEAD
      "RequestUri": "https://seanstagetest.blob.core.windows.net/test-container-21f5bea8-1531-0bd5-adf4-999cc6d56763/test-blob-1f98b790-e2f8-6ce7-0eac-ea3cd44b5bc3?comp=lease",
      "RequestMethod": "PUT",
      "RequestHeaders": {
        "Authorization": "Sanitized",
        "traceparent": "00-99ba915a8966a8448c1efd3280851794-90a84508ade83446-00",
        "User-Agent": [
          "azsdk-net-Storage.Blobs/12.4.0-dev.20200305.1",
          "(.NET Core 4.6.28325.01; Microsoft Windows 10.0.18363 )"
        ],
        "x-ms-client-request-id": "1e724856-c52b-34d4-88e7-5877b0e70ef8",
        "x-ms-date": "Thu, 05 Mar 2020 20:55:13 GMT",
=======
      "RequestUri": "https://seanmcccanary.blob.core.windows.net/test-container-21f5bea8-1531-0bd5-adf4-999cc6d56763/test-blob-1f98b790-e2f8-6ce7-0eac-ea3cd44b5bc3?comp=lease",
      "RequestMethod": "PUT",
      "RequestHeaders": {
        "Authorization": "Sanitized",
        "traceparent": "00-2c6f8f132698884bb3fb80e76964faf2-4b203be2c7c10c4a-00",
        "User-Agent": [
          "azsdk-net-Storage.Blobs/12.5.0-dev.20200402.1",
          "(.NET Core 4.6.28325.01; Microsoft Windows 10.0.18362 )"
        ],
        "x-ms-client-request-id": "1e724856-c52b-34d4-88e7-5877b0e70ef8",
        "x-ms-date": "Thu, 02 Apr 2020 23:41:36 GMT",
>>>>>>> 32e373e2
        "x-ms-lease-action": "acquire",
        "x-ms-lease-duration": "15",
        "x-ms-proposed-lease-id": "9666aaad-2f2f-8d08-072a-90ce21ec8db8",
        "x-ms-return-client-request-id": "true",
<<<<<<< HEAD
        "x-ms-version": "2019-10-10"
=======
        "x-ms-version": "2019-12-12"
>>>>>>> 32e373e2
      },
      "RequestBody": null,
      "StatusCode": 201,
      "ResponseHeaders": {
        "Content-Length": "0",
<<<<<<< HEAD
        "Date": "Thu, 05 Mar 2020 20:55:13 GMT",
        "ETag": "\u00220x8D7C1478043A451\u0022",
        "Last-Modified": "Thu, 05 Mar 2020 20:55:13 GMT",
=======
        "Date": "Thu, 02 Apr 2020 23:41:35 GMT",
        "ETag": "\u00220x8D7D75F616F6610\u0022",
        "Last-Modified": "Thu, 02 Apr 2020 23:41:35 GMT",
>>>>>>> 32e373e2
        "Server": [
          "Windows-Azure-Blob/1.0",
          "Microsoft-HTTPAPI/2.0"
        ],
        "x-ms-client-request-id": "1e724856-c52b-34d4-88e7-5877b0e70ef8",
        "x-ms-lease-id": "9666aaad-2f2f-8d08-072a-90ce21ec8db8",
<<<<<<< HEAD
        "x-ms-request-id": "64e2c0df-b01e-0003-5230-f3735f000000",
        "x-ms-version": "2019-10-10"
=======
        "x-ms-request-id": "a9fd4cac-101e-0047-7048-0926fb000000",
        "x-ms-version": "2019-12-12"
>>>>>>> 32e373e2
      },
      "ResponseBody": []
    },
    {
<<<<<<< HEAD
      "RequestUri": "https://seanstagetest.blob.core.windows.net/test-container-21f5bea8-1531-0bd5-adf4-999cc6d56763/test-blob-1f98b790-e2f8-6ce7-0eac-ea3cd44b5bc3?comp=lease",
      "RequestMethod": "PUT",
      "RequestHeaders": {
        "Authorization": "Sanitized",
        "If-None-Match": "\u00220x8D7C1478043A451\u0022",
        "traceparent": "00-862a68daea4536418045a93baee73919-efff865d8961ba40-00",
        "User-Agent": [
          "azsdk-net-Storage.Blobs/12.4.0-dev.20200305.1",
          "(.NET Core 4.6.28325.01; Microsoft Windows 10.0.18363 )"
        ],
        "x-ms-client-request-id": "220052ed-3640-e16d-9e78-df4b11ba3084",
        "x-ms-date": "Thu, 05 Mar 2020 20:55:13 GMT",
        "x-ms-lease-action": "break",
        "x-ms-return-client-request-id": "true",
        "x-ms-version": "2019-10-10"
=======
      "RequestUri": "https://seanmcccanary.blob.core.windows.net/test-container-21f5bea8-1531-0bd5-adf4-999cc6d56763/test-blob-1f98b790-e2f8-6ce7-0eac-ea3cd44b5bc3?comp=lease",
      "RequestMethod": "PUT",
      "RequestHeaders": {
        "Authorization": "Sanitized",
        "If-None-Match": "\u00220x8D7D75F616F6610\u0022",
        "traceparent": "00-df4c2c2507906e4bb5c1ca130645578b-a35918cbe4c7ef46-00",
        "User-Agent": [
          "azsdk-net-Storage.Blobs/12.5.0-dev.20200402.1",
          "(.NET Core 4.6.28325.01; Microsoft Windows 10.0.18362 )"
        ],
        "x-ms-client-request-id": "220052ed-3640-e16d-9e78-df4b11ba3084",
        "x-ms-date": "Thu, 02 Apr 2020 23:41:36 GMT",
        "x-ms-lease-action": "break",
        "x-ms-return-client-request-id": "true",
        "x-ms-version": "2019-12-12"
>>>>>>> 32e373e2
      },
      "RequestBody": null,
      "StatusCode": 412,
      "ResponseHeaders": {
        "Content-Length": "252",
        "Content-Type": "application/xml",
<<<<<<< HEAD
        "Date": "Thu, 05 Mar 2020 20:55:13 GMT",
=======
        "Date": "Thu, 02 Apr 2020 23:41:35 GMT",
>>>>>>> 32e373e2
        "Server": [
          "Windows-Azure-Blob/1.0",
          "Microsoft-HTTPAPI/2.0"
        ],
        "x-ms-client-request-id": "220052ed-3640-e16d-9e78-df4b11ba3084",
        "x-ms-error-code": "ConditionNotMet",
<<<<<<< HEAD
        "x-ms-request-id": "64e2c0e4-b01e-0003-5730-f3735f000000",
        "x-ms-version": "2019-10-10"
      },
      "ResponseBody": [
        "\uFEFF\u003C?xml version=\u00221.0\u0022 encoding=\u0022utf-8\u0022?\u003E\u003CError\u003E\u003CCode\u003EConditionNotMet\u003C/Code\u003E\u003CMessage\u003EThe condition specified using HTTP conditional header(s) is not met.\n",
        "RequestId:64e2c0e4-b01e-0003-5730-f3735f000000\n",
        "Time:2020-03-05T20:55:13.8410765Z\u003C/Message\u003E\u003C/Error\u003E"
      ]
    },
    {
      "RequestUri": "https://seanstagetest.blob.core.windows.net/test-container-21f5bea8-1531-0bd5-adf4-999cc6d56763?restype=container",
      "RequestMethod": "DELETE",
      "RequestHeaders": {
        "Authorization": "Sanitized",
        "traceparent": "00-f5adfb812c215f4f8d1bb7b122aa9ebc-5f377927a4021040-00",
        "User-Agent": [
          "azsdk-net-Storage.Blobs/12.4.0-dev.20200305.1",
          "(.NET Core 4.6.28325.01; Microsoft Windows 10.0.18363 )"
        ],
        "x-ms-client-request-id": "5d8a8675-ebe7-a5b7-39fd-86168cc9e117",
        "x-ms-date": "Thu, 05 Mar 2020 20:55:13 GMT",
        "x-ms-return-client-request-id": "true",
        "x-ms-version": "2019-10-10"
=======
        "x-ms-request-id": "a9fd4cb0-101e-0047-7448-0926fb000000",
        "x-ms-version": "2019-12-12"
      },
      "ResponseBody": [
        "\uFEFF\u003C?xml version=\u00221.0\u0022 encoding=\u0022utf-8\u0022?\u003E\u003CError\u003E\u003CCode\u003EConditionNotMet\u003C/Code\u003E\u003CMessage\u003EThe condition specified using HTTP conditional header(s) is not met.\n",
        "RequestId:a9fd4cb0-101e-0047-7448-0926fb000000\n",
        "Time:2020-04-02T23:41:35.5498756Z\u003C/Message\u003E\u003C/Error\u003E"
      ]
    },
    {
      "RequestUri": "https://seanmcccanary.blob.core.windows.net/test-container-21f5bea8-1531-0bd5-adf4-999cc6d56763?restype=container",
      "RequestMethod": "DELETE",
      "RequestHeaders": {
        "Authorization": "Sanitized",
        "traceparent": "00-c8c219044eee6b4191891a4163db41d1-7bda4f207ec10842-00",
        "User-Agent": [
          "azsdk-net-Storage.Blobs/12.5.0-dev.20200402.1",
          "(.NET Core 4.6.28325.01; Microsoft Windows 10.0.18362 )"
        ],
        "x-ms-client-request-id": "5d8a8675-ebe7-a5b7-39fd-86168cc9e117",
        "x-ms-date": "Thu, 02 Apr 2020 23:41:36 GMT",
        "x-ms-return-client-request-id": "true",
        "x-ms-version": "2019-12-12"
>>>>>>> 32e373e2
      },
      "RequestBody": null,
      "StatusCode": 202,
      "ResponseHeaders": {
        "Content-Length": "0",
<<<<<<< HEAD
        "Date": "Thu, 05 Mar 2020 20:55:13 GMT",
=======
        "Date": "Thu, 02 Apr 2020 23:41:35 GMT",
>>>>>>> 32e373e2
        "Server": [
          "Windows-Azure-Blob/1.0",
          "Microsoft-HTTPAPI/2.0"
        ],
        "x-ms-client-request-id": "5d8a8675-ebe7-a5b7-39fd-86168cc9e117",
<<<<<<< HEAD
        "x-ms-request-id": "64e2c0ec-b01e-0003-5e30-f3735f000000",
        "x-ms-version": "2019-10-10"
=======
        "x-ms-request-id": "a9fd4cb2-101e-0047-7648-0926fb000000",
        "x-ms-version": "2019-12-12"
>>>>>>> 32e373e2
      },
      "ResponseBody": []
    }
  ],
  "Variables": {
<<<<<<< HEAD
    "DateTimeOffsetNow": "2020-03-05T12:55:10.5200487-08:00",
    "RandomSeed": "1641248818",
    "Storage_TestConfigDefault": "ProductionTenant\nseanstagetest\nU2FuaXRpemVk\nhttps://seanstagetest.blob.core.windows.net\nhttp://seanstagetest.file.core.windows.net\nhttp://seanstagetest.queue.core.windows.net\nhttp://seanstagetest.table.core.windows.net\n\n\n\n\nhttp://seanstagetest-secondary.blob.core.windows.net\nhttp://seanstagetest-secondary.file.core.windows.net\nhttp://seanstagetest-secondary.queue.core.windows.net\nhttp://seanstagetest-secondary.table.core.windows.net\n\nSanitized\n\n\nCloud\nBlobEndpoint=https://seanstagetest.blob.core.windows.net/;QueueEndpoint=http://seanstagetest.queue.core.windows.net/;FileEndpoint=http://seanstagetest.file.core.windows.net/;BlobSecondaryEndpoint=http://seanstagetest-secondary.blob.core.windows.net/;QueueSecondaryEndpoint=http://seanstagetest-secondary.queue.core.windows.net/;FileSecondaryEndpoint=http://seanstagetest-secondary.file.core.windows.net/;AccountName=seanstagetest;AccountKey=Sanitized\nseanscope1"
=======
    "DateTimeOffsetNow": "2020-04-02T16:41:33.8045305-07:00",
    "RandomSeed": "1641248818",
    "Storage_TestConfigDefault": "ProductionTenant\nseanmcccanary\nU2FuaXRpemVk\nhttps://seanmcccanary.blob.core.windows.net\nhttps://seanmcccanary.file.core.windows.net\nhttps://seanmcccanary.queue.core.windows.net\nhttps://seanmcccanary.table.core.windows.net\n\n\n\n\nhttps://seanmcccanary-secondary.blob.core.windows.net\nhttps://seanmcccanary-secondary.file.core.windows.net\nhttps://seanmcccanary-secondary.queue.core.windows.net\nhttps://seanmcccanary-secondary.table.core.windows.net\n\nSanitized\n\n\nCloud\nBlobEndpoint=https://seanmcccanary.blob.core.windows.net/;QueueEndpoint=https://seanmcccanary.queue.core.windows.net/;FileEndpoint=https://seanmcccanary.file.core.windows.net/;BlobSecondaryEndpoint=https://seanmcccanary-secondary.blob.core.windows.net/;QueueSecondaryEndpoint=https://seanmcccanary-secondary.queue.core.windows.net/;FileSecondaryEndpoint=https://seanmcccanary-secondary.file.core.windows.net/;AccountName=seanmcccanary;AccountKey=Sanitized\nseanscope1"
>>>>>>> 32e373e2
  }
}<|MERGE_RESOLUTION|>--- conflicted
+++ resolved
@@ -1,22 +1,6 @@
 {
   "Entries": [
     {
-<<<<<<< HEAD
-      "RequestUri": "https://seanstagetest.blob.core.windows.net/test-container-2337822a-c3a7-83a0-6c3a-23193be9b786?restype=container",
-      "RequestMethod": "PUT",
-      "RequestHeaders": {
-        "Authorization": "Sanitized",
-        "traceparent": "00-903ceefda876af4582846835e498bcc5-f5eac23329b0584b-00",
-        "User-Agent": [
-          "azsdk-net-Storage.Blobs/12.4.0-dev.20200305.1",
-          "(.NET Core 4.6.28325.01; Microsoft Windows 10.0.18363 )"
-        ],
-        "x-ms-blob-public-access": "container",
-        "x-ms-client-request-id": "aec4ec9a-6b0a-a901-9343-24556f17e0f8",
-        "x-ms-date": "Thu, 05 Mar 2020 20:55:10 GMT",
-        "x-ms-return-client-request-id": "true",
-        "x-ms-version": "2019-10-10"
-=======
       "RequestUri": "https://seanmcccanary.blob.core.windows.net/test-container-2337822a-c3a7-83a0-6c3a-23193be9b786?restype=container",
       "RequestMethod": "PUT",
       "RequestHeaders": {
@@ -31,58 +15,30 @@
         "x-ms-date": "Thu, 02 Apr 2020 23:41:33 GMT",
         "x-ms-return-client-request-id": "true",
         "x-ms-version": "2019-12-12"
->>>>>>> 32e373e2
-      },
-      "RequestBody": null,
-      "StatusCode": 201,
-      "ResponseHeaders": {
-        "Content-Length": "0",
-<<<<<<< HEAD
-        "Date": "Thu, 05 Mar 2020 20:55:10 GMT",
-        "ETag": "\u00220x8D7C1477E951F79\u0022",
-        "Last-Modified": "Thu, 05 Mar 2020 20:55:10 GMT",
-=======
+      },
+      "RequestBody": null,
+      "StatusCode": 201,
+      "ResponseHeaders": {
+        "Content-Length": "0",
         "Date": "Thu, 02 Apr 2020 23:41:32 GMT",
         "ETag": "\u00220x8D7D75F603188D4\u0022",
         "Last-Modified": "Thu, 02 Apr 2020 23:41:33 GMT",
->>>>>>> 32e373e2
         "Server": [
           "Windows-Azure-Blob/1.0",
           "Microsoft-HTTPAPI/2.0"
         ],
         "x-ms-client-request-id": "aec4ec9a-6b0a-a901-9343-24556f17e0f8",
-<<<<<<< HEAD
-        "x-ms-request-id": "9164901e-501e-0024-0a30-f3649b000000",
-        "x-ms-version": "2019-10-10"
-=======
         "x-ms-request-id": "78283a5d-901e-0066-7948-090280000000",
         "x-ms-version": "2019-12-12"
->>>>>>> 32e373e2
-      },
-      "ResponseBody": []
-    },
-    {
-<<<<<<< HEAD
-      "RequestUri": "https://seanstagetest.blob.core.windows.net/test-container-2337822a-c3a7-83a0-6c3a-23193be9b786/test-blob-ba14861f-55bd-0813-2232-6e538a4eea24",
-=======
+      },
+      "ResponseBody": []
+    },
+    {
       "RequestUri": "https://seanmcccanary.blob.core.windows.net/test-container-2337822a-c3a7-83a0-6c3a-23193be9b786/test-blob-ba14861f-55bd-0813-2232-6e538a4eea24",
->>>>>>> 32e373e2
       "RequestMethod": "PUT",
       "RequestHeaders": {
         "Authorization": "Sanitized",
         "Content-Length": "1024",
-<<<<<<< HEAD
-        "traceparent": "00-8947ba592528414b99964c20840d5ebb-719da57096382147-00",
-        "User-Agent": [
-          "azsdk-net-Storage.Blobs/12.4.0-dev.20200305.1",
-          "(.NET Core 4.6.28325.01; Microsoft Windows 10.0.18363 )"
-        ],
-        "x-ms-blob-type": "BlockBlob",
-        "x-ms-client-request-id": "c2d3fa76-f961-30d3-2eb9-2f6bc9b96f8c",
-        "x-ms-date": "Thu, 05 Mar 2020 20:55:10 GMT",
-        "x-ms-return-client-request-id": "true",
-        "x-ms-version": "2019-10-10"
-=======
         "traceparent": "00-164488a0f8403a4d91634acfd425818a-4121f4e30660e346-00",
         "User-Agent": [
           "azsdk-net-Storage.Blobs/12.5.0-dev.20200402.1",
@@ -93,54 +49,28 @@
         "x-ms-date": "Thu, 02 Apr 2020 23:41:34 GMT",
         "x-ms-return-client-request-id": "true",
         "x-ms-version": "2019-12-12"
->>>>>>> 32e373e2
       },
       "RequestBody": "7Xh\u002BTyQIfGlGOk/5/AmVnHNAMhIyku1F2LyL2PytH0VYAGj3mJHUFwqrdIIFGgsYnNLfSRvY8lqLOXdnfaNsmBsJoPyhngTibBsIhx5qP76wcjsqzdUpgA0ObF8abJlmP9tn/HkPd/7N/N0Az2o7IPm4twpoQcpF3yDukjGlyP\u002BBokdCA0NEofs8XdD4KbCj0kxmYbWP/f0RIRxZIOTMKDTdfy0i\u002BBy1dBUPK\u002BT5TbZvS8DlPmdK8aRKMeIm64EWcDScGqmDgNovsOyggNIZF9Nm6dQk5unMk42I2MY6j4iT\u002BbuwXDMM7Mvlto56qnHSMRkOvwKs8YlK0IYc\u002BqcT9SFkDIcWabufWv0JPzBbUekbtqetK8\u002BG5wcxZYyt8PEj0sFsFp7qu8deb2UEo7JY736cAEP/ZslS3iR/5QMu8mkL5Wxv7jtLMPrfTrxpgUNV2HUNEe\u002BuI2z3Gjh5a9bDL3z7\u002Bb5F6QBCUM9IIBcM6FzhKQyOIOF6XcEAd9QD0sUkGx4/bYiFD\u002B51ysAfZQNU6jHbl0HKNQ\u002BbgZv8RXIrP34KJAT5zXvUWxodGVUgWvi9q4yjJzqDWuUPo\u002BvsiMp8SYtCFUD/Wx21BzwnrBy5eiajP5nmiBdDhsoe6SmP59JQoc/K3kW3vlBu7SD\u002BXK3JVijESEkwlcF0/o524HHzJR9p1gtM7pzh7IBJd5r2RCkcVZMAyp\u002BJHwsOVuC3Qd3fe8gBlYWhfGeM41zI5x0mfbpkWovd8lqA4LcAPpi7KaqjafzS9a\u002BjetgsdOdCwDjt59glUuZSAYhtgbXOoT7O0LmxJX0hVIgLwN\u002BysX5zPR9\u002BEla/ltfDUWh0ZHT51dmaXaMtkZq6zJNQGpIHn08K\u002BUSVUI7oDjri7dQVre8UEesGGFTaRqyFxEbDb3tFvLEYamsvY4RKsk5oSqPFpR\u002BjPAmmAIb7L7OXEItHJJ\u002B/nTEi/UKE5K1mu2UGcvsIvx4nHzNxnrsrHDu3mFP5A42uqaxyo6fcHlhbP0Qg9by3jlBsHwVsTf919\u002BAHzEtZbbjYV8hOlhx3SwHbFl93Cid\u002BAAkDjOOIQlut/avH1FEMAdGLSJ7zaPg09dQDkTef/u24icxCVuHVUBRsoZlxr3evzhSN68GJipcRzpYOhLEkDf\u002B9DkuFyarwtviJh8dewkZdVMIiEhIrL/40MYdLxstiSJOas6AsKgVpnDTJAAPQsgxPsS/vAvvskd9MUJcjpe8sJj40xA\u002BlMSm8uXbeYi/7ZH97\u002BxSbc0WYriHB39ptRvdFnNnEm\u002B38qYAGMkiFDi\u002BwUOsYp6nakLP4nBbt5FFPT3J\u002BmcVVNsiRflGUlUD9EqDyEY7uVZ9Oagwmy//XD8Uvtg==",
       "StatusCode": 201,
       "ResponseHeaders": {
         "Content-Length": "0",
         "Content-MD5": "lFAJf5EOjjWeuxf/npGe3A==",
-<<<<<<< HEAD
-        "Date": "Thu, 05 Mar 2020 20:55:11 GMT",
-        "ETag": "\u00220x8D7C1477EFDB60E\u0022",
-        "Last-Modified": "Thu, 05 Mar 2020 20:55:11 GMT",
-=======
         "Date": "Thu, 02 Apr 2020 23:41:32 GMT",
         "ETag": "\u00220x8D7D75F603E4F87\u0022",
         "Last-Modified": "Thu, 02 Apr 2020 23:41:33 GMT",
->>>>>>> 32e373e2
         "Server": [
           "Windows-Azure-Blob/1.0",
           "Microsoft-HTTPAPI/2.0"
         ],
         "x-ms-client-request-id": "c2d3fa76-f961-30d3-2eb9-2f6bc9b96f8c",
         "x-ms-content-crc64": "TUwhA6suP7s=",
-<<<<<<< HEAD
-        "x-ms-request-id": "91649037-501e-0024-1f30-f3649b000000",
-        "x-ms-request-server-encrypted": "true",
-        "x-ms-version": "2019-10-10"
-=======
         "x-ms-request-id": "78283a64-901e-0066-7b48-090280000000",
         "x-ms-request-server-encrypted": "true",
         "x-ms-version": "2019-12-12"
->>>>>>> 32e373e2
-      },
-      "ResponseBody": []
-    },
-    {
-<<<<<<< HEAD
-      "RequestUri": "https://seanstagetest.blob.core.windows.net/test-container-2337822a-c3a7-83a0-6c3a-23193be9b786/test-blob-ba14861f-55bd-0813-2232-6e538a4eea24?comp=lease",
-      "RequestMethod": "PUT",
-      "RequestHeaders": {
-        "Authorization": "Sanitized",
-        "traceparent": "00-246bdabe36c00e4ebe39860dc34a1d2a-19772e1d3d4cf24b-00",
-        "User-Agent": [
-          "azsdk-net-Storage.Blobs/12.4.0-dev.20200305.1",
-          "(.NET Core 4.6.28325.01; Microsoft Windows 10.0.18363 )"
-        ],
-        "x-ms-client-request-id": "1be2cbb9-d514-4b7d-711c-4d952b5c390b",
-        "x-ms-date": "Thu, 05 Mar 2020 20:55:11 GMT",
-=======
+      },
+      "ResponseBody": []
+    },
+    {
       "RequestUri": "https://seanmcccanary.blob.core.windows.net/test-container-2337822a-c3a7-83a0-6c3a-23193be9b786/test-blob-ba14861f-55bd-0813-2232-6e538a4eea24?comp=lease",
       "RequestMethod": "PUT",
       "RequestHeaders": {
@@ -152,64 +82,31 @@
         ],
         "x-ms-client-request-id": "1be2cbb9-d514-4b7d-711c-4d952b5c390b",
         "x-ms-date": "Thu, 02 Apr 2020 23:41:34 GMT",
->>>>>>> 32e373e2
         "x-ms-lease-action": "acquire",
         "x-ms-lease-duration": "15",
         "x-ms-proposed-lease-id": "265ddf64-2b0c-b689-74cb-ce76f62311b3",
         "x-ms-return-client-request-id": "true",
-<<<<<<< HEAD
-        "x-ms-version": "2019-10-10"
-=======
-        "x-ms-version": "2019-12-12"
->>>>>>> 32e373e2
-      },
-      "RequestBody": null,
-      "StatusCode": 201,
-      "ResponseHeaders": {
-        "Content-Length": "0",
-<<<<<<< HEAD
-        "Date": "Thu, 05 Mar 2020 20:55:11 GMT",
-        "ETag": "\u00220x8D7C1477EFDB60E\u0022",
-        "Last-Modified": "Thu, 05 Mar 2020 20:55:11 GMT",
-=======
+        "x-ms-version": "2019-12-12"
+      },
+      "RequestBody": null,
+      "StatusCode": 201,
+      "ResponseHeaders": {
+        "Content-Length": "0",
         "Date": "Thu, 02 Apr 2020 23:41:32 GMT",
         "ETag": "\u00220x8D7D75F603E4F87\u0022",
         "Last-Modified": "Thu, 02 Apr 2020 23:41:33 GMT",
->>>>>>> 32e373e2
         "Server": [
           "Windows-Azure-Blob/1.0",
           "Microsoft-HTTPAPI/2.0"
         ],
         "x-ms-client-request-id": "1be2cbb9-d514-4b7d-711c-4d952b5c390b",
         "x-ms-lease-id": "265ddf64-2b0c-b689-74cb-ce76f62311b3",
-<<<<<<< HEAD
-        "x-ms-request-id": "9164903f-501e-0024-2730-f3649b000000",
-        "x-ms-version": "2019-10-10"
-=======
         "x-ms-request-id": "78283a73-901e-0066-0348-090280000000",
         "x-ms-version": "2019-12-12"
->>>>>>> 32e373e2
-      },
-      "ResponseBody": []
-    },
-    {
-<<<<<<< HEAD
-      "RequestUri": "https://seanstagetest.blob.core.windows.net/test-container-2337822a-c3a7-83a0-6c3a-23193be9b786/test-blob-ba14861f-55bd-0813-2232-6e538a4eea24?comp=lease",
-      "RequestMethod": "PUT",
-      "RequestHeaders": {
-        "Authorization": "Sanitized",
-        "If-Modified-Since": "Fri, 06 Mar 2020 20:55:10 GMT",
-        "traceparent": "00-3db2f922e6522846980f2bac2835162b-974baf66cabe134d-00",
-        "User-Agent": [
-          "azsdk-net-Storage.Blobs/12.4.0-dev.20200305.1",
-          "(.NET Core 4.6.28325.01; Microsoft Windows 10.0.18363 )"
-        ],
-        "x-ms-client-request-id": "2abd0171-f640-fa9f-f916-a3d41fbfbea6",
-        "x-ms-date": "Thu, 05 Mar 2020 20:55:11 GMT",
-        "x-ms-lease-action": "break",
-        "x-ms-return-client-request-id": "true",
-        "x-ms-version": "2019-10-10"
-=======
+      },
+      "ResponseBody": []
+    },
+    {
       "RequestUri": "https://seanmcccanary.blob.core.windows.net/test-container-2337822a-c3a7-83a0-6c3a-23193be9b786/test-blob-ba14861f-55bd-0813-2232-6e538a4eea24?comp=lease",
       "RequestMethod": "PUT",
       "RequestHeaders": {
@@ -225,49 +122,19 @@
         "x-ms-lease-action": "break",
         "x-ms-return-client-request-id": "true",
         "x-ms-version": "2019-12-12"
->>>>>>> 32e373e2
       },
       "RequestBody": null,
       "StatusCode": 412,
       "ResponseHeaders": {
         "Content-Length": "252",
         "Content-Type": "application/xml",
-<<<<<<< HEAD
-        "Date": "Thu, 05 Mar 2020 20:55:11 GMT",
-=======
         "Date": "Thu, 02 Apr 2020 23:41:32 GMT",
->>>>>>> 32e373e2
         "Server": [
           "Windows-Azure-Blob/1.0",
           "Microsoft-HTTPAPI/2.0"
         ],
         "x-ms-client-request-id": "2abd0171-f640-fa9f-f916-a3d41fbfbea6",
         "x-ms-error-code": "ConditionNotMet",
-<<<<<<< HEAD
-        "x-ms-request-id": "91649042-501e-0024-2a30-f3649b000000",
-        "x-ms-version": "2019-10-10"
-      },
-      "ResponseBody": [
-        "\uFEFF\u003C?xml version=\u00221.0\u0022 encoding=\u0022utf-8\u0022?\u003E\u003CError\u003E\u003CCode\u003EConditionNotMet\u003C/Code\u003E\u003CMessage\u003EThe condition specified using HTTP conditional header(s) is not met.\n",
-        "RequestId:91649042-501e-0024-2a30-f3649b000000\n",
-        "Time:2020-03-05T20:55:11.6084867Z\u003C/Message\u003E\u003C/Error\u003E"
-      ]
-    },
-    {
-      "RequestUri": "https://seanstagetest.blob.core.windows.net/test-container-2337822a-c3a7-83a0-6c3a-23193be9b786?restype=container",
-      "RequestMethod": "DELETE",
-      "RequestHeaders": {
-        "Authorization": "Sanitized",
-        "traceparent": "00-97b07bf27d6ee94cb18b7acb81afaf82-5a9942d74ea74149-00",
-        "User-Agent": [
-          "azsdk-net-Storage.Blobs/12.4.0-dev.20200305.1",
-          "(.NET Core 4.6.28325.01; Microsoft Windows 10.0.18363 )"
-        ],
-        "x-ms-client-request-id": "29238790-0f9e-b1ca-dca0-5941b6c5d8ca",
-        "x-ms-date": "Thu, 05 Mar 2020 20:55:11 GMT",
-        "x-ms-return-client-request-id": "true",
-        "x-ms-version": "2019-10-10"
-=======
         "x-ms-request-id": "78283a80-901e-0066-0a48-090280000000",
         "x-ms-version": "2019-12-12"
       },
@@ -291,49 +158,23 @@
         "x-ms-date": "Thu, 02 Apr 2020 23:41:34 GMT",
         "x-ms-return-client-request-id": "true",
         "x-ms-version": "2019-12-12"
->>>>>>> 32e373e2
       },
       "RequestBody": null,
       "StatusCode": 202,
       "ResponseHeaders": {
         "Content-Length": "0",
-<<<<<<< HEAD
-        "Date": "Thu, 05 Mar 2020 20:55:11 GMT",
-=======
         "Date": "Thu, 02 Apr 2020 23:41:32 GMT",
->>>>>>> 32e373e2
         "Server": [
           "Windows-Azure-Blob/1.0",
           "Microsoft-HTTPAPI/2.0"
         ],
         "x-ms-client-request-id": "29238790-0f9e-b1ca-dca0-5941b6c5d8ca",
-<<<<<<< HEAD
-        "x-ms-request-id": "91649049-501e-0024-3130-f3649b000000",
-        "x-ms-version": "2019-10-10"
-=======
         "x-ms-request-id": "78283a8d-901e-0066-1148-090280000000",
         "x-ms-version": "2019-12-12"
->>>>>>> 32e373e2
-      },
-      "ResponseBody": []
-    },
-    {
-<<<<<<< HEAD
-      "RequestUri": "https://seanstagetest.blob.core.windows.net/test-container-aa997eb5-ddd1-6ab2-8c5e-f95665fe49b1?restype=container",
-      "RequestMethod": "PUT",
-      "RequestHeaders": {
-        "Authorization": "Sanitized",
-        "traceparent": "00-40d25bc13f322448b235dde9e1c0719f-a75c6f10d267e042-00",
-        "User-Agent": [
-          "azsdk-net-Storage.Blobs/12.4.0-dev.20200305.1",
-          "(.NET Core 4.6.28325.01; Microsoft Windows 10.0.18363 )"
-        ],
-        "x-ms-blob-public-access": "container",
-        "x-ms-client-request-id": "32ebc611-bbae-b2c5-d5b9-9d4015744bdd",
-        "x-ms-date": "Thu, 05 Mar 2020 20:55:11 GMT",
-        "x-ms-return-client-request-id": "true",
-        "x-ms-version": "2019-10-10"
-=======
+      },
+      "ResponseBody": []
+    },
+    {
       "RequestUri": "https://seanmcccanary.blob.core.windows.net/test-container-aa997eb5-ddd1-6ab2-8c5e-f95665fe49b1?restype=container",
       "RequestMethod": "PUT",
       "RequestHeaders": {
@@ -348,58 +189,30 @@
         "x-ms-date": "Thu, 02 Apr 2020 23:41:34 GMT",
         "x-ms-return-client-request-id": "true",
         "x-ms-version": "2019-12-12"
->>>>>>> 32e373e2
-      },
-      "RequestBody": null,
-      "StatusCode": 201,
-      "ResponseHeaders": {
-        "Content-Length": "0",
-<<<<<<< HEAD
-        "Date": "Thu, 05 Mar 2020 20:55:11 GMT",
-        "ETag": "\u00220x8D7C1477F60F3BF\u0022",
-        "Last-Modified": "Thu, 05 Mar 2020 20:55:12 GMT",
-=======
+      },
+      "RequestBody": null,
+      "StatusCode": 201,
+      "ResponseHeaders": {
+        "Content-Length": "0",
         "Date": "Thu, 02 Apr 2020 23:41:33 GMT",
         "ETag": "\u00220x8D7D75F60970D9F\u0022",
         "Last-Modified": "Thu, 02 Apr 2020 23:41:33 GMT",
->>>>>>> 32e373e2
         "Server": [
           "Windows-Azure-Blob/1.0",
           "Microsoft-HTTPAPI/2.0"
         ],
         "x-ms-client-request-id": "32ebc611-bbae-b2c5-d5b9-9d4015744bdd",
-<<<<<<< HEAD
-        "x-ms-request-id": "8de7edfa-a01e-0042-1930-f32bbb000000",
-        "x-ms-version": "2019-10-10"
-=======
         "x-ms-request-id": "d79daa2b-c01e-0019-4b48-09cd1b000000",
         "x-ms-version": "2019-12-12"
->>>>>>> 32e373e2
-      },
-      "ResponseBody": []
-    },
-    {
-<<<<<<< HEAD
-      "RequestUri": "https://seanstagetest.blob.core.windows.net/test-container-aa997eb5-ddd1-6ab2-8c5e-f95665fe49b1/test-blob-a991a757-4181-202e-760b-3b7a0b40bd58",
-=======
+      },
+      "ResponseBody": []
+    },
+    {
       "RequestUri": "https://seanmcccanary.blob.core.windows.net/test-container-aa997eb5-ddd1-6ab2-8c5e-f95665fe49b1/test-blob-a991a757-4181-202e-760b-3b7a0b40bd58",
->>>>>>> 32e373e2
       "RequestMethod": "PUT",
       "RequestHeaders": {
         "Authorization": "Sanitized",
         "Content-Length": "1024",
-<<<<<<< HEAD
-        "traceparent": "00-247be502d5dfdc48a57f56f85145055f-74d83fc866791349-00",
-        "User-Agent": [
-          "azsdk-net-Storage.Blobs/12.4.0-dev.20200305.1",
-          "(.NET Core 4.6.28325.01; Microsoft Windows 10.0.18363 )"
-        ],
-        "x-ms-blob-type": "BlockBlob",
-        "x-ms-client-request-id": "06ba6dda-fc7e-307a-2bd8-81710f466a31",
-        "x-ms-date": "Thu, 05 Mar 2020 20:55:12 GMT",
-        "x-ms-return-client-request-id": "true",
-        "x-ms-version": "2019-10-10"
-=======
         "traceparent": "00-a5ea549deb1bcc40806e9993081315b6-70bcb50b20199e4f-00",
         "User-Agent": [
           "azsdk-net-Storage.Blobs/12.5.0-dev.20200402.1",
@@ -410,54 +223,28 @@
         "x-ms-date": "Thu, 02 Apr 2020 23:41:34 GMT",
         "x-ms-return-client-request-id": "true",
         "x-ms-version": "2019-12-12"
->>>>>>> 32e373e2
       },
       "RequestBody": "to5EnhMWA/VHkcLi98d3\u002Bgv0GgWi/urQmMq8on9Kp5T7RImHMKzJQKScYu9/Symvk0FvFiW3trejcwZJWmB1/Oot57M98MpeKtphBpz6UU2hDA8\u002B25FvQ43S47ymgOZDJmYFUWN1cqN2EetLVrAbqSK4p05RNiFZvqMlawwNt6rzHd829ADpK5lrx8mlI\u002B3dtzqa7tmX8e9FrJLAUAeWaVlBVznQ5bQhznu05W9Xs5q1R7PScsnQWyvv8UhtKNuR1V1wY8y0DNKFeB9d4wuA7fj4CghTw/aQcPsN4fNstKWgIhAR50/OATvhTfmpc3gfbwNPdR7SPhFn3/PQpiveGcR5vMD7bwapKQjNcXb85/2C7XHwHD\u002BHzuT/qghc/lsQAzM1L7a4JAD9pksVBcyaavf1Tbi57fyE8e7b\u002B8T\u002BTCutvW1Cx7dGyslx83bzcskXZEAQZ7CiVhY3sD3I3Sg7/logZ0heWKJAr4PvSPqGkH8lw5eE7eR6CmZXCxZ5feygNfQb0wuAuAyd0Lgtsw0csCC\u002BoxmRtxB1pVzhB0yMxjGWThMFarx0pAqK5x0sTVdZO1r2u9nSDn7jpi6un7G/EAmGlmT6FkVjSv8PB8/zSFcEiMvylgtXxD\u002BUIcSOxQRYy9YUprfzXiQVk3Dawweu8F3WqRflzXr\u002BL9IkZfWB1IT6tjz53qKgESmn3QKafQA45jBmtxztc/1bFXflzvkvk77r3w3LtBG7NpjuPvB3Y7HR7H7EGh1oDUM\u002Bnckru0IveElErp3zbDEeq4CE/zQN47HFE\u002BJ6anmgg9LKjRZIkHtVvsanM7UU3n9NpW6c5A4OMboXZadftQ3PoyvLKN8b1hsFLkBtZrD8sDVjLcQKA57Du1xcMSrU9Qi514\u002BJSbWfMc9Tl7XNoMoJGrRy/IhIxJ\u002BMB22DvqTwMDk3tI4gc2d/w/v1tmvp9hqRUhZ1YfmAcBLv/EJIHHMqY2d8lus86adN8jiNUw0zoxFS8myOes9AtkR7MXYlN6eHylMEbF8uVWlvKG7A8x0Eu1kx9SoHnOiXPN\u002BnwLcwJ7uRBYi6LzaxI50CHlFgf8MndnUd9EF9gC5qbDCAh5SxPwCzL\u002B6USowif9GMBH6WN7wbf0lCEjN5FIRaT8IGMJwIUN9RrVDUkizo\u002B3Rw8Hyv0zVzZAdLbizNORpqOvvKG081hLOfRYprR\u002B0dWRe/CSMIqnuMksuUveGyhHM1algwHt8lO2vIEI6rCB0aLRUVDTD3Yo9/PYmEoMbS7MEWNtyU7Ds3ms23P5nt4Yqteo/MnXZDPgjIseBWoJuk9iTNlNJBhUHZ3XNiPyL2klz\u002B1iU3BU5K0/fUyzpa4PkyE0l0IEy4a/RO8w==",
       "StatusCode": 201,
       "ResponseHeaders": {
         "Content-Length": "0",
         "Content-MD5": "ZcV7My9nxywld8VOmlPfLA==",
-<<<<<<< HEAD
-        "Date": "Thu, 05 Mar 2020 20:55:11 GMT",
-        "ETag": "\u00220x8D7C1477F6E9EE6\u0022",
-        "Last-Modified": "Thu, 05 Mar 2020 20:55:12 GMT",
-=======
         "Date": "Thu, 02 Apr 2020 23:41:33 GMT",
         "ETag": "\u00220x8D7D75F60A3DA9C\u0022",
         "Last-Modified": "Thu, 02 Apr 2020 23:41:33 GMT",
->>>>>>> 32e373e2
         "Server": [
           "Windows-Azure-Blob/1.0",
           "Microsoft-HTTPAPI/2.0"
         ],
         "x-ms-client-request-id": "06ba6dda-fc7e-307a-2bd8-81710f466a31",
         "x-ms-content-crc64": "FzeGnjz7npw=",
-<<<<<<< HEAD
-        "x-ms-request-id": "8de7ee03-a01e-0042-2030-f32bbb000000",
-        "x-ms-request-server-encrypted": "true",
-        "x-ms-version": "2019-10-10"
-=======
         "x-ms-request-id": "d79daa34-c01e-0019-5048-09cd1b000000",
         "x-ms-request-server-encrypted": "true",
         "x-ms-version": "2019-12-12"
->>>>>>> 32e373e2
-      },
-      "ResponseBody": []
-    },
-    {
-<<<<<<< HEAD
-      "RequestUri": "https://seanstagetest.blob.core.windows.net/test-container-aa997eb5-ddd1-6ab2-8c5e-f95665fe49b1/test-blob-a991a757-4181-202e-760b-3b7a0b40bd58?comp=lease",
-      "RequestMethod": "PUT",
-      "RequestHeaders": {
-        "Authorization": "Sanitized",
-        "traceparent": "00-74713197e2f28c40a239765d432530ce-79aba538bab7bf48-00",
-        "User-Agent": [
-          "azsdk-net-Storage.Blobs/12.4.0-dev.20200305.1",
-          "(.NET Core 4.6.28325.01; Microsoft Windows 10.0.18363 )"
-        ],
-        "x-ms-client-request-id": "de84435f-3a48-e2cf-7fc1-eba8744c7386",
-        "x-ms-date": "Thu, 05 Mar 2020 20:55:12 GMT",
-=======
+      },
+      "ResponseBody": []
+    },
+    {
       "RequestUri": "https://seanmcccanary.blob.core.windows.net/test-container-aa997eb5-ddd1-6ab2-8c5e-f95665fe49b1/test-blob-a991a757-4181-202e-760b-3b7a0b40bd58?comp=lease",
       "RequestMethod": "PUT",
       "RequestHeaders": {
@@ -469,64 +256,31 @@
         ],
         "x-ms-client-request-id": "de84435f-3a48-e2cf-7fc1-eba8744c7386",
         "x-ms-date": "Thu, 02 Apr 2020 23:41:34 GMT",
->>>>>>> 32e373e2
         "x-ms-lease-action": "acquire",
         "x-ms-lease-duration": "15",
         "x-ms-proposed-lease-id": "488e11e8-f7f2-f8ee-1bd6-882ebda5589e",
         "x-ms-return-client-request-id": "true",
-<<<<<<< HEAD
-        "x-ms-version": "2019-10-10"
-=======
-        "x-ms-version": "2019-12-12"
->>>>>>> 32e373e2
-      },
-      "RequestBody": null,
-      "StatusCode": 201,
-      "ResponseHeaders": {
-        "Content-Length": "0",
-<<<<<<< HEAD
-        "Date": "Thu, 05 Mar 2020 20:55:11 GMT",
-        "ETag": "\u00220x8D7C1477F6E9EE6\u0022",
-        "Last-Modified": "Thu, 05 Mar 2020 20:55:12 GMT",
-=======
+        "x-ms-version": "2019-12-12"
+      },
+      "RequestBody": null,
+      "StatusCode": 201,
+      "ResponseHeaders": {
+        "Content-Length": "0",
         "Date": "Thu, 02 Apr 2020 23:41:33 GMT",
         "ETag": "\u00220x8D7D75F60A3DA9C\u0022",
         "Last-Modified": "Thu, 02 Apr 2020 23:41:33 GMT",
->>>>>>> 32e373e2
         "Server": [
           "Windows-Azure-Blob/1.0",
           "Microsoft-HTTPAPI/2.0"
         ],
         "x-ms-client-request-id": "de84435f-3a48-e2cf-7fc1-eba8744c7386",
         "x-ms-lease-id": "488e11e8-f7f2-f8ee-1bd6-882ebda5589e",
-<<<<<<< HEAD
-        "x-ms-request-id": "8de7ee0b-a01e-0042-2830-f32bbb000000",
-        "x-ms-version": "2019-10-10"
-=======
         "x-ms-request-id": "d79daa3f-c01e-0019-5648-09cd1b000000",
         "x-ms-version": "2019-12-12"
->>>>>>> 32e373e2
-      },
-      "ResponseBody": []
-    },
-    {
-<<<<<<< HEAD
-      "RequestUri": "https://seanstagetest.blob.core.windows.net/test-container-aa997eb5-ddd1-6ab2-8c5e-f95665fe49b1/test-blob-a991a757-4181-202e-760b-3b7a0b40bd58?comp=lease",
-      "RequestMethod": "PUT",
-      "RequestHeaders": {
-        "Authorization": "Sanitized",
-        "If-Unmodified-Since": "Wed, 04 Mar 2020 20:55:10 GMT",
-        "traceparent": "00-6042b9a880ce414eb718757ec895f93b-a674fe89a06d064f-00",
-        "User-Agent": [
-          "azsdk-net-Storage.Blobs/12.4.0-dev.20200305.1",
-          "(.NET Core 4.6.28325.01; Microsoft Windows 10.0.18363 )"
-        ],
-        "x-ms-client-request-id": "79cf7661-7920-6356-bbfb-7f785ccc4e3b",
-        "x-ms-date": "Thu, 05 Mar 2020 20:55:12 GMT",
-        "x-ms-lease-action": "break",
-        "x-ms-return-client-request-id": "true",
-        "x-ms-version": "2019-10-10"
-=======
+      },
+      "ResponseBody": []
+    },
+    {
       "RequestUri": "https://seanmcccanary.blob.core.windows.net/test-container-aa997eb5-ddd1-6ab2-8c5e-f95665fe49b1/test-blob-a991a757-4181-202e-760b-3b7a0b40bd58?comp=lease",
       "RequestMethod": "PUT",
       "RequestHeaders": {
@@ -542,49 +296,19 @@
         "x-ms-lease-action": "break",
         "x-ms-return-client-request-id": "true",
         "x-ms-version": "2019-12-12"
->>>>>>> 32e373e2
       },
       "RequestBody": null,
       "StatusCode": 412,
       "ResponseHeaders": {
         "Content-Length": "252",
         "Content-Type": "application/xml",
-<<<<<<< HEAD
-        "Date": "Thu, 05 Mar 2020 20:55:11 GMT",
-=======
         "Date": "Thu, 02 Apr 2020 23:41:33 GMT",
->>>>>>> 32e373e2
         "Server": [
           "Windows-Azure-Blob/1.0",
           "Microsoft-HTTPAPI/2.0"
         ],
         "x-ms-client-request-id": "79cf7661-7920-6356-bbfb-7f785ccc4e3b",
         "x-ms-error-code": "ConditionNotMet",
-<<<<<<< HEAD
-        "x-ms-request-id": "8de7ee11-a01e-0042-2e30-f32bbb000000",
-        "x-ms-version": "2019-10-10"
-      },
-      "ResponseBody": [
-        "\uFEFF\u003C?xml version=\u00221.0\u0022 encoding=\u0022utf-8\u0022?\u003E\u003CError\u003E\u003CCode\u003EConditionNotMet\u003C/Code\u003E\u003CMessage\u003EThe condition specified using HTTP conditional header(s) is not met.\n",
-        "RequestId:8de7ee11-a01e-0042-2e30-f32bbb000000\n",
-        "Time:2020-03-05T20:55:12.3364130Z\u003C/Message\u003E\u003C/Error\u003E"
-      ]
-    },
-    {
-      "RequestUri": "https://seanstagetest.blob.core.windows.net/test-container-aa997eb5-ddd1-6ab2-8c5e-f95665fe49b1?restype=container",
-      "RequestMethod": "DELETE",
-      "RequestHeaders": {
-        "Authorization": "Sanitized",
-        "traceparent": "00-503eae2d03bbdf468e8efe99575628ca-308f07f7ebfcdc44-00",
-        "User-Agent": [
-          "azsdk-net-Storage.Blobs/12.4.0-dev.20200305.1",
-          "(.NET Core 4.6.28325.01; Microsoft Windows 10.0.18363 )"
-        ],
-        "x-ms-client-request-id": "fd467d19-f97d-0565-8b70-c86dec7e44d0",
-        "x-ms-date": "Thu, 05 Mar 2020 20:55:12 GMT",
-        "x-ms-return-client-request-id": "true",
-        "x-ms-version": "2019-10-10"
-=======
         "x-ms-request-id": "d79daa43-c01e-0019-5848-09cd1b000000",
         "x-ms-version": "2019-12-12"
       },
@@ -608,49 +332,23 @@
         "x-ms-date": "Thu, 02 Apr 2020 23:41:35 GMT",
         "x-ms-return-client-request-id": "true",
         "x-ms-version": "2019-12-12"
->>>>>>> 32e373e2
       },
       "RequestBody": null,
       "StatusCode": 202,
       "ResponseHeaders": {
         "Content-Length": "0",
-<<<<<<< HEAD
-        "Date": "Thu, 05 Mar 2020 20:55:11 GMT",
-=======
         "Date": "Thu, 02 Apr 2020 23:41:33 GMT",
->>>>>>> 32e373e2
         "Server": [
           "Windows-Azure-Blob/1.0",
           "Microsoft-HTTPAPI/2.0"
         ],
         "x-ms-client-request-id": "fd467d19-f97d-0565-8b70-c86dec7e44d0",
-<<<<<<< HEAD
-        "x-ms-request-id": "8de7ee18-a01e-0042-3530-f32bbb000000",
-        "x-ms-version": "2019-10-10"
-=======
         "x-ms-request-id": "d79daa53-c01e-0019-5f48-09cd1b000000",
         "x-ms-version": "2019-12-12"
->>>>>>> 32e373e2
-      },
-      "ResponseBody": []
-    },
-    {
-<<<<<<< HEAD
-      "RequestUri": "https://seanstagetest.blob.core.windows.net/test-container-d704847c-3852-7094-cddb-2c3d38d9e92e?restype=container",
-      "RequestMethod": "PUT",
-      "RequestHeaders": {
-        "Authorization": "Sanitized",
-        "traceparent": "00-6099ffbb9aa12f4a98a55f97802e8e03-6a3cfb5627096d40-00",
-        "User-Agent": [
-          "azsdk-net-Storage.Blobs/12.4.0-dev.20200305.1",
-          "(.NET Core 4.6.28325.01; Microsoft Windows 10.0.18363 )"
-        ],
-        "x-ms-blob-public-access": "container",
-        "x-ms-client-request-id": "f400719e-e688-e14c-e8d5-2fa1cc27cdb2",
-        "x-ms-date": "Thu, 05 Mar 2020 20:55:12 GMT",
-        "x-ms-return-client-request-id": "true",
-        "x-ms-version": "2019-10-10"
-=======
+      },
+      "ResponseBody": []
+    },
+    {
       "RequestUri": "https://seanmcccanary.blob.core.windows.net/test-container-d704847c-3852-7094-cddb-2c3d38d9e92e?restype=container",
       "RequestMethod": "PUT",
       "RequestHeaders": {
@@ -665,58 +363,30 @@
         "x-ms-date": "Thu, 02 Apr 2020 23:41:35 GMT",
         "x-ms-return-client-request-id": "true",
         "x-ms-version": "2019-12-12"
->>>>>>> 32e373e2
-      },
-      "RequestBody": null,
-      "StatusCode": 201,
-      "ResponseHeaders": {
-        "Content-Length": "0",
-<<<<<<< HEAD
-        "Date": "Thu, 05 Mar 2020 20:55:11 GMT",
-        "ETag": "\u00220x8D7C1477FCC1364\u0022",
-        "Last-Modified": "Thu, 05 Mar 2020 20:55:12 GMT",
-=======
+      },
+      "RequestBody": null,
+      "StatusCode": 201,
+      "ResponseHeaders": {
+        "Content-Length": "0",
         "Date": "Thu, 02 Apr 2020 23:41:34 GMT",
         "ETag": "\u00220x8D7D75F60FE6472\u0022",
         "Last-Modified": "Thu, 02 Apr 2020 23:41:34 GMT",
->>>>>>> 32e373e2
         "Server": [
           "Windows-Azure-Blob/1.0",
           "Microsoft-HTTPAPI/2.0"
         ],
         "x-ms-client-request-id": "f400719e-e688-e14c-e8d5-2fa1cc27cdb2",
-<<<<<<< HEAD
-        "x-ms-request-id": "84b1beb4-f01e-003d-7830-f3e420000000",
-        "x-ms-version": "2019-10-10"
-=======
         "x-ms-request-id": "839df319-e01e-006c-3648-09a637000000",
         "x-ms-version": "2019-12-12"
->>>>>>> 32e373e2
-      },
-      "ResponseBody": []
-    },
-    {
-<<<<<<< HEAD
-      "RequestUri": "https://seanstagetest.blob.core.windows.net/test-container-d704847c-3852-7094-cddb-2c3d38d9e92e/test-blob-0b309986-641f-2a4a-c6c1-efc9552b4891",
-=======
+      },
+      "ResponseBody": []
+    },
+    {
       "RequestUri": "https://seanmcccanary.blob.core.windows.net/test-container-d704847c-3852-7094-cddb-2c3d38d9e92e/test-blob-0b309986-641f-2a4a-c6c1-efc9552b4891",
->>>>>>> 32e373e2
       "RequestMethod": "PUT",
       "RequestHeaders": {
         "Authorization": "Sanitized",
         "Content-Length": "1024",
-<<<<<<< HEAD
-        "traceparent": "00-9a128fda4118a040ba266aa0536a26ae-3f00ec187d5b0d4e-00",
-        "User-Agent": [
-          "azsdk-net-Storage.Blobs/12.4.0-dev.20200305.1",
-          "(.NET Core 4.6.28325.01; Microsoft Windows 10.0.18363 )"
-        ],
-        "x-ms-blob-type": "BlockBlob",
-        "x-ms-client-request-id": "7049bcc1-97cb-fcc6-70a4-c6ff7ac81bab",
-        "x-ms-date": "Thu, 05 Mar 2020 20:55:12 GMT",
-        "x-ms-return-client-request-id": "true",
-        "x-ms-version": "2019-10-10"
-=======
         "traceparent": "00-d1647670ba0ca94d9b15835c62e34e3a-50d39a3bb484a749-00",
         "User-Agent": [
           "azsdk-net-Storage.Blobs/12.5.0-dev.20200402.1",
@@ -727,54 +397,28 @@
         "x-ms-date": "Thu, 02 Apr 2020 23:41:35 GMT",
         "x-ms-return-client-request-id": "true",
         "x-ms-version": "2019-12-12"
->>>>>>> 32e373e2
       },
       "RequestBody": "01\u002Bextj0plaTffewIhx2v7sw4Y4L\u002B605J9YuxveDjLyMnc1tiQbZkvPZd6JtmQipSi8OJEq6hdixZJ8Cxt9eEPA6I4ROCTa0V0\u002BaMYMLzI7NhHzHdWhy0hf1uyRn1ssTe2exM3WEW0H4Wcz6H1NUppgQNUJjl5qIyFFsWU0STIGEh7YcWZkYSSk6zxubd7LDoBWLVqGJsOTMKWojFwH05g1LdpidOE3/\u002BOwYKMd/7VCfqLg4hvXf\u002BtbSTzAu9DEnRukOTwEaJmfHjF61cIccTTsahG9Iu18Xa3vByugd0QO68eLecJ1PhYFQcPqXKopPtgL0FG/B34qJ9\u002BSFWFx\u002Bqrpa\u002Bn\u002BlPdyey//u90pkgEHxchPmKL2T\u002BRFXVHm5ySwk0sZAPDAKqXklVUlw0\u002BdAJXailOZJmIH9xgFtTuhj5QHTySWEI0QR5siawdN0IyUqFi8CFjRF2zlFQnUunVuRwXBHnQrBuwEyka4er9euiaPbQze4Yc7Nje3rP\u002BHO4khsCP9iLYYbaFstz4SFJyxilrnSU1ok2GCheRAc1XwgZK9lsqbXS1sdwNrci5FKR2XBiagn/I/uSDCfwLN2/pLeDWvVIHWGi0tdtZJ/SEzOVzGqW0zU\u002BWcgd2p1OIuop8JH/X4ldCfwO/1dyUf8bv/k0GmBy6NFCRMEtagLEFPAtQ3QN0rOqeIKuh9Ody8gIwhqkWchJtsfAvRqIb9/5SqqnRQ5LDa1FSeGdxGD95Lk45GfoX/rno4ysDVWZIcii9T1o9ob5vbStHxAm67KnAthhT0u30Srv/6FB3wAX7CfY\u002Bw8jlO3yP2bzewDqgPfaBQq9N5J9KuQSePblt960VTLoTfCjQ23qbxAkhJXpxX7pZ5n1WrRVW9Aq0Rv3DIdIPuXNwnLHdoGckoiCWGZOaHO3/BBE/vp\u002BUvIgeHJSM2JI3IWv3AMMIfEYGMgr0wNp3KioPxC3A3/rT29A5z5PCp9mObvgnkxwa9pfLKYyUr\u002ButpuJ6fRR0ZlFxEyTizryiM4oxZmHiT4cN9M2V9aZuTzvkjCihWCrFCfiWto/3KDfbGPXyYzmJy1drfIhG7nC7AtPpDjKUAOtvbGx5S4kHBsyVutyga9wCasDBReuSjit367OsDin1RxgakvbdEI/eVGXLoTOkCpcH5pNx0sr/zO4w8V/VawiSoHPEldjVJVow8uGF1tz30\u002BEcpCeWc3RNGsYInB8v\u002BPltKPDP32TOIsFJQN/ZefYBSR1\u002ByLbRDDz/d4sSzJk7EPn4GL3sKAR8XoFmXTKUY5DP90MBsTAyjBzDwGfpq1YoDi/l4VE4JREY8mo1er76axPqQsVGOW/JxZyhKGeskqMrPk8CvoI/l9Ig==",
       "StatusCode": 201,
       "ResponseHeaders": {
         "Content-Length": "0",
         "Content-MD5": "cc2ac56dga6arZEuzt7Cew==",
-<<<<<<< HEAD
-        "Date": "Thu, 05 Mar 2020 20:55:11 GMT",
-        "ETag": "\u00220x8D7C1477FD8870D\u0022",
-        "Last-Modified": "Thu, 05 Mar 2020 20:55:12 GMT",
-=======
         "Date": "Thu, 02 Apr 2020 23:41:34 GMT",
         "ETag": "\u00220x8D7D75F610AEC9B\u0022",
         "Last-Modified": "Thu, 02 Apr 2020 23:41:34 GMT",
->>>>>>> 32e373e2
         "Server": [
           "Windows-Azure-Blob/1.0",
           "Microsoft-HTTPAPI/2.0"
         ],
         "x-ms-client-request-id": "7049bcc1-97cb-fcc6-70a4-c6ff7ac81bab",
         "x-ms-content-crc64": "Bevjn7sDOfc=",
-<<<<<<< HEAD
-        "x-ms-request-id": "84b1bec0-f01e-003d-7b30-f3e420000000",
-        "x-ms-request-server-encrypted": "true",
-        "x-ms-version": "2019-10-10"
-=======
         "x-ms-request-id": "839df322-e01e-006c-3b48-09a637000000",
         "x-ms-request-server-encrypted": "true",
         "x-ms-version": "2019-12-12"
->>>>>>> 32e373e2
-      },
-      "ResponseBody": []
-    },
-    {
-<<<<<<< HEAD
-      "RequestUri": "https://seanstagetest.blob.core.windows.net/test-container-d704847c-3852-7094-cddb-2c3d38d9e92e/test-blob-0b309986-641f-2a4a-c6c1-efc9552b4891?comp=lease",
-      "RequestMethod": "PUT",
-      "RequestHeaders": {
-        "Authorization": "Sanitized",
-        "traceparent": "00-cbf24c591cf9f946acc828dfa1f837d4-c46c08349b18d844-00",
-        "User-Agent": [
-          "azsdk-net-Storage.Blobs/12.4.0-dev.20200305.1",
-          "(.NET Core 4.6.28325.01; Microsoft Windows 10.0.18363 )"
-        ],
-        "x-ms-client-request-id": "dcd84b24-41d8-85f2-3295-3bda723cc8c5",
-        "x-ms-date": "Thu, 05 Mar 2020 20:55:12 GMT",
-=======
+      },
+      "ResponseBody": []
+    },
+    {
       "RequestUri": "https://seanmcccanary.blob.core.windows.net/test-container-d704847c-3852-7094-cddb-2c3d38d9e92e/test-blob-0b309986-641f-2a4a-c6c1-efc9552b4891?comp=lease",
       "RequestMethod": "PUT",
       "RequestHeaders": {
@@ -786,68 +430,36 @@
         ],
         "x-ms-client-request-id": "dcd84b24-41d8-85f2-3295-3bda723cc8c5",
         "x-ms-date": "Thu, 02 Apr 2020 23:41:35 GMT",
->>>>>>> 32e373e2
         "x-ms-lease-action": "acquire",
         "x-ms-lease-duration": "15",
         "x-ms-proposed-lease-id": "0a4431af-3c0f-b489-35f0-258934aaa5c8",
         "x-ms-return-client-request-id": "true",
-<<<<<<< HEAD
-        "x-ms-version": "2019-10-10"
-=======
-        "x-ms-version": "2019-12-12"
->>>>>>> 32e373e2
-      },
-      "RequestBody": null,
-      "StatusCode": 201,
-      "ResponseHeaders": {
-        "Content-Length": "0",
-<<<<<<< HEAD
-        "Date": "Thu, 05 Mar 2020 20:55:11 GMT",
-        "ETag": "\u00220x8D7C1477FD8870D\u0022",
-        "Last-Modified": "Thu, 05 Mar 2020 20:55:12 GMT",
-=======
+        "x-ms-version": "2019-12-12"
+      },
+      "RequestBody": null,
+      "StatusCode": 201,
+      "ResponseHeaders": {
+        "Content-Length": "0",
         "Date": "Thu, 02 Apr 2020 23:41:34 GMT",
         "ETag": "\u00220x8D7D75F610AEC9B\u0022",
         "Last-Modified": "Thu, 02 Apr 2020 23:41:34 GMT",
->>>>>>> 32e373e2
         "Server": [
           "Windows-Azure-Blob/1.0",
           "Microsoft-HTTPAPI/2.0"
         ],
         "x-ms-client-request-id": "dcd84b24-41d8-85f2-3295-3bda723cc8c5",
         "x-ms-lease-id": "0a4431af-3c0f-b489-35f0-258934aaa5c8",
-<<<<<<< HEAD
-        "x-ms-request-id": "84b1bec4-f01e-003d-7e30-f3e420000000",
-        "x-ms-version": "2019-10-10"
-=======
         "x-ms-request-id": "839df327-e01e-006c-3e48-09a637000000",
         "x-ms-version": "2019-12-12"
->>>>>>> 32e373e2
-      },
-      "ResponseBody": []
-    },
-    {
-<<<<<<< HEAD
-      "RequestUri": "https://seanstagetest.blob.core.windows.net/test-container-d704847c-3852-7094-cddb-2c3d38d9e92e/test-blob-0b309986-641f-2a4a-c6c1-efc9552b4891?comp=lease",
-=======
+      },
+      "ResponseBody": []
+    },
+    {
       "RequestUri": "https://seanmcccanary.blob.core.windows.net/test-container-d704847c-3852-7094-cddb-2c3d38d9e92e/test-blob-0b309986-641f-2a4a-c6c1-efc9552b4891?comp=lease",
->>>>>>> 32e373e2
       "RequestMethod": "PUT",
       "RequestHeaders": {
         "Authorization": "Sanitized",
         "If-Match": "\u0022garbage\u0022",
-<<<<<<< HEAD
-        "traceparent": "00-dba71b158e0d5143a3436f255284eb47-4652d71158242c47-00",
-        "User-Agent": [
-          "azsdk-net-Storage.Blobs/12.4.0-dev.20200305.1",
-          "(.NET Core 4.6.28325.01; Microsoft Windows 10.0.18363 )"
-        ],
-        "x-ms-client-request-id": "e86498d5-c8d1-62ef-37a1-3419d17c1587",
-        "x-ms-date": "Thu, 05 Mar 2020 20:55:13 GMT",
-        "x-ms-lease-action": "break",
-        "x-ms-return-client-request-id": "true",
-        "x-ms-version": "2019-10-10"
-=======
         "traceparent": "00-ab2feda49aefb94180d3018d52d21c4c-9c4316f11c85d449-00",
         "User-Agent": [
           "azsdk-net-Storage.Blobs/12.5.0-dev.20200402.1",
@@ -858,49 +470,19 @@
         "x-ms-lease-action": "break",
         "x-ms-return-client-request-id": "true",
         "x-ms-version": "2019-12-12"
->>>>>>> 32e373e2
       },
       "RequestBody": null,
       "StatusCode": 412,
       "ResponseHeaders": {
         "Content-Length": "252",
         "Content-Type": "application/xml",
-<<<<<<< HEAD
-        "Date": "Thu, 05 Mar 2020 20:55:12 GMT",
-=======
         "Date": "Thu, 02 Apr 2020 23:41:34 GMT",
->>>>>>> 32e373e2
         "Server": [
           "Windows-Azure-Blob/1.0",
           "Microsoft-HTTPAPI/2.0"
         ],
         "x-ms-client-request-id": "e86498d5-c8d1-62ef-37a1-3419d17c1587",
         "x-ms-error-code": "ConditionNotMet",
-<<<<<<< HEAD
-        "x-ms-request-id": "84b1bec7-f01e-003d-0130-f3e420000000",
-        "x-ms-version": "2019-10-10"
-      },
-      "ResponseBody": [
-        "\uFEFF\u003C?xml version=\u00221.0\u0022 encoding=\u0022utf-8\u0022?\u003E\u003CError\u003E\u003CCode\u003EConditionNotMet\u003C/Code\u003E\u003CMessage\u003EThe condition specified using HTTP conditional header(s) is not met.\n",
-        "RequestId:84b1bec7-f01e-003d-0130-f3e420000000\n",
-        "Time:2020-03-05T20:55:13.0384083Z\u003C/Message\u003E\u003C/Error\u003E"
-      ]
-    },
-    {
-      "RequestUri": "https://seanstagetest.blob.core.windows.net/test-container-d704847c-3852-7094-cddb-2c3d38d9e92e?restype=container",
-      "RequestMethod": "DELETE",
-      "RequestHeaders": {
-        "Authorization": "Sanitized",
-        "traceparent": "00-fcb05bca95f3c34fb6679e8524c4c610-eb8680349b8db244-00",
-        "User-Agent": [
-          "azsdk-net-Storage.Blobs/12.4.0-dev.20200305.1",
-          "(.NET Core 4.6.28325.01; Microsoft Windows 10.0.18363 )"
-        ],
-        "x-ms-client-request-id": "d905e22f-dfd7-36f3-0ef8-1a007fe2d15d",
-        "x-ms-date": "Thu, 05 Mar 2020 20:55:13 GMT",
-        "x-ms-return-client-request-id": "true",
-        "x-ms-version": "2019-10-10"
-=======
         "x-ms-request-id": "839df32d-e01e-006c-4248-09a637000000",
         "x-ms-version": "2019-12-12"
       },
@@ -924,49 +506,23 @@
         "x-ms-date": "Thu, 02 Apr 2020 23:41:35 GMT",
         "x-ms-return-client-request-id": "true",
         "x-ms-version": "2019-12-12"
->>>>>>> 32e373e2
       },
       "RequestBody": null,
       "StatusCode": 202,
       "ResponseHeaders": {
         "Content-Length": "0",
-<<<<<<< HEAD
-        "Date": "Thu, 05 Mar 2020 20:55:12 GMT",
-=======
         "Date": "Thu, 02 Apr 2020 23:41:34 GMT",
->>>>>>> 32e373e2
         "Server": [
           "Windows-Azure-Blob/1.0",
           "Microsoft-HTTPAPI/2.0"
         ],
         "x-ms-client-request-id": "d905e22f-dfd7-36f3-0ef8-1a007fe2d15d",
-<<<<<<< HEAD
-        "x-ms-request-id": "84b1becb-f01e-003d-0530-f3e420000000",
-        "x-ms-version": "2019-10-10"
-=======
         "x-ms-request-id": "839df32f-e01e-006c-4348-09a637000000",
         "x-ms-version": "2019-12-12"
->>>>>>> 32e373e2
-      },
-      "ResponseBody": []
-    },
-    {
-<<<<<<< HEAD
-      "RequestUri": "https://seanstagetest.blob.core.windows.net/test-container-21f5bea8-1531-0bd5-adf4-999cc6d56763?restype=container",
-      "RequestMethod": "PUT",
-      "RequestHeaders": {
-        "Authorization": "Sanitized",
-        "traceparent": "00-884c68ac7e26c44ea5cf3301698b05af-0a68a9070cdafa42-00",
-        "User-Agent": [
-          "azsdk-net-Storage.Blobs/12.4.0-dev.20200305.1",
-          "(.NET Core 4.6.28325.01; Microsoft Windows 10.0.18363 )"
-        ],
-        "x-ms-blob-public-access": "container",
-        "x-ms-client-request-id": "3c72a364-18dd-1aa2-0dfa-2be345577039",
-        "x-ms-date": "Thu, 05 Mar 2020 20:55:13 GMT",
-        "x-ms-return-client-request-id": "true",
-        "x-ms-version": "2019-10-10"
-=======
+      },
+      "ResponseBody": []
+    },
+    {
       "RequestUri": "https://seanmcccanary.blob.core.windows.net/test-container-21f5bea8-1531-0bd5-adf4-999cc6d56763?restype=container",
       "RequestMethod": "PUT",
       "RequestHeaders": {
@@ -981,58 +537,30 @@
         "x-ms-date": "Thu, 02 Apr 2020 23:41:35 GMT",
         "x-ms-return-client-request-id": "true",
         "x-ms-version": "2019-12-12"
->>>>>>> 32e373e2
-      },
-      "RequestBody": null,
-      "StatusCode": 201,
-      "ResponseHeaders": {
-        "Content-Length": "0",
-<<<<<<< HEAD
-        "Date": "Thu, 05 Mar 2020 20:55:13 GMT",
-        "ETag": "\u00220x8D7C1478036D62C\u0022",
-        "Last-Modified": "Thu, 05 Mar 2020 20:55:13 GMT",
-=======
+      },
+      "RequestBody": null,
+      "StatusCode": 201,
+      "ResponseHeaders": {
+        "Content-Length": "0",
         "Date": "Thu, 02 Apr 2020 23:41:35 GMT",
         "ETag": "\u00220x8D7D75F616237AB\u0022",
         "Last-Modified": "Thu, 02 Apr 2020 23:41:35 GMT",
->>>>>>> 32e373e2
         "Server": [
           "Windows-Azure-Blob/1.0",
           "Microsoft-HTTPAPI/2.0"
         ],
         "x-ms-client-request-id": "3c72a364-18dd-1aa2-0dfa-2be345577039",
-<<<<<<< HEAD
-        "x-ms-request-id": "64e2c0d2-b01e-0003-4830-f3735f000000",
-        "x-ms-version": "2019-10-10"
-=======
         "x-ms-request-id": "a9fd4c92-101e-0047-5c48-0926fb000000",
         "x-ms-version": "2019-12-12"
->>>>>>> 32e373e2
-      },
-      "ResponseBody": []
-    },
-    {
-<<<<<<< HEAD
-      "RequestUri": "https://seanstagetest.blob.core.windows.net/test-container-21f5bea8-1531-0bd5-adf4-999cc6d56763/test-blob-1f98b790-e2f8-6ce7-0eac-ea3cd44b5bc3",
-=======
+      },
+      "ResponseBody": []
+    },
+    {
       "RequestUri": "https://seanmcccanary.blob.core.windows.net/test-container-21f5bea8-1531-0bd5-adf4-999cc6d56763/test-blob-1f98b790-e2f8-6ce7-0eac-ea3cd44b5bc3",
->>>>>>> 32e373e2
       "RequestMethod": "PUT",
       "RequestHeaders": {
         "Authorization": "Sanitized",
         "Content-Length": "1024",
-<<<<<<< HEAD
-        "traceparent": "00-aa55208e48175f46b38df792ffd6cfcf-2cd77f2f4af7b04c-00",
-        "User-Agent": [
-          "azsdk-net-Storage.Blobs/12.4.0-dev.20200305.1",
-          "(.NET Core 4.6.28325.01; Microsoft Windows 10.0.18363 )"
-        ],
-        "x-ms-blob-type": "BlockBlob",
-        "x-ms-client-request-id": "246f5c91-fc81-7781-8635-2c1e127c178b",
-        "x-ms-date": "Thu, 05 Mar 2020 20:55:13 GMT",
-        "x-ms-return-client-request-id": "true",
-        "x-ms-version": "2019-10-10"
-=======
         "traceparent": "00-7e06a81045a88a41a1af0056513a3423-1e7926d830f14046-00",
         "User-Agent": [
           "azsdk-net-Storage.Blobs/12.5.0-dev.20200402.1",
@@ -1043,56 +571,28 @@
         "x-ms-date": "Thu, 02 Apr 2020 23:41:36 GMT",
         "x-ms-return-client-request-id": "true",
         "x-ms-version": "2019-12-12"
->>>>>>> 32e373e2
       },
       "RequestBody": "Aiw4ImIqhU\u002B8z\u002BF7D8sD34UH\u002BfhR0nSBvAUuMS1mRcGfaOEYH03WZjFJYigBa11CqAu3zVJjcS\u002B4t2Zd\u002B1MiVoog3Kfq6783MJLGCHBLf1Go7IkhrnhuPPayYGjneWreJwue4Y\u002B1WL1Mf5zAnGm/bDcVtQ/KAKgSsaCxN4pXULco6OBkrZ7B8pPL1S7brp\u002BM8/Qw0sNaEyZjjC/uBCAy9C/lmLSJWr6YU8J8/it5NgMAJESWJ37zzdS6ASFv0\u002B5zmOH/9hXrA5k1l34B3hT66VUr7eDcnMyw8crfzlicKX/UCWZKeUDtFSCrYI//8u/AvxfLROUOlvwUTwRLDDRAmG7/LdWusG8VPdi/MTw9sP/bHg9A0OWaxnJpNio7ognraschAMQZEQ6ntgYMTmW/1p4Eb\u002B0l/8eJZGZjRHlF2ZrP08Z0G7A6wQwAmBrejXcMql\u002BMNjMbxmr/mJxdts2VYtxsPXqfSrruya3gJGatqtbvVpoauKNnsw1bdYMU3Ao/azY\u002BclD8bV\u002BknWyFO6IEUe3FbmAyeqo5BIltQ9U32uyioLgwbziF8uk7dRo24XhqVyOVTm6qDPCLBG3HjymJbcN/4prp0\u002BK1P3x29wWPAyIQA\u002ByyoYt\u002B\u002BJTIpGrLvmPAsQdXtv/egYRA4A/yNBTr/AFKt4w918w3AeoFIS536oEZtkX9N0wjMYFnccB8jMR/3KhpgAbWg9o7H7QV2F9VyfaN2H3O7cS0J4UK1WYLu3QlhkSGDml6QjJrwRiXDlkiEqjK7rNGsO/jtFmAzK50MGRA71Iaz7qMEpZLYyusHRks58K\u002BQMzB39VVo1oQ\u002BnWE95G0Vx4GB0PuPtwd\u002B03DN5dAVOTrtfCXfhB8xCxfexggxmua98X6JuB/0ALwpOOIkmzD0KaRmEGhHNgOiUIWjsLD/DThKD/RRS4Ea\u002BXtptos9DK/m6tyjy0q\u002BNrs7JydaEE/Laiupmkt8Yp4jC1bs3b\u002B4ZUQVvIXUWwHty9k5VmRZgKkrnkyfU7Ikqoh\u002BgMAzkVk7QoHjRFOKNw8p\u002B45yAwx5iYqtwT8zGRHR8RI9lZpBunq//dOitjxVYad9tVfjsqd7xTc1hdAaCGmwEVNBjKF0qEFT8kU4ltNOGF\u002BXtWO57j5qwZCjC/RqZbVqMqSo09TGCM0WT8AiA24j521wQpLGNiNU1ssQ0ZxM6UyPjmRupURK0ayWY54\u002BSL4if2SHOiMipDyBU/0J9TcwyWazUrTJ9QHo5bDmb5JFFo4M7lJ3xe8prSpn7RGHQRx1ZZo3ivYJWIoinhSyPDRqPH0u/Mbk\u002BQN3SeVKYgfwYaRUsMo4TUvYA5WIFSfat3D2PbDUmEQVUGxWgADQvvaCcnxwA==",
       "StatusCode": 201,
       "ResponseHeaders": {
         "Content-Length": "0",
         "Content-MD5": "Nv/713Hssz\u002BlR5YFq/spAA==",
-<<<<<<< HEAD
-        "Date": "Thu, 05 Mar 2020 20:55:13 GMT",
-        "ETag": "\u00220x8D7C1478043A451\u0022",
-        "Last-Modified": "Thu, 05 Mar 2020 20:55:13 GMT",
-=======
         "Date": "Thu, 02 Apr 2020 23:41:35 GMT",
         "ETag": "\u00220x8D7D75F616F6610\u0022",
         "Last-Modified": "Thu, 02 Apr 2020 23:41:35 GMT",
->>>>>>> 32e373e2
         "Server": [
           "Windows-Azure-Blob/1.0",
           "Microsoft-HTTPAPI/2.0"
         ],
         "x-ms-client-request-id": "246f5c91-fc81-7781-8635-2c1e127c178b",
         "x-ms-content-crc64": "QgAqsJqp030=",
-<<<<<<< HEAD
-        "x-ms-request-id": "64e2c0d9-b01e-0003-4c30-f3735f000000",
-        "x-ms-request-server-encrypted": "true",
-        "x-ms-version": "2019-10-10"
-=======
         "x-ms-request-id": "a9fd4c9b-101e-0047-6248-0926fb000000",
         "x-ms-request-server-encrypted": "true",
         "x-ms-version": "2019-12-12"
->>>>>>> 32e373e2
-      },
-      "ResponseBody": []
-    },
-    {
-<<<<<<< HEAD
-      "RequestUri": "https://seanstagetest.blob.core.windows.net/test-container-21f5bea8-1531-0bd5-adf4-999cc6d56763/test-blob-1f98b790-e2f8-6ce7-0eac-ea3cd44b5bc3",
-      "RequestMethod": "HEAD",
-      "RequestHeaders": {
-        "Authorization": "Sanitized",
-        "traceparent": "00-d57cc073504dae408d30c767d60b8c45-155f1e0b86e0ba46-00",
-        "User-Agent": [
-          "azsdk-net-Storage.Blobs/12.4.0-dev.20200305.1",
-          "(.NET Core 4.6.28325.01; Microsoft Windows 10.0.18363 )"
-        ],
-        "x-ms-client-request-id": "c8c0035c-3be4-6121-54e1-1d576bb35599",
-        "x-ms-date": "Thu, 05 Mar 2020 20:55:13 GMT",
-        "x-ms-return-client-request-id": "true",
-        "x-ms-version": "2019-10-10"
-=======
+      },
+      "ResponseBody": []
+    },
+    {
       "RequestUri": "https://seanmcccanary.blob.core.windows.net/test-container-21f5bea8-1531-0bd5-adf4-999cc6d56763/test-blob-1f98b790-e2f8-6ce7-0eac-ea3cd44b5bc3",
       "RequestMethod": "HEAD",
       "RequestHeaders": {
@@ -1106,7 +606,6 @@
         "x-ms-date": "Thu, 02 Apr 2020 23:41:36 GMT",
         "x-ms-return-client-request-id": "true",
         "x-ms-version": "2019-12-12"
->>>>>>> 32e373e2
       },
       "RequestBody": null,
       "StatusCode": 200,
@@ -1115,15 +614,9 @@
         "Content-Length": "1024",
         "Content-MD5": "Nv/713Hssz\u002BlR5YFq/spAA==",
         "Content-Type": "application/octet-stream",
-<<<<<<< HEAD
-        "Date": "Thu, 05 Mar 2020 20:55:13 GMT",
-        "ETag": "\u00220x8D7C1478043A451\u0022",
-        "Last-Modified": "Thu, 05 Mar 2020 20:55:13 GMT",
-=======
         "Date": "Thu, 02 Apr 2020 23:41:35 GMT",
         "ETag": "\u00220x8D7D75F616F6610\u0022",
         "Last-Modified": "Thu, 02 Apr 2020 23:41:35 GMT",
->>>>>>> 32e373e2
         "Server": [
           "Windows-Azure-Blob/1.0",
           "Microsoft-HTTPAPI/2.0"
@@ -1132,38 +625,16 @@
         "x-ms-access-tier-inferred": "true",
         "x-ms-blob-type": "BlockBlob",
         "x-ms-client-request-id": "c8c0035c-3be4-6121-54e1-1d576bb35599",
-<<<<<<< HEAD
-        "x-ms-creation-time": "Thu, 05 Mar 2020 20:55:13 GMT",
-        "x-ms-lease-state": "available",
-        "x-ms-lease-status": "unlocked",
-        "x-ms-request-id": "64e2c0dc-b01e-0003-4f30-f3735f000000",
-        "x-ms-server-encrypted": "true",
-        "x-ms-version": "2019-10-10"
-=======
         "x-ms-creation-time": "Thu, 02 Apr 2020 23:41:35 GMT",
         "x-ms-lease-state": "available",
         "x-ms-lease-status": "unlocked",
         "x-ms-request-id": "a9fd4ca5-101e-0047-6a48-0926fb000000",
         "x-ms-server-encrypted": "true",
         "x-ms-version": "2019-12-12"
->>>>>>> 32e373e2
-      },
-      "ResponseBody": []
-    },
-    {
-<<<<<<< HEAD
-      "RequestUri": "https://seanstagetest.blob.core.windows.net/test-container-21f5bea8-1531-0bd5-adf4-999cc6d56763/test-blob-1f98b790-e2f8-6ce7-0eac-ea3cd44b5bc3?comp=lease",
-      "RequestMethod": "PUT",
-      "RequestHeaders": {
-        "Authorization": "Sanitized",
-        "traceparent": "00-99ba915a8966a8448c1efd3280851794-90a84508ade83446-00",
-        "User-Agent": [
-          "azsdk-net-Storage.Blobs/12.4.0-dev.20200305.1",
-          "(.NET Core 4.6.28325.01; Microsoft Windows 10.0.18363 )"
-        ],
-        "x-ms-client-request-id": "1e724856-c52b-34d4-88e7-5877b0e70ef8",
-        "x-ms-date": "Thu, 05 Mar 2020 20:55:13 GMT",
-=======
+      },
+      "ResponseBody": []
+    },
+    {
       "RequestUri": "https://seanmcccanary.blob.core.windows.net/test-container-21f5bea8-1531-0bd5-adf4-999cc6d56763/test-blob-1f98b790-e2f8-6ce7-0eac-ea3cd44b5bc3?comp=lease",
       "RequestMethod": "PUT",
       "RequestHeaders": {
@@ -1175,64 +646,31 @@
         ],
         "x-ms-client-request-id": "1e724856-c52b-34d4-88e7-5877b0e70ef8",
         "x-ms-date": "Thu, 02 Apr 2020 23:41:36 GMT",
->>>>>>> 32e373e2
         "x-ms-lease-action": "acquire",
         "x-ms-lease-duration": "15",
         "x-ms-proposed-lease-id": "9666aaad-2f2f-8d08-072a-90ce21ec8db8",
         "x-ms-return-client-request-id": "true",
-<<<<<<< HEAD
-        "x-ms-version": "2019-10-10"
-=======
-        "x-ms-version": "2019-12-12"
->>>>>>> 32e373e2
-      },
-      "RequestBody": null,
-      "StatusCode": 201,
-      "ResponseHeaders": {
-        "Content-Length": "0",
-<<<<<<< HEAD
-        "Date": "Thu, 05 Mar 2020 20:55:13 GMT",
-        "ETag": "\u00220x8D7C1478043A451\u0022",
-        "Last-Modified": "Thu, 05 Mar 2020 20:55:13 GMT",
-=======
+        "x-ms-version": "2019-12-12"
+      },
+      "RequestBody": null,
+      "StatusCode": 201,
+      "ResponseHeaders": {
+        "Content-Length": "0",
         "Date": "Thu, 02 Apr 2020 23:41:35 GMT",
         "ETag": "\u00220x8D7D75F616F6610\u0022",
         "Last-Modified": "Thu, 02 Apr 2020 23:41:35 GMT",
->>>>>>> 32e373e2
         "Server": [
           "Windows-Azure-Blob/1.0",
           "Microsoft-HTTPAPI/2.0"
         ],
         "x-ms-client-request-id": "1e724856-c52b-34d4-88e7-5877b0e70ef8",
         "x-ms-lease-id": "9666aaad-2f2f-8d08-072a-90ce21ec8db8",
-<<<<<<< HEAD
-        "x-ms-request-id": "64e2c0df-b01e-0003-5230-f3735f000000",
-        "x-ms-version": "2019-10-10"
-=======
         "x-ms-request-id": "a9fd4cac-101e-0047-7048-0926fb000000",
         "x-ms-version": "2019-12-12"
->>>>>>> 32e373e2
-      },
-      "ResponseBody": []
-    },
-    {
-<<<<<<< HEAD
-      "RequestUri": "https://seanstagetest.blob.core.windows.net/test-container-21f5bea8-1531-0bd5-adf4-999cc6d56763/test-blob-1f98b790-e2f8-6ce7-0eac-ea3cd44b5bc3?comp=lease",
-      "RequestMethod": "PUT",
-      "RequestHeaders": {
-        "Authorization": "Sanitized",
-        "If-None-Match": "\u00220x8D7C1478043A451\u0022",
-        "traceparent": "00-862a68daea4536418045a93baee73919-efff865d8961ba40-00",
-        "User-Agent": [
-          "azsdk-net-Storage.Blobs/12.4.0-dev.20200305.1",
-          "(.NET Core 4.6.28325.01; Microsoft Windows 10.0.18363 )"
-        ],
-        "x-ms-client-request-id": "220052ed-3640-e16d-9e78-df4b11ba3084",
-        "x-ms-date": "Thu, 05 Mar 2020 20:55:13 GMT",
-        "x-ms-lease-action": "break",
-        "x-ms-return-client-request-id": "true",
-        "x-ms-version": "2019-10-10"
-=======
+      },
+      "ResponseBody": []
+    },
+    {
       "RequestUri": "https://seanmcccanary.blob.core.windows.net/test-container-21f5bea8-1531-0bd5-adf4-999cc6d56763/test-blob-1f98b790-e2f8-6ce7-0eac-ea3cd44b5bc3?comp=lease",
       "RequestMethod": "PUT",
       "RequestHeaders": {
@@ -1248,49 +686,19 @@
         "x-ms-lease-action": "break",
         "x-ms-return-client-request-id": "true",
         "x-ms-version": "2019-12-12"
->>>>>>> 32e373e2
       },
       "RequestBody": null,
       "StatusCode": 412,
       "ResponseHeaders": {
         "Content-Length": "252",
         "Content-Type": "application/xml",
-<<<<<<< HEAD
-        "Date": "Thu, 05 Mar 2020 20:55:13 GMT",
-=======
         "Date": "Thu, 02 Apr 2020 23:41:35 GMT",
->>>>>>> 32e373e2
         "Server": [
           "Windows-Azure-Blob/1.0",
           "Microsoft-HTTPAPI/2.0"
         ],
         "x-ms-client-request-id": "220052ed-3640-e16d-9e78-df4b11ba3084",
         "x-ms-error-code": "ConditionNotMet",
-<<<<<<< HEAD
-        "x-ms-request-id": "64e2c0e4-b01e-0003-5730-f3735f000000",
-        "x-ms-version": "2019-10-10"
-      },
-      "ResponseBody": [
-        "\uFEFF\u003C?xml version=\u00221.0\u0022 encoding=\u0022utf-8\u0022?\u003E\u003CError\u003E\u003CCode\u003EConditionNotMet\u003C/Code\u003E\u003CMessage\u003EThe condition specified using HTTP conditional header(s) is not met.\n",
-        "RequestId:64e2c0e4-b01e-0003-5730-f3735f000000\n",
-        "Time:2020-03-05T20:55:13.8410765Z\u003C/Message\u003E\u003C/Error\u003E"
-      ]
-    },
-    {
-      "RequestUri": "https://seanstagetest.blob.core.windows.net/test-container-21f5bea8-1531-0bd5-adf4-999cc6d56763?restype=container",
-      "RequestMethod": "DELETE",
-      "RequestHeaders": {
-        "Authorization": "Sanitized",
-        "traceparent": "00-f5adfb812c215f4f8d1bb7b122aa9ebc-5f377927a4021040-00",
-        "User-Agent": [
-          "azsdk-net-Storage.Blobs/12.4.0-dev.20200305.1",
-          "(.NET Core 4.6.28325.01; Microsoft Windows 10.0.18363 )"
-        ],
-        "x-ms-client-request-id": "5d8a8675-ebe7-a5b7-39fd-86168cc9e117",
-        "x-ms-date": "Thu, 05 Mar 2020 20:55:13 GMT",
-        "x-ms-return-client-request-id": "true",
-        "x-ms-version": "2019-10-10"
-=======
         "x-ms-request-id": "a9fd4cb0-101e-0047-7448-0926fb000000",
         "x-ms-version": "2019-12-12"
       },
@@ -1314,42 +722,26 @@
         "x-ms-date": "Thu, 02 Apr 2020 23:41:36 GMT",
         "x-ms-return-client-request-id": "true",
         "x-ms-version": "2019-12-12"
->>>>>>> 32e373e2
       },
       "RequestBody": null,
       "StatusCode": 202,
       "ResponseHeaders": {
         "Content-Length": "0",
-<<<<<<< HEAD
-        "Date": "Thu, 05 Mar 2020 20:55:13 GMT",
-=======
         "Date": "Thu, 02 Apr 2020 23:41:35 GMT",
->>>>>>> 32e373e2
         "Server": [
           "Windows-Azure-Blob/1.0",
           "Microsoft-HTTPAPI/2.0"
         ],
         "x-ms-client-request-id": "5d8a8675-ebe7-a5b7-39fd-86168cc9e117",
-<<<<<<< HEAD
-        "x-ms-request-id": "64e2c0ec-b01e-0003-5e30-f3735f000000",
-        "x-ms-version": "2019-10-10"
-=======
         "x-ms-request-id": "a9fd4cb2-101e-0047-7648-0926fb000000",
         "x-ms-version": "2019-12-12"
->>>>>>> 32e373e2
       },
       "ResponseBody": []
     }
   ],
   "Variables": {
-<<<<<<< HEAD
-    "DateTimeOffsetNow": "2020-03-05T12:55:10.5200487-08:00",
-    "RandomSeed": "1641248818",
-    "Storage_TestConfigDefault": "ProductionTenant\nseanstagetest\nU2FuaXRpemVk\nhttps://seanstagetest.blob.core.windows.net\nhttp://seanstagetest.file.core.windows.net\nhttp://seanstagetest.queue.core.windows.net\nhttp://seanstagetest.table.core.windows.net\n\n\n\n\nhttp://seanstagetest-secondary.blob.core.windows.net\nhttp://seanstagetest-secondary.file.core.windows.net\nhttp://seanstagetest-secondary.queue.core.windows.net\nhttp://seanstagetest-secondary.table.core.windows.net\n\nSanitized\n\n\nCloud\nBlobEndpoint=https://seanstagetest.blob.core.windows.net/;QueueEndpoint=http://seanstagetest.queue.core.windows.net/;FileEndpoint=http://seanstagetest.file.core.windows.net/;BlobSecondaryEndpoint=http://seanstagetest-secondary.blob.core.windows.net/;QueueSecondaryEndpoint=http://seanstagetest-secondary.queue.core.windows.net/;FileSecondaryEndpoint=http://seanstagetest-secondary.file.core.windows.net/;AccountName=seanstagetest;AccountKey=Sanitized\nseanscope1"
-=======
     "DateTimeOffsetNow": "2020-04-02T16:41:33.8045305-07:00",
     "RandomSeed": "1641248818",
     "Storage_TestConfigDefault": "ProductionTenant\nseanmcccanary\nU2FuaXRpemVk\nhttps://seanmcccanary.blob.core.windows.net\nhttps://seanmcccanary.file.core.windows.net\nhttps://seanmcccanary.queue.core.windows.net\nhttps://seanmcccanary.table.core.windows.net\n\n\n\n\nhttps://seanmcccanary-secondary.blob.core.windows.net\nhttps://seanmcccanary-secondary.file.core.windows.net\nhttps://seanmcccanary-secondary.queue.core.windows.net\nhttps://seanmcccanary-secondary.table.core.windows.net\n\nSanitized\n\n\nCloud\nBlobEndpoint=https://seanmcccanary.blob.core.windows.net/;QueueEndpoint=https://seanmcccanary.queue.core.windows.net/;FileEndpoint=https://seanmcccanary.file.core.windows.net/;BlobSecondaryEndpoint=https://seanmcccanary-secondary.blob.core.windows.net/;QueueSecondaryEndpoint=https://seanmcccanary-secondary.queue.core.windows.net/;FileSecondaryEndpoint=https://seanmcccanary-secondary.file.core.windows.net/;AccountName=seanmcccanary;AccountKey=Sanitized\nseanscope1"
->>>>>>> 32e373e2
   }
 }