{
  "Entries": [
    {
<<<<<<< HEAD
      "RequestUri": "https://seanstagetest.blob.core.windows.net/test-container-f3c771aa-c1a9-34d0-7c18-c1463bbba535?restype=container",
      "RequestMethod": "PUT",
      "RequestHeaders": {
        "Authorization": "Sanitized",
        "traceparent": "00-d8586cc63493de4b80a9145e9cf36672-aa266565256afa4f-00",
        "User-Agent": [
          "azsdk-net-Storage.Blobs/12.4.0-dev.20200305.1",
          "(.NET Core 4.6.28325.01; Microsoft Windows 10.0.18363 )"
        ],
        "x-ms-blob-public-access": "container",
        "x-ms-client-request-id": "09d79e03-076e-b14c-e57a-936f1d2ef188",
        "x-ms-date": "Thu, 05 Mar 2020 21:04:47 GMT",
        "x-ms-return-client-request-id": "true",
        "x-ms-version": "2019-10-10"
=======
      "RequestUri": "https://seanmcccanary.blob.core.windows.net/test-container-ec683aa0-d681-e638-44fa-a80e9e19847a?restype=container",
      "RequestMethod": "PUT",
      "RequestHeaders": {
        "Authorization": "Sanitized",
        "traceparent": "00-e81fff98ae81684b83a9b849f335241f-cf71342349c2674c-00",
        "User-Agent": [
          "azsdk-net-Storage.Blobs/12.5.0-dev.20200403.1",
          "(.NET Core 4.6.28325.01; Microsoft Windows 10.0.18362 )"
        ],
        "x-ms-blob-public-access": "container",
        "x-ms-client-request-id": "6983d200-aba7-f465-4c13-0941ba9dc927",
        "x-ms-date": "Sat, 04 Apr 2020 01:34:44 GMT",
        "x-ms-return-client-request-id": "true",
        "x-ms-version": "2019-12-12"
>>>>>>> 32e373e2
      },
      "RequestBody": null,
      "StatusCode": 201,
      "ResponseHeaders": {
        "Content-Length": "0",
<<<<<<< HEAD
        "Date": "Thu, 05 Mar 2020 21:04:47 GMT",
        "ETag": "\u00220x8D7C148D6969CD1\u0022",
        "Last-Modified": "Thu, 05 Mar 2020 21:04:47 GMT",
=======
        "Date": "Sat, 04 Apr 2020 01:34:43 GMT",
        "ETag": "\u00220x8D7D8385A71C0D6\u0022",
        "Last-Modified": "Sat, 04 Apr 2020 01:34:44 GMT",
>>>>>>> 32e373e2
        "Server": [
          "Windows-Azure-Blob/1.0",
          "Microsoft-HTTPAPI/2.0"
        ],
<<<<<<< HEAD
        "x-ms-client-request-id": "09d79e03-076e-b14c-e57a-936f1d2ef188",
        "x-ms-request-id": "815dd531-d01e-002a-5d31-f34d2b000000",
        "x-ms-version": "2019-10-10"
=======
        "x-ms-client-request-id": "6983d200-aba7-f465-4c13-0941ba9dc927",
        "x-ms-request-id": "41d57b16-901e-0076-2321-0ac7e8000000",
        "x-ms-version": "2019-12-12"
>>>>>>> 32e373e2
      },
      "ResponseBody": []
    },
    {
<<<<<<< HEAD
      "RequestUri": "https://seanstagetest.blob.core.windows.net/test-container-f3c771aa-c1a9-34d0-7c18-c1463bbba535/test-blob-964d87fb-32a0-a84b-ee14-6b91da4e306f",
      "RequestMethod": "GET",
      "RequestHeaders": {
        "Authorization": "Sanitized",
        "traceparent": "00-19ac8d029220f24eb303cc8879b1efd6-4bb99b4b8def7048-00",
        "User-Agent": [
          "azsdk-net-Storage.Blobs/12.4.0-dev.20200305.1",
          "(.NET Core 4.6.28325.01; Microsoft Windows 10.0.18363 )"
        ],
        "x-ms-client-request-id": "7c865e26-ebbf-d119-522f-1b599bbad796",
        "x-ms-date": "Thu, 05 Mar 2020 21:04:47 GMT",
        "x-ms-range": "bytes=0-",
        "x-ms-return-client-request-id": "true",
        "x-ms-version": "2019-10-10"
=======
      "RequestUri": "https://seanmcccanary.blob.core.windows.net/test-container-ec683aa0-d681-e638-44fa-a80e9e19847a/test-blob-0a2901af-b275-bd72-aa31-1ee43e769b15",
      "RequestMethod": "GET",
      "RequestHeaders": {
        "Authorization": "Sanitized",
        "traceparent": "00-76b2ede6e175a543acebe539a6f7b297-794eb359a06b754e-00",
        "User-Agent": [
          "azsdk-net-Storage.Blobs/12.5.0-dev.20200403.1",
          "(.NET Core 4.6.28325.01; Microsoft Windows 10.0.18362 )"
        ],
        "x-ms-client-request-id": "491270d3-4c05-4e87-60c6-bf758c80b6d5",
        "x-ms-date": "Sat, 04 Apr 2020 01:34:44 GMT",
        "x-ms-return-client-request-id": "true",
        "x-ms-version": "2019-12-12"
>>>>>>> 32e373e2
      },
      "RequestBody": null,
      "StatusCode": 404,
      "ResponseHeaders": {
        "Content-Length": "215",
        "Content-Type": "application/xml",
<<<<<<< HEAD
        "Date": "Thu, 05 Mar 2020 21:04:47 GMT",
=======
        "Date": "Sat, 04 Apr 2020 01:34:44 GMT",
>>>>>>> 32e373e2
        "Server": [
          "Windows-Azure-Blob/1.0",
          "Microsoft-HTTPAPI/2.0"
        ],
        "x-ms-client-request-id": "491270d3-4c05-4e87-60c6-bf758c80b6d5",
        "x-ms-error-code": "BlobNotFound",
<<<<<<< HEAD
        "x-ms-request-id": "815dd534-d01e-002a-5e31-f34d2b000000",
        "x-ms-version": "2019-10-10"
      },
      "ResponseBody": [
        "\uFEFF\u003C?xml version=\u00221.0\u0022 encoding=\u0022utf-8\u0022?\u003E\u003CError\u003E\u003CCode\u003EBlobNotFound\u003C/Code\u003E\u003CMessage\u003EThe specified blob does not exist.\n",
        "RequestId:815dd534-d01e-002a-5e31-f34d2b000000\n",
        "Time:2020-03-05T21:04:47.9125512Z\u003C/Message\u003E\u003C/Error\u003E"
      ]
    },
    {
      "RequestUri": "https://seanstagetest.blob.core.windows.net/test-container-f3c771aa-c1a9-34d0-7c18-c1463bbba535?restype=container",
      "RequestMethod": "DELETE",
      "RequestHeaders": {
        "Authorization": "Sanitized",
        "traceparent": "00-199e1bb106864448b5c468fea4b3dfea-3cbc375f0c55de49-00",
        "User-Agent": [
          "azsdk-net-Storage.Blobs/12.4.0-dev.20200305.1",
          "(.NET Core 4.6.28325.01; Microsoft Windows 10.0.18363 )"
        ],
        "x-ms-client-request-id": "7b6b117f-b4c8-aab0-ed71-4ab5816d6495",
        "x-ms-date": "Thu, 05 Mar 2020 21:04:48 GMT",
        "x-ms-return-client-request-id": "true",
        "x-ms-version": "2019-10-10"
=======
        "x-ms-request-id": "41d57b25-901e-0076-3021-0ac7e8000000",
        "x-ms-version": "2019-12-12"
      },
      "ResponseBody": [
        "\uFEFF\u003C?xml version=\u00221.0\u0022 encoding=\u0022utf-8\u0022?\u003E\u003CError\u003E\u003CCode\u003EBlobNotFound\u003C/Code\u003E\u003CMessage\u003EThe specified blob does not exist.\n",
        "RequestId:41d57b25-901e-0076-3021-0ac7e8000000\n",
        "Time:2020-04-04T01:34:44.4257709Z\u003C/Message\u003E\u003C/Error\u003E"
      ]
    },
    {
      "RequestUri": "https://seanmcccanary.blob.core.windows.net/test-container-ec683aa0-d681-e638-44fa-a80e9e19847a?restype=container",
      "RequestMethod": "DELETE",
      "RequestHeaders": {
        "Authorization": "Sanitized",
        "traceparent": "00-101c80e3ee45244ebfd250f1e4943cf1-e84bdd5d4057584c-00",
        "User-Agent": [
          "azsdk-net-Storage.Blobs/12.5.0-dev.20200403.1",
          "(.NET Core 4.6.28325.01; Microsoft Windows 10.0.18362 )"
        ],
        "x-ms-client-request-id": "cd11ecb5-5264-5710-23bf-6acf5b5d13c7",
        "x-ms-date": "Sat, 04 Apr 2020 01:34:44 GMT",
        "x-ms-return-client-request-id": "true",
        "x-ms-version": "2019-12-12"
>>>>>>> 32e373e2
      },
      "RequestBody": null,
      "StatusCode": 202,
      "ResponseHeaders": {
        "Content-Length": "0",
<<<<<<< HEAD
        "Date": "Thu, 05 Mar 2020 21:04:47 GMT",
=======
        "Date": "Sat, 04 Apr 2020 01:34:44 GMT",
>>>>>>> 32e373e2
        "Server": [
          "Windows-Azure-Blob/1.0",
          "Microsoft-HTTPAPI/2.0"
        ],
<<<<<<< HEAD
        "x-ms-client-request-id": "7b6b117f-b4c8-aab0-ed71-4ab5816d6495",
        "x-ms-request-id": "815dd535-d01e-002a-5f31-f34d2b000000",
        "x-ms-version": "2019-10-10"
=======
        "x-ms-client-request-id": "cd11ecb5-5264-5710-23bf-6acf5b5d13c7",
        "x-ms-request-id": "41d57b32-901e-0076-3921-0ac7e8000000",
        "x-ms-version": "2019-12-12"
>>>>>>> 32e373e2
      },
      "ResponseBody": []
    }
  ],
  "Variables": {
<<<<<<< HEAD
    "RandomSeed": "111218417",
    "Storage_TestConfigDefault": "ProductionTenant\nseanstagetest\nU2FuaXRpemVk\nhttps://seanstagetest.blob.core.windows.net\nhttp://seanstagetest.file.core.windows.net\nhttp://seanstagetest.queue.core.windows.net\nhttp://seanstagetest.table.core.windows.net\n\n\n\n\nhttp://seanstagetest-secondary.blob.core.windows.net\nhttp://seanstagetest-secondary.file.core.windows.net\nhttp://seanstagetest-secondary.queue.core.windows.net\nhttp://seanstagetest-secondary.table.core.windows.net\n\nSanitized\n\n\nCloud\nBlobEndpoint=https://seanstagetest.blob.core.windows.net/;QueueEndpoint=http://seanstagetest.queue.core.windows.net/;FileEndpoint=http://seanstagetest.file.core.windows.net/;BlobSecondaryEndpoint=http://seanstagetest-secondary.blob.core.windows.net/;QueueSecondaryEndpoint=http://seanstagetest-secondary.queue.core.windows.net/;FileSecondaryEndpoint=http://seanstagetest-secondary.file.core.windows.net/;AccountName=seanstagetest;AccountKey=Sanitized\nseanscope1"
=======
    "RandomSeed": "2050330329",
    "Storage_TestConfigDefault": "ProductionTenant\nseanmcccanary\nU2FuaXRpemVk\nhttps://seanmcccanary.blob.core.windows.net\nhttps://seanmcccanary.file.core.windows.net\nhttps://seanmcccanary.queue.core.windows.net\nhttps://seanmcccanary.table.core.windows.net\n\n\n\n\nhttps://seanmcccanary-secondary.blob.core.windows.net\nhttps://seanmcccanary-secondary.file.core.windows.net\nhttps://seanmcccanary-secondary.queue.core.windows.net\nhttps://seanmcccanary-secondary.table.core.windows.net\n\nSanitized\n\n\nCloud\nBlobEndpoint=https://seanmcccanary.blob.core.windows.net/;QueueEndpoint=https://seanmcccanary.queue.core.windows.net/;FileEndpoint=https://seanmcccanary.file.core.windows.net/;BlobSecondaryEndpoint=https://seanmcccanary-secondary.blob.core.windows.net/;QueueSecondaryEndpoint=https://seanmcccanary-secondary.queue.core.windows.net/;FileSecondaryEndpoint=https://seanmcccanary-secondary.file.core.windows.net/;AccountName=seanmcccanary;AccountKey=Sanitized\nseanscope1"
>>>>>>> 32e373e2
  }
}<|MERGE_RESOLUTION|>--- conflicted
+++ resolved
@@ -1,22 +1,6 @@
 {
   "Entries": [
     {
-<<<<<<< HEAD
-      "RequestUri": "https://seanstagetest.blob.core.windows.net/test-container-f3c771aa-c1a9-34d0-7c18-c1463bbba535?restype=container",
-      "RequestMethod": "PUT",
-      "RequestHeaders": {
-        "Authorization": "Sanitized",
-        "traceparent": "00-d8586cc63493de4b80a9145e9cf36672-aa266565256afa4f-00",
-        "User-Agent": [
-          "azsdk-net-Storage.Blobs/12.4.0-dev.20200305.1",
-          "(.NET Core 4.6.28325.01; Microsoft Windows 10.0.18363 )"
-        ],
-        "x-ms-blob-public-access": "container",
-        "x-ms-client-request-id": "09d79e03-076e-b14c-e57a-936f1d2ef188",
-        "x-ms-date": "Thu, 05 Mar 2020 21:04:47 GMT",
-        "x-ms-return-client-request-id": "true",
-        "x-ms-version": "2019-10-10"
-=======
       "RequestUri": "https://seanmcccanary.blob.core.windows.net/test-container-ec683aa0-d681-e638-44fa-a80e9e19847a?restype=container",
       "RequestMethod": "PUT",
       "RequestHeaders": {
@@ -31,54 +15,25 @@
         "x-ms-date": "Sat, 04 Apr 2020 01:34:44 GMT",
         "x-ms-return-client-request-id": "true",
         "x-ms-version": "2019-12-12"
->>>>>>> 32e373e2
       },
       "RequestBody": null,
       "StatusCode": 201,
       "ResponseHeaders": {
         "Content-Length": "0",
-<<<<<<< HEAD
-        "Date": "Thu, 05 Mar 2020 21:04:47 GMT",
-        "ETag": "\u00220x8D7C148D6969CD1\u0022",
-        "Last-Modified": "Thu, 05 Mar 2020 21:04:47 GMT",
-=======
         "Date": "Sat, 04 Apr 2020 01:34:43 GMT",
         "ETag": "\u00220x8D7D8385A71C0D6\u0022",
         "Last-Modified": "Sat, 04 Apr 2020 01:34:44 GMT",
->>>>>>> 32e373e2
         "Server": [
           "Windows-Azure-Blob/1.0",
           "Microsoft-HTTPAPI/2.0"
         ],
-<<<<<<< HEAD
-        "x-ms-client-request-id": "09d79e03-076e-b14c-e57a-936f1d2ef188",
-        "x-ms-request-id": "815dd531-d01e-002a-5d31-f34d2b000000",
-        "x-ms-version": "2019-10-10"
-=======
         "x-ms-client-request-id": "6983d200-aba7-f465-4c13-0941ba9dc927",
         "x-ms-request-id": "41d57b16-901e-0076-2321-0ac7e8000000",
         "x-ms-version": "2019-12-12"
->>>>>>> 32e373e2
       },
       "ResponseBody": []
     },
     {
-<<<<<<< HEAD
-      "RequestUri": "https://seanstagetest.blob.core.windows.net/test-container-f3c771aa-c1a9-34d0-7c18-c1463bbba535/test-blob-964d87fb-32a0-a84b-ee14-6b91da4e306f",
-      "RequestMethod": "GET",
-      "RequestHeaders": {
-        "Authorization": "Sanitized",
-        "traceparent": "00-19ac8d029220f24eb303cc8879b1efd6-4bb99b4b8def7048-00",
-        "User-Agent": [
-          "azsdk-net-Storage.Blobs/12.4.0-dev.20200305.1",
-          "(.NET Core 4.6.28325.01; Microsoft Windows 10.0.18363 )"
-        ],
-        "x-ms-client-request-id": "7c865e26-ebbf-d119-522f-1b599bbad796",
-        "x-ms-date": "Thu, 05 Mar 2020 21:04:47 GMT",
-        "x-ms-range": "bytes=0-",
-        "x-ms-return-client-request-id": "true",
-        "x-ms-version": "2019-10-10"
-=======
       "RequestUri": "https://seanmcccanary.blob.core.windows.net/test-container-ec683aa0-d681-e638-44fa-a80e9e19847a/test-blob-0a2901af-b275-bd72-aa31-1ee43e769b15",
       "RequestMethod": "GET",
       "RequestHeaders": {
@@ -92,49 +47,19 @@
         "x-ms-date": "Sat, 04 Apr 2020 01:34:44 GMT",
         "x-ms-return-client-request-id": "true",
         "x-ms-version": "2019-12-12"
->>>>>>> 32e373e2
       },
       "RequestBody": null,
       "StatusCode": 404,
       "ResponseHeaders": {
         "Content-Length": "215",
         "Content-Type": "application/xml",
-<<<<<<< HEAD
-        "Date": "Thu, 05 Mar 2020 21:04:47 GMT",
-=======
         "Date": "Sat, 04 Apr 2020 01:34:44 GMT",
->>>>>>> 32e373e2
         "Server": [
           "Windows-Azure-Blob/1.0",
           "Microsoft-HTTPAPI/2.0"
         ],
         "x-ms-client-request-id": "491270d3-4c05-4e87-60c6-bf758c80b6d5",
         "x-ms-error-code": "BlobNotFound",
-<<<<<<< HEAD
-        "x-ms-request-id": "815dd534-d01e-002a-5e31-f34d2b000000",
-        "x-ms-version": "2019-10-10"
-      },
-      "ResponseBody": [
-        "\uFEFF\u003C?xml version=\u00221.0\u0022 encoding=\u0022utf-8\u0022?\u003E\u003CError\u003E\u003CCode\u003EBlobNotFound\u003C/Code\u003E\u003CMessage\u003EThe specified blob does not exist.\n",
-        "RequestId:815dd534-d01e-002a-5e31-f34d2b000000\n",
-        "Time:2020-03-05T21:04:47.9125512Z\u003C/Message\u003E\u003C/Error\u003E"
-      ]
-    },
-    {
-      "RequestUri": "https://seanstagetest.blob.core.windows.net/test-container-f3c771aa-c1a9-34d0-7c18-c1463bbba535?restype=container",
-      "RequestMethod": "DELETE",
-      "RequestHeaders": {
-        "Authorization": "Sanitized",
-        "traceparent": "00-199e1bb106864448b5c468fea4b3dfea-3cbc375f0c55de49-00",
-        "User-Agent": [
-          "azsdk-net-Storage.Blobs/12.4.0-dev.20200305.1",
-          "(.NET Core 4.6.28325.01; Microsoft Windows 10.0.18363 )"
-        ],
-        "x-ms-client-request-id": "7b6b117f-b4c8-aab0-ed71-4ab5816d6495",
-        "x-ms-date": "Thu, 05 Mar 2020 21:04:48 GMT",
-        "x-ms-return-client-request-id": "true",
-        "x-ms-version": "2019-10-10"
-=======
         "x-ms-request-id": "41d57b25-901e-0076-3021-0ac7e8000000",
         "x-ms-version": "2019-12-12"
       },
@@ -158,41 +83,25 @@
         "x-ms-date": "Sat, 04 Apr 2020 01:34:44 GMT",
         "x-ms-return-client-request-id": "true",
         "x-ms-version": "2019-12-12"
->>>>>>> 32e373e2
       },
       "RequestBody": null,
       "StatusCode": 202,
       "ResponseHeaders": {
         "Content-Length": "0",
-<<<<<<< HEAD
-        "Date": "Thu, 05 Mar 2020 21:04:47 GMT",
-=======
         "Date": "Sat, 04 Apr 2020 01:34:44 GMT",
->>>>>>> 32e373e2
         "Server": [
           "Windows-Azure-Blob/1.0",
           "Microsoft-HTTPAPI/2.0"
         ],
-<<<<<<< HEAD
-        "x-ms-client-request-id": "7b6b117f-b4c8-aab0-ed71-4ab5816d6495",
-        "x-ms-request-id": "815dd535-d01e-002a-5f31-f34d2b000000",
-        "x-ms-version": "2019-10-10"
-=======
         "x-ms-client-request-id": "cd11ecb5-5264-5710-23bf-6acf5b5d13c7",
         "x-ms-request-id": "41d57b32-901e-0076-3921-0ac7e8000000",
         "x-ms-version": "2019-12-12"
->>>>>>> 32e373e2
       },
       "ResponseBody": []
     }
   ],
   "Variables": {
-<<<<<<< HEAD
-    "RandomSeed": "111218417",
-    "Storage_TestConfigDefault": "ProductionTenant\nseanstagetest\nU2FuaXRpemVk\nhttps://seanstagetest.blob.core.windows.net\nhttp://seanstagetest.file.core.windows.net\nhttp://seanstagetest.queue.core.windows.net\nhttp://seanstagetest.table.core.windows.net\n\n\n\n\nhttp://seanstagetest-secondary.blob.core.windows.net\nhttp://seanstagetest-secondary.file.core.windows.net\nhttp://seanstagetest-secondary.queue.core.windows.net\nhttp://seanstagetest-secondary.table.core.windows.net\n\nSanitized\n\n\nCloud\nBlobEndpoint=https://seanstagetest.blob.core.windows.net/;QueueEndpoint=http://seanstagetest.queue.core.windows.net/;FileEndpoint=http://seanstagetest.file.core.windows.net/;BlobSecondaryEndpoint=http://seanstagetest-secondary.blob.core.windows.net/;QueueSecondaryEndpoint=http://seanstagetest-secondary.queue.core.windows.net/;FileSecondaryEndpoint=http://seanstagetest-secondary.file.core.windows.net/;AccountName=seanstagetest;AccountKey=Sanitized\nseanscope1"
-=======
     "RandomSeed": "2050330329",
     "Storage_TestConfigDefault": "ProductionTenant\nseanmcccanary\nU2FuaXRpemVk\nhttps://seanmcccanary.blob.core.windows.net\nhttps://seanmcccanary.file.core.windows.net\nhttps://seanmcccanary.queue.core.windows.net\nhttps://seanmcccanary.table.core.windows.net\n\n\n\n\nhttps://seanmcccanary-secondary.blob.core.windows.net\nhttps://seanmcccanary-secondary.file.core.windows.net\nhttps://seanmcccanary-secondary.queue.core.windows.net\nhttps://seanmcccanary-secondary.table.core.windows.net\n\nSanitized\n\n\nCloud\nBlobEndpoint=https://seanmcccanary.blob.core.windows.net/;QueueEndpoint=https://seanmcccanary.queue.core.windows.net/;FileEndpoint=https://seanmcccanary.file.core.windows.net/;BlobSecondaryEndpoint=https://seanmcccanary-secondary.blob.core.windows.net/;QueueSecondaryEndpoint=https://seanmcccanary-secondary.queue.core.windows.net/;FileSecondaryEndpoint=https://seanmcccanary-secondary.file.core.windows.net/;AccountName=seanmcccanary;AccountKey=Sanitized\nseanscope1"
->>>>>>> 32e373e2
   }
 }