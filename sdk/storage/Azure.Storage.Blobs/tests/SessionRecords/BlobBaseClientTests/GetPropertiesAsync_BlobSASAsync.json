--- conflicted
+++ resolved
@@ -1,22 +1,6 @@
 {
   "Entries": [
     {
-<<<<<<< HEAD
-      "RequestUri": "https://seanstagetest.blob.core.windows.net/test-container-7978e14e-7382-bee9-06a5-40585247ad5f?restype=container",
-      "RequestMethod": "PUT",
-      "RequestHeaders": {
-        "Authorization": "Sanitized",
-        "traceparent": "00-e69ce20518b5c04e8a643ab898c7d367-bb72be6c95692347-00",
-        "User-Agent": [
-          "azsdk-net-Storage.Blobs/12.4.0-dev.20200305.1",
-          "(.NET Core 4.6.28325.01; Microsoft Windows 10.0.18363 )"
-        ],
-        "x-ms-blob-public-access": "container",
-        "x-ms-client-request-id": "eac81e10-69bb-64ad-3810-3b23dfa860b9",
-        "x-ms-date": "Thu, 05 Mar 2020 21:05:08 GMT",
-        "x-ms-return-client-request-id": "true",
-        "x-ms-version": "2019-10-10"
-=======
       "RequestUri": "https://seanmcccanary.blob.core.windows.net/test-container-7978e14e-7382-bee9-06a5-40585247ad5f?restype=container",
       "RequestMethod": "PUT",
       "RequestHeaders": {
@@ -31,58 +15,30 @@
         "x-ms-date": "Fri, 03 Apr 2020 20:00:08 GMT",
         "x-ms-return-client-request-id": "true",
         "x-ms-version": "2019-12-12"
->>>>>>> 32e373e2
       },
       "RequestBody": null,
       "StatusCode": 201,
       "ResponseHeaders": {
         "Content-Length": "0",
-<<<<<<< HEAD
-        "Date": "Thu, 05 Mar 2020 21:05:08 GMT",
-        "ETag": "\u00220x8D7C148E31B110A\u0022",
-        "Last-Modified": "Thu, 05 Mar 2020 21:05:08 GMT",
-=======
         "Date": "Fri, 03 Apr 2020 20:00:06 GMT",
         "ETag": "\u00220x8D7D8099BA13BC1\u0022",
         "Last-Modified": "Fri, 03 Apr 2020 20:00:07 GMT",
->>>>>>> 32e373e2
         "Server": [
           "Windows-Azure-Blob/1.0",
           "Microsoft-HTTPAPI/2.0"
         ],
         "x-ms-client-request-id": "eac81e10-69bb-64ad-3810-3b23dfa860b9",
-<<<<<<< HEAD
-        "x-ms-request-id": "c74d8348-a01e-000f-0731-f3e457000000",
-        "x-ms-version": "2019-10-10"
-=======
         "x-ms-request-id": "07da4575-301e-006f-78f2-094753000000",
         "x-ms-version": "2019-12-12"
->>>>>>> 32e373e2
       },
       "ResponseBody": []
     },
     {
-<<<<<<< HEAD
-      "RequestUri": "https://seanstagetest.blob.core.windows.net/test-container-7978e14e-7382-bee9-06a5-40585247ad5f/test-blob-217dafd4-eaaa-68a9-3d5e-93415d4d9741",
-=======
       "RequestUri": "https://seanmcccanary.blob.core.windows.net/test-container-7978e14e-7382-bee9-06a5-40585247ad5f/test-blob-217dafd4-eaaa-68a9-3d5e-93415d4d9741",
->>>>>>> 32e373e2
       "RequestMethod": "PUT",
       "RequestHeaders": {
         "Authorization": "Sanitized",
         "Content-Length": "1024",
-<<<<<<< HEAD
-        "traceparent": "00-b91088ee0767a14eaca1d370bb0fd5ec-ae268e1636eae346-00",
-        "User-Agent": [
-          "azsdk-net-Storage.Blobs/12.4.0-dev.20200305.1",
-          "(.NET Core 4.6.28325.01; Microsoft Windows 10.0.18363 )"
-        ],
-        "x-ms-blob-type": "BlockBlob",
-        "x-ms-client-request-id": "fdfdfec2-c4a8-1d1b-6f7c-f2289e473c9e",
-        "x-ms-date": "Thu, 05 Mar 2020 21:05:08 GMT",
-        "x-ms-return-client-request-id": "true",
-        "x-ms-version": "2019-10-10"
-=======
         "traceparent": "00-5f20c026c094e6478377a6007e38036c-67f1974b21fcb041-00",
         "User-Agent": [
           "azsdk-net-Storage.Blobs/12.5.0-dev.20200403.1",
@@ -93,54 +49,28 @@
         "x-ms-date": "Fri, 03 Apr 2020 20:00:08 GMT",
         "x-ms-return-client-request-id": "true",
         "x-ms-version": "2019-12-12"
->>>>>>> 32e373e2
       },
       "RequestBody": "Df\u002Bjemyd/BEhKv0xUItr8XeqMD6ErYVLK3bYU4dqc3sY4BD9qGx8cyK2yJFrexOspEqrNHgiNGB5WE72xKmKt7aBGW97bUkLLrwczeT0369iK649vj8D9ayvg08dha95LBHa6WGkMTcAoAa7BWZ8hXiek5j6Tfh3fiPCzOn57qkNo6HSGfZOvfp2PB44SO9FMv7WfvEWft4YY2s94WROBrJcrWLEqmuCUNadhBHaPjY0fZrqI2\u002B39yXCubaLENyWKDVs3JqNgIeTVC4bePnNPiU0CWTKY\u002BNCpbY9AvG19z/5B1vbbmKbpvwSV85Am34r9HqQVgd3y8VRKTbjT36W3l3uIXCe8tDDmGJouAwVAQk3Eg12JKA4gjyWiUUruFd9fHlxUnoOjQKqzb2kDhO4PCctrD1xH7m8tZ8zB2iLl\u002BAL6zyTo6\u002BPKYUKy1fjlHMp3U0d/gwZC1y/tZzb2oWZHzXcmCPWJZh3nYO4ZlRh2CErCikbbZjU8d/g0\u002B4Ss07/cKwhB/tPUri0pWCIYaUIXtx6r9BcfrGcB6ZE9lKpZOo0uPWnQNEl27dxZ8g4S5A52HUSmAR\u002Bo/L6hP9VC1xlCkB2VKmvYB0LVdQY6hfpZLwWCh7dl8zlthUDrLvS0NBbC1yHwffmindXB0IwZbjaESBDPgA9iHJzkJ2Uq7NhOYQDvd\u002B6YqLEL4CmhZCJtVFcKJubjpLPHYLpEzBaUt7D9s2\u002BLKfYIK59fg6AlwLi6dtLN4MYxaryNKBc0E5xat2h4o/Cy4iqgwjsHhCDToZ/BylVDhpbqzAjzPcGfE9gCxMx37RzHx5SobR6K6aZbuUa3cgkHFzCRTZfnv6Qowe4jBP9UW/RDOgLAmxm4ICJil0S7J6HO\u002B\u002B3b5l9FIAfwf2swp6TnBx2SNDgGRnvW2S21RShfrdoMVEjReLWVPdn60Fuuh7i9e1Am6POpiHWxxQ0xz5sfkJGRJBNcFY6oPTYeC7YgKFG1OAmYOITmoovTX7OoY25\u002B23\u002BKHaNlIWXBvuv9S3z/UZy7vNeRR5fM6kGHSLYa/5nH33A2VgruD9aj1nnZKVcO084W7OaWrVPnvXMh3Ziv5v9SNWwMiTtRzWzBLbEeM4EqeLSnxBLzcXHcTtjXjDI\u002BNC\u002B6hzQrAgrShN95lb/iiYmyN6Ujx\u002BLsXsP6MHoiekF6wvmBo6yNPzZp1X8zeZvx\u002BcVPZZRM2iwMzihwMNHQsAqePpKGYSYdJThu\u002BjKjuSUoCHZ00xTs7ijNdNVEXM5kWSU0VXsJK5jfckBb3d/5qRTDR\u002Bibm9018RCpuSxQmMgqCqENr2Pp3tydlaDUUNAI04uAQNTliP0H/qQqn7Ksjpl4cdN\u002B7DnxGWkLw==",
       "StatusCode": 201,
       "ResponseHeaders": {
         "Content-Length": "0",
         "Content-MD5": "vP3TGA\u002BbZEt1NRvunlS49Q==",
-<<<<<<< HEAD
-        "Date": "Thu, 05 Mar 2020 21:05:08 GMT",
-        "ETag": "\u00220x8D7C148E3280372\u0022",
-        "Last-Modified": "Thu, 05 Mar 2020 21:05:08 GMT",
-=======
         "Date": "Fri, 03 Apr 2020 20:00:06 GMT",
         "ETag": "\u00220x8D7D8099BAE094F\u0022",
         "Last-Modified": "Fri, 03 Apr 2020 20:00:07 GMT",
->>>>>>> 32e373e2
         "Server": [
           "Windows-Azure-Blob/1.0",
           "Microsoft-HTTPAPI/2.0"
         ],
         "x-ms-client-request-id": "fdfdfec2-c4a8-1d1b-6f7c-f2289e473c9e",
         "x-ms-content-crc64": "oyzTbOqixEs=",
-<<<<<<< HEAD
-        "x-ms-request-id": "c74d834d-a01e-000f-0a31-f3e457000000",
-        "x-ms-request-server-encrypted": "true",
-        "x-ms-version": "2019-10-10"
-=======
         "x-ms-request-id": "07da4585-301e-006f-06f2-094753000000",
         "x-ms-request-server-encrypted": "true",
         "x-ms-version": "2019-12-12"
->>>>>>> 32e373e2
       },
       "ResponseBody": []
     },
     {
-<<<<<<< HEAD
-      "RequestUri": "https://seanstagetest.blob.core.windows.net/test-container-7978e14e-7382-bee9-06a5-40585247ad5f/test-blob-217dafd4-eaaa-68a9-3d5e-93415d4d9741?sv=2019-10-10\u0026st=2020-03-05T20%3A05%3A09Z\u0026se=2020-03-05T22%3A05%3A09Z\u0026sr=b\u0026sp=racwd\u0026sig=Sanitized",
-      "RequestMethod": "HEAD",
-      "RequestHeaders": {
-        "traceparent": "00-9a6e2b60aeef8342bd0443c54cb55749-7f34a2b470dd2f41-00",
-        "User-Agent": [
-          "azsdk-net-Storage.Blobs/12.4.0-dev.20200305.1",
-          "(.NET Core 4.6.28325.01; Microsoft Windows 10.0.18363 )"
-        ],
-        "x-ms-client-request-id": "c524996b-a667-3287-fdd3-16040f5af63a",
-        "x-ms-return-client-request-id": "true",
-        "x-ms-version": "2019-10-10"
-=======
       "RequestUri": "https://seanmcccanary.blob.core.windows.net/test-container-7978e14e-7382-bee9-06a5-40585247ad5f/test-blob-217dafd4-eaaa-68a9-3d5e-93415d4d9741?sv=2019-12-12\u0026st=2020-04-03T19%3A00%3A08Z\u0026se=2020-04-03T21%3A00%3A08Z\u0026sr=b\u0026sp=racwd\u0026sig=Sanitized",
       "RequestMethod": "HEAD",
       "RequestHeaders": {
@@ -152,7 +82,6 @@
         "x-ms-client-request-id": "c524996b-a667-3287-fdd3-16040f5af63a",
         "x-ms-return-client-request-id": "true",
         "x-ms-version": "2019-12-12"
->>>>>>> 32e373e2
       },
       "RequestBody": null,
       "StatusCode": 200,
@@ -161,15 +90,9 @@
         "Content-Length": "1024",
         "Content-MD5": "vP3TGA\u002BbZEt1NRvunlS49Q==",
         "Content-Type": "application/octet-stream",
-<<<<<<< HEAD
-        "Date": "Thu, 05 Mar 2020 21:05:09 GMT",
-        "ETag": "\u00220x8D7C148E3280372\u0022",
-        "Last-Modified": "Thu, 05 Mar 2020 21:05:08 GMT",
-=======
         "Date": "Fri, 03 Apr 2020 20:00:07 GMT",
         "ETag": "\u00220x8D7D8099BAE094F\u0022",
         "Last-Modified": "Fri, 03 Apr 2020 20:00:07 GMT",
->>>>>>> 32e373e2
         "Server": [
           "Windows-Azure-Blob/1.0",
           "Microsoft-HTTPAPI/2.0"
@@ -178,40 +101,16 @@
         "x-ms-access-tier-inferred": "true",
         "x-ms-blob-type": "BlockBlob",
         "x-ms-client-request-id": "c524996b-a667-3287-fdd3-16040f5af63a",
-<<<<<<< HEAD
-        "x-ms-creation-time": "Thu, 05 Mar 2020 21:05:08 GMT",
-        "x-ms-lease-state": "available",
-        "x-ms-lease-status": "unlocked",
-        "x-ms-request-id": "6ca05146-901e-0014-4831-f3da54000000",
-        "x-ms-server-encrypted": "true",
-        "x-ms-version": "2019-10-10"
-=======
         "x-ms-creation-time": "Fri, 03 Apr 2020 20:00:07 GMT",
         "x-ms-lease-state": "available",
         "x-ms-lease-status": "unlocked",
         "x-ms-request-id": "15b6af02-301e-0040-77f2-094a98000000",
         "x-ms-server-encrypted": "true",
         "x-ms-version": "2019-12-12"
->>>>>>> 32e373e2
       },
       "ResponseBody": []
     },
     {
-<<<<<<< HEAD
-      "RequestUri": "https://seanstagetest.blob.core.windows.net/test-container-7978e14e-7382-bee9-06a5-40585247ad5f?restype=container",
-      "RequestMethod": "DELETE",
-      "RequestHeaders": {
-        "Authorization": "Sanitized",
-        "traceparent": "00-98a86d8ef590d64f9b5bf166f87a873a-d277aa26962bc44e-00",
-        "User-Agent": [
-          "azsdk-net-Storage.Blobs/12.4.0-dev.20200305.1",
-          "(.NET Core 4.6.28325.01; Microsoft Windows 10.0.18363 )"
-        ],
-        "x-ms-client-request-id": "05bcabc7-7723-0836-dff9-de5b5d0b98a1",
-        "x-ms-date": "Thu, 05 Mar 2020 21:05:09 GMT",
-        "x-ms-return-client-request-id": "true",
-        "x-ms-version": "2019-10-10"
-=======
       "RequestUri": "https://seanmcccanary.blob.core.windows.net/test-container-7978e14e-7382-bee9-06a5-40585247ad5f?restype=container",
       "RequestMethod": "DELETE",
       "RequestHeaders": {
@@ -225,42 +124,26 @@
         "x-ms-date": "Fri, 03 Apr 2020 20:00:09 GMT",
         "x-ms-return-client-request-id": "true",
         "x-ms-version": "2019-12-12"
->>>>>>> 32e373e2
       },
       "RequestBody": null,
       "StatusCode": 202,
       "ResponseHeaders": {
         "Content-Length": "0",
-<<<<<<< HEAD
-        "Date": "Thu, 05 Mar 2020 21:05:09 GMT",
-=======
         "Date": "Fri, 03 Apr 2020 20:00:07 GMT",
->>>>>>> 32e373e2
         "Server": [
           "Windows-Azure-Blob/1.0",
           "Microsoft-HTTPAPI/2.0"
         ],
         "x-ms-client-request-id": "05bcabc7-7723-0836-dff9-de5b5d0b98a1",
-<<<<<<< HEAD
-        "x-ms-request-id": "6ca0514d-901e-0014-4d31-f3da54000000",
-        "x-ms-version": "2019-10-10"
-=======
         "x-ms-request-id": "15b6af14-301e-0040-06f2-094a98000000",
         "x-ms-version": "2019-12-12"
->>>>>>> 32e373e2
       },
       "ResponseBody": []
     }
   ],
   "Variables": {
-<<<<<<< HEAD
-    "DateTimeOffsetNow": "2020-03-05T13:05:09.0590110-08:00",
-    "RandomSeed": "1370588073",
-    "Storage_TestConfigDefault": "ProductionTenant\nseanstagetest\nU2FuaXRpemVk\nhttps://seanstagetest.blob.core.windows.net\nhttp://seanstagetest.file.core.windows.net\nhttp://seanstagetest.queue.core.windows.net\nhttp://seanstagetest.table.core.windows.net\n\n\n\n\nhttp://seanstagetest-secondary.blob.core.windows.net\nhttp://seanstagetest-secondary.file.core.windows.net\nhttp://seanstagetest-secondary.queue.core.windows.net\nhttp://seanstagetest-secondary.table.core.windows.net\n\nSanitized\n\n\nCloud\nBlobEndpoint=https://seanstagetest.blob.core.windows.net/;QueueEndpoint=http://seanstagetest.queue.core.windows.net/;FileEndpoint=http://seanstagetest.file.core.windows.net/;BlobSecondaryEndpoint=http://seanstagetest-secondary.blob.core.windows.net/;QueueSecondaryEndpoint=http://seanstagetest-secondary.queue.core.windows.net/;FileSecondaryEndpoint=http://seanstagetest-secondary.file.core.windows.net/;AccountName=seanstagetest;AccountKey=Sanitized\nseanscope1"
-=======
     "DateTimeOffsetNow": "2020-04-03T13:00:08.9331034-07:00",
     "RandomSeed": "1370588073",
     "Storage_TestConfigDefault": "ProductionTenant\nseanmcccanary\nU2FuaXRpemVk\nhttps://seanmcccanary.blob.core.windows.net\nhttps://seanmcccanary.file.core.windows.net\nhttps://seanmcccanary.queue.core.windows.net\nhttps://seanmcccanary.table.core.windows.net\n\n\n\n\nhttps://seanmcccanary-secondary.blob.core.windows.net\nhttps://seanmcccanary-secondary.file.core.windows.net\nhttps://seanmcccanary-secondary.queue.core.windows.net\nhttps://seanmcccanary-secondary.table.core.windows.net\n\nSanitized\n\n\nCloud\nBlobEndpoint=https://seanmcccanary.blob.core.windows.net/;QueueEndpoint=https://seanmcccanary.queue.core.windows.net/;FileEndpoint=https://seanmcccanary.file.core.windows.net/;BlobSecondaryEndpoint=https://seanmcccanary-secondary.blob.core.windows.net/;QueueSecondaryEndpoint=https://seanmcccanary-secondary.queue.core.windows.net/;FileSecondaryEndpoint=https://seanmcccanary-secondary.file.core.windows.net/;AccountName=seanmcccanary;AccountKey=Sanitized\nseanscope1"
->>>>>>> 32e373e2
   }
 }