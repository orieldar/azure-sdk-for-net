{
  "Entries": [
    {
<<<<<<< HEAD
      "RequestUri": "https://seanstagetest.blob.core.windows.net/test-container-3fd0ded1-3cbe-93ff-e410-ddae34dcd5d6?restype=container",
      "RequestMethod": "PUT",
      "RequestHeaders": {
        "Authorization": "Sanitized",
        "traceparent": "00-35bdcdf84f338f44b8b1e72098c2de4e-ea4ed6c12157ce4c-00",
        "User-Agent": [
          "azsdk-net-Storage.Blobs/12.4.0-dev.20200305.1",
          "(.NET Core 4.6.28325.01; Microsoft Windows 10.0.18363 )"
        ],
        "x-ms-blob-public-access": "container",
        "x-ms-client-request-id": "f20f4006-f56b-acd5-0569-4b67df071553",
        "x-ms-date": "Thu, 05 Mar 2020 21:05:50 GMT",
        "x-ms-return-client-request-id": "true",
        "x-ms-version": "2019-10-10"
=======
      "RequestUri": "https://seanmcccanary.blob.core.windows.net/test-container-3fd0ded1-3cbe-93ff-e410-ddae34dcd5d6?restype=container",
      "RequestMethod": "PUT",
      "RequestHeaders": {
        "Authorization": "Sanitized",
        "traceparent": "00-b539585b5d8b6b40895e69a5fdb1ec43-9da4c5054f90104f-00",
        "User-Agent": [
          "azsdk-net-Storage.Blobs/12.5.0-dev.20200402.1",
          "(.NET Core 4.6.28325.01; Microsoft Windows 10.0.18362 )"
        ],
        "x-ms-blob-public-access": "container",
        "x-ms-client-request-id": "f20f4006-f56b-acd5-0569-4b67df071553",
        "x-ms-date": "Thu, 02 Apr 2020 23:45:48 GMT",
        "x-ms-return-client-request-id": "true",
        "x-ms-version": "2019-12-12"
>>>>>>> 32e373e2
      },
      "RequestBody": null,
      "StatusCode": 201,
      "ResponseHeaders": {
        "Content-Length": "0",
<<<<<<< HEAD
        "Date": "Thu, 05 Mar 2020 21:05:50 GMT",
        "ETag": "\u00220x8D7C148FC0ACA89\u0022",
        "Last-Modified": "Thu, 05 Mar 2020 21:05:50 GMT",
=======
        "Date": "Thu, 02 Apr 2020 23:45:47 GMT",
        "ETag": "\u00220x8D7D75FF7EEC0A4\u0022",
        "Last-Modified": "Thu, 02 Apr 2020 23:45:47 GMT",
>>>>>>> 32e373e2
        "Server": [
          "Windows-Azure-Blob/1.0",
          "Microsoft-HTTPAPI/2.0"
        ],
        "x-ms-client-request-id": "f20f4006-f56b-acd5-0569-4b67df071553",
<<<<<<< HEAD
        "x-ms-request-id": "27a99fb0-e01e-000e-4731-f3bb8b000000",
        "x-ms-version": "2019-10-10"
=======
        "x-ms-request-id": "39b3735c-401e-0007-3c48-0921c3000000",
        "x-ms-version": "2019-12-12"
>>>>>>> 32e373e2
      },
      "ResponseBody": []
    },
    {
      "RequestUri": "https://seanmcccanary.blob.core.windows.net/test-container-3fd0ded1-3cbe-93ff-e410-ddae34dcd5d6/test-blob-4e5c79e6-e560-5811-a4f6-914cc99e94f7",
      "RequestMethod": "PUT",
      "RequestHeaders": {
        "Authorization": "Sanitized",
        "Content-Length": "0",
<<<<<<< HEAD
        "traceparent": "00-60bab7a8fa521343b87ba0ec6111208e-96cfa54046dcc347-00",
        "User-Agent": [
          "azsdk-net-Storage.Blobs/12.4.0-dev.20200305.1",
          "(.NET Core 4.6.28325.01; Microsoft Windows 10.0.18363 )"
        ],
        "x-ms-blob-type": "AppendBlob",
        "x-ms-client-request-id": "867a1e5c-4e8f-21c3-2eb6-4e756489e266",
        "x-ms-date": "Thu, 05 Mar 2020 21:05:50 GMT",
        "x-ms-encryption-scope": "seanscope1",
        "x-ms-return-client-request-id": "true",
        "x-ms-version": "2019-10-10"
=======
        "traceparent": "00-8d543758fab2a84b9d73a8d8837e91cb-ecb88cc677d02249-00",
        "User-Agent": [
          "azsdk-net-Storage.Blobs/12.5.0-dev.20200402.1",
          "(.NET Core 4.6.28325.01; Microsoft Windows 10.0.18362 )"
        ],
        "x-ms-blob-type": "AppendBlob",
        "x-ms-client-request-id": "867a1e5c-4e8f-21c3-2eb6-4e756489e266",
        "x-ms-date": "Thu, 02 Apr 2020 23:45:48 GMT",
        "x-ms-encryption-scope": "seanscope1",
        "x-ms-return-client-request-id": "true",
        "x-ms-version": "2019-12-12"
>>>>>>> 32e373e2
      },
      "RequestBody": null,
      "StatusCode": 201,
      "ResponseHeaders": {
        "Content-Length": "0",
<<<<<<< HEAD
        "Date": "Thu, 05 Mar 2020 21:05:50 GMT",
        "ETag": "\u00220x8D7C148FC1C1575\u0022",
        "Last-Modified": "Thu, 05 Mar 2020 21:05:50 GMT",
=======
        "Date": "Thu, 02 Apr 2020 23:45:47 GMT",
        "ETag": "\u00220x8D7D75FF81E66E8\u0022",
        "Last-Modified": "Thu, 02 Apr 2020 23:45:48 GMT",
>>>>>>> 32e373e2
        "Server": [
          "Windows-Azure-Blob/1.0",
          "Microsoft-HTTPAPI/2.0"
        ],
        "x-ms-client-request-id": "867a1e5c-4e8f-21c3-2eb6-4e756489e266",
        "x-ms-encryption-scope": "seanscope1",
<<<<<<< HEAD
        "x-ms-request-id": "27a99fb4-e01e-000e-4931-f3bb8b000000",
        "x-ms-request-server-encrypted": "true",
        "x-ms-version": "2019-10-10"
=======
        "x-ms-request-id": "39b37360-401e-0007-3e48-0921c3000000",
        "x-ms-request-server-encrypted": "true",
        "x-ms-version": "2019-12-12"
>>>>>>> 32e373e2
      },
      "ResponseBody": []
    },
    {
      "RequestUri": "https://seanmcccanary.blob.core.windows.net/test-container-3fd0ded1-3cbe-93ff-e410-ddae34dcd5d6/test-blob-4e5c79e6-e560-5811-a4f6-914cc99e94f7?comp=metadata",
      "RequestMethod": "PUT",
      "RequestHeaders": {
        "Authorization": "Sanitized",
<<<<<<< HEAD
        "traceparent": "00-4b2c2e516aa34741831b753cbd0e05b4-d4bf6e674f526044-00",
        "User-Agent": [
          "azsdk-net-Storage.Blobs/12.4.0-dev.20200305.1",
          "(.NET Core 4.6.28325.01; Microsoft Windows 10.0.18363 )"
        ],
        "x-ms-client-request-id": "abefeafd-0e24-2367-f685-c51594f5127b",
        "x-ms-date": "Thu, 05 Mar 2020 21:05:50 GMT",
=======
        "traceparent": "00-fc212daa0266394c94f8f8059e466fe7-546a11af316d9b45-00",
        "User-Agent": [
          "azsdk-net-Storage.Blobs/12.5.0-dev.20200402.1",
          "(.NET Core 4.6.28325.01; Microsoft Windows 10.0.18362 )"
        ],
        "x-ms-client-request-id": "abefeafd-0e24-2367-f685-c51594f5127b",
        "x-ms-date": "Thu, 02 Apr 2020 23:45:49 GMT",
>>>>>>> 32e373e2
        "x-ms-encryption-scope": "seanscope1",
        "x-ms-meta-Capital": "letter",
        "x-ms-meta-foo": "bar",
        "x-ms-meta-meta": "data",
        "x-ms-meta-UPPER": "case",
        "x-ms-return-client-request-id": "true",
<<<<<<< HEAD
        "x-ms-version": "2019-10-10"
=======
        "x-ms-version": "2019-12-12"
>>>>>>> 32e373e2
      },
      "RequestBody": null,
      "StatusCode": 200,
      "ResponseHeaders": {
        "Content-Length": "0",
<<<<<<< HEAD
        "Date": "Thu, 05 Mar 2020 21:05:50 GMT",
        "ETag": "\u00220x8D7C148FC28E508\u0022",
        "Last-Modified": "Thu, 05 Mar 2020 21:05:50 GMT",
=======
        "Date": "Thu, 02 Apr 2020 23:45:47 GMT",
        "ETag": "\u00220x8D7D75FF82C7332\u0022",
        "Last-Modified": "Thu, 02 Apr 2020 23:45:48 GMT",
>>>>>>> 32e373e2
        "Server": [
          "Windows-Azure-Blob/1.0",
          "Microsoft-HTTPAPI/2.0"
        ],
        "x-ms-client-request-id": "abefeafd-0e24-2367-f685-c51594f5127b",
        "x-ms-encryption-scope": "seanscope1",
<<<<<<< HEAD
        "x-ms-request-id": "27a99fb5-e01e-000e-4a31-f3bb8b000000",
        "x-ms-request-server-encrypted": "true",
        "x-ms-version": "2019-10-10"
=======
        "x-ms-request-id": "39b3737b-401e-0007-5248-0921c3000000",
        "x-ms-request-server-encrypted": "true",
        "x-ms-version": "2019-12-12"
>>>>>>> 32e373e2
      },
      "ResponseBody": []
    },
    {
<<<<<<< HEAD
      "RequestUri": "https://seanstagetest.blob.core.windows.net/test-container-3fd0ded1-3cbe-93ff-e410-ddae34dcd5d6?restype=container",
      "RequestMethod": "DELETE",
      "RequestHeaders": {
        "Authorization": "Sanitized",
        "traceparent": "00-826e2702a7f7d44aac495aa2f5d55201-6eb1deec66c07042-00",
        "User-Agent": [
          "azsdk-net-Storage.Blobs/12.4.0-dev.20200305.1",
          "(.NET Core 4.6.28325.01; Microsoft Windows 10.0.18363 )"
        ],
        "x-ms-client-request-id": "7a777d8c-379a-c642-ebd0-30da5b716f18",
        "x-ms-date": "Thu, 05 Mar 2020 21:05:51 GMT",
        "x-ms-return-client-request-id": "true",
        "x-ms-version": "2019-10-10"
=======
      "RequestUri": "https://seanmcccanary.blob.core.windows.net/test-container-3fd0ded1-3cbe-93ff-e410-ddae34dcd5d6?restype=container",
      "RequestMethod": "DELETE",
      "RequestHeaders": {
        "Authorization": "Sanitized",
        "traceparent": "00-8bc92ef5bfcaa04ba1369e5736ddf87f-3f0bd483952d8f4a-00",
        "User-Agent": [
          "azsdk-net-Storage.Blobs/12.5.0-dev.20200402.1",
          "(.NET Core 4.6.28325.01; Microsoft Windows 10.0.18362 )"
        ],
        "x-ms-client-request-id": "7a777d8c-379a-c642-ebd0-30da5b716f18",
        "x-ms-date": "Thu, 02 Apr 2020 23:45:49 GMT",
        "x-ms-return-client-request-id": "true",
        "x-ms-version": "2019-12-12"
>>>>>>> 32e373e2
      },
      "RequestBody": null,
      "StatusCode": 202,
      "ResponseHeaders": {
        "Content-Length": "0",
<<<<<<< HEAD
        "Date": "Thu, 05 Mar 2020 21:05:50 GMT",
=======
        "Date": "Thu, 02 Apr 2020 23:45:47 GMT",
>>>>>>> 32e373e2
        "Server": [
          "Windows-Azure-Blob/1.0",
          "Microsoft-HTTPAPI/2.0"
        ],
        "x-ms-client-request-id": "7a777d8c-379a-c642-ebd0-30da5b716f18",
<<<<<<< HEAD
        "x-ms-request-id": "27a99fb6-e01e-000e-4b31-f3bb8b000000",
        "x-ms-version": "2019-10-10"
=======
        "x-ms-request-id": "39b3737e-401e-0007-5548-0921c3000000",
        "x-ms-version": "2019-12-12"
>>>>>>> 32e373e2
      },
      "ResponseBody": []
    }
  ],
  "Variables": {
    "RandomSeed": "1592647248",
<<<<<<< HEAD
    "Storage_TestConfigDefault": "ProductionTenant\nseanstagetest\nU2FuaXRpemVk\nhttps://seanstagetest.blob.core.windows.net\nhttp://seanstagetest.file.core.windows.net\nhttp://seanstagetest.queue.core.windows.net\nhttp://seanstagetest.table.core.windows.net\n\n\n\n\nhttp://seanstagetest-secondary.blob.core.windows.net\nhttp://seanstagetest-secondary.file.core.windows.net\nhttp://seanstagetest-secondary.queue.core.windows.net\nhttp://seanstagetest-secondary.table.core.windows.net\n\nSanitized\n\n\nCloud\nBlobEndpoint=https://seanstagetest.blob.core.windows.net/;QueueEndpoint=http://seanstagetest.queue.core.windows.net/;FileEndpoint=http://seanstagetest.file.core.windows.net/;BlobSecondaryEndpoint=http://seanstagetest-secondary.blob.core.windows.net/;QueueSecondaryEndpoint=http://seanstagetest-secondary.queue.core.windows.net/;FileSecondaryEndpoint=http://seanstagetest-secondary.file.core.windows.net/;AccountName=seanstagetest;AccountKey=Sanitized\nseanscope1"
=======
    "Storage_TestConfigDefault": "ProductionTenant\nseanmcccanary\nU2FuaXRpemVk\nhttps://seanmcccanary.blob.core.windows.net\nhttps://seanmcccanary.file.core.windows.net\nhttps://seanmcccanary.queue.core.windows.net\nhttps://seanmcccanary.table.core.windows.net\n\n\n\n\nhttps://seanmcccanary-secondary.blob.core.windows.net\nhttps://seanmcccanary-secondary.file.core.windows.net\nhttps://seanmcccanary-secondary.queue.core.windows.net\nhttps://seanmcccanary-secondary.table.core.windows.net\n\nSanitized\n\n\nCloud\nBlobEndpoint=https://seanmcccanary.blob.core.windows.net/;QueueEndpoint=https://seanmcccanary.queue.core.windows.net/;FileEndpoint=https://seanmcccanary.file.core.windows.net/;BlobSecondaryEndpoint=https://seanmcccanary-secondary.blob.core.windows.net/;QueueSecondaryEndpoint=https://seanmcccanary-secondary.queue.core.windows.net/;FileSecondaryEndpoint=https://seanmcccanary-secondary.file.core.windows.net/;AccountName=seanmcccanary;AccountKey=Sanitized\nseanscope1"
>>>>>>> 32e373e2
  }
}<|MERGE_RESOLUTION|>--- conflicted
+++ resolved
@@ -1,22 +1,6 @@
 {
   "Entries": [
     {
-<<<<<<< HEAD
-      "RequestUri": "https://seanstagetest.blob.core.windows.net/test-container-3fd0ded1-3cbe-93ff-e410-ddae34dcd5d6?restype=container",
-      "RequestMethod": "PUT",
-      "RequestHeaders": {
-        "Authorization": "Sanitized",
-        "traceparent": "00-35bdcdf84f338f44b8b1e72098c2de4e-ea4ed6c12157ce4c-00",
-        "User-Agent": [
-          "azsdk-net-Storage.Blobs/12.4.0-dev.20200305.1",
-          "(.NET Core 4.6.28325.01; Microsoft Windows 10.0.18363 )"
-        ],
-        "x-ms-blob-public-access": "container",
-        "x-ms-client-request-id": "f20f4006-f56b-acd5-0569-4b67df071553",
-        "x-ms-date": "Thu, 05 Mar 2020 21:05:50 GMT",
-        "x-ms-return-client-request-id": "true",
-        "x-ms-version": "2019-10-10"
-=======
       "RequestUri": "https://seanmcccanary.blob.core.windows.net/test-container-3fd0ded1-3cbe-93ff-e410-ddae34dcd5d6?restype=container",
       "RequestMethod": "PUT",
       "RequestHeaders": {
@@ -31,33 +15,21 @@
         "x-ms-date": "Thu, 02 Apr 2020 23:45:48 GMT",
         "x-ms-return-client-request-id": "true",
         "x-ms-version": "2019-12-12"
->>>>>>> 32e373e2
       },
       "RequestBody": null,
       "StatusCode": 201,
       "ResponseHeaders": {
         "Content-Length": "0",
-<<<<<<< HEAD
-        "Date": "Thu, 05 Mar 2020 21:05:50 GMT",
-        "ETag": "\u00220x8D7C148FC0ACA89\u0022",
-        "Last-Modified": "Thu, 05 Mar 2020 21:05:50 GMT",
-=======
         "Date": "Thu, 02 Apr 2020 23:45:47 GMT",
         "ETag": "\u00220x8D7D75FF7EEC0A4\u0022",
         "Last-Modified": "Thu, 02 Apr 2020 23:45:47 GMT",
->>>>>>> 32e373e2
         "Server": [
           "Windows-Azure-Blob/1.0",
           "Microsoft-HTTPAPI/2.0"
         ],
         "x-ms-client-request-id": "f20f4006-f56b-acd5-0569-4b67df071553",
-<<<<<<< HEAD
-        "x-ms-request-id": "27a99fb0-e01e-000e-4731-f3bb8b000000",
-        "x-ms-version": "2019-10-10"
-=======
         "x-ms-request-id": "39b3735c-401e-0007-3c48-0921c3000000",
         "x-ms-version": "2019-12-12"
->>>>>>> 32e373e2
       },
       "ResponseBody": []
     },
@@ -67,19 +39,6 @@
       "RequestHeaders": {
         "Authorization": "Sanitized",
         "Content-Length": "0",
-<<<<<<< HEAD
-        "traceparent": "00-60bab7a8fa521343b87ba0ec6111208e-96cfa54046dcc347-00",
-        "User-Agent": [
-          "azsdk-net-Storage.Blobs/12.4.0-dev.20200305.1",
-          "(.NET Core 4.6.28325.01; Microsoft Windows 10.0.18363 )"
-        ],
-        "x-ms-blob-type": "AppendBlob",
-        "x-ms-client-request-id": "867a1e5c-4e8f-21c3-2eb6-4e756489e266",
-        "x-ms-date": "Thu, 05 Mar 2020 21:05:50 GMT",
-        "x-ms-encryption-scope": "seanscope1",
-        "x-ms-return-client-request-id": "true",
-        "x-ms-version": "2019-10-10"
-=======
         "traceparent": "00-8d543758fab2a84b9d73a8d8837e91cb-ecb88cc677d02249-00",
         "User-Agent": [
           "azsdk-net-Storage.Blobs/12.5.0-dev.20200402.1",
@@ -91,36 +50,23 @@
         "x-ms-encryption-scope": "seanscope1",
         "x-ms-return-client-request-id": "true",
         "x-ms-version": "2019-12-12"
->>>>>>> 32e373e2
       },
       "RequestBody": null,
       "StatusCode": 201,
       "ResponseHeaders": {
         "Content-Length": "0",
-<<<<<<< HEAD
-        "Date": "Thu, 05 Mar 2020 21:05:50 GMT",
-        "ETag": "\u00220x8D7C148FC1C1575\u0022",
-        "Last-Modified": "Thu, 05 Mar 2020 21:05:50 GMT",
-=======
         "Date": "Thu, 02 Apr 2020 23:45:47 GMT",
         "ETag": "\u00220x8D7D75FF81E66E8\u0022",
         "Last-Modified": "Thu, 02 Apr 2020 23:45:48 GMT",
->>>>>>> 32e373e2
         "Server": [
           "Windows-Azure-Blob/1.0",
           "Microsoft-HTTPAPI/2.0"
         ],
         "x-ms-client-request-id": "867a1e5c-4e8f-21c3-2eb6-4e756489e266",
         "x-ms-encryption-scope": "seanscope1",
-<<<<<<< HEAD
-        "x-ms-request-id": "27a99fb4-e01e-000e-4931-f3bb8b000000",
-        "x-ms-request-server-encrypted": "true",
-        "x-ms-version": "2019-10-10"
-=======
         "x-ms-request-id": "39b37360-401e-0007-3e48-0921c3000000",
         "x-ms-request-server-encrypted": "true",
         "x-ms-version": "2019-12-12"
->>>>>>> 32e373e2
       },
       "ResponseBody": []
     },
@@ -129,15 +75,6 @@
       "RequestMethod": "PUT",
       "RequestHeaders": {
         "Authorization": "Sanitized",
-<<<<<<< HEAD
-        "traceparent": "00-4b2c2e516aa34741831b753cbd0e05b4-d4bf6e674f526044-00",
-        "User-Agent": [
-          "azsdk-net-Storage.Blobs/12.4.0-dev.20200305.1",
-          "(.NET Core 4.6.28325.01; Microsoft Windows 10.0.18363 )"
-        ],
-        "x-ms-client-request-id": "abefeafd-0e24-2367-f685-c51594f5127b",
-        "x-ms-date": "Thu, 05 Mar 2020 21:05:50 GMT",
-=======
         "traceparent": "00-fc212daa0266394c94f8f8059e466fe7-546a11af316d9b45-00",
         "User-Agent": [
           "azsdk-net-Storage.Blobs/12.5.0-dev.20200402.1",
@@ -145,66 +82,34 @@
         ],
         "x-ms-client-request-id": "abefeafd-0e24-2367-f685-c51594f5127b",
         "x-ms-date": "Thu, 02 Apr 2020 23:45:49 GMT",
->>>>>>> 32e373e2
         "x-ms-encryption-scope": "seanscope1",
         "x-ms-meta-Capital": "letter",
         "x-ms-meta-foo": "bar",
         "x-ms-meta-meta": "data",
         "x-ms-meta-UPPER": "case",
         "x-ms-return-client-request-id": "true",
-<<<<<<< HEAD
-        "x-ms-version": "2019-10-10"
-=======
         "x-ms-version": "2019-12-12"
->>>>>>> 32e373e2
       },
       "RequestBody": null,
       "StatusCode": 200,
       "ResponseHeaders": {
         "Content-Length": "0",
-<<<<<<< HEAD
-        "Date": "Thu, 05 Mar 2020 21:05:50 GMT",
-        "ETag": "\u00220x8D7C148FC28E508\u0022",
-        "Last-Modified": "Thu, 05 Mar 2020 21:05:50 GMT",
-=======
         "Date": "Thu, 02 Apr 2020 23:45:47 GMT",
         "ETag": "\u00220x8D7D75FF82C7332\u0022",
         "Last-Modified": "Thu, 02 Apr 2020 23:45:48 GMT",
->>>>>>> 32e373e2
         "Server": [
           "Windows-Azure-Blob/1.0",
           "Microsoft-HTTPAPI/2.0"
         ],
         "x-ms-client-request-id": "abefeafd-0e24-2367-f685-c51594f5127b",
         "x-ms-encryption-scope": "seanscope1",
-<<<<<<< HEAD
-        "x-ms-request-id": "27a99fb5-e01e-000e-4a31-f3bb8b000000",
-        "x-ms-request-server-encrypted": "true",
-        "x-ms-version": "2019-10-10"
-=======
         "x-ms-request-id": "39b3737b-401e-0007-5248-0921c3000000",
         "x-ms-request-server-encrypted": "true",
         "x-ms-version": "2019-12-12"
->>>>>>> 32e373e2
       },
       "ResponseBody": []
     },
     {
-<<<<<<< HEAD
-      "RequestUri": "https://seanstagetest.blob.core.windows.net/test-container-3fd0ded1-3cbe-93ff-e410-ddae34dcd5d6?restype=container",
-      "RequestMethod": "DELETE",
-      "RequestHeaders": {
-        "Authorization": "Sanitized",
-        "traceparent": "00-826e2702a7f7d44aac495aa2f5d55201-6eb1deec66c07042-00",
-        "User-Agent": [
-          "azsdk-net-Storage.Blobs/12.4.0-dev.20200305.1",
-          "(.NET Core 4.6.28325.01; Microsoft Windows 10.0.18363 )"
-        ],
-        "x-ms-client-request-id": "7a777d8c-379a-c642-ebd0-30da5b716f18",
-        "x-ms-date": "Thu, 05 Mar 2020 21:05:51 GMT",
-        "x-ms-return-client-request-id": "true",
-        "x-ms-version": "2019-10-10"
-=======
       "RequestUri": "https://seanmcccanary.blob.core.windows.net/test-container-3fd0ded1-3cbe-93ff-e410-ddae34dcd5d6?restype=container",
       "RequestMethod": "DELETE",
       "RequestHeaders": {
@@ -218,39 +123,25 @@
         "x-ms-date": "Thu, 02 Apr 2020 23:45:49 GMT",
         "x-ms-return-client-request-id": "true",
         "x-ms-version": "2019-12-12"
->>>>>>> 32e373e2
       },
       "RequestBody": null,
       "StatusCode": 202,
       "ResponseHeaders": {
         "Content-Length": "0",
-<<<<<<< HEAD
-        "Date": "Thu, 05 Mar 2020 21:05:50 GMT",
-=======
         "Date": "Thu, 02 Apr 2020 23:45:47 GMT",
->>>>>>> 32e373e2
         "Server": [
           "Windows-Azure-Blob/1.0",
           "Microsoft-HTTPAPI/2.0"
         ],
         "x-ms-client-request-id": "7a777d8c-379a-c642-ebd0-30da5b716f18",
-<<<<<<< HEAD
-        "x-ms-request-id": "27a99fb6-e01e-000e-4b31-f3bb8b000000",
-        "x-ms-version": "2019-10-10"
-=======
         "x-ms-request-id": "39b3737e-401e-0007-5548-0921c3000000",
         "x-ms-version": "2019-12-12"
->>>>>>> 32e373e2
       },
       "ResponseBody": []
     }
   ],
   "Variables": {
     "RandomSeed": "1592647248",
-<<<<<<< HEAD
-    "Storage_TestConfigDefault": "ProductionTenant\nseanstagetest\nU2FuaXRpemVk\nhttps://seanstagetest.blob.core.windows.net\nhttp://seanstagetest.file.core.windows.net\nhttp://seanstagetest.queue.core.windows.net\nhttp://seanstagetest.table.core.windows.net\n\n\n\n\nhttp://seanstagetest-secondary.blob.core.windows.net\nhttp://seanstagetest-secondary.file.core.windows.net\nhttp://seanstagetest-secondary.queue.core.windows.net\nhttp://seanstagetest-secondary.table.core.windows.net\n\nSanitized\n\n\nCloud\nBlobEndpoint=https://seanstagetest.blob.core.windows.net/;QueueEndpoint=http://seanstagetest.queue.core.windows.net/;FileEndpoint=http://seanstagetest.file.core.windows.net/;BlobSecondaryEndpoint=http://seanstagetest-secondary.blob.core.windows.net/;QueueSecondaryEndpoint=http://seanstagetest-secondary.queue.core.windows.net/;FileSecondaryEndpoint=http://seanstagetest-secondary.file.core.windows.net/;AccountName=seanstagetest;AccountKey=Sanitized\nseanscope1"
-=======
     "Storage_TestConfigDefault": "ProductionTenant\nseanmcccanary\nU2FuaXRpemVk\nhttps://seanmcccanary.blob.core.windows.net\nhttps://seanmcccanary.file.core.windows.net\nhttps://seanmcccanary.queue.core.windows.net\nhttps://seanmcccanary.table.core.windows.net\n\n\n\n\nhttps://seanmcccanary-secondary.blob.core.windows.net\nhttps://seanmcccanary-secondary.file.core.windows.net\nhttps://seanmcccanary-secondary.queue.core.windows.net\nhttps://seanmcccanary-secondary.table.core.windows.net\n\nSanitized\n\n\nCloud\nBlobEndpoint=https://seanmcccanary.blob.core.windows.net/;QueueEndpoint=https://seanmcccanary.queue.core.windows.net/;FileEndpoint=https://seanmcccanary.file.core.windows.net/;BlobSecondaryEndpoint=https://seanmcccanary-secondary.blob.core.windows.net/;QueueSecondaryEndpoint=https://seanmcccanary-secondary.queue.core.windows.net/;FileSecondaryEndpoint=https://seanmcccanary-secondary.file.core.windows.net/;AccountName=seanmcccanary;AccountKey=Sanitized\nseanscope1"
->>>>>>> 32e373e2
   }
 }