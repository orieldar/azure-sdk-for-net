--- conflicted
+++ resolved
@@ -1,22 +1,6 @@
 {
   "Entries": [
     {
-<<<<<<< HEAD
-      "RequestUri": "https://seanstagetest.blob.core.windows.net/test-container-7f3ec4bd-9ee9-4a9a-6f62-aa68ebfc81b3?restype=container",
-      "RequestMethod": "PUT",
-      "RequestHeaders": {
-        "Authorization": "Sanitized",
-        "traceparent": "00-c43c5e9607115b438bfefb489405b74f-dc2b869c20bf2a46-00",
-        "User-Agent": [
-          "azsdk-net-Storage.Blobs/12.4.0-dev.20200305.1",
-          "(.NET Core 4.6.28325.01; Microsoft Windows 10.0.18363 )"
-        ],
-        "x-ms-blob-public-access": "container",
-        "x-ms-client-request-id": "8bfb1c34-1f90-5538-8035-270384952bd5",
-        "x-ms-date": "Thu, 05 Mar 2020 21:05:51 GMT",
-        "x-ms-return-client-request-id": "true",
-        "x-ms-version": "2019-10-10"
-=======
       "RequestUri": "https://seanmcccanary.blob.core.windows.net/test-container-7f3ec4bd-9ee9-4a9a-6f62-aa68ebfc81b3?restype=container",
       "RequestMethod": "PUT",
       "RequestHeaders": {
@@ -31,58 +15,30 @@
         "x-ms-date": "Thu, 02 Apr 2020 23:45:49 GMT",
         "x-ms-return-client-request-id": "true",
         "x-ms-version": "2019-12-12"
->>>>>>> 32e373e2
       },
       "RequestBody": null,
       "StatusCode": 201,
       "ResponseHeaders": {
         "Content-Length": "0",
-<<<<<<< HEAD
-        "Date": "Thu, 05 Mar 2020 21:05:51 GMT",
-        "ETag": "\u00220x8D7C148FCAF042E\u0022",
-        "Last-Modified": "Thu, 05 Mar 2020 21:05:51 GMT",
-=======
         "Date": "Thu, 02 Apr 2020 23:45:48 GMT",
         "ETag": "\u00220x8D7D75FF8B34499\u0022",
         "Last-Modified": "Thu, 02 Apr 2020 23:45:49 GMT",
->>>>>>> 32e373e2
         "Server": [
           "Windows-Azure-Blob/1.0",
           "Microsoft-HTTPAPI/2.0"
         ],
         "x-ms-client-request-id": "8bfb1c34-1f90-5538-8035-270384952bd5",
-<<<<<<< HEAD
-        "x-ms-request-id": "c0f34b9b-a01e-0020-0531-f3e99c000000",
-        "x-ms-version": "2019-10-10"
-=======
         "x-ms-request-id": "2bf1d1b0-f01e-0060-2348-09313f000000",
         "x-ms-version": "2019-12-12"
->>>>>>> 32e373e2
       },
       "ResponseBody": []
     },
     {
-<<<<<<< HEAD
-      "RequestUri": "https://seanstagetest.blob.core.windows.net/test-container-7f3ec4bd-9ee9-4a9a-6f62-aa68ebfc81b3/test-blob-604c3c5c-9b62-7a67-b406-929f29515cda",
-=======
       "RequestUri": "https://seanmcccanary.blob.core.windows.net/test-container-7f3ec4bd-9ee9-4a9a-6f62-aa68ebfc81b3/test-blob-604c3c5c-9b62-7a67-b406-929f29515cda",
->>>>>>> 32e373e2
       "RequestMethod": "PUT",
       "RequestHeaders": {
         "Authorization": "Sanitized",
         "Content-Length": "1024",
-<<<<<<< HEAD
-        "traceparent": "00-e87cb8bd08d71344aea1c916335d7d02-7689e02426b5a84d-00",
-        "User-Agent": [
-          "azsdk-net-Storage.Blobs/12.4.0-dev.20200305.1",
-          "(.NET Core 4.6.28325.01; Microsoft Windows 10.0.18363 )"
-        ],
-        "x-ms-blob-type": "BlockBlob",
-        "x-ms-client-request-id": "75427cfa-3bac-d6e1-21c8-eec3e01568a9",
-        "x-ms-date": "Thu, 05 Mar 2020 21:05:51 GMT",
-        "x-ms-return-client-request-id": "true",
-        "x-ms-version": "2019-10-10"
-=======
         "traceparent": "00-75dc694fbcf27e4babf979d449703a56-5a7b94457a3d7846-00",
         "User-Agent": [
           "azsdk-net-Storage.Blobs/12.5.0-dev.20200402.1",
@@ -93,57 +49,28 @@
         "x-ms-date": "Thu, 02 Apr 2020 23:45:49 GMT",
         "x-ms-return-client-request-id": "true",
         "x-ms-version": "2019-12-12"
->>>>>>> 32e373e2
       },
       "RequestBody": "meA0zgH1Ik17tkUFGwyzVx6e7LFHaGeYtYDWio2ZLC7YTGqkYF3TZhn/5KxWYl6nUjqAimSrkjB5nBmBH5fA4YkWLM\u002BiD/bBy4aXSIS6QVIiLzhSGaHKLbk5KsRDUkeBPgMiPzaPBEJDvr/eE0qrvlrHXu9fbsjoTP4VaeQyfXg/FQqBlwIckyr1Dlri7BpvjWtqfPNXItA6OvM3eZtdEUBHnv1AKidXqsvFaV9tBV/kptt5yAGE5/M6RlwP5BqOmP0Zm00cL2NEEtEokrhwzTSTU9LA5Ek/wrcKBuTKSMaxNtFiU2oSx3d3NLUvW1U7yXkne5BHzrOz2tiWEil\u002BeckKd1vmDXnJgYtbSK\u002BTD2Zhzjxro802aWcer3mSe7VO\u002BbvsJOT6VLz/XvoE7IUDIMpxNUPtE9b81A3zyF4ANwXWDU/0puqCZ3l/a0XSMX3hGo6uIEZyYeXl8FDWBoxe/yb1Lt42D3ng787JbaiRKqOQEq3PURa\u002BY6xpD7aaq2HtIGwe3QKeqwoVzjF4qfM9U8asRvTej60PNssyzP/CRUNt2008ckyh8WaiuYPlRrq4LLvw7mVtDpC\u002BDqY3bN4LU4jtC82mAeB5C1WNO9YpKvAQeaBE0Vfe/828fWSmaYSHl2b7\u002BDrsEivbd\u002BMP39K6lOS2JvI\u002BxoExDgv/6YN80qHQBaRwLjG1JGd0aVl0zyD7Aeh/70OSSNDkyukv7CinXqRBP9kuSmWyAQKKyl0nvD/rBOia/ONdPbzTi2RIhTc\u002BzQq1Mo9GzLeDze5BB35zvA2qROhADGLB5AEdW74BanvLTPxTcoqvpDgwFy71HDY9YM5XnkFO/sCo806OKXH5gWNydruCH0qD\u002Bp\u002BwD/QzzMfK3/vvqsw6fE08q347IXvGN5bLgqZ6u0CE06Ohnu7LdSeGw0p2CdeXOPltRXTMR9kk6dheZ0khUCO6a9YomN1fcDVWtV0wUC6\u002BNEmsDHbLt4zKfLUVbA3dZXMmu50AbqAcDtQ\u002BdZJ885mqnzIAdEOt77RKXRsnSQQoeE/pCpSQvsWpj/6hjEH5Togca8za3fAweczpthCE9MXQFv1CkukEGeFsV\u002BRFC2JyUA\u002BTC903TZtfuZDHpwe1JJs40HZEt7ueF1HrboYL621qd2YB8ennmchi49lZPHHatzJJDDrrLZhT9POMS98UU80iXTChszOyUTet4tTiRdvgEbZTwt8zfknNrv31W03pTY8LNt9BOAT/l7oDPUrEca4YqzopwJHu797m1AU1vPbpxJVE1g/7ntiyVCskL0D/CD1P3K8SwIz\u002BHUYAWmT\u002BydrDGXm1gJqeHA1idmxlyb\u002Bd58vI5uBH1wQIRbnI\u002B0Rzs4tQYBbHSg==",
       "StatusCode": 201,
       "ResponseHeaders": {
         "Content-Length": "0",
         "Content-MD5": "RzWRXx0/mLhftiA0R5dJMQ==",
-<<<<<<< HEAD
-        "Date": "Thu, 05 Mar 2020 21:05:51 GMT",
-        "ETag": "\u00220x8D7C148FCBB611C\u0022",
-        "Last-Modified": "Thu, 05 Mar 2020 21:05:51 GMT",
-=======
         "Date": "Thu, 02 Apr 2020 23:45:48 GMT",
         "ETag": "\u00220x8D7D75FF8BFA615\u0022",
         "Last-Modified": "Thu, 02 Apr 2020 23:45:49 GMT",
->>>>>>> 32e373e2
         "Server": [
           "Windows-Azure-Blob/1.0",
           "Microsoft-HTTPAPI/2.0"
         ],
         "x-ms-client-request-id": "75427cfa-3bac-d6e1-21c8-eec3e01568a9",
         "x-ms-content-crc64": "vaaY7ATvLJY=",
-<<<<<<< HEAD
-        "x-ms-request-id": "c0f34ba2-a01e-0020-0a31-f3e99c000000",
-        "x-ms-request-server-encrypted": "true",
-        "x-ms-version": "2019-10-10"
-=======
         "x-ms-request-id": "2bf1d1bb-f01e-0060-2a48-09313f000000",
         "x-ms-request-server-encrypted": "true",
         "x-ms-version": "2019-12-12"
->>>>>>> 32e373e2
       },
       "ResponseBody": []
     },
     {
-<<<<<<< HEAD
-      "RequestUri": "https://seanstagetest.blob.core.windows.net/test-container-7f3ec4bd-9ee9-4a9a-6f62-aa68ebfc81b3/test-blob-604c3c5c-9b62-7a67-b406-929f29515cda?comp=tier",
-      "RequestMethod": "PUT",
-      "RequestHeaders": {
-        "Authorization": "Sanitized",
-        "traceparent": "00-9a1e257202935249ba385509dc54d6ec-49e0b5b7bfdfe248-00",
-        "User-Agent": [
-          "azsdk-net-Storage.Blobs/12.4.0-dev.20200305.1",
-          "(.NET Core 4.6.28325.01; Microsoft Windows 10.0.18363 )"
-        ],
-        "x-ms-access-tier": "Cool",
-        "x-ms-client-request-id": "e456a87c-51d3-4c9d-c1d9-9ed8c1853f83",
-        "x-ms-date": "Thu, 05 Mar 2020 21:05:51 GMT",
-        "x-ms-return-client-request-id": "true",
-        "x-ms-version": "2019-10-10"
-=======
       "RequestUri": "https://seanmcccanary.blob.core.windows.net/test-container-7f3ec4bd-9ee9-4a9a-6f62-aa68ebfc81b3/test-blob-604c3c5c-9b62-7a67-b406-929f29515cda?comp=tier",
       "RequestMethod": "PUT",
       "RequestHeaders": {
@@ -158,48 +85,23 @@
         "x-ms-date": "Thu, 02 Apr 2020 23:45:50 GMT",
         "x-ms-return-client-request-id": "true",
         "x-ms-version": "2019-12-12"
->>>>>>> 32e373e2
       },
       "RequestBody": null,
       "StatusCode": 200,
       "ResponseHeaders": {
         "Content-Length": "0",
-<<<<<<< HEAD
-        "Date": "Thu, 05 Mar 2020 21:05:51 GMT",
-=======
         "Date": "Thu, 02 Apr 2020 23:45:48 GMT",
->>>>>>> 32e373e2
         "Server": [
           "Windows-Azure-Blob/1.0",
           "Microsoft-HTTPAPI/2.0"
         ],
         "x-ms-client-request-id": "e456a87c-51d3-4c9d-c1d9-9ed8c1853f83",
-<<<<<<< HEAD
-        "x-ms-request-id": "c0f34ba5-a01e-0020-0d31-f3e99c000000",
-        "x-ms-version": "2019-10-10"
-=======
         "x-ms-request-id": "2bf1d1be-f01e-0060-2c48-09313f000000",
         "x-ms-version": "2019-12-12"
->>>>>>> 32e373e2
       },
       "ResponseBody": []
     },
     {
-<<<<<<< HEAD
-      "RequestUri": "https://seanstagetest.blob.core.windows.net/test-container-7f3ec4bd-9ee9-4a9a-6f62-aa68ebfc81b3?restype=container",
-      "RequestMethod": "DELETE",
-      "RequestHeaders": {
-        "Authorization": "Sanitized",
-        "traceparent": "00-916800409f28df48bc26fa59d2ddcccb-29958769f9041c4f-00",
-        "User-Agent": [
-          "azsdk-net-Storage.Blobs/12.4.0-dev.20200305.1",
-          "(.NET Core 4.6.28325.01; Microsoft Windows 10.0.18363 )"
-        ],
-        "x-ms-client-request-id": "384613f7-84be-84d5-fff7-645c80cc6534",
-        "x-ms-date": "Thu, 05 Mar 2020 21:05:52 GMT",
-        "x-ms-return-client-request-id": "true",
-        "x-ms-version": "2019-10-10"
-=======
       "RequestUri": "https://seanmcccanary.blob.core.windows.net/test-container-7f3ec4bd-9ee9-4a9a-6f62-aa68ebfc81b3?restype=container",
       "RequestMethod": "DELETE",
       "RequestHeaders": {
@@ -213,39 +115,25 @@
         "x-ms-date": "Thu, 02 Apr 2020 23:45:50 GMT",
         "x-ms-return-client-request-id": "true",
         "x-ms-version": "2019-12-12"
->>>>>>> 32e373e2
       },
       "RequestBody": null,
       "StatusCode": 202,
       "ResponseHeaders": {
         "Content-Length": "0",
-<<<<<<< HEAD
-        "Date": "Thu, 05 Mar 2020 21:05:51 GMT",
-=======
         "Date": "Thu, 02 Apr 2020 23:45:48 GMT",
->>>>>>> 32e373e2
         "Server": [
           "Windows-Azure-Blob/1.0",
           "Microsoft-HTTPAPI/2.0"
         ],
         "x-ms-client-request-id": "384613f7-84be-84d5-fff7-645c80cc6534",
-<<<<<<< HEAD
-        "x-ms-request-id": "c0f34ba6-a01e-0020-0e31-f3e99c000000",
-        "x-ms-version": "2019-10-10"
-=======
         "x-ms-request-id": "2bf1d1c1-f01e-0060-2e48-09313f000000",
         "x-ms-version": "2019-12-12"
->>>>>>> 32e373e2
       },
       "ResponseBody": []
     }
   ],
   "Variables": {
     "RandomSeed": "155797239",
-<<<<<<< HEAD
-    "Storage_TestConfigDefault": "ProductionTenant\nseanstagetest\nU2FuaXRpemVk\nhttps://seanstagetest.blob.core.windows.net\nhttp://seanstagetest.file.core.windows.net\nhttp://seanstagetest.queue.core.windows.net\nhttp://seanstagetest.table.core.windows.net\n\n\n\n\nhttp://seanstagetest-secondary.blob.core.windows.net\nhttp://seanstagetest-secondary.file.core.windows.net\nhttp://seanstagetest-secondary.queue.core.windows.net\nhttp://seanstagetest-secondary.table.core.windows.net\n\nSanitized\n\n\nCloud\nBlobEndpoint=https://seanstagetest.blob.core.windows.net/;QueueEndpoint=http://seanstagetest.queue.core.windows.net/;FileEndpoint=http://seanstagetest.file.core.windows.net/;BlobSecondaryEndpoint=http://seanstagetest-secondary.blob.core.windows.net/;QueueSecondaryEndpoint=http://seanstagetest-secondary.queue.core.windows.net/;FileSecondaryEndpoint=http://seanstagetest-secondary.file.core.windows.net/;AccountName=seanstagetest;AccountKey=Sanitized\nseanscope1"
-=======
     "Storage_TestConfigDefault": "ProductionTenant\nseanmcccanary\nU2FuaXRpemVk\nhttps://seanmcccanary.blob.core.windows.net\nhttps://seanmcccanary.file.core.windows.net\nhttps://seanmcccanary.queue.core.windows.net\nhttps://seanmcccanary.table.core.windows.net\n\n\n\n\nhttps://seanmcccanary-secondary.blob.core.windows.net\nhttps://seanmcccanary-secondary.file.core.windows.net\nhttps://seanmcccanary-secondary.queue.core.windows.net\nhttps://seanmcccanary-secondary.table.core.windows.net\n\nSanitized\n\n\nCloud\nBlobEndpoint=https://seanmcccanary.blob.core.windows.net/;QueueEndpoint=https://seanmcccanary.queue.core.windows.net/;FileEndpoint=https://seanmcccanary.file.core.windows.net/;BlobSecondaryEndpoint=https://seanmcccanary-secondary.blob.core.windows.net/;QueueSecondaryEndpoint=https://seanmcccanary-secondary.queue.core.windows.net/;FileSecondaryEndpoint=https://seanmcccanary-secondary.file.core.windows.net/;AccountName=seanmcccanary;AccountKey=Sanitized\nseanscope1"
->>>>>>> 32e373e2
   }
 }