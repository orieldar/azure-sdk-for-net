--- conflicted
+++ resolved
@@ -1,22 +1,6 @@
 {
   "Entries": [
     {
-<<<<<<< HEAD
-      "RequestUri": "https://seanstagetest.blob.core.windows.net/test-container-c815b9b3-2c6b-e882-9d51-f32b1a06be7b?restype=container",
-      "RequestMethod": "PUT",
-      "RequestHeaders": {
-        "Authorization": "Sanitized",
-        "traceparent": "00-06c2a9ed9e483f4c88409011e7581d65-3bf427f7baa9db4e-00",
-        "User-Agent": [
-          "azsdk-net-Storage.Blobs/12.4.0-dev.20200305.1",
-          "(.NET Core 4.6.28325.01; Microsoft Windows 10.0.18363 )"
-        ],
-        "x-ms-blob-public-access": "container",
-        "x-ms-client-request-id": "8d352f64-5f5f-4791-f3dd-3e6ee7e386af",
-        "x-ms-date": "Thu, 05 Mar 2020 20:53:27 GMT",
-        "x-ms-return-client-request-id": "true",
-        "x-ms-version": "2019-10-10"
-=======
       "RequestUri": "https://seanmcccanary.blob.core.windows.net/test-container-c815b9b3-2c6b-e882-9d51-f32b1a06be7b?restype=container",
       "RequestMethod": "PUT",
       "RequestHeaders": {
@@ -31,53 +15,25 @@
         "x-ms-date": "Thu, 02 Apr 2020 23:41:15 GMT",
         "x-ms-return-client-request-id": "true",
         "x-ms-version": "2019-12-12"
->>>>>>> 32e373e2
       },
       "RequestBody": null,
       "StatusCode": 201,
       "ResponseHeaders": {
         "Content-Length": "0",
-<<<<<<< HEAD
-        "Date": "Thu, 05 Mar 2020 20:53:26 GMT",
-        "ETag": "\u00220x8D7C14740E0697C\u0022",
-        "Last-Modified": "Thu, 05 Mar 2020 20:53:27 GMT",
-=======
         "Date": "Thu, 02 Apr 2020 23:41:14 GMT",
         "ETag": "\u00220x8D7D75F551C7DF9\u0022",
         "Last-Modified": "Thu, 02 Apr 2020 23:41:14 GMT",
->>>>>>> 32e373e2
         "Server": [
           "Windows-Azure-Blob/1.0",
           "Microsoft-HTTPAPI/2.0"
         ],
         "x-ms-client-request-id": "8d352f64-5f5f-4791-f3dd-3e6ee7e386af",
-<<<<<<< HEAD
-        "x-ms-request-id": "9d985594-f01e-0002-6530-f32c83000000",
-        "x-ms-version": "2019-10-10"
-=======
         "x-ms-request-id": "159c484c-b01e-0085-2f48-09607d000000",
         "x-ms-version": "2019-12-12"
->>>>>>> 32e373e2
       },
       "ResponseBody": []
     },
     {
-<<<<<<< HEAD
-      "RequestUri": "https://seanstagetest.blob.core.windows.net/test-container-c815b9b3-2c6b-e882-9d51-f32b1a06be7b/test-blob-bc2facf3-a1e2-4928-8d2d-073cd63729af?comp=copy\u0026copyid=ebc73dae-31d1-221b-4ad3-ea0d2bbe00de",
-      "RequestMethod": "PUT",
-      "RequestHeaders": {
-        "Authorization": "Sanitized",
-        "traceparent": "00-1037395562ec1e42892bb83d84cf560c-c14248d6673e2a40-00",
-        "User-Agent": [
-          "azsdk-net-Storage.Blobs/12.4.0-dev.20200305.1",
-          "(.NET Core 4.6.28325.01; Microsoft Windows 10.0.18363 )"
-        ],
-        "x-ms-client-request-id": "aabf8eb3-9a1b-c2dd-910c-710fb71a1dce",
-        "x-ms-copy-action": "abort",
-        "x-ms-date": "Thu, 05 Mar 2020 20:53:27 GMT",
-        "x-ms-return-client-request-id": "true",
-        "x-ms-version": "2019-10-10"
-=======
       "RequestUri": "https://seanmcccanary.blob.core.windows.net/test-container-c815b9b3-2c6b-e882-9d51-f32b1a06be7b/test-blob-bc2facf3-a1e2-4928-8d2d-073cd63729af?comp=copy\u0026copyid=ebc73dae-31d1-221b-4ad3-ea0d2bbe00de",
       "RequestMethod": "PUT",
       "RequestHeaders": {
@@ -92,49 +48,19 @@
         "x-ms-date": "Thu, 02 Apr 2020 23:41:15 GMT",
         "x-ms-return-client-request-id": "true",
         "x-ms-version": "2019-12-12"
->>>>>>> 32e373e2
       },
       "RequestBody": null,
       "StatusCode": 404,
       "ResponseHeaders": {
         "Content-Length": "215",
         "Content-Type": "application/xml",
-<<<<<<< HEAD
-        "Date": "Thu, 05 Mar 2020 20:53:26 GMT",
-=======
         "Date": "Thu, 02 Apr 2020 23:41:14 GMT",
->>>>>>> 32e373e2
         "Server": [
           "Windows-Azure-Blob/1.0",
           "Microsoft-HTTPAPI/2.0"
         ],
         "x-ms-client-request-id": "aabf8eb3-9a1b-c2dd-910c-710fb71a1dce",
         "x-ms-error-code": "BlobNotFound",
-<<<<<<< HEAD
-        "x-ms-request-id": "9d985597-f01e-0002-6630-f32c83000000",
-        "x-ms-version": "2019-10-10"
-      },
-      "ResponseBody": [
-        "\uFEFF\u003C?xml version=\u00221.0\u0022 encoding=\u0022utf-8\u0022?\u003E\u003CError\u003E\u003CCode\u003EBlobNotFound\u003C/Code\u003E\u003CMessage\u003EThe specified blob does not exist.\n",
-        "RequestId:9d985597-f01e-0002-6630-f32c83000000\n",
-        "Time:2020-03-05T20:53:27.2822216Z\u003C/Message\u003E\u003C/Error\u003E"
-      ]
-    },
-    {
-      "RequestUri": "https://seanstagetest.blob.core.windows.net/test-container-c815b9b3-2c6b-e882-9d51-f32b1a06be7b?restype=container",
-      "RequestMethod": "DELETE",
-      "RequestHeaders": {
-        "Authorization": "Sanitized",
-        "traceparent": "00-60f9ee1011570d42be78c389ac6ec2b9-8ddd234143deb14d-00",
-        "User-Agent": [
-          "azsdk-net-Storage.Blobs/12.4.0-dev.20200305.1",
-          "(.NET Core 4.6.28325.01; Microsoft Windows 10.0.18363 )"
-        ],
-        "x-ms-client-request-id": "9c592d62-56fe-0ec2-c895-80b274c40bec",
-        "x-ms-date": "Thu, 05 Mar 2020 20:53:27 GMT",
-        "x-ms-return-client-request-id": "true",
-        "x-ms-version": "2019-10-10"
-=======
         "x-ms-request-id": "159c485b-b01e-0085-3b48-09607d000000",
         "x-ms-version": "2019-12-12"
       },
@@ -158,39 +84,25 @@
         "x-ms-date": "Thu, 02 Apr 2020 23:41:15 GMT",
         "x-ms-return-client-request-id": "true",
         "x-ms-version": "2019-12-12"
->>>>>>> 32e373e2
       },
       "RequestBody": null,
       "StatusCode": 202,
       "ResponseHeaders": {
         "Content-Length": "0",
-<<<<<<< HEAD
-        "Date": "Thu, 05 Mar 2020 20:53:27 GMT",
-=======
         "Date": "Thu, 02 Apr 2020 23:41:14 GMT",
->>>>>>> 32e373e2
         "Server": [
           "Windows-Azure-Blob/1.0",
           "Microsoft-HTTPAPI/2.0"
         ],
         "x-ms-client-request-id": "9c592d62-56fe-0ec2-c895-80b274c40bec",
-<<<<<<< HEAD
-        "x-ms-request-id": "9d985599-f01e-0002-6830-f32c83000000",
-        "x-ms-version": "2019-10-10"
-=======
         "x-ms-request-id": "159c4869-b01e-0085-4848-09607d000000",
         "x-ms-version": "2019-12-12"
->>>>>>> 32e373e2
       },
       "ResponseBody": []
     }
   ],
   "Variables": {
     "RandomSeed": "2135938988",
-<<<<<<< HEAD
-    "Storage_TestConfigDefault": "ProductionTenant\nseanstagetest\nU2FuaXRpemVk\nhttps://seanstagetest.blob.core.windows.net\nhttp://seanstagetest.file.core.windows.net\nhttp://seanstagetest.queue.core.windows.net\nhttp://seanstagetest.table.core.windows.net\n\n\n\n\nhttp://seanstagetest-secondary.blob.core.windows.net\nhttp://seanstagetest-secondary.file.core.windows.net\nhttp://seanstagetest-secondary.queue.core.windows.net\nhttp://seanstagetest-secondary.table.core.windows.net\n\nSanitized\n\n\nCloud\nBlobEndpoint=https://seanstagetest.blob.core.windows.net/;QueueEndpoint=http://seanstagetest.queue.core.windows.net/;FileEndpoint=http://seanstagetest.file.core.windows.net/;BlobSecondaryEndpoint=http://seanstagetest-secondary.blob.core.windows.net/;QueueSecondaryEndpoint=http://seanstagetest-secondary.queue.core.windows.net/;FileSecondaryEndpoint=http://seanstagetest-secondary.file.core.windows.net/;AccountName=seanstagetest;AccountKey=Sanitized\nseanscope1"
-=======
     "Storage_TestConfigDefault": "ProductionTenant\nseanmcccanary\nU2FuaXRpemVk\nhttps://seanmcccanary.blob.core.windows.net\nhttps://seanmcccanary.file.core.windows.net\nhttps://seanmcccanary.queue.core.windows.net\nhttps://seanmcccanary.table.core.windows.net\n\n\n\n\nhttps://seanmcccanary-secondary.blob.core.windows.net\nhttps://seanmcccanary-secondary.file.core.windows.net\nhttps://seanmcccanary-secondary.queue.core.windows.net\nhttps://seanmcccanary-secondary.table.core.windows.net\n\nSanitized\n\n\nCloud\nBlobEndpoint=https://seanmcccanary.blob.core.windows.net/;QueueEndpoint=https://seanmcccanary.queue.core.windows.net/;FileEndpoint=https://seanmcccanary.file.core.windows.net/;BlobSecondaryEndpoint=https://seanmcccanary-secondary.blob.core.windows.net/;QueueSecondaryEndpoint=https://seanmcccanary-secondary.queue.core.windows.net/;FileSecondaryEndpoint=https://seanmcccanary-secondary.file.core.windows.net/;AccountName=seanmcccanary;AccountKey=Sanitized\nseanscope1"
->>>>>>> 32e373e2
   }
 }