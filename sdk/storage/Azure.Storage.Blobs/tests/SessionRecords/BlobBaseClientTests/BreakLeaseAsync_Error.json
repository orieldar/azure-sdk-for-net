{
  "Entries": [
    {
<<<<<<< HEAD
      "RequestUri": "https://seanstagetest.blob.core.windows.net/test-container-b485461d-bfab-94d6-bf1a-bebc256f4c23?restype=container",
      "RequestMethod": "PUT",
      "RequestHeaders": {
        "Authorization": "Sanitized",
        "traceparent": "00-eef329bfc96c2b4d89414c17fb4f4801-727f5b3f7218394a-00",
        "User-Agent": [
          "azsdk-net-Storage.Blobs/12.4.0-dev.20200305.1",
          "(.NET Core 4.6.28325.01; Microsoft Windows 10.0.18363 )"
        ],
        "x-ms-blob-public-access": "container",
        "x-ms-client-request-id": "5c57800b-a4bd-5a45-7a6f-e7833a5d3ffe",
        "x-ms-date": "Thu, 05 Mar 2020 20:55:14 GMT",
        "x-ms-return-client-request-id": "true",
        "x-ms-version": "2019-10-10"
=======
      "RequestUri": "https://seanmcccanary.blob.core.windows.net/test-container-b485461d-bfab-94d6-bf1a-bebc256f4c23?restype=container",
      "RequestMethod": "PUT",
      "RequestHeaders": {
        "Authorization": "Sanitized",
        "traceparent": "00-8df7afebeadf454888f86ddea353cb9a-24812c7d54818847-00",
        "User-Agent": [
          "azsdk-net-Storage.Blobs/12.5.0-dev.20200402.1",
          "(.NET Core 4.6.28325.01; Microsoft Windows 10.0.18362 )"
        ],
        "x-ms-blob-public-access": "container",
        "x-ms-client-request-id": "5c57800b-a4bd-5a45-7a6f-e7833a5d3ffe",
        "x-ms-date": "Thu, 02 Apr 2020 23:41:37 GMT",
        "x-ms-return-client-request-id": "true",
        "x-ms-version": "2019-12-12"
>>>>>>> 32e373e2
      },
      "RequestBody": null,
      "StatusCode": 201,
      "ResponseHeaders": {
        "Content-Length": "0",
<<<<<<< HEAD
        "Date": "Thu, 05 Mar 2020 20:55:14 GMT",
        "ETag": "\u00220x8D7C147811ABEFC\u0022",
        "Last-Modified": "Thu, 05 Mar 2020 20:55:14 GMT",
=======
        "Date": "Thu, 02 Apr 2020 23:41:36 GMT",
        "ETag": "\u00220x8D7D75F624844EA\u0022",
        "Last-Modified": "Thu, 02 Apr 2020 23:41:36 GMT",
>>>>>>> 32e373e2
        "Server": [
          "Windows-Azure-Blob/1.0",
          "Microsoft-HTTPAPI/2.0"
        ],
        "x-ms-client-request-id": "5c57800b-a4bd-5a45-7a6f-e7833a5d3ffe",
<<<<<<< HEAD
        "x-ms-request-id": "42807d86-601e-003f-4b30-f35a98000000",
        "x-ms-version": "2019-10-10"
=======
        "x-ms-request-id": "4bc297bb-401e-0028-0648-092c08000000",
        "x-ms-version": "2019-12-12"
>>>>>>> 32e373e2
      },
      "ResponseBody": []
    },
    {
<<<<<<< HEAD
      "RequestUri": "https://seanstagetest.blob.core.windows.net/test-container-b485461d-bfab-94d6-bf1a-bebc256f4c23/test-blob-87b0947a-8706-4248-5411-bb887ed29432?comp=lease",
      "RequestMethod": "PUT",
      "RequestHeaders": {
        "Authorization": "Sanitized",
        "traceparent": "00-d7c16e62f3826a4f81aeda90f0b8f887-d4c2fb3d04872041-00",
        "User-Agent": [
          "azsdk-net-Storage.Blobs/12.4.0-dev.20200305.1",
          "(.NET Core 4.6.28325.01; Microsoft Windows 10.0.18363 )"
        ],
        "x-ms-client-request-id": "6b8942e3-f9dd-8409-3815-07abe8bddba7",
        "x-ms-date": "Thu, 05 Mar 2020 20:55:15 GMT",
        "x-ms-lease-action": "break",
        "x-ms-return-client-request-id": "true",
        "x-ms-version": "2019-10-10"
=======
      "RequestUri": "https://seanmcccanary.blob.core.windows.net/test-container-b485461d-bfab-94d6-bf1a-bebc256f4c23/test-blob-87b0947a-8706-4248-5411-bb887ed29432?comp=lease",
      "RequestMethod": "PUT",
      "RequestHeaders": {
        "Authorization": "Sanitized",
        "traceparent": "00-63d4228a99b5264ba44ab75f80d3e475-4b27e6ff172f9244-00",
        "User-Agent": [
          "azsdk-net-Storage.Blobs/12.5.0-dev.20200402.1",
          "(.NET Core 4.6.28325.01; Microsoft Windows 10.0.18362 )"
        ],
        "x-ms-client-request-id": "6b8942e3-f9dd-8409-3815-07abe8bddba7",
        "x-ms-date": "Thu, 02 Apr 2020 23:41:37 GMT",
        "x-ms-lease-action": "break",
        "x-ms-return-client-request-id": "true",
        "x-ms-version": "2019-12-12"
>>>>>>> 32e373e2
      },
      "RequestBody": null,
      "StatusCode": 404,
      "ResponseHeaders": {
        "Content-Length": "215",
        "Content-Type": "application/xml",
<<<<<<< HEAD
        "Date": "Thu, 05 Mar 2020 20:55:14 GMT",
=======
        "Date": "Thu, 02 Apr 2020 23:41:36 GMT",
>>>>>>> 32e373e2
        "Server": [
          "Windows-Azure-Blob/1.0",
          "Microsoft-HTTPAPI/2.0"
        ],
        "x-ms-client-request-id": "6b8942e3-f9dd-8409-3815-07abe8bddba7",
        "x-ms-error-code": "BlobNotFound",
<<<<<<< HEAD
        "x-ms-request-id": "42807d8a-601e-003f-4d30-f35a98000000",
        "x-ms-version": "2019-10-10"
      },
      "ResponseBody": [
        "\uFEFF\u003C?xml version=\u00221.0\u0022 encoding=\u0022utf-8\u0022?\u003E\u003CError\u003E\u003CCode\u003EBlobNotFound\u003C/Code\u003E\u003CMessage\u003EThe specified blob does not exist.\n",
        "RequestId:42807d8a-601e-003f-4d30-f35a98000000\n",
        "Time:2020-03-05T20:55:15.0538085Z\u003C/Message\u003E\u003C/Error\u003E"
      ]
    },
    {
      "RequestUri": "https://seanstagetest.blob.core.windows.net/test-container-b485461d-bfab-94d6-bf1a-bebc256f4c23?restype=container",
      "RequestMethod": "DELETE",
      "RequestHeaders": {
        "Authorization": "Sanitized",
        "traceparent": "00-f96fa3fc8818c54fb5a32191927e3d05-4b4528f5fc16d043-00",
        "User-Agent": [
          "azsdk-net-Storage.Blobs/12.4.0-dev.20200305.1",
          "(.NET Core 4.6.28325.01; Microsoft Windows 10.0.18363 )"
        ],
        "x-ms-client-request-id": "3ca520d8-2948-9e55-a52c-6c02e9b9cf84",
        "x-ms-date": "Thu, 05 Mar 2020 20:55:15 GMT",
        "x-ms-return-client-request-id": "true",
        "x-ms-version": "2019-10-10"
=======
        "x-ms-request-id": "4bc297c1-401e-0028-0948-092c08000000",
        "x-ms-version": "2019-12-12"
      },
      "ResponseBody": [
        "\uFEFF\u003C?xml version=\u00221.0\u0022 encoding=\u0022utf-8\u0022?\u003E\u003CError\u003E\u003CCode\u003EBlobNotFound\u003C/Code\u003E\u003CMessage\u003EThe specified blob does not exist.\n",
        "RequestId:4bc297c1-401e-0028-0948-092c08000000\n",
        "Time:2020-04-02T23:41:36.8203758Z\u003C/Message\u003E\u003C/Error\u003E"
      ]
    },
    {
      "RequestUri": "https://seanmcccanary.blob.core.windows.net/test-container-b485461d-bfab-94d6-bf1a-bebc256f4c23?restype=container",
      "RequestMethod": "DELETE",
      "RequestHeaders": {
        "Authorization": "Sanitized",
        "traceparent": "00-6973cde3f2b4494bbfcc0379d504d8e2-acf296c3b212de4f-00",
        "User-Agent": [
          "azsdk-net-Storage.Blobs/12.5.0-dev.20200402.1",
          "(.NET Core 4.6.28325.01; Microsoft Windows 10.0.18362 )"
        ],
        "x-ms-client-request-id": "3ca520d8-2948-9e55-a52c-6c02e9b9cf84",
        "x-ms-date": "Thu, 02 Apr 2020 23:41:37 GMT",
        "x-ms-return-client-request-id": "true",
        "x-ms-version": "2019-12-12"
>>>>>>> 32e373e2
      },
      "RequestBody": null,
      "StatusCode": 202,
      "ResponseHeaders": {
        "Content-Length": "0",
<<<<<<< HEAD
        "Date": "Thu, 05 Mar 2020 20:55:15 GMT",
=======
        "Date": "Thu, 02 Apr 2020 23:41:36 GMT",
>>>>>>> 32e373e2
        "Server": [
          "Windows-Azure-Blob/1.0",
          "Microsoft-HTTPAPI/2.0"
        ],
        "x-ms-client-request-id": "3ca520d8-2948-9e55-a52c-6c02e9b9cf84",
<<<<<<< HEAD
        "x-ms-request-id": "42807d8b-601e-003f-4e30-f35a98000000",
        "x-ms-version": "2019-10-10"
=======
        "x-ms-request-id": "4bc297c2-401e-0028-0a48-092c08000000",
        "x-ms-version": "2019-12-12"
>>>>>>> 32e373e2
      },
      "ResponseBody": []
    }
  ],
  "Variables": {
    "RandomSeed": "266710319",
<<<<<<< HEAD
    "Storage_TestConfigDefault": "ProductionTenant\nseanstagetest\nU2FuaXRpemVk\nhttps://seanstagetest.blob.core.windows.net\nhttp://seanstagetest.file.core.windows.net\nhttp://seanstagetest.queue.core.windows.net\nhttp://seanstagetest.table.core.windows.net\n\n\n\n\nhttp://seanstagetest-secondary.blob.core.windows.net\nhttp://seanstagetest-secondary.file.core.windows.net\nhttp://seanstagetest-secondary.queue.core.windows.net\nhttp://seanstagetest-secondary.table.core.windows.net\n\nSanitized\n\n\nCloud\nBlobEndpoint=https://seanstagetest.blob.core.windows.net/;QueueEndpoint=http://seanstagetest.queue.core.windows.net/;FileEndpoint=http://seanstagetest.file.core.windows.net/;BlobSecondaryEndpoint=http://seanstagetest-secondary.blob.core.windows.net/;QueueSecondaryEndpoint=http://seanstagetest-secondary.queue.core.windows.net/;FileSecondaryEndpoint=http://seanstagetest-secondary.file.core.windows.net/;AccountName=seanstagetest;AccountKey=Sanitized\nseanscope1"
=======
    "Storage_TestConfigDefault": "ProductionTenant\nseanmcccanary\nU2FuaXRpemVk\nhttps://seanmcccanary.blob.core.windows.net\nhttps://seanmcccanary.file.core.windows.net\nhttps://seanmcccanary.queue.core.windows.net\nhttps://seanmcccanary.table.core.windows.net\n\n\n\n\nhttps://seanmcccanary-secondary.blob.core.windows.net\nhttps://seanmcccanary-secondary.file.core.windows.net\nhttps://seanmcccanary-secondary.queue.core.windows.net\nhttps://seanmcccanary-secondary.table.core.windows.net\n\nSanitized\n\n\nCloud\nBlobEndpoint=https://seanmcccanary.blob.core.windows.net/;QueueEndpoint=https://seanmcccanary.queue.core.windows.net/;FileEndpoint=https://seanmcccanary.file.core.windows.net/;BlobSecondaryEndpoint=https://seanmcccanary-secondary.blob.core.windows.net/;QueueSecondaryEndpoint=https://seanmcccanary-secondary.queue.core.windows.net/;FileSecondaryEndpoint=https://seanmcccanary-secondary.file.core.windows.net/;AccountName=seanmcccanary;AccountKey=Sanitized\nseanscope1"
>>>>>>> 32e373e2
  }
}<|MERGE_RESOLUTION|>--- conflicted
+++ resolved
@@ -1,22 +1,6 @@
 {
   "Entries": [
     {
-<<<<<<< HEAD
-      "RequestUri": "https://seanstagetest.blob.core.windows.net/test-container-b485461d-bfab-94d6-bf1a-bebc256f4c23?restype=container",
-      "RequestMethod": "PUT",
-      "RequestHeaders": {
-        "Authorization": "Sanitized",
-        "traceparent": "00-eef329bfc96c2b4d89414c17fb4f4801-727f5b3f7218394a-00",
-        "User-Agent": [
-          "azsdk-net-Storage.Blobs/12.4.0-dev.20200305.1",
-          "(.NET Core 4.6.28325.01; Microsoft Windows 10.0.18363 )"
-        ],
-        "x-ms-blob-public-access": "container",
-        "x-ms-client-request-id": "5c57800b-a4bd-5a45-7a6f-e7833a5d3ffe",
-        "x-ms-date": "Thu, 05 Mar 2020 20:55:14 GMT",
-        "x-ms-return-client-request-id": "true",
-        "x-ms-version": "2019-10-10"
-=======
       "RequestUri": "https://seanmcccanary.blob.core.windows.net/test-container-b485461d-bfab-94d6-bf1a-bebc256f4c23?restype=container",
       "RequestMethod": "PUT",
       "RequestHeaders": {
@@ -31,53 +15,25 @@
         "x-ms-date": "Thu, 02 Apr 2020 23:41:37 GMT",
         "x-ms-return-client-request-id": "true",
         "x-ms-version": "2019-12-12"
->>>>>>> 32e373e2
       },
       "RequestBody": null,
       "StatusCode": 201,
       "ResponseHeaders": {
         "Content-Length": "0",
-<<<<<<< HEAD
-        "Date": "Thu, 05 Mar 2020 20:55:14 GMT",
-        "ETag": "\u00220x8D7C147811ABEFC\u0022",
-        "Last-Modified": "Thu, 05 Mar 2020 20:55:14 GMT",
-=======
         "Date": "Thu, 02 Apr 2020 23:41:36 GMT",
         "ETag": "\u00220x8D7D75F624844EA\u0022",
         "Last-Modified": "Thu, 02 Apr 2020 23:41:36 GMT",
->>>>>>> 32e373e2
         "Server": [
           "Windows-Azure-Blob/1.0",
           "Microsoft-HTTPAPI/2.0"
         ],
         "x-ms-client-request-id": "5c57800b-a4bd-5a45-7a6f-e7833a5d3ffe",
-<<<<<<< HEAD
-        "x-ms-request-id": "42807d86-601e-003f-4b30-f35a98000000",
-        "x-ms-version": "2019-10-10"
-=======
         "x-ms-request-id": "4bc297bb-401e-0028-0648-092c08000000",
         "x-ms-version": "2019-12-12"
->>>>>>> 32e373e2
       },
       "ResponseBody": []
     },
     {
-<<<<<<< HEAD
-      "RequestUri": "https://seanstagetest.blob.core.windows.net/test-container-b485461d-bfab-94d6-bf1a-bebc256f4c23/test-blob-87b0947a-8706-4248-5411-bb887ed29432?comp=lease",
-      "RequestMethod": "PUT",
-      "RequestHeaders": {
-        "Authorization": "Sanitized",
-        "traceparent": "00-d7c16e62f3826a4f81aeda90f0b8f887-d4c2fb3d04872041-00",
-        "User-Agent": [
-          "azsdk-net-Storage.Blobs/12.4.0-dev.20200305.1",
-          "(.NET Core 4.6.28325.01; Microsoft Windows 10.0.18363 )"
-        ],
-        "x-ms-client-request-id": "6b8942e3-f9dd-8409-3815-07abe8bddba7",
-        "x-ms-date": "Thu, 05 Mar 2020 20:55:15 GMT",
-        "x-ms-lease-action": "break",
-        "x-ms-return-client-request-id": "true",
-        "x-ms-version": "2019-10-10"
-=======
       "RequestUri": "https://seanmcccanary.blob.core.windows.net/test-container-b485461d-bfab-94d6-bf1a-bebc256f4c23/test-blob-87b0947a-8706-4248-5411-bb887ed29432?comp=lease",
       "RequestMethod": "PUT",
       "RequestHeaders": {
@@ -92,49 +48,19 @@
         "x-ms-lease-action": "break",
         "x-ms-return-client-request-id": "true",
         "x-ms-version": "2019-12-12"
->>>>>>> 32e373e2
       },
       "RequestBody": null,
       "StatusCode": 404,
       "ResponseHeaders": {
         "Content-Length": "215",
         "Content-Type": "application/xml",
-<<<<<<< HEAD
-        "Date": "Thu, 05 Mar 2020 20:55:14 GMT",
-=======
         "Date": "Thu, 02 Apr 2020 23:41:36 GMT",
->>>>>>> 32e373e2
         "Server": [
           "Windows-Azure-Blob/1.0",
           "Microsoft-HTTPAPI/2.0"
         ],
         "x-ms-client-request-id": "6b8942e3-f9dd-8409-3815-07abe8bddba7",
         "x-ms-error-code": "BlobNotFound",
-<<<<<<< HEAD
-        "x-ms-request-id": "42807d8a-601e-003f-4d30-f35a98000000",
-        "x-ms-version": "2019-10-10"
-      },
-      "ResponseBody": [
-        "\uFEFF\u003C?xml version=\u00221.0\u0022 encoding=\u0022utf-8\u0022?\u003E\u003CError\u003E\u003CCode\u003EBlobNotFound\u003C/Code\u003E\u003CMessage\u003EThe specified blob does not exist.\n",
-        "RequestId:42807d8a-601e-003f-4d30-f35a98000000\n",
-        "Time:2020-03-05T20:55:15.0538085Z\u003C/Message\u003E\u003C/Error\u003E"
-      ]
-    },
-    {
-      "RequestUri": "https://seanstagetest.blob.core.windows.net/test-container-b485461d-bfab-94d6-bf1a-bebc256f4c23?restype=container",
-      "RequestMethod": "DELETE",
-      "RequestHeaders": {
-        "Authorization": "Sanitized",
-        "traceparent": "00-f96fa3fc8818c54fb5a32191927e3d05-4b4528f5fc16d043-00",
-        "User-Agent": [
-          "azsdk-net-Storage.Blobs/12.4.0-dev.20200305.1",
-          "(.NET Core 4.6.28325.01; Microsoft Windows 10.0.18363 )"
-        ],
-        "x-ms-client-request-id": "3ca520d8-2948-9e55-a52c-6c02e9b9cf84",
-        "x-ms-date": "Thu, 05 Mar 2020 20:55:15 GMT",
-        "x-ms-return-client-request-id": "true",
-        "x-ms-version": "2019-10-10"
-=======
         "x-ms-request-id": "4bc297c1-401e-0028-0948-092c08000000",
         "x-ms-version": "2019-12-12"
       },
@@ -158,39 +84,25 @@
         "x-ms-date": "Thu, 02 Apr 2020 23:41:37 GMT",
         "x-ms-return-client-request-id": "true",
         "x-ms-version": "2019-12-12"
->>>>>>> 32e373e2
       },
       "RequestBody": null,
       "StatusCode": 202,
       "ResponseHeaders": {
         "Content-Length": "0",
-<<<<<<< HEAD
-        "Date": "Thu, 05 Mar 2020 20:55:15 GMT",
-=======
         "Date": "Thu, 02 Apr 2020 23:41:36 GMT",
->>>>>>> 32e373e2
         "Server": [
           "Windows-Azure-Blob/1.0",
           "Microsoft-HTTPAPI/2.0"
         ],
         "x-ms-client-request-id": "3ca520d8-2948-9e55-a52c-6c02e9b9cf84",
-<<<<<<< HEAD
-        "x-ms-request-id": "42807d8b-601e-003f-4e30-f35a98000000",
-        "x-ms-version": "2019-10-10"
-=======
         "x-ms-request-id": "4bc297c2-401e-0028-0a48-092c08000000",
         "x-ms-version": "2019-12-12"
->>>>>>> 32e373e2
       },
       "ResponseBody": []
     }
   ],
   "Variables": {
     "RandomSeed": "266710319",
-<<<<<<< HEAD
-    "Storage_TestConfigDefault": "ProductionTenant\nseanstagetest\nU2FuaXRpemVk\nhttps://seanstagetest.blob.core.windows.net\nhttp://seanstagetest.file.core.windows.net\nhttp://seanstagetest.queue.core.windows.net\nhttp://seanstagetest.table.core.windows.net\n\n\n\n\nhttp://seanstagetest-secondary.blob.core.windows.net\nhttp://seanstagetest-secondary.file.core.windows.net\nhttp://seanstagetest-secondary.queue.core.windows.net\nhttp://seanstagetest-secondary.table.core.windows.net\n\nSanitized\n\n\nCloud\nBlobEndpoint=https://seanstagetest.blob.core.windows.net/;QueueEndpoint=http://seanstagetest.queue.core.windows.net/;FileEndpoint=http://seanstagetest.file.core.windows.net/;BlobSecondaryEndpoint=http://seanstagetest-secondary.blob.core.windows.net/;QueueSecondaryEndpoint=http://seanstagetest-secondary.queue.core.windows.net/;FileSecondaryEndpoint=http://seanstagetest-secondary.file.core.windows.net/;AccountName=seanstagetest;AccountKey=Sanitized\nseanscope1"
-=======
     "Storage_TestConfigDefault": "ProductionTenant\nseanmcccanary\nU2FuaXRpemVk\nhttps://seanmcccanary.blob.core.windows.net\nhttps://seanmcccanary.file.core.windows.net\nhttps://seanmcccanary.queue.core.windows.net\nhttps://seanmcccanary.table.core.windows.net\n\n\n\n\nhttps://seanmcccanary-secondary.blob.core.windows.net\nhttps://seanmcccanary-secondary.file.core.windows.net\nhttps://seanmcccanary-secondary.queue.core.windows.net\nhttps://seanmcccanary-secondary.table.core.windows.net\n\nSanitized\n\n\nCloud\nBlobEndpoint=https://seanmcccanary.blob.core.windows.net/;QueueEndpoint=https://seanmcccanary.queue.core.windows.net/;FileEndpoint=https://seanmcccanary.file.core.windows.net/;BlobSecondaryEndpoint=https://seanmcccanary-secondary.blob.core.windows.net/;QueueSecondaryEndpoint=https://seanmcccanary-secondary.queue.core.windows.net/;FileSecondaryEndpoint=https://seanmcccanary-secondary.file.core.windows.net/;AccountName=seanmcccanary;AccountKey=Sanitized\nseanscope1"
->>>>>>> 32e373e2
   }
 }