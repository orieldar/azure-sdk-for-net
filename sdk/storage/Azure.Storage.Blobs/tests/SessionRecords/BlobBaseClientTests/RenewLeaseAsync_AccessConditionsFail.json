{
  "Entries": [
    {
<<<<<<< HEAD
      "RequestUri": "https://seanstagetest.blob.core.windows.net/test-container-c6b1a88f-d999-36a1-cc4f-570b04cea36e?restype=container",
      "RequestMethod": "PUT",
      "RequestHeaders": {
        "Authorization": "Sanitized",
        "traceparent": "00-ad90072612ac5943827c1887b614990e-b4d83710f3a4764a-00",
        "User-Agent": [
          "azsdk-net-Storage.Blobs/12.4.0-dev.20200305.1",
          "(.NET Core 4.6.28325.01; Microsoft Windows 10.0.18363 )"
        ],
        "x-ms-blob-public-access": "container",
        "x-ms-client-request-id": "735612e6-1463-de49-8fb7-1265768ad220",
        "x-ms-date": "Thu, 05 Mar 2020 20:56:31 GMT",
        "x-ms-return-client-request-id": "true",
        "x-ms-version": "2019-10-10"
=======
      "RequestUri": "https://seanmcccanary.blob.core.windows.net/test-container-c6b1a88f-d999-36a1-cc4f-570b04cea36e?restype=container",
      "RequestMethod": "PUT",
      "RequestHeaders": {
        "Authorization": "Sanitized",
        "traceparent": "00-3ec7df954b3fcd46abbd1a872ac3dc37-6577403689e51747-00",
        "User-Agent": [
          "azsdk-net-Storage.Blobs/12.5.0-dev.20200402.1",
          "(.NET Core 4.6.28325.01; Microsoft Windows 10.0.18362 )"
        ],
        "x-ms-blob-public-access": "container",
        "x-ms-client-request-id": "735612e6-1463-de49-8fb7-1265768ad220",
        "x-ms-date": "Thu, 02 Apr 2020 23:42:52 GMT",
        "x-ms-return-client-request-id": "true",
        "x-ms-version": "2019-12-12"
>>>>>>> 32e373e2
      },
      "RequestBody": null,
      "StatusCode": 201,
      "ResponseHeaders": {
        "Content-Length": "0",
<<<<<<< HEAD
        "Date": "Thu, 05 Mar 2020 20:56:32 GMT",
        "ETag": "\u00220x8D7C147AF24B842\u0022",
        "Last-Modified": "Thu, 05 Mar 2020 20:56:32 GMT",
=======
        "Date": "Thu, 02 Apr 2020 23:42:51 GMT",
        "ETag": "\u00220x8D7D75F8EF5681D\u0022",
        "Last-Modified": "Thu, 02 Apr 2020 23:42:51 GMT",
>>>>>>> 32e373e2
        "Server": [
          "Windows-Azure-Blob/1.0",
          "Microsoft-HTTPAPI/2.0"
        ],
        "x-ms-client-request-id": "735612e6-1463-de49-8fb7-1265768ad220",
<<<<<<< HEAD
        "x-ms-request-id": "b9e9c95d-001e-0016-8030-f364ec000000",
        "x-ms-version": "2019-10-10"
=======
        "x-ms-request-id": "d3be80eb-f01e-0012-6448-093670000000",
        "x-ms-version": "2019-12-12"
>>>>>>> 32e373e2
      },
      "ResponseBody": []
    },
    {
<<<<<<< HEAD
      "RequestUri": "https://seanstagetest.blob.core.windows.net/test-container-c6b1a88f-d999-36a1-cc4f-570b04cea36e/test-blob-bf554c54-b934-1c89-52bd-68fd042a0d6f",
=======
      "RequestUri": "https://seanmcccanary.blob.core.windows.net/test-container-c6b1a88f-d999-36a1-cc4f-570b04cea36e/test-blob-bf554c54-b934-1c89-52bd-68fd042a0d6f",
>>>>>>> 32e373e2
      "RequestMethod": "PUT",
      "RequestHeaders": {
        "Authorization": "Sanitized",
        "Content-Length": "1024",
<<<<<<< HEAD
        "traceparent": "00-98f945f2971eb54c9881074439545a53-801b4cb82309484a-00",
        "User-Agent": [
          "azsdk-net-Storage.Blobs/12.4.0-dev.20200305.1",
          "(.NET Core 4.6.28325.01; Microsoft Windows 10.0.18363 )"
        ],
        "x-ms-blob-type": "BlockBlob",
        "x-ms-client-request-id": "4f129558-d8d9-a4f0-69c7-9b00029c9c45",
        "x-ms-date": "Thu, 05 Mar 2020 20:56:32 GMT",
        "x-ms-return-client-request-id": "true",
        "x-ms-version": "2019-10-10"
=======
        "traceparent": "00-adb0af6a4eb523499618ac505d4099e8-697adc0f8cff394f-00",
        "User-Agent": [
          "azsdk-net-Storage.Blobs/12.5.0-dev.20200402.1",
          "(.NET Core 4.6.28325.01; Microsoft Windows 10.0.18362 )"
        ],
        "x-ms-blob-type": "BlockBlob",
        "x-ms-client-request-id": "4f129558-d8d9-a4f0-69c7-9b00029c9c45",
        "x-ms-date": "Thu, 02 Apr 2020 23:42:52 GMT",
        "x-ms-return-client-request-id": "true",
        "x-ms-version": "2019-12-12"
>>>>>>> 32e373e2
      },
      "RequestBody": "GTYl8XcwC/b0srWxX/B908mzItsHduwtiDkgpaxL2mWqo0s/ZeCpI0FfyoED2L1hQJQ0UAcxZ6JK92k9D2VJqNhQB7ukPm3oCv\u002BaqKxqKbB8vmQXF4ldeDup9G13axPbFSGos9EBvAInS0UIl7/24M64wVEBMpFO846A\u002B0n/cJ/rv5OKwXXfewJh8MtDVOF8sxSfv6nC2eKQWsBCgcG5J9umHdcrax5Y2UZOn0LFCp6tA0c1YLH1KOWw\u002Bme1nflAqMjwnTcJUEj2RuVjczqgy08ilH15hMYpsPTye3C2ozxMDvZ51G1mpLL/PhrLkrSqDy8Ykwh8xyQCx\u002B1CF9XXP6KpF2VDJ/biu/DLeUWsXR5AR2tBnhAzz0bSdwx/I4zdJ/93IXpPZ\u002Bg4NtcYsE3fVWnPAs9plqGSdkcecbDqYpdj7VJFNDuj8eCDCGc4Gx/58iGisCG8c5Fd5asyMPU4TtRAtMP7mSEuKxHv5o05WlooJX6PR7F2pnrA6E6PcMDqS7qT\u002BGZb/ln/dIUPzY0DJItQCgt2qQciyQ5JOrHTnrpQBZvTpWH0zCYlj9IsZtnsvcPDP2a1c6KzcS5XEsOoLNbKv8fyMH4pXD3kURk09WM1XH3tD15Tm5H4IDQznLlifGP8YacR\u002Bo1FmeMp0SKIfnvLIrZGuhx3dyQ2\u002BQ9J9r\u002BDgdS1OJO7JGHwqHV7KslvcKG4Z3oDHMJHhOqD2gF9\u002B6MjpU9N0kboD/5UVhKm\u002B0xax4htkY5EgGUSbrOpOElgcqzSWIR6IZ1b0Fh8rsWvoIidKBN4D2kV3iXpO2SSPte09ONm1KPH36XrEsE2yNGgYs0rCw8252JCvHlfkeY5yJGBx7nhSczl1kltjf2o3xZTSdiWZzPHfgyAIxcqaE6/skkvtQEYvhkARTXGyFplmt1jDEcOomFduUisYSW1u276rdqzeCkUO4u\u002BlSH\u002BAbWyGok5xlwHsQ/o0vu4a13zSorGyxt/siG0TtC8Tw0/X7eT\u002BkacfPQS8/zLy6YuXNAuykqXNzWaMmhohXiLS2ICqHJDJXAXV86WtNcetOd6hfEAjYTCqCeC\u002BMjdNPd8hqiaySI06jdfF3J8AYJde32A7f\u002BGir3dP/9LwS2nOSPWGi4vhOrFRpu6oHYRRaekJHxKXEb49fvrvIki6CgKuN1PpeZULveTu6ZjzOpGy/lYpp2wXdzc3iQyRMhgol1zsOiYwqDAUPWFt6GflCkRpfGQykKKWVoBcsfCIuovMhlJ8BsBrQlZl1aoK6U7PUn7IJ7W0Nga6FaNl0/Y/i0LVoWHVqQND/fnNjLs4i61xjV\u002BxgFLWGFBLgjFdBa5gZkonNUgs\u002Bak7hGn75qlLgUo2NAaWg==",
      "StatusCode": 201,
      "ResponseHeaders": {
        "Content-Length": "0",
        "Content-MD5": "f1PCt2b4df28Fn9nUwJ8Sw==",
<<<<<<< HEAD
        "Date": "Thu, 05 Mar 2020 20:56:32 GMT",
        "ETag": "\u00220x8D7C147AF32311C\u0022",
        "Last-Modified": "Thu, 05 Mar 2020 20:56:32 GMT",
=======
        "Date": "Thu, 02 Apr 2020 23:42:51 GMT",
        "ETag": "\u00220x8D7D75F8F02F188\u0022",
        "Last-Modified": "Thu, 02 Apr 2020 23:42:51 GMT",
>>>>>>> 32e373e2
        "Server": [
          "Windows-Azure-Blob/1.0",
          "Microsoft-HTTPAPI/2.0"
        ],
        "x-ms-client-request-id": "4f129558-d8d9-a4f0-69c7-9b00029c9c45",
        "x-ms-content-crc64": "sktOTed\u002BRyc=",
<<<<<<< HEAD
        "x-ms-request-id": "b9e9c960-001e-0016-0130-f364ec000000",
        "x-ms-request-server-encrypted": "true",
        "x-ms-version": "2019-10-10"
=======
        "x-ms-request-id": "d3be80ef-f01e-0012-6648-093670000000",
        "x-ms-request-server-encrypted": "true",
        "x-ms-version": "2019-12-12"
>>>>>>> 32e373e2
      },
      "ResponseBody": []
    },
    {
<<<<<<< HEAD
      "RequestUri": "https://seanstagetest.blob.core.windows.net/test-container-c6b1a88f-d999-36a1-cc4f-570b04cea36e/test-blob-bf554c54-b934-1c89-52bd-68fd042a0d6f?comp=lease",
      "RequestMethod": "PUT",
      "RequestHeaders": {
        "Authorization": "Sanitized",
        "traceparent": "00-71b0e58f18fd1e42a33bb7a2786e97e1-fb10c982ed848c46-00",
        "User-Agent": [
          "azsdk-net-Storage.Blobs/12.4.0-dev.20200305.1",
          "(.NET Core 4.6.28325.01; Microsoft Windows 10.0.18363 )"
        ],
        "x-ms-client-request-id": "8d8f9cff-c837-8168-99a6-91d1327bdea8",
        "x-ms-date": "Thu, 05 Mar 2020 20:56:32 GMT",
=======
      "RequestUri": "https://seanmcccanary.blob.core.windows.net/test-container-c6b1a88f-d999-36a1-cc4f-570b04cea36e/test-blob-bf554c54-b934-1c89-52bd-68fd042a0d6f?comp=lease",
      "RequestMethod": "PUT",
      "RequestHeaders": {
        "Authorization": "Sanitized",
        "traceparent": "00-e543dd99a9758043b3d53d379942dc68-45eaf17c61ed4f4d-00",
        "User-Agent": [
          "azsdk-net-Storage.Blobs/12.5.0-dev.20200402.1",
          "(.NET Core 4.6.28325.01; Microsoft Windows 10.0.18362 )"
        ],
        "x-ms-client-request-id": "8d8f9cff-c837-8168-99a6-91d1327bdea8",
        "x-ms-date": "Thu, 02 Apr 2020 23:42:52 GMT",
>>>>>>> 32e373e2
        "x-ms-lease-action": "acquire",
        "x-ms-lease-duration": "15",
        "x-ms-proposed-lease-id": "fb62279f-d7dd-6cfc-be08-a675c5c0e50c",
        "x-ms-return-client-request-id": "true",
<<<<<<< HEAD
        "x-ms-version": "2019-10-10"
=======
        "x-ms-version": "2019-12-12"
>>>>>>> 32e373e2
      },
      "RequestBody": null,
      "StatusCode": 201,
      "ResponseHeaders": {
        "Content-Length": "0",
<<<<<<< HEAD
        "Date": "Thu, 05 Mar 2020 20:56:32 GMT",
        "ETag": "\u00220x8D7C147AF32311C\u0022",
        "Last-Modified": "Thu, 05 Mar 2020 20:56:32 GMT",
=======
        "Date": "Thu, 02 Apr 2020 23:42:51 GMT",
        "ETag": "\u00220x8D7D75F8F02F188\u0022",
        "Last-Modified": "Thu, 02 Apr 2020 23:42:51 GMT",
>>>>>>> 32e373e2
        "Server": [
          "Windows-Azure-Blob/1.0",
          "Microsoft-HTTPAPI/2.0"
        ],
        "x-ms-client-request-id": "8d8f9cff-c837-8168-99a6-91d1327bdea8",
        "x-ms-lease-id": "fb62279f-d7dd-6cfc-be08-a675c5c0e50c",
<<<<<<< HEAD
        "x-ms-request-id": "b9e9c963-001e-0016-0430-f364ec000000",
        "x-ms-version": "2019-10-10"
=======
        "x-ms-request-id": "d3be80f6-f01e-0012-6b48-093670000000",
        "x-ms-version": "2019-12-12"
>>>>>>> 32e373e2
      },
      "ResponseBody": []
    },
    {
<<<<<<< HEAD
      "RequestUri": "https://seanstagetest.blob.core.windows.net/test-container-c6b1a88f-d999-36a1-cc4f-570b04cea36e/test-blob-bf554c54-b934-1c89-52bd-68fd042a0d6f?comp=lease",
      "RequestMethod": "PUT",
      "RequestHeaders": {
        "Authorization": "Sanitized",
        "If-Modified-Since": "Fri, 06 Mar 2020 20:56:31 GMT",
        "traceparent": "00-85fe445cacf6fb41b77b35d57238257e-11f6c6519760d449-00",
        "User-Agent": [
          "azsdk-net-Storage.Blobs/12.4.0-dev.20200305.1",
          "(.NET Core 4.6.28325.01; Microsoft Windows 10.0.18363 )"
        ],
        "x-ms-client-request-id": "2976fb6e-5731-a0d5-564d-a91739af2bc0",
        "x-ms-date": "Thu, 05 Mar 2020 20:56:32 GMT",
        "x-ms-lease-action": "renew",
        "x-ms-lease-id": "fb62279f-d7dd-6cfc-be08-a675c5c0e50c",
        "x-ms-return-client-request-id": "true",
        "x-ms-version": "2019-10-10"
=======
      "RequestUri": "https://seanmcccanary.blob.core.windows.net/test-container-c6b1a88f-d999-36a1-cc4f-570b04cea36e/test-blob-bf554c54-b934-1c89-52bd-68fd042a0d6f?comp=lease",
      "RequestMethod": "PUT",
      "RequestHeaders": {
        "Authorization": "Sanitized",
        "If-Modified-Since": "Fri, 03 Apr 2020 23:42:52 GMT",
        "traceparent": "00-c13cf7ac83717844a5ba407e55131cd5-7e1978ad321d2843-00",
        "User-Agent": [
          "azsdk-net-Storage.Blobs/12.5.0-dev.20200402.1",
          "(.NET Core 4.6.28325.01; Microsoft Windows 10.0.18362 )"
        ],
        "x-ms-client-request-id": "2976fb6e-5731-a0d5-564d-a91739af2bc0",
        "x-ms-date": "Thu, 02 Apr 2020 23:42:52 GMT",
        "x-ms-lease-action": "renew",
        "x-ms-lease-id": "fb62279f-d7dd-6cfc-be08-a675c5c0e50c",
        "x-ms-return-client-request-id": "true",
        "x-ms-version": "2019-12-12"
>>>>>>> 32e373e2
      },
      "RequestBody": null,
      "StatusCode": 412,
      "ResponseHeaders": {
        "Content-Length": "252",
        "Content-Type": "application/xml",
<<<<<<< HEAD
        "Date": "Thu, 05 Mar 2020 20:56:32 GMT",
=======
        "Date": "Thu, 02 Apr 2020 23:42:51 GMT",
>>>>>>> 32e373e2
        "Server": [
          "Windows-Azure-Blob/1.0",
          "Microsoft-HTTPAPI/2.0"
        ],
        "x-ms-client-request-id": "2976fb6e-5731-a0d5-564d-a91739af2bc0",
        "x-ms-error-code": "ConditionNotMet",
<<<<<<< HEAD
        "x-ms-request-id": "b9e9c966-001e-0016-0730-f364ec000000",
        "x-ms-version": "2019-10-10"
      },
      "ResponseBody": [
        "\uFEFF\u003C?xml version=\u00221.0\u0022 encoding=\u0022utf-8\u0022?\u003E\u003CError\u003E\u003CCode\u003EConditionNotMet\u003C/Code\u003E\u003CMessage\u003EThe condition specified using HTTP conditional header(s) is not met.\n",
        "RequestId:b9e9c966-001e-0016-0730-f364ec000000\n",
        "Time:2020-03-05T20:56:32.4441875Z\u003C/Message\u003E\u003C/Error\u003E"
      ]
    },
    {
      "RequestUri": "https://seanstagetest.blob.core.windows.net/test-container-c6b1a88f-d999-36a1-cc4f-570b04cea36e?restype=container",
      "RequestMethod": "DELETE",
      "RequestHeaders": {
        "Authorization": "Sanitized",
        "traceparent": "00-c5e6695efed97f419063f41924466790-9e1d6c037000e240-00",
        "User-Agent": [
          "azsdk-net-Storage.Blobs/12.4.0-dev.20200305.1",
          "(.NET Core 4.6.28325.01; Microsoft Windows 10.0.18363 )"
        ],
        "x-ms-client-request-id": "3762fae4-b404-8a76-b9f5-ec7faf6f9af7",
        "x-ms-date": "Thu, 05 Mar 2020 20:56:32 GMT",
        "x-ms-return-client-request-id": "true",
        "x-ms-version": "2019-10-10"
=======
        "x-ms-request-id": "d3be80fc-f01e-0012-7148-093670000000",
        "x-ms-version": "2019-12-12"
      },
      "ResponseBody": [
        "\uFEFF\u003C?xml version=\u00221.0\u0022 encoding=\u0022utf-8\u0022?\u003E\u003CError\u003E\u003CCode\u003EConditionNotMet\u003C/Code\u003E\u003CMessage\u003EThe condition specified using HTTP conditional header(s) is not met.\n",
        "RequestId:d3be80fc-f01e-0012-7148-093670000000\n",
        "Time:2020-04-02T23:42:51.9098962Z\u003C/Message\u003E\u003C/Error\u003E"
      ]
    },
    {
      "RequestUri": "https://seanmcccanary.blob.core.windows.net/test-container-c6b1a88f-d999-36a1-cc4f-570b04cea36e?restype=container",
      "RequestMethod": "DELETE",
      "RequestHeaders": {
        "Authorization": "Sanitized",
        "traceparent": "00-8b018bddb147e742a58fab3a8521cf20-d2b6195cb0436b4a-00",
        "User-Agent": [
          "azsdk-net-Storage.Blobs/12.5.0-dev.20200402.1",
          "(.NET Core 4.6.28325.01; Microsoft Windows 10.0.18362 )"
        ],
        "x-ms-client-request-id": "3762fae4-b404-8a76-b9f5-ec7faf6f9af7",
        "x-ms-date": "Thu, 02 Apr 2020 23:42:52 GMT",
        "x-ms-return-client-request-id": "true",
        "x-ms-version": "2019-12-12"
>>>>>>> 32e373e2
      },
      "RequestBody": null,
      "StatusCode": 202,
      "ResponseHeaders": {
        "Content-Length": "0",
<<<<<<< HEAD
        "Date": "Thu, 05 Mar 2020 20:56:32 GMT",
=======
        "Date": "Thu, 02 Apr 2020 23:42:51 GMT",
>>>>>>> 32e373e2
        "Server": [
          "Windows-Azure-Blob/1.0",
          "Microsoft-HTTPAPI/2.0"
        ],
        "x-ms-client-request-id": "3762fae4-b404-8a76-b9f5-ec7faf6f9af7",
<<<<<<< HEAD
        "x-ms-request-id": "b9e9c96b-001e-0016-0c30-f364ec000000",
        "x-ms-version": "2019-10-10"
=======
        "x-ms-request-id": "d3be8104-f01e-0012-7648-093670000000",
        "x-ms-version": "2019-12-12"
>>>>>>> 32e373e2
      },
      "ResponseBody": []
    },
    {
<<<<<<< HEAD
      "RequestUri": "https://seanstagetest.blob.core.windows.net/test-container-5584ffd7-a524-1704-1dd0-14776fa198b0?restype=container",
      "RequestMethod": "PUT",
      "RequestHeaders": {
        "Authorization": "Sanitized",
        "traceparent": "00-a887fdc0828fed479056764f5541732d-2a717c14d95e9e47-00",
        "User-Agent": [
          "azsdk-net-Storage.Blobs/12.4.0-dev.20200305.1",
          "(.NET Core 4.6.28325.01; Microsoft Windows 10.0.18363 )"
        ],
        "x-ms-blob-public-access": "container",
        "x-ms-client-request-id": "085bf01f-ea21-3fd5-f64b-1a349fff1b18",
        "x-ms-date": "Thu, 05 Mar 2020 20:56:32 GMT",
        "x-ms-return-client-request-id": "true",
        "x-ms-version": "2019-10-10"
=======
      "RequestUri": "https://seanmcccanary.blob.core.windows.net/test-container-5584ffd7-a524-1704-1dd0-14776fa198b0?restype=container",
      "RequestMethod": "PUT",
      "RequestHeaders": {
        "Authorization": "Sanitized",
        "traceparent": "00-6cf27218b1e60141804b00003226a548-fad11898691f8442-00",
        "User-Agent": [
          "azsdk-net-Storage.Blobs/12.5.0-dev.20200402.1",
          "(.NET Core 4.6.28325.01; Microsoft Windows 10.0.18362 )"
        ],
        "x-ms-blob-public-access": "container",
        "x-ms-client-request-id": "085bf01f-ea21-3fd5-f64b-1a349fff1b18",
        "x-ms-date": "Thu, 02 Apr 2020 23:42:52 GMT",
        "x-ms-return-client-request-id": "true",
        "x-ms-version": "2019-12-12"
>>>>>>> 32e373e2
      },
      "RequestBody": null,
      "StatusCode": 201,
      "ResponseHeaders": {
        "Content-Length": "0",
<<<<<<< HEAD
        "Date": "Thu, 05 Mar 2020 20:56:32 GMT",
        "ETag": "\u00220x8D7C147AF8D8F14\u0022",
        "Last-Modified": "Thu, 05 Mar 2020 20:56:32 GMT",
=======
        "Date": "Thu, 02 Apr 2020 23:42:51 GMT",
        "ETag": "\u00220x8D7D75F8F5D0BF7\u0022",
        "Last-Modified": "Thu, 02 Apr 2020 23:42:52 GMT",
>>>>>>> 32e373e2
        "Server": [
          "Windows-Azure-Blob/1.0",
          "Microsoft-HTTPAPI/2.0"
        ],
        "x-ms-client-request-id": "085bf01f-ea21-3fd5-f64b-1a349fff1b18",
<<<<<<< HEAD
        "x-ms-request-id": "4a110029-c01e-0026-6e30-f3da23000000",
        "x-ms-version": "2019-10-10"
=======
        "x-ms-request-id": "3c714aca-501e-008d-5f48-097a72000000",
        "x-ms-version": "2019-12-12"
>>>>>>> 32e373e2
      },
      "ResponseBody": []
    },
    {
<<<<<<< HEAD
      "RequestUri": "https://seanstagetest.blob.core.windows.net/test-container-5584ffd7-a524-1704-1dd0-14776fa198b0/test-blob-ff713b5d-5b3c-e3aa-43fc-df334368adbf",
=======
      "RequestUri": "https://seanmcccanary.blob.core.windows.net/test-container-5584ffd7-a524-1704-1dd0-14776fa198b0/test-blob-ff713b5d-5b3c-e3aa-43fc-df334368adbf",
>>>>>>> 32e373e2
      "RequestMethod": "PUT",
      "RequestHeaders": {
        "Authorization": "Sanitized",
        "Content-Length": "1024",
<<<<<<< HEAD
        "traceparent": "00-816b5bd04e91b74f89fcf002b3598824-cd95540f6435eb4b-00",
        "User-Agent": [
          "azsdk-net-Storage.Blobs/12.4.0-dev.20200305.1",
          "(.NET Core 4.6.28325.01; Microsoft Windows 10.0.18363 )"
        ],
        "x-ms-blob-type": "BlockBlob",
        "x-ms-client-request-id": "2eb0142d-4c35-7122-52ba-d6bdf94b9091",
        "x-ms-date": "Thu, 05 Mar 2020 20:56:32 GMT",
        "x-ms-return-client-request-id": "true",
        "x-ms-version": "2019-10-10"
=======
        "traceparent": "00-ad1b648702193e48824715f326f09361-f96fcbe666eaed44-00",
        "User-Agent": [
          "azsdk-net-Storage.Blobs/12.5.0-dev.20200402.1",
          "(.NET Core 4.6.28325.01; Microsoft Windows 10.0.18362 )"
        ],
        "x-ms-blob-type": "BlockBlob",
        "x-ms-client-request-id": "2eb0142d-4c35-7122-52ba-d6bdf94b9091",
        "x-ms-date": "Thu, 02 Apr 2020 23:42:53 GMT",
        "x-ms-return-client-request-id": "true",
        "x-ms-version": "2019-12-12"
>>>>>>> 32e373e2
      },
      "RequestBody": "2W9Xf0WPjiPa80gB2YfoddVJPy7s92jDRXjFJQqh/I6dWlovqJvSza1NJUkTqAm8E2le\u002BSl\u002B0\u002BIHkznNymgZOPe6Y38suM05d3GBntIesJ1uCRKgQgJkH4Z4KBRiBANEM\u002BxSWUWKj1qcJYK3/TQQ6OOcX8BWefX0VUT4s5C513JuPGrlzFdX5Hm3Ax2ArCJSaD8wxaVC7br2XQMBkdvJ400PScDJKhyMRHtHnnXYdKghpktRiBHNK0\u002Bw725TVlKd7iDPcWNhiD0ipIEp\u002Bk5EHula3\u002BuQeFo8QR5xGTquOO0oqrBUCANFwB4OLuOQpDAAa9GE\u002BHdnDXXGky9F8G4CdGuTAFCe8BXmFR7NgUp2rJ3tca1pKUB2wZw7jnXTANCvC7p4/KPgYnu8nuNYmosrT\u002BaSWH/BmUorHT\u002BzY2GgExVOHXaP/rD5DA4yrYtdHScRDz\u002BOQKhR7nFvTd5kLP8aG4vOCnwVm1A2mEtwjuy/zgAXolMiEtJs/S8EILHRleAPF5H/jxOr/HTuV6dd4V\u002BFsH7eTYmr9wm4YQxMEHufZQNqYHdavz7tbKbfM7sqDxzQf3Ay80hWZB\u002BIRy0GXuz4T/Gk8oHoKvBA8eDjzMRNjlHwfJALbHK7FPtX0ngQ5w265uTJhR2b51V/8gFncpdbOrjcFeFb7eJ/6d2FkVd3LwrTKeXfhAgzVZQ6i3lwU6Fk\u002B5e/NNErXvkBSZw/Flb9CMP3k0myfLWwqL9MIGJoD5U8IJW/t/o4p8rs3jtr8z8\u002BPIK2eL9XsX/iD4sR3j6XmDoHA/XAPlDIvux/xp16RLWADuPfspbV5G8W3ahvJsmMVUUAZPBKff4y7brT2OvhZ8rWkdBat\u002BakMR\u002BFqmCoWZgi8nFYed/FNZDlrMXcAQyDNXXdmZT5Mp1fXDLQxNOeipQhsOV6iO7qEFw/dQogyDATAXTqysADKcDT\u002BR2t9HC9RiIxulAmCayH8og4urySPpQCvcJes7/THoclpo/RPRzrgS7o7w7f7PjIYtg3ym8DQLqIqjauXpJiXZvJAWIctrRsTTiOqk6GI9DKllDnnFMXIWXVSJPlPSObhZJyFeuVq6wjy303dZZrAoZl5MhCesBIsd/8R24ghhAV8iS8Ew3lNOqkxNHW4KzPaUUNf1haWQrRKWQLmWQ\u002BAkRtIoJyr\u002B54gK/dnbbvctEzLd0pEwa3upkZ6uqp2ZuGZsGNaL4qXbpWlP\u002BpfbtU4reS2GyGFO49tWfoWMQEz6YUVzf0YgkSCc8j0n8HDjzexQcyFgEv/1HTT7JWQQT1UcRZlCaDX4Ctf86cY0FvNqcqCpO80bik5VfmIRJWvMjKLYG6rXkWWmWHhZYzkpwPYxkLKzZxOA==",
      "StatusCode": 201,
      "ResponseHeaders": {
        "Content-Length": "0",
        "Content-MD5": "u8ngfZpM9unqAIyjMoocfA==",
<<<<<<< HEAD
        "Date": "Thu, 05 Mar 2020 20:56:32 GMT",
        "ETag": "\u00220x8D7C147AF9A1A2C\u0022",
        "Last-Modified": "Thu, 05 Mar 2020 20:56:32 GMT",
=======
        "Date": "Thu, 02 Apr 2020 23:42:51 GMT",
        "ETag": "\u00220x8D7D75F8F6A51B1\u0022",
        "Last-Modified": "Thu, 02 Apr 2020 23:42:52 GMT",
>>>>>>> 32e373e2
        "Server": [
          "Windows-Azure-Blob/1.0",
          "Microsoft-HTTPAPI/2.0"
        ],
        "x-ms-client-request-id": "2eb0142d-4c35-7122-52ba-d6bdf94b9091",
        "x-ms-content-crc64": "6x6YVPanijo=",
<<<<<<< HEAD
        "x-ms-request-id": "4a11002d-c01e-0026-7030-f3da23000000",
        "x-ms-request-server-encrypted": "true",
        "x-ms-version": "2019-10-10"
=======
        "x-ms-request-id": "3c714ad1-501e-008d-6448-097a72000000",
        "x-ms-request-server-encrypted": "true",
        "x-ms-version": "2019-12-12"
>>>>>>> 32e373e2
      },
      "ResponseBody": []
    },
    {
<<<<<<< HEAD
      "RequestUri": "https://seanstagetest.blob.core.windows.net/test-container-5584ffd7-a524-1704-1dd0-14776fa198b0/test-blob-ff713b5d-5b3c-e3aa-43fc-df334368adbf?comp=lease",
      "RequestMethod": "PUT",
      "RequestHeaders": {
        "Authorization": "Sanitized",
        "traceparent": "00-646ef85ac1734142bd3842010cd20587-9460952019184a4f-00",
        "User-Agent": [
          "azsdk-net-Storage.Blobs/12.4.0-dev.20200305.1",
          "(.NET Core 4.6.28325.01; Microsoft Windows 10.0.18363 )"
        ],
        "x-ms-client-request-id": "40777533-06bf-628f-cbf3-081c1e4f4591",
        "x-ms-date": "Thu, 05 Mar 2020 20:56:33 GMT",
=======
      "RequestUri": "https://seanmcccanary.blob.core.windows.net/test-container-5584ffd7-a524-1704-1dd0-14776fa198b0/test-blob-ff713b5d-5b3c-e3aa-43fc-df334368adbf?comp=lease",
      "RequestMethod": "PUT",
      "RequestHeaders": {
        "Authorization": "Sanitized",
        "traceparent": "00-9c8e7fb0cd8a994b810dfbd232a82b1b-c41d7aa48b6b0a42-00",
        "User-Agent": [
          "azsdk-net-Storage.Blobs/12.5.0-dev.20200402.1",
          "(.NET Core 4.6.28325.01; Microsoft Windows 10.0.18362 )"
        ],
        "x-ms-client-request-id": "40777533-06bf-628f-cbf3-081c1e4f4591",
        "x-ms-date": "Thu, 02 Apr 2020 23:42:53 GMT",
>>>>>>> 32e373e2
        "x-ms-lease-action": "acquire",
        "x-ms-lease-duration": "15",
        "x-ms-proposed-lease-id": "ae01f559-cbf8-bc48-2619-2ed22cc1674e",
        "x-ms-return-client-request-id": "true",
<<<<<<< HEAD
        "x-ms-version": "2019-10-10"
=======
        "x-ms-version": "2019-12-12"
>>>>>>> 32e373e2
      },
      "RequestBody": null,
      "StatusCode": 201,
      "ResponseHeaders": {
        "Content-Length": "0",
<<<<<<< HEAD
        "Date": "Thu, 05 Mar 2020 20:56:32 GMT",
        "ETag": "\u00220x8D7C147AF9A1A2C\u0022",
        "Last-Modified": "Thu, 05 Mar 2020 20:56:32 GMT",
=======
        "Date": "Thu, 02 Apr 2020 23:42:51 GMT",
        "ETag": "\u00220x8D7D75F8F6A51B1\u0022",
        "Last-Modified": "Thu, 02 Apr 2020 23:42:52 GMT",
>>>>>>> 32e373e2
        "Server": [
          "Windows-Azure-Blob/1.0",
          "Microsoft-HTTPAPI/2.0"
        ],
        "x-ms-client-request-id": "40777533-06bf-628f-cbf3-081c1e4f4591",
        "x-ms-lease-id": "ae01f559-cbf8-bc48-2619-2ed22cc1674e",
<<<<<<< HEAD
        "x-ms-request-id": "4a110035-c01e-0026-7730-f3da23000000",
        "x-ms-version": "2019-10-10"
=======
        "x-ms-request-id": "3c714ad6-501e-008d-6948-097a72000000",
        "x-ms-version": "2019-12-12"
>>>>>>> 32e373e2
      },
      "ResponseBody": []
    },
    {
<<<<<<< HEAD
      "RequestUri": "https://seanstagetest.blob.core.windows.net/test-container-5584ffd7-a524-1704-1dd0-14776fa198b0/test-blob-ff713b5d-5b3c-e3aa-43fc-df334368adbf?comp=lease",
      "RequestMethod": "PUT",
      "RequestHeaders": {
        "Authorization": "Sanitized",
        "If-Unmodified-Since": "Wed, 04 Mar 2020 20:56:31 GMT",
        "traceparent": "00-bc6410588765014691c352178a19ebff-8fe00889dcd90a4d-00",
        "User-Agent": [
          "azsdk-net-Storage.Blobs/12.4.0-dev.20200305.1",
          "(.NET Core 4.6.28325.01; Microsoft Windows 10.0.18363 )"
        ],
        "x-ms-client-request-id": "b79f22a5-2749-a88f-007b-4c933ae6149a",
        "x-ms-date": "Thu, 05 Mar 2020 20:56:33 GMT",
        "x-ms-lease-action": "renew",
        "x-ms-lease-id": "ae01f559-cbf8-bc48-2619-2ed22cc1674e",
        "x-ms-return-client-request-id": "true",
        "x-ms-version": "2019-10-10"
=======
      "RequestUri": "https://seanmcccanary.blob.core.windows.net/test-container-5584ffd7-a524-1704-1dd0-14776fa198b0/test-blob-ff713b5d-5b3c-e3aa-43fc-df334368adbf?comp=lease",
      "RequestMethod": "PUT",
      "RequestHeaders": {
        "Authorization": "Sanitized",
        "If-Unmodified-Since": "Wed, 01 Apr 2020 23:42:52 GMT",
        "traceparent": "00-f8e77602c36dc54381b2e778d49d0940-e62f3aba2c009947-00",
        "User-Agent": [
          "azsdk-net-Storage.Blobs/12.5.0-dev.20200402.1",
          "(.NET Core 4.6.28325.01; Microsoft Windows 10.0.18362 )"
        ],
        "x-ms-client-request-id": "b79f22a5-2749-a88f-007b-4c933ae6149a",
        "x-ms-date": "Thu, 02 Apr 2020 23:42:53 GMT",
        "x-ms-lease-action": "renew",
        "x-ms-lease-id": "ae01f559-cbf8-bc48-2619-2ed22cc1674e",
        "x-ms-return-client-request-id": "true",
        "x-ms-version": "2019-12-12"
>>>>>>> 32e373e2
      },
      "RequestBody": null,
      "StatusCode": 412,
      "ResponseHeaders": {
        "Content-Length": "252",
        "Content-Type": "application/xml",
<<<<<<< HEAD
        "Date": "Thu, 05 Mar 2020 20:56:32 GMT",
=======
        "Date": "Thu, 02 Apr 2020 23:42:51 GMT",
>>>>>>> 32e373e2
        "Server": [
          "Windows-Azure-Blob/1.0",
          "Microsoft-HTTPAPI/2.0"
        ],
        "x-ms-client-request-id": "b79f22a5-2749-a88f-007b-4c933ae6149a",
        "x-ms-error-code": "ConditionNotMet",
<<<<<<< HEAD
        "x-ms-request-id": "4a110038-c01e-0026-7930-f3da23000000",
        "x-ms-version": "2019-10-10"
      },
      "ResponseBody": [
        "\uFEFF\u003C?xml version=\u00221.0\u0022 encoding=\u0022utf-8\u0022?\u003E\u003CError\u003E\u003CCode\u003EConditionNotMet\u003C/Code\u003E\u003CMessage\u003EThe condition specified using HTTP conditional header(s) is not met.\n",
        "RequestId:4a110038-c01e-0026-7930-f3da23000000\n",
        "Time:2020-03-05T20:56:33.0763325Z\u003C/Message\u003E\u003C/Error\u003E"
      ]
    },
    {
      "RequestUri": "https://seanstagetest.blob.core.windows.net/test-container-5584ffd7-a524-1704-1dd0-14776fa198b0?restype=container",
      "RequestMethod": "DELETE",
      "RequestHeaders": {
        "Authorization": "Sanitized",
        "traceparent": "00-257c6d748480b54d9e6e0acf5ba49c26-677d964540116046-00",
        "User-Agent": [
          "azsdk-net-Storage.Blobs/12.4.0-dev.20200305.1",
          "(.NET Core 4.6.28325.01; Microsoft Windows 10.0.18363 )"
        ],
        "x-ms-client-request-id": "fc7763fd-8daf-2c47-f765-69f12c77db0b",
        "x-ms-date": "Thu, 05 Mar 2020 20:56:33 GMT",
        "x-ms-return-client-request-id": "true",
        "x-ms-version": "2019-10-10"
=======
        "x-ms-request-id": "3c714ad9-501e-008d-6c48-097a72000000",
        "x-ms-version": "2019-12-12"
      },
      "ResponseBody": [
        "\uFEFF\u003C?xml version=\u00221.0\u0022 encoding=\u0022utf-8\u0022?\u003E\u003CError\u003E\u003CCode\u003EConditionNotMet\u003C/Code\u003E\u003CMessage\u003EThe condition specified using HTTP conditional header(s) is not met.\n",
        "RequestId:3c714ad9-501e-008d-6c48-097a72000000\n",
        "Time:2020-04-02T23:42:52.5871119Z\u003C/Message\u003E\u003C/Error\u003E"
      ]
    },
    {
      "RequestUri": "https://seanmcccanary.blob.core.windows.net/test-container-5584ffd7-a524-1704-1dd0-14776fa198b0?restype=container",
      "RequestMethod": "DELETE",
      "RequestHeaders": {
        "Authorization": "Sanitized",
        "traceparent": "00-a162b081549e5a46bf6b9a0923540d52-4d47bcd5117a9c49-00",
        "User-Agent": [
          "azsdk-net-Storage.Blobs/12.5.0-dev.20200402.1",
          "(.NET Core 4.6.28325.01; Microsoft Windows 10.0.18362 )"
        ],
        "x-ms-client-request-id": "fc7763fd-8daf-2c47-f765-69f12c77db0b",
        "x-ms-date": "Thu, 02 Apr 2020 23:42:53 GMT",
        "x-ms-return-client-request-id": "true",
        "x-ms-version": "2019-12-12"
>>>>>>> 32e373e2
      },
      "RequestBody": null,
      "StatusCode": 202,
      "ResponseHeaders": {
        "Content-Length": "0",
<<<<<<< HEAD
        "Date": "Thu, 05 Mar 2020 20:56:32 GMT",
=======
        "Date": "Thu, 02 Apr 2020 23:42:52 GMT",
>>>>>>> 32e373e2
        "Server": [
          "Windows-Azure-Blob/1.0",
          "Microsoft-HTTPAPI/2.0"
        ],
        "x-ms-client-request-id": "fc7763fd-8daf-2c47-f765-69f12c77db0b",
<<<<<<< HEAD
        "x-ms-request-id": "4a110039-c01e-0026-7a30-f3da23000000",
        "x-ms-version": "2019-10-10"
=======
        "x-ms-request-id": "3c714add-501e-008d-6e48-097a72000000",
        "x-ms-version": "2019-12-12"
>>>>>>> 32e373e2
      },
      "ResponseBody": []
    },
    {
<<<<<<< HEAD
      "RequestUri": "https://seanstagetest.blob.core.windows.net/test-container-a5b729b9-b675-9a31-83e5-4ce8d99f6725?restype=container",
      "RequestMethod": "PUT",
      "RequestHeaders": {
        "Authorization": "Sanitized",
        "traceparent": "00-df49121695a2374398fd9a2c924c0323-2f15f9f59e6b8741-00",
        "User-Agent": [
          "azsdk-net-Storage.Blobs/12.4.0-dev.20200305.1",
          "(.NET Core 4.6.28325.01; Microsoft Windows 10.0.18363 )"
        ],
        "x-ms-blob-public-access": "container",
        "x-ms-client-request-id": "17374185-4c23-4621-31dc-79ca405e5258",
        "x-ms-date": "Thu, 05 Mar 2020 20:56:33 GMT",
        "x-ms-return-client-request-id": "true",
        "x-ms-version": "2019-10-10"
=======
      "RequestUri": "https://seanmcccanary.blob.core.windows.net/test-container-a5b729b9-b675-9a31-83e5-4ce8d99f6725?restype=container",
      "RequestMethod": "PUT",
      "RequestHeaders": {
        "Authorization": "Sanitized",
        "traceparent": "00-8026388284359c40859dc2f2e7e37d5f-d39763d0af90214b-00",
        "User-Agent": [
          "azsdk-net-Storage.Blobs/12.5.0-dev.20200402.1",
          "(.NET Core 4.6.28325.01; Microsoft Windows 10.0.18362 )"
        ],
        "x-ms-blob-public-access": "container",
        "x-ms-client-request-id": "17374185-4c23-4621-31dc-79ca405e5258",
        "x-ms-date": "Thu, 02 Apr 2020 23:42:53 GMT",
        "x-ms-return-client-request-id": "true",
        "x-ms-version": "2019-12-12"
>>>>>>> 32e373e2
      },
      "RequestBody": null,
      "StatusCode": 201,
      "ResponseHeaders": {
        "Content-Length": "0",
<<<<<<< HEAD
        "Date": "Thu, 05 Mar 2020 20:56:33 GMT",
        "ETag": "\u00220x8D7C147AFEC75B1\u0022",
        "Last-Modified": "Thu, 05 Mar 2020 20:56:33 GMT",
=======
        "Date": "Thu, 02 Apr 2020 23:42:52 GMT",
        "ETag": "\u00220x8D7D75F8FC34FD6\u0022",
        "Last-Modified": "Thu, 02 Apr 2020 23:42:53 GMT",
>>>>>>> 32e373e2
        "Server": [
          "Windows-Azure-Blob/1.0",
          "Microsoft-HTTPAPI/2.0"
        ],
        "x-ms-client-request-id": "17374185-4c23-4621-31dc-79ca405e5258",
<<<<<<< HEAD
        "x-ms-request-id": "6ca0107d-901e-0014-4230-f3da54000000",
        "x-ms-version": "2019-10-10"
=======
        "x-ms-request-id": "299a39a6-f01e-002d-0c48-09fed3000000",
        "x-ms-version": "2019-12-12"
>>>>>>> 32e373e2
      },
      "ResponseBody": []
    },
    {
<<<<<<< HEAD
      "RequestUri": "https://seanstagetest.blob.core.windows.net/test-container-a5b729b9-b675-9a31-83e5-4ce8d99f6725/test-blob-776743fe-03e1-a19c-3e46-22e16f23f8d5",
=======
      "RequestUri": "https://seanmcccanary.blob.core.windows.net/test-container-a5b729b9-b675-9a31-83e5-4ce8d99f6725/test-blob-776743fe-03e1-a19c-3e46-22e16f23f8d5",
>>>>>>> 32e373e2
      "RequestMethod": "PUT",
      "RequestHeaders": {
        "Authorization": "Sanitized",
        "Content-Length": "1024",
<<<<<<< HEAD
        "traceparent": "00-1ac6b317309db84d8d3b190f99458873-be684987686c3449-00",
        "User-Agent": [
          "azsdk-net-Storage.Blobs/12.4.0-dev.20200305.1",
          "(.NET Core 4.6.28325.01; Microsoft Windows 10.0.18363 )"
        ],
        "x-ms-blob-type": "BlockBlob",
        "x-ms-client-request-id": "9d7b6eaf-1b35-2503-4bea-becb1511d797",
        "x-ms-date": "Thu, 05 Mar 2020 20:56:33 GMT",
        "x-ms-return-client-request-id": "true",
        "x-ms-version": "2019-10-10"
=======
        "traceparent": "00-d3263bc20c307a4eaed06795c2b33cbf-cbceaab42a70f042-00",
        "User-Agent": [
          "azsdk-net-Storage.Blobs/12.5.0-dev.20200402.1",
          "(.NET Core 4.6.28325.01; Microsoft Windows 10.0.18362 )"
        ],
        "x-ms-blob-type": "BlockBlob",
        "x-ms-client-request-id": "9d7b6eaf-1b35-2503-4bea-becb1511d797",
        "x-ms-date": "Thu, 02 Apr 2020 23:42:53 GMT",
        "x-ms-return-client-request-id": "true",
        "x-ms-version": "2019-12-12"
>>>>>>> 32e373e2
      },
      "RequestBody": "V1pjl2dPAjyUTqaSniAvJEDuD15FFhCBpZXY3Ck/1w3jo3Lm\u002B7vwrkAq45NdCQIeFv6hgBOakEFJ4fLSdiYTVHaZrvuuSSiF/mAdGjN9JJuSusUqnVf5SRMxnRrIHjgaF44cxFoHb83WHIKyfXUNy7xWP7tg6LYfn2XnfawOvN8oAgOkYWBAi0v3VIHVRsueI9Fdct58uS7X/CT1H/Ihx1\u002BiinpxaGlbFbRwaZQ1SliaSVrasEoAq0nUzWQ8S2tY1owhMrxQLLpnAlwqDFCaobLLWtaYRxcVod4xnJsFH8lIF5IIFBecSRyfcq7t1p/5OiuxcPGVwI90C5DdH48eYuKT4vS9kY2bLhC5\u002BNRoKMs/OGJvU67YslcDkwiGvyqMgQ/LWvOrO6idFkLg28e6DOPEnuYtrg80ui\u002Bcuf6FFG/mLHfFnM7Yk/y50jxs\u002BNaPSYYlwSFDX9IAl5/DDoGqGALS\u002Ba5Q9G8U7ArpdNzSx8JYDHB3YFJOos2lxAQuFIV7Dro6mf4nP1QXENUWWer1LtDdagIQMrewhFbhqzBq5tiEbmUily3DMMwbYFB9N0njr5Y0UamDatwCihWnRpQkrCn9keuE05aiGTk19NJnM00N/vuaNpQuAQOJHw0YHOo497Mmf6VdXtz/kjdwTnUJm1bImUiYiXaVz5Dn\u002B7OIiv1P/P0eQbOnsKAfmqNcvbONf4S3T4Khn209kbAVdWIodwc6IFF461mjIOmoee/SOBHcWXsu0Tp6rVyP4bACkjo99iOcIpxhFZQrEy6Z\u002BSZ\u002BalmfOBvm\u002BqXMwHP06QmpoI6uaoLLNhZ0e0TmA70L4bM2EHZXY1oeVvx\u002Bz2EpbSyLgXKg6o\u002BkszRCKrzX//bnwd/AvtiSUj0zkBOFTWa0Sw0YW4JLavYkkl1CFDidR1YGlg6Caa5T\u002BC80bVp7HmXNjt\u002Bvv6R0nFbomyx7Tz4FlUm9f7dYMeJfxGNSFv2cqHT3dYVY7oeykvq4ms2C2KjxL9cRvp6udF39T/pAIYVYS/K3g9q4rKfBCu28oJcU3Oy6Yecli\u002BrVSQAoW56NcXB0X07aylXOOIIwT7Ox8dTF6HMOhr\u002BeMsAI4jnZj1EIM5h8SEFIOhGX7Chk9Ts2I1csYnIrf\u002Buw1SyO0ugb9KgwJxwbNKiSfa5hdpmXOT2E0b7hrS3f3LSsy3MUuWcpe/iANM0fG\u002B6vmeTDyghRGZvuCgEpOUZ7UEpnbmk1fsRGN/uhFgVvZbXPMhRIHBKsW7LXJq9mAEKxBOOCuK2FeRsgfJINsAKWf6VLWQYyMzQ4uhO3XlcU4De48BIh7awISbn5J5\u002BAn6qvQKYKGqY7f9GvSv2azhvDC5xbVMDwdZH4Qw9NOQ==",
      "StatusCode": 201,
      "ResponseHeaders": {
        "Content-Length": "0",
        "Content-MD5": "BAy6O\u002Bd0RwbgsdpQ\u002BRUULQ==",
<<<<<<< HEAD
        "Date": "Thu, 05 Mar 2020 20:56:33 GMT",
        "ETag": "\u00220x8D7C147AFF952DC\u0022",
        "Last-Modified": "Thu, 05 Mar 2020 20:56:33 GMT",
=======
        "Date": "Thu, 02 Apr 2020 23:42:52 GMT",
        "ETag": "\u00220x8D7D75F8FD11586\u0022",
        "Last-Modified": "Thu, 02 Apr 2020 23:42:53 GMT",
>>>>>>> 32e373e2
        "Server": [
          "Windows-Azure-Blob/1.0",
          "Microsoft-HTTPAPI/2.0"
        ],
        "x-ms-client-request-id": "9d7b6eaf-1b35-2503-4bea-becb1511d797",
        "x-ms-content-crc64": "/buUYnZexbw=",
<<<<<<< HEAD
        "x-ms-request-id": "6ca01081-901e-0014-4530-f3da54000000",
        "x-ms-request-server-encrypted": "true",
        "x-ms-version": "2019-10-10"
=======
        "x-ms-request-id": "299a39b0-f01e-002d-1148-09fed3000000",
        "x-ms-request-server-encrypted": "true",
        "x-ms-version": "2019-12-12"
>>>>>>> 32e373e2
      },
      "ResponseBody": []
    },
    {
<<<<<<< HEAD
      "RequestUri": "https://seanstagetest.blob.core.windows.net/test-container-a5b729b9-b675-9a31-83e5-4ce8d99f6725/test-blob-776743fe-03e1-a19c-3e46-22e16f23f8d5?comp=lease",
      "RequestMethod": "PUT",
      "RequestHeaders": {
        "Authorization": "Sanitized",
        "traceparent": "00-be1b2a1ee4b29643b26194a0455094ab-52b9f0876df3bc40-00",
        "User-Agent": [
          "azsdk-net-Storage.Blobs/12.4.0-dev.20200305.1",
          "(.NET Core 4.6.28325.01; Microsoft Windows 10.0.18363 )"
        ],
        "x-ms-client-request-id": "2a90f9ee-577b-cc0f-3cb4-a0231a2c5a74",
        "x-ms-date": "Thu, 05 Mar 2020 20:56:33 GMT",
=======
      "RequestUri": "https://seanmcccanary.blob.core.windows.net/test-container-a5b729b9-b675-9a31-83e5-4ce8d99f6725/test-blob-776743fe-03e1-a19c-3e46-22e16f23f8d5?comp=lease",
      "RequestMethod": "PUT",
      "RequestHeaders": {
        "Authorization": "Sanitized",
        "traceparent": "00-194333e92370e745bcbb2ae9539f5f8b-8e67df55e9a22940-00",
        "User-Agent": [
          "azsdk-net-Storage.Blobs/12.5.0-dev.20200402.1",
          "(.NET Core 4.6.28325.01; Microsoft Windows 10.0.18362 )"
        ],
        "x-ms-client-request-id": "2a90f9ee-577b-cc0f-3cb4-a0231a2c5a74",
        "x-ms-date": "Thu, 02 Apr 2020 23:42:54 GMT",
>>>>>>> 32e373e2
        "x-ms-lease-action": "acquire",
        "x-ms-lease-duration": "15",
        "x-ms-proposed-lease-id": "1ac546ed-e293-c631-fd12-00d6cad64faf",
        "x-ms-return-client-request-id": "true",
<<<<<<< HEAD
        "x-ms-version": "2019-10-10"
=======
        "x-ms-version": "2019-12-12"
>>>>>>> 32e373e2
      },
      "RequestBody": null,
      "StatusCode": 201,
      "ResponseHeaders": {
        "Content-Length": "0",
<<<<<<< HEAD
        "Date": "Thu, 05 Mar 2020 20:56:33 GMT",
        "ETag": "\u00220x8D7C147AFF952DC\u0022",
        "Last-Modified": "Thu, 05 Mar 2020 20:56:33 GMT",
=======
        "Date": "Thu, 02 Apr 2020 23:42:52 GMT",
        "ETag": "\u00220x8D7D75F8FD11586\u0022",
        "Last-Modified": "Thu, 02 Apr 2020 23:42:53 GMT",
>>>>>>> 32e373e2
        "Server": [
          "Windows-Azure-Blob/1.0",
          "Microsoft-HTTPAPI/2.0"
        ],
        "x-ms-client-request-id": "2a90f9ee-577b-cc0f-3cb4-a0231a2c5a74",
        "x-ms-lease-id": "1ac546ed-e293-c631-fd12-00d6cad64faf",
<<<<<<< HEAD
        "x-ms-request-id": "6ca01083-901e-0014-4730-f3da54000000",
        "x-ms-version": "2019-10-10"
=======
        "x-ms-request-id": "299a39b9-f01e-002d-1748-09fed3000000",
        "x-ms-version": "2019-12-12"
>>>>>>> 32e373e2
      },
      "ResponseBody": []
    },
    {
<<<<<<< HEAD
      "RequestUri": "https://seanstagetest.blob.core.windows.net/test-container-a5b729b9-b675-9a31-83e5-4ce8d99f6725/test-blob-776743fe-03e1-a19c-3e46-22e16f23f8d5?comp=lease",
=======
      "RequestUri": "https://seanmcccanary.blob.core.windows.net/test-container-a5b729b9-b675-9a31-83e5-4ce8d99f6725/test-blob-776743fe-03e1-a19c-3e46-22e16f23f8d5?comp=lease",
>>>>>>> 32e373e2
      "RequestMethod": "PUT",
      "RequestHeaders": {
        "Authorization": "Sanitized",
        "If-Match": "\u0022garbage\u0022",
<<<<<<< HEAD
        "traceparent": "00-cae575dafe6e8f4bba2c806eefa3b762-5c4b419109cc0c40-00",
        "User-Agent": [
          "azsdk-net-Storage.Blobs/12.4.0-dev.20200305.1",
          "(.NET Core 4.6.28325.01; Microsoft Windows 10.0.18363 )"
        ],
        "x-ms-client-request-id": "d1e80776-2546-ab34-e07c-99e00fdfd566",
        "x-ms-date": "Thu, 05 Mar 2020 20:56:33 GMT",
        "x-ms-lease-action": "renew",
        "x-ms-lease-id": "1ac546ed-e293-c631-fd12-00d6cad64faf",
        "x-ms-return-client-request-id": "true",
        "x-ms-version": "2019-10-10"
=======
        "traceparent": "00-b323ca4d6519154b84a04150bd4e188e-13379ea5be99a24d-00",
        "User-Agent": [
          "azsdk-net-Storage.Blobs/12.5.0-dev.20200402.1",
          "(.NET Core 4.6.28325.01; Microsoft Windows 10.0.18362 )"
        ],
        "x-ms-client-request-id": "d1e80776-2546-ab34-e07c-99e00fdfd566",
        "x-ms-date": "Thu, 02 Apr 2020 23:42:54 GMT",
        "x-ms-lease-action": "renew",
        "x-ms-lease-id": "1ac546ed-e293-c631-fd12-00d6cad64faf",
        "x-ms-return-client-request-id": "true",
        "x-ms-version": "2019-12-12"
>>>>>>> 32e373e2
      },
      "RequestBody": null,
      "StatusCode": 412,
      "ResponseHeaders": {
        "Content-Length": "252",
        "Content-Type": "application/xml",
<<<<<<< HEAD
        "Date": "Thu, 05 Mar 2020 20:56:33 GMT",
=======
        "Date": "Thu, 02 Apr 2020 23:42:52 GMT",
>>>>>>> 32e373e2
        "Server": [
          "Windows-Azure-Blob/1.0",
          "Microsoft-HTTPAPI/2.0"
        ],
        "x-ms-client-request-id": "d1e80776-2546-ab34-e07c-99e00fdfd566",
        "x-ms-error-code": "ConditionNotMet",
<<<<<<< HEAD
        "x-ms-request-id": "6ca01087-901e-0014-4a30-f3da54000000",
        "x-ms-version": "2019-10-10"
      },
      "ResponseBody": [
        "\uFEFF\u003C?xml version=\u00221.0\u0022 encoding=\u0022utf-8\u0022?\u003E\u003CError\u003E\u003CCode\u003EConditionNotMet\u003C/Code\u003E\u003CMessage\u003EThe condition specified using HTTP conditional header(s) is not met.\n",
        "RequestId:6ca01087-901e-0014-4a30-f3da54000000\n",
        "Time:2020-03-05T20:56:33.7555477Z\u003C/Message\u003E\u003C/Error\u003E"
      ]
    },
    {
      "RequestUri": "https://seanstagetest.blob.core.windows.net/test-container-a5b729b9-b675-9a31-83e5-4ce8d99f6725?restype=container",
      "RequestMethod": "DELETE",
      "RequestHeaders": {
        "Authorization": "Sanitized",
        "traceparent": "00-ac774fd927340e42b48c2b75650def1e-99bf1c173b020049-00",
        "User-Agent": [
          "azsdk-net-Storage.Blobs/12.4.0-dev.20200305.1",
          "(.NET Core 4.6.28325.01; Microsoft Windows 10.0.18363 )"
        ],
        "x-ms-client-request-id": "12acf536-8943-752e-db1b-454c68222d63",
        "x-ms-date": "Thu, 05 Mar 2020 20:56:33 GMT",
        "x-ms-return-client-request-id": "true",
        "x-ms-version": "2019-10-10"
=======
        "x-ms-request-id": "299a39bb-f01e-002d-1948-09fed3000000",
        "x-ms-version": "2019-12-12"
      },
      "ResponseBody": [
        "\uFEFF\u003C?xml version=\u00221.0\u0022 encoding=\u0022utf-8\u0022?\u003E\u003CError\u003E\u003CCode\u003EConditionNotMet\u003C/Code\u003E\u003CMessage\u003EThe condition specified using HTTP conditional header(s) is not met.\n",
        "RequestId:299a39bb-f01e-002d-1948-09fed3000000\n",
        "Time:2020-04-02T23:42:53.2593176Z\u003C/Message\u003E\u003C/Error\u003E"
      ]
    },
    {
      "RequestUri": "https://seanmcccanary.blob.core.windows.net/test-container-a5b729b9-b675-9a31-83e5-4ce8d99f6725?restype=container",
      "RequestMethod": "DELETE",
      "RequestHeaders": {
        "Authorization": "Sanitized",
        "traceparent": "00-7c63ee4342d4454f94b0b25430071812-607b14efe7468e46-00",
        "User-Agent": [
          "azsdk-net-Storage.Blobs/12.5.0-dev.20200402.1",
          "(.NET Core 4.6.28325.01; Microsoft Windows 10.0.18362 )"
        ],
        "x-ms-client-request-id": "12acf536-8943-752e-db1b-454c68222d63",
        "x-ms-date": "Thu, 02 Apr 2020 23:42:54 GMT",
        "x-ms-return-client-request-id": "true",
        "x-ms-version": "2019-12-12"
>>>>>>> 32e373e2
      },
      "RequestBody": null,
      "StatusCode": 202,
      "ResponseHeaders": {
        "Content-Length": "0",
<<<<<<< HEAD
        "Date": "Thu, 05 Mar 2020 20:56:33 GMT",
=======
        "Date": "Thu, 02 Apr 2020 23:42:52 GMT",
>>>>>>> 32e373e2
        "Server": [
          "Windows-Azure-Blob/1.0",
          "Microsoft-HTTPAPI/2.0"
        ],
        "x-ms-client-request-id": "12acf536-8943-752e-db1b-454c68222d63",
<<<<<<< HEAD
        "x-ms-request-id": "6ca0108a-901e-0014-4d30-f3da54000000",
        "x-ms-version": "2019-10-10"
=======
        "x-ms-request-id": "299a39c1-f01e-002d-1e48-09fed3000000",
        "x-ms-version": "2019-12-12"
>>>>>>> 32e373e2
      },
      "ResponseBody": []
    },
    {
<<<<<<< HEAD
      "RequestUri": "https://seanstagetest.blob.core.windows.net/test-container-b7ca2100-44d0-001f-d7fb-dbf33e8edcd2?restype=container",
      "RequestMethod": "PUT",
      "RequestHeaders": {
        "Authorization": "Sanitized",
        "traceparent": "00-08bbad23f6dbf840a6f57a2a2b9173e6-b549dcd3dc37814e-00",
        "User-Agent": [
          "azsdk-net-Storage.Blobs/12.4.0-dev.20200305.1",
          "(.NET Core 4.6.28325.01; Microsoft Windows 10.0.18363 )"
        ],
        "x-ms-blob-public-access": "container",
        "x-ms-client-request-id": "ada48325-0343-f1b8-d6ac-3a48ae3a364c",
        "x-ms-date": "Thu, 05 Mar 2020 20:56:33 GMT",
        "x-ms-return-client-request-id": "true",
        "x-ms-version": "2019-10-10"
=======
      "RequestUri": "https://seanmcccanary.blob.core.windows.net/test-container-b7ca2100-44d0-001f-d7fb-dbf33e8edcd2?restype=container",
      "RequestMethod": "PUT",
      "RequestHeaders": {
        "Authorization": "Sanitized",
        "traceparent": "00-51a1db86d826fb4fadb2d827498ddfeb-650c923458b4f845-00",
        "User-Agent": [
          "azsdk-net-Storage.Blobs/12.5.0-dev.20200402.1",
          "(.NET Core 4.6.28325.01; Microsoft Windows 10.0.18362 )"
        ],
        "x-ms-blob-public-access": "container",
        "x-ms-client-request-id": "ada48325-0343-f1b8-d6ac-3a48ae3a364c",
        "x-ms-date": "Thu, 02 Apr 2020 23:42:54 GMT",
        "x-ms-return-client-request-id": "true",
        "x-ms-version": "2019-12-12"
>>>>>>> 32e373e2
      },
      "RequestBody": null,
      "StatusCode": 201,
      "ResponseHeaders": {
        "Content-Length": "0",
<<<<<<< HEAD
        "Date": "Thu, 05 Mar 2020 20:56:33 GMT",
        "ETag": "\u00220x8D7C147B0533976\u0022",
        "Last-Modified": "Thu, 05 Mar 2020 20:56:34 GMT",
=======
        "Date": "Thu, 02 Apr 2020 23:42:53 GMT",
        "ETag": "\u00220x8D7D75F902A2E3F\u0022",
        "Last-Modified": "Thu, 02 Apr 2020 23:42:53 GMT",
>>>>>>> 32e373e2
        "Server": [
          "Windows-Azure-Blob/1.0",
          "Microsoft-HTTPAPI/2.0"
        ],
        "x-ms-client-request-id": "ada48325-0343-f1b8-d6ac-3a48ae3a364c",
<<<<<<< HEAD
        "x-ms-request-id": "27a97f71-e01e-000e-0e30-f3bb8b000000",
        "x-ms-version": "2019-10-10"
=======
        "x-ms-request-id": "93bacdc1-801e-0008-6148-0957af000000",
        "x-ms-version": "2019-12-12"
>>>>>>> 32e373e2
      },
      "ResponseBody": []
    },
    {
<<<<<<< HEAD
      "RequestUri": "https://seanstagetest.blob.core.windows.net/test-container-b7ca2100-44d0-001f-d7fb-dbf33e8edcd2/test-blob-588b723f-1378-3e30-ff1d-8962e6afcff4",
=======
      "RequestUri": "https://seanmcccanary.blob.core.windows.net/test-container-b7ca2100-44d0-001f-d7fb-dbf33e8edcd2/test-blob-588b723f-1378-3e30-ff1d-8962e6afcff4",
>>>>>>> 32e373e2
      "RequestMethod": "PUT",
      "RequestHeaders": {
        "Authorization": "Sanitized",
        "Content-Length": "1024",
<<<<<<< HEAD
        "traceparent": "00-74538a57177b6c4db2f0364aceedd64e-9de5ab0f0828d041-00",
        "User-Agent": [
          "azsdk-net-Storage.Blobs/12.4.0-dev.20200305.1",
          "(.NET Core 4.6.28325.01; Microsoft Windows 10.0.18363 )"
        ],
        "x-ms-blob-type": "BlockBlob",
        "x-ms-client-request-id": "732f2d0c-7b1c-7597-fa14-f2153507aa60",
        "x-ms-date": "Thu, 05 Mar 2020 20:56:34 GMT",
        "x-ms-return-client-request-id": "true",
        "x-ms-version": "2019-10-10"
=======
        "traceparent": "00-27a597663988ab41a31280c4640ae1b5-b5935649c69fd443-00",
        "User-Agent": [
          "azsdk-net-Storage.Blobs/12.5.0-dev.20200402.1",
          "(.NET Core 4.6.28325.01; Microsoft Windows 10.0.18362 )"
        ],
        "x-ms-blob-type": "BlockBlob",
        "x-ms-client-request-id": "732f2d0c-7b1c-7597-fa14-f2153507aa60",
        "x-ms-date": "Thu, 02 Apr 2020 23:42:54 GMT",
        "x-ms-return-client-request-id": "true",
        "x-ms-version": "2019-12-12"
>>>>>>> 32e373e2
      },
      "RequestBody": "dwfOu\u002Bouj75XuEOGh9r/8zcRML1XLFsRUmWuJnlWCibdRtCna3thEePNAL/QqrclHpYr1H8RnEurvWiEf2lEAa4dqEEJV4e8sB/aiiubQaiuiAjjKjWny6mF\u002B64S3JF6iP8RsgF2HMYPbyRgNxIfD3u/1vdhYdZ4dtyXg1zYqdONXwErio6nN2xB07sQRpSXZesyUwaaGScomDwk3plpNsVR0tcQ84XtGJ6KH40bZy9IAB1wplbM80bZA/FRglnT2J31v3S8h3JmRTpnD/qaDTEN3N57\u002BZBvhN\u002BRNvCTm5VFt0fvJai7i3mrCWAbZeNLPvXARKZ6V94NhjqUK1CB06mkIlizq\u002BeIUlBl0PAvUx/8Rff701fuyl9o4p9tJmAoKja2dkKLmJMNN/FWFYfu3TIbmOVZhgBStVj4SslIGyzwPKa5eNzccKxj7ZtlmLTYegRtUo16z6M1ZMDqkk7KxRzFZdjgNGVVPic49Zlk7B2jH9DF28iedW0ChBQb8t5emSd/oDPb\u002BEWeFxRmQdoK0XejR3J9BepTJ/Br3bBROUtJ2ltx5UzqxyeKJsOzODOS97OceKtr4JQ9K3lDcBqVTd7IHGd\u002BmesruYBL898noO682OX9tcGg3fnHNLrSp1YM9dnk6hvMFF7HcL4qH\u002B20FYuKhpc0l5cdKD9ttmQxWBIpPv0FQ7XT78SHNUQCdb4MEh4uSCC/2F1Bx8LcXl35lherAeDwrtLWtpfSrWJSGrKAYaRGAhDyaWafxHvy95BnjZ8tV3TdHGNMWJKI7Cr77qwQW/25s5MHuZd6UOpW478GayDDJcI\u002Bo0RA\u002Bql\u002BaXw7o9bO4pySrdkLJZ7cYst59XXSgYEKOMjp0be4ebnqiU8bPqwUhwAic71Gt/8kYUB4xgQ0q\u002Bf7MWsN5RDk2TQfIJxOwSQfZW10sA7DxIDIxXB2QLK0tt5nHw1BBqLwPpqIJpZj1aAcWWGXv/vZN23qRCCgbZmCamq\u002B56EW3V7KhHFzO53qZe/PWuZRHfbjjeegVsKCT9AABrsspe7\u002BBXsCzDqJZfzPAN4w0BOzME1z21m5doecSDSgczThvsAA0FRqT1G7WSfr0FbjUX69TNVuuMqVRI/0ZYMF6fLH7UIeMP\u002B/SeH7uIExzqUwufa24yZecwX2aozEdurNtnA1I\u002BIUxCB\u002B/QP0cgBIZHbpw6uNTwXLaHo8KMVz\u002B9L3LQER\u002B6rCHPXVN\u002BUjagAFrQYV2rI\u002BQGZqarto15xbCgIw/EX\u002BN2jMJqe2txcfqP16Nnq/XiAguO2bppHvWkRYeizj8m67B3WeSbMKiIhOSsK97qEhm6ziD0RXYpHX3MxiXT3rPLWPvi4EIBRsFS9kTVvPMmyiNw==",
      "StatusCode": 201,
      "ResponseHeaders": {
        "Content-Length": "0",
        "Content-MD5": "d7GFhnOsQdS9LyeN\u002B/MDCg==",
<<<<<<< HEAD
        "Date": "Thu, 05 Mar 2020 20:56:34 GMT",
        "ETag": "\u00220x8D7C147B05FB591\u0022",
        "Last-Modified": "Thu, 05 Mar 2020 20:56:34 GMT",
=======
        "Date": "Thu, 02 Apr 2020 23:42:53 GMT",
        "ETag": "\u00220x8D7D75F903715E3\u0022",
        "Last-Modified": "Thu, 02 Apr 2020 23:42:53 GMT",
>>>>>>> 32e373e2
        "Server": [
          "Windows-Azure-Blob/1.0",
          "Microsoft-HTTPAPI/2.0"
        ],
        "x-ms-client-request-id": "732f2d0c-7b1c-7597-fa14-f2153507aa60",
        "x-ms-content-crc64": "U\u002BnVHHK5Yu0=",
<<<<<<< HEAD
        "x-ms-request-id": "27a97f75-e01e-000e-1130-f3bb8b000000",
        "x-ms-request-server-encrypted": "true",
        "x-ms-version": "2019-10-10"
=======
        "x-ms-request-id": "93bacdd3-801e-0008-6b48-0957af000000",
        "x-ms-request-server-encrypted": "true",
        "x-ms-version": "2019-12-12"
>>>>>>> 32e373e2
      },
      "ResponseBody": []
    },
    {
<<<<<<< HEAD
      "RequestUri": "https://seanstagetest.blob.core.windows.net/test-container-b7ca2100-44d0-001f-d7fb-dbf33e8edcd2/test-blob-588b723f-1378-3e30-ff1d-8962e6afcff4",
      "RequestMethod": "HEAD",
      "RequestHeaders": {
        "Authorization": "Sanitized",
        "traceparent": "00-1e1c072e95ae1145b64c2bda70866681-85ecda6124922447-00",
        "User-Agent": [
          "azsdk-net-Storage.Blobs/12.4.0-dev.20200305.1",
          "(.NET Core 4.6.28325.01; Microsoft Windows 10.0.18363 )"
        ],
        "x-ms-client-request-id": "05e886c2-f8ed-38d1-c7d4-e9fc21efef8c",
        "x-ms-date": "Thu, 05 Mar 2020 20:56:34 GMT",
        "x-ms-return-client-request-id": "true",
        "x-ms-version": "2019-10-10"
=======
      "RequestUri": "https://seanmcccanary.blob.core.windows.net/test-container-b7ca2100-44d0-001f-d7fb-dbf33e8edcd2/test-blob-588b723f-1378-3e30-ff1d-8962e6afcff4",
      "RequestMethod": "HEAD",
      "RequestHeaders": {
        "Authorization": "Sanitized",
        "traceparent": "00-25d2d0f19b27b94cb4b377a28ed8905c-78d2dad4616d6941-00",
        "User-Agent": [
          "azsdk-net-Storage.Blobs/12.5.0-dev.20200402.1",
          "(.NET Core 4.6.28325.01; Microsoft Windows 10.0.18362 )"
        ],
        "x-ms-client-request-id": "05e886c2-f8ed-38d1-c7d4-e9fc21efef8c",
        "x-ms-date": "Thu, 02 Apr 2020 23:42:54 GMT",
        "x-ms-return-client-request-id": "true",
        "x-ms-version": "2019-12-12"
>>>>>>> 32e373e2
      },
      "RequestBody": null,
      "StatusCode": 200,
      "ResponseHeaders": {
        "Accept-Ranges": "bytes",
        "Content-Length": "1024",
        "Content-MD5": "d7GFhnOsQdS9LyeN\u002B/MDCg==",
        "Content-Type": "application/octet-stream",
<<<<<<< HEAD
        "Date": "Thu, 05 Mar 2020 20:56:34 GMT",
        "ETag": "\u00220x8D7C147B05FB591\u0022",
        "Last-Modified": "Thu, 05 Mar 2020 20:56:34 GMT",
=======
        "Date": "Thu, 02 Apr 2020 23:42:53 GMT",
        "ETag": "\u00220x8D7D75F903715E3\u0022",
        "Last-Modified": "Thu, 02 Apr 2020 23:42:53 GMT",
>>>>>>> 32e373e2
        "Server": [
          "Windows-Azure-Blob/1.0",
          "Microsoft-HTTPAPI/2.0"
        ],
        "x-ms-access-tier": "Hot",
        "x-ms-access-tier-inferred": "true",
        "x-ms-blob-type": "BlockBlob",
        "x-ms-client-request-id": "05e886c2-f8ed-38d1-c7d4-e9fc21efef8c",
<<<<<<< HEAD
        "x-ms-creation-time": "Thu, 05 Mar 2020 20:56:34 GMT",
        "x-ms-lease-state": "available",
        "x-ms-lease-status": "unlocked",
        "x-ms-request-id": "27a97f77-e01e-000e-1330-f3bb8b000000",
        "x-ms-server-encrypted": "true",
        "x-ms-version": "2019-10-10"
=======
        "x-ms-creation-time": "Thu, 02 Apr 2020 23:42:53 GMT",
        "x-ms-lease-state": "available",
        "x-ms-lease-status": "unlocked",
        "x-ms-request-id": "93bacddc-801e-0008-7248-0957af000000",
        "x-ms-server-encrypted": "true",
        "x-ms-version": "2019-12-12"
>>>>>>> 32e373e2
      },
      "ResponseBody": []
    },
    {
<<<<<<< HEAD
      "RequestUri": "https://seanstagetest.blob.core.windows.net/test-container-b7ca2100-44d0-001f-d7fb-dbf33e8edcd2/test-blob-588b723f-1378-3e30-ff1d-8962e6afcff4?comp=lease",
      "RequestMethod": "PUT",
      "RequestHeaders": {
        "Authorization": "Sanitized",
        "traceparent": "00-64e568a35753d546823923dcdaf359de-e1568f5e6b7c5342-00",
        "User-Agent": [
          "azsdk-net-Storage.Blobs/12.4.0-dev.20200305.1",
          "(.NET Core 4.6.28325.01; Microsoft Windows 10.0.18363 )"
        ],
        "x-ms-client-request-id": "fee69a71-fe85-f12c-7b8a-3d68461e42f8",
        "x-ms-date": "Thu, 05 Mar 2020 20:56:34 GMT",
=======
      "RequestUri": "https://seanmcccanary.blob.core.windows.net/test-container-b7ca2100-44d0-001f-d7fb-dbf33e8edcd2/test-blob-588b723f-1378-3e30-ff1d-8962e6afcff4?comp=lease",
      "RequestMethod": "PUT",
      "RequestHeaders": {
        "Authorization": "Sanitized",
        "traceparent": "00-e5d9fe9f714227419d484d479b744d31-a6c7d0e45453da4e-00",
        "User-Agent": [
          "azsdk-net-Storage.Blobs/12.5.0-dev.20200402.1",
          "(.NET Core 4.6.28325.01; Microsoft Windows 10.0.18362 )"
        ],
        "x-ms-client-request-id": "fee69a71-fe85-f12c-7b8a-3d68461e42f8",
        "x-ms-date": "Thu, 02 Apr 2020 23:42:54 GMT",
>>>>>>> 32e373e2
        "x-ms-lease-action": "acquire",
        "x-ms-lease-duration": "15",
        "x-ms-proposed-lease-id": "6b5e25bf-d33b-5b66-8920-59a8856d0419",
        "x-ms-return-client-request-id": "true",
<<<<<<< HEAD
        "x-ms-version": "2019-10-10"
=======
        "x-ms-version": "2019-12-12"
>>>>>>> 32e373e2
      },
      "RequestBody": null,
      "StatusCode": 201,
      "ResponseHeaders": {
        "Content-Length": "0",
<<<<<<< HEAD
        "Date": "Thu, 05 Mar 2020 20:56:34 GMT",
        "ETag": "\u00220x8D7C147B05FB591\u0022",
        "Last-Modified": "Thu, 05 Mar 2020 20:56:34 GMT",
=======
        "Date": "Thu, 02 Apr 2020 23:42:53 GMT",
        "ETag": "\u00220x8D7D75F903715E3\u0022",
        "Last-Modified": "Thu, 02 Apr 2020 23:42:53 GMT",
>>>>>>> 32e373e2
        "Server": [
          "Windows-Azure-Blob/1.0",
          "Microsoft-HTTPAPI/2.0"
        ],
        "x-ms-client-request-id": "fee69a71-fe85-f12c-7b8a-3d68461e42f8",
        "x-ms-lease-id": "6b5e25bf-d33b-5b66-8920-59a8856d0419",
<<<<<<< HEAD
        "x-ms-request-id": "27a97f79-e01e-000e-1530-f3bb8b000000",
        "x-ms-version": "2019-10-10"
=======
        "x-ms-request-id": "93bacde0-801e-0008-7648-0957af000000",
        "x-ms-version": "2019-12-12"
>>>>>>> 32e373e2
      },
      "ResponseBody": []
    },
    {
<<<<<<< HEAD
      "RequestUri": "https://seanstagetest.blob.core.windows.net/test-container-b7ca2100-44d0-001f-d7fb-dbf33e8edcd2/test-blob-588b723f-1378-3e30-ff1d-8962e6afcff4?comp=lease",
      "RequestMethod": "PUT",
      "RequestHeaders": {
        "Authorization": "Sanitized",
        "If-None-Match": "\u00220x8D7C147B05FB591\u0022",
        "traceparent": "00-865c9f56f0bce248b502ed24b2857043-f43f1b65a36b0b4b-00",
        "User-Agent": [
          "azsdk-net-Storage.Blobs/12.4.0-dev.20200305.1",
          "(.NET Core 4.6.28325.01; Microsoft Windows 10.0.18363 )"
        ],
        "x-ms-client-request-id": "868af0e9-f009-1007-ad39-6dba68bb49ec",
        "x-ms-date": "Thu, 05 Mar 2020 20:56:34 GMT",
        "x-ms-lease-action": "renew",
        "x-ms-lease-id": "6b5e25bf-d33b-5b66-8920-59a8856d0419",
        "x-ms-return-client-request-id": "true",
        "x-ms-version": "2019-10-10"
=======
      "RequestUri": "https://seanmcccanary.blob.core.windows.net/test-container-b7ca2100-44d0-001f-d7fb-dbf33e8edcd2/test-blob-588b723f-1378-3e30-ff1d-8962e6afcff4?comp=lease",
      "RequestMethod": "PUT",
      "RequestHeaders": {
        "Authorization": "Sanitized",
        "If-None-Match": "\u00220x8D7D75F903715E3\u0022",
        "traceparent": "00-00b505e70a7b9b4e83640b1ffdd2e131-378fa1bc28aff741-00",
        "User-Agent": [
          "azsdk-net-Storage.Blobs/12.5.0-dev.20200402.1",
          "(.NET Core 4.6.28325.01; Microsoft Windows 10.0.18362 )"
        ],
        "x-ms-client-request-id": "868af0e9-f009-1007-ad39-6dba68bb49ec",
        "x-ms-date": "Thu, 02 Apr 2020 23:42:54 GMT",
        "x-ms-lease-action": "renew",
        "x-ms-lease-id": "6b5e25bf-d33b-5b66-8920-59a8856d0419",
        "x-ms-return-client-request-id": "true",
        "x-ms-version": "2019-12-12"
>>>>>>> 32e373e2
      },
      "RequestBody": null,
      "StatusCode": 412,
      "ResponseHeaders": {
        "Content-Length": "252",
        "Content-Type": "application/xml",
<<<<<<< HEAD
        "Date": "Thu, 05 Mar 2020 20:56:34 GMT",
=======
        "Date": "Thu, 02 Apr 2020 23:42:53 GMT",
>>>>>>> 32e373e2
        "Server": [
          "Windows-Azure-Blob/1.0",
          "Microsoft-HTTPAPI/2.0"
        ],
        "x-ms-client-request-id": "868af0e9-f009-1007-ad39-6dba68bb49ec",
        "x-ms-error-code": "ConditionNotMet",
<<<<<<< HEAD
        "x-ms-request-id": "27a97f7d-e01e-000e-1730-f3bb8b000000",
        "x-ms-version": "2019-10-10"
      },
      "ResponseBody": [
        "\uFEFF\u003C?xml version=\u00221.0\u0022 encoding=\u0022utf-8\u0022?\u003E\u003CError\u003E\u003CCode\u003EConditionNotMet\u003C/Code\u003E\u003CMessage\u003EThe condition specified using HTTP conditional header(s) is not met.\n",
        "RequestId:27a97f7d-e01e-000e-1730-f3bb8b000000\n",
        "Time:2020-03-05T20:56:34.4696321Z\u003C/Message\u003E\u003C/Error\u003E"
      ]
    },
    {
      "RequestUri": "https://seanstagetest.blob.core.windows.net/test-container-b7ca2100-44d0-001f-d7fb-dbf33e8edcd2?restype=container",
      "RequestMethod": "DELETE",
      "RequestHeaders": {
        "Authorization": "Sanitized",
        "traceparent": "00-bfb91a939da3a8469fe00c44bdb2b916-bfd7be54ade51444-00",
        "User-Agent": [
          "azsdk-net-Storage.Blobs/12.4.0-dev.20200305.1",
          "(.NET Core 4.6.28325.01; Microsoft Windows 10.0.18363 )"
        ],
        "x-ms-client-request-id": "567ec63c-bb93-abee-53f4-e92a59bfb3a7",
        "x-ms-date": "Thu, 05 Mar 2020 20:56:34 GMT",
        "x-ms-return-client-request-id": "true",
        "x-ms-version": "2019-10-10"
=======
        "x-ms-request-id": "93bacde2-801e-0008-7848-0957af000000",
        "x-ms-version": "2019-12-12"
      },
      "ResponseBody": [
        "\uFEFF\u003C?xml version=\u00221.0\u0022 encoding=\u0022utf-8\u0022?\u003E\u003CError\u003E\u003CCode\u003EConditionNotMet\u003C/Code\u003E\u003CMessage\u003EThe condition specified using HTTP conditional header(s) is not met.\n",
        "RequestId:93bacde2-801e-0008-7848-0957af000000\n",
        "Time:2020-04-02T23:42:54.0125339Z\u003C/Message\u003E\u003C/Error\u003E"
      ]
    },
    {
      "RequestUri": "https://seanmcccanary.blob.core.windows.net/test-container-b7ca2100-44d0-001f-d7fb-dbf33e8edcd2?restype=container",
      "RequestMethod": "DELETE",
      "RequestHeaders": {
        "Authorization": "Sanitized",
        "traceparent": "00-8dbd4d9d6b26554982b8853954bf91da-7f7e954525b9fe43-00",
        "User-Agent": [
          "azsdk-net-Storage.Blobs/12.5.0-dev.20200402.1",
          "(.NET Core 4.6.28325.01; Microsoft Windows 10.0.18362 )"
        ],
        "x-ms-client-request-id": "567ec63c-bb93-abee-53f4-e92a59bfb3a7",
        "x-ms-date": "Thu, 02 Apr 2020 23:42:54 GMT",
        "x-ms-return-client-request-id": "true",
        "x-ms-version": "2019-12-12"
>>>>>>> 32e373e2
      },
      "RequestBody": null,
      "StatusCode": 202,
      "ResponseHeaders": {
        "Content-Length": "0",
<<<<<<< HEAD
        "Date": "Thu, 05 Mar 2020 20:56:34 GMT",
=======
        "Date": "Thu, 02 Apr 2020 23:42:54 GMT",
>>>>>>> 32e373e2
        "Server": [
          "Windows-Azure-Blob/1.0",
          "Microsoft-HTTPAPI/2.0"
        ],
        "x-ms-client-request-id": "567ec63c-bb93-abee-53f4-e92a59bfb3a7",
<<<<<<< HEAD
        "x-ms-request-id": "27a97f80-e01e-000e-1a30-f3bb8b000000",
        "x-ms-version": "2019-10-10"
=======
        "x-ms-request-id": "93bacde6-801e-0008-7c48-0957af000000",
        "x-ms-version": "2019-12-12"
>>>>>>> 32e373e2
      },
      "ResponseBody": []
    }
  ],
  "Variables": {
<<<<<<< HEAD
    "DateTimeOffsetNow": "2020-03-05T12:56:31.9808214-08:00",
    "RandomSeed": "368515654",
    "Storage_TestConfigDefault": "ProductionTenant\nseanstagetest\nU2FuaXRpemVk\nhttps://seanstagetest.blob.core.windows.net\nhttp://seanstagetest.file.core.windows.net\nhttp://seanstagetest.queue.core.windows.net\nhttp://seanstagetest.table.core.windows.net\n\n\n\n\nhttp://seanstagetest-secondary.blob.core.windows.net\nhttp://seanstagetest-secondary.file.core.windows.net\nhttp://seanstagetest-secondary.queue.core.windows.net\nhttp://seanstagetest-secondary.table.core.windows.net\n\nSanitized\n\n\nCloud\nBlobEndpoint=https://seanstagetest.blob.core.windows.net/;QueueEndpoint=http://seanstagetest.queue.core.windows.net/;FileEndpoint=http://seanstagetest.file.core.windows.net/;BlobSecondaryEndpoint=http://seanstagetest-secondary.blob.core.windows.net/;QueueSecondaryEndpoint=http://seanstagetest-secondary.queue.core.windows.net/;FileSecondaryEndpoint=http://seanstagetest-secondary.file.core.windows.net/;AccountName=seanstagetest;AccountKey=Sanitized\nseanscope1"
=======
    "DateTimeOffsetNow": "2020-04-02T16:42:52.2461120-07:00",
    "RandomSeed": "368515654",
    "Storage_TestConfigDefault": "ProductionTenant\nseanmcccanary\nU2FuaXRpemVk\nhttps://seanmcccanary.blob.core.windows.net\nhttps://seanmcccanary.file.core.windows.net\nhttps://seanmcccanary.queue.core.windows.net\nhttps://seanmcccanary.table.core.windows.net\n\n\n\n\nhttps://seanmcccanary-secondary.blob.core.windows.net\nhttps://seanmcccanary-secondary.file.core.windows.net\nhttps://seanmcccanary-secondary.queue.core.windows.net\nhttps://seanmcccanary-secondary.table.core.windows.net\n\nSanitized\n\n\nCloud\nBlobEndpoint=https://seanmcccanary.blob.core.windows.net/;QueueEndpoint=https://seanmcccanary.queue.core.windows.net/;FileEndpoint=https://seanmcccanary.file.core.windows.net/;BlobSecondaryEndpoint=https://seanmcccanary-secondary.blob.core.windows.net/;QueueSecondaryEndpoint=https://seanmcccanary-secondary.queue.core.windows.net/;FileSecondaryEndpoint=https://seanmcccanary-secondary.file.core.windows.net/;AccountName=seanmcccanary;AccountKey=Sanitized\nseanscope1"
>>>>>>> 32e373e2
  }
}<|MERGE_RESOLUTION|>--- conflicted
+++ resolved
@@ -1,22 +1,6 @@
 {
   "Entries": [
     {
-<<<<<<< HEAD
-      "RequestUri": "https://seanstagetest.blob.core.windows.net/test-container-c6b1a88f-d999-36a1-cc4f-570b04cea36e?restype=container",
-      "RequestMethod": "PUT",
-      "RequestHeaders": {
-        "Authorization": "Sanitized",
-        "traceparent": "00-ad90072612ac5943827c1887b614990e-b4d83710f3a4764a-00",
-        "User-Agent": [
-          "azsdk-net-Storage.Blobs/12.4.0-dev.20200305.1",
-          "(.NET Core 4.6.28325.01; Microsoft Windows 10.0.18363 )"
-        ],
-        "x-ms-blob-public-access": "container",
-        "x-ms-client-request-id": "735612e6-1463-de49-8fb7-1265768ad220",
-        "x-ms-date": "Thu, 05 Mar 2020 20:56:31 GMT",
-        "x-ms-return-client-request-id": "true",
-        "x-ms-version": "2019-10-10"
-=======
       "RequestUri": "https://seanmcccanary.blob.core.windows.net/test-container-c6b1a88f-d999-36a1-cc4f-570b04cea36e?restype=container",
       "RequestMethod": "PUT",
       "RequestHeaders": {
@@ -31,58 +15,30 @@
         "x-ms-date": "Thu, 02 Apr 2020 23:42:52 GMT",
         "x-ms-return-client-request-id": "true",
         "x-ms-version": "2019-12-12"
->>>>>>> 32e373e2
-      },
-      "RequestBody": null,
-      "StatusCode": 201,
-      "ResponseHeaders": {
-        "Content-Length": "0",
-<<<<<<< HEAD
-        "Date": "Thu, 05 Mar 2020 20:56:32 GMT",
-        "ETag": "\u00220x8D7C147AF24B842\u0022",
-        "Last-Modified": "Thu, 05 Mar 2020 20:56:32 GMT",
-=======
+      },
+      "RequestBody": null,
+      "StatusCode": 201,
+      "ResponseHeaders": {
+        "Content-Length": "0",
         "Date": "Thu, 02 Apr 2020 23:42:51 GMT",
         "ETag": "\u00220x8D7D75F8EF5681D\u0022",
         "Last-Modified": "Thu, 02 Apr 2020 23:42:51 GMT",
->>>>>>> 32e373e2
         "Server": [
           "Windows-Azure-Blob/1.0",
           "Microsoft-HTTPAPI/2.0"
         ],
         "x-ms-client-request-id": "735612e6-1463-de49-8fb7-1265768ad220",
-<<<<<<< HEAD
-        "x-ms-request-id": "b9e9c95d-001e-0016-8030-f364ec000000",
-        "x-ms-version": "2019-10-10"
-=======
         "x-ms-request-id": "d3be80eb-f01e-0012-6448-093670000000",
         "x-ms-version": "2019-12-12"
->>>>>>> 32e373e2
-      },
-      "ResponseBody": []
-    },
-    {
-<<<<<<< HEAD
-      "RequestUri": "https://seanstagetest.blob.core.windows.net/test-container-c6b1a88f-d999-36a1-cc4f-570b04cea36e/test-blob-bf554c54-b934-1c89-52bd-68fd042a0d6f",
-=======
+      },
+      "ResponseBody": []
+    },
+    {
       "RequestUri": "https://seanmcccanary.blob.core.windows.net/test-container-c6b1a88f-d999-36a1-cc4f-570b04cea36e/test-blob-bf554c54-b934-1c89-52bd-68fd042a0d6f",
->>>>>>> 32e373e2
       "RequestMethod": "PUT",
       "RequestHeaders": {
         "Authorization": "Sanitized",
         "Content-Length": "1024",
-<<<<<<< HEAD
-        "traceparent": "00-98f945f2971eb54c9881074439545a53-801b4cb82309484a-00",
-        "User-Agent": [
-          "azsdk-net-Storage.Blobs/12.4.0-dev.20200305.1",
-          "(.NET Core 4.6.28325.01; Microsoft Windows 10.0.18363 )"
-        ],
-        "x-ms-blob-type": "BlockBlob",
-        "x-ms-client-request-id": "4f129558-d8d9-a4f0-69c7-9b00029c9c45",
-        "x-ms-date": "Thu, 05 Mar 2020 20:56:32 GMT",
-        "x-ms-return-client-request-id": "true",
-        "x-ms-version": "2019-10-10"
-=======
         "traceparent": "00-adb0af6a4eb523499618ac505d4099e8-697adc0f8cff394f-00",
         "User-Agent": [
           "azsdk-net-Storage.Blobs/12.5.0-dev.20200402.1",
@@ -93,54 +49,28 @@
         "x-ms-date": "Thu, 02 Apr 2020 23:42:52 GMT",
         "x-ms-return-client-request-id": "true",
         "x-ms-version": "2019-12-12"
->>>>>>> 32e373e2
       },
       "RequestBody": "GTYl8XcwC/b0srWxX/B908mzItsHduwtiDkgpaxL2mWqo0s/ZeCpI0FfyoED2L1hQJQ0UAcxZ6JK92k9D2VJqNhQB7ukPm3oCv\u002BaqKxqKbB8vmQXF4ldeDup9G13axPbFSGos9EBvAInS0UIl7/24M64wVEBMpFO846A\u002B0n/cJ/rv5OKwXXfewJh8MtDVOF8sxSfv6nC2eKQWsBCgcG5J9umHdcrax5Y2UZOn0LFCp6tA0c1YLH1KOWw\u002Bme1nflAqMjwnTcJUEj2RuVjczqgy08ilH15hMYpsPTye3C2ozxMDvZ51G1mpLL/PhrLkrSqDy8Ykwh8xyQCx\u002B1CF9XXP6KpF2VDJ/biu/DLeUWsXR5AR2tBnhAzz0bSdwx/I4zdJ/93IXpPZ\u002Bg4NtcYsE3fVWnPAs9plqGSdkcecbDqYpdj7VJFNDuj8eCDCGc4Gx/58iGisCG8c5Fd5asyMPU4TtRAtMP7mSEuKxHv5o05WlooJX6PR7F2pnrA6E6PcMDqS7qT\u002BGZb/ln/dIUPzY0DJItQCgt2qQciyQ5JOrHTnrpQBZvTpWH0zCYlj9IsZtnsvcPDP2a1c6KzcS5XEsOoLNbKv8fyMH4pXD3kURk09WM1XH3tD15Tm5H4IDQznLlifGP8YacR\u002Bo1FmeMp0SKIfnvLIrZGuhx3dyQ2\u002BQ9J9r\u002BDgdS1OJO7JGHwqHV7KslvcKG4Z3oDHMJHhOqD2gF9\u002B6MjpU9N0kboD/5UVhKm\u002B0xax4htkY5EgGUSbrOpOElgcqzSWIR6IZ1b0Fh8rsWvoIidKBN4D2kV3iXpO2SSPte09ONm1KPH36XrEsE2yNGgYs0rCw8252JCvHlfkeY5yJGBx7nhSczl1kltjf2o3xZTSdiWZzPHfgyAIxcqaE6/skkvtQEYvhkARTXGyFplmt1jDEcOomFduUisYSW1u276rdqzeCkUO4u\u002BlSH\u002BAbWyGok5xlwHsQ/o0vu4a13zSorGyxt/siG0TtC8Tw0/X7eT\u002BkacfPQS8/zLy6YuXNAuykqXNzWaMmhohXiLS2ICqHJDJXAXV86WtNcetOd6hfEAjYTCqCeC\u002BMjdNPd8hqiaySI06jdfF3J8AYJde32A7f\u002BGir3dP/9LwS2nOSPWGi4vhOrFRpu6oHYRRaekJHxKXEb49fvrvIki6CgKuN1PpeZULveTu6ZjzOpGy/lYpp2wXdzc3iQyRMhgol1zsOiYwqDAUPWFt6GflCkRpfGQykKKWVoBcsfCIuovMhlJ8BsBrQlZl1aoK6U7PUn7IJ7W0Nga6FaNl0/Y/i0LVoWHVqQND/fnNjLs4i61xjV\u002BxgFLWGFBLgjFdBa5gZkonNUgs\u002Bak7hGn75qlLgUo2NAaWg==",
       "StatusCode": 201,
       "ResponseHeaders": {
         "Content-Length": "0",
         "Content-MD5": "f1PCt2b4df28Fn9nUwJ8Sw==",
-<<<<<<< HEAD
-        "Date": "Thu, 05 Mar 2020 20:56:32 GMT",
-        "ETag": "\u00220x8D7C147AF32311C\u0022",
-        "Last-Modified": "Thu, 05 Mar 2020 20:56:32 GMT",
-=======
         "Date": "Thu, 02 Apr 2020 23:42:51 GMT",
         "ETag": "\u00220x8D7D75F8F02F188\u0022",
         "Last-Modified": "Thu, 02 Apr 2020 23:42:51 GMT",
->>>>>>> 32e373e2
         "Server": [
           "Windows-Azure-Blob/1.0",
           "Microsoft-HTTPAPI/2.0"
         ],
         "x-ms-client-request-id": "4f129558-d8d9-a4f0-69c7-9b00029c9c45",
         "x-ms-content-crc64": "sktOTed\u002BRyc=",
-<<<<<<< HEAD
-        "x-ms-request-id": "b9e9c960-001e-0016-0130-f364ec000000",
-        "x-ms-request-server-encrypted": "true",
-        "x-ms-version": "2019-10-10"
-=======
         "x-ms-request-id": "d3be80ef-f01e-0012-6648-093670000000",
         "x-ms-request-server-encrypted": "true",
         "x-ms-version": "2019-12-12"
->>>>>>> 32e373e2
-      },
-      "ResponseBody": []
-    },
-    {
-<<<<<<< HEAD
-      "RequestUri": "https://seanstagetest.blob.core.windows.net/test-container-c6b1a88f-d999-36a1-cc4f-570b04cea36e/test-blob-bf554c54-b934-1c89-52bd-68fd042a0d6f?comp=lease",
-      "RequestMethod": "PUT",
-      "RequestHeaders": {
-        "Authorization": "Sanitized",
-        "traceparent": "00-71b0e58f18fd1e42a33bb7a2786e97e1-fb10c982ed848c46-00",
-        "User-Agent": [
-          "azsdk-net-Storage.Blobs/12.4.0-dev.20200305.1",
-          "(.NET Core 4.6.28325.01; Microsoft Windows 10.0.18363 )"
-        ],
-        "x-ms-client-request-id": "8d8f9cff-c837-8168-99a6-91d1327bdea8",
-        "x-ms-date": "Thu, 05 Mar 2020 20:56:32 GMT",
-=======
+      },
+      "ResponseBody": []
+    },
+    {
       "RequestUri": "https://seanmcccanary.blob.core.windows.net/test-container-c6b1a88f-d999-36a1-cc4f-570b04cea36e/test-blob-bf554c54-b934-1c89-52bd-68fd042a0d6f?comp=lease",
       "RequestMethod": "PUT",
       "RequestHeaders": {
@@ -152,65 +82,31 @@
         ],
         "x-ms-client-request-id": "8d8f9cff-c837-8168-99a6-91d1327bdea8",
         "x-ms-date": "Thu, 02 Apr 2020 23:42:52 GMT",
->>>>>>> 32e373e2
         "x-ms-lease-action": "acquire",
         "x-ms-lease-duration": "15",
         "x-ms-proposed-lease-id": "fb62279f-d7dd-6cfc-be08-a675c5c0e50c",
         "x-ms-return-client-request-id": "true",
-<<<<<<< HEAD
-        "x-ms-version": "2019-10-10"
-=======
-        "x-ms-version": "2019-12-12"
->>>>>>> 32e373e2
-      },
-      "RequestBody": null,
-      "StatusCode": 201,
-      "ResponseHeaders": {
-        "Content-Length": "0",
-<<<<<<< HEAD
-        "Date": "Thu, 05 Mar 2020 20:56:32 GMT",
-        "ETag": "\u00220x8D7C147AF32311C\u0022",
-        "Last-Modified": "Thu, 05 Mar 2020 20:56:32 GMT",
-=======
+        "x-ms-version": "2019-12-12"
+      },
+      "RequestBody": null,
+      "StatusCode": 201,
+      "ResponseHeaders": {
+        "Content-Length": "0",
         "Date": "Thu, 02 Apr 2020 23:42:51 GMT",
         "ETag": "\u00220x8D7D75F8F02F188\u0022",
         "Last-Modified": "Thu, 02 Apr 2020 23:42:51 GMT",
->>>>>>> 32e373e2
         "Server": [
           "Windows-Azure-Blob/1.0",
           "Microsoft-HTTPAPI/2.0"
         ],
         "x-ms-client-request-id": "8d8f9cff-c837-8168-99a6-91d1327bdea8",
         "x-ms-lease-id": "fb62279f-d7dd-6cfc-be08-a675c5c0e50c",
-<<<<<<< HEAD
-        "x-ms-request-id": "b9e9c963-001e-0016-0430-f364ec000000",
-        "x-ms-version": "2019-10-10"
-=======
         "x-ms-request-id": "d3be80f6-f01e-0012-6b48-093670000000",
         "x-ms-version": "2019-12-12"
->>>>>>> 32e373e2
-      },
-      "ResponseBody": []
-    },
-    {
-<<<<<<< HEAD
-      "RequestUri": "https://seanstagetest.blob.core.windows.net/test-container-c6b1a88f-d999-36a1-cc4f-570b04cea36e/test-blob-bf554c54-b934-1c89-52bd-68fd042a0d6f?comp=lease",
-      "RequestMethod": "PUT",
-      "RequestHeaders": {
-        "Authorization": "Sanitized",
-        "If-Modified-Since": "Fri, 06 Mar 2020 20:56:31 GMT",
-        "traceparent": "00-85fe445cacf6fb41b77b35d57238257e-11f6c6519760d449-00",
-        "User-Agent": [
-          "azsdk-net-Storage.Blobs/12.4.0-dev.20200305.1",
-          "(.NET Core 4.6.28325.01; Microsoft Windows 10.0.18363 )"
-        ],
-        "x-ms-client-request-id": "2976fb6e-5731-a0d5-564d-a91739af2bc0",
-        "x-ms-date": "Thu, 05 Mar 2020 20:56:32 GMT",
-        "x-ms-lease-action": "renew",
-        "x-ms-lease-id": "fb62279f-d7dd-6cfc-be08-a675c5c0e50c",
-        "x-ms-return-client-request-id": "true",
-        "x-ms-version": "2019-10-10"
-=======
+      },
+      "ResponseBody": []
+    },
+    {
       "RequestUri": "https://seanmcccanary.blob.core.windows.net/test-container-c6b1a88f-d999-36a1-cc4f-570b04cea36e/test-blob-bf554c54-b934-1c89-52bd-68fd042a0d6f?comp=lease",
       "RequestMethod": "PUT",
       "RequestHeaders": {
@@ -227,49 +123,19 @@
         "x-ms-lease-id": "fb62279f-d7dd-6cfc-be08-a675c5c0e50c",
         "x-ms-return-client-request-id": "true",
         "x-ms-version": "2019-12-12"
->>>>>>> 32e373e2
       },
       "RequestBody": null,
       "StatusCode": 412,
       "ResponseHeaders": {
         "Content-Length": "252",
         "Content-Type": "application/xml",
-<<<<<<< HEAD
-        "Date": "Thu, 05 Mar 2020 20:56:32 GMT",
-=======
-        "Date": "Thu, 02 Apr 2020 23:42:51 GMT",
->>>>>>> 32e373e2
+        "Date": "Thu, 02 Apr 2020 23:42:51 GMT",
         "Server": [
           "Windows-Azure-Blob/1.0",
           "Microsoft-HTTPAPI/2.0"
         ],
         "x-ms-client-request-id": "2976fb6e-5731-a0d5-564d-a91739af2bc0",
         "x-ms-error-code": "ConditionNotMet",
-<<<<<<< HEAD
-        "x-ms-request-id": "b9e9c966-001e-0016-0730-f364ec000000",
-        "x-ms-version": "2019-10-10"
-      },
-      "ResponseBody": [
-        "\uFEFF\u003C?xml version=\u00221.0\u0022 encoding=\u0022utf-8\u0022?\u003E\u003CError\u003E\u003CCode\u003EConditionNotMet\u003C/Code\u003E\u003CMessage\u003EThe condition specified using HTTP conditional header(s) is not met.\n",
-        "RequestId:b9e9c966-001e-0016-0730-f364ec000000\n",
-        "Time:2020-03-05T20:56:32.4441875Z\u003C/Message\u003E\u003C/Error\u003E"
-      ]
-    },
-    {
-      "RequestUri": "https://seanstagetest.blob.core.windows.net/test-container-c6b1a88f-d999-36a1-cc4f-570b04cea36e?restype=container",
-      "RequestMethod": "DELETE",
-      "RequestHeaders": {
-        "Authorization": "Sanitized",
-        "traceparent": "00-c5e6695efed97f419063f41924466790-9e1d6c037000e240-00",
-        "User-Agent": [
-          "azsdk-net-Storage.Blobs/12.4.0-dev.20200305.1",
-          "(.NET Core 4.6.28325.01; Microsoft Windows 10.0.18363 )"
-        ],
-        "x-ms-client-request-id": "3762fae4-b404-8a76-b9f5-ec7faf6f9af7",
-        "x-ms-date": "Thu, 05 Mar 2020 20:56:32 GMT",
-        "x-ms-return-client-request-id": "true",
-        "x-ms-version": "2019-10-10"
-=======
         "x-ms-request-id": "d3be80fc-f01e-0012-7148-093670000000",
         "x-ms-version": "2019-12-12"
       },
@@ -293,49 +159,23 @@
         "x-ms-date": "Thu, 02 Apr 2020 23:42:52 GMT",
         "x-ms-return-client-request-id": "true",
         "x-ms-version": "2019-12-12"
->>>>>>> 32e373e2
       },
       "RequestBody": null,
       "StatusCode": 202,
       "ResponseHeaders": {
         "Content-Length": "0",
-<<<<<<< HEAD
-        "Date": "Thu, 05 Mar 2020 20:56:32 GMT",
-=======
-        "Date": "Thu, 02 Apr 2020 23:42:51 GMT",
->>>>>>> 32e373e2
+        "Date": "Thu, 02 Apr 2020 23:42:51 GMT",
         "Server": [
           "Windows-Azure-Blob/1.0",
           "Microsoft-HTTPAPI/2.0"
         ],
         "x-ms-client-request-id": "3762fae4-b404-8a76-b9f5-ec7faf6f9af7",
-<<<<<<< HEAD
-        "x-ms-request-id": "b9e9c96b-001e-0016-0c30-f364ec000000",
-        "x-ms-version": "2019-10-10"
-=======
         "x-ms-request-id": "d3be8104-f01e-0012-7648-093670000000",
         "x-ms-version": "2019-12-12"
->>>>>>> 32e373e2
-      },
-      "ResponseBody": []
-    },
-    {
-<<<<<<< HEAD
-      "RequestUri": "https://seanstagetest.blob.core.windows.net/test-container-5584ffd7-a524-1704-1dd0-14776fa198b0?restype=container",
-      "RequestMethod": "PUT",
-      "RequestHeaders": {
-        "Authorization": "Sanitized",
-        "traceparent": "00-a887fdc0828fed479056764f5541732d-2a717c14d95e9e47-00",
-        "User-Agent": [
-          "azsdk-net-Storage.Blobs/12.4.0-dev.20200305.1",
-          "(.NET Core 4.6.28325.01; Microsoft Windows 10.0.18363 )"
-        ],
-        "x-ms-blob-public-access": "container",
-        "x-ms-client-request-id": "085bf01f-ea21-3fd5-f64b-1a349fff1b18",
-        "x-ms-date": "Thu, 05 Mar 2020 20:56:32 GMT",
-        "x-ms-return-client-request-id": "true",
-        "x-ms-version": "2019-10-10"
-=======
+      },
+      "ResponseBody": []
+    },
+    {
       "RequestUri": "https://seanmcccanary.blob.core.windows.net/test-container-5584ffd7-a524-1704-1dd0-14776fa198b0?restype=container",
       "RequestMethod": "PUT",
       "RequestHeaders": {
@@ -350,58 +190,30 @@
         "x-ms-date": "Thu, 02 Apr 2020 23:42:52 GMT",
         "x-ms-return-client-request-id": "true",
         "x-ms-version": "2019-12-12"
->>>>>>> 32e373e2
-      },
-      "RequestBody": null,
-      "StatusCode": 201,
-      "ResponseHeaders": {
-        "Content-Length": "0",
-<<<<<<< HEAD
-        "Date": "Thu, 05 Mar 2020 20:56:32 GMT",
-        "ETag": "\u00220x8D7C147AF8D8F14\u0022",
-        "Last-Modified": "Thu, 05 Mar 2020 20:56:32 GMT",
-=======
+      },
+      "RequestBody": null,
+      "StatusCode": 201,
+      "ResponseHeaders": {
+        "Content-Length": "0",
         "Date": "Thu, 02 Apr 2020 23:42:51 GMT",
         "ETag": "\u00220x8D7D75F8F5D0BF7\u0022",
         "Last-Modified": "Thu, 02 Apr 2020 23:42:52 GMT",
->>>>>>> 32e373e2
         "Server": [
           "Windows-Azure-Blob/1.0",
           "Microsoft-HTTPAPI/2.0"
         ],
         "x-ms-client-request-id": "085bf01f-ea21-3fd5-f64b-1a349fff1b18",
-<<<<<<< HEAD
-        "x-ms-request-id": "4a110029-c01e-0026-6e30-f3da23000000",
-        "x-ms-version": "2019-10-10"
-=======
         "x-ms-request-id": "3c714aca-501e-008d-5f48-097a72000000",
         "x-ms-version": "2019-12-12"
->>>>>>> 32e373e2
-      },
-      "ResponseBody": []
-    },
-    {
-<<<<<<< HEAD
-      "RequestUri": "https://seanstagetest.blob.core.windows.net/test-container-5584ffd7-a524-1704-1dd0-14776fa198b0/test-blob-ff713b5d-5b3c-e3aa-43fc-df334368adbf",
-=======
+      },
+      "ResponseBody": []
+    },
+    {
       "RequestUri": "https://seanmcccanary.blob.core.windows.net/test-container-5584ffd7-a524-1704-1dd0-14776fa198b0/test-blob-ff713b5d-5b3c-e3aa-43fc-df334368adbf",
->>>>>>> 32e373e2
       "RequestMethod": "PUT",
       "RequestHeaders": {
         "Authorization": "Sanitized",
         "Content-Length": "1024",
-<<<<<<< HEAD
-        "traceparent": "00-816b5bd04e91b74f89fcf002b3598824-cd95540f6435eb4b-00",
-        "User-Agent": [
-          "azsdk-net-Storage.Blobs/12.4.0-dev.20200305.1",
-          "(.NET Core 4.6.28325.01; Microsoft Windows 10.0.18363 )"
-        ],
-        "x-ms-blob-type": "BlockBlob",
-        "x-ms-client-request-id": "2eb0142d-4c35-7122-52ba-d6bdf94b9091",
-        "x-ms-date": "Thu, 05 Mar 2020 20:56:32 GMT",
-        "x-ms-return-client-request-id": "true",
-        "x-ms-version": "2019-10-10"
-=======
         "traceparent": "00-ad1b648702193e48824715f326f09361-f96fcbe666eaed44-00",
         "User-Agent": [
           "azsdk-net-Storage.Blobs/12.5.0-dev.20200402.1",
@@ -412,54 +224,28 @@
         "x-ms-date": "Thu, 02 Apr 2020 23:42:53 GMT",
         "x-ms-return-client-request-id": "true",
         "x-ms-version": "2019-12-12"
->>>>>>> 32e373e2
       },
       "RequestBody": "2W9Xf0WPjiPa80gB2YfoddVJPy7s92jDRXjFJQqh/I6dWlovqJvSza1NJUkTqAm8E2le\u002BSl\u002B0\u002BIHkznNymgZOPe6Y38suM05d3GBntIesJ1uCRKgQgJkH4Z4KBRiBANEM\u002BxSWUWKj1qcJYK3/TQQ6OOcX8BWefX0VUT4s5C513JuPGrlzFdX5Hm3Ax2ArCJSaD8wxaVC7br2XQMBkdvJ400PScDJKhyMRHtHnnXYdKghpktRiBHNK0\u002Bw725TVlKd7iDPcWNhiD0ipIEp\u002Bk5EHula3\u002BuQeFo8QR5xGTquOO0oqrBUCANFwB4OLuOQpDAAa9GE\u002BHdnDXXGky9F8G4CdGuTAFCe8BXmFR7NgUp2rJ3tca1pKUB2wZw7jnXTANCvC7p4/KPgYnu8nuNYmosrT\u002BaSWH/BmUorHT\u002BzY2GgExVOHXaP/rD5DA4yrYtdHScRDz\u002BOQKhR7nFvTd5kLP8aG4vOCnwVm1A2mEtwjuy/zgAXolMiEtJs/S8EILHRleAPF5H/jxOr/HTuV6dd4V\u002BFsH7eTYmr9wm4YQxMEHufZQNqYHdavz7tbKbfM7sqDxzQf3Ay80hWZB\u002BIRy0GXuz4T/Gk8oHoKvBA8eDjzMRNjlHwfJALbHK7FPtX0ngQ5w265uTJhR2b51V/8gFncpdbOrjcFeFb7eJ/6d2FkVd3LwrTKeXfhAgzVZQ6i3lwU6Fk\u002B5e/NNErXvkBSZw/Flb9CMP3k0myfLWwqL9MIGJoD5U8IJW/t/o4p8rs3jtr8z8\u002BPIK2eL9XsX/iD4sR3j6XmDoHA/XAPlDIvux/xp16RLWADuPfspbV5G8W3ahvJsmMVUUAZPBKff4y7brT2OvhZ8rWkdBat\u002BakMR\u002BFqmCoWZgi8nFYed/FNZDlrMXcAQyDNXXdmZT5Mp1fXDLQxNOeipQhsOV6iO7qEFw/dQogyDATAXTqysADKcDT\u002BR2t9HC9RiIxulAmCayH8og4urySPpQCvcJes7/THoclpo/RPRzrgS7o7w7f7PjIYtg3ym8DQLqIqjauXpJiXZvJAWIctrRsTTiOqk6GI9DKllDnnFMXIWXVSJPlPSObhZJyFeuVq6wjy303dZZrAoZl5MhCesBIsd/8R24ghhAV8iS8Ew3lNOqkxNHW4KzPaUUNf1haWQrRKWQLmWQ\u002BAkRtIoJyr\u002B54gK/dnbbvctEzLd0pEwa3upkZ6uqp2ZuGZsGNaL4qXbpWlP\u002BpfbtU4reS2GyGFO49tWfoWMQEz6YUVzf0YgkSCc8j0n8HDjzexQcyFgEv/1HTT7JWQQT1UcRZlCaDX4Ctf86cY0FvNqcqCpO80bik5VfmIRJWvMjKLYG6rXkWWmWHhZYzkpwPYxkLKzZxOA==",
       "StatusCode": 201,
       "ResponseHeaders": {
         "Content-Length": "0",
         "Content-MD5": "u8ngfZpM9unqAIyjMoocfA==",
-<<<<<<< HEAD
-        "Date": "Thu, 05 Mar 2020 20:56:32 GMT",
-        "ETag": "\u00220x8D7C147AF9A1A2C\u0022",
-        "Last-Modified": "Thu, 05 Mar 2020 20:56:32 GMT",
-=======
         "Date": "Thu, 02 Apr 2020 23:42:51 GMT",
         "ETag": "\u00220x8D7D75F8F6A51B1\u0022",
         "Last-Modified": "Thu, 02 Apr 2020 23:42:52 GMT",
->>>>>>> 32e373e2
         "Server": [
           "Windows-Azure-Blob/1.0",
           "Microsoft-HTTPAPI/2.0"
         ],
         "x-ms-client-request-id": "2eb0142d-4c35-7122-52ba-d6bdf94b9091",
         "x-ms-content-crc64": "6x6YVPanijo=",
-<<<<<<< HEAD
-        "x-ms-request-id": "4a11002d-c01e-0026-7030-f3da23000000",
-        "x-ms-request-server-encrypted": "true",
-        "x-ms-version": "2019-10-10"
-=======
         "x-ms-request-id": "3c714ad1-501e-008d-6448-097a72000000",
         "x-ms-request-server-encrypted": "true",
         "x-ms-version": "2019-12-12"
->>>>>>> 32e373e2
-      },
-      "ResponseBody": []
-    },
-    {
-<<<<<<< HEAD
-      "RequestUri": "https://seanstagetest.blob.core.windows.net/test-container-5584ffd7-a524-1704-1dd0-14776fa198b0/test-blob-ff713b5d-5b3c-e3aa-43fc-df334368adbf?comp=lease",
-      "RequestMethod": "PUT",
-      "RequestHeaders": {
-        "Authorization": "Sanitized",
-        "traceparent": "00-646ef85ac1734142bd3842010cd20587-9460952019184a4f-00",
-        "User-Agent": [
-          "azsdk-net-Storage.Blobs/12.4.0-dev.20200305.1",
-          "(.NET Core 4.6.28325.01; Microsoft Windows 10.0.18363 )"
-        ],
-        "x-ms-client-request-id": "40777533-06bf-628f-cbf3-081c1e4f4591",
-        "x-ms-date": "Thu, 05 Mar 2020 20:56:33 GMT",
-=======
+      },
+      "ResponseBody": []
+    },
+    {
       "RequestUri": "https://seanmcccanary.blob.core.windows.net/test-container-5584ffd7-a524-1704-1dd0-14776fa198b0/test-blob-ff713b5d-5b3c-e3aa-43fc-df334368adbf?comp=lease",
       "RequestMethod": "PUT",
       "RequestHeaders": {
@@ -471,65 +257,31 @@
         ],
         "x-ms-client-request-id": "40777533-06bf-628f-cbf3-081c1e4f4591",
         "x-ms-date": "Thu, 02 Apr 2020 23:42:53 GMT",
->>>>>>> 32e373e2
         "x-ms-lease-action": "acquire",
         "x-ms-lease-duration": "15",
         "x-ms-proposed-lease-id": "ae01f559-cbf8-bc48-2619-2ed22cc1674e",
         "x-ms-return-client-request-id": "true",
-<<<<<<< HEAD
-        "x-ms-version": "2019-10-10"
-=======
-        "x-ms-version": "2019-12-12"
->>>>>>> 32e373e2
-      },
-      "RequestBody": null,
-      "StatusCode": 201,
-      "ResponseHeaders": {
-        "Content-Length": "0",
-<<<<<<< HEAD
-        "Date": "Thu, 05 Mar 2020 20:56:32 GMT",
-        "ETag": "\u00220x8D7C147AF9A1A2C\u0022",
-        "Last-Modified": "Thu, 05 Mar 2020 20:56:32 GMT",
-=======
+        "x-ms-version": "2019-12-12"
+      },
+      "RequestBody": null,
+      "StatusCode": 201,
+      "ResponseHeaders": {
+        "Content-Length": "0",
         "Date": "Thu, 02 Apr 2020 23:42:51 GMT",
         "ETag": "\u00220x8D7D75F8F6A51B1\u0022",
         "Last-Modified": "Thu, 02 Apr 2020 23:42:52 GMT",
->>>>>>> 32e373e2
         "Server": [
           "Windows-Azure-Blob/1.0",
           "Microsoft-HTTPAPI/2.0"
         ],
         "x-ms-client-request-id": "40777533-06bf-628f-cbf3-081c1e4f4591",
         "x-ms-lease-id": "ae01f559-cbf8-bc48-2619-2ed22cc1674e",
-<<<<<<< HEAD
-        "x-ms-request-id": "4a110035-c01e-0026-7730-f3da23000000",
-        "x-ms-version": "2019-10-10"
-=======
         "x-ms-request-id": "3c714ad6-501e-008d-6948-097a72000000",
         "x-ms-version": "2019-12-12"
->>>>>>> 32e373e2
-      },
-      "ResponseBody": []
-    },
-    {
-<<<<<<< HEAD
-      "RequestUri": "https://seanstagetest.blob.core.windows.net/test-container-5584ffd7-a524-1704-1dd0-14776fa198b0/test-blob-ff713b5d-5b3c-e3aa-43fc-df334368adbf?comp=lease",
-      "RequestMethod": "PUT",
-      "RequestHeaders": {
-        "Authorization": "Sanitized",
-        "If-Unmodified-Since": "Wed, 04 Mar 2020 20:56:31 GMT",
-        "traceparent": "00-bc6410588765014691c352178a19ebff-8fe00889dcd90a4d-00",
-        "User-Agent": [
-          "azsdk-net-Storage.Blobs/12.4.0-dev.20200305.1",
-          "(.NET Core 4.6.28325.01; Microsoft Windows 10.0.18363 )"
-        ],
-        "x-ms-client-request-id": "b79f22a5-2749-a88f-007b-4c933ae6149a",
-        "x-ms-date": "Thu, 05 Mar 2020 20:56:33 GMT",
-        "x-ms-lease-action": "renew",
-        "x-ms-lease-id": "ae01f559-cbf8-bc48-2619-2ed22cc1674e",
-        "x-ms-return-client-request-id": "true",
-        "x-ms-version": "2019-10-10"
-=======
+      },
+      "ResponseBody": []
+    },
+    {
       "RequestUri": "https://seanmcccanary.blob.core.windows.net/test-container-5584ffd7-a524-1704-1dd0-14776fa198b0/test-blob-ff713b5d-5b3c-e3aa-43fc-df334368adbf?comp=lease",
       "RequestMethod": "PUT",
       "RequestHeaders": {
@@ -546,49 +298,19 @@
         "x-ms-lease-id": "ae01f559-cbf8-bc48-2619-2ed22cc1674e",
         "x-ms-return-client-request-id": "true",
         "x-ms-version": "2019-12-12"
->>>>>>> 32e373e2
       },
       "RequestBody": null,
       "StatusCode": 412,
       "ResponseHeaders": {
         "Content-Length": "252",
         "Content-Type": "application/xml",
-<<<<<<< HEAD
-        "Date": "Thu, 05 Mar 2020 20:56:32 GMT",
-=======
-        "Date": "Thu, 02 Apr 2020 23:42:51 GMT",
->>>>>>> 32e373e2
+        "Date": "Thu, 02 Apr 2020 23:42:51 GMT",
         "Server": [
           "Windows-Azure-Blob/1.0",
           "Microsoft-HTTPAPI/2.0"
         ],
         "x-ms-client-request-id": "b79f22a5-2749-a88f-007b-4c933ae6149a",
         "x-ms-error-code": "ConditionNotMet",
-<<<<<<< HEAD
-        "x-ms-request-id": "4a110038-c01e-0026-7930-f3da23000000",
-        "x-ms-version": "2019-10-10"
-      },
-      "ResponseBody": [
-        "\uFEFF\u003C?xml version=\u00221.0\u0022 encoding=\u0022utf-8\u0022?\u003E\u003CError\u003E\u003CCode\u003EConditionNotMet\u003C/Code\u003E\u003CMessage\u003EThe condition specified using HTTP conditional header(s) is not met.\n",
-        "RequestId:4a110038-c01e-0026-7930-f3da23000000\n",
-        "Time:2020-03-05T20:56:33.0763325Z\u003C/Message\u003E\u003C/Error\u003E"
-      ]
-    },
-    {
-      "RequestUri": "https://seanstagetest.blob.core.windows.net/test-container-5584ffd7-a524-1704-1dd0-14776fa198b0?restype=container",
-      "RequestMethod": "DELETE",
-      "RequestHeaders": {
-        "Authorization": "Sanitized",
-        "traceparent": "00-257c6d748480b54d9e6e0acf5ba49c26-677d964540116046-00",
-        "User-Agent": [
-          "azsdk-net-Storage.Blobs/12.4.0-dev.20200305.1",
-          "(.NET Core 4.6.28325.01; Microsoft Windows 10.0.18363 )"
-        ],
-        "x-ms-client-request-id": "fc7763fd-8daf-2c47-f765-69f12c77db0b",
-        "x-ms-date": "Thu, 05 Mar 2020 20:56:33 GMT",
-        "x-ms-return-client-request-id": "true",
-        "x-ms-version": "2019-10-10"
-=======
         "x-ms-request-id": "3c714ad9-501e-008d-6c48-097a72000000",
         "x-ms-version": "2019-12-12"
       },
@@ -612,49 +334,23 @@
         "x-ms-date": "Thu, 02 Apr 2020 23:42:53 GMT",
         "x-ms-return-client-request-id": "true",
         "x-ms-version": "2019-12-12"
->>>>>>> 32e373e2
       },
       "RequestBody": null,
       "StatusCode": 202,
       "ResponseHeaders": {
         "Content-Length": "0",
-<<<<<<< HEAD
-        "Date": "Thu, 05 Mar 2020 20:56:32 GMT",
-=======
         "Date": "Thu, 02 Apr 2020 23:42:52 GMT",
->>>>>>> 32e373e2
         "Server": [
           "Windows-Azure-Blob/1.0",
           "Microsoft-HTTPAPI/2.0"
         ],
         "x-ms-client-request-id": "fc7763fd-8daf-2c47-f765-69f12c77db0b",
-<<<<<<< HEAD
-        "x-ms-request-id": "4a110039-c01e-0026-7a30-f3da23000000",
-        "x-ms-version": "2019-10-10"
-=======
         "x-ms-request-id": "3c714add-501e-008d-6e48-097a72000000",
         "x-ms-version": "2019-12-12"
->>>>>>> 32e373e2
-      },
-      "ResponseBody": []
-    },
-    {
-<<<<<<< HEAD
-      "RequestUri": "https://seanstagetest.blob.core.windows.net/test-container-a5b729b9-b675-9a31-83e5-4ce8d99f6725?restype=container",
-      "RequestMethod": "PUT",
-      "RequestHeaders": {
-        "Authorization": "Sanitized",
-        "traceparent": "00-df49121695a2374398fd9a2c924c0323-2f15f9f59e6b8741-00",
-        "User-Agent": [
-          "azsdk-net-Storage.Blobs/12.4.0-dev.20200305.1",
-          "(.NET Core 4.6.28325.01; Microsoft Windows 10.0.18363 )"
-        ],
-        "x-ms-blob-public-access": "container",
-        "x-ms-client-request-id": "17374185-4c23-4621-31dc-79ca405e5258",
-        "x-ms-date": "Thu, 05 Mar 2020 20:56:33 GMT",
-        "x-ms-return-client-request-id": "true",
-        "x-ms-version": "2019-10-10"
-=======
+      },
+      "ResponseBody": []
+    },
+    {
       "RequestUri": "https://seanmcccanary.blob.core.windows.net/test-container-a5b729b9-b675-9a31-83e5-4ce8d99f6725?restype=container",
       "RequestMethod": "PUT",
       "RequestHeaders": {
@@ -669,58 +365,30 @@
         "x-ms-date": "Thu, 02 Apr 2020 23:42:53 GMT",
         "x-ms-return-client-request-id": "true",
         "x-ms-version": "2019-12-12"
->>>>>>> 32e373e2
-      },
-      "RequestBody": null,
-      "StatusCode": 201,
-      "ResponseHeaders": {
-        "Content-Length": "0",
-<<<<<<< HEAD
-        "Date": "Thu, 05 Mar 2020 20:56:33 GMT",
-        "ETag": "\u00220x8D7C147AFEC75B1\u0022",
-        "Last-Modified": "Thu, 05 Mar 2020 20:56:33 GMT",
-=======
+      },
+      "RequestBody": null,
+      "StatusCode": 201,
+      "ResponseHeaders": {
+        "Content-Length": "0",
         "Date": "Thu, 02 Apr 2020 23:42:52 GMT",
         "ETag": "\u00220x8D7D75F8FC34FD6\u0022",
         "Last-Modified": "Thu, 02 Apr 2020 23:42:53 GMT",
->>>>>>> 32e373e2
         "Server": [
           "Windows-Azure-Blob/1.0",
           "Microsoft-HTTPAPI/2.0"
         ],
         "x-ms-client-request-id": "17374185-4c23-4621-31dc-79ca405e5258",
-<<<<<<< HEAD
-        "x-ms-request-id": "6ca0107d-901e-0014-4230-f3da54000000",
-        "x-ms-version": "2019-10-10"
-=======
         "x-ms-request-id": "299a39a6-f01e-002d-0c48-09fed3000000",
         "x-ms-version": "2019-12-12"
->>>>>>> 32e373e2
-      },
-      "ResponseBody": []
-    },
-    {
-<<<<<<< HEAD
-      "RequestUri": "https://seanstagetest.blob.core.windows.net/test-container-a5b729b9-b675-9a31-83e5-4ce8d99f6725/test-blob-776743fe-03e1-a19c-3e46-22e16f23f8d5",
-=======
+      },
+      "ResponseBody": []
+    },
+    {
       "RequestUri": "https://seanmcccanary.blob.core.windows.net/test-container-a5b729b9-b675-9a31-83e5-4ce8d99f6725/test-blob-776743fe-03e1-a19c-3e46-22e16f23f8d5",
->>>>>>> 32e373e2
       "RequestMethod": "PUT",
       "RequestHeaders": {
         "Authorization": "Sanitized",
         "Content-Length": "1024",
-<<<<<<< HEAD
-        "traceparent": "00-1ac6b317309db84d8d3b190f99458873-be684987686c3449-00",
-        "User-Agent": [
-          "azsdk-net-Storage.Blobs/12.4.0-dev.20200305.1",
-          "(.NET Core 4.6.28325.01; Microsoft Windows 10.0.18363 )"
-        ],
-        "x-ms-blob-type": "BlockBlob",
-        "x-ms-client-request-id": "9d7b6eaf-1b35-2503-4bea-becb1511d797",
-        "x-ms-date": "Thu, 05 Mar 2020 20:56:33 GMT",
-        "x-ms-return-client-request-id": "true",
-        "x-ms-version": "2019-10-10"
-=======
         "traceparent": "00-d3263bc20c307a4eaed06795c2b33cbf-cbceaab42a70f042-00",
         "User-Agent": [
           "azsdk-net-Storage.Blobs/12.5.0-dev.20200402.1",
@@ -731,182 +399,93 @@
         "x-ms-date": "Thu, 02 Apr 2020 23:42:53 GMT",
         "x-ms-return-client-request-id": "true",
         "x-ms-version": "2019-12-12"
->>>>>>> 32e373e2
       },
       "RequestBody": "V1pjl2dPAjyUTqaSniAvJEDuD15FFhCBpZXY3Ck/1w3jo3Lm\u002B7vwrkAq45NdCQIeFv6hgBOakEFJ4fLSdiYTVHaZrvuuSSiF/mAdGjN9JJuSusUqnVf5SRMxnRrIHjgaF44cxFoHb83WHIKyfXUNy7xWP7tg6LYfn2XnfawOvN8oAgOkYWBAi0v3VIHVRsueI9Fdct58uS7X/CT1H/Ihx1\u002BiinpxaGlbFbRwaZQ1SliaSVrasEoAq0nUzWQ8S2tY1owhMrxQLLpnAlwqDFCaobLLWtaYRxcVod4xnJsFH8lIF5IIFBecSRyfcq7t1p/5OiuxcPGVwI90C5DdH48eYuKT4vS9kY2bLhC5\u002BNRoKMs/OGJvU67YslcDkwiGvyqMgQ/LWvOrO6idFkLg28e6DOPEnuYtrg80ui\u002Bcuf6FFG/mLHfFnM7Yk/y50jxs\u002BNaPSYYlwSFDX9IAl5/DDoGqGALS\u002Ba5Q9G8U7ArpdNzSx8JYDHB3YFJOos2lxAQuFIV7Dro6mf4nP1QXENUWWer1LtDdagIQMrewhFbhqzBq5tiEbmUily3DMMwbYFB9N0njr5Y0UamDatwCihWnRpQkrCn9keuE05aiGTk19NJnM00N/vuaNpQuAQOJHw0YHOo497Mmf6VdXtz/kjdwTnUJm1bImUiYiXaVz5Dn\u002B7OIiv1P/P0eQbOnsKAfmqNcvbONf4S3T4Khn209kbAVdWIodwc6IFF461mjIOmoee/SOBHcWXsu0Tp6rVyP4bACkjo99iOcIpxhFZQrEy6Z\u002BSZ\u002BalmfOBvm\u002BqXMwHP06QmpoI6uaoLLNhZ0e0TmA70L4bM2EHZXY1oeVvx\u002Bz2EpbSyLgXKg6o\u002BkszRCKrzX//bnwd/AvtiSUj0zkBOFTWa0Sw0YW4JLavYkkl1CFDidR1YGlg6Caa5T\u002BC80bVp7HmXNjt\u002Bvv6R0nFbomyx7Tz4FlUm9f7dYMeJfxGNSFv2cqHT3dYVY7oeykvq4ms2C2KjxL9cRvp6udF39T/pAIYVYS/K3g9q4rKfBCu28oJcU3Oy6Yecli\u002BrVSQAoW56NcXB0X07aylXOOIIwT7Ox8dTF6HMOhr\u002BeMsAI4jnZj1EIM5h8SEFIOhGX7Chk9Ts2I1csYnIrf\u002Buw1SyO0ugb9KgwJxwbNKiSfa5hdpmXOT2E0b7hrS3f3LSsy3MUuWcpe/iANM0fG\u002B6vmeTDyghRGZvuCgEpOUZ7UEpnbmk1fsRGN/uhFgVvZbXPMhRIHBKsW7LXJq9mAEKxBOOCuK2FeRsgfJINsAKWf6VLWQYyMzQ4uhO3XlcU4De48BIh7awISbn5J5\u002BAn6qvQKYKGqY7f9GvSv2azhvDC5xbVMDwdZH4Qw9NOQ==",
       "StatusCode": 201,
       "ResponseHeaders": {
         "Content-Length": "0",
         "Content-MD5": "BAy6O\u002Bd0RwbgsdpQ\u002BRUULQ==",
-<<<<<<< HEAD
-        "Date": "Thu, 05 Mar 2020 20:56:33 GMT",
-        "ETag": "\u00220x8D7C147AFF952DC\u0022",
-        "Last-Modified": "Thu, 05 Mar 2020 20:56:33 GMT",
-=======
         "Date": "Thu, 02 Apr 2020 23:42:52 GMT",
         "ETag": "\u00220x8D7D75F8FD11586\u0022",
         "Last-Modified": "Thu, 02 Apr 2020 23:42:53 GMT",
->>>>>>> 32e373e2
         "Server": [
           "Windows-Azure-Blob/1.0",
           "Microsoft-HTTPAPI/2.0"
         ],
         "x-ms-client-request-id": "9d7b6eaf-1b35-2503-4bea-becb1511d797",
         "x-ms-content-crc64": "/buUYnZexbw=",
-<<<<<<< HEAD
-        "x-ms-request-id": "6ca01081-901e-0014-4530-f3da54000000",
-        "x-ms-request-server-encrypted": "true",
-        "x-ms-version": "2019-10-10"
-=======
         "x-ms-request-id": "299a39b0-f01e-002d-1148-09fed3000000",
         "x-ms-request-server-encrypted": "true",
         "x-ms-version": "2019-12-12"
->>>>>>> 32e373e2
-      },
-      "ResponseBody": []
-    },
-    {
-<<<<<<< HEAD
-      "RequestUri": "https://seanstagetest.blob.core.windows.net/test-container-a5b729b9-b675-9a31-83e5-4ce8d99f6725/test-blob-776743fe-03e1-a19c-3e46-22e16f23f8d5?comp=lease",
-      "RequestMethod": "PUT",
-      "RequestHeaders": {
-        "Authorization": "Sanitized",
-        "traceparent": "00-be1b2a1ee4b29643b26194a0455094ab-52b9f0876df3bc40-00",
-        "User-Agent": [
-          "azsdk-net-Storage.Blobs/12.4.0-dev.20200305.1",
-          "(.NET Core 4.6.28325.01; Microsoft Windows 10.0.18363 )"
+      },
+      "ResponseBody": []
+    },
+    {
+      "RequestUri": "https://seanmcccanary.blob.core.windows.net/test-container-a5b729b9-b675-9a31-83e5-4ce8d99f6725/test-blob-776743fe-03e1-a19c-3e46-22e16f23f8d5?comp=lease",
+      "RequestMethod": "PUT",
+      "RequestHeaders": {
+        "Authorization": "Sanitized",
+        "traceparent": "00-194333e92370e745bcbb2ae9539f5f8b-8e67df55e9a22940-00",
+        "User-Agent": [
+          "azsdk-net-Storage.Blobs/12.5.0-dev.20200402.1",
+          "(.NET Core 4.6.28325.01; Microsoft Windows 10.0.18362 )"
         ],
         "x-ms-client-request-id": "2a90f9ee-577b-cc0f-3cb4-a0231a2c5a74",
-        "x-ms-date": "Thu, 05 Mar 2020 20:56:33 GMT",
-=======
-      "RequestUri": "https://seanmcccanary.blob.core.windows.net/test-container-a5b729b9-b675-9a31-83e5-4ce8d99f6725/test-blob-776743fe-03e1-a19c-3e46-22e16f23f8d5?comp=lease",
-      "RequestMethod": "PUT",
-      "RequestHeaders": {
-        "Authorization": "Sanitized",
-        "traceparent": "00-194333e92370e745bcbb2ae9539f5f8b-8e67df55e9a22940-00",
-        "User-Agent": [
-          "azsdk-net-Storage.Blobs/12.5.0-dev.20200402.1",
-          "(.NET Core 4.6.28325.01; Microsoft Windows 10.0.18362 )"
-        ],
-        "x-ms-client-request-id": "2a90f9ee-577b-cc0f-3cb4-a0231a2c5a74",
-        "x-ms-date": "Thu, 02 Apr 2020 23:42:54 GMT",
->>>>>>> 32e373e2
+        "x-ms-date": "Thu, 02 Apr 2020 23:42:54 GMT",
         "x-ms-lease-action": "acquire",
         "x-ms-lease-duration": "15",
         "x-ms-proposed-lease-id": "1ac546ed-e293-c631-fd12-00d6cad64faf",
         "x-ms-return-client-request-id": "true",
-<<<<<<< HEAD
-        "x-ms-version": "2019-10-10"
-=======
-        "x-ms-version": "2019-12-12"
->>>>>>> 32e373e2
-      },
-      "RequestBody": null,
-      "StatusCode": 201,
-      "ResponseHeaders": {
-        "Content-Length": "0",
-<<<<<<< HEAD
-        "Date": "Thu, 05 Mar 2020 20:56:33 GMT",
-        "ETag": "\u00220x8D7C147AFF952DC\u0022",
-        "Last-Modified": "Thu, 05 Mar 2020 20:56:33 GMT",
-=======
+        "x-ms-version": "2019-12-12"
+      },
+      "RequestBody": null,
+      "StatusCode": 201,
+      "ResponseHeaders": {
+        "Content-Length": "0",
         "Date": "Thu, 02 Apr 2020 23:42:52 GMT",
         "ETag": "\u00220x8D7D75F8FD11586\u0022",
         "Last-Modified": "Thu, 02 Apr 2020 23:42:53 GMT",
->>>>>>> 32e373e2
         "Server": [
           "Windows-Azure-Blob/1.0",
           "Microsoft-HTTPAPI/2.0"
         ],
         "x-ms-client-request-id": "2a90f9ee-577b-cc0f-3cb4-a0231a2c5a74",
         "x-ms-lease-id": "1ac546ed-e293-c631-fd12-00d6cad64faf",
-<<<<<<< HEAD
-        "x-ms-request-id": "6ca01083-901e-0014-4730-f3da54000000",
-        "x-ms-version": "2019-10-10"
-=======
         "x-ms-request-id": "299a39b9-f01e-002d-1748-09fed3000000",
         "x-ms-version": "2019-12-12"
->>>>>>> 32e373e2
-      },
-      "ResponseBody": []
-    },
-    {
-<<<<<<< HEAD
-      "RequestUri": "https://seanstagetest.blob.core.windows.net/test-container-a5b729b9-b675-9a31-83e5-4ce8d99f6725/test-blob-776743fe-03e1-a19c-3e46-22e16f23f8d5?comp=lease",
-=======
+      },
+      "ResponseBody": []
+    },
+    {
       "RequestUri": "https://seanmcccanary.blob.core.windows.net/test-container-a5b729b9-b675-9a31-83e5-4ce8d99f6725/test-blob-776743fe-03e1-a19c-3e46-22e16f23f8d5?comp=lease",
->>>>>>> 32e373e2
       "RequestMethod": "PUT",
       "RequestHeaders": {
         "Authorization": "Sanitized",
         "If-Match": "\u0022garbage\u0022",
-<<<<<<< HEAD
-        "traceparent": "00-cae575dafe6e8f4bba2c806eefa3b762-5c4b419109cc0c40-00",
-        "User-Agent": [
-          "azsdk-net-Storage.Blobs/12.4.0-dev.20200305.1",
-          "(.NET Core 4.6.28325.01; Microsoft Windows 10.0.18363 )"
+        "traceparent": "00-b323ca4d6519154b84a04150bd4e188e-13379ea5be99a24d-00",
+        "User-Agent": [
+          "azsdk-net-Storage.Blobs/12.5.0-dev.20200402.1",
+          "(.NET Core 4.6.28325.01; Microsoft Windows 10.0.18362 )"
         ],
         "x-ms-client-request-id": "d1e80776-2546-ab34-e07c-99e00fdfd566",
-        "x-ms-date": "Thu, 05 Mar 2020 20:56:33 GMT",
+        "x-ms-date": "Thu, 02 Apr 2020 23:42:54 GMT",
         "x-ms-lease-action": "renew",
         "x-ms-lease-id": "1ac546ed-e293-c631-fd12-00d6cad64faf",
         "x-ms-return-client-request-id": "true",
-        "x-ms-version": "2019-10-10"
-=======
-        "traceparent": "00-b323ca4d6519154b84a04150bd4e188e-13379ea5be99a24d-00",
-        "User-Agent": [
-          "azsdk-net-Storage.Blobs/12.5.0-dev.20200402.1",
-          "(.NET Core 4.6.28325.01; Microsoft Windows 10.0.18362 )"
-        ],
-        "x-ms-client-request-id": "d1e80776-2546-ab34-e07c-99e00fdfd566",
-        "x-ms-date": "Thu, 02 Apr 2020 23:42:54 GMT",
-        "x-ms-lease-action": "renew",
-        "x-ms-lease-id": "1ac546ed-e293-c631-fd12-00d6cad64faf",
-        "x-ms-return-client-request-id": "true",
-        "x-ms-version": "2019-12-12"
->>>>>>> 32e373e2
+        "x-ms-version": "2019-12-12"
       },
       "RequestBody": null,
       "StatusCode": 412,
       "ResponseHeaders": {
         "Content-Length": "252",
         "Content-Type": "application/xml",
-<<<<<<< HEAD
-        "Date": "Thu, 05 Mar 2020 20:56:33 GMT",
-=======
         "Date": "Thu, 02 Apr 2020 23:42:52 GMT",
->>>>>>> 32e373e2
         "Server": [
           "Windows-Azure-Blob/1.0",
           "Microsoft-HTTPAPI/2.0"
         ],
         "x-ms-client-request-id": "d1e80776-2546-ab34-e07c-99e00fdfd566",
         "x-ms-error-code": "ConditionNotMet",
-<<<<<<< HEAD
-        "x-ms-request-id": "6ca01087-901e-0014-4a30-f3da54000000",
-        "x-ms-version": "2019-10-10"
-      },
-      "ResponseBody": [
-        "\uFEFF\u003C?xml version=\u00221.0\u0022 encoding=\u0022utf-8\u0022?\u003E\u003CError\u003E\u003CCode\u003EConditionNotMet\u003C/Code\u003E\u003CMessage\u003EThe condition specified using HTTP conditional header(s) is not met.\n",
-        "RequestId:6ca01087-901e-0014-4a30-f3da54000000\n",
-        "Time:2020-03-05T20:56:33.7555477Z\u003C/Message\u003E\u003C/Error\u003E"
-      ]
-    },
-    {
-      "RequestUri": "https://seanstagetest.blob.core.windows.net/test-container-a5b729b9-b675-9a31-83e5-4ce8d99f6725?restype=container",
-      "RequestMethod": "DELETE",
-      "RequestHeaders": {
-        "Authorization": "Sanitized",
-        "traceparent": "00-ac774fd927340e42b48c2b75650def1e-99bf1c173b020049-00",
-        "User-Agent": [
-          "azsdk-net-Storage.Blobs/12.4.0-dev.20200305.1",
-          "(.NET Core 4.6.28325.01; Microsoft Windows 10.0.18363 )"
-        ],
-        "x-ms-client-request-id": "12acf536-8943-752e-db1b-454c68222d63",
-        "x-ms-date": "Thu, 05 Mar 2020 20:56:33 GMT",
-        "x-ms-return-client-request-id": "true",
-        "x-ms-version": "2019-10-10"
-=======
         "x-ms-request-id": "299a39bb-f01e-002d-1948-09fed3000000",
         "x-ms-version": "2019-12-12"
       },
@@ -930,175 +509,93 @@
         "x-ms-date": "Thu, 02 Apr 2020 23:42:54 GMT",
         "x-ms-return-client-request-id": "true",
         "x-ms-version": "2019-12-12"
->>>>>>> 32e373e2
       },
       "RequestBody": null,
       "StatusCode": 202,
       "ResponseHeaders": {
         "Content-Length": "0",
-<<<<<<< HEAD
-        "Date": "Thu, 05 Mar 2020 20:56:33 GMT",
-=======
         "Date": "Thu, 02 Apr 2020 23:42:52 GMT",
->>>>>>> 32e373e2
         "Server": [
           "Windows-Azure-Blob/1.0",
           "Microsoft-HTTPAPI/2.0"
         ],
         "x-ms-client-request-id": "12acf536-8943-752e-db1b-454c68222d63",
-<<<<<<< HEAD
-        "x-ms-request-id": "6ca0108a-901e-0014-4d30-f3da54000000",
-        "x-ms-version": "2019-10-10"
-=======
         "x-ms-request-id": "299a39c1-f01e-002d-1e48-09fed3000000",
         "x-ms-version": "2019-12-12"
->>>>>>> 32e373e2
-      },
-      "ResponseBody": []
-    },
-    {
-<<<<<<< HEAD
-      "RequestUri": "https://seanstagetest.blob.core.windows.net/test-container-b7ca2100-44d0-001f-d7fb-dbf33e8edcd2?restype=container",
-      "RequestMethod": "PUT",
-      "RequestHeaders": {
-        "Authorization": "Sanitized",
-        "traceparent": "00-08bbad23f6dbf840a6f57a2a2b9173e6-b549dcd3dc37814e-00",
-        "User-Agent": [
-          "azsdk-net-Storage.Blobs/12.4.0-dev.20200305.1",
-          "(.NET Core 4.6.28325.01; Microsoft Windows 10.0.18363 )"
+      },
+      "ResponseBody": []
+    },
+    {
+      "RequestUri": "https://seanmcccanary.blob.core.windows.net/test-container-b7ca2100-44d0-001f-d7fb-dbf33e8edcd2?restype=container",
+      "RequestMethod": "PUT",
+      "RequestHeaders": {
+        "Authorization": "Sanitized",
+        "traceparent": "00-51a1db86d826fb4fadb2d827498ddfeb-650c923458b4f845-00",
+        "User-Agent": [
+          "azsdk-net-Storage.Blobs/12.5.0-dev.20200402.1",
+          "(.NET Core 4.6.28325.01; Microsoft Windows 10.0.18362 )"
         ],
         "x-ms-blob-public-access": "container",
         "x-ms-client-request-id": "ada48325-0343-f1b8-d6ac-3a48ae3a364c",
-        "x-ms-date": "Thu, 05 Mar 2020 20:56:33 GMT",
-        "x-ms-return-client-request-id": "true",
-        "x-ms-version": "2019-10-10"
-=======
-      "RequestUri": "https://seanmcccanary.blob.core.windows.net/test-container-b7ca2100-44d0-001f-d7fb-dbf33e8edcd2?restype=container",
-      "RequestMethod": "PUT",
-      "RequestHeaders": {
-        "Authorization": "Sanitized",
-        "traceparent": "00-51a1db86d826fb4fadb2d827498ddfeb-650c923458b4f845-00",
-        "User-Agent": [
-          "azsdk-net-Storage.Blobs/12.5.0-dev.20200402.1",
-          "(.NET Core 4.6.28325.01; Microsoft Windows 10.0.18362 )"
-        ],
-        "x-ms-blob-public-access": "container",
-        "x-ms-client-request-id": "ada48325-0343-f1b8-d6ac-3a48ae3a364c",
-        "x-ms-date": "Thu, 02 Apr 2020 23:42:54 GMT",
-        "x-ms-return-client-request-id": "true",
-        "x-ms-version": "2019-12-12"
->>>>>>> 32e373e2
-      },
-      "RequestBody": null,
-      "StatusCode": 201,
-      "ResponseHeaders": {
-        "Content-Length": "0",
-<<<<<<< HEAD
-        "Date": "Thu, 05 Mar 2020 20:56:33 GMT",
-        "ETag": "\u00220x8D7C147B0533976\u0022",
-        "Last-Modified": "Thu, 05 Mar 2020 20:56:34 GMT",
-=======
+        "x-ms-date": "Thu, 02 Apr 2020 23:42:54 GMT",
+        "x-ms-return-client-request-id": "true",
+        "x-ms-version": "2019-12-12"
+      },
+      "RequestBody": null,
+      "StatusCode": 201,
+      "ResponseHeaders": {
+        "Content-Length": "0",
         "Date": "Thu, 02 Apr 2020 23:42:53 GMT",
         "ETag": "\u00220x8D7D75F902A2E3F\u0022",
         "Last-Modified": "Thu, 02 Apr 2020 23:42:53 GMT",
->>>>>>> 32e373e2
         "Server": [
           "Windows-Azure-Blob/1.0",
           "Microsoft-HTTPAPI/2.0"
         ],
         "x-ms-client-request-id": "ada48325-0343-f1b8-d6ac-3a48ae3a364c",
-<<<<<<< HEAD
-        "x-ms-request-id": "27a97f71-e01e-000e-0e30-f3bb8b000000",
-        "x-ms-version": "2019-10-10"
-=======
         "x-ms-request-id": "93bacdc1-801e-0008-6148-0957af000000",
         "x-ms-version": "2019-12-12"
->>>>>>> 32e373e2
-      },
-      "ResponseBody": []
-    },
-    {
-<<<<<<< HEAD
-      "RequestUri": "https://seanstagetest.blob.core.windows.net/test-container-b7ca2100-44d0-001f-d7fb-dbf33e8edcd2/test-blob-588b723f-1378-3e30-ff1d-8962e6afcff4",
-=======
+      },
+      "ResponseBody": []
+    },
+    {
       "RequestUri": "https://seanmcccanary.blob.core.windows.net/test-container-b7ca2100-44d0-001f-d7fb-dbf33e8edcd2/test-blob-588b723f-1378-3e30-ff1d-8962e6afcff4",
->>>>>>> 32e373e2
       "RequestMethod": "PUT",
       "RequestHeaders": {
         "Authorization": "Sanitized",
         "Content-Length": "1024",
-<<<<<<< HEAD
-        "traceparent": "00-74538a57177b6c4db2f0364aceedd64e-9de5ab0f0828d041-00",
-        "User-Agent": [
-          "azsdk-net-Storage.Blobs/12.4.0-dev.20200305.1",
-          "(.NET Core 4.6.28325.01; Microsoft Windows 10.0.18363 )"
+        "traceparent": "00-27a597663988ab41a31280c4640ae1b5-b5935649c69fd443-00",
+        "User-Agent": [
+          "azsdk-net-Storage.Blobs/12.5.0-dev.20200402.1",
+          "(.NET Core 4.6.28325.01; Microsoft Windows 10.0.18362 )"
         ],
         "x-ms-blob-type": "BlockBlob",
         "x-ms-client-request-id": "732f2d0c-7b1c-7597-fa14-f2153507aa60",
-        "x-ms-date": "Thu, 05 Mar 2020 20:56:34 GMT",
-        "x-ms-return-client-request-id": "true",
-        "x-ms-version": "2019-10-10"
-=======
-        "traceparent": "00-27a597663988ab41a31280c4640ae1b5-b5935649c69fd443-00",
-        "User-Agent": [
-          "azsdk-net-Storage.Blobs/12.5.0-dev.20200402.1",
-          "(.NET Core 4.6.28325.01; Microsoft Windows 10.0.18362 )"
-        ],
-        "x-ms-blob-type": "BlockBlob",
-        "x-ms-client-request-id": "732f2d0c-7b1c-7597-fa14-f2153507aa60",
-        "x-ms-date": "Thu, 02 Apr 2020 23:42:54 GMT",
-        "x-ms-return-client-request-id": "true",
-        "x-ms-version": "2019-12-12"
->>>>>>> 32e373e2
+        "x-ms-date": "Thu, 02 Apr 2020 23:42:54 GMT",
+        "x-ms-return-client-request-id": "true",
+        "x-ms-version": "2019-12-12"
       },
       "RequestBody": "dwfOu\u002Bouj75XuEOGh9r/8zcRML1XLFsRUmWuJnlWCibdRtCna3thEePNAL/QqrclHpYr1H8RnEurvWiEf2lEAa4dqEEJV4e8sB/aiiubQaiuiAjjKjWny6mF\u002B64S3JF6iP8RsgF2HMYPbyRgNxIfD3u/1vdhYdZ4dtyXg1zYqdONXwErio6nN2xB07sQRpSXZesyUwaaGScomDwk3plpNsVR0tcQ84XtGJ6KH40bZy9IAB1wplbM80bZA/FRglnT2J31v3S8h3JmRTpnD/qaDTEN3N57\u002BZBvhN\u002BRNvCTm5VFt0fvJai7i3mrCWAbZeNLPvXARKZ6V94NhjqUK1CB06mkIlizq\u002BeIUlBl0PAvUx/8Rff701fuyl9o4p9tJmAoKja2dkKLmJMNN/FWFYfu3TIbmOVZhgBStVj4SslIGyzwPKa5eNzccKxj7ZtlmLTYegRtUo16z6M1ZMDqkk7KxRzFZdjgNGVVPic49Zlk7B2jH9DF28iedW0ChBQb8t5emSd/oDPb\u002BEWeFxRmQdoK0XejR3J9BepTJ/Br3bBROUtJ2ltx5UzqxyeKJsOzODOS97OceKtr4JQ9K3lDcBqVTd7IHGd\u002BmesruYBL898noO682OX9tcGg3fnHNLrSp1YM9dnk6hvMFF7HcL4qH\u002B20FYuKhpc0l5cdKD9ttmQxWBIpPv0FQ7XT78SHNUQCdb4MEh4uSCC/2F1Bx8LcXl35lherAeDwrtLWtpfSrWJSGrKAYaRGAhDyaWafxHvy95BnjZ8tV3TdHGNMWJKI7Cr77qwQW/25s5MHuZd6UOpW478GayDDJcI\u002Bo0RA\u002Bql\u002BaXw7o9bO4pySrdkLJZ7cYst59XXSgYEKOMjp0be4ebnqiU8bPqwUhwAic71Gt/8kYUB4xgQ0q\u002Bf7MWsN5RDk2TQfIJxOwSQfZW10sA7DxIDIxXB2QLK0tt5nHw1BBqLwPpqIJpZj1aAcWWGXv/vZN23qRCCgbZmCamq\u002B56EW3V7KhHFzO53qZe/PWuZRHfbjjeegVsKCT9AABrsspe7\u002BBXsCzDqJZfzPAN4w0BOzME1z21m5doecSDSgczThvsAA0FRqT1G7WSfr0FbjUX69TNVuuMqVRI/0ZYMF6fLH7UIeMP\u002B/SeH7uIExzqUwufa24yZecwX2aozEdurNtnA1I\u002BIUxCB\u002B/QP0cgBIZHbpw6uNTwXLaHo8KMVz\u002B9L3LQER\u002B6rCHPXVN\u002BUjagAFrQYV2rI\u002BQGZqarto15xbCgIw/EX\u002BN2jMJqe2txcfqP16Nnq/XiAguO2bppHvWkRYeizj8m67B3WeSbMKiIhOSsK97qEhm6ziD0RXYpHX3MxiXT3rPLWPvi4EIBRsFS9kTVvPMmyiNw==",
       "StatusCode": 201,
       "ResponseHeaders": {
         "Content-Length": "0",
         "Content-MD5": "d7GFhnOsQdS9LyeN\u002B/MDCg==",
-<<<<<<< HEAD
-        "Date": "Thu, 05 Mar 2020 20:56:34 GMT",
-        "ETag": "\u00220x8D7C147B05FB591\u0022",
-        "Last-Modified": "Thu, 05 Mar 2020 20:56:34 GMT",
-=======
         "Date": "Thu, 02 Apr 2020 23:42:53 GMT",
         "ETag": "\u00220x8D7D75F903715E3\u0022",
         "Last-Modified": "Thu, 02 Apr 2020 23:42:53 GMT",
->>>>>>> 32e373e2
         "Server": [
           "Windows-Azure-Blob/1.0",
           "Microsoft-HTTPAPI/2.0"
         ],
         "x-ms-client-request-id": "732f2d0c-7b1c-7597-fa14-f2153507aa60",
         "x-ms-content-crc64": "U\u002BnVHHK5Yu0=",
-<<<<<<< HEAD
-        "x-ms-request-id": "27a97f75-e01e-000e-1130-f3bb8b000000",
-        "x-ms-request-server-encrypted": "true",
-        "x-ms-version": "2019-10-10"
-=======
         "x-ms-request-id": "93bacdd3-801e-0008-6b48-0957af000000",
         "x-ms-request-server-encrypted": "true",
         "x-ms-version": "2019-12-12"
->>>>>>> 32e373e2
-      },
-      "ResponseBody": []
-    },
-    {
-<<<<<<< HEAD
-      "RequestUri": "https://seanstagetest.blob.core.windows.net/test-container-b7ca2100-44d0-001f-d7fb-dbf33e8edcd2/test-blob-588b723f-1378-3e30-ff1d-8962e6afcff4",
-      "RequestMethod": "HEAD",
-      "RequestHeaders": {
-        "Authorization": "Sanitized",
-        "traceparent": "00-1e1c072e95ae1145b64c2bda70866681-85ecda6124922447-00",
-        "User-Agent": [
-          "azsdk-net-Storage.Blobs/12.4.0-dev.20200305.1",
-          "(.NET Core 4.6.28325.01; Microsoft Windows 10.0.18363 )"
-        ],
-        "x-ms-client-request-id": "05e886c2-f8ed-38d1-c7d4-e9fc21efef8c",
-        "x-ms-date": "Thu, 05 Mar 2020 20:56:34 GMT",
-        "x-ms-return-client-request-id": "true",
-        "x-ms-version": "2019-10-10"
-=======
+      },
+      "ResponseBody": []
+    },
+    {
       "RequestUri": "https://seanmcccanary.blob.core.windows.net/test-container-b7ca2100-44d0-001f-d7fb-dbf33e8edcd2/test-blob-588b723f-1378-3e30-ff1d-8962e6afcff4",
       "RequestMethod": "HEAD",
       "RequestHeaders": {
@@ -1112,7 +609,6 @@
         "x-ms-date": "Thu, 02 Apr 2020 23:42:54 GMT",
         "x-ms-return-client-request-id": "true",
         "x-ms-version": "2019-12-12"
->>>>>>> 32e373e2
       },
       "RequestBody": null,
       "StatusCode": 200,
@@ -1121,15 +617,9 @@
         "Content-Length": "1024",
         "Content-MD5": "d7GFhnOsQdS9LyeN\u002B/MDCg==",
         "Content-Type": "application/octet-stream",
-<<<<<<< HEAD
-        "Date": "Thu, 05 Mar 2020 20:56:34 GMT",
-        "ETag": "\u00220x8D7C147B05FB591\u0022",
-        "Last-Modified": "Thu, 05 Mar 2020 20:56:34 GMT",
-=======
         "Date": "Thu, 02 Apr 2020 23:42:53 GMT",
         "ETag": "\u00220x8D7D75F903715E3\u0022",
         "Last-Modified": "Thu, 02 Apr 2020 23:42:53 GMT",
->>>>>>> 32e373e2
         "Server": [
           "Windows-Azure-Blob/1.0",
           "Microsoft-HTTPAPI/2.0"
@@ -1138,167 +628,81 @@
         "x-ms-access-tier-inferred": "true",
         "x-ms-blob-type": "BlockBlob",
         "x-ms-client-request-id": "05e886c2-f8ed-38d1-c7d4-e9fc21efef8c",
-<<<<<<< HEAD
-        "x-ms-creation-time": "Thu, 05 Mar 2020 20:56:34 GMT",
-        "x-ms-lease-state": "available",
-        "x-ms-lease-status": "unlocked",
-        "x-ms-request-id": "27a97f77-e01e-000e-1330-f3bb8b000000",
-        "x-ms-server-encrypted": "true",
-        "x-ms-version": "2019-10-10"
-=======
         "x-ms-creation-time": "Thu, 02 Apr 2020 23:42:53 GMT",
         "x-ms-lease-state": "available",
         "x-ms-lease-status": "unlocked",
         "x-ms-request-id": "93bacddc-801e-0008-7248-0957af000000",
         "x-ms-server-encrypted": "true",
         "x-ms-version": "2019-12-12"
->>>>>>> 32e373e2
-      },
-      "ResponseBody": []
-    },
-    {
-<<<<<<< HEAD
-      "RequestUri": "https://seanstagetest.blob.core.windows.net/test-container-b7ca2100-44d0-001f-d7fb-dbf33e8edcd2/test-blob-588b723f-1378-3e30-ff1d-8962e6afcff4?comp=lease",
-      "RequestMethod": "PUT",
-      "RequestHeaders": {
-        "Authorization": "Sanitized",
-        "traceparent": "00-64e568a35753d546823923dcdaf359de-e1568f5e6b7c5342-00",
-        "User-Agent": [
-          "azsdk-net-Storage.Blobs/12.4.0-dev.20200305.1",
-          "(.NET Core 4.6.28325.01; Microsoft Windows 10.0.18363 )"
+      },
+      "ResponseBody": []
+    },
+    {
+      "RequestUri": "https://seanmcccanary.blob.core.windows.net/test-container-b7ca2100-44d0-001f-d7fb-dbf33e8edcd2/test-blob-588b723f-1378-3e30-ff1d-8962e6afcff4?comp=lease",
+      "RequestMethod": "PUT",
+      "RequestHeaders": {
+        "Authorization": "Sanitized",
+        "traceparent": "00-e5d9fe9f714227419d484d479b744d31-a6c7d0e45453da4e-00",
+        "User-Agent": [
+          "azsdk-net-Storage.Blobs/12.5.0-dev.20200402.1",
+          "(.NET Core 4.6.28325.01; Microsoft Windows 10.0.18362 )"
         ],
         "x-ms-client-request-id": "fee69a71-fe85-f12c-7b8a-3d68461e42f8",
-        "x-ms-date": "Thu, 05 Mar 2020 20:56:34 GMT",
-=======
-      "RequestUri": "https://seanmcccanary.blob.core.windows.net/test-container-b7ca2100-44d0-001f-d7fb-dbf33e8edcd2/test-blob-588b723f-1378-3e30-ff1d-8962e6afcff4?comp=lease",
-      "RequestMethod": "PUT",
-      "RequestHeaders": {
-        "Authorization": "Sanitized",
-        "traceparent": "00-e5d9fe9f714227419d484d479b744d31-a6c7d0e45453da4e-00",
-        "User-Agent": [
-          "azsdk-net-Storage.Blobs/12.5.0-dev.20200402.1",
-          "(.NET Core 4.6.28325.01; Microsoft Windows 10.0.18362 )"
-        ],
-        "x-ms-client-request-id": "fee69a71-fe85-f12c-7b8a-3d68461e42f8",
-        "x-ms-date": "Thu, 02 Apr 2020 23:42:54 GMT",
->>>>>>> 32e373e2
+        "x-ms-date": "Thu, 02 Apr 2020 23:42:54 GMT",
         "x-ms-lease-action": "acquire",
         "x-ms-lease-duration": "15",
         "x-ms-proposed-lease-id": "6b5e25bf-d33b-5b66-8920-59a8856d0419",
         "x-ms-return-client-request-id": "true",
-<<<<<<< HEAD
-        "x-ms-version": "2019-10-10"
-=======
-        "x-ms-version": "2019-12-12"
->>>>>>> 32e373e2
-      },
-      "RequestBody": null,
-      "StatusCode": 201,
-      "ResponseHeaders": {
-        "Content-Length": "0",
-<<<<<<< HEAD
-        "Date": "Thu, 05 Mar 2020 20:56:34 GMT",
-        "ETag": "\u00220x8D7C147B05FB591\u0022",
-        "Last-Modified": "Thu, 05 Mar 2020 20:56:34 GMT",
-=======
+        "x-ms-version": "2019-12-12"
+      },
+      "RequestBody": null,
+      "StatusCode": 201,
+      "ResponseHeaders": {
+        "Content-Length": "0",
         "Date": "Thu, 02 Apr 2020 23:42:53 GMT",
         "ETag": "\u00220x8D7D75F903715E3\u0022",
         "Last-Modified": "Thu, 02 Apr 2020 23:42:53 GMT",
->>>>>>> 32e373e2
         "Server": [
           "Windows-Azure-Blob/1.0",
           "Microsoft-HTTPAPI/2.0"
         ],
         "x-ms-client-request-id": "fee69a71-fe85-f12c-7b8a-3d68461e42f8",
         "x-ms-lease-id": "6b5e25bf-d33b-5b66-8920-59a8856d0419",
-<<<<<<< HEAD
-        "x-ms-request-id": "27a97f79-e01e-000e-1530-f3bb8b000000",
-        "x-ms-version": "2019-10-10"
-=======
         "x-ms-request-id": "93bacde0-801e-0008-7648-0957af000000",
         "x-ms-version": "2019-12-12"
->>>>>>> 32e373e2
-      },
-      "ResponseBody": []
-    },
-    {
-<<<<<<< HEAD
-      "RequestUri": "https://seanstagetest.blob.core.windows.net/test-container-b7ca2100-44d0-001f-d7fb-dbf33e8edcd2/test-blob-588b723f-1378-3e30-ff1d-8962e6afcff4?comp=lease",
-      "RequestMethod": "PUT",
-      "RequestHeaders": {
-        "Authorization": "Sanitized",
-        "If-None-Match": "\u00220x8D7C147B05FB591\u0022",
-        "traceparent": "00-865c9f56f0bce248b502ed24b2857043-f43f1b65a36b0b4b-00",
-        "User-Agent": [
-          "azsdk-net-Storage.Blobs/12.4.0-dev.20200305.1",
-          "(.NET Core 4.6.28325.01; Microsoft Windows 10.0.18363 )"
+      },
+      "ResponseBody": []
+    },
+    {
+      "RequestUri": "https://seanmcccanary.blob.core.windows.net/test-container-b7ca2100-44d0-001f-d7fb-dbf33e8edcd2/test-blob-588b723f-1378-3e30-ff1d-8962e6afcff4?comp=lease",
+      "RequestMethod": "PUT",
+      "RequestHeaders": {
+        "Authorization": "Sanitized",
+        "If-None-Match": "\u00220x8D7D75F903715E3\u0022",
+        "traceparent": "00-00b505e70a7b9b4e83640b1ffdd2e131-378fa1bc28aff741-00",
+        "User-Agent": [
+          "azsdk-net-Storage.Blobs/12.5.0-dev.20200402.1",
+          "(.NET Core 4.6.28325.01; Microsoft Windows 10.0.18362 )"
         ],
         "x-ms-client-request-id": "868af0e9-f009-1007-ad39-6dba68bb49ec",
-        "x-ms-date": "Thu, 05 Mar 2020 20:56:34 GMT",
+        "x-ms-date": "Thu, 02 Apr 2020 23:42:54 GMT",
         "x-ms-lease-action": "renew",
         "x-ms-lease-id": "6b5e25bf-d33b-5b66-8920-59a8856d0419",
         "x-ms-return-client-request-id": "true",
-        "x-ms-version": "2019-10-10"
-=======
-      "RequestUri": "https://seanmcccanary.blob.core.windows.net/test-container-b7ca2100-44d0-001f-d7fb-dbf33e8edcd2/test-blob-588b723f-1378-3e30-ff1d-8962e6afcff4?comp=lease",
-      "RequestMethod": "PUT",
-      "RequestHeaders": {
-        "Authorization": "Sanitized",
-        "If-None-Match": "\u00220x8D7D75F903715E3\u0022",
-        "traceparent": "00-00b505e70a7b9b4e83640b1ffdd2e131-378fa1bc28aff741-00",
-        "User-Agent": [
-          "azsdk-net-Storage.Blobs/12.5.0-dev.20200402.1",
-          "(.NET Core 4.6.28325.01; Microsoft Windows 10.0.18362 )"
-        ],
-        "x-ms-client-request-id": "868af0e9-f009-1007-ad39-6dba68bb49ec",
-        "x-ms-date": "Thu, 02 Apr 2020 23:42:54 GMT",
-        "x-ms-lease-action": "renew",
-        "x-ms-lease-id": "6b5e25bf-d33b-5b66-8920-59a8856d0419",
-        "x-ms-return-client-request-id": "true",
-        "x-ms-version": "2019-12-12"
->>>>>>> 32e373e2
+        "x-ms-version": "2019-12-12"
       },
       "RequestBody": null,
       "StatusCode": 412,
       "ResponseHeaders": {
         "Content-Length": "252",
         "Content-Type": "application/xml",
-<<<<<<< HEAD
-        "Date": "Thu, 05 Mar 2020 20:56:34 GMT",
-=======
         "Date": "Thu, 02 Apr 2020 23:42:53 GMT",
->>>>>>> 32e373e2
         "Server": [
           "Windows-Azure-Blob/1.0",
           "Microsoft-HTTPAPI/2.0"
         ],
         "x-ms-client-request-id": "868af0e9-f009-1007-ad39-6dba68bb49ec",
         "x-ms-error-code": "ConditionNotMet",
-<<<<<<< HEAD
-        "x-ms-request-id": "27a97f7d-e01e-000e-1730-f3bb8b000000",
-        "x-ms-version": "2019-10-10"
-      },
-      "ResponseBody": [
-        "\uFEFF\u003C?xml version=\u00221.0\u0022 encoding=\u0022utf-8\u0022?\u003E\u003CError\u003E\u003CCode\u003EConditionNotMet\u003C/Code\u003E\u003CMessage\u003EThe condition specified using HTTP conditional header(s) is not met.\n",
-        "RequestId:27a97f7d-e01e-000e-1730-f3bb8b000000\n",
-        "Time:2020-03-05T20:56:34.4696321Z\u003C/Message\u003E\u003C/Error\u003E"
-      ]
-    },
-    {
-      "RequestUri": "https://seanstagetest.blob.core.windows.net/test-container-b7ca2100-44d0-001f-d7fb-dbf33e8edcd2?restype=container",
-      "RequestMethod": "DELETE",
-      "RequestHeaders": {
-        "Authorization": "Sanitized",
-        "traceparent": "00-bfb91a939da3a8469fe00c44bdb2b916-bfd7be54ade51444-00",
-        "User-Agent": [
-          "azsdk-net-Storage.Blobs/12.4.0-dev.20200305.1",
-          "(.NET Core 4.6.28325.01; Microsoft Windows 10.0.18363 )"
-        ],
-        "x-ms-client-request-id": "567ec63c-bb93-abee-53f4-e92a59bfb3a7",
-        "x-ms-date": "Thu, 05 Mar 2020 20:56:34 GMT",
-        "x-ms-return-client-request-id": "true",
-        "x-ms-version": "2019-10-10"
-=======
         "x-ms-request-id": "93bacde2-801e-0008-7848-0957af000000",
         "x-ms-version": "2019-12-12"
       },
@@ -1322,42 +726,26 @@
         "x-ms-date": "Thu, 02 Apr 2020 23:42:54 GMT",
         "x-ms-return-client-request-id": "true",
         "x-ms-version": "2019-12-12"
->>>>>>> 32e373e2
       },
       "RequestBody": null,
       "StatusCode": 202,
       "ResponseHeaders": {
         "Content-Length": "0",
-<<<<<<< HEAD
-        "Date": "Thu, 05 Mar 2020 20:56:34 GMT",
-=======
         "Date": "Thu, 02 Apr 2020 23:42:54 GMT",
->>>>>>> 32e373e2
         "Server": [
           "Windows-Azure-Blob/1.0",
           "Microsoft-HTTPAPI/2.0"
         ],
         "x-ms-client-request-id": "567ec63c-bb93-abee-53f4-e92a59bfb3a7",
-<<<<<<< HEAD
-        "x-ms-request-id": "27a97f80-e01e-000e-1a30-f3bb8b000000",
-        "x-ms-version": "2019-10-10"
-=======
         "x-ms-request-id": "93bacde6-801e-0008-7c48-0957af000000",
         "x-ms-version": "2019-12-12"
->>>>>>> 32e373e2
       },
       "ResponseBody": []
     }
   ],
   "Variables": {
-<<<<<<< HEAD
-    "DateTimeOffsetNow": "2020-03-05T12:56:31.9808214-08:00",
-    "RandomSeed": "368515654",
-    "Storage_TestConfigDefault": "ProductionTenant\nseanstagetest\nU2FuaXRpemVk\nhttps://seanstagetest.blob.core.windows.net\nhttp://seanstagetest.file.core.windows.net\nhttp://seanstagetest.queue.core.windows.net\nhttp://seanstagetest.table.core.windows.net\n\n\n\n\nhttp://seanstagetest-secondary.blob.core.windows.net\nhttp://seanstagetest-secondary.file.core.windows.net\nhttp://seanstagetest-secondary.queue.core.windows.net\nhttp://seanstagetest-secondary.table.core.windows.net\n\nSanitized\n\n\nCloud\nBlobEndpoint=https://seanstagetest.blob.core.windows.net/;QueueEndpoint=http://seanstagetest.queue.core.windows.net/;FileEndpoint=http://seanstagetest.file.core.windows.net/;BlobSecondaryEndpoint=http://seanstagetest-secondary.blob.core.windows.net/;QueueSecondaryEndpoint=http://seanstagetest-secondary.queue.core.windows.net/;FileSecondaryEndpoint=http://seanstagetest-secondary.file.core.windows.net/;AccountName=seanstagetest;AccountKey=Sanitized\nseanscope1"
-=======
     "DateTimeOffsetNow": "2020-04-02T16:42:52.2461120-07:00",
     "RandomSeed": "368515654",
     "Storage_TestConfigDefault": "ProductionTenant\nseanmcccanary\nU2FuaXRpemVk\nhttps://seanmcccanary.blob.core.windows.net\nhttps://seanmcccanary.file.core.windows.net\nhttps://seanmcccanary.queue.core.windows.net\nhttps://seanmcccanary.table.core.windows.net\n\n\n\n\nhttps://seanmcccanary-secondary.blob.core.windows.net\nhttps://seanmcccanary-secondary.file.core.windows.net\nhttps://seanmcccanary-secondary.queue.core.windows.net\nhttps://seanmcccanary-secondary.table.core.windows.net\n\nSanitized\n\n\nCloud\nBlobEndpoint=https://seanmcccanary.blob.core.windows.net/;QueueEndpoint=https://seanmcccanary.queue.core.windows.net/;FileEndpoint=https://seanmcccanary.file.core.windows.net/;BlobSecondaryEndpoint=https://seanmcccanary-secondary.blob.core.windows.net/;QueueSecondaryEndpoint=https://seanmcccanary-secondary.queue.core.windows.net/;FileSecondaryEndpoint=https://seanmcccanary-secondary.file.core.windows.net/;AccountName=seanmcccanary;AccountKey=Sanitized\nseanscope1"
->>>>>>> 32e373e2
   }
 }