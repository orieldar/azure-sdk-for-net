--- conflicted
+++ resolved
@@ -1,22 +1,6 @@
 {
   "Entries": [
     {
-<<<<<<< HEAD
-      "RequestUri": "https://seanstagetest.blob.core.windows.net/test-container-0978d5da-578f-3558-d442-d967f10e126b?restype=container",
-      "RequestMethod": "PUT",
-      "RequestHeaders": {
-        "Authorization": "Sanitized",
-        "traceparent": "00-64b373365b0a8e4baaf0f044abeeb232-a0c05c90dbfd694a-00",
-        "User-Agent": [
-          "azsdk-net-Storage.Blobs/12.4.0-dev.20200305.1",
-          "(.NET Core 4.6.28325.01; Microsoft Windows 10.0.18363 )"
-        ],
-        "x-ms-blob-public-access": "container",
-        "x-ms-client-request-id": "407e3e69-afcb-251c-c14a-f47f6d5ed266",
-        "x-ms-date": "Thu, 05 Mar 2020 21:04:29 GMT",
-        "x-ms-return-client-request-id": "true",
-        "x-ms-version": "2019-10-10"
-=======
       "RequestUri": "https://seanmcccanary.blob.core.windows.net/test-container-0978d5da-578f-3558-d442-d967f10e126b?restype=container",
       "RequestMethod": "PUT",
       "RequestHeaders": {
@@ -31,58 +15,30 @@
         "x-ms-date": "Thu, 02 Apr 2020 23:44:31 GMT",
         "x-ms-return-client-request-id": "true",
         "x-ms-version": "2019-12-12"
->>>>>>> 32e373e2
       },
       "RequestBody": null,
       "StatusCode": 201,
       "ResponseHeaders": {
         "Content-Length": "0",
-<<<<<<< HEAD
-        "Date": "Thu, 05 Mar 2020 21:04:29 GMT",
-        "ETag": "\u00220x8D7C148CBFACC71\u0022",
-        "Last-Modified": "Thu, 05 Mar 2020 21:04:30 GMT",
-=======
         "Date": "Thu, 02 Apr 2020 23:44:30 GMT",
         "ETag": "\u00220x8D7D75FCA14D38B\u0022",
         "Last-Modified": "Thu, 02 Apr 2020 23:44:30 GMT",
->>>>>>> 32e373e2
         "Server": [
           "Windows-Azure-Blob/1.0",
           "Microsoft-HTTPAPI/2.0"
         ],
         "x-ms-client-request-id": "407e3e69-afcb-251c-c14a-f47f6d5ed266",
-<<<<<<< HEAD
-        "x-ms-request-id": "69f855f3-701e-0033-3431-f3cd90000000",
-        "x-ms-version": "2019-10-10"
-=======
         "x-ms-request-id": "b7d3e3ac-501e-000b-6d48-09b6cb000000",
         "x-ms-version": "2019-12-12"
->>>>>>> 32e373e2
       },
       "ResponseBody": []
     },
     {
-<<<<<<< HEAD
-      "RequestUri": "https://seanstagetest.blob.core.windows.net/test-container-0978d5da-578f-3558-d442-d967f10e126b/test-blob-3957bcff-962f-1c6c-4302-8fe5289ab763",
-=======
       "RequestUri": "https://seanmcccanary.blob.core.windows.net/test-container-0978d5da-578f-3558-d442-d967f10e126b/test-blob-3957bcff-962f-1c6c-4302-8fe5289ab763",
->>>>>>> 32e373e2
       "RequestMethod": "PUT",
       "RequestHeaders": {
         "Authorization": "Sanitized",
         "Content-Length": "1024",
-<<<<<<< HEAD
-        "traceparent": "00-6665d5a2fab39a45a9d16f47b32ea1e5-8d3fd434992a5948-00",
-        "User-Agent": [
-          "azsdk-net-Storage.Blobs/12.4.0-dev.20200305.1",
-          "(.NET Core 4.6.28325.01; Microsoft Windows 10.0.18363 )"
-        ],
-        "x-ms-blob-type": "BlockBlob",
-        "x-ms-client-request-id": "b835558d-02f0-7a16-f919-2b62f240db1d",
-        "x-ms-date": "Thu, 05 Mar 2020 21:04:30 GMT",
-        "x-ms-return-client-request-id": "true",
-        "x-ms-version": "2019-10-10"
-=======
         "traceparent": "00-0a5dee8385502041b65554081569517f-1428992dc3be8945-00",
         "User-Agent": [
           "azsdk-net-Storage.Blobs/12.5.0-dev.20200402.1",
@@ -93,56 +49,28 @@
         "x-ms-date": "Thu, 02 Apr 2020 23:44:31 GMT",
         "x-ms-return-client-request-id": "true",
         "x-ms-version": "2019-12-12"
->>>>>>> 32e373e2
       },
       "RequestBody": "4IH\u002Bs4/Rn8Qq232wyBIJG9fIvcAZKCjS0mL9yR82/CaSkZ/rYB/WLR2TD1QZu1Mw\u002BXMOX933SrhYK\u002BAt1Nak895XHTdzHbu38o\u002BjhRjTuRYOzdCsJ51Jm0fnkzQ\u002BqVlH7xx2wZ4bvNu4V21NVMSfhHLKHgcG\u002BMtBDoLwjIqGeUg1W5b8Xfd38hD09NAv\u002B0eCRw7Cc4tSQPdQNbMbKy9RMd0lF/gtoyd6Uiv2EgP6ERI7bUV7xAW94xufqyhEW8fgosLyCuROVaTnSCBfWy7zVSOh4L7q1m3YZzPdjff/NvdjFW9BCAYu7BeglHzkXYjsrFYEo3sJ9cxVGqKwcces5xIp\u002B0W/sU0cc/SmSkHx9Aqr8eCh\u002BpJ7WiCj6\u002B5kfXtQ9KxqumFCLPoI5zCHY6uKZCWYBIDmC\u002Bx/raElHMVfuPV5VlaUhjmoacTlmBNi9Pd0GIfIy3n6aei/6gzAHBA1qS47DgxV9t3s75u8AHLZHLipsQM\u002Blux7fu1t1Jws6EyzsO/kJ\u002BbqHiKq3NzePmh25s5TF2sN9hJBv48f6CFBvwdOCFCC9PTSvpLhk7oQnD\u002BE9u7N2NHgprndomdXyjYBaBzVjzUX9PHZgVjZK2NXMSJQm/Eyc\u002BY1bmKWpFGNe/Rc4CueOg0JbAL99Fd4B3pWhXFFBi9EzvU2nyHTgU\u002BfTAZkfEs3ufYVRi7vNX\u002BPvWbnPx/gR3TEGBE1Z5vrNuuzXahQFIovHsx6L8ABVZh2puK760EwvwSSn2Q5AlFbKg9CO9jWP6jbtyBSZhizw8N4v8G4L0qpg52jvXUm9hx7HgWxvhnAn2c63zMh3Vns39ygwEKPovrEmbc6M4EytMEE10cSAgSpuCBaflAXiKZEt96Zhjba63sK7CRhhWvlBypyHAYR2dzX9wciNSSqrRER9nuimS6LKuzLBxXfRzK0dHclpGugMt0BwY4ut7VXYD4TUI/vQm375/IZRdHH96/VbcCthAmlccOeoNifXHI2dKbWy/eixDIJKb15huwLOsnfWEr1qtw1bt7MUaKVW4qA49Eq8Cu3M6mOo1pMLOvWkmYOwAMoQcrKoV0Z1nKPc84y\u002BaMb4UqdKCWhZwaC6ULy9b88h5uGV6EHYE7OnVw2/i\u002BMGTJIu7EbcJfeh9rDSLcaJuCzU\u002Bwyq6EBFID7z4rJamjW9c8PqjkOIBcEqNDHQxiWtHd7g6pDWm6RR6cwH6EMFRxx7VLoCnunpDPVLgLQOdFoZBsTTee\u002Bk5thfmOS3gB295O0VlXFrqn71N53bitrwA3Wx7qG\u002Bcc1s1q3howYFMYyXzZvHON7o7VxGHgIRiRv9b1VvBZF8P7LfqL7Digc4sAYRA70/KMqWiMFFOBPLA==",
       "StatusCode": 201,
       "ResponseHeaders": {
         "Content-Length": "0",
         "Content-MD5": "eMZ2Vj/V6C5bdbm60f6YRA==",
-<<<<<<< HEAD
-        "Date": "Thu, 05 Mar 2020 21:04:29 GMT",
-        "ETag": "\u00220x8D7C148CC08B293\u0022",
-        "Last-Modified": "Thu, 05 Mar 2020 21:04:30 GMT",
-=======
         "Date": "Thu, 02 Apr 2020 23:44:30 GMT",
         "ETag": "\u00220x8D7D75FCA218DD6\u0022",
         "Last-Modified": "Thu, 02 Apr 2020 23:44:30 GMT",
->>>>>>> 32e373e2
         "Server": [
           "Windows-Azure-Blob/1.0",
           "Microsoft-HTTPAPI/2.0"
         ],
         "x-ms-client-request-id": "b835558d-02f0-7a16-f919-2b62f240db1d",
         "x-ms-content-crc64": "MXpjJrpB5pE=",
-<<<<<<< HEAD
-        "x-ms-request-id": "69f855f8-701e-0033-3731-f3cd90000000",
-        "x-ms-request-server-encrypted": "true",
-        "x-ms-version": "2019-10-10"
-=======
         "x-ms-request-id": "b7d3e3b1-501e-000b-7048-09b6cb000000",
         "x-ms-request-server-encrypted": "true",
         "x-ms-version": "2019-12-12"
->>>>>>> 32e373e2
       },
       "ResponseBody": []
     },
     {
-<<<<<<< HEAD
-      "RequestUri": "https://seanstagetest.blob.core.windows.net/test-container-0978d5da-578f-3558-d442-d967f10e126b/test-blob-3957bcff-962f-1c6c-4302-8fe5289ab763",
-      "RequestMethod": "DELETE",
-      "RequestHeaders": {
-        "Authorization": "Sanitized",
-        "traceparent": "00-cc9c68cd5a8d114982870e6324dadd31-5fed92238dcdea40-00",
-        "User-Agent": [
-          "azsdk-net-Storage.Blobs/12.4.0-dev.20200305.1",
-          "(.NET Core 4.6.28325.01; Microsoft Windows 10.0.18363 )"
-        ],
-        "x-ms-client-request-id": "be778eda-96aa-693b-1fcc-97b697f5bcac",
-        "x-ms-date": "Thu, 05 Mar 2020 21:04:30 GMT",
-        "x-ms-return-client-request-id": "true",
-        "x-ms-version": "2019-10-10"
-=======
       "RequestUri": "https://seanmcccanary.blob.core.windows.net/test-container-0978d5da-578f-3558-d442-d967f10e126b/test-blob-3957bcff-962f-1c6c-4302-8fe5289ab763",
       "RequestMethod": "DELETE",
       "RequestHeaders": {
@@ -156,49 +84,24 @@
         "x-ms-date": "Thu, 02 Apr 2020 23:44:31 GMT",
         "x-ms-return-client-request-id": "true",
         "x-ms-version": "2019-12-12"
->>>>>>> 32e373e2
       },
       "RequestBody": null,
       "StatusCode": 202,
       "ResponseHeaders": {
         "Content-Length": "0",
-<<<<<<< HEAD
-        "Date": "Thu, 05 Mar 2020 21:04:29 GMT",
-=======
         "Date": "Thu, 02 Apr 2020 23:44:30 GMT",
->>>>>>> 32e373e2
         "Server": [
           "Windows-Azure-Blob/1.0",
           "Microsoft-HTTPAPI/2.0"
         ],
         "x-ms-client-request-id": "be778eda-96aa-693b-1fcc-97b697f5bcac",
         "x-ms-delete-type-permanent": "true",
-<<<<<<< HEAD
-        "x-ms-request-id": "69f855f9-701e-0033-3831-f3cd90000000",
-        "x-ms-version": "2019-10-10"
-=======
         "x-ms-request-id": "b7d3e3b6-501e-000b-7348-09b6cb000000",
         "x-ms-version": "2019-12-12"
->>>>>>> 32e373e2
       },
       "ResponseBody": []
     },
     {
-<<<<<<< HEAD
-      "RequestUri": "https://seanstagetest.blob.core.windows.net/test-container-0978d5da-578f-3558-d442-d967f10e126b?restype=container",
-      "RequestMethod": "DELETE",
-      "RequestHeaders": {
-        "Authorization": "Sanitized",
-        "traceparent": "00-04ca4da5a4221f438ae7b05c5e889b61-3b4541d65471cd42-00",
-        "User-Agent": [
-          "azsdk-net-Storage.Blobs/12.4.0-dev.20200305.1",
-          "(.NET Core 4.6.28325.01; Microsoft Windows 10.0.18363 )"
-        ],
-        "x-ms-client-request-id": "64874013-1cc8-e573-16cc-a6f900968973",
-        "x-ms-date": "Thu, 05 Mar 2020 21:04:30 GMT",
-        "x-ms-return-client-request-id": "true",
-        "x-ms-version": "2019-10-10"
-=======
       "RequestUri": "https://seanmcccanary.blob.core.windows.net/test-container-0978d5da-578f-3558-d442-d967f10e126b?restype=container",
       "RequestMethod": "DELETE",
       "RequestHeaders": {
@@ -212,39 +115,25 @@
         "x-ms-date": "Thu, 02 Apr 2020 23:44:31 GMT",
         "x-ms-return-client-request-id": "true",
         "x-ms-version": "2019-12-12"
->>>>>>> 32e373e2
       },
       "RequestBody": null,
       "StatusCode": 202,
       "ResponseHeaders": {
         "Content-Length": "0",
-<<<<<<< HEAD
-        "Date": "Thu, 05 Mar 2020 21:04:29 GMT",
-=======
         "Date": "Thu, 02 Apr 2020 23:44:30 GMT",
->>>>>>> 32e373e2
         "Server": [
           "Windows-Azure-Blob/1.0",
           "Microsoft-HTTPAPI/2.0"
         ],
         "x-ms-client-request-id": "64874013-1cc8-e573-16cc-a6f900968973",
-<<<<<<< HEAD
-        "x-ms-request-id": "69f855fb-701e-0033-3a31-f3cd90000000",
-        "x-ms-version": "2019-10-10"
-=======
         "x-ms-request-id": "b7d3e3b7-501e-000b-7448-09b6cb000000",
         "x-ms-version": "2019-12-12"
->>>>>>> 32e373e2
       },
       "ResponseBody": []
     }
   ],
   "Variables": {
     "RandomSeed": "132289785",
-<<<<<<< HEAD
-    "Storage_TestConfigDefault": "ProductionTenant\nseanstagetest\nU2FuaXRpemVk\nhttps://seanstagetest.blob.core.windows.net\nhttp://seanstagetest.file.core.windows.net\nhttp://seanstagetest.queue.core.windows.net\nhttp://seanstagetest.table.core.windows.net\n\n\n\n\nhttp://seanstagetest-secondary.blob.core.windows.net\nhttp://seanstagetest-secondary.file.core.windows.net\nhttp://seanstagetest-secondary.queue.core.windows.net\nhttp://seanstagetest-secondary.table.core.windows.net\n\nSanitized\n\n\nCloud\nBlobEndpoint=https://seanstagetest.blob.core.windows.net/;QueueEndpoint=http://seanstagetest.queue.core.windows.net/;FileEndpoint=http://seanstagetest.file.core.windows.net/;BlobSecondaryEndpoint=http://seanstagetest-secondary.blob.core.windows.net/;QueueSecondaryEndpoint=http://seanstagetest-secondary.queue.core.windows.net/;FileSecondaryEndpoint=http://seanstagetest-secondary.file.core.windows.net/;AccountName=seanstagetest;AccountKey=Sanitized\nseanscope1"
-=======
     "Storage_TestConfigDefault": "ProductionTenant\nseanmcccanary\nU2FuaXRpemVk\nhttps://seanmcccanary.blob.core.windows.net\nhttps://seanmcccanary.file.core.windows.net\nhttps://seanmcccanary.queue.core.windows.net\nhttps://seanmcccanary.table.core.windows.net\n\n\n\n\nhttps://seanmcccanary-secondary.blob.core.windows.net\nhttps://seanmcccanary-secondary.file.core.windows.net\nhttps://seanmcccanary-secondary.queue.core.windows.net\nhttps://seanmcccanary-secondary.table.core.windows.net\n\nSanitized\n\n\nCloud\nBlobEndpoint=https://seanmcccanary.blob.core.windows.net/;QueueEndpoint=https://seanmcccanary.queue.core.windows.net/;FileEndpoint=https://seanmcccanary.file.core.windows.net/;BlobSecondaryEndpoint=https://seanmcccanary-secondary.blob.core.windows.net/;QueueSecondaryEndpoint=https://seanmcccanary-secondary.queue.core.windows.net/;FileSecondaryEndpoint=https://seanmcccanary-secondary.file.core.windows.net/;AccountName=seanmcccanary;AccountKey=Sanitized\nseanscope1"
->>>>>>> 32e373e2
   }
 }