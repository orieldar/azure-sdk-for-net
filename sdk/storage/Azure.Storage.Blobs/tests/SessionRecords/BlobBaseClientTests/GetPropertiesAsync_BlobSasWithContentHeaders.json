--- conflicted
+++ resolved
@@ -1,22 +1,6 @@
 {
   "Entries": [
     {
-<<<<<<< HEAD
-      "RequestUri": "https://seanstagetest.blob.core.windows.net/test-container-affc2cd9-cee4-869a-cb2b-9a80cb58e54d?restype=container",
-      "RequestMethod": "PUT",
-      "RequestHeaders": {
-        "Authorization": "Sanitized",
-        "traceparent": "00-43f7d233db9d1442bcf427aa22aedc5a-b481a9ce231f044c-00",
-        "User-Agent": [
-          "azsdk-net-Storage.Blobs/12.4.0-dev.20200305.1",
-          "(.NET Core 4.6.28325.01; Microsoft Windows 10.0.18363 )"
-        ],
-        "x-ms-blob-public-access": "container",
-        "x-ms-client-request-id": "a040aa48-17e8-da54-fa49-9e1a38b88c89",
-        "x-ms-date": "Thu, 05 Mar 2020 22:59:57 GMT",
-        "x-ms-return-client-request-id": "true",
-        "x-ms-version": "2019-10-10"
-=======
       "RequestUri": "https://seanmcccanary.blob.core.windows.net/test-container-affc2cd9-cee4-869a-cb2b-9a80cb58e54d?restype=container",
       "RequestMethod": "PUT",
       "RequestHeaders": {
@@ -31,58 +15,30 @@
         "x-ms-date": "Fri, 03 Apr 2020 21:58:57 GMT",
         "x-ms-return-client-request-id": "true",
         "x-ms-version": "2019-12-12"
->>>>>>> 32e373e2
       },
       "RequestBody": null,
       "StatusCode": 201,
       "ResponseHeaders": {
         "Content-Length": "0",
-<<<<<<< HEAD
-        "Date": "Thu, 05 Mar 2020 22:59:57 GMT",
-        "ETag": "\u00220x8D7C158ED23678F\u0022",
-        "Last-Modified": "Thu, 05 Mar 2020 22:59:57 GMT",
-=======
         "Date": "Fri, 03 Apr 2020 21:58:55 GMT",
         "ETag": "\u00220x8D7D81A34A585E8\u0022",
         "Last-Modified": "Fri, 03 Apr 2020 21:58:56 GMT",
->>>>>>> 32e373e2
         "Server": [
           "Windows-Azure-Blob/1.0",
           "Microsoft-HTTPAPI/2.0"
         ],
         "x-ms-client-request-id": "a040aa48-17e8-da54-fa49-9e1a38b88c89",
-<<<<<<< HEAD
-        "x-ms-request-id": "8096586d-a01e-0020-8041-f3e99c000000",
-        "x-ms-version": "2019-10-10"
-=======
         "x-ms-request-id": "bda3694e-e01e-0053-0503-0a6e94000000",
         "x-ms-version": "2019-12-12"
->>>>>>> 32e373e2
       },
       "ResponseBody": []
     },
     {
-<<<<<<< HEAD
-      "RequestUri": "https://seanstagetest.blob.core.windows.net/test-container-affc2cd9-cee4-869a-cb2b-9a80cb58e54d/test-blob-8adc09f5-fead-b331-11ca-96e2f9421fc7",
-=======
       "RequestUri": "https://seanmcccanary.blob.core.windows.net/test-container-affc2cd9-cee4-869a-cb2b-9a80cb58e54d/test-blob-8adc09f5-fead-b331-11ca-96e2f9421fc7",
->>>>>>> 32e373e2
       "RequestMethod": "PUT",
       "RequestHeaders": {
         "Authorization": "Sanitized",
         "Content-Length": "1024",
-<<<<<<< HEAD
-        "traceparent": "00-1019368b3d5ca44da68b5ab3d72426f1-97aeb264a8acd043-00",
-        "User-Agent": [
-          "azsdk-net-Storage.Blobs/12.4.0-dev.20200305.1",
-          "(.NET Core 4.6.28325.01; Microsoft Windows 10.0.18363 )"
-        ],
-        "x-ms-blob-type": "BlockBlob",
-        "x-ms-client-request-id": "c0eb7143-0d26-92c0-0626-24a262020018",
-        "x-ms-date": "Thu, 05 Mar 2020 22:59:57 GMT",
-        "x-ms-return-client-request-id": "true",
-        "x-ms-version": "2019-10-10"
-=======
         "traceparent": "00-7c6dca8065acbd488db827bc805d05f5-0550d84d9a1f6b41-00",
         "User-Agent": [
           "azsdk-net-Storage.Blobs/12.5.0-dev.20200403.1",
@@ -93,54 +49,28 @@
         "x-ms-date": "Fri, 03 Apr 2020 21:58:57 GMT",
         "x-ms-return-client-request-id": "true",
         "x-ms-version": "2019-12-12"
->>>>>>> 32e373e2
       },
       "RequestBody": "C9NtUMr/d7a/XyVFBdVZnXYXmU8Bf977JrLrjKAvRKvab1CFBgK0STKK4InxDtUl7wGjIB89iIz0cikYE\u002BsVkBp6a5WE1JZ0Y1Addp9VChjcxZyeiySMnObEkJTZmzVGdE9vd6I/oRtrL7zPIBHsn2gRO05PdwT17c6uwEMCmsca1gJP5ZJ1nSSAM1xovXzV1/EsyGDn9/1KeYnUkODYaJT0tEoPnbnVm54pzkOojTBR2ehS1dJnM94EBGsJoQxDqMrHcwkyxTk3Vy3CvSm6ouxZgrf3hpLCjYFrCplNy/mR5SV44RknHxOvGn6lpXW1SmJ/sB9VSyE4BOaHxrug6YszMNgDQcDSMmKjSGsTHOcLtr83zhvaPJkDQNwzn1hYDzHzcnSdsgihrH28sQO2JOj\u002BfBD7aRpvWPQ\u002B/wHjn5MJSzk6IKpzbgO3lSKdHoqWTRz0NCNIXKUWgxmAX7IHvgzqsmbJfAM9iw0MRNT30jpqp7Hl72pvwe6TI5yR8w9Qr9cWsmskzNEYt6kVOxjRH7HfFbcBIs6hevB3NlhnrJj9vJT84R/ORdrfzDfBWobWwgPrsd1YT40IdDd6rZZ4sQoQGH\u002BD1D2RENDcIVWW4CBqoHRUe/q7pWwH9G3nU5hEZhstsEIHU\u002B3FWaAMey44cZMXEAwiJDUQVXISfODQqb03mLo5aTDeY02HjiJZrio\u002Bz4LZ0EOLIkLmHFvP9NcM9a/j1ONz/gdjOK2/m5UStqZI1Kxd99l5rHV3UkzVDm52eplzdtlGy9B7dZiVzIat1Ga0hyAqr/3WaSht\u002B6y6jik/SSD7n0DNAQnc4oFB4\u002BDuyn7mIIZNS8ucnAyw2c8jwOduVoJlsTQm54YXTcx7lYZIfjEt1G2j8f1VXwIzHCc5uCGa041diRhKvzkANv7\u002BIAeGaFqe9ut6y2WFEFIx8spe3pSq4cH46/UY4xQzorv/Vz/7rbPNmsI2IAgn2HnGGM1uolhpUz5FjX1lhhLXRiiqhbgTNkQXkUPSdMG50RN8UctHxABjlgQAtSA2ZxSwXtnffVLAs\u002BKIVxAUl959jLxp6TRHj4EoRu\u002BzEoEk4CkuIRXn2lPBu53ov2zvTv4lgylkzH7fac9XtzZiDKFhY3fm5nXIlbJoqC2XXtAUOPjwjo9XvxOrTrhGkCIcXq78h1v1CGeJXe53\u002ByRRSAr\u002BQn8\u002BcX4SCaNjO5e9gQWPTEp\u002BmtZ0Hi\u002BQZzGh4MTvWgatR02j3eww6n63ks3PzNvo56/Z0q00iiNPrQpNcSjfc\u002BGRDzm37G5dTrBXvIxiwJpVuPkVFYdYeL0pUzDh4nlW2B7sPryhMPtAfIT93c2X7exv97gvyl5ZOJZ8jpg\u002Be2s2AQ==",
       "StatusCode": 201,
       "ResponseHeaders": {
         "Content-Length": "0",
         "Content-MD5": "xtQ/QWLUqcBN0QuMbJ5ynw==",
-<<<<<<< HEAD
-        "Date": "Thu, 05 Mar 2020 22:59:57 GMT",
-        "ETag": "\u00220x8D7C158ED4BDEEA\u0022",
-        "Last-Modified": "Thu, 05 Mar 2020 22:59:57 GMT",
-=======
         "Date": "Fri, 03 Apr 2020 21:58:55 GMT",
         "ETag": "\u00220x8D7D81A34BBEBE3\u0022",
         "Last-Modified": "Fri, 03 Apr 2020 21:58:56 GMT",
->>>>>>> 32e373e2
         "Server": [
           "Windows-Azure-Blob/1.0",
           "Microsoft-HTTPAPI/2.0"
         ],
         "x-ms-client-request-id": "c0eb7143-0d26-92c0-0626-24a262020018",
         "x-ms-content-crc64": "8JhwtDtTaF0=",
-<<<<<<< HEAD
-        "x-ms-request-id": "80965887-a01e-0020-1541-f3e99c000000",
-        "x-ms-request-server-encrypted": "true",
-        "x-ms-version": "2019-10-10"
-=======
         "x-ms-request-id": "bda3697c-e01e-0053-2d03-0a6e94000000",
         "x-ms-request-server-encrypted": "true",
         "x-ms-version": "2019-12-12"
->>>>>>> 32e373e2
       },
       "ResponseBody": []
     },
     {
-<<<<<<< HEAD
-      "RequestUri": "https://seanstagetest.blob.core.windows.net/test-container-affc2cd9-cee4-869a-cb2b-9a80cb58e54d/test-blob-8adc09f5-fead-b331-11ca-96e2f9421fc7?sv=2019-10-10\u0026st=2020-03-05T21%3A59%3A57Z\u0026se=2020-03-05T23%3A59%3A57Z\u0026sr=b\u0026sp=racwd\u0026rscc=%5Ccache\u002Bcontrol%3F\u0026rscd=%5Ccontent\u002Bdisposition%3F\u0026rsce=%5Ccontent\u002Bencoding%3F\u0026rscl=%5Ccontent\u002Blanguage%3F\u0026rsct=%5Ccontent\u002Btype%3F\u0026sig=Sanitized",
-      "RequestMethod": "HEAD",
-      "RequestHeaders": {
-        "traceparent": "00-4bf6af3dfd3fbb4fb6bde8e68c2107e1-0fd1d7520e12d947-00",
-        "User-Agent": [
-          "azsdk-net-Storage.Blobs/12.4.0-dev.20200305.1",
-          "(.NET Core 4.6.28325.01; Microsoft Windows 10.0.18363 )"
-        ],
-        "x-ms-client-request-id": "0afa33fd-767f-d6da-ade3-7bb78fe59bd2",
-        "x-ms-return-client-request-id": "true",
-        "x-ms-version": "2019-10-10"
-=======
       "RequestUri": "https://seanmcccanary.blob.core.windows.net/test-container-affc2cd9-cee4-869a-cb2b-9a80cb58e54d/test-blob-8adc09f5-fead-b331-11ca-96e2f9421fc7?sv=2019-07-07\u0026st=2020-04-03T20%3A58%3A57Z\u0026se=2020-04-03T22%3A58%3A57Z\u0026sr=b\u0026sp=racwd\u0026rscc=%5Ccache\u002Bcontrol%3F\u0026rscd=%5Ccontent\u002Bdisposition%3F\u0026rsce=%5Ccontent\u002Bencoding%3F\u0026rscl=%5Ccontent\u002Blanguage%3F\u0026rsct=%5Ccontent\u002Btype%3F\u0026sig=Sanitized",
       "RequestMethod": "HEAD",
       "RequestHeaders": {
@@ -152,7 +82,6 @@
         "x-ms-client-request-id": "0afa33fd-767f-d6da-ade3-7bb78fe59bd2",
         "x-ms-return-client-request-id": "true",
         "x-ms-version": "2019-12-12"
->>>>>>> 32e373e2
       },
       "RequestBody": null,
       "StatusCode": 200,
@@ -165,15 +94,9 @@
         "Content-Length": "1024",
         "Content-MD5": "xtQ/QWLUqcBN0QuMbJ5ynw==",
         "Content-Type": "\\content type?",
-<<<<<<< HEAD
-        "Date": "Thu, 05 Mar 2020 22:59:58 GMT",
-        "ETag": "\u00220x8D7C158ED4BDEEA\u0022",
-        "Last-Modified": "Thu, 05 Mar 2020 22:59:57 GMT",
-=======
         "Date": "Fri, 03 Apr 2020 21:58:55 GMT",
         "ETag": "\u00220x8D7D81A34BBEBE3\u0022",
         "Last-Modified": "Fri, 03 Apr 2020 21:58:56 GMT",
->>>>>>> 32e373e2
         "Server": [
           "Windows-Azure-Blob/1.0",
           "Microsoft-HTTPAPI/2.0"
@@ -182,40 +105,16 @@
         "x-ms-access-tier-inferred": "true",
         "x-ms-blob-type": "BlockBlob",
         "x-ms-client-request-id": "0afa33fd-767f-d6da-ade3-7bb78fe59bd2",
-<<<<<<< HEAD
-        "x-ms-creation-time": "Thu, 05 Mar 2020 22:59:57 GMT",
-        "x-ms-lease-state": "available",
-        "x-ms-lease-status": "unlocked",
-        "x-ms-request-id": "6e25be1e-b01e-002c-0f41-f37e94000000",
-        "x-ms-server-encrypted": "true",
-        "x-ms-version": "2019-10-10"
-=======
         "x-ms-creation-time": "Fri, 03 Apr 2020 21:58:56 GMT",
         "x-ms-lease-state": "available",
         "x-ms-lease-status": "unlocked",
         "x-ms-request-id": "0804d254-d01e-0015-0803-0a5a13000000",
         "x-ms-server-encrypted": "true",
         "x-ms-version": "2019-12-12"
->>>>>>> 32e373e2
       },
       "ResponseBody": []
     },
     {
-<<<<<<< HEAD
-      "RequestUri": "https://seanstagetest.blob.core.windows.net/test-container-affc2cd9-cee4-869a-cb2b-9a80cb58e54d?restype=container",
-      "RequestMethod": "DELETE",
-      "RequestHeaders": {
-        "Authorization": "Sanitized",
-        "traceparent": "00-9157d97cb17bcb4dbc8c370c43a10695-9e520059cbf51d46-00",
-        "User-Agent": [
-          "azsdk-net-Storage.Blobs/12.4.0-dev.20200305.1",
-          "(.NET Core 4.6.28325.01; Microsoft Windows 10.0.18363 )"
-        ],
-        "x-ms-client-request-id": "2fa4982b-f608-4f99-0112-7c94eedab34c",
-        "x-ms-date": "Thu, 05 Mar 2020 22:59:58 GMT",
-        "x-ms-return-client-request-id": "true",
-        "x-ms-version": "2019-10-10"
-=======
       "RequestUri": "https://seanmcccanary.blob.core.windows.net/test-container-affc2cd9-cee4-869a-cb2b-9a80cb58e54d?restype=container",
       "RequestMethod": "DELETE",
       "RequestHeaders": {
@@ -229,42 +128,26 @@
         "x-ms-date": "Fri, 03 Apr 2020 21:58:58 GMT",
         "x-ms-return-client-request-id": "true",
         "x-ms-version": "2019-12-12"
->>>>>>> 32e373e2
       },
       "RequestBody": null,
       "StatusCode": 202,
       "ResponseHeaders": {
         "Content-Length": "0",
-<<<<<<< HEAD
-        "Date": "Thu, 05 Mar 2020 22:59:57 GMT",
-=======
         "Date": "Fri, 03 Apr 2020 21:58:55 GMT",
->>>>>>> 32e373e2
         "Server": [
           "Windows-Azure-Blob/1.0",
           "Microsoft-HTTPAPI/2.0"
         ],
         "x-ms-client-request-id": "2fa4982b-f608-4f99-0112-7c94eedab34c",
-<<<<<<< HEAD
-        "x-ms-request-id": "8096589c-a01e-0020-2941-f3e99c000000",
-        "x-ms-version": "2019-10-10"
-=======
         "x-ms-request-id": "0804d26b-d01e-0015-1d03-0a5a13000000",
         "x-ms-version": "2019-12-12"
->>>>>>> 32e373e2
       },
       "ResponseBody": []
     }
   ],
   "Variables": {
-<<<<<<< HEAD
-    "DateTimeOffsetNow": "2020-03-05T14:59:57.9753534-08:00",
-    "RandomSeed": "880505182",
-    "Storage_TestConfigDefault": "ProductionTenant\nseanstagetest\nU2FuaXRpemVk\nhttps://seanstagetest.blob.core.windows.net\nhttp://seanstagetest.file.core.windows.net\nhttp://seanstagetest.queue.core.windows.net\nhttp://seanstagetest.table.core.windows.net\n\n\n\n\nhttp://seanstagetest-secondary.blob.core.windows.net\nhttp://seanstagetest-secondary.file.core.windows.net\nhttp://seanstagetest-secondary.queue.core.windows.net\nhttp://seanstagetest-secondary.table.core.windows.net\n\nSanitized\n\n\nCloud\nBlobEndpoint=https://seanstagetest.blob.core.windows.net/;QueueEndpoint=http://seanstagetest.queue.core.windows.net/;FileEndpoint=http://seanstagetest.file.core.windows.net/;BlobSecondaryEndpoint=http://seanstagetest-secondary.blob.core.windows.net/;QueueSecondaryEndpoint=http://seanstagetest-secondary.queue.core.windows.net/;FileSecondaryEndpoint=http://seanstagetest-secondary.file.core.windows.net/;AccountName=seanstagetest;AccountKey=Sanitized\nseanscope1"
-=======
     "DateTimeOffsetNow": "2020-04-03T14:58:57.7301940-07:00",
     "RandomSeed": "880505182",
     "Storage_TestConfigDefault": "ProductionTenant\nseanmcccanary\nU2FuaXRpemVk\nhttps://seanmcccanary.blob.core.windows.net\nhttps://seanmcccanary.file.core.windows.net\nhttps://seanmcccanary.queue.core.windows.net\nhttps://seanmcccanary.table.core.windows.net\n\n\n\n\nhttps://seanmcccanary-secondary.blob.core.windows.net\nhttps://seanmcccanary-secondary.file.core.windows.net\nhttps://seanmcccanary-secondary.queue.core.windows.net\nhttps://seanmcccanary-secondary.table.core.windows.net\n\nSanitized\n\n\nCloud\nBlobEndpoint=https://seanmcccanary.blob.core.windows.net/;QueueEndpoint=https://seanmcccanary.queue.core.windows.net/;FileEndpoint=https://seanmcccanary.file.core.windows.net/;BlobSecondaryEndpoint=https://seanmcccanary-secondary.blob.core.windows.net/;QueueSecondaryEndpoint=https://seanmcccanary-secondary.queue.core.windows.net/;FileSecondaryEndpoint=https://seanmcccanary-secondary.file.core.windows.net/;AccountName=seanmcccanary;AccountKey=Sanitized\nseanscope1"
->>>>>>> 32e373e2
   }
 }