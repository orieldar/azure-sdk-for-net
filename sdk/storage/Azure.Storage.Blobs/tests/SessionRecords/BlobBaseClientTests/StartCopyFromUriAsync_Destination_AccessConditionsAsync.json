--- conflicted
+++ resolved
@@ -1,22 +1,6 @@
 {
   "Entries": [
     {
-<<<<<<< HEAD
-      "RequestUri": "https://seanstagetest.blob.core.windows.net/test-container-c6ecc575-ef41-76ce-85d9-4f1d962bb95b?restype=container",
-      "RequestMethod": "PUT",
-      "RequestHeaders": {
-        "Authorization": "Sanitized",
-        "traceparent": "00-f05c5318db19f942b97c022e560d19d8-6f140f47c786f04a-00",
-        "User-Agent": [
-          "azsdk-net-Storage.Blobs/12.4.0-dev.20200305.1",
-          "(.NET Core 4.6.28325.01; Microsoft Windows 10.0.18363 )"
-        ],
-        "x-ms-blob-public-access": "container",
-        "x-ms-client-request-id": "a840c0fb-896c-de3f-be5b-4f6d898c4613",
-        "x-ms-date": "Thu, 05 Mar 2020 21:05:56 GMT",
-        "x-ms-return-client-request-id": "true",
-        "x-ms-version": "2019-10-10"
-=======
       "RequestUri": "https://seanmcccanary.blob.core.windows.net/test-container-c6ecc575-ef41-76ce-85d9-4f1d962bb95b?restype=container",
       "RequestMethod": "PUT",
       "RequestHeaders": {
@@ -31,58 +15,30 @@
         "x-ms-date": "Thu, 02 Apr 2020 23:45:54 GMT",
         "x-ms-return-client-request-id": "true",
         "x-ms-version": "2019-12-12"
->>>>>>> 32e373e2
-      },
-      "RequestBody": null,
-      "StatusCode": 201,
-      "ResponseHeaders": {
-        "Content-Length": "0",
-<<<<<<< HEAD
-        "Date": "Thu, 05 Mar 2020 21:05:55 GMT",
-        "ETag": "\u00220x8D7C148FFB2488F\u0022",
-        "Last-Modified": "Thu, 05 Mar 2020 21:05:56 GMT",
-=======
+      },
+      "RequestBody": null,
+      "StatusCode": 201,
+      "ResponseHeaders": {
+        "Content-Length": "0",
         "Date": "Thu, 02 Apr 2020 23:45:53 GMT",
         "ETag": "\u00220x8D7D75FFBAE7639\u0022",
         "Last-Modified": "Thu, 02 Apr 2020 23:45:54 GMT",
->>>>>>> 32e373e2
         "Server": [
           "Windows-Azure-Blob/1.0",
           "Microsoft-HTTPAPI/2.0"
         ],
         "x-ms-client-request-id": "a840c0fb-896c-de3f-be5b-4f6d898c4613",
-<<<<<<< HEAD
-        "x-ms-request-id": "8d5150df-d01e-0048-3e31-f38f0c000000",
-        "x-ms-version": "2019-10-10"
-=======
         "x-ms-request-id": "89ba947f-a01e-001f-3648-09fea4000000",
         "x-ms-version": "2019-12-12"
->>>>>>> 32e373e2
-      },
-      "ResponseBody": []
-    },
-    {
-<<<<<<< HEAD
-      "RequestUri": "https://seanstagetest.blob.core.windows.net/test-container-c6ecc575-ef41-76ce-85d9-4f1d962bb95b/test-blob-562b627b-b8ea-7fa1-0c77-a556cbab5975",
-=======
+      },
+      "ResponseBody": []
+    },
+    {
       "RequestUri": "https://seanmcccanary.blob.core.windows.net/test-container-c6ecc575-ef41-76ce-85d9-4f1d962bb95b/test-blob-562b627b-b8ea-7fa1-0c77-a556cbab5975",
->>>>>>> 32e373e2
-      "RequestMethod": "PUT",
-      "RequestHeaders": {
-        "Authorization": "Sanitized",
-        "Content-Length": "1024",
-<<<<<<< HEAD
-        "traceparent": "00-270283980b1c4c4b82c66f6fc1939b8b-82f766f4ad83e246-00",
-        "User-Agent": [
-          "azsdk-net-Storage.Blobs/12.4.0-dev.20200305.1",
-          "(.NET Core 4.6.28325.01; Microsoft Windows 10.0.18363 )"
-        ],
-        "x-ms-blob-type": "BlockBlob",
-        "x-ms-client-request-id": "f7fc4a9b-4bbc-e167-bc1a-d9854d6698b5",
-        "x-ms-date": "Thu, 05 Mar 2020 21:05:56 GMT",
-        "x-ms-return-client-request-id": "true",
-        "x-ms-version": "2019-10-10"
-=======
+      "RequestMethod": "PUT",
+      "RequestHeaders": {
+        "Authorization": "Sanitized",
+        "Content-Length": "1024",
         "traceparent": "00-aa5e688e4799554d9f6ea721ebfe4d7d-881effc65e049446-00",
         "User-Agent": [
           "azsdk-net-Storage.Blobs/12.5.0-dev.20200402.1",
@@ -93,62 +49,33 @@
         "x-ms-date": "Thu, 02 Apr 2020 23:45:54 GMT",
         "x-ms-return-client-request-id": "true",
         "x-ms-version": "2019-12-12"
->>>>>>> 32e373e2
       },
       "RequestBody": "4CxbdITCdRigvBgQpdWPv\u002BhwIdXqEe7vL1iP1Qy4piHqNhi6antaOEsnCK9xLzjozI\u002BEGGpwKM49a0QrMp8M5xb2JW\u002B91FVtFuiKwgk\u002BfgAfpwl8NI22eQ1Jff42LgarGyCZegnJK/c6FgGB5mXF/uxEC4uWj7OIQKxhc1dWN\u002Bji36fopQT3VnsRQh6MNJOng34R8iJ6FYxtEDpcaLeg498Znga\u002B3VnoTLUQhEyU/AsZufDYRETFaMoaepTKmu7DcV8\u002BcpaM6KYlKaVtapA/2BQvQ67Hx56aUzY8pGLEHrHHTBLtVol1jdBKshueWP4526KAm1c//KrAox9fT0RDYQv0pR19UoKLubXefRSD/Po3AsnAQ4NZh1BoLLJpFT2LBlEQqrLhvIgg9eGhYH\u002BVPackJ017gx2Imh3MFSbPIaR4U3bDc1JHVkZAoE6huCfR0\u002B4LRe3wD4Izhw\u002BUFKdiUNQ8KQ0I0spU3NEGO\u002BPP5uL2\u002B0E3w9y2iEPzj\u002BtCskKf3k96ZI4ZyQEjtmgc6dSfZKEtnhllKoz4hqHKFELfEimPZ12TVIFT3TFAFA1zmZ5vVCpKFBQoOrPCgt7tT7S\u002BQ6Q\u002BjYJ3Cw8f2cHnJRV/hOwDW78Ylf0VZiyp0dKjZo58gdBpNQwb90kaKjpTQBWeQ/3x6vP0pq6mKSZVzTo9fHMyaqNFFk/g52N2/WrCwSUXC43UsXyaiNsiwgvlxSoO3a7HINZxWS2uEQKQfqhD42cBPsKsaMr3mOLIIlND\u002BiE5Zx\u002B7\u002B6BPpbJgJZ95Cgky3t6k5IdnYnXk0IjzqTbZaxfgVhaJh\u002BjGsZgQTEIrfY3YlUR0nxaa0gWq1yoYW/x7h7qImbPzqVb23TLvVhYyuFP6GhPxZMwARoQQ3q\u002B9rlWblMSHo\u002BPZ5OzufsLkq3vvdx/XHUHoiiLuh1Mv48qmOC7cU8JRqhVvIDYnA\u002BYKHJoJIGaQ5ZAUswqimRuQqgEhR0WTB1e5nswJaP0KwYY85Gq4JsJjFVKeyKC4rhH53nY0BbygdhVDUIKZh32TCfGDZbWx2IQ\u002BvjHy9T\u002B3Ae\u002B7D4mH1rzKm21VdNY/yY7VCr6uNElbSAbx9kaKrYDWjE\u002BT3nfzCzM1uMpIW2Ou/vSjHeqACMymYMaDleB1QO3sf\u002BiGrOsW4f\u002BKeHx\u002BE\u002ByiQ/dS5pCWVYOC7X2xb3ZTwHfcW9x6J1IIjTvr9pBQJ03Z4FLoIlpdVillBL9tZXGJNrgEorcQJxykSVhVq17zMsUw148jap0dfwWyFCOTmijJYr/XS4SVybk1RNgBB6vKctH5PY3iZcwa5yOyXRL5Ea4wjEifG\u002BdBmw3V7SbEG3dZ56JRmV2a5vzzvGRh4mymPDIp0A==",
       "StatusCode": 201,
       "ResponseHeaders": {
         "Content-Length": "0",
         "Content-MD5": "8PEb15HodXRUKSNg1zJ8XQ==",
-<<<<<<< HEAD
-        "Date": "Thu, 05 Mar 2020 21:05:56 GMT",
-        "ETag": "\u00220x8D7C148FFC03AD0\u0022",
-        "Last-Modified": "Thu, 05 Mar 2020 21:05:56 GMT",
-=======
         "Date": "Thu, 02 Apr 2020 23:45:54 GMT",
         "ETag": "\u00220x8D7D75FFBBBBD18\u0022",
         "Last-Modified": "Thu, 02 Apr 2020 23:45:54 GMT",
->>>>>>> 32e373e2
         "Server": [
           "Windows-Azure-Blob/1.0",
           "Microsoft-HTTPAPI/2.0"
         ],
         "x-ms-client-request-id": "f7fc4a9b-4bbc-e167-bc1a-d9854d6698b5",
         "x-ms-content-crc64": "GkQbPan49tQ=",
-<<<<<<< HEAD
-        "x-ms-request-id": "8d5150e4-d01e-0048-4131-f38f0c000000",
-        "x-ms-request-server-encrypted": "true",
-        "x-ms-version": "2019-10-10"
-=======
         "x-ms-request-id": "89ba9484-a01e-001f-3948-09fea4000000",
         "x-ms-request-server-encrypted": "true",
         "x-ms-version": "2019-12-12"
->>>>>>> 32e373e2
-      },
-      "ResponseBody": []
-    },
-    {
-<<<<<<< HEAD
-      "RequestUri": "https://seanstagetest.blob.core.windows.net/test-container-c6ecc575-ef41-76ce-85d9-4f1d962bb95b/test-blob-9535f689-d8bb-d53b-167f-f767d8e8dddd",
-=======
+      },
+      "ResponseBody": []
+    },
+    {
       "RequestUri": "https://seanmcccanary.blob.core.windows.net/test-container-c6ecc575-ef41-76ce-85d9-4f1d962bb95b/test-blob-9535f689-d8bb-d53b-167f-f767d8e8dddd",
->>>>>>> 32e373e2
-      "RequestMethod": "PUT",
-      "RequestHeaders": {
-        "Authorization": "Sanitized",
-        "Content-Length": "1024",
-<<<<<<< HEAD
-        "traceparent": "00-d763f9b0c0c0354d96a1849ff2382788-19e50a579a2bfb46-00",
-        "User-Agent": [
-          "azsdk-net-Storage.Blobs/12.4.0-dev.20200305.1",
-          "(.NET Core 4.6.28325.01; Microsoft Windows 10.0.18363 )"
-        ],
-        "x-ms-blob-type": "BlockBlob",
-        "x-ms-client-request-id": "ab3029ea-1bfa-c238-0f26-e13d530008d4",
-        "x-ms-date": "Thu, 05 Mar 2020 21:05:57 GMT",
-        "x-ms-return-client-request-id": "true",
-        "x-ms-version": "2019-10-10"
-=======
+      "RequestMethod": "PUT",
+      "RequestHeaders": {
+        "Authorization": "Sanitized",
+        "Content-Length": "1024",
         "traceparent": "00-6797122d743cac41a0f6d574acb8ca09-fdf8463c50c1c340-00",
         "User-Agent": [
           "azsdk-net-Storage.Blobs/12.5.0-dev.20200402.1",
@@ -159,57 +86,28 @@
         "x-ms-date": "Thu, 02 Apr 2020 23:45:55 GMT",
         "x-ms-return-client-request-id": "true",
         "x-ms-version": "2019-12-12"
->>>>>>> 32e373e2
       },
       "RequestBody": "4CxbdITCdRigvBgQpdWPv\u002BhwIdXqEe7vL1iP1Qy4piHqNhi6antaOEsnCK9xLzjozI\u002BEGGpwKM49a0QrMp8M5xb2JW\u002B91FVtFuiKwgk\u002BfgAfpwl8NI22eQ1Jff42LgarGyCZegnJK/c6FgGB5mXF/uxEC4uWj7OIQKxhc1dWN\u002Bji36fopQT3VnsRQh6MNJOng34R8iJ6FYxtEDpcaLeg498Znga\u002B3VnoTLUQhEyU/AsZufDYRETFaMoaepTKmu7DcV8\u002BcpaM6KYlKaVtapA/2BQvQ67Hx56aUzY8pGLEHrHHTBLtVol1jdBKshueWP4526KAm1c//KrAox9fT0RDYQv0pR19UoKLubXefRSD/Po3AsnAQ4NZh1BoLLJpFT2LBlEQqrLhvIgg9eGhYH\u002BVPackJ017gx2Imh3MFSbPIaR4U3bDc1JHVkZAoE6huCfR0\u002B4LRe3wD4Izhw\u002BUFKdiUNQ8KQ0I0spU3NEGO\u002BPP5uL2\u002B0E3w9y2iEPzj\u002BtCskKf3k96ZI4ZyQEjtmgc6dSfZKEtnhllKoz4hqHKFELfEimPZ12TVIFT3TFAFA1zmZ5vVCpKFBQoOrPCgt7tT7S\u002BQ6Q\u002BjYJ3Cw8f2cHnJRV/hOwDW78Ylf0VZiyp0dKjZo58gdBpNQwb90kaKjpTQBWeQ/3x6vP0pq6mKSZVzTo9fHMyaqNFFk/g52N2/WrCwSUXC43UsXyaiNsiwgvlxSoO3a7HINZxWS2uEQKQfqhD42cBPsKsaMr3mOLIIlND\u002BiE5Zx\u002B7\u002B6BPpbJgJZ95Cgky3t6k5IdnYnXk0IjzqTbZaxfgVhaJh\u002BjGsZgQTEIrfY3YlUR0nxaa0gWq1yoYW/x7h7qImbPzqVb23TLvVhYyuFP6GhPxZMwARoQQ3q\u002B9rlWblMSHo\u002BPZ5OzufsLkq3vvdx/XHUHoiiLuh1Mv48qmOC7cU8JRqhVvIDYnA\u002BYKHJoJIGaQ5ZAUswqimRuQqgEhR0WTB1e5nswJaP0KwYY85Gq4JsJjFVKeyKC4rhH53nY0BbygdhVDUIKZh32TCfGDZbWx2IQ\u002BvjHy9T\u002B3Ae\u002B7D4mH1rzKm21VdNY/yY7VCr6uNElbSAbx9kaKrYDWjE\u002BT3nfzCzM1uMpIW2Ou/vSjHeqACMymYMaDleB1QO3sf\u002BiGrOsW4f\u002BKeHx\u002BE\u002ByiQ/dS5pCWVYOC7X2xb3ZTwHfcW9x6J1IIjTvr9pBQJ03Z4FLoIlpdVillBL9tZXGJNrgEorcQJxykSVhVq17zMsUw148jap0dfwWyFCOTmijJYr/XS4SVybk1RNgBB6vKctH5PY3iZcwa5yOyXRL5Ea4wjEifG\u002BdBmw3V7SbEG3dZ56JRmV2a5vzzvGRh4mymPDIp0A==",
       "StatusCode": 201,
       "ResponseHeaders": {
         "Content-Length": "0",
         "Content-MD5": "8PEb15HodXRUKSNg1zJ8XQ==",
-<<<<<<< HEAD
-        "Date": "Thu, 05 Mar 2020 21:05:56 GMT",
-        "ETag": "\u00220x8D7C148FFCDD0F1\u0022",
-        "Last-Modified": "Thu, 05 Mar 2020 21:05:56 GMT",
-=======
         "Date": "Thu, 02 Apr 2020 23:45:54 GMT",
         "ETag": "\u00220x8D7D75FFBC84278\u0022",
         "Last-Modified": "Thu, 02 Apr 2020 23:45:54 GMT",
->>>>>>> 32e373e2
         "Server": [
           "Windows-Azure-Blob/1.0",
           "Microsoft-HTTPAPI/2.0"
         ],
         "x-ms-client-request-id": "ab3029ea-1bfa-c238-0f26-e13d530008d4",
         "x-ms-content-crc64": "GkQbPan49tQ=",
-<<<<<<< HEAD
-        "x-ms-request-id": "8d5150e5-d01e-0048-4231-f38f0c000000",
-        "x-ms-request-server-encrypted": "true",
-        "x-ms-version": "2019-10-10"
-=======
         "x-ms-request-id": "89ba948e-a01e-001f-4148-09fea4000000",
         "x-ms-request-server-encrypted": "true",
         "x-ms-version": "2019-12-12"
->>>>>>> 32e373e2
-      },
-      "ResponseBody": []
-    },
-    {
-<<<<<<< HEAD
-      "RequestUri": "https://seanstagetest.blob.core.windows.net/test-container-c6ecc575-ef41-76ce-85d9-4f1d962bb95b/test-blob-9535f689-d8bb-d53b-167f-f767d8e8dddd",
-      "RequestMethod": "PUT",
-      "RequestHeaders": {
-        "Authorization": "Sanitized",
-        "traceparent": "00-fd060d4ca7441f499624473dfe90c001-56c65ea65f462049-00",
-        "User-Agent": [
-          "azsdk-net-Storage.Blobs/12.4.0-dev.20200305.1",
-          "(.NET Core 4.6.28325.01; Microsoft Windows 10.0.18363 )"
-        ],
-        "x-ms-client-request-id": "ae7cfe20-32b7-aae3-79f8-70897f7bd13e",
-        "x-ms-copy-source": "https://seanstagetest.blob.core.windows.net/test-container-c6ecc575-ef41-76ce-85d9-4f1d962bb95b/test-blob-562b627b-b8ea-7fa1-0c77-a556cbab5975",
-        "x-ms-date": "Thu, 05 Mar 2020 21:05:57 GMT",
-        "x-ms-return-client-request-id": "true",
-        "x-ms-version": "2019-10-10"
-=======
+      },
+      "ResponseBody": []
+    },
+    {
       "RequestUri": "https://seanmcccanary.blob.core.windows.net/test-container-c6ecc575-ef41-76ce-85d9-4f1d962bb95b/test-blob-9535f689-d8bb-d53b-167f-f767d8e8dddd",
       "RequestMethod": "PUT",
       "RequestHeaders": {
@@ -224,56 +122,27 @@
         "x-ms-date": "Thu, 02 Apr 2020 23:45:55 GMT",
         "x-ms-return-client-request-id": "true",
         "x-ms-version": "2019-12-12"
->>>>>>> 32e373e2
       },
       "RequestBody": null,
       "StatusCode": 202,
       "ResponseHeaders": {
         "Content-Length": "0",
-<<<<<<< HEAD
-        "Date": "Thu, 05 Mar 2020 21:05:56 GMT",
-        "ETag": "\u00220x8D7C148FFDC9BDD\u0022",
-        "Last-Modified": "Thu, 05 Mar 2020 21:05:57 GMT",
-=======
         "Date": "Thu, 02 Apr 2020 23:45:54 GMT",
         "ETag": "\u00220x8D7D75FFBD53D26\u0022",
         "Last-Modified": "Thu, 02 Apr 2020 23:45:54 GMT",
->>>>>>> 32e373e2
         "Server": [
           "Windows-Azure-Blob/1.0",
           "Microsoft-HTTPAPI/2.0"
         ],
         "x-ms-client-request-id": "ae7cfe20-32b7-aae3-79f8-70897f7bd13e",
-<<<<<<< HEAD
-        "x-ms-copy-id": "90c21749-02a9-427b-a12f-24b9b73d4391",
-        "x-ms-copy-status": "success",
-        "x-ms-request-id": "8d5150e7-d01e-0048-4431-f38f0c000000",
-        "x-ms-version": "2019-10-10"
-=======
         "x-ms-copy-id": "51c672fe-b454-402a-8ac3-7265844466c7",
         "x-ms-copy-status": "success",
         "x-ms-request-id": "89ba9493-a01e-001f-4548-09fea4000000",
         "x-ms-version": "2019-12-12"
->>>>>>> 32e373e2
-      },
-      "ResponseBody": []
-    },
-    {
-<<<<<<< HEAD
-      "RequestUri": "https://seanstagetest.blob.core.windows.net/test-container-c6ecc575-ef41-76ce-85d9-4f1d962bb95b?restype=container",
-      "RequestMethod": "DELETE",
-      "RequestHeaders": {
-        "Authorization": "Sanitized",
-        "traceparent": "00-d2b2ef319eaa5447bd909cb4562f6acf-65b4fdad06b9404c-00",
-        "User-Agent": [
-          "azsdk-net-Storage.Blobs/12.4.0-dev.20200305.1",
-          "(.NET Core 4.6.28325.01; Microsoft Windows 10.0.18363 )"
-        ],
-        "x-ms-client-request-id": "541c921c-5983-0a1c-1914-21b3a77da8c2",
-        "x-ms-date": "Thu, 05 Mar 2020 21:05:57 GMT",
-        "x-ms-return-client-request-id": "true",
-        "x-ms-version": "2019-10-10"
-=======
+      },
+      "ResponseBody": []
+    },
+    {
       "RequestUri": "https://seanmcccanary.blob.core.windows.net/test-container-c6ecc575-ef41-76ce-85d9-4f1d962bb95b?restype=container",
       "RequestMethod": "DELETE",
       "RequestHeaders": {
@@ -287,49 +156,23 @@
         "x-ms-date": "Thu, 02 Apr 2020 23:45:55 GMT",
         "x-ms-return-client-request-id": "true",
         "x-ms-version": "2019-12-12"
->>>>>>> 32e373e2
       },
       "RequestBody": null,
       "StatusCode": 202,
       "ResponseHeaders": {
         "Content-Length": "0",
-<<<<<<< HEAD
-        "Date": "Thu, 05 Mar 2020 21:05:56 GMT",
-=======
         "Date": "Thu, 02 Apr 2020 23:45:54 GMT",
->>>>>>> 32e373e2
         "Server": [
           "Windows-Azure-Blob/1.0",
           "Microsoft-HTTPAPI/2.0"
         ],
         "x-ms-client-request-id": "541c921c-5983-0a1c-1914-21b3a77da8c2",
-<<<<<<< HEAD
-        "x-ms-request-id": "8d5150ea-d01e-0048-4631-f38f0c000000",
-        "x-ms-version": "2019-10-10"
-=======
         "x-ms-request-id": "89ba9497-a01e-001f-4848-09fea4000000",
         "x-ms-version": "2019-12-12"
->>>>>>> 32e373e2
-      },
-      "ResponseBody": []
-    },
-    {
-<<<<<<< HEAD
-      "RequestUri": "https://seanstagetest.blob.core.windows.net/test-container-8396163e-3982-5d48-b1ab-8bafc5f9e465?restype=container",
-      "RequestMethod": "PUT",
-      "RequestHeaders": {
-        "Authorization": "Sanitized",
-        "traceparent": "00-4793fb988975b94b8af4438365e92ea8-e179744fed51de45-00",
-        "User-Agent": [
-          "azsdk-net-Storage.Blobs/12.4.0-dev.20200305.1",
-          "(.NET Core 4.6.28325.01; Microsoft Windows 10.0.18363 )"
-        ],
-        "x-ms-blob-public-access": "container",
-        "x-ms-client-request-id": "afabaa60-fb7c-e2cd-4abf-a3d8ce6d4420",
-        "x-ms-date": "Thu, 05 Mar 2020 21:05:57 GMT",
-        "x-ms-return-client-request-id": "true",
-        "x-ms-version": "2019-10-10"
-=======
+      },
+      "ResponseBody": []
+    },
+    {
       "RequestUri": "https://seanmcccanary.blob.core.windows.net/test-container-8396163e-3982-5d48-b1ab-8bafc5f9e465?restype=container",
       "RequestMethod": "PUT",
       "RequestHeaders": {
@@ -344,58 +187,30 @@
         "x-ms-date": "Thu, 02 Apr 2020 23:45:55 GMT",
         "x-ms-return-client-request-id": "true",
         "x-ms-version": "2019-12-12"
->>>>>>> 32e373e2
-      },
-      "RequestBody": null,
-      "StatusCode": 201,
-      "ResponseHeaders": {
-        "Content-Length": "0",
-<<<<<<< HEAD
-        "Date": "Thu, 05 Mar 2020 21:05:57 GMT",
-        "ETag": "\u00220x8D7C149001D5CAD\u0022",
-        "Last-Modified": "Thu, 05 Mar 2020 21:05:57 GMT",
-=======
+      },
+      "RequestBody": null,
+      "StatusCode": 201,
+      "ResponseHeaders": {
+        "Content-Length": "0",
         "Date": "Thu, 02 Apr 2020 23:45:53 GMT",
         "ETag": "\u00220x8D7D75FFC125158\u0022",
         "Last-Modified": "Thu, 02 Apr 2020 23:45:54 GMT",
->>>>>>> 32e373e2
         "Server": [
           "Windows-Azure-Blob/1.0",
           "Microsoft-HTTPAPI/2.0"
         ],
         "x-ms-client-request-id": "afabaa60-fb7c-e2cd-4abf-a3d8ce6d4420",
-<<<<<<< HEAD
-        "x-ms-request-id": "9164bd66-501e-0024-3631-f3649b000000",
-        "x-ms-version": "2019-10-10"
-=======
         "x-ms-request-id": "6b840302-901e-0092-4648-09c976000000",
         "x-ms-version": "2019-12-12"
->>>>>>> 32e373e2
-      },
-      "ResponseBody": []
-    },
-    {
-<<<<<<< HEAD
-      "RequestUri": "https://seanstagetest.blob.core.windows.net/test-container-8396163e-3982-5d48-b1ab-8bafc5f9e465/test-blob-43aacc95-c45f-0401-d422-40e313ec5437",
-=======
+      },
+      "ResponseBody": []
+    },
+    {
       "RequestUri": "https://seanmcccanary.blob.core.windows.net/test-container-8396163e-3982-5d48-b1ab-8bafc5f9e465/test-blob-43aacc95-c45f-0401-d422-40e313ec5437",
->>>>>>> 32e373e2
-      "RequestMethod": "PUT",
-      "RequestHeaders": {
-        "Authorization": "Sanitized",
-        "Content-Length": "1024",
-<<<<<<< HEAD
-        "traceparent": "00-4d6153b6252ce54b8bf8cebb7eacfc2e-4792d209b46c9e4c-00",
-        "User-Agent": [
-          "azsdk-net-Storage.Blobs/12.4.0-dev.20200305.1",
-          "(.NET Core 4.6.28325.01; Microsoft Windows 10.0.18363 )"
-        ],
-        "x-ms-blob-type": "BlockBlob",
-        "x-ms-client-request-id": "4f27dd8f-a8bd-8359-478a-3fb756948a4a",
-        "x-ms-date": "Thu, 05 Mar 2020 21:05:57 GMT",
-        "x-ms-return-client-request-id": "true",
-        "x-ms-version": "2019-10-10"
-=======
+      "RequestMethod": "PUT",
+      "RequestHeaders": {
+        "Authorization": "Sanitized",
+        "Content-Length": "1024",
         "traceparent": "00-25fee17726795b4a8525dc977a0b9e39-3e863f193443a842-00",
         "User-Agent": [
           "azsdk-net-Storage.Blobs/12.5.0-dev.20200402.1",
@@ -406,62 +221,33 @@
         "x-ms-date": "Thu, 02 Apr 2020 23:45:55 GMT",
         "x-ms-return-client-request-id": "true",
         "x-ms-version": "2019-12-12"
->>>>>>> 32e373e2
       },
       "RequestBody": "MLs5hRC6Y8FbYt5Og1W8F4DlThpONel9U4mjn9niZTbvlsLlYKSVpkbpUxkcf1/0A4xX6R8p0vrSuzKHF8TneP2oXu2T1rbcT6jTZOHPYdQqrptNinwXxcTHEqVyDo6CAdocdCByYSzVe5l2Vm0ZA1pdXGgomu6BkJkoy8QRaUEZUWIGs\u002ByzuExveA7ioG9WrQ9KFLEmWWfsm\u002BOHSZVnxBJYXQQKElBuqqQbuSLfnvAp0h20xlWQ8/j7GhcJLG\u002B3B7P8ikNrTJu/3GoMCp9FDfzzXXd3s/68x2kLD/g4ZH01ZLFu4hSsvoWC9erqg\u002BhYtQwaFc73P1S1P8LZXz2jh3fs1qbu1iroRp7x9b4T0kOBs1nrHU\u002BvPSVduaJR019I321y/q1Cat/iMs8wBkmWoW1\u002BWKvjt2koPZiAkR2IlnM/qBZQodOWPkl5Cet/fzfbxhg003qzZCcESsAUwtjCWptb8F4zRgCZ5xpiaq5\u002BqL5hpcoFU8P4i0PvS1YTgnxwt69PJI7ZqIAXm\u002BtgUfp5hqIBshwNvAbYY2UaRPqphmSd8bL\u002BLoQwiPxK7bfXlzpJdcW0EdBfYvqod8AovmSGbhSGw19Ielgd0Skgw89PAcwq0c409XSUPo63VrbDB8mYw3\u002BjUNTbAfttlkCmP58rWXb0/u2WUXmg8oTQkCOhWslgh/9QrLD3T9DSx1407v/vjP0/zwnbAnIGAl5PC3DYyzx2Rbef2q3G/K4dw4kaawOE4AMmYorAhIWNSqlSp0Rf\u002BvwhvqhIT7JQedNbvj7o65dbyyptsWmytsExEpADc1RqvsmN\u002Ba1aPJBR1ei3ZcZGpF8S99wZ8kiTbwfnFj0hTAV\u002B8P91W/LpAI6ZG9uA\u002B1D76m4x8Xx3UMyA\u002BomlciVTL4niOHTG0UhsKPZOgNZsEnS37CzO8FqJBqAz9GBoRI5oRetSncLcNBklxMmGKdD1FOcV7ob5hT8uWTHUktzoBORo5jrqGnSx2rcSqSyRAt3PPeB5UlUHbsCsI0ORCKE8PcDlHkOWC/lyZBPO5tsTnVdTBFX7brGOYHd5PvYxH9IV1mtrrOSaOTLmBu5BOIfkmYbsPQRMQc4OVr3LHM0DQURBuRBwp/FzucojFGjCTSfvlKVwROLNyZSdXVUmzhxl48Sp/392dPGUeYM5KSxlSwmW24gok/1ic/B70kqbTOutvTCkGU2oeSCz28telJ9oNxFMj/KUPVDGR4yP\u002B6Gn\u002BSyYjGv7wDK77mJndLcxBN9QE5o5Trz4GIDg3dHBGH1\u002BC\u002BKexQg0bHfekKGPLMiZlEOsPucGbqpvoHPqG\u002BJh\u002BtXk6WnVkz7XHKcjWr0baOu4R0iOFNmWd503LySUSVGUfQ==",
       "StatusCode": 201,
       "ResponseHeaders": {
         "Content-Length": "0",
         "Content-MD5": "yeZb1oLryRv5bZa4FvUIRA==",
-<<<<<<< HEAD
-        "Date": "Thu, 05 Mar 2020 21:05:57 GMT",
-        "ETag": "\u00220x8D7C149002ABBB6\u0022",
-        "Last-Modified": "Thu, 05 Mar 2020 21:05:57 GMT",
-=======
         "Date": "Thu, 02 Apr 2020 23:45:53 GMT",
         "ETag": "\u00220x8D7D75FFC1E8869\u0022",
         "Last-Modified": "Thu, 02 Apr 2020 23:45:54 GMT",
->>>>>>> 32e373e2
         "Server": [
           "Windows-Azure-Blob/1.0",
           "Microsoft-HTTPAPI/2.0"
         ],
         "x-ms-client-request-id": "4f27dd8f-a8bd-8359-478a-3fb756948a4a",
         "x-ms-content-crc64": "DVbgB7i5eCs=",
-<<<<<<< HEAD
-        "x-ms-request-id": "9164bd6b-501e-0024-3931-f3649b000000",
-        "x-ms-request-server-encrypted": "true",
-        "x-ms-version": "2019-10-10"
-=======
         "x-ms-request-id": "6b840307-901e-0092-4848-09c976000000",
         "x-ms-request-server-encrypted": "true",
         "x-ms-version": "2019-12-12"
->>>>>>> 32e373e2
-      },
-      "ResponseBody": []
-    },
-    {
-<<<<<<< HEAD
-      "RequestUri": "https://seanstagetest.blob.core.windows.net/test-container-8396163e-3982-5d48-b1ab-8bafc5f9e465/test-blob-160cecdb-f97d-b0aa-d05c-d093269eea91",
-=======
+      },
+      "ResponseBody": []
+    },
+    {
       "RequestUri": "https://seanmcccanary.blob.core.windows.net/test-container-8396163e-3982-5d48-b1ab-8bafc5f9e465/test-blob-160cecdb-f97d-b0aa-d05c-d093269eea91",
->>>>>>> 32e373e2
-      "RequestMethod": "PUT",
-      "RequestHeaders": {
-        "Authorization": "Sanitized",
-        "Content-Length": "1024",
-<<<<<<< HEAD
-        "traceparent": "00-7039a0d11728a445ab06af50dd7ff2d1-454f1bfe49a06a4a-00",
-        "User-Agent": [
-          "azsdk-net-Storage.Blobs/12.4.0-dev.20200305.1",
-          "(.NET Core 4.6.28325.01; Microsoft Windows 10.0.18363 )"
-        ],
-        "x-ms-blob-type": "BlockBlob",
-        "x-ms-client-request-id": "2d885241-bc36-95d9-3277-7e61d7c55ca8",
-        "x-ms-date": "Thu, 05 Mar 2020 21:05:57 GMT",
-        "x-ms-return-client-request-id": "true",
-        "x-ms-version": "2019-10-10"
-=======
+      "RequestMethod": "PUT",
+      "RequestHeaders": {
+        "Authorization": "Sanitized",
+        "Content-Length": "1024",
         "traceparent": "00-c99c55c9999e5f47ba2959a6dc730e16-732cecaf2e18a84a-00",
         "User-Agent": [
           "azsdk-net-Storage.Blobs/12.5.0-dev.20200402.1",
@@ -472,58 +258,28 @@
         "x-ms-date": "Thu, 02 Apr 2020 23:45:55 GMT",
         "x-ms-return-client-request-id": "true",
         "x-ms-version": "2019-12-12"
->>>>>>> 32e373e2
       },
       "RequestBody": "MLs5hRC6Y8FbYt5Og1W8F4DlThpONel9U4mjn9niZTbvlsLlYKSVpkbpUxkcf1/0A4xX6R8p0vrSuzKHF8TneP2oXu2T1rbcT6jTZOHPYdQqrptNinwXxcTHEqVyDo6CAdocdCByYSzVe5l2Vm0ZA1pdXGgomu6BkJkoy8QRaUEZUWIGs\u002ByzuExveA7ioG9WrQ9KFLEmWWfsm\u002BOHSZVnxBJYXQQKElBuqqQbuSLfnvAp0h20xlWQ8/j7GhcJLG\u002B3B7P8ikNrTJu/3GoMCp9FDfzzXXd3s/68x2kLD/g4ZH01ZLFu4hSsvoWC9erqg\u002BhYtQwaFc73P1S1P8LZXz2jh3fs1qbu1iroRp7x9b4T0kOBs1nrHU\u002BvPSVduaJR019I321y/q1Cat/iMs8wBkmWoW1\u002BWKvjt2koPZiAkR2IlnM/qBZQodOWPkl5Cet/fzfbxhg003qzZCcESsAUwtjCWptb8F4zRgCZ5xpiaq5\u002BqL5hpcoFU8P4i0PvS1YTgnxwt69PJI7ZqIAXm\u002BtgUfp5hqIBshwNvAbYY2UaRPqphmSd8bL\u002BLoQwiPxK7bfXlzpJdcW0EdBfYvqod8AovmSGbhSGw19Ielgd0Skgw89PAcwq0c409XSUPo63VrbDB8mYw3\u002BjUNTbAfttlkCmP58rWXb0/u2WUXmg8oTQkCOhWslgh/9QrLD3T9DSx1407v/vjP0/zwnbAnIGAl5PC3DYyzx2Rbef2q3G/K4dw4kaawOE4AMmYorAhIWNSqlSp0Rf\u002BvwhvqhIT7JQedNbvj7o65dbyyptsWmytsExEpADc1RqvsmN\u002Ba1aPJBR1ei3ZcZGpF8S99wZ8kiTbwfnFj0hTAV\u002B8P91W/LpAI6ZG9uA\u002B1D76m4x8Xx3UMyA\u002BomlciVTL4niOHTG0UhsKPZOgNZsEnS37CzO8FqJBqAz9GBoRI5oRetSncLcNBklxMmGKdD1FOcV7ob5hT8uWTHUktzoBORo5jrqGnSx2rcSqSyRAt3PPeB5UlUHbsCsI0ORCKE8PcDlHkOWC/lyZBPO5tsTnVdTBFX7brGOYHd5PvYxH9IV1mtrrOSaOTLmBu5BOIfkmYbsPQRMQc4OVr3LHM0DQURBuRBwp/FzucojFGjCTSfvlKVwROLNyZSdXVUmzhxl48Sp/392dPGUeYM5KSxlSwmW24gok/1ic/B70kqbTOutvTCkGU2oeSCz28telJ9oNxFMj/KUPVDGR4yP\u002B6Gn\u002BSyYjGv7wDK77mJndLcxBN9QE5o5Trz4GIDg3dHBGH1\u002BC\u002BKexQg0bHfekKGPLMiZlEOsPucGbqpvoHPqG\u002BJh\u002BtXk6WnVkz7XHKcjWr0baOu4R0iOFNmWd503LySUSVGUfQ==",
       "StatusCode": 201,
       "ResponseHeaders": {
         "Content-Length": "0",
         "Content-MD5": "yeZb1oLryRv5bZa4FvUIRA==",
-<<<<<<< HEAD
-        "Date": "Thu, 05 Mar 2020 21:05:57 GMT",
-        "ETag": "\u00220x8D7C14900382AD8\u0022",
-        "Last-Modified": "Thu, 05 Mar 2020 21:05:57 GMT",
-=======
         "Date": "Thu, 02 Apr 2020 23:45:53 GMT",
         "ETag": "\u00220x8D7D75FFC2AE6B6\u0022",
         "Last-Modified": "Thu, 02 Apr 2020 23:45:54 GMT",
->>>>>>> 32e373e2
         "Server": [
           "Windows-Azure-Blob/1.0",
           "Microsoft-HTTPAPI/2.0"
         ],
         "x-ms-client-request-id": "2d885241-bc36-95d9-3277-7e61d7c55ca8",
         "x-ms-content-crc64": "DVbgB7i5eCs=",
-<<<<<<< HEAD
-        "x-ms-request-id": "9164bd70-501e-0024-3d31-f3649b000000",
-        "x-ms-request-server-encrypted": "true",
-        "x-ms-version": "2019-10-10"
-=======
         "x-ms-request-id": "6b840316-901e-0092-5448-09c976000000",
         "x-ms-request-server-encrypted": "true",
         "x-ms-version": "2019-12-12"
->>>>>>> 32e373e2
-      },
-      "ResponseBody": []
-    },
-    {
-<<<<<<< HEAD
-      "RequestUri": "https://seanstagetest.blob.core.windows.net/test-container-8396163e-3982-5d48-b1ab-8bafc5f9e465/test-blob-160cecdb-f97d-b0aa-d05c-d093269eea91",
-      "RequestMethod": "PUT",
-      "RequestHeaders": {
-        "Authorization": "Sanitized",
-        "If-Modified-Since": "Wed, 04 Mar 2020 21:05:56 GMT",
-        "traceparent": "00-772c3a1f21251e42a2ab3a3b2099976a-1c912936628d6b4c-00",
-        "User-Agent": [
-          "azsdk-net-Storage.Blobs/12.4.0-dev.20200305.1",
-          "(.NET Core 4.6.28325.01; Microsoft Windows 10.0.18363 )"
-        ],
-        "x-ms-client-request-id": "d452f264-bd15-925b-11bd-024c85190813",
-        "x-ms-copy-source": "https://seanstagetest.blob.core.windows.net/test-container-8396163e-3982-5d48-b1ab-8bafc5f9e465/test-blob-43aacc95-c45f-0401-d422-40e313ec5437",
-        "x-ms-date": "Thu, 05 Mar 2020 21:05:57 GMT",
-        "x-ms-return-client-request-id": "true",
-        "x-ms-version": "2019-10-10"
-=======
+      },
+      "ResponseBody": []
+    },
+    {
       "RequestUri": "https://seanmcccanary.blob.core.windows.net/test-container-8396163e-3982-5d48-b1ab-8bafc5f9e465/test-blob-160cecdb-f97d-b0aa-d05c-d093269eea91",
       "RequestMethod": "PUT",
       "RequestHeaders": {
@@ -539,56 +295,27 @@
         "x-ms-date": "Thu, 02 Apr 2020 23:45:55 GMT",
         "x-ms-return-client-request-id": "true",
         "x-ms-version": "2019-12-12"
->>>>>>> 32e373e2
       },
       "RequestBody": null,
       "StatusCode": 202,
       "ResponseHeaders": {
         "Content-Length": "0",
-<<<<<<< HEAD
-        "Date": "Thu, 05 Mar 2020 21:05:57 GMT",
-        "ETag": "\u00220x8D7C1490046F806\u0022",
-        "Last-Modified": "Thu, 05 Mar 2020 21:05:57 GMT",
-=======
         "Date": "Thu, 02 Apr 2020 23:45:54 GMT",
         "ETag": "\u00220x8D7D75FFC37E15B\u0022",
         "Last-Modified": "Thu, 02 Apr 2020 23:45:54 GMT",
->>>>>>> 32e373e2
         "Server": [
           "Windows-Azure-Blob/1.0",
           "Microsoft-HTTPAPI/2.0"
         ],
         "x-ms-client-request-id": "d452f264-bd15-925b-11bd-024c85190813",
-<<<<<<< HEAD
-        "x-ms-copy-id": "001347a3-3019-4e9a-830f-4ce54bfe18d2",
-        "x-ms-copy-status": "success",
-        "x-ms-request-id": "9164bd72-501e-0024-3f31-f3649b000000",
-        "x-ms-version": "2019-10-10"
-=======
         "x-ms-copy-id": "c0b86ec8-03e8-45ae-9bfb-64a8a8468a70",
         "x-ms-copy-status": "success",
         "x-ms-request-id": "6b84031a-901e-0092-5848-09c976000000",
         "x-ms-version": "2019-12-12"
->>>>>>> 32e373e2
-      },
-      "ResponseBody": []
-    },
-    {
-<<<<<<< HEAD
-      "RequestUri": "https://seanstagetest.blob.core.windows.net/test-container-8396163e-3982-5d48-b1ab-8bafc5f9e465?restype=container",
-      "RequestMethod": "DELETE",
-      "RequestHeaders": {
-        "Authorization": "Sanitized",
-        "traceparent": "00-c0b865c953aea84c8ad807065156178b-0d7401206d0cff4b-00",
-        "User-Agent": [
-          "azsdk-net-Storage.Blobs/12.4.0-dev.20200305.1",
-          "(.NET Core 4.6.28325.01; Microsoft Windows 10.0.18363 )"
-        ],
-        "x-ms-client-request-id": "e4fcf26d-8873-e293-53d5-5b8251395059",
-        "x-ms-date": "Thu, 05 Mar 2020 21:05:57 GMT",
-        "x-ms-return-client-request-id": "true",
-        "x-ms-version": "2019-10-10"
-=======
+      },
+      "ResponseBody": []
+    },
+    {
       "RequestUri": "https://seanmcccanary.blob.core.windows.net/test-container-8396163e-3982-5d48-b1ab-8bafc5f9e465?restype=container",
       "RequestMethod": "DELETE",
       "RequestHeaders": {
@@ -602,49 +329,23 @@
         "x-ms-date": "Thu, 02 Apr 2020 23:45:55 GMT",
         "x-ms-return-client-request-id": "true",
         "x-ms-version": "2019-12-12"
->>>>>>> 32e373e2
       },
       "RequestBody": null,
       "StatusCode": 202,
       "ResponseHeaders": {
         "Content-Length": "0",
-<<<<<<< HEAD
-        "Date": "Thu, 05 Mar 2020 21:05:57 GMT",
-=======
         "Date": "Thu, 02 Apr 2020 23:45:54 GMT",
->>>>>>> 32e373e2
         "Server": [
           "Windows-Azure-Blob/1.0",
           "Microsoft-HTTPAPI/2.0"
         ],
         "x-ms-client-request-id": "e4fcf26d-8873-e293-53d5-5b8251395059",
-<<<<<<< HEAD
-        "x-ms-request-id": "9164bd78-501e-0024-4331-f3649b000000",
-        "x-ms-version": "2019-10-10"
-=======
         "x-ms-request-id": "6b840322-901e-0092-5e48-09c976000000",
         "x-ms-version": "2019-12-12"
->>>>>>> 32e373e2
-      },
-      "ResponseBody": []
-    },
-    {
-<<<<<<< HEAD
-      "RequestUri": "https://seanstagetest.blob.core.windows.net/test-container-fc372924-12bb-d9b0-5565-076402511464?restype=container",
-      "RequestMethod": "PUT",
-      "RequestHeaders": {
-        "Authorization": "Sanitized",
-        "traceparent": "00-a4bac134015ada4293eb1e9c49a14ce1-c55f5aebd443c049-00",
-        "User-Agent": [
-          "azsdk-net-Storage.Blobs/12.4.0-dev.20200305.1",
-          "(.NET Core 4.6.28325.01; Microsoft Windows 10.0.18363 )"
-        ],
-        "x-ms-blob-public-access": "container",
-        "x-ms-client-request-id": "54e56160-f275-5b14-4223-8f0d802ee001",
-        "x-ms-date": "Thu, 05 Mar 2020 21:05:58 GMT",
-        "x-ms-return-client-request-id": "true",
-        "x-ms-version": "2019-10-10"
-=======
+      },
+      "ResponseBody": []
+    },
+    {
       "RequestUri": "https://seanmcccanary.blob.core.windows.net/test-container-fc372924-12bb-d9b0-5565-076402511464?restype=container",
       "RequestMethod": "PUT",
       "RequestHeaders": {
@@ -659,58 +360,30 @@
         "x-ms-date": "Thu, 02 Apr 2020 23:45:55 GMT",
         "x-ms-return-client-request-id": "true",
         "x-ms-version": "2019-12-12"
->>>>>>> 32e373e2
-      },
-      "RequestBody": null,
-      "StatusCode": 201,
-      "ResponseHeaders": {
-        "Content-Length": "0",
-<<<<<<< HEAD
-        "Date": "Thu, 05 Mar 2020 21:05:57 GMT",
-        "ETag": "\u00220x8D7C1490088DCBA\u0022",
-        "Last-Modified": "Thu, 05 Mar 2020 21:05:58 GMT",
-=======
+      },
+      "RequestBody": null,
+      "StatusCode": 201,
+      "ResponseHeaders": {
+        "Content-Length": "0",
         "Date": "Thu, 02 Apr 2020 23:45:55 GMT",
         "ETag": "\u00220x8D7D75FFC7974A0\u0022",
         "Last-Modified": "Thu, 02 Apr 2020 23:45:55 GMT",
->>>>>>> 32e373e2
         "Server": [
           "Windows-Azure-Blob/1.0",
           "Microsoft-HTTPAPI/2.0"
         ],
         "x-ms-client-request-id": "54e56160-f275-5b14-4223-8f0d802ee001",
-<<<<<<< HEAD
-        "x-ms-request-id": "589b2025-e01e-0021-7431-f3b640000000",
-        "x-ms-version": "2019-10-10"
-=======
         "x-ms-request-id": "0ea7c6d7-001e-0064-6f48-09bc38000000",
         "x-ms-version": "2019-12-12"
->>>>>>> 32e373e2
-      },
-      "ResponseBody": []
-    },
-    {
-<<<<<<< HEAD
-      "RequestUri": "https://seanstagetest.blob.core.windows.net/test-container-fc372924-12bb-d9b0-5565-076402511464/test-blob-f7557369-a728-661c-f521-1fe89f715377",
-=======
+      },
+      "ResponseBody": []
+    },
+    {
       "RequestUri": "https://seanmcccanary.blob.core.windows.net/test-container-fc372924-12bb-d9b0-5565-076402511464/test-blob-f7557369-a728-661c-f521-1fe89f715377",
->>>>>>> 32e373e2
-      "RequestMethod": "PUT",
-      "RequestHeaders": {
-        "Authorization": "Sanitized",
-        "Content-Length": "1024",
-<<<<<<< HEAD
-        "traceparent": "00-838a74f9da70564a8dfb37f0182f3f8a-33e0f5f793b22e4c-00",
-        "User-Agent": [
-          "azsdk-net-Storage.Blobs/12.4.0-dev.20200305.1",
-          "(.NET Core 4.6.28325.01; Microsoft Windows 10.0.18363 )"
-        ],
-        "x-ms-blob-type": "BlockBlob",
-        "x-ms-client-request-id": "179dcd8b-21c2-cd0e-c09c-0d9b75421673",
-        "x-ms-date": "Thu, 05 Mar 2020 21:05:58 GMT",
-        "x-ms-return-client-request-id": "true",
-        "x-ms-version": "2019-10-10"
-=======
+      "RequestMethod": "PUT",
+      "RequestHeaders": {
+        "Authorization": "Sanitized",
+        "Content-Length": "1024",
         "traceparent": "00-84fa27c21d7d6749843898c7f5dffe77-cc59803b3592b846-00",
         "User-Agent": [
           "azsdk-net-Storage.Blobs/12.5.0-dev.20200402.1",
@@ -721,62 +394,33 @@
         "x-ms-date": "Thu, 02 Apr 2020 23:45:56 GMT",
         "x-ms-return-client-request-id": "true",
         "x-ms-version": "2019-12-12"
->>>>>>> 32e373e2
       },
       "RequestBody": "wfezH1q9PACJy\u002BX2bqmpOsp0A6Fsv\u002B7cHoNQ\u002BZSS6\u002BjkokU4Z3s5oiXky6oNHu2YelVDDCs\u002BlQEI1gHWbUJs9t/8EctkcNJOO2B8h/NEz/\u002BWuH8/T9\u002B8pgxDMJB6YjXid9TLEA0hMwqC9NDLwg0NxAYBP7TCLab/P2u/IT9B1NgqmRAfeL/ydIR1vVsP8eP\u002BNWyKeSKAH0ouzNChYhLKQB/3oCn97ktHDsowTXBK706HwOvTt1q1qXnF8KzvUBJyq3w8F1G6AUcgQmpXUNLa49yBGqIn9ojEQfavN/2eV764vaLzDtj8zb\u002BksnTwXlmn6w3QbTZwS7T0d9VbCslJguusn5Iw59QDhU3jgkQT1OOdCEzwzuqHSHLt/5cDocL1WjCJRL7GdgQ5zOjpjchv4KLxvQJ9WLQBJFcgQuc8AOOK7SgUipAl1pFHtwEBnruqfR/0EeO/dwJ7iB9npjMc/MwEXp\u002BgW1YSzOdwNaGy/4WbdcTIR\u002B7/y3YlmAFwvTBeK7o1/UAbCiLI4UX8T0FgyImayzBuU7TdBJMpesNUog62EgrmfQFFf2qi/2WpA3s0xc941fL/79cGV/is8pBedD83Rjw3eUuHVUvFzFRONAEX9bTz3M0ctiMz4CYJmI3aQ4smcb0//UuE8ICmOiKDtyP2lf3ba5hyG48ZA5kkfby\u002B64jIJ8JE2Pdob\u002BtMdXwAsCkCEwOP/tjytFYtJvmyX3LE6E6auo9gsb0FcvusJaUTGFNwIWq5Luyv1nNsF7H\u002Btg95iI0tZfWZomFFiYzdRo6wGg2mQj0HCrli6\u002BQc9JoLB7zsM50Y5bNd1n8Jc6Vg0o/ku/ykV3PScX3UynoRfa7GOoHP8BLwmDRaSWu\u002B/pcTAhlUNzidZ69IGcIgQxo4S1nRQjkjkOF99CLHSQ4HFHLmwMhhvUZ1KNPSh9dQ0FQaIf0S7bte8HE31kIW1h2hQAVPOoNR140TWxlmUQkKLSPOrSgQ9Sa2h9BXKeYDX1K1MEbRAJbRyElv/5Gi\u002BJ5nLakfSCj1kEvemLKy\u002Bq6nEPvGsCDDOSyN/OXeofaVFI8x8Pw84xcqwKD78mfjHs6byO6V20d\u002BpPR9kUtDF\u002B9USYQigQmyaizknPCAyEbEqd0XQtgH/zhIskwHv1LL56mwpqjjwZ3E6V7CsT5X/tytuOhuK9QWTEpL2s69qqraGLVHzyGd4edAUll6RU768LRvWgdpXbvUmllel\u002BfOBj\u002Bz6JiJEC66D9YALdh7nAf7UekZTlCicLr6cjXHP0kAcUwaxly1cOCFtEoxaTDiWf1SYkb\u002BtbjuEHfdj53589CN/7yMYdWqRuAIk5kFcQaKFxk3dNwDAryUK7bk1\u002BFDjMF5pA==",
       "StatusCode": 201,
       "ResponseHeaders": {
         "Content-Length": "0",
         "Content-MD5": "G8VDrHS\u002BFYM3DReDz49uQw==",
-<<<<<<< HEAD
-        "Date": "Thu, 05 Mar 2020 21:05:57 GMT",
-        "ETag": "\u00220x8D7C1490096EAF8\u0022",
-        "Last-Modified": "Thu, 05 Mar 2020 21:05:58 GMT",
-=======
         "Date": "Thu, 02 Apr 2020 23:45:55 GMT",
         "ETag": "\u00220x8D7D75FFC894469\u0022",
         "Last-Modified": "Thu, 02 Apr 2020 23:45:55 GMT",
->>>>>>> 32e373e2
         "Server": [
           "Windows-Azure-Blob/1.0",
           "Microsoft-HTTPAPI/2.0"
         ],
         "x-ms-client-request-id": "179dcd8b-21c2-cd0e-c09c-0d9b75421673",
         "x-ms-content-crc64": "cvYZMphulhA=",
-<<<<<<< HEAD
-        "x-ms-request-id": "589b2029-e01e-0021-7631-f3b640000000",
-        "x-ms-request-server-encrypted": "true",
-        "x-ms-version": "2019-10-10"
-=======
         "x-ms-request-id": "0ea7c6e8-001e-0064-7e48-09bc38000000",
         "x-ms-request-server-encrypted": "true",
         "x-ms-version": "2019-12-12"
->>>>>>> 32e373e2
-      },
-      "ResponseBody": []
-    },
-    {
-<<<<<<< HEAD
-      "RequestUri": "https://seanstagetest.blob.core.windows.net/test-container-fc372924-12bb-d9b0-5565-076402511464/test-blob-cabf6a84-8642-6b1a-735d-c209e1ad672f",
-=======
+      },
+      "ResponseBody": []
+    },
+    {
       "RequestUri": "https://seanmcccanary.blob.core.windows.net/test-container-fc372924-12bb-d9b0-5565-076402511464/test-blob-cabf6a84-8642-6b1a-735d-c209e1ad672f",
->>>>>>> 32e373e2
-      "RequestMethod": "PUT",
-      "RequestHeaders": {
-        "Authorization": "Sanitized",
-        "Content-Length": "1024",
-<<<<<<< HEAD
-        "traceparent": "00-bed8bdccda6e97479d86b616d5c9ea9d-e9968ab2e35f204b-00",
-        "User-Agent": [
-          "azsdk-net-Storage.Blobs/12.4.0-dev.20200305.1",
-          "(.NET Core 4.6.28325.01; Microsoft Windows 10.0.18363 )"
-        ],
-        "x-ms-blob-type": "BlockBlob",
-        "x-ms-client-request-id": "93ea5208-3d06-0595-b331-a3645f05ec13",
-        "x-ms-date": "Thu, 05 Mar 2020 21:05:58 GMT",
-        "x-ms-return-client-request-id": "true",
-        "x-ms-version": "2019-10-10"
-=======
+      "RequestMethod": "PUT",
+      "RequestHeaders": {
+        "Authorization": "Sanitized",
+        "Content-Length": "1024",
         "traceparent": "00-24a64e2bc4d4554b847e5af419e85059-fdb56a2478318644-00",
         "User-Agent": [
           "azsdk-net-Storage.Blobs/12.5.0-dev.20200402.1",
@@ -787,58 +431,28 @@
         "x-ms-date": "Thu, 02 Apr 2020 23:45:56 GMT",
         "x-ms-return-client-request-id": "true",
         "x-ms-version": "2019-12-12"
->>>>>>> 32e373e2
       },
       "RequestBody": "wfezH1q9PACJy\u002BX2bqmpOsp0A6Fsv\u002B7cHoNQ\u002BZSS6\u002BjkokU4Z3s5oiXky6oNHu2YelVDDCs\u002BlQEI1gHWbUJs9t/8EctkcNJOO2B8h/NEz/\u002BWuH8/T9\u002B8pgxDMJB6YjXid9TLEA0hMwqC9NDLwg0NxAYBP7TCLab/P2u/IT9B1NgqmRAfeL/ydIR1vVsP8eP\u002BNWyKeSKAH0ouzNChYhLKQB/3oCn97ktHDsowTXBK706HwOvTt1q1qXnF8KzvUBJyq3w8F1G6AUcgQmpXUNLa49yBGqIn9ojEQfavN/2eV764vaLzDtj8zb\u002BksnTwXlmn6w3QbTZwS7T0d9VbCslJguusn5Iw59QDhU3jgkQT1OOdCEzwzuqHSHLt/5cDocL1WjCJRL7GdgQ5zOjpjchv4KLxvQJ9WLQBJFcgQuc8AOOK7SgUipAl1pFHtwEBnruqfR/0EeO/dwJ7iB9npjMc/MwEXp\u002BgW1YSzOdwNaGy/4WbdcTIR\u002B7/y3YlmAFwvTBeK7o1/UAbCiLI4UX8T0FgyImayzBuU7TdBJMpesNUog62EgrmfQFFf2qi/2WpA3s0xc941fL/79cGV/is8pBedD83Rjw3eUuHVUvFzFRONAEX9bTz3M0ctiMz4CYJmI3aQ4smcb0//UuE8ICmOiKDtyP2lf3ba5hyG48ZA5kkfby\u002B64jIJ8JE2Pdob\u002BtMdXwAsCkCEwOP/tjytFYtJvmyX3LE6E6auo9gsb0FcvusJaUTGFNwIWq5Luyv1nNsF7H\u002Btg95iI0tZfWZomFFiYzdRo6wGg2mQj0HCrli6\u002BQc9JoLB7zsM50Y5bNd1n8Jc6Vg0o/ku/ykV3PScX3UynoRfa7GOoHP8BLwmDRaSWu\u002B/pcTAhlUNzidZ69IGcIgQxo4S1nRQjkjkOF99CLHSQ4HFHLmwMhhvUZ1KNPSh9dQ0FQaIf0S7bte8HE31kIW1h2hQAVPOoNR140TWxlmUQkKLSPOrSgQ9Sa2h9BXKeYDX1K1MEbRAJbRyElv/5Gi\u002BJ5nLakfSCj1kEvemLKy\u002Bq6nEPvGsCDDOSyN/OXeofaVFI8x8Pw84xcqwKD78mfjHs6byO6V20d\u002BpPR9kUtDF\u002B9USYQigQmyaizknPCAyEbEqd0XQtgH/zhIskwHv1LL56mwpqjjwZ3E6V7CsT5X/tytuOhuK9QWTEpL2s69qqraGLVHzyGd4edAUll6RU768LRvWgdpXbvUmllel\u002BfOBj\u002Bz6JiJEC66D9YALdh7nAf7UekZTlCicLr6cjXHP0kAcUwaxly1cOCFtEoxaTDiWf1SYkb\u002BtbjuEHfdj53589CN/7yMYdWqRuAIk5kFcQaKFxk3dNwDAryUK7bk1\u002BFDjMF5pA==",
       "StatusCode": 201,
       "ResponseHeaders": {
         "Content-Length": "0",
         "Content-MD5": "G8VDrHS\u002BFYM3DReDz49uQw==",
-<<<<<<< HEAD
-        "Date": "Thu, 05 Mar 2020 21:05:57 GMT",
-        "ETag": "\u00220x8D7C14900A4CD82\u0022",
-        "Last-Modified": "Thu, 05 Mar 2020 21:05:58 GMT",
-=======
         "Date": "Thu, 02 Apr 2020 23:45:55 GMT",
         "ETag": "\u00220x8D7D75FFC968D3C\u0022",
         "Last-Modified": "Thu, 02 Apr 2020 23:45:55 GMT",
->>>>>>> 32e373e2
         "Server": [
           "Windows-Azure-Blob/1.0",
           "Microsoft-HTTPAPI/2.0"
         ],
         "x-ms-client-request-id": "93ea5208-3d06-0595-b331-a3645f05ec13",
         "x-ms-content-crc64": "cvYZMphulhA=",
-<<<<<<< HEAD
-        "x-ms-request-id": "589b202a-e01e-0021-7731-f3b640000000",
-        "x-ms-request-server-encrypted": "true",
-        "x-ms-version": "2019-10-10"
-=======
         "x-ms-request-id": "0ea7c6ee-001e-0064-0448-09bc38000000",
         "x-ms-request-server-encrypted": "true",
         "x-ms-version": "2019-12-12"
->>>>>>> 32e373e2
-      },
-      "ResponseBody": []
-    },
-    {
-<<<<<<< HEAD
-      "RequestUri": "https://seanstagetest.blob.core.windows.net/test-container-fc372924-12bb-d9b0-5565-076402511464/test-blob-cabf6a84-8642-6b1a-735d-c209e1ad672f",
-      "RequestMethod": "PUT",
-      "RequestHeaders": {
-        "Authorization": "Sanitized",
-        "If-Unmodified-Since": "Fri, 06 Mar 2020 21:05:56 GMT",
-        "traceparent": "00-79aef9e11f0f52478e58ccf18a017583-b58388cafb55ec43-00",
-        "User-Agent": [
-          "azsdk-net-Storage.Blobs/12.4.0-dev.20200305.1",
-          "(.NET Core 4.6.28325.01; Microsoft Windows 10.0.18363 )"
-        ],
-        "x-ms-client-request-id": "8e00cedb-d3c2-dc28-b157-1da1985002ad",
-        "x-ms-copy-source": "https://seanstagetest.blob.core.windows.net/test-container-fc372924-12bb-d9b0-5565-076402511464/test-blob-f7557369-a728-661c-f521-1fe89f715377",
-        "x-ms-date": "Thu, 05 Mar 2020 21:05:58 GMT",
-        "x-ms-return-client-request-id": "true",
-        "x-ms-version": "2019-10-10"
-=======
+      },
+      "ResponseBody": []
+    },
+    {
       "RequestUri": "https://seanmcccanary.blob.core.windows.net/test-container-fc372924-12bb-d9b0-5565-076402511464/test-blob-cabf6a84-8642-6b1a-735d-c209e1ad672f",
       "RequestMethod": "PUT",
       "RequestHeaders": {
@@ -854,56 +468,27 @@
         "x-ms-date": "Thu, 02 Apr 2020 23:45:56 GMT",
         "x-ms-return-client-request-id": "true",
         "x-ms-version": "2019-12-12"
->>>>>>> 32e373e2
       },
       "RequestBody": null,
       "StatusCode": 202,
       "ResponseHeaders": {
         "Content-Length": "0",
-<<<<<<< HEAD
-        "Date": "Thu, 05 Mar 2020 21:05:57 GMT",
-        "ETag": "\u00220x8D7C14900B54897\u0022",
-        "Last-Modified": "Thu, 05 Mar 2020 21:05:58 GMT",
-=======
         "Date": "Thu, 02 Apr 2020 23:45:55 GMT",
         "ETag": "\u00220x8D7D75FFCA42446\u0022",
         "Last-Modified": "Thu, 02 Apr 2020 23:45:55 GMT",
->>>>>>> 32e373e2
         "Server": [
           "Windows-Azure-Blob/1.0",
           "Microsoft-HTTPAPI/2.0"
         ],
         "x-ms-client-request-id": "8e00cedb-d3c2-dc28-b157-1da1985002ad",
-<<<<<<< HEAD
-        "x-ms-copy-id": "cf62f2d2-a21a-4339-8585-f88b6db13971",
-        "x-ms-copy-status": "success",
-        "x-ms-request-id": "589b202b-e01e-0021-7831-f3b640000000",
-        "x-ms-version": "2019-10-10"
-=======
         "x-ms-copy-id": "d975f8fa-434f-4b12-a8ce-4bf23764e93b",
         "x-ms-copy-status": "success",
         "x-ms-request-id": "0ea7c6f6-001e-0064-0c48-09bc38000000",
         "x-ms-version": "2019-12-12"
->>>>>>> 32e373e2
-      },
-      "ResponseBody": []
-    },
-    {
-<<<<<<< HEAD
-      "RequestUri": "https://seanstagetest.blob.core.windows.net/test-container-fc372924-12bb-d9b0-5565-076402511464?restype=container",
-      "RequestMethod": "DELETE",
-      "RequestHeaders": {
-        "Authorization": "Sanitized",
-        "traceparent": "00-b5a93f6f431e014cb61a82f4a7530083-76daca2e84efe64b-00",
-        "User-Agent": [
-          "azsdk-net-Storage.Blobs/12.4.0-dev.20200305.1",
-          "(.NET Core 4.6.28325.01; Microsoft Windows 10.0.18363 )"
-        ],
-        "x-ms-client-request-id": "908994b6-5d04-6150-b4a4-7c8e27feaf64",
-        "x-ms-date": "Thu, 05 Mar 2020 21:05:58 GMT",
-        "x-ms-return-client-request-id": "true",
-        "x-ms-version": "2019-10-10"
-=======
+      },
+      "ResponseBody": []
+    },
+    {
       "RequestUri": "https://seanmcccanary.blob.core.windows.net/test-container-fc372924-12bb-d9b0-5565-076402511464?restype=container",
       "RequestMethod": "DELETE",
       "RequestHeaders": {
@@ -917,49 +502,23 @@
         "x-ms-date": "Thu, 02 Apr 2020 23:45:56 GMT",
         "x-ms-return-client-request-id": "true",
         "x-ms-version": "2019-12-12"
->>>>>>> 32e373e2
       },
       "RequestBody": null,
       "StatusCode": 202,
       "ResponseHeaders": {
         "Content-Length": "0",
-<<<<<<< HEAD
-        "Date": "Thu, 05 Mar 2020 21:05:57 GMT",
-=======
         "Date": "Thu, 02 Apr 2020 23:45:55 GMT",
->>>>>>> 32e373e2
         "Server": [
           "Windows-Azure-Blob/1.0",
           "Microsoft-HTTPAPI/2.0"
         ],
         "x-ms-client-request-id": "908994b6-5d04-6150-b4a4-7c8e27feaf64",
-<<<<<<< HEAD
-        "x-ms-request-id": "589b202c-e01e-0021-7931-f3b640000000",
-        "x-ms-version": "2019-10-10"
-=======
         "x-ms-request-id": "0ea7c705-001e-0064-1b48-09bc38000000",
         "x-ms-version": "2019-12-12"
->>>>>>> 32e373e2
-      },
-      "ResponseBody": []
-    },
-    {
-<<<<<<< HEAD
-      "RequestUri": "https://seanstagetest.blob.core.windows.net/test-container-33cb695a-6874-862b-c13d-dc20f57fb6ac?restype=container",
-      "RequestMethod": "PUT",
-      "RequestHeaders": {
-        "Authorization": "Sanitized",
-        "traceparent": "00-4fe5f189270ad146a40e374bc389d5f3-4c52f03954cee54d-00",
-        "User-Agent": [
-          "azsdk-net-Storage.Blobs/12.4.0-dev.20200305.1",
-          "(.NET Core 4.6.28325.01; Microsoft Windows 10.0.18363 )"
-        ],
-        "x-ms-blob-public-access": "container",
-        "x-ms-client-request-id": "bc4f79f3-7f38-4d12-6803-cfc680306b35",
-        "x-ms-date": "Thu, 05 Mar 2020 21:05:58 GMT",
-        "x-ms-return-client-request-id": "true",
-        "x-ms-version": "2019-10-10"
-=======
+      },
+      "ResponseBody": []
+    },
+    {
       "RequestUri": "https://seanmcccanary.blob.core.windows.net/test-container-33cb695a-6874-862b-c13d-dc20f57fb6ac?restype=container",
       "RequestMethod": "PUT",
       "RequestHeaders": {
@@ -974,58 +533,30 @@
         "x-ms-date": "Thu, 02 Apr 2020 23:45:56 GMT",
         "x-ms-return-client-request-id": "true",
         "x-ms-version": "2019-12-12"
->>>>>>> 32e373e2
-      },
-      "RequestBody": null,
-      "StatusCode": 201,
-      "ResponseHeaders": {
-        "Content-Length": "0",
-<<<<<<< HEAD
-        "Date": "Thu, 05 Mar 2020 21:05:59 GMT",
-        "ETag": "\u00220x8D7C14901C97722\u0022",
-        "Last-Modified": "Thu, 05 Mar 2020 21:06:00 GMT",
-=======
+      },
+      "RequestBody": null,
+      "StatusCode": 201,
+      "ResponseHeaders": {
+        "Content-Length": "0",
         "Date": "Thu, 02 Apr 2020 23:45:55 GMT",
         "ETag": "\u00220x8D7D75FFCE39C15\u0022",
         "Last-Modified": "Thu, 02 Apr 2020 23:45:56 GMT",
->>>>>>> 32e373e2
         "Server": [
           "Windows-Azure-Blob/1.0",
           "Microsoft-HTTPAPI/2.0"
         ],
         "x-ms-client-request-id": "bc4f79f3-7f38-4d12-6803-cfc680306b35",
-<<<<<<< HEAD
-        "x-ms-request-id": "2d182739-901e-0004-2331-f31f3c000000",
-        "x-ms-version": "2019-10-10"
-=======
         "x-ms-request-id": "ad0c0810-901e-0059-3f48-09ca23000000",
         "x-ms-version": "2019-12-12"
->>>>>>> 32e373e2
-      },
-      "ResponseBody": []
-    },
-    {
-<<<<<<< HEAD
-      "RequestUri": "https://seanstagetest.blob.core.windows.net/test-container-33cb695a-6874-862b-c13d-dc20f57fb6ac/test-blob-c4ac795c-c38a-20db-c63c-fed4d6add3a5",
-=======
+      },
+      "ResponseBody": []
+    },
+    {
       "RequestUri": "https://seanmcccanary.blob.core.windows.net/test-container-33cb695a-6874-862b-c13d-dc20f57fb6ac/test-blob-c4ac795c-c38a-20db-c63c-fed4d6add3a5",
->>>>>>> 32e373e2
-      "RequestMethod": "PUT",
-      "RequestHeaders": {
-        "Authorization": "Sanitized",
-        "Content-Length": "1024",
-<<<<<<< HEAD
-        "traceparent": "00-f9f7e963ce94e84f90834b2bb4258e63-6ab7b1dfd199c842-00",
-        "User-Agent": [
-          "azsdk-net-Storage.Blobs/12.4.0-dev.20200305.1",
-          "(.NET Core 4.6.28325.01; Microsoft Windows 10.0.18363 )"
-        ],
-        "x-ms-blob-type": "BlockBlob",
-        "x-ms-client-request-id": "05e12e64-7a88-e2f9-1abc-1c67e72df0d2",
-        "x-ms-date": "Thu, 05 Mar 2020 21:06:00 GMT",
-        "x-ms-return-client-request-id": "true",
-        "x-ms-version": "2019-10-10"
-=======
+      "RequestMethod": "PUT",
+      "RequestHeaders": {
+        "Authorization": "Sanitized",
+        "Content-Length": "1024",
         "traceparent": "00-fb366663d41dad42bdc803975497ee29-d57a5f40c2aaa242-00",
         "User-Agent": [
           "azsdk-net-Storage.Blobs/12.5.0-dev.20200402.1",
@@ -1036,62 +567,33 @@
         "x-ms-date": "Thu, 02 Apr 2020 23:45:57 GMT",
         "x-ms-return-client-request-id": "true",
         "x-ms-version": "2019-12-12"
->>>>>>> 32e373e2
       },
       "RequestBody": "7s/pkBKqnOi/ZGMdCe2tQqIoLXsw\u002BXQlhJ2cxKLi5p/rKVAJlQqhSNxm/NQb9EN6VYwjVwPvBfRbxAt0DdhG3X3EMuCdo62Xh\u002BSfyfyfCZBaIm4Vvo\u002Bc\u002ByNbrtD\u002BLDsEIB9XV8Ji3bLfi9AeUDv3u7p7GutpMB7uJze8QfXcmVupmqjdR7LN90S8NjK/faroZPIWghFPm/ABaS\u002BKpZu8A/J0dbaTGnMIrSOmrPrrL6qM1N0CxhZJWf64296CQlGp/zNASgfzVEl/DdTuqO/2FTqE/tG\u002BujzcKxy32j6VhmvS/azGq\u002BSjmICTg7lBWrAPwsak/USA60X2Yx/qPHoL6YdpHKtCL2lV4WVRKjeDmtBrqBh38YgmUhFn0EfFuFwFiJkx2D4FzJJcThzfL8ANc8lOf5Nik/j\u002BQ8qZ218ikCkIS6KeUcKSZtyFG6JsRyJRWV1\u002BdznJo/SgMpR0a/AzOr7z1uMebyEGvBi33HhWkvynSIIBoxnvP6et/R4tHfvrUeDkeHA/Muk7d7ogEcZ8SqCYzSJuMZalA5c7cXEC2Z4dzIuXcRmLZxaYxixezy3hMLN\u002BlVDYfR9JP3XZA8F3OZ4bAkU65dmGDGUM1WtqRjNpWkC\u002Bg0NNRU5sTTKksmRUII2OQsznpkvZ\u002BIjry6ez3/hBb6mAubVazr32zpem4VoAt7Xe3ARngbP15Iu7YnmnuG45YkK61GfXNHQO8NezMxct6hTy1QP02u31i9QqnmtETxUpbX4YReNNBqePWJDbQbFzjndlteNrRIhUxUiTrZUIyqHCisWYFaUwpM5bZIFcGUkithD035oyvij1w4CbulkSho7vGbfs23jSNRAVD98H96v/cfeFFOsGj8ycolIklel1Sd7zbQCSNdqXIqqJHK5J7svUnElhjHKj6InrTzkmrZ8moMYBFIqrbDsc7fFAfXIdU7OHT/igE7xrT4R2p\u002BahcXQKYnzoR9pAKS8NRZ\u002BAYmsWzfuFn12nhY0KlsQFNcVVent9Nhr2NQzZRibJk80c6u0ZX9nqHNIWY9zv3bAVOvNpuMojAytRIJjvq1g33fK/7azW7Nbsal6pZtM9B1dbwwsyX9oD\u002BObByD5B\u002BnB534XqL\u002B8EP04dfU1sepxXExlAk\u002BdNBX4YvPXFFCSXq2/tL4dOU9doVoS9FOGMln1KarQlAGaJLNkH0XP6PyophdLefksVCcBC2D1jkPCciyV3eqpvcqoIZAKtR4FjbRdak44PrhcyNGD04ygpJpzpakVNg8R/uhMo1RpJZ8I\u002B3molCPxhjd0ORUZKeo\u002BB3z1mxNw8FupS2tl75tn86MydtgS\u002BAx2fh91oPz1\u002BNT\u002BDpvXd4qPmAcd/0y0j5qYDEQ==",
       "StatusCode": 201,
       "ResponseHeaders": {
         "Content-Length": "0",
         "Content-MD5": "OdPLIUUsCjuBumYN90399g==",
-<<<<<<< HEAD
-        "Date": "Thu, 05 Mar 2020 21:05:59 GMT",
-        "ETag": "\u00220x8D7C14901D6211A\u0022",
-        "Last-Modified": "Thu, 05 Mar 2020 21:06:00 GMT",
-=======
         "Date": "Thu, 02 Apr 2020 23:45:55 GMT",
         "ETag": "\u00220x8D7D75FFCF05640\u0022",
         "Last-Modified": "Thu, 02 Apr 2020 23:45:56 GMT",
->>>>>>> 32e373e2
         "Server": [
           "Windows-Azure-Blob/1.0",
           "Microsoft-HTTPAPI/2.0"
         ],
         "x-ms-client-request-id": "05e12e64-7a88-e2f9-1abc-1c67e72df0d2",
         "x-ms-content-crc64": "TrbKJGSXl7M=",
-<<<<<<< HEAD
-        "x-ms-request-id": "2d18273e-901e-0004-2531-f31f3c000000",
-        "x-ms-request-server-encrypted": "true",
-        "x-ms-version": "2019-10-10"
-=======
         "x-ms-request-id": "ad0c0818-901e-0059-4548-09ca23000000",
         "x-ms-request-server-encrypted": "true",
         "x-ms-version": "2019-12-12"
->>>>>>> 32e373e2
-      },
-      "ResponseBody": []
-    },
-    {
-<<<<<<< HEAD
-      "RequestUri": "https://seanstagetest.blob.core.windows.net/test-container-33cb695a-6874-862b-c13d-dc20f57fb6ac/test-blob-ef8988ff-2065-56f1-4ff5-0f4d84aa304a",
-=======
+      },
+      "ResponseBody": []
+    },
+    {
       "RequestUri": "https://seanmcccanary.blob.core.windows.net/test-container-33cb695a-6874-862b-c13d-dc20f57fb6ac/test-blob-ef8988ff-2065-56f1-4ff5-0f4d84aa304a",
->>>>>>> 32e373e2
-      "RequestMethod": "PUT",
-      "RequestHeaders": {
-        "Authorization": "Sanitized",
-        "Content-Length": "1024",
-<<<<<<< HEAD
-        "traceparent": "00-a8503499127c2b4a95a09acde319a2dc-923f23cf47050949-00",
-        "User-Agent": [
-          "azsdk-net-Storage.Blobs/12.4.0-dev.20200305.1",
-          "(.NET Core 4.6.28325.01; Microsoft Windows 10.0.18363 )"
-        ],
-        "x-ms-blob-type": "BlockBlob",
-        "x-ms-client-request-id": "67306c4c-b2f2-43d1-3c8b-b5936bab5e6f",
-        "x-ms-date": "Thu, 05 Mar 2020 21:06:00 GMT",
-        "x-ms-return-client-request-id": "true",
-        "x-ms-version": "2019-10-10"
-=======
+      "RequestMethod": "PUT",
+      "RequestHeaders": {
+        "Authorization": "Sanitized",
+        "Content-Length": "1024",
         "traceparent": "00-acf81d9132fcc74ba768d0496e4b3649-d3a45b306fef5549-00",
         "User-Agent": [
           "azsdk-net-Storage.Blobs/12.5.0-dev.20200402.1",
@@ -1102,56 +604,28 @@
         "x-ms-date": "Thu, 02 Apr 2020 23:45:57 GMT",
         "x-ms-return-client-request-id": "true",
         "x-ms-version": "2019-12-12"
->>>>>>> 32e373e2
       },
       "RequestBody": "7s/pkBKqnOi/ZGMdCe2tQqIoLXsw\u002BXQlhJ2cxKLi5p/rKVAJlQqhSNxm/NQb9EN6VYwjVwPvBfRbxAt0DdhG3X3EMuCdo62Xh\u002BSfyfyfCZBaIm4Vvo\u002Bc\u002ByNbrtD\u002BLDsEIB9XV8Ji3bLfi9AeUDv3u7p7GutpMB7uJze8QfXcmVupmqjdR7LN90S8NjK/faroZPIWghFPm/ABaS\u002BKpZu8A/J0dbaTGnMIrSOmrPrrL6qM1N0CxhZJWf64296CQlGp/zNASgfzVEl/DdTuqO/2FTqE/tG\u002BujzcKxy32j6VhmvS/azGq\u002BSjmICTg7lBWrAPwsak/USA60X2Yx/qPHoL6YdpHKtCL2lV4WVRKjeDmtBrqBh38YgmUhFn0EfFuFwFiJkx2D4FzJJcThzfL8ANc8lOf5Nik/j\u002BQ8qZ218ikCkIS6KeUcKSZtyFG6JsRyJRWV1\u002BdznJo/SgMpR0a/AzOr7z1uMebyEGvBi33HhWkvynSIIBoxnvP6et/R4tHfvrUeDkeHA/Muk7d7ogEcZ8SqCYzSJuMZalA5c7cXEC2Z4dzIuXcRmLZxaYxixezy3hMLN\u002BlVDYfR9JP3XZA8F3OZ4bAkU65dmGDGUM1WtqRjNpWkC\u002Bg0NNRU5sTTKksmRUII2OQsznpkvZ\u002BIjry6ez3/hBb6mAubVazr32zpem4VoAt7Xe3ARngbP15Iu7YnmnuG45YkK61GfXNHQO8NezMxct6hTy1QP02u31i9QqnmtETxUpbX4YReNNBqePWJDbQbFzjndlteNrRIhUxUiTrZUIyqHCisWYFaUwpM5bZIFcGUkithD035oyvij1w4CbulkSho7vGbfs23jSNRAVD98H96v/cfeFFOsGj8ycolIklel1Sd7zbQCSNdqXIqqJHK5J7svUnElhjHKj6InrTzkmrZ8moMYBFIqrbDsc7fFAfXIdU7OHT/igE7xrT4R2p\u002BahcXQKYnzoR9pAKS8NRZ\u002BAYmsWzfuFn12nhY0KlsQFNcVVent9Nhr2NQzZRibJk80c6u0ZX9nqHNIWY9zv3bAVOvNpuMojAytRIJjvq1g33fK/7azW7Nbsal6pZtM9B1dbwwsyX9oD\u002BObByD5B\u002BnB534XqL\u002B8EP04dfU1sepxXExlAk\u002BdNBX4YvPXFFCSXq2/tL4dOU9doVoS9FOGMln1KarQlAGaJLNkH0XP6PyophdLefksVCcBC2D1jkPCciyV3eqpvcqoIZAKtR4FjbRdak44PrhcyNGD04ygpJpzpakVNg8R/uhMo1RpJZ8I\u002B3molCPxhjd0ORUZKeo\u002BB3z1mxNw8FupS2tl75tn86MydtgS\u002BAx2fh91oPz1\u002BNT\u002BDpvXd4qPmAcd/0y0j5qYDEQ==",
       "StatusCode": 201,
       "ResponseHeaders": {
         "Content-Length": "0",
         "Content-MD5": "OdPLIUUsCjuBumYN90399g==",
-<<<<<<< HEAD
-        "Date": "Thu, 05 Mar 2020 21:06:00 GMT",
-        "ETag": "\u00220x8D7C14901E231B5\u0022",
-        "Last-Modified": "Thu, 05 Mar 2020 21:06:00 GMT",
-=======
         "Date": "Thu, 02 Apr 2020 23:45:55 GMT",
         "ETag": "\u00220x8D7D75FFCFCDBA8\u0022",
         "Last-Modified": "Thu, 02 Apr 2020 23:45:56 GMT",
->>>>>>> 32e373e2
         "Server": [
           "Windows-Azure-Blob/1.0",
           "Microsoft-HTTPAPI/2.0"
         ],
         "x-ms-client-request-id": "67306c4c-b2f2-43d1-3c8b-b5936bab5e6f",
         "x-ms-content-crc64": "TrbKJGSXl7M=",
-<<<<<<< HEAD
-        "x-ms-request-id": "2d18273f-901e-0004-2631-f31f3c000000",
-        "x-ms-request-server-encrypted": "true",
-        "x-ms-version": "2019-10-10"
-=======
         "x-ms-request-id": "ad0c081c-901e-0059-4848-09ca23000000",
         "x-ms-request-server-encrypted": "true",
         "x-ms-version": "2019-12-12"
->>>>>>> 32e373e2
-      },
-      "ResponseBody": []
-    },
-    {
-<<<<<<< HEAD
-      "RequestUri": "https://seanstagetest.blob.core.windows.net/test-container-33cb695a-6874-862b-c13d-dc20f57fb6ac/test-blob-ef8988ff-2065-56f1-4ff5-0f4d84aa304a",
-      "RequestMethod": "HEAD",
-      "RequestHeaders": {
-        "Authorization": "Sanitized",
-        "traceparent": "00-61d0f8ed4baf344baf1a7a6242b1b77b-c60124906b629c42-00",
-        "User-Agent": [
-          "azsdk-net-Storage.Blobs/12.4.0-dev.20200305.1",
-          "(.NET Core 4.6.28325.01; Microsoft Windows 10.0.18363 )"
-        ],
-        "x-ms-client-request-id": "18018825-c87a-e958-f52b-6b401889b352",
-        "x-ms-date": "Thu, 05 Mar 2020 21:06:00 GMT",
-        "x-ms-return-client-request-id": "true",
-        "x-ms-version": "2019-10-10"
-=======
+      },
+      "ResponseBody": []
+    },
+    {
       "RequestUri": "https://seanmcccanary.blob.core.windows.net/test-container-33cb695a-6874-862b-c13d-dc20f57fb6ac/test-blob-ef8988ff-2065-56f1-4ff5-0f4d84aa304a",
       "RequestMethod": "HEAD",
       "RequestHeaders": {
@@ -1165,7 +639,6 @@
         "x-ms-date": "Thu, 02 Apr 2020 23:45:57 GMT",
         "x-ms-return-client-request-id": "true",
         "x-ms-version": "2019-12-12"
->>>>>>> 32e373e2
       },
       "RequestBody": null,
       "StatusCode": 200,
@@ -1174,15 +647,9 @@
         "Content-Length": "1024",
         "Content-MD5": "OdPLIUUsCjuBumYN90399g==",
         "Content-Type": "application/octet-stream",
-<<<<<<< HEAD
-        "Date": "Thu, 05 Mar 2020 21:06:00 GMT",
-        "ETag": "\u00220x8D7C14901E231B5\u0022",
-        "Last-Modified": "Thu, 05 Mar 2020 21:06:00 GMT",
-=======
         "Date": "Thu, 02 Apr 2020 23:45:55 GMT",
         "ETag": "\u00220x8D7D75FFCFCDBA8\u0022",
         "Last-Modified": "Thu, 02 Apr 2020 23:45:56 GMT",
->>>>>>> 32e373e2
         "Server": [
           "Windows-Azure-Blob/1.0",
           "Microsoft-HTTPAPI/2.0"
@@ -1191,42 +658,16 @@
         "x-ms-access-tier-inferred": "true",
         "x-ms-blob-type": "BlockBlob",
         "x-ms-client-request-id": "18018825-c87a-e958-f52b-6b401889b352",
-<<<<<<< HEAD
-        "x-ms-creation-time": "Thu, 05 Mar 2020 21:06:00 GMT",
-        "x-ms-lease-state": "available",
-        "x-ms-lease-status": "unlocked",
-        "x-ms-request-id": "2d182740-901e-0004-2731-f31f3c000000",
-        "x-ms-server-encrypted": "true",
-        "x-ms-version": "2019-10-10"
-=======
         "x-ms-creation-time": "Thu, 02 Apr 2020 23:45:56 GMT",
         "x-ms-lease-state": "available",
         "x-ms-lease-status": "unlocked",
         "x-ms-request-id": "ad0c081f-901e-0059-4b48-09ca23000000",
         "x-ms-server-encrypted": "true",
         "x-ms-version": "2019-12-12"
->>>>>>> 32e373e2
-      },
-      "ResponseBody": []
-    },
-    {
-<<<<<<< HEAD
-      "RequestUri": "https://seanstagetest.blob.core.windows.net/test-container-33cb695a-6874-862b-c13d-dc20f57fb6ac/test-blob-ef8988ff-2065-56f1-4ff5-0f4d84aa304a",
-      "RequestMethod": "PUT",
-      "RequestHeaders": {
-        "Authorization": "Sanitized",
-        "If-Match": "\u00220x8D7C14901E231B5\u0022",
-        "traceparent": "00-f1ac6669a031e84d92dfc78537b52697-fdc7d28028a8cc46-00",
-        "User-Agent": [
-          "azsdk-net-Storage.Blobs/12.4.0-dev.20200305.1",
-          "(.NET Core 4.6.28325.01; Microsoft Windows 10.0.18363 )"
-        ],
-        "x-ms-client-request-id": "e26e271e-46aa-c4f5-78e2-2a91dcc619e2",
-        "x-ms-copy-source": "https://seanstagetest.blob.core.windows.net/test-container-33cb695a-6874-862b-c13d-dc20f57fb6ac/test-blob-c4ac795c-c38a-20db-c63c-fed4d6add3a5",
-        "x-ms-date": "Thu, 05 Mar 2020 21:06:00 GMT",
-        "x-ms-return-client-request-id": "true",
-        "x-ms-version": "2019-10-10"
-=======
+      },
+      "ResponseBody": []
+    },
+    {
       "RequestUri": "https://seanmcccanary.blob.core.windows.net/test-container-33cb695a-6874-862b-c13d-dc20f57fb6ac/test-blob-ef8988ff-2065-56f1-4ff5-0f4d84aa304a",
       "RequestMethod": "PUT",
       "RequestHeaders": {
@@ -1242,56 +683,27 @@
         "x-ms-date": "Thu, 02 Apr 2020 23:45:57 GMT",
         "x-ms-return-client-request-id": "true",
         "x-ms-version": "2019-12-12"
->>>>>>> 32e373e2
       },
       "RequestBody": null,
       "StatusCode": 202,
       "ResponseHeaders": {
         "Content-Length": "0",
-<<<<<<< HEAD
-        "Date": "Thu, 05 Mar 2020 21:06:00 GMT",
-        "ETag": "\u00220x8D7C14901FB100D\u0022",
-        "Last-Modified": "Thu, 05 Mar 2020 21:06:00 GMT",
-=======
         "Date": "Thu, 02 Apr 2020 23:45:55 GMT",
         "ETag": "\u00220x8D7D75FFD165BB5\u0022",
         "Last-Modified": "Thu, 02 Apr 2020 23:45:56 GMT",
->>>>>>> 32e373e2
         "Server": [
           "Windows-Azure-Blob/1.0",
           "Microsoft-HTTPAPI/2.0"
         ],
         "x-ms-client-request-id": "e26e271e-46aa-c4f5-78e2-2a91dcc619e2",
-<<<<<<< HEAD
-        "x-ms-copy-id": "bfb183dd-ae02-49f4-adbe-62f9388dd1ea",
-        "x-ms-copy-status": "success",
-        "x-ms-request-id": "2d182741-901e-0004-2831-f31f3c000000",
-        "x-ms-version": "2019-10-10"
-=======
         "x-ms-copy-id": "e2980e91-c69d-49ef-85a0-259fa8cf4728",
         "x-ms-copy-status": "success",
         "x-ms-request-id": "ad0c0820-901e-0059-4c48-09ca23000000",
         "x-ms-version": "2019-12-12"
->>>>>>> 32e373e2
-      },
-      "ResponseBody": []
-    },
-    {
-<<<<<<< HEAD
-      "RequestUri": "https://seanstagetest.blob.core.windows.net/test-container-33cb695a-6874-862b-c13d-dc20f57fb6ac?restype=container",
-      "RequestMethod": "DELETE",
-      "RequestHeaders": {
-        "Authorization": "Sanitized",
-        "traceparent": "00-7e98bc92c3201748a7e9be1bdb190ed7-708494f4b09cfe46-00",
-        "User-Agent": [
-          "azsdk-net-Storage.Blobs/12.4.0-dev.20200305.1",
-          "(.NET Core 4.6.28325.01; Microsoft Windows 10.0.18363 )"
-        ],
-        "x-ms-client-request-id": "f022bd3f-d11a-b9a8-6311-a0128337279f",
-        "x-ms-date": "Thu, 05 Mar 2020 21:06:00 GMT",
-        "x-ms-return-client-request-id": "true",
-        "x-ms-version": "2019-10-10"
-=======
+      },
+      "ResponseBody": []
+    },
+    {
       "RequestUri": "https://seanmcccanary.blob.core.windows.net/test-container-33cb695a-6874-862b-c13d-dc20f57fb6ac?restype=container",
       "RequestMethod": "DELETE",
       "RequestHeaders": {
@@ -1305,49 +717,23 @@
         "x-ms-date": "Thu, 02 Apr 2020 23:45:57 GMT",
         "x-ms-return-client-request-id": "true",
         "x-ms-version": "2019-12-12"
->>>>>>> 32e373e2
       },
       "RequestBody": null,
       "StatusCode": 202,
       "ResponseHeaders": {
         "Content-Length": "0",
-<<<<<<< HEAD
-        "Date": "Thu, 05 Mar 2020 21:06:00 GMT",
-=======
         "Date": "Thu, 02 Apr 2020 23:45:55 GMT",
->>>>>>> 32e373e2
         "Server": [
           "Windows-Azure-Blob/1.0",
           "Microsoft-HTTPAPI/2.0"
         ],
         "x-ms-client-request-id": "f022bd3f-d11a-b9a8-6311-a0128337279f",
-<<<<<<< HEAD
-        "x-ms-request-id": "2d182743-901e-0004-2a31-f31f3c000000",
-        "x-ms-version": "2019-10-10"
-=======
         "x-ms-request-id": "ad0c0824-901e-0059-4e48-09ca23000000",
         "x-ms-version": "2019-12-12"
->>>>>>> 32e373e2
-      },
-      "ResponseBody": []
-    },
-    {
-<<<<<<< HEAD
-      "RequestUri": "https://seanstagetest.blob.core.windows.net/test-container-23d11ae4-edc1-caf5-8ef7-23ac9479f8a6?restype=container",
-      "RequestMethod": "PUT",
-      "RequestHeaders": {
-        "Authorization": "Sanitized",
-        "traceparent": "00-040a5d7822fc064b88e2bbdc020319d6-f135f05c277ee649-00",
-        "User-Agent": [
-          "azsdk-net-Storage.Blobs/12.4.0-dev.20200305.1",
-          "(.NET Core 4.6.28325.01; Microsoft Windows 10.0.18363 )"
-        ],
-        "x-ms-blob-public-access": "container",
-        "x-ms-client-request-id": "b19712d6-0400-526a-c857-6123adfb24ea",
-        "x-ms-date": "Thu, 05 Mar 2020 21:06:00 GMT",
-        "x-ms-return-client-request-id": "true",
-        "x-ms-version": "2019-10-10"
-=======
+      },
+      "ResponseBody": []
+    },
+    {
       "RequestUri": "https://seanmcccanary.blob.core.windows.net/test-container-23d11ae4-edc1-caf5-8ef7-23ac9479f8a6?restype=container",
       "RequestMethod": "PUT",
       "RequestHeaders": {
@@ -1362,58 +748,30 @@
         "x-ms-date": "Thu, 02 Apr 2020 23:45:57 GMT",
         "x-ms-return-client-request-id": "true",
         "x-ms-version": "2019-12-12"
->>>>>>> 32e373e2
-      },
-      "RequestBody": null,
-      "StatusCode": 201,
-      "ResponseHeaders": {
-        "Content-Length": "0",
-<<<<<<< HEAD
-        "Date": "Thu, 05 Mar 2020 21:06:00 GMT",
-        "ETag": "\u00220x8D7C14902346DCF\u0022",
-        "Last-Modified": "Thu, 05 Mar 2020 21:06:00 GMT",
-=======
+      },
+      "RequestBody": null,
+      "StatusCode": 201,
+      "ResponseHeaders": {
+        "Content-Length": "0",
         "Date": "Thu, 02 Apr 2020 23:45:56 GMT",
         "ETag": "\u00220x8D7D75FFD5377A7\u0022",
         "Last-Modified": "Thu, 02 Apr 2020 23:45:56 GMT",
->>>>>>> 32e373e2
         "Server": [
           "Windows-Azure-Blob/1.0",
           "Microsoft-HTTPAPI/2.0"
         ],
         "x-ms-client-request-id": "b19712d6-0400-526a-c857-6123adfb24ea",
-<<<<<<< HEAD
-        "x-ms-request-id": "50f4aa1c-701e-0041-0731-f3cadf000000",
-        "x-ms-version": "2019-10-10"
-=======
         "x-ms-request-id": "5f354c87-401e-0017-5148-09e4ab000000",
         "x-ms-version": "2019-12-12"
->>>>>>> 32e373e2
-      },
-      "ResponseBody": []
-    },
-    {
-<<<<<<< HEAD
-      "RequestUri": "https://seanstagetest.blob.core.windows.net/test-container-23d11ae4-edc1-caf5-8ef7-23ac9479f8a6/test-blob-5cb538f6-8c1e-da7a-1c2d-39cb6ee9b8f4",
-=======
+      },
+      "ResponseBody": []
+    },
+    {
       "RequestUri": "https://seanmcccanary.blob.core.windows.net/test-container-23d11ae4-edc1-caf5-8ef7-23ac9479f8a6/test-blob-5cb538f6-8c1e-da7a-1c2d-39cb6ee9b8f4",
->>>>>>> 32e373e2
-      "RequestMethod": "PUT",
-      "RequestHeaders": {
-        "Authorization": "Sanitized",
-        "Content-Length": "1024",
-<<<<<<< HEAD
-        "traceparent": "00-4f3f0ed450cbf146bed5ff00b39d880d-b2da72ebbc8df341-00",
-        "User-Agent": [
-          "azsdk-net-Storage.Blobs/12.4.0-dev.20200305.1",
-          "(.NET Core 4.6.28325.01; Microsoft Windows 10.0.18363 )"
-        ],
-        "x-ms-blob-type": "BlockBlob",
-        "x-ms-client-request-id": "fb9744b6-abb4-2756-9c9c-02f7376a52fb",
-        "x-ms-date": "Thu, 05 Mar 2020 21:06:01 GMT",
-        "x-ms-return-client-request-id": "true",
-        "x-ms-version": "2019-10-10"
-=======
+      "RequestMethod": "PUT",
+      "RequestHeaders": {
+        "Authorization": "Sanitized",
+        "Content-Length": "1024",
         "traceparent": "00-a01c6d88f8884c4c88ad6e99c9890037-be2c3d55fad3f345-00",
         "User-Agent": [
           "azsdk-net-Storage.Blobs/12.5.0-dev.20200402.1",
@@ -1424,62 +782,33 @@
         "x-ms-date": "Thu, 02 Apr 2020 23:45:57 GMT",
         "x-ms-return-client-request-id": "true",
         "x-ms-version": "2019-12-12"
->>>>>>> 32e373e2
       },
       "RequestBody": "GPlYhOUI\u002B7tT6y1xUk4XCQSb1YHhR6a1lP9WTMejN/kqsI66LW6izhbcXhTX\u002Bf95QFgfEiWjCNFSovDlsa/0r7QzR6LAXNuW\u002BAdrBemR3poA3AxuhCXTh6e8Z4t9vRxn565gpLFdueN9iBkeNwPowMNW5NSihSqOX7/6A/VPGTvrBB06MTrooyMp8fsLtU\u002Bk1KbIJ9hHxGKE0UTxYrXtLW/eMzPlrY\u002BJbUGxeZQug6lwVi9Ph/Jioz\u002B7tV/19kBuO8OMLYIcviYXPrmWlkvOVU6bgQuGnqV9e4/0KvgvlHYAQz7QolUnVJgIN0k4yw307GARWnU155wdDrHzJ5Mu56pDlVMM/rL4cy1yfmdcRbCCAD2XHToAy1uispSkNCwE2U\u002Bf9DW65\u002B6tGeZHwmk1wckBcSdWl8pvQsr3akseVD8BbaQXvVB6xxhO6QRTuQjxbPHLo8IErkKFL7Jrwnyjj8SmRlTFHgN4hqkOB63FHInCBf1aUrB8/L9hkY6eDwScq1k/rXKzLE7tUhwZ9qaVwBMoqL1\u002BSDwUKUqVY4x12nekclxThW4WDtivbACTYwUYzNF7dWZHHWIcK4MoHcjBeHildYNKQTqkEZnkz9s8gMZEfJe7\u002BmQQXFX6Nlrr7vEQ7fSH7u6CzoqW1mPMY02G4Kq846ExBn0TlBguTwrguSKo1OLmtZLYwq0MJSMARPkHc1avLgtP3uZ3c1nVU3\u002BAth1AI49qnysY5CHzJeFZElAeJ9u0MIoXWfX7b0E4Am4ujG4GwCBqnNQrl0rqXLkFHWAJtiyjzIaSKcqZby/p4OGyxJhyU1IvtIoHiJlALfw89VLgLktCi8Doc5ZV0C2kQbdoN5cgkskO2QKinEPtUvvNXXndCbGVbznYiuC72eNdYkfh2PVlG2OI0lVJoO98\u002ByCbh3OzxzgG0sddRwjpUv8eRDn8C3kGaEIWVTdcTM9KXI\u002B/IFJwqZsO2wUtB9Nan4BVK1u1gPCmlB8xnXEBqob4E\u002Bt5KTGtrZue7S902GBuu7a3BiB0ldyfGIsyPwspDTF/NfTn4XVOp32/FpLAMry\u002BwuG7SaNlhH4P2hCle26Pdd/99KNshtpAaF\u002BitH5J3uXPdHwqbcOOGbF12AZkqCwPL6Gywj4ZUTsGe\u002BFEw8//xvsr1gbxZQcbb9vx967T28AykoTdlhyntSJBI/LiSlbhdhILOdIlHsmZllJjJ1qNM58hETBKIi/fgyDksEIVOSWED4GcyKLuDXS6QwDJRI7Is/BSwTgml1PiLLWxQW6Hg10t3hjZ8Wr9MwS7j94vFj\u002BSHPxRw3fsXngtuZzsPMsGM8Cim2V27sKFVY40agd0sxZ2HyVxNsDlQH\u002BfrDfOEA==",
       "StatusCode": 201,
       "ResponseHeaders": {
         "Content-Length": "0",
         "Content-MD5": "k9uleSLDJ5Zslm/q7bopzw==",
-<<<<<<< HEAD
-        "Date": "Thu, 05 Mar 2020 21:06:00 GMT",
-        "ETag": "\u00220x8D7C149024117FB\u0022",
-        "Last-Modified": "Thu, 05 Mar 2020 21:06:01 GMT",
-=======
         "Date": "Thu, 02 Apr 2020 23:45:56 GMT",
         "ETag": "\u00220x8D7D75FFD60434C\u0022",
         "Last-Modified": "Thu, 02 Apr 2020 23:45:56 GMT",
->>>>>>> 32e373e2
         "Server": [
           "Windows-Azure-Blob/1.0",
           "Microsoft-HTTPAPI/2.0"
         ],
         "x-ms-client-request-id": "fb9744b6-abb4-2756-9c9c-02f7376a52fb",
         "x-ms-content-crc64": "\u002BAuIK9QATBY=",
-<<<<<<< HEAD
-        "x-ms-request-id": "50f4aa27-701e-0041-1131-f3cadf000000",
-        "x-ms-request-server-encrypted": "true",
-        "x-ms-version": "2019-10-10"
-=======
         "x-ms-request-id": "5f354c8e-401e-0017-5448-09e4ab000000",
         "x-ms-request-server-encrypted": "true",
         "x-ms-version": "2019-12-12"
->>>>>>> 32e373e2
-      },
-      "ResponseBody": []
-    },
-    {
-<<<<<<< HEAD
-      "RequestUri": "https://seanstagetest.blob.core.windows.net/test-container-23d11ae4-edc1-caf5-8ef7-23ac9479f8a6/test-blob-f32f8b88-4832-d89a-9220-5f1dce1ff446",
-=======
+      },
+      "ResponseBody": []
+    },
+    {
       "RequestUri": "https://seanmcccanary.blob.core.windows.net/test-container-23d11ae4-edc1-caf5-8ef7-23ac9479f8a6/test-blob-f32f8b88-4832-d89a-9220-5f1dce1ff446",
->>>>>>> 32e373e2
-      "RequestMethod": "PUT",
-      "RequestHeaders": {
-        "Authorization": "Sanitized",
-        "Content-Length": "1024",
-<<<<<<< HEAD
-        "traceparent": "00-d7053b23c38cf94592bf17567ad67003-2f8809b8dc2edd4d-00",
-        "User-Agent": [
-          "azsdk-net-Storage.Blobs/12.4.0-dev.20200305.1",
-          "(.NET Core 4.6.28325.01; Microsoft Windows 10.0.18363 )"
-        ],
-        "x-ms-blob-type": "BlockBlob",
-        "x-ms-client-request-id": "5ad2c1ad-4ea6-6e58-a9be-69944b38597c",
-        "x-ms-date": "Thu, 05 Mar 2020 21:06:01 GMT",
-        "x-ms-return-client-request-id": "true",
-        "x-ms-version": "2019-10-10"
-=======
+      "RequestMethod": "PUT",
+      "RequestHeaders": {
+        "Authorization": "Sanitized",
+        "Content-Length": "1024",
         "traceparent": "00-3cad89baeaa5bc47973fa34fc7a68d6f-f7a36f524e4ebc4e-00",
         "User-Agent": [
           "azsdk-net-Storage.Blobs/12.5.0-dev.20200402.1",
@@ -1490,62 +819,33 @@
         "x-ms-date": "Thu, 02 Apr 2020 23:45:57 GMT",
         "x-ms-return-client-request-id": "true",
         "x-ms-version": "2019-12-12"
->>>>>>> 32e373e2
       },
       "RequestBody": "GPlYhOUI\u002B7tT6y1xUk4XCQSb1YHhR6a1lP9WTMejN/kqsI66LW6izhbcXhTX\u002Bf95QFgfEiWjCNFSovDlsa/0r7QzR6LAXNuW\u002BAdrBemR3poA3AxuhCXTh6e8Z4t9vRxn565gpLFdueN9iBkeNwPowMNW5NSihSqOX7/6A/VPGTvrBB06MTrooyMp8fsLtU\u002Bk1KbIJ9hHxGKE0UTxYrXtLW/eMzPlrY\u002BJbUGxeZQug6lwVi9Ph/Jioz\u002B7tV/19kBuO8OMLYIcviYXPrmWlkvOVU6bgQuGnqV9e4/0KvgvlHYAQz7QolUnVJgIN0k4yw307GARWnU155wdDrHzJ5Mu56pDlVMM/rL4cy1yfmdcRbCCAD2XHToAy1uispSkNCwE2U\u002Bf9DW65\u002B6tGeZHwmk1wckBcSdWl8pvQsr3akseVD8BbaQXvVB6xxhO6QRTuQjxbPHLo8IErkKFL7Jrwnyjj8SmRlTFHgN4hqkOB63FHInCBf1aUrB8/L9hkY6eDwScq1k/rXKzLE7tUhwZ9qaVwBMoqL1\u002BSDwUKUqVY4x12nekclxThW4WDtivbACTYwUYzNF7dWZHHWIcK4MoHcjBeHildYNKQTqkEZnkz9s8gMZEfJe7\u002BmQQXFX6Nlrr7vEQ7fSH7u6CzoqW1mPMY02G4Kq846ExBn0TlBguTwrguSKo1OLmtZLYwq0MJSMARPkHc1avLgtP3uZ3c1nVU3\u002BAth1AI49qnysY5CHzJeFZElAeJ9u0MIoXWfX7b0E4Am4ujG4GwCBqnNQrl0rqXLkFHWAJtiyjzIaSKcqZby/p4OGyxJhyU1IvtIoHiJlALfw89VLgLktCi8Doc5ZV0C2kQbdoN5cgkskO2QKinEPtUvvNXXndCbGVbznYiuC72eNdYkfh2PVlG2OI0lVJoO98\u002ByCbh3OzxzgG0sddRwjpUv8eRDn8C3kGaEIWVTdcTM9KXI\u002B/IFJwqZsO2wUtB9Nan4BVK1u1gPCmlB8xnXEBqob4E\u002Bt5KTGtrZue7S902GBuu7a3BiB0ldyfGIsyPwspDTF/NfTn4XVOp32/FpLAMry\u002BwuG7SaNlhH4P2hCle26Pdd/99KNshtpAaF\u002BitH5J3uXPdHwqbcOOGbF12AZkqCwPL6Gywj4ZUTsGe\u002BFEw8//xvsr1gbxZQcbb9vx967T28AykoTdlhyntSJBI/LiSlbhdhILOdIlHsmZllJjJ1qNM58hETBKIi/fgyDksEIVOSWED4GcyKLuDXS6QwDJRI7Is/BSwTgml1PiLLWxQW6Hg10t3hjZ8Wr9MwS7j94vFj\u002BSHPxRw3fsXngtuZzsPMsGM8Cim2V27sKFVY40agd0sxZ2HyVxNsDlQH\u002BfrDfOEA==",
       "StatusCode": 201,
       "ResponseHeaders": {
         "Content-Length": "0",
         "Content-MD5": "k9uleSLDJ5Zslm/q7bopzw==",
-<<<<<<< HEAD
-        "Date": "Thu, 05 Mar 2020 21:06:00 GMT",
-        "ETag": "\u00220x8D7C149024D4CFD\u0022",
-        "Last-Modified": "Thu, 05 Mar 2020 21:06:01 GMT",
-=======
         "Date": "Thu, 02 Apr 2020 23:45:56 GMT",
         "ETag": "\u00220x8D7D75FFD6CEFCB\u0022",
         "Last-Modified": "Thu, 02 Apr 2020 23:45:56 GMT",
->>>>>>> 32e373e2
         "Server": [
           "Windows-Azure-Blob/1.0",
           "Microsoft-HTTPAPI/2.0"
         ],
         "x-ms-client-request-id": "5ad2c1ad-4ea6-6e58-a9be-69944b38597c",
         "x-ms-content-crc64": "\u002BAuIK9QATBY=",
-<<<<<<< HEAD
-        "x-ms-request-id": "50f4aa2d-701e-0041-1631-f3cadf000000",
-        "x-ms-request-server-encrypted": "true",
-        "x-ms-version": "2019-10-10"
-=======
         "x-ms-request-id": "5f354c8f-401e-0017-5548-09e4ab000000",
         "x-ms-request-server-encrypted": "true",
         "x-ms-version": "2019-12-12"
->>>>>>> 32e373e2
-      },
-      "ResponseBody": []
-    },
-    {
-<<<<<<< HEAD
-      "RequestUri": "https://seanstagetest.blob.core.windows.net/test-container-23d11ae4-edc1-caf5-8ef7-23ac9479f8a6/test-blob-f32f8b88-4832-d89a-9220-5f1dce1ff446",
-=======
+      },
+      "ResponseBody": []
+    },
+    {
       "RequestUri": "https://seanmcccanary.blob.core.windows.net/test-container-23d11ae4-edc1-caf5-8ef7-23ac9479f8a6/test-blob-f32f8b88-4832-d89a-9220-5f1dce1ff446",
->>>>>>> 32e373e2
       "RequestMethod": "PUT",
       "RequestHeaders": {
         "Authorization": "Sanitized",
         "If-None-Match": "\u0022garbage\u0022",
-<<<<<<< HEAD
-        "traceparent": "00-1103a4b84e8a7d41b720642d52957a59-91c18b83abd7e24a-00",
-        "User-Agent": [
-          "azsdk-net-Storage.Blobs/12.4.0-dev.20200305.1",
-          "(.NET Core 4.6.28325.01; Microsoft Windows 10.0.18363 )"
-        ],
-        "x-ms-client-request-id": "0c70cdc3-9a4c-9c9f-56a6-7f9252ab7928",
-        "x-ms-copy-source": "https://seanstagetest.blob.core.windows.net/test-container-23d11ae4-edc1-caf5-8ef7-23ac9479f8a6/test-blob-5cb538f6-8c1e-da7a-1c2d-39cb6ee9b8f4",
-        "x-ms-date": "Thu, 05 Mar 2020 21:06:01 GMT",
-        "x-ms-return-client-request-id": "true",
-        "x-ms-version": "2019-10-10"
-=======
         "traceparent": "00-da12a6ca7be5434ca4c9a8faca3a1dc7-c36b7f9a45427244-00",
         "User-Agent": [
           "azsdk-net-Storage.Blobs/12.5.0-dev.20200402.1",
@@ -1556,56 +856,27 @@
         "x-ms-date": "Thu, 02 Apr 2020 23:45:57 GMT",
         "x-ms-return-client-request-id": "true",
         "x-ms-version": "2019-12-12"
->>>>>>> 32e373e2
       },
       "RequestBody": null,
       "StatusCode": 202,
       "ResponseHeaders": {
         "Content-Length": "0",
-<<<<<<< HEAD
-        "Date": "Thu, 05 Mar 2020 21:06:00 GMT",
-        "ETag": "\u00220x8D7C149025B570F\u0022",
-        "Last-Modified": "Thu, 05 Mar 2020 21:06:01 GMT",
-=======
         "Date": "Thu, 02 Apr 2020 23:45:57 GMT",
         "ETag": "\u00220x8D7D75FFD7A86D1\u0022",
         "Last-Modified": "Thu, 02 Apr 2020 23:45:57 GMT",
->>>>>>> 32e373e2
         "Server": [
           "Windows-Azure-Blob/1.0",
           "Microsoft-HTTPAPI/2.0"
         ],
         "x-ms-client-request-id": "0c70cdc3-9a4c-9c9f-56a6-7f9252ab7928",
-<<<<<<< HEAD
-        "x-ms-copy-id": "ca92ec41-b169-4dfa-b5da-1c6bb03b9575",
-        "x-ms-copy-status": "success",
-        "x-ms-request-id": "50f4aa33-701e-0041-1c31-f3cadf000000",
-        "x-ms-version": "2019-10-10"
-=======
         "x-ms-copy-id": "1f9276c7-6014-41be-a52d-e31dce9834e3",
         "x-ms-copy-status": "success",
         "x-ms-request-id": "5f354c91-401e-0017-5748-09e4ab000000",
         "x-ms-version": "2019-12-12"
->>>>>>> 32e373e2
-      },
-      "ResponseBody": []
-    },
-    {
-<<<<<<< HEAD
-      "RequestUri": "https://seanstagetest.blob.core.windows.net/test-container-23d11ae4-edc1-caf5-8ef7-23ac9479f8a6?restype=container",
-      "RequestMethod": "DELETE",
-      "RequestHeaders": {
-        "Authorization": "Sanitized",
-        "traceparent": "00-5225b1ae0a7bd641a9ae141d2bc4759e-55aadb9ce5c99d48-00",
-        "User-Agent": [
-          "azsdk-net-Storage.Blobs/12.4.0-dev.20200305.1",
-          "(.NET Core 4.6.28325.01; Microsoft Windows 10.0.18363 )"
-        ],
-        "x-ms-client-request-id": "7ed08600-4cc8-0d30-1d70-32aea8177aa0",
-        "x-ms-date": "Thu, 05 Mar 2020 21:06:01 GMT",
-        "x-ms-return-client-request-id": "true",
-        "x-ms-version": "2019-10-10"
-=======
+      },
+      "ResponseBody": []
+    },
+    {
       "RequestUri": "https://seanmcccanary.blob.core.windows.net/test-container-23d11ae4-edc1-caf5-8ef7-23ac9479f8a6?restype=container",
       "RequestMethod": "DELETE",
       "RequestHeaders": {
@@ -1619,49 +890,23 @@
         "x-ms-date": "Thu, 02 Apr 2020 23:45:58 GMT",
         "x-ms-return-client-request-id": "true",
         "x-ms-version": "2019-12-12"
->>>>>>> 32e373e2
       },
       "RequestBody": null,
       "StatusCode": 202,
       "ResponseHeaders": {
         "Content-Length": "0",
-<<<<<<< HEAD
-        "Date": "Thu, 05 Mar 2020 21:06:00 GMT",
-=======
         "Date": "Thu, 02 Apr 2020 23:45:57 GMT",
->>>>>>> 32e373e2
         "Server": [
           "Windows-Azure-Blob/1.0",
           "Microsoft-HTTPAPI/2.0"
         ],
         "x-ms-client-request-id": "7ed08600-4cc8-0d30-1d70-32aea8177aa0",
-<<<<<<< HEAD
-        "x-ms-request-id": "50f4aa3d-701e-0041-2531-f3cadf000000",
-        "x-ms-version": "2019-10-10"
-=======
         "x-ms-request-id": "5f354c96-401e-0017-5b48-09e4ab000000",
         "x-ms-version": "2019-12-12"
->>>>>>> 32e373e2
-      },
-      "ResponseBody": []
-    },
-    {
-<<<<<<< HEAD
-      "RequestUri": "https://seanstagetest.blob.core.windows.net/test-container-f2d069f1-608e-ef41-90ea-f4468c63de52?restype=container",
-      "RequestMethod": "PUT",
-      "RequestHeaders": {
-        "Authorization": "Sanitized",
-        "traceparent": "00-341c3d428f2d754ca972bc79a0eca417-57241867a8226b43-00",
-        "User-Agent": [
-          "azsdk-net-Storage.Blobs/12.4.0-dev.20200305.1",
-          "(.NET Core 4.6.28325.01; Microsoft Windows 10.0.18363 )"
-        ],
-        "x-ms-blob-public-access": "container",
-        "x-ms-client-request-id": "544a6e8b-1c33-a05a-45e1-eede57e980b9",
-        "x-ms-date": "Thu, 05 Mar 2020 21:06:01 GMT",
-        "x-ms-return-client-request-id": "true",
-        "x-ms-version": "2019-10-10"
-=======
+      },
+      "ResponseBody": []
+    },
+    {
       "RequestUri": "https://seanmcccanary.blob.core.windows.net/test-container-f2d069f1-608e-ef41-90ea-f4468c63de52?restype=container",
       "RequestMethod": "PUT",
       "RequestHeaders": {
@@ -1676,58 +921,30 @@
         "x-ms-date": "Thu, 02 Apr 2020 23:45:58 GMT",
         "x-ms-return-client-request-id": "true",
         "x-ms-version": "2019-12-12"
->>>>>>> 32e373e2
-      },
-      "RequestBody": null,
-      "StatusCode": 201,
-      "ResponseHeaders": {
-        "Content-Length": "0",
-<<<<<<< HEAD
-        "Date": "Thu, 05 Mar 2020 21:06:01 GMT",
-        "ETag": "\u00220x8D7C1490296014E\u0022",
-        "Last-Modified": "Thu, 05 Mar 2020 21:06:01 GMT",
-=======
+      },
+      "RequestBody": null,
+      "StatusCode": 201,
+      "ResponseHeaders": {
+        "Content-Length": "0",
         "Date": "Thu, 02 Apr 2020 23:45:57 GMT",
         "ETag": "\u00220x8D7D75FFDB72A4B\u0022",
         "Last-Modified": "Thu, 02 Apr 2020 23:45:57 GMT",
->>>>>>> 32e373e2
         "Server": [
           "Windows-Azure-Blob/1.0",
           "Microsoft-HTTPAPI/2.0"
         ],
         "x-ms-client-request-id": "544a6e8b-1c33-a05a-45e1-eede57e980b9",
-<<<<<<< HEAD
-        "x-ms-request-id": "830755ca-a01e-001f-3c31-f3213f000000",
-        "x-ms-version": "2019-10-10"
-=======
         "x-ms-request-id": "61ffc059-601e-004d-7948-09824c000000",
         "x-ms-version": "2019-12-12"
->>>>>>> 32e373e2
-      },
-      "ResponseBody": []
-    },
-    {
-<<<<<<< HEAD
-      "RequestUri": "https://seanstagetest.blob.core.windows.net/test-container-f2d069f1-608e-ef41-90ea-f4468c63de52/test-blob-b2c75e1d-283f-e104-9010-3f3821b26bf8",
-=======
+      },
+      "ResponseBody": []
+    },
+    {
       "RequestUri": "https://seanmcccanary.blob.core.windows.net/test-container-f2d069f1-608e-ef41-90ea-f4468c63de52/test-blob-b2c75e1d-283f-e104-9010-3f3821b26bf8",
->>>>>>> 32e373e2
-      "RequestMethod": "PUT",
-      "RequestHeaders": {
-        "Authorization": "Sanitized",
-        "Content-Length": "1024",
-<<<<<<< HEAD
-        "traceparent": "00-adb3bdef5ed8e440ba2543e0521e8171-031abca2a21d5b4a-00",
-        "User-Agent": [
-          "azsdk-net-Storage.Blobs/12.4.0-dev.20200305.1",
-          "(.NET Core 4.6.28325.01; Microsoft Windows 10.0.18363 )"
-        ],
-        "x-ms-blob-type": "BlockBlob",
-        "x-ms-client-request-id": "22ed0ded-aa06-66c1-f977-52b2073598e8",
-        "x-ms-date": "Thu, 05 Mar 2020 21:06:01 GMT",
-        "x-ms-return-client-request-id": "true",
-        "x-ms-version": "2019-10-10"
-=======
+      "RequestMethod": "PUT",
+      "RequestHeaders": {
+        "Authorization": "Sanitized",
+        "Content-Length": "1024",
         "traceparent": "00-c796646f7b4fb74c9ed7d2d3eb396456-9d10c1a74084eb4d-00",
         "User-Agent": [
           "azsdk-net-Storage.Blobs/12.5.0-dev.20200402.1",
@@ -1738,62 +955,33 @@
         "x-ms-date": "Thu, 02 Apr 2020 23:45:58 GMT",
         "x-ms-return-client-request-id": "true",
         "x-ms-version": "2019-12-12"
->>>>>>> 32e373e2
       },
       "RequestBody": "keAWEoWuxfcJl7VoHw9NAg70ux4Zih57O/GG\u002BQyB4FOkh6DAd8p73ahTSptn8oE1k\u002BvPYy1ioAbCm9aTJ8vqh7dhxJhvjYtDeN11xkCCFElvUWYgsX0lQeaZ/tv06LXdaMPkBS3pxQVgjOtP7drGP4aMI9ZkydU5PIKx1o6vT5Aol118nQ8chotgwCWS1VQL0r5VZ8TfeZ7tq8mrN\u002B93sDxaJ1V9SaF3cJ1LAwmvp2YtpQPPWujLSR2/jvJGcE\u002Bb6Q/pN67\u002Bjogd3fYnk3aVPQRifZHsp1ZUj943vbuvMf9Orxn5xm\u002B4Lxd6snzxpLWnKVDu4/O9r0G5lKjPxtDNbaz32eNcnHeUqk56cvXaY\u002BookJRqwE0LkADYPzLH6GhGrETP\u002BsvRS43ZWjilQj1M3jG9pjY8Y61e60jjg1xFzMLmNMWxCmgfV0UHkGYVZk7DjGAACkExCUmWcA\u002BD7scwlI12vw53mtTInk/xNdNHSYT6H/f7RMKBtCp8GplZm2l\u002B1vvYnqY/S/GMN2vxQNR1TyaKic7PNVDK9Qvj\u002B4A6bwLmcl/XbqvdutMGbwxXj3NWBspzzxKarqCrDambXFBwUshpC810nuB7rM76ycZDc2WXjPS2x5/vTMS\u002BK2ABQl2DlRxE7YSl4mfp9yJDn\u002BXaaJpDA9Bbuoooeb4JtnKAemlxdzOp/4bh8aqNzNB8q6zf5MPGvj6MJ9uSG3PFnCz0aXy40iixMWkTYREmzu26rM4SKdKvubwr5E9YF\u002BMSHFV\u002BmGNTw9mDLrNZslwsZlnu12\u002Bls3JaRbDAje3YWRmFAUW8qDaKZ\u002Bj0jvseVgZg/n72aj90bWjiJFOzkjbsqtSZ1LEWb70iY3CGsCR3O\u002B\u002BpYI9u4u7ZEZPc2oTj1tSyCOMmhYFVSY7A0wbP7b1Ea\u002BhkCjKmfcjmv8MdOZU5P42b1KdBULVtUxYArQ7oCiPWmG\u002Bbf8yiC4sbQMa\u002BNxD5h5R4MxkVAxoz97Ybps\u002B5/bWfRqAlnsDA\u002BckcJQ/vrhwGByZ6b9YJwZVUaIgWhmW7YUMQH/Fv0\u002BnTuDpQ\u002BN0LREiaFJ\u002BoPo3floUL0DY4qnJjYcTL3o8rlzM9prebuci3SSM/fHLFEiK1MYhrZAOzmw7H7JcZP2W5b31sa5jWQ9y8U4cS\u002BC0AnU6hFq0GvzIwiguo1Mwxngm\u002BhQ30WaeK3\u002B6srxB7oaLgx05Jdym4s69KPOCMLW4Pi7R\u002BU3MgDESmFja\u002BWg8itOloxw1\u002B5yffBtJdqR3G/bF/nCNb/E0vwLsKomDz\u002BVmgKIf3JGVhkaONn0ygwmIm3xmEP73rxribOQdRdEXG7A14vYCWz9lMHQqAzl0Ajv5Y48JHbrmbtGLOW\u002BteEA==",
       "StatusCode": 201,
       "ResponseHeaders": {
         "Content-Length": "0",
         "Content-MD5": "uF4v8Hla1\u002Bw6kozYCQaumQ==",
-<<<<<<< HEAD
-        "Date": "Thu, 05 Mar 2020 21:06:01 GMT",
-        "ETag": "\u00220x8D7C14902A298FE\u0022",
-        "Last-Modified": "Thu, 05 Mar 2020 21:06:01 GMT",
-=======
         "Date": "Thu, 02 Apr 2020 23:45:57 GMT",
         "ETag": "\u00220x8D7D75FFDC4203E\u0022",
         "Last-Modified": "Thu, 02 Apr 2020 23:45:57 GMT",
->>>>>>> 32e373e2
         "Server": [
           "Windows-Azure-Blob/1.0",
           "Microsoft-HTTPAPI/2.0"
         ],
         "x-ms-client-request-id": "22ed0ded-aa06-66c1-f977-52b2073598e8",
         "x-ms-content-crc64": "JdvRL9VZ1aI=",
-<<<<<<< HEAD
-        "x-ms-request-id": "830755cf-a01e-001f-3f31-f3213f000000",
-        "x-ms-request-server-encrypted": "true",
-        "x-ms-version": "2019-10-10"
-=======
         "x-ms-request-id": "61ffc061-601e-004d-7e48-09824c000000",
         "x-ms-request-server-encrypted": "true",
         "x-ms-version": "2019-12-12"
->>>>>>> 32e373e2
-      },
-      "ResponseBody": []
-    },
-    {
-<<<<<<< HEAD
-      "RequestUri": "https://seanstagetest.blob.core.windows.net/test-container-f2d069f1-608e-ef41-90ea-f4468c63de52/test-blob-c1736948-5540-8c17-db48-34eb4afbc2c9",
-=======
+      },
+      "ResponseBody": []
+    },
+    {
       "RequestUri": "https://seanmcccanary.blob.core.windows.net/test-container-f2d069f1-608e-ef41-90ea-f4468c63de52/test-blob-c1736948-5540-8c17-db48-34eb4afbc2c9",
->>>>>>> 32e373e2
-      "RequestMethod": "PUT",
-      "RequestHeaders": {
-        "Authorization": "Sanitized",
-        "Content-Length": "1024",
-<<<<<<< HEAD
-        "traceparent": "00-dd4b3f9f304f0949a63e9d4c721f4cf2-611a91f45fb6154f-00",
-        "User-Agent": [
-          "azsdk-net-Storage.Blobs/12.4.0-dev.20200305.1",
-          "(.NET Core 4.6.28325.01; Microsoft Windows 10.0.18363 )"
-        ],
-        "x-ms-blob-type": "BlockBlob",
-        "x-ms-client-request-id": "b4c0f4bb-b253-97ad-f660-46be76d61bfe",
-        "x-ms-date": "Thu, 05 Mar 2020 21:06:01 GMT",
-        "x-ms-return-client-request-id": "true",
-        "x-ms-version": "2019-10-10"
-=======
+      "RequestMethod": "PUT",
+      "RequestHeaders": {
+        "Authorization": "Sanitized",
+        "Content-Length": "1024",
         "traceparent": "00-c401e891574ea24b8f0f44a61ecf5599-dd7f6d4c6815ff45-00",
         "User-Agent": [
           "azsdk-net-Storage.Blobs/12.5.0-dev.20200402.1",
@@ -1804,54 +992,28 @@
         "x-ms-date": "Thu, 02 Apr 2020 23:45:58 GMT",
         "x-ms-return-client-request-id": "true",
         "x-ms-version": "2019-12-12"
->>>>>>> 32e373e2
       },
       "RequestBody": "keAWEoWuxfcJl7VoHw9NAg70ux4Zih57O/GG\u002BQyB4FOkh6DAd8p73ahTSptn8oE1k\u002BvPYy1ioAbCm9aTJ8vqh7dhxJhvjYtDeN11xkCCFElvUWYgsX0lQeaZ/tv06LXdaMPkBS3pxQVgjOtP7drGP4aMI9ZkydU5PIKx1o6vT5Aol118nQ8chotgwCWS1VQL0r5VZ8TfeZ7tq8mrN\u002B93sDxaJ1V9SaF3cJ1LAwmvp2YtpQPPWujLSR2/jvJGcE\u002Bb6Q/pN67\u002Bjogd3fYnk3aVPQRifZHsp1ZUj943vbuvMf9Orxn5xm\u002B4Lxd6snzxpLWnKVDu4/O9r0G5lKjPxtDNbaz32eNcnHeUqk56cvXaY\u002BookJRqwE0LkADYPzLH6GhGrETP\u002BsvRS43ZWjilQj1M3jG9pjY8Y61e60jjg1xFzMLmNMWxCmgfV0UHkGYVZk7DjGAACkExCUmWcA\u002BD7scwlI12vw53mtTInk/xNdNHSYT6H/f7RMKBtCp8GplZm2l\u002B1vvYnqY/S/GMN2vxQNR1TyaKic7PNVDK9Qvj\u002B4A6bwLmcl/XbqvdutMGbwxXj3NWBspzzxKarqCrDambXFBwUshpC810nuB7rM76ycZDc2WXjPS2x5/vTMS\u002BK2ABQl2DlRxE7YSl4mfp9yJDn\u002BXaaJpDA9Bbuoooeb4JtnKAemlxdzOp/4bh8aqNzNB8q6zf5MPGvj6MJ9uSG3PFnCz0aXy40iixMWkTYREmzu26rM4SKdKvubwr5E9YF\u002BMSHFV\u002BmGNTw9mDLrNZslwsZlnu12\u002Bls3JaRbDAje3YWRmFAUW8qDaKZ\u002Bj0jvseVgZg/n72aj90bWjiJFOzkjbsqtSZ1LEWb70iY3CGsCR3O\u002B\u002BpYI9u4u7ZEZPc2oTj1tSyCOMmhYFVSY7A0wbP7b1Ea\u002BhkCjKmfcjmv8MdOZU5P42b1KdBULVtUxYArQ7oCiPWmG\u002Bbf8yiC4sbQMa\u002BNxD5h5R4MxkVAxoz97Ybps\u002B5/bWfRqAlnsDA\u002BckcJQ/vrhwGByZ6b9YJwZVUaIgWhmW7YUMQH/Fv0\u002BnTuDpQ\u002BN0LREiaFJ\u002BoPo3floUL0DY4qnJjYcTL3o8rlzM9prebuci3SSM/fHLFEiK1MYhrZAOzmw7H7JcZP2W5b31sa5jWQ9y8U4cS\u002BC0AnU6hFq0GvzIwiguo1Mwxngm\u002BhQ30WaeK3\u002B6srxB7oaLgx05Jdym4s69KPOCMLW4Pi7R\u002BU3MgDESmFja\u002BWg8itOloxw1\u002B5yffBtJdqR3G/bF/nCNb/E0vwLsKomDz\u002BVmgKIf3JGVhkaONn0ygwmIm3xmEP73rxribOQdRdEXG7A14vYCWz9lMHQqAzl0Ajv5Y48JHbrmbtGLOW\u002BteEA==",
       "StatusCode": 201,
       "ResponseHeaders": {
         "Content-Length": "0",
         "Content-MD5": "uF4v8Hla1\u002Bw6kozYCQaumQ==",
-<<<<<<< HEAD
-        "Date": "Thu, 05 Mar 2020 21:06:01 GMT",
-        "ETag": "\u00220x8D7C14902AED074\u0022",
-        "Last-Modified": "Thu, 05 Mar 2020 21:06:01 GMT",
-=======
         "Date": "Thu, 02 Apr 2020 23:45:57 GMT",
         "ETag": "\u00220x8D7D75FFDD07E94\u0022",
         "Last-Modified": "Thu, 02 Apr 2020 23:45:57 GMT",
->>>>>>> 32e373e2
         "Server": [
           "Windows-Azure-Blob/1.0",
           "Microsoft-HTTPAPI/2.0"
         ],
         "x-ms-client-request-id": "b4c0f4bb-b253-97ad-f660-46be76d61bfe",
         "x-ms-content-crc64": "JdvRL9VZ1aI=",
-<<<<<<< HEAD
-        "x-ms-request-id": "830755d6-a01e-001f-4631-f3213f000000",
-        "x-ms-request-server-encrypted": "true",
-        "x-ms-version": "2019-10-10"
-=======
         "x-ms-request-id": "61ffc064-601e-004d-0148-09824c000000",
         "x-ms-request-server-encrypted": "true",
         "x-ms-version": "2019-12-12"
->>>>>>> 32e373e2
-      },
-      "ResponseBody": []
-    },
-    {
-<<<<<<< HEAD
-      "RequestUri": "https://seanstagetest.blob.core.windows.net/test-container-f2d069f1-608e-ef41-90ea-f4468c63de52/test-blob-c1736948-5540-8c17-db48-34eb4afbc2c9?comp=lease",
-      "RequestMethod": "PUT",
-      "RequestHeaders": {
-        "Authorization": "Sanitized",
-        "traceparent": "00-75aac230fdf92b4787ab5af3b9a37bcf-f32cf5dce22a5842-00",
-        "User-Agent": [
-          "azsdk-net-Storage.Blobs/12.4.0-dev.20200305.1",
-          "(.NET Core 4.6.28325.01; Microsoft Windows 10.0.18363 )"
-        ],
-        "x-ms-client-request-id": "b4cd1128-c2bb-375e-d1c1-3c90cab05061",
-        "x-ms-date": "Thu, 05 Mar 2020 21:06:01 GMT",
-=======
+      },
+      "ResponseBody": []
+    },
+    {
       "RequestUri": "https://seanmcccanary.blob.core.windows.net/test-container-f2d069f1-608e-ef41-90ea-f4468c63de52/test-blob-c1736948-5540-8c17-db48-34eb4afbc2c9?comp=lease",
       "RequestMethod": "PUT",
       "RequestHeaders": {
@@ -1863,64 +1025,31 @@
         ],
         "x-ms-client-request-id": "b4cd1128-c2bb-375e-d1c1-3c90cab05061",
         "x-ms-date": "Thu, 02 Apr 2020 23:45:58 GMT",
->>>>>>> 32e373e2
         "x-ms-lease-action": "acquire",
         "x-ms-lease-duration": "-1",
         "x-ms-proposed-lease-id": "b51589b4-84ea-ff22-78c3-e8fc46954f0a",
         "x-ms-return-client-request-id": "true",
-<<<<<<< HEAD
-        "x-ms-version": "2019-10-10"
-=======
-        "x-ms-version": "2019-12-12"
->>>>>>> 32e373e2
-      },
-      "RequestBody": null,
-      "StatusCode": 201,
-      "ResponseHeaders": {
-        "Content-Length": "0",
-<<<<<<< HEAD
-        "Date": "Thu, 05 Mar 2020 21:06:01 GMT",
-        "ETag": "\u00220x8D7C14902AED074\u0022",
-        "Last-Modified": "Thu, 05 Mar 2020 21:06:01 GMT",
-=======
+        "x-ms-version": "2019-12-12"
+      },
+      "RequestBody": null,
+      "StatusCode": 201,
+      "ResponseHeaders": {
+        "Content-Length": "0",
         "Date": "Thu, 02 Apr 2020 23:45:57 GMT",
         "ETag": "\u00220x8D7D75FFDD07E94\u0022",
         "Last-Modified": "Thu, 02 Apr 2020 23:45:57 GMT",
->>>>>>> 32e373e2
         "Server": [
           "Windows-Azure-Blob/1.0",
           "Microsoft-HTTPAPI/2.0"
         ],
         "x-ms-client-request-id": "b4cd1128-c2bb-375e-d1c1-3c90cab05061",
         "x-ms-lease-id": "b51589b4-84ea-ff22-78c3-e8fc46954f0a",
-<<<<<<< HEAD
-        "x-ms-request-id": "830755da-a01e-001f-4931-f3213f000000",
-        "x-ms-version": "2019-10-10"
-=======
         "x-ms-request-id": "61ffc06a-601e-004d-0548-09824c000000",
         "x-ms-version": "2019-12-12"
->>>>>>> 32e373e2
-      },
-      "ResponseBody": []
-    },
-    {
-<<<<<<< HEAD
-      "RequestUri": "https://seanstagetest.blob.core.windows.net/test-container-f2d069f1-608e-ef41-90ea-f4468c63de52/test-blob-c1736948-5540-8c17-db48-34eb4afbc2c9",
-      "RequestMethod": "PUT",
-      "RequestHeaders": {
-        "Authorization": "Sanitized",
-        "traceparent": "00-95a16be491a1a444b4ff06ba5d3dd94e-843e067cda054f4e-00",
-        "User-Agent": [
-          "azsdk-net-Storage.Blobs/12.4.0-dev.20200305.1",
-          "(.NET Core 4.6.28325.01; Microsoft Windows 10.0.18363 )"
-        ],
-        "x-ms-client-request-id": "35d4e588-9ac8-0d4f-8df8-8479d1e41ff4",
-        "x-ms-copy-source": "https://seanstagetest.blob.core.windows.net/test-container-f2d069f1-608e-ef41-90ea-f4468c63de52/test-blob-b2c75e1d-283f-e104-9010-3f3821b26bf8",
-        "x-ms-date": "Thu, 05 Mar 2020 21:06:02 GMT",
-        "x-ms-lease-id": "b51589b4-84ea-ff22-78c3-e8fc46954f0a",
-        "x-ms-return-client-request-id": "true",
-        "x-ms-version": "2019-10-10"
-=======
+      },
+      "ResponseBody": []
+    },
+    {
       "RequestUri": "https://seanmcccanary.blob.core.windows.net/test-container-f2d069f1-608e-ef41-90ea-f4468c63de52/test-blob-c1736948-5540-8c17-db48-34eb4afbc2c9",
       "RequestMethod": "PUT",
       "RequestHeaders": {
@@ -1936,56 +1065,27 @@
         "x-ms-lease-id": "b51589b4-84ea-ff22-78c3-e8fc46954f0a",
         "x-ms-return-client-request-id": "true",
         "x-ms-version": "2019-12-12"
->>>>>>> 32e373e2
       },
       "RequestBody": null,
       "StatusCode": 202,
       "ResponseHeaders": {
         "Content-Length": "0",
-<<<<<<< HEAD
-        "Date": "Thu, 05 Mar 2020 21:06:01 GMT",
-        "ETag": "\u00220x8D7C14902C8E55F\u0022",
-        "Last-Modified": "Thu, 05 Mar 2020 21:06:01 GMT",
-=======
         "Date": "Thu, 02 Apr 2020 23:45:57 GMT",
         "ETag": "\u00220x8D7D75FFDE9B06E\u0022",
         "Last-Modified": "Thu, 02 Apr 2020 23:45:57 GMT",
->>>>>>> 32e373e2
         "Server": [
           "Windows-Azure-Blob/1.0",
           "Microsoft-HTTPAPI/2.0"
         ],
         "x-ms-client-request-id": "35d4e588-9ac8-0d4f-8df8-8479d1e41ff4",
-<<<<<<< HEAD
-        "x-ms-copy-id": "89c3c904-6e44-4088-be6d-3e9db30b4dc5",
-        "x-ms-copy-status": "success",
-        "x-ms-request-id": "830755dd-a01e-001f-4c31-f3213f000000",
-        "x-ms-version": "2019-10-10"
-=======
         "x-ms-copy-id": "21e15acf-9532-4dfc-ae18-776d12f2e9de",
         "x-ms-copy-status": "success",
         "x-ms-request-id": "61ffc06b-601e-004d-0648-09824c000000",
         "x-ms-version": "2019-12-12"
->>>>>>> 32e373e2
-      },
-      "ResponseBody": []
-    },
-    {
-<<<<<<< HEAD
-      "RequestUri": "https://seanstagetest.blob.core.windows.net/test-container-f2d069f1-608e-ef41-90ea-f4468c63de52?restype=container",
-      "RequestMethod": "DELETE",
-      "RequestHeaders": {
-        "Authorization": "Sanitized",
-        "traceparent": "00-e0a6f14a73666d40a98259523a28853f-8d430df1ae6c8940-00",
-        "User-Agent": [
-          "azsdk-net-Storage.Blobs/12.4.0-dev.20200305.1",
-          "(.NET Core 4.6.28325.01; Microsoft Windows 10.0.18363 )"
-        ],
-        "x-ms-client-request-id": "e507f6c5-1adb-7698-ebe0-fdad404ad52f",
-        "x-ms-date": "Thu, 05 Mar 2020 21:06:02 GMT",
-        "x-ms-return-client-request-id": "true",
-        "x-ms-version": "2019-10-10"
-=======
+      },
+      "ResponseBody": []
+    },
+    {
       "RequestUri": "https://seanmcccanary.blob.core.windows.net/test-container-f2d069f1-608e-ef41-90ea-f4468c63de52?restype=container",
       "RequestMethod": "DELETE",
       "RequestHeaders": {
@@ -1999,42 +1099,26 @@
         "x-ms-date": "Thu, 02 Apr 2020 23:45:58 GMT",
         "x-ms-return-client-request-id": "true",
         "x-ms-version": "2019-12-12"
->>>>>>> 32e373e2
       },
       "RequestBody": null,
       "StatusCode": 202,
       "ResponseHeaders": {
         "Content-Length": "0",
-<<<<<<< HEAD
-        "Date": "Thu, 05 Mar 2020 21:06:01 GMT",
-=======
         "Date": "Thu, 02 Apr 2020 23:45:57 GMT",
->>>>>>> 32e373e2
         "Server": [
           "Windows-Azure-Blob/1.0",
           "Microsoft-HTTPAPI/2.0"
         ],
         "x-ms-client-request-id": "e507f6c5-1adb-7698-ebe0-fdad404ad52f",
-<<<<<<< HEAD
-        "x-ms-request-id": "830755df-a01e-001f-4e31-f3213f000000",
-        "x-ms-version": "2019-10-10"
-=======
         "x-ms-request-id": "61ffc06f-601e-004d-0a48-09824c000000",
         "x-ms-version": "2019-12-12"
->>>>>>> 32e373e2
       },
       "ResponseBody": []
     }
   ],
   "Variables": {
-<<<<<<< HEAD
-    "DateTimeOffsetNow": "2020-03-05T13:05:56.6051604-08:00",
-    "RandomSeed": "1691294521",
-    "Storage_TestConfigDefault": "ProductionTenant\nseanstagetest\nU2FuaXRpemVk\nhttps://seanstagetest.blob.core.windows.net\nhttp://seanstagetest.file.core.windows.net\nhttp://seanstagetest.queue.core.windows.net\nhttp://seanstagetest.table.core.windows.net\n\n\n\n\nhttp://seanstagetest-secondary.blob.core.windows.net\nhttp://seanstagetest-secondary.file.core.windows.net\nhttp://seanstagetest-secondary.queue.core.windows.net\nhttp://seanstagetest-secondary.table.core.windows.net\n\nSanitized\n\n\nCloud\nBlobEndpoint=https://seanstagetest.blob.core.windows.net/;QueueEndpoint=http://seanstagetest.queue.core.windows.net/;FileEndpoint=http://seanstagetest.file.core.windows.net/;BlobSecondaryEndpoint=http://seanstagetest-secondary.blob.core.windows.net/;QueueSecondaryEndpoint=http://seanstagetest-secondary.queue.core.windows.net/;FileSecondaryEndpoint=http://seanstagetest-secondary.file.core.windows.net/;AccountName=seanstagetest;AccountKey=Sanitized\nseanscope1"
-=======
     "DateTimeOffsetNow": "2020-04-02T16:45:54.6720014-07:00",
     "RandomSeed": "1691294521",
     "Storage_TestConfigDefault": "ProductionTenant\nseanmcccanary\nU2FuaXRpemVk\nhttps://seanmcccanary.blob.core.windows.net\nhttps://seanmcccanary.file.core.windows.net\nhttps://seanmcccanary.queue.core.windows.net\nhttps://seanmcccanary.table.core.windows.net\n\n\n\n\nhttps://seanmcccanary-secondary.blob.core.windows.net\nhttps://seanmcccanary-secondary.file.core.windows.net\nhttps://seanmcccanary-secondary.queue.core.windows.net\nhttps://seanmcccanary-secondary.table.core.windows.net\n\nSanitized\n\n\nCloud\nBlobEndpoint=https://seanmcccanary.blob.core.windows.net/;QueueEndpoint=https://seanmcccanary.queue.core.windows.net/;FileEndpoint=https://seanmcccanary.file.core.windows.net/;BlobSecondaryEndpoint=https://seanmcccanary-secondary.blob.core.windows.net/;QueueSecondaryEndpoint=https://seanmcccanary-secondary.queue.core.windows.net/;FileSecondaryEndpoint=https://seanmcccanary-secondary.file.core.windows.net/;AccountName=seanmcccanary;AccountKey=Sanitized\nseanscope1"
->>>>>>> 32e373e2
   }
 }