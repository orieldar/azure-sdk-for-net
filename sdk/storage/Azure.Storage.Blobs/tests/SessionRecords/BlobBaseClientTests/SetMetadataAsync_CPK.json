{
  "Entries": [
    {
<<<<<<< HEAD
      "RequestUri": "https://seanstagetest.blob.core.windows.net/test-container-b6d653e5-b90c-ffb2-680b-695def3d99a9?restype=container",
      "RequestMethod": "PUT",
      "RequestHeaders": {
        "Authorization": "Sanitized",
        "traceparent": "00-fb559e0081618d41abeb5f21c31edcee-8b3dd0d74a45ab48-00",
        "User-Agent": [
          "azsdk-net-Storage.Blobs/12.4.0-dev.20200305.1",
          "(.NET Core 4.6.28325.01; Microsoft Windows 10.0.18363 )"
        ],
        "x-ms-blob-public-access": "container",
        "x-ms-client-request-id": "3f400fda-1b73-fb1f-68d0-cbcfbf2fd223",
        "x-ms-date": "Thu, 05 Mar 2020 20:56:51 GMT",
        "x-ms-return-client-request-id": "true",
        "x-ms-version": "2019-10-10"
=======
      "RequestUri": "https://seanmcccanary.blob.core.windows.net/test-container-b6d653e5-b90c-ffb2-680b-695def3d99a9?restype=container",
      "RequestMethod": "PUT",
      "RequestHeaders": {
        "Authorization": "Sanitized",
        "traceparent": "00-22801c47779c504f8204a891334737e7-47997cc3ce4f054f-00",
        "User-Agent": [
          "azsdk-net-Storage.Blobs/12.5.0-dev.20200402.1",
          "(.NET Core 4.6.28325.01; Microsoft Windows 10.0.18362 )"
        ],
        "x-ms-blob-public-access": "container",
        "x-ms-client-request-id": "3f400fda-1b73-fb1f-68d0-cbcfbf2fd223",
        "x-ms-date": "Thu, 02 Apr 2020 23:43:11 GMT",
        "x-ms-return-client-request-id": "true",
        "x-ms-version": "2019-12-12"
>>>>>>> 32e373e2
      },
      "RequestBody": null,
      "StatusCode": 201,
      "ResponseHeaders": {
        "Content-Length": "0",
<<<<<<< HEAD
        "Date": "Thu, 05 Mar 2020 20:56:50 GMT",
        "ETag": "\u00220x8D7C147BAEE4064\u0022",
        "Last-Modified": "Thu, 05 Mar 2020 20:56:51 GMT",
=======
        "Date": "Thu, 02 Apr 2020 23:43:10 GMT",
        "ETag": "\u00220x8D7D75F9A6F6103\u0022",
        "Last-Modified": "Thu, 02 Apr 2020 23:43:10 GMT",
>>>>>>> 32e373e2
        "Server": [
          "Windows-Azure-Blob/1.0",
          "Microsoft-HTTPAPI/2.0"
        ],
        "x-ms-client-request-id": "3f400fda-1b73-fb1f-68d0-cbcfbf2fd223",
<<<<<<< HEAD
        "x-ms-request-id": "c74d4bc0-a01e-000f-3c30-f3e457000000",
        "x-ms-version": "2019-10-10"
=======
        "x-ms-request-id": "a9c827e7-c01e-0026-1848-0905b8000000",
        "x-ms-version": "2019-12-12"
>>>>>>> 32e373e2
      },
      "ResponseBody": []
    },
    {
      "RequestUri": "https://seanmcccanary.blob.core.windows.net/test-container-b6d653e5-b90c-ffb2-680b-695def3d99a9/test-blob-f0ebf5ce-2642-0dee-896a-ec6e9449a831",
      "RequestMethod": "PUT",
      "RequestHeaders": {
        "Authorization": "Sanitized",
        "Content-Length": "0",
<<<<<<< HEAD
        "traceparent": "00-ebe2027acfdd4f469fa14602786e407e-1b8523cc6b3e9a48-00",
        "User-Agent": [
          "azsdk-net-Storage.Blobs/12.4.0-dev.20200305.1",
          "(.NET Core 4.6.28325.01; Microsoft Windows 10.0.18363 )"
        ],
        "x-ms-blob-type": "AppendBlob",
        "x-ms-client-request-id": "92a352bc-46ae-a6e5-3ccd-becaa32dd0ab",
        "x-ms-date": "Thu, 05 Mar 2020 20:56:52 GMT",
=======
        "traceparent": "00-67658e6d02641b42b33a831322b309f3-498e3b7230020840-00",
        "User-Agent": [
          "azsdk-net-Storage.Blobs/12.5.0-dev.20200402.1",
          "(.NET Core 4.6.28325.01; Microsoft Windows 10.0.18362 )"
        ],
        "x-ms-blob-type": "AppendBlob",
        "x-ms-client-request-id": "92a352bc-46ae-a6e5-3ccd-becaa32dd0ab",
        "x-ms-date": "Thu, 02 Apr 2020 23:43:11 GMT",
>>>>>>> 32e373e2
        "x-ms-encryption-algorithm": "AES256",
        "x-ms-encryption-key": "YDGC3/1aNv9cxUT4DfqtmssBmmFLuvW0IDO2CS6wZh4=",
        "x-ms-encryption-key-sha256": "4kfQ04ObOFqLmnPYGky5H9jZ5zpj8GXlr9xlqCYNE2M=",
        "x-ms-return-client-request-id": "true",
<<<<<<< HEAD
        "x-ms-version": "2019-10-10"
=======
        "x-ms-version": "2019-12-12"
>>>>>>> 32e373e2
      },
      "RequestBody": null,
      "StatusCode": 201,
      "ResponseHeaders": {
        "Content-Length": "0",
<<<<<<< HEAD
        "Date": "Thu, 05 Mar 2020 20:56:52 GMT",
        "ETag": "\u00220x8D7C147BAFC3621\u0022",
        "Last-Modified": "Thu, 05 Mar 2020 20:56:52 GMT",
=======
        "Date": "Thu, 02 Apr 2020 23:43:10 GMT",
        "ETag": "\u00220x8D7D75F9A7C0F26\u0022",
        "Last-Modified": "Thu, 02 Apr 2020 23:43:10 GMT",
>>>>>>> 32e373e2
        "Server": [
          "Windows-Azure-Blob/1.0",
          "Microsoft-HTTPAPI/2.0"
        ],
        "x-ms-client-request-id": "92a352bc-46ae-a6e5-3ccd-becaa32dd0ab",
        "x-ms-encryption-key-sha256": "4kfQ04ObOFqLmnPYGky5H9jZ5zpj8GXlr9xlqCYNE2M=",
<<<<<<< HEAD
        "x-ms-request-id": "c74d4bc6-a01e-000f-4130-f3e457000000",
        "x-ms-request-server-encrypted": "true",
        "x-ms-version": "2019-10-10"
=======
        "x-ms-request-id": "a9c827ec-c01e-0026-1b48-0905b8000000",
        "x-ms-request-server-encrypted": "true",
        "x-ms-version": "2019-12-12"
>>>>>>> 32e373e2
      },
      "ResponseBody": []
    },
    {
      "RequestUri": "https://seanmcccanary.blob.core.windows.net/test-container-b6d653e5-b90c-ffb2-680b-695def3d99a9/test-blob-f0ebf5ce-2642-0dee-896a-ec6e9449a831?comp=metadata",
      "RequestMethod": "PUT",
      "RequestHeaders": {
        "Authorization": "Sanitized",
<<<<<<< HEAD
        "traceparent": "00-c66f27a3d99514499eaffa69c2c88b40-6c9a8744f614b446-00",
        "User-Agent": [
          "azsdk-net-Storage.Blobs/12.4.0-dev.20200305.1",
          "(.NET Core 4.6.28325.01; Microsoft Windows 10.0.18363 )"
        ],
        "x-ms-client-request-id": "dc4c2733-d40d-e16f-b4c8-50de345cd091",
        "x-ms-date": "Thu, 05 Mar 2020 20:56:52 GMT",
=======
        "traceparent": "00-d403d0987c919f4ab5e4786020e6116d-348abbbe37474749-00",
        "User-Agent": [
          "azsdk-net-Storage.Blobs/12.5.0-dev.20200402.1",
          "(.NET Core 4.6.28325.01; Microsoft Windows 10.0.18362 )"
        ],
        "x-ms-client-request-id": "dc4c2733-d40d-e16f-b4c8-50de345cd091",
        "x-ms-date": "Thu, 02 Apr 2020 23:43:11 GMT",
>>>>>>> 32e373e2
        "x-ms-encryption-algorithm": "AES256",
        "x-ms-encryption-key": "YDGC3/1aNv9cxUT4DfqtmssBmmFLuvW0IDO2CS6wZh4=",
        "x-ms-encryption-key-sha256": "4kfQ04ObOFqLmnPYGky5H9jZ5zpj8GXlr9xlqCYNE2M=",
        "x-ms-meta-Capital": "letter",
        "x-ms-meta-foo": "bar",
        "x-ms-meta-meta": "data",
        "x-ms-meta-UPPER": "case",
        "x-ms-return-client-request-id": "true",
<<<<<<< HEAD
        "x-ms-version": "2019-10-10"
=======
        "x-ms-version": "2019-12-12"
>>>>>>> 32e373e2
      },
      "RequestBody": null,
      "StatusCode": 200,
      "ResponseHeaders": {
        "Content-Length": "0",
<<<<<<< HEAD
        "Date": "Thu, 05 Mar 2020 20:56:52 GMT",
        "ETag": "\u00220x8D7C147BB09A65A\u0022",
        "Last-Modified": "Thu, 05 Mar 2020 20:56:52 GMT",
=======
        "Date": "Thu, 02 Apr 2020 23:43:10 GMT",
        "ETag": "\u00220x8D7D75F9A88948E\u0022",
        "Last-Modified": "Thu, 02 Apr 2020 23:43:11 GMT",
>>>>>>> 32e373e2
        "Server": [
          "Windows-Azure-Blob/1.0",
          "Microsoft-HTTPAPI/2.0"
        ],
        "x-ms-client-request-id": "dc4c2733-d40d-e16f-b4c8-50de345cd091",
        "x-ms-encryption-key-sha256": "4kfQ04ObOFqLmnPYGky5H9jZ5zpj8GXlr9xlqCYNE2M=",
<<<<<<< HEAD
        "x-ms-request-id": "c74d4bcc-a01e-000f-4730-f3e457000000",
        "x-ms-request-server-encrypted": "true",
        "x-ms-version": "2019-10-10"
=======
        "x-ms-request-id": "a9c827f5-c01e-0026-2348-0905b8000000",
        "x-ms-request-server-encrypted": "true",
        "x-ms-version": "2019-12-12"
>>>>>>> 32e373e2
      },
      "ResponseBody": []
    },
    {
<<<<<<< HEAD
      "RequestUri": "https://seanstagetest.blob.core.windows.net/test-container-b6d653e5-b90c-ffb2-680b-695def3d99a9?restype=container",
      "RequestMethod": "DELETE",
      "RequestHeaders": {
        "Authorization": "Sanitized",
        "traceparent": "00-4483d2981c2eb24c8b87fb92703d52b1-ccab523ff2b80948-00",
        "User-Agent": [
          "azsdk-net-Storage.Blobs/12.4.0-dev.20200305.1",
          "(.NET Core 4.6.28325.01; Microsoft Windows 10.0.18363 )"
        ],
        "x-ms-client-request-id": "7b9793fa-f4e0-8a9d-b5ee-bec3d00fa47f",
        "x-ms-date": "Thu, 05 Mar 2020 20:56:52 GMT",
        "x-ms-return-client-request-id": "true",
        "x-ms-version": "2019-10-10"
=======
      "RequestUri": "https://seanmcccanary.blob.core.windows.net/test-container-b6d653e5-b90c-ffb2-680b-695def3d99a9?restype=container",
      "RequestMethod": "DELETE",
      "RequestHeaders": {
        "Authorization": "Sanitized",
        "traceparent": "00-63477338dc85b745a91570906678f644-fc810d030df1604c-00",
        "User-Agent": [
          "azsdk-net-Storage.Blobs/12.5.0-dev.20200402.1",
          "(.NET Core 4.6.28325.01; Microsoft Windows 10.0.18362 )"
        ],
        "x-ms-client-request-id": "7b9793fa-f4e0-8a9d-b5ee-bec3d00fa47f",
        "x-ms-date": "Thu, 02 Apr 2020 23:43:12 GMT",
        "x-ms-return-client-request-id": "true",
        "x-ms-version": "2019-12-12"
>>>>>>> 32e373e2
      },
      "RequestBody": null,
      "StatusCode": 202,
      "ResponseHeaders": {
        "Content-Length": "0",
<<<<<<< HEAD
        "Date": "Thu, 05 Mar 2020 20:56:52 GMT",
=======
        "Date": "Thu, 02 Apr 2020 23:43:10 GMT",
>>>>>>> 32e373e2
        "Server": [
          "Windows-Azure-Blob/1.0",
          "Microsoft-HTTPAPI/2.0"
        ],
        "x-ms-client-request-id": "7b9793fa-f4e0-8a9d-b5ee-bec3d00fa47f",
<<<<<<< HEAD
        "x-ms-request-id": "c74d4bd6-a01e-000f-5030-f3e457000000",
        "x-ms-version": "2019-10-10"
=======
        "x-ms-request-id": "a9c82805-c01e-0026-3148-0905b8000000",
        "x-ms-version": "2019-12-12"
>>>>>>> 32e373e2
      },
      "ResponseBody": []
    }
  ],
  "Variables": {
    "RandomSeed": "1261838684",
<<<<<<< HEAD
    "Storage_TestConfigDefault": "ProductionTenant\nseanstagetest\nU2FuaXRpemVk\nhttps://seanstagetest.blob.core.windows.net\nhttp://seanstagetest.file.core.windows.net\nhttp://seanstagetest.queue.core.windows.net\nhttp://seanstagetest.table.core.windows.net\n\n\n\n\nhttp://seanstagetest-secondary.blob.core.windows.net\nhttp://seanstagetest-secondary.file.core.windows.net\nhttp://seanstagetest-secondary.queue.core.windows.net\nhttp://seanstagetest-secondary.table.core.windows.net\n\nSanitized\n\n\nCloud\nBlobEndpoint=https://seanstagetest.blob.core.windows.net/;QueueEndpoint=http://seanstagetest.queue.core.windows.net/;FileEndpoint=http://seanstagetest.file.core.windows.net/;BlobSecondaryEndpoint=http://seanstagetest-secondary.blob.core.windows.net/;QueueSecondaryEndpoint=http://seanstagetest-secondary.queue.core.windows.net/;FileSecondaryEndpoint=http://seanstagetest-secondary.file.core.windows.net/;AccountName=seanstagetest;AccountKey=Sanitized\nseanscope1"
=======
    "Storage_TestConfigDefault": "ProductionTenant\nseanmcccanary\nU2FuaXRpemVk\nhttps://seanmcccanary.blob.core.windows.net\nhttps://seanmcccanary.file.core.windows.net\nhttps://seanmcccanary.queue.core.windows.net\nhttps://seanmcccanary.table.core.windows.net\n\n\n\n\nhttps://seanmcccanary-secondary.blob.core.windows.net\nhttps://seanmcccanary-secondary.file.core.windows.net\nhttps://seanmcccanary-secondary.queue.core.windows.net\nhttps://seanmcccanary-secondary.table.core.windows.net\n\nSanitized\n\n\nCloud\nBlobEndpoint=https://seanmcccanary.blob.core.windows.net/;QueueEndpoint=https://seanmcccanary.queue.core.windows.net/;FileEndpoint=https://seanmcccanary.file.core.windows.net/;BlobSecondaryEndpoint=https://seanmcccanary-secondary.blob.core.windows.net/;QueueSecondaryEndpoint=https://seanmcccanary-secondary.queue.core.windows.net/;FileSecondaryEndpoint=https://seanmcccanary-secondary.file.core.windows.net/;AccountName=seanmcccanary;AccountKey=Sanitized\nseanscope1"
>>>>>>> 32e373e2
  }
}<|MERGE_RESOLUTION|>--- conflicted
+++ resolved
@@ -1,22 +1,6 @@
 {
   "Entries": [
     {
-<<<<<<< HEAD
-      "RequestUri": "https://seanstagetest.blob.core.windows.net/test-container-b6d653e5-b90c-ffb2-680b-695def3d99a9?restype=container",
-      "RequestMethod": "PUT",
-      "RequestHeaders": {
-        "Authorization": "Sanitized",
-        "traceparent": "00-fb559e0081618d41abeb5f21c31edcee-8b3dd0d74a45ab48-00",
-        "User-Agent": [
-          "azsdk-net-Storage.Blobs/12.4.0-dev.20200305.1",
-          "(.NET Core 4.6.28325.01; Microsoft Windows 10.0.18363 )"
-        ],
-        "x-ms-blob-public-access": "container",
-        "x-ms-client-request-id": "3f400fda-1b73-fb1f-68d0-cbcfbf2fd223",
-        "x-ms-date": "Thu, 05 Mar 2020 20:56:51 GMT",
-        "x-ms-return-client-request-id": "true",
-        "x-ms-version": "2019-10-10"
-=======
       "RequestUri": "https://seanmcccanary.blob.core.windows.net/test-container-b6d653e5-b90c-ffb2-680b-695def3d99a9?restype=container",
       "RequestMethod": "PUT",
       "RequestHeaders": {
@@ -31,33 +15,21 @@
         "x-ms-date": "Thu, 02 Apr 2020 23:43:11 GMT",
         "x-ms-return-client-request-id": "true",
         "x-ms-version": "2019-12-12"
->>>>>>> 32e373e2
       },
       "RequestBody": null,
       "StatusCode": 201,
       "ResponseHeaders": {
         "Content-Length": "0",
-<<<<<<< HEAD
-        "Date": "Thu, 05 Mar 2020 20:56:50 GMT",
-        "ETag": "\u00220x8D7C147BAEE4064\u0022",
-        "Last-Modified": "Thu, 05 Mar 2020 20:56:51 GMT",
-=======
         "Date": "Thu, 02 Apr 2020 23:43:10 GMT",
         "ETag": "\u00220x8D7D75F9A6F6103\u0022",
         "Last-Modified": "Thu, 02 Apr 2020 23:43:10 GMT",
->>>>>>> 32e373e2
         "Server": [
           "Windows-Azure-Blob/1.0",
           "Microsoft-HTTPAPI/2.0"
         ],
         "x-ms-client-request-id": "3f400fda-1b73-fb1f-68d0-cbcfbf2fd223",
-<<<<<<< HEAD
-        "x-ms-request-id": "c74d4bc0-a01e-000f-3c30-f3e457000000",
-        "x-ms-version": "2019-10-10"
-=======
         "x-ms-request-id": "a9c827e7-c01e-0026-1848-0905b8000000",
         "x-ms-version": "2019-12-12"
->>>>>>> 32e373e2
       },
       "ResponseBody": []
     },
@@ -67,16 +39,6 @@
       "RequestHeaders": {
         "Authorization": "Sanitized",
         "Content-Length": "0",
-<<<<<<< HEAD
-        "traceparent": "00-ebe2027acfdd4f469fa14602786e407e-1b8523cc6b3e9a48-00",
-        "User-Agent": [
-          "azsdk-net-Storage.Blobs/12.4.0-dev.20200305.1",
-          "(.NET Core 4.6.28325.01; Microsoft Windows 10.0.18363 )"
-        ],
-        "x-ms-blob-type": "AppendBlob",
-        "x-ms-client-request-id": "92a352bc-46ae-a6e5-3ccd-becaa32dd0ab",
-        "x-ms-date": "Thu, 05 Mar 2020 20:56:52 GMT",
-=======
         "traceparent": "00-67658e6d02641b42b33a831322b309f3-498e3b7230020840-00",
         "User-Agent": [
           "azsdk-net-Storage.Blobs/12.5.0-dev.20200402.1",
@@ -85,45 +47,28 @@
         "x-ms-blob-type": "AppendBlob",
         "x-ms-client-request-id": "92a352bc-46ae-a6e5-3ccd-becaa32dd0ab",
         "x-ms-date": "Thu, 02 Apr 2020 23:43:11 GMT",
->>>>>>> 32e373e2
         "x-ms-encryption-algorithm": "AES256",
         "x-ms-encryption-key": "YDGC3/1aNv9cxUT4DfqtmssBmmFLuvW0IDO2CS6wZh4=",
         "x-ms-encryption-key-sha256": "4kfQ04ObOFqLmnPYGky5H9jZ5zpj8GXlr9xlqCYNE2M=",
         "x-ms-return-client-request-id": "true",
-<<<<<<< HEAD
-        "x-ms-version": "2019-10-10"
-=======
         "x-ms-version": "2019-12-12"
->>>>>>> 32e373e2
       },
       "RequestBody": null,
       "StatusCode": 201,
       "ResponseHeaders": {
         "Content-Length": "0",
-<<<<<<< HEAD
-        "Date": "Thu, 05 Mar 2020 20:56:52 GMT",
-        "ETag": "\u00220x8D7C147BAFC3621\u0022",
-        "Last-Modified": "Thu, 05 Mar 2020 20:56:52 GMT",
-=======
         "Date": "Thu, 02 Apr 2020 23:43:10 GMT",
         "ETag": "\u00220x8D7D75F9A7C0F26\u0022",
         "Last-Modified": "Thu, 02 Apr 2020 23:43:10 GMT",
->>>>>>> 32e373e2
         "Server": [
           "Windows-Azure-Blob/1.0",
           "Microsoft-HTTPAPI/2.0"
         ],
         "x-ms-client-request-id": "92a352bc-46ae-a6e5-3ccd-becaa32dd0ab",
         "x-ms-encryption-key-sha256": "4kfQ04ObOFqLmnPYGky5H9jZ5zpj8GXlr9xlqCYNE2M=",
-<<<<<<< HEAD
-        "x-ms-request-id": "c74d4bc6-a01e-000f-4130-f3e457000000",
-        "x-ms-request-server-encrypted": "true",
-        "x-ms-version": "2019-10-10"
-=======
         "x-ms-request-id": "a9c827ec-c01e-0026-1b48-0905b8000000",
         "x-ms-request-server-encrypted": "true",
         "x-ms-version": "2019-12-12"
->>>>>>> 32e373e2
       },
       "ResponseBody": []
     },
@@ -132,15 +77,6 @@
       "RequestMethod": "PUT",
       "RequestHeaders": {
         "Authorization": "Sanitized",
-<<<<<<< HEAD
-        "traceparent": "00-c66f27a3d99514499eaffa69c2c88b40-6c9a8744f614b446-00",
-        "User-Agent": [
-          "azsdk-net-Storage.Blobs/12.4.0-dev.20200305.1",
-          "(.NET Core 4.6.28325.01; Microsoft Windows 10.0.18363 )"
-        ],
-        "x-ms-client-request-id": "dc4c2733-d40d-e16f-b4c8-50de345cd091",
-        "x-ms-date": "Thu, 05 Mar 2020 20:56:52 GMT",
-=======
         "traceparent": "00-d403d0987c919f4ab5e4786020e6116d-348abbbe37474749-00",
         "User-Agent": [
           "azsdk-net-Storage.Blobs/12.5.0-dev.20200402.1",
@@ -148,7 +84,6 @@
         ],
         "x-ms-client-request-id": "dc4c2733-d40d-e16f-b4c8-50de345cd091",
         "x-ms-date": "Thu, 02 Apr 2020 23:43:11 GMT",
->>>>>>> 32e373e2
         "x-ms-encryption-algorithm": "AES256",
         "x-ms-encryption-key": "YDGC3/1aNv9cxUT4DfqtmssBmmFLuvW0IDO2CS6wZh4=",
         "x-ms-encryption-key-sha256": "4kfQ04ObOFqLmnPYGky5H9jZ5zpj8GXlr9xlqCYNE2M=",
@@ -157,59 +92,28 @@
         "x-ms-meta-meta": "data",
         "x-ms-meta-UPPER": "case",
         "x-ms-return-client-request-id": "true",
-<<<<<<< HEAD
-        "x-ms-version": "2019-10-10"
-=======
         "x-ms-version": "2019-12-12"
->>>>>>> 32e373e2
       },
       "RequestBody": null,
       "StatusCode": 200,
       "ResponseHeaders": {
         "Content-Length": "0",
-<<<<<<< HEAD
-        "Date": "Thu, 05 Mar 2020 20:56:52 GMT",
-        "ETag": "\u00220x8D7C147BB09A65A\u0022",
-        "Last-Modified": "Thu, 05 Mar 2020 20:56:52 GMT",
-=======
         "Date": "Thu, 02 Apr 2020 23:43:10 GMT",
         "ETag": "\u00220x8D7D75F9A88948E\u0022",
         "Last-Modified": "Thu, 02 Apr 2020 23:43:11 GMT",
->>>>>>> 32e373e2
         "Server": [
           "Windows-Azure-Blob/1.0",
           "Microsoft-HTTPAPI/2.0"
         ],
         "x-ms-client-request-id": "dc4c2733-d40d-e16f-b4c8-50de345cd091",
         "x-ms-encryption-key-sha256": "4kfQ04ObOFqLmnPYGky5H9jZ5zpj8GXlr9xlqCYNE2M=",
-<<<<<<< HEAD
-        "x-ms-request-id": "c74d4bcc-a01e-000f-4730-f3e457000000",
-        "x-ms-request-server-encrypted": "true",
-        "x-ms-version": "2019-10-10"
-=======
         "x-ms-request-id": "a9c827f5-c01e-0026-2348-0905b8000000",
         "x-ms-request-server-encrypted": "true",
         "x-ms-version": "2019-12-12"
->>>>>>> 32e373e2
       },
       "ResponseBody": []
     },
     {
-<<<<<<< HEAD
-      "RequestUri": "https://seanstagetest.blob.core.windows.net/test-container-b6d653e5-b90c-ffb2-680b-695def3d99a9?restype=container",
-      "RequestMethod": "DELETE",
-      "RequestHeaders": {
-        "Authorization": "Sanitized",
-        "traceparent": "00-4483d2981c2eb24c8b87fb92703d52b1-ccab523ff2b80948-00",
-        "User-Agent": [
-          "azsdk-net-Storage.Blobs/12.4.0-dev.20200305.1",
-          "(.NET Core 4.6.28325.01; Microsoft Windows 10.0.18363 )"
-        ],
-        "x-ms-client-request-id": "7b9793fa-f4e0-8a9d-b5ee-bec3d00fa47f",
-        "x-ms-date": "Thu, 05 Mar 2020 20:56:52 GMT",
-        "x-ms-return-client-request-id": "true",
-        "x-ms-version": "2019-10-10"
-=======
       "RequestUri": "https://seanmcccanary.blob.core.windows.net/test-container-b6d653e5-b90c-ffb2-680b-695def3d99a9?restype=container",
       "RequestMethod": "DELETE",
       "RequestHeaders": {
@@ -223,39 +127,25 @@
         "x-ms-date": "Thu, 02 Apr 2020 23:43:12 GMT",
         "x-ms-return-client-request-id": "true",
         "x-ms-version": "2019-12-12"
->>>>>>> 32e373e2
       },
       "RequestBody": null,
       "StatusCode": 202,
       "ResponseHeaders": {
         "Content-Length": "0",
-<<<<<<< HEAD
-        "Date": "Thu, 05 Mar 2020 20:56:52 GMT",
-=======
         "Date": "Thu, 02 Apr 2020 23:43:10 GMT",
->>>>>>> 32e373e2
         "Server": [
           "Windows-Azure-Blob/1.0",
           "Microsoft-HTTPAPI/2.0"
         ],
         "x-ms-client-request-id": "7b9793fa-f4e0-8a9d-b5ee-bec3d00fa47f",
-<<<<<<< HEAD
-        "x-ms-request-id": "c74d4bd6-a01e-000f-5030-f3e457000000",
-        "x-ms-version": "2019-10-10"
-=======
         "x-ms-request-id": "a9c82805-c01e-0026-3148-0905b8000000",
         "x-ms-version": "2019-12-12"
->>>>>>> 32e373e2
       },
       "ResponseBody": []
     }
   ],
   "Variables": {
     "RandomSeed": "1261838684",
-<<<<<<< HEAD
-    "Storage_TestConfigDefault": "ProductionTenant\nseanstagetest\nU2FuaXRpemVk\nhttps://seanstagetest.blob.core.windows.net\nhttp://seanstagetest.file.core.windows.net\nhttp://seanstagetest.queue.core.windows.net\nhttp://seanstagetest.table.core.windows.net\n\n\n\n\nhttp://seanstagetest-secondary.blob.core.windows.net\nhttp://seanstagetest-secondary.file.core.windows.net\nhttp://seanstagetest-secondary.queue.core.windows.net\nhttp://seanstagetest-secondary.table.core.windows.net\n\nSanitized\n\n\nCloud\nBlobEndpoint=https://seanstagetest.blob.core.windows.net/;QueueEndpoint=http://seanstagetest.queue.core.windows.net/;FileEndpoint=http://seanstagetest.file.core.windows.net/;BlobSecondaryEndpoint=http://seanstagetest-secondary.blob.core.windows.net/;QueueSecondaryEndpoint=http://seanstagetest-secondary.queue.core.windows.net/;FileSecondaryEndpoint=http://seanstagetest-secondary.file.core.windows.net/;AccountName=seanstagetest;AccountKey=Sanitized\nseanscope1"
-=======
     "Storage_TestConfigDefault": "ProductionTenant\nseanmcccanary\nU2FuaXRpemVk\nhttps://seanmcccanary.blob.core.windows.net\nhttps://seanmcccanary.file.core.windows.net\nhttps://seanmcccanary.queue.core.windows.net\nhttps://seanmcccanary.table.core.windows.net\n\n\n\n\nhttps://seanmcccanary-secondary.blob.core.windows.net\nhttps://seanmcccanary-secondary.file.core.windows.net\nhttps://seanmcccanary-secondary.queue.core.windows.net\nhttps://seanmcccanary-secondary.table.core.windows.net\n\nSanitized\n\n\nCloud\nBlobEndpoint=https://seanmcccanary.blob.core.windows.net/;QueueEndpoint=https://seanmcccanary.queue.core.windows.net/;FileEndpoint=https://seanmcccanary.file.core.windows.net/;BlobSecondaryEndpoint=https://seanmcccanary-secondary.blob.core.windows.net/;QueueSecondaryEndpoint=https://seanmcccanary-secondary.queue.core.windows.net/;FileSecondaryEndpoint=https://seanmcccanary-secondary.file.core.windows.net/;AccountName=seanmcccanary;AccountKey=Sanitized\nseanscope1"
->>>>>>> 32e373e2
   }
 }