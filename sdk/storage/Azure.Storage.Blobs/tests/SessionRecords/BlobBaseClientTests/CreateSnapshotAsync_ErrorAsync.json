{
  "Entries": [
    {
<<<<<<< HEAD
      "RequestUri": "https://seanstagetest.blob.core.windows.net/test-container-43da6d86-5c3a-d301-024d-68b0d2937c0e?restype=container",
      "RequestMethod": "PUT",
      "RequestHeaders": {
        "Authorization": "Sanitized",
        "traceparent": "00-1fa9e6867b90a94d8f6c7683ff4fa373-9ea5794791ac814a-00",
        "User-Agent": [
          "azsdk-net-Storage.Blobs/12.4.0-dev.20200305.1",
          "(.NET Core 4.6.28325.01; Microsoft Windows 10.0.18363 )"
        ],
        "x-ms-blob-public-access": "container",
        "x-ms-client-request-id": "bd050ddf-c2ab-35ab-f52c-8dae1cf4f318",
        "x-ms-date": "Thu, 05 Mar 2020 21:04:29 GMT",
        "x-ms-return-client-request-id": "true",
        "x-ms-version": "2019-10-10"
=======
      "RequestUri": "https://seanmcccanary.blob.core.windows.net/test-container-43da6d86-5c3a-d301-024d-68b0d2937c0e?restype=container",
      "RequestMethod": "PUT",
      "RequestHeaders": {
        "Authorization": "Sanitized",
        "traceparent": "00-89a3edc48ca0bb4abbc7f8bc00ffc000-0e22c9cf57ffe14a-00",
        "User-Agent": [
          "azsdk-net-Storage.Blobs/12.5.0-dev.20200402.1",
          "(.NET Core 4.6.28325.01; Microsoft Windows 10.0.18362 )"
        ],
        "x-ms-blob-public-access": "container",
        "x-ms-client-request-id": "bd050ddf-c2ab-35ab-f52c-8dae1cf4f318",
        "x-ms-date": "Thu, 02 Apr 2020 23:44:30 GMT",
        "x-ms-return-client-request-id": "true",
        "x-ms-version": "2019-12-12"
>>>>>>> 32e373e2
      },
      "RequestBody": null,
      "StatusCode": 201,
      "ResponseHeaders": {
        "Content-Length": "0",
<<<<<<< HEAD
        "Date": "Thu, 05 Mar 2020 21:04:29 GMT",
        "ETag": "\u00220x8D7C148CB944532\u0022",
        "Last-Modified": "Thu, 05 Mar 2020 21:04:29 GMT",
=======
        "Date": "Thu, 02 Apr 2020 23:44:30 GMT",
        "ETag": "\u00220x8D7D75FC9C8AD54\u0022",
        "Last-Modified": "Thu, 02 Apr 2020 23:44:30 GMT",
>>>>>>> 32e373e2
        "Server": [
          "Windows-Azure-Blob/1.0",
          "Microsoft-HTTPAPI/2.0"
        ],
        "x-ms-client-request-id": "bd050ddf-c2ab-35ab-f52c-8dae1cf4f318",
<<<<<<< HEAD
        "x-ms-request-id": "589b1cc5-e01e-0021-7231-f3b640000000",
        "x-ms-version": "2019-10-10"
=======
        "x-ms-request-id": "c091e2f2-101e-0078-7848-09ee58000000",
        "x-ms-version": "2019-12-12"
>>>>>>> 32e373e2
      },
      "ResponseBody": []
    },
    {
<<<<<<< HEAD
      "RequestUri": "https://seanstagetest.blob.core.windows.net/test-container-43da6d86-5c3a-d301-024d-68b0d2937c0e/test-blob-c18df0eb-02dc-53f9-c419-fbbad556b818?comp=snapshot",
      "RequestMethod": "PUT",
      "RequestHeaders": {
        "Authorization": "Sanitized",
        "traceparent": "00-270f172ed1fa7245952b080bb41ba345-e93fecd62edc8d40-00",
        "User-Agent": [
          "azsdk-net-Storage.Blobs/12.4.0-dev.20200305.1",
          "(.NET Core 4.6.28325.01; Microsoft Windows 10.0.18363 )"
        ],
        "x-ms-client-request-id": "2abf6e8c-195c-dc18-14b2-f992c7f0609f",
        "x-ms-date": "Thu, 05 Mar 2020 21:04:29 GMT",
        "x-ms-return-client-request-id": "true",
        "x-ms-version": "2019-10-10"
=======
      "RequestUri": "https://seanmcccanary.blob.core.windows.net/test-container-43da6d86-5c3a-d301-024d-68b0d2937c0e/test-blob-c18df0eb-02dc-53f9-c419-fbbad556b818?comp=snapshot",
      "RequestMethod": "PUT",
      "RequestHeaders": {
        "Authorization": "Sanitized",
        "traceparent": "00-b5df539cb907354d80714aa397a8fa4f-6c0ce1f7e176754a-00",
        "User-Agent": [
          "azsdk-net-Storage.Blobs/12.5.0-dev.20200402.1",
          "(.NET Core 4.6.28325.01; Microsoft Windows 10.0.18362 )"
        ],
        "x-ms-client-request-id": "2abf6e8c-195c-dc18-14b2-f992c7f0609f",
        "x-ms-date": "Thu, 02 Apr 2020 23:44:31 GMT",
        "x-ms-return-client-request-id": "true",
        "x-ms-version": "2019-12-12"
>>>>>>> 32e373e2
      },
      "RequestBody": null,
      "StatusCode": 404,
      "ResponseHeaders": {
        "Content-Length": "215",
        "Content-Type": "application/xml",
<<<<<<< HEAD
        "Date": "Thu, 05 Mar 2020 21:04:29 GMT",
=======
        "Date": "Thu, 02 Apr 2020 23:44:30 GMT",
>>>>>>> 32e373e2
        "Server": [
          "Windows-Azure-Blob/1.0",
          "Microsoft-HTTPAPI/2.0"
        ],
        "x-ms-client-request-id": "2abf6e8c-195c-dc18-14b2-f992c7f0609f",
        "x-ms-error-code": "BlobNotFound",
<<<<<<< HEAD
        "x-ms-request-id": "589b1cc7-e01e-0021-7331-f3b640000000",
        "x-ms-version": "2019-10-10"
      },
      "ResponseBody": [
        "\uFEFF\u003C?xml version=\u00221.0\u0022 encoding=\u0022utf-8\u0022?\u003E\u003CError\u003E\u003CCode\u003EBlobNotFound\u003C/Code\u003E\u003CMessage\u003EThe specified blob does not exist.\n",
        "RequestId:589b1cc7-e01e-0021-7331-f3b640000000\n",
        "Time:2020-03-05T21:04:29.5682497Z\u003C/Message\u003E\u003C/Error\u003E"
      ]
    },
    {
      "RequestUri": "https://seanstagetest.blob.core.windows.net/test-container-43da6d86-5c3a-d301-024d-68b0d2937c0e?restype=container",
      "RequestMethod": "DELETE",
      "RequestHeaders": {
        "Authorization": "Sanitized",
        "traceparent": "00-54faa3a59974c442ba31b00ab0d6f38f-658df96b90083f4e-00",
        "User-Agent": [
          "azsdk-net-Storage.Blobs/12.4.0-dev.20200305.1",
          "(.NET Core 4.6.28325.01; Microsoft Windows 10.0.18363 )"
        ],
        "x-ms-client-request-id": "672ea873-8e96-58bc-5cf4-afdcc5cf9c9c",
        "x-ms-date": "Thu, 05 Mar 2020 21:04:29 GMT",
        "x-ms-return-client-request-id": "true",
        "x-ms-version": "2019-10-10"
=======
        "x-ms-request-id": "c091e2f8-101e-0078-7c48-09ee58000000",
        "x-ms-version": "2019-12-12"
      },
      "ResponseBody": [
        "\uFEFF\u003C?xml version=\u00221.0\u0022 encoding=\u0022utf-8\u0022?\u003E\u003CError\u003E\u003CCode\u003EBlobNotFound\u003C/Code\u003E\u003CMessage\u003EThe specified blob does not exist.\n",
        "RequestId:c091e2f8-101e-0078-7c48-09ee58000000\n",
        "Time:2020-04-02T23:44:30.4282066Z\u003C/Message\u003E\u003C/Error\u003E"
      ]
    },
    {
      "RequestUri": "https://seanmcccanary.blob.core.windows.net/test-container-43da6d86-5c3a-d301-024d-68b0d2937c0e?restype=container",
      "RequestMethod": "DELETE",
      "RequestHeaders": {
        "Authorization": "Sanitized",
        "traceparent": "00-96ebf4ad0c837145baa4d7fe75840914-9396ca27c7d86549-00",
        "User-Agent": [
          "azsdk-net-Storage.Blobs/12.5.0-dev.20200402.1",
          "(.NET Core 4.6.28325.01; Microsoft Windows 10.0.18362 )"
        ],
        "x-ms-client-request-id": "672ea873-8e96-58bc-5cf4-afdcc5cf9c9c",
        "x-ms-date": "Thu, 02 Apr 2020 23:44:31 GMT",
        "x-ms-return-client-request-id": "true",
        "x-ms-version": "2019-12-12"
>>>>>>> 32e373e2
      },
      "RequestBody": null,
      "StatusCode": 202,
      "ResponseHeaders": {
        "Content-Length": "0",
<<<<<<< HEAD
        "Date": "Thu, 05 Mar 2020 21:04:29 GMT",
=======
        "Date": "Thu, 02 Apr 2020 23:44:30 GMT",
>>>>>>> 32e373e2
        "Server": [
          "Windows-Azure-Blob/1.0",
          "Microsoft-HTTPAPI/2.0"
        ],
        "x-ms-client-request-id": "672ea873-8e96-58bc-5cf4-afdcc5cf9c9c",
<<<<<<< HEAD
        "x-ms-request-id": "589b1cca-e01e-0021-7631-f3b640000000",
        "x-ms-version": "2019-10-10"
=======
        "x-ms-request-id": "c091e2fc-101e-0078-7f48-09ee58000000",
        "x-ms-version": "2019-12-12"
>>>>>>> 32e373e2
      },
      "ResponseBody": []
    }
  ],
  "Variables": {
    "RandomSeed": "2118832305",
<<<<<<< HEAD
    "Storage_TestConfigDefault": "ProductionTenant\nseanstagetest\nU2FuaXRpemVk\nhttps://seanstagetest.blob.core.windows.net\nhttp://seanstagetest.file.core.windows.net\nhttp://seanstagetest.queue.core.windows.net\nhttp://seanstagetest.table.core.windows.net\n\n\n\n\nhttp://seanstagetest-secondary.blob.core.windows.net\nhttp://seanstagetest-secondary.file.core.windows.net\nhttp://seanstagetest-secondary.queue.core.windows.net\nhttp://seanstagetest-secondary.table.core.windows.net\n\nSanitized\n\n\nCloud\nBlobEndpoint=https://seanstagetest.blob.core.windows.net/;QueueEndpoint=http://seanstagetest.queue.core.windows.net/;FileEndpoint=http://seanstagetest.file.core.windows.net/;BlobSecondaryEndpoint=http://seanstagetest-secondary.blob.core.windows.net/;QueueSecondaryEndpoint=http://seanstagetest-secondary.queue.core.windows.net/;FileSecondaryEndpoint=http://seanstagetest-secondary.file.core.windows.net/;AccountName=seanstagetest;AccountKey=Sanitized\nseanscope1"
=======
    "Storage_TestConfigDefault": "ProductionTenant\nseanmcccanary\nU2FuaXRpemVk\nhttps://seanmcccanary.blob.core.windows.net\nhttps://seanmcccanary.file.core.windows.net\nhttps://seanmcccanary.queue.core.windows.net\nhttps://seanmcccanary.table.core.windows.net\n\n\n\n\nhttps://seanmcccanary-secondary.blob.core.windows.net\nhttps://seanmcccanary-secondary.file.core.windows.net\nhttps://seanmcccanary-secondary.queue.core.windows.net\nhttps://seanmcccanary-secondary.table.core.windows.net\n\nSanitized\n\n\nCloud\nBlobEndpoint=https://seanmcccanary.blob.core.windows.net/;QueueEndpoint=https://seanmcccanary.queue.core.windows.net/;FileEndpoint=https://seanmcccanary.file.core.windows.net/;BlobSecondaryEndpoint=https://seanmcccanary-secondary.blob.core.windows.net/;QueueSecondaryEndpoint=https://seanmcccanary-secondary.queue.core.windows.net/;FileSecondaryEndpoint=https://seanmcccanary-secondary.file.core.windows.net/;AccountName=seanmcccanary;AccountKey=Sanitized\nseanscope1"
>>>>>>> 32e373e2
  }
}<|MERGE_RESOLUTION|>--- conflicted
+++ resolved
@@ -1,22 +1,6 @@
 {
   "Entries": [
     {
-<<<<<<< HEAD
-      "RequestUri": "https://seanstagetest.blob.core.windows.net/test-container-43da6d86-5c3a-d301-024d-68b0d2937c0e?restype=container",
-      "RequestMethod": "PUT",
-      "RequestHeaders": {
-        "Authorization": "Sanitized",
-        "traceparent": "00-1fa9e6867b90a94d8f6c7683ff4fa373-9ea5794791ac814a-00",
-        "User-Agent": [
-          "azsdk-net-Storage.Blobs/12.4.0-dev.20200305.1",
-          "(.NET Core 4.6.28325.01; Microsoft Windows 10.0.18363 )"
-        ],
-        "x-ms-blob-public-access": "container",
-        "x-ms-client-request-id": "bd050ddf-c2ab-35ab-f52c-8dae1cf4f318",
-        "x-ms-date": "Thu, 05 Mar 2020 21:04:29 GMT",
-        "x-ms-return-client-request-id": "true",
-        "x-ms-version": "2019-10-10"
-=======
       "RequestUri": "https://seanmcccanary.blob.core.windows.net/test-container-43da6d86-5c3a-d301-024d-68b0d2937c0e?restype=container",
       "RequestMethod": "PUT",
       "RequestHeaders": {
@@ -31,52 +15,25 @@
         "x-ms-date": "Thu, 02 Apr 2020 23:44:30 GMT",
         "x-ms-return-client-request-id": "true",
         "x-ms-version": "2019-12-12"
->>>>>>> 32e373e2
       },
       "RequestBody": null,
       "StatusCode": 201,
       "ResponseHeaders": {
         "Content-Length": "0",
-<<<<<<< HEAD
-        "Date": "Thu, 05 Mar 2020 21:04:29 GMT",
-        "ETag": "\u00220x8D7C148CB944532\u0022",
-        "Last-Modified": "Thu, 05 Mar 2020 21:04:29 GMT",
-=======
         "Date": "Thu, 02 Apr 2020 23:44:30 GMT",
         "ETag": "\u00220x8D7D75FC9C8AD54\u0022",
         "Last-Modified": "Thu, 02 Apr 2020 23:44:30 GMT",
->>>>>>> 32e373e2
         "Server": [
           "Windows-Azure-Blob/1.0",
           "Microsoft-HTTPAPI/2.0"
         ],
         "x-ms-client-request-id": "bd050ddf-c2ab-35ab-f52c-8dae1cf4f318",
-<<<<<<< HEAD
-        "x-ms-request-id": "589b1cc5-e01e-0021-7231-f3b640000000",
-        "x-ms-version": "2019-10-10"
-=======
         "x-ms-request-id": "c091e2f2-101e-0078-7848-09ee58000000",
         "x-ms-version": "2019-12-12"
->>>>>>> 32e373e2
       },
       "ResponseBody": []
     },
     {
-<<<<<<< HEAD
-      "RequestUri": "https://seanstagetest.blob.core.windows.net/test-container-43da6d86-5c3a-d301-024d-68b0d2937c0e/test-blob-c18df0eb-02dc-53f9-c419-fbbad556b818?comp=snapshot",
-      "RequestMethod": "PUT",
-      "RequestHeaders": {
-        "Authorization": "Sanitized",
-        "traceparent": "00-270f172ed1fa7245952b080bb41ba345-e93fecd62edc8d40-00",
-        "User-Agent": [
-          "azsdk-net-Storage.Blobs/12.4.0-dev.20200305.1",
-          "(.NET Core 4.6.28325.01; Microsoft Windows 10.0.18363 )"
-        ],
-        "x-ms-client-request-id": "2abf6e8c-195c-dc18-14b2-f992c7f0609f",
-        "x-ms-date": "Thu, 05 Mar 2020 21:04:29 GMT",
-        "x-ms-return-client-request-id": "true",
-        "x-ms-version": "2019-10-10"
-=======
       "RequestUri": "https://seanmcccanary.blob.core.windows.net/test-container-43da6d86-5c3a-d301-024d-68b0d2937c0e/test-blob-c18df0eb-02dc-53f9-c419-fbbad556b818?comp=snapshot",
       "RequestMethod": "PUT",
       "RequestHeaders": {
@@ -90,49 +47,19 @@
         "x-ms-date": "Thu, 02 Apr 2020 23:44:31 GMT",
         "x-ms-return-client-request-id": "true",
         "x-ms-version": "2019-12-12"
->>>>>>> 32e373e2
       },
       "RequestBody": null,
       "StatusCode": 404,
       "ResponseHeaders": {
         "Content-Length": "215",
         "Content-Type": "application/xml",
-<<<<<<< HEAD
-        "Date": "Thu, 05 Mar 2020 21:04:29 GMT",
-=======
         "Date": "Thu, 02 Apr 2020 23:44:30 GMT",
->>>>>>> 32e373e2
         "Server": [
           "Windows-Azure-Blob/1.0",
           "Microsoft-HTTPAPI/2.0"
         ],
         "x-ms-client-request-id": "2abf6e8c-195c-dc18-14b2-f992c7f0609f",
         "x-ms-error-code": "BlobNotFound",
-<<<<<<< HEAD
-        "x-ms-request-id": "589b1cc7-e01e-0021-7331-f3b640000000",
-        "x-ms-version": "2019-10-10"
-      },
-      "ResponseBody": [
-        "\uFEFF\u003C?xml version=\u00221.0\u0022 encoding=\u0022utf-8\u0022?\u003E\u003CError\u003E\u003CCode\u003EBlobNotFound\u003C/Code\u003E\u003CMessage\u003EThe specified blob does not exist.\n",
-        "RequestId:589b1cc7-e01e-0021-7331-f3b640000000\n",
-        "Time:2020-03-05T21:04:29.5682497Z\u003C/Message\u003E\u003C/Error\u003E"
-      ]
-    },
-    {
-      "RequestUri": "https://seanstagetest.blob.core.windows.net/test-container-43da6d86-5c3a-d301-024d-68b0d2937c0e?restype=container",
-      "RequestMethod": "DELETE",
-      "RequestHeaders": {
-        "Authorization": "Sanitized",
-        "traceparent": "00-54faa3a59974c442ba31b00ab0d6f38f-658df96b90083f4e-00",
-        "User-Agent": [
-          "azsdk-net-Storage.Blobs/12.4.0-dev.20200305.1",
-          "(.NET Core 4.6.28325.01; Microsoft Windows 10.0.18363 )"
-        ],
-        "x-ms-client-request-id": "672ea873-8e96-58bc-5cf4-afdcc5cf9c9c",
-        "x-ms-date": "Thu, 05 Mar 2020 21:04:29 GMT",
-        "x-ms-return-client-request-id": "true",
-        "x-ms-version": "2019-10-10"
-=======
         "x-ms-request-id": "c091e2f8-101e-0078-7c48-09ee58000000",
         "x-ms-version": "2019-12-12"
       },
@@ -156,39 +83,25 @@
         "x-ms-date": "Thu, 02 Apr 2020 23:44:31 GMT",
         "x-ms-return-client-request-id": "true",
         "x-ms-version": "2019-12-12"
->>>>>>> 32e373e2
       },
       "RequestBody": null,
       "StatusCode": 202,
       "ResponseHeaders": {
         "Content-Length": "0",
-<<<<<<< HEAD
-        "Date": "Thu, 05 Mar 2020 21:04:29 GMT",
-=======
         "Date": "Thu, 02 Apr 2020 23:44:30 GMT",
->>>>>>> 32e373e2
         "Server": [
           "Windows-Azure-Blob/1.0",
           "Microsoft-HTTPAPI/2.0"
         ],
         "x-ms-client-request-id": "672ea873-8e96-58bc-5cf4-afdcc5cf9c9c",
-<<<<<<< HEAD
-        "x-ms-request-id": "589b1cca-e01e-0021-7631-f3b640000000",
-        "x-ms-version": "2019-10-10"
-=======
         "x-ms-request-id": "c091e2fc-101e-0078-7f48-09ee58000000",
         "x-ms-version": "2019-12-12"
->>>>>>> 32e373e2
       },
       "ResponseBody": []
     }
   ],
   "Variables": {
     "RandomSeed": "2118832305",
-<<<<<<< HEAD
-    "Storage_TestConfigDefault": "ProductionTenant\nseanstagetest\nU2FuaXRpemVk\nhttps://seanstagetest.blob.core.windows.net\nhttp://seanstagetest.file.core.windows.net\nhttp://seanstagetest.queue.core.windows.net\nhttp://seanstagetest.table.core.windows.net\n\n\n\n\nhttp://seanstagetest-secondary.blob.core.windows.net\nhttp://seanstagetest-secondary.file.core.windows.net\nhttp://seanstagetest-secondary.queue.core.windows.net\nhttp://seanstagetest-secondary.table.core.windows.net\n\nSanitized\n\n\nCloud\nBlobEndpoint=https://seanstagetest.blob.core.windows.net/;QueueEndpoint=http://seanstagetest.queue.core.windows.net/;FileEndpoint=http://seanstagetest.file.core.windows.net/;BlobSecondaryEndpoint=http://seanstagetest-secondary.blob.core.windows.net/;QueueSecondaryEndpoint=http://seanstagetest-secondary.queue.core.windows.net/;FileSecondaryEndpoint=http://seanstagetest-secondary.file.core.windows.net/;AccountName=seanstagetest;AccountKey=Sanitized\nseanscope1"
-=======
     "Storage_TestConfigDefault": "ProductionTenant\nseanmcccanary\nU2FuaXRpemVk\nhttps://seanmcccanary.blob.core.windows.net\nhttps://seanmcccanary.file.core.windows.net\nhttps://seanmcccanary.queue.core.windows.net\nhttps://seanmcccanary.table.core.windows.net\n\n\n\n\nhttps://seanmcccanary-secondary.blob.core.windows.net\nhttps://seanmcccanary-secondary.file.core.windows.net\nhttps://seanmcccanary-secondary.queue.core.windows.net\nhttps://seanmcccanary-secondary.table.core.windows.net\n\nSanitized\n\n\nCloud\nBlobEndpoint=https://seanmcccanary.blob.core.windows.net/;QueueEndpoint=https://seanmcccanary.queue.core.windows.net/;FileEndpoint=https://seanmcccanary.file.core.windows.net/;BlobSecondaryEndpoint=https://seanmcccanary-secondary.blob.core.windows.net/;QueueSecondaryEndpoint=https://seanmcccanary-secondary.queue.core.windows.net/;FileSecondaryEndpoint=https://seanmcccanary-secondary.file.core.windows.net/;AccountName=seanmcccanary;AccountKey=Sanitized\nseanscope1"
->>>>>>> 32e373e2
   }
 }