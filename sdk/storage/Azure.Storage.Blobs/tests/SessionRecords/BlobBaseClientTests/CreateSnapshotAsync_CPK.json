{
  "Entries": [
    {
<<<<<<< HEAD
      "RequestUri": "https://seanstagetest.blob.core.windows.net/test-container-ac3851f0-0404-6f30-15d7-81283f7471bf?restype=container",
      "RequestMethod": "PUT",
      "RequestHeaders": {
        "Authorization": "Sanitized",
        "traceparent": "00-068cc529ef5f36418cb9eb40d2d36396-c254060d15e8b746-00",
        "User-Agent": [
          "azsdk-net-Storage.Blobs/12.4.0-dev.20200305.1",
          "(.NET Core 4.6.28325.01; Microsoft Windows 10.0.18363 )"
        ],
        "x-ms-blob-public-access": "container",
        "x-ms-client-request-id": "3a0ea470-9e6a-1153-3781-109e4d313571",
        "x-ms-date": "Thu, 05 Mar 2020 20:55:30 GMT",
        "x-ms-return-client-request-id": "true",
        "x-ms-version": "2019-10-10"
=======
      "RequestUri": "https://seanmcccanary.blob.core.windows.net/test-container-ac3851f0-0404-6f30-15d7-81283f7471bf?restype=container",
      "RequestMethod": "PUT",
      "RequestHeaders": {
        "Authorization": "Sanitized",
        "traceparent": "00-aa8f153064df77458f99a429c5ba4292-499f831a7abce141-00",
        "User-Agent": [
          "azsdk-net-Storage.Blobs/12.5.0-dev.20200402.1",
          "(.NET Core 4.6.28325.01; Microsoft Windows 10.0.18362 )"
        ],
        "x-ms-blob-public-access": "container",
        "x-ms-client-request-id": "3a0ea470-9e6a-1153-3781-109e4d313571",
        "x-ms-date": "Thu, 02 Apr 2020 23:41:52 GMT",
        "x-ms-return-client-request-id": "true",
        "x-ms-version": "2019-12-12"
>>>>>>> 32e373e2
      },
      "RequestBody": null,
      "StatusCode": 201,
      "ResponseHeaders": {
        "Content-Length": "0",
<<<<<<< HEAD
        "Date": "Thu, 05 Mar 2020 20:55:29 GMT",
        "ETag": "\u00220x8D7C1478A5F09A0\u0022",
        "Last-Modified": "Thu, 05 Mar 2020 20:55:30 GMT",
=======
        "Date": "Thu, 02 Apr 2020 23:41:51 GMT",
        "ETag": "\u00220x8D7D75F6B64D3F5\u0022",
        "Last-Modified": "Thu, 02 Apr 2020 23:41:51 GMT",
>>>>>>> 32e373e2
        "Server": [
          "Windows-Azure-Blob/1.0",
          "Microsoft-HTTPAPI/2.0"
        ],
        "x-ms-client-request-id": "3a0ea470-9e6a-1153-3781-109e4d313571",
<<<<<<< HEAD
        "x-ms-request-id": "27a979af-e01e-000e-2330-f3bb8b000000",
        "x-ms-version": "2019-10-10"
=======
        "x-ms-request-id": "b7c5eff3-401e-0065-6848-09e3e4000000",
        "x-ms-version": "2019-12-12"
>>>>>>> 32e373e2
      },
      "ResponseBody": []
    },
    {
      "RequestUri": "https://seanmcccanary.blob.core.windows.net/test-container-ac3851f0-0404-6f30-15d7-81283f7471bf/test-blob-9a880644-12e5-1efa-fa8a-cf373b8c4ace",
      "RequestMethod": "PUT",
      "RequestHeaders": {
        "Authorization": "Sanitized",
        "Content-Length": "0",
<<<<<<< HEAD
        "traceparent": "00-79fddfe6a00bc943aad291bd88fe3c2a-c327d014b5a5b04b-00",
        "User-Agent": [
          "azsdk-net-Storage.Blobs/12.4.0-dev.20200305.1",
          "(.NET Core 4.6.28325.01; Microsoft Windows 10.0.18363 )"
        ],
        "x-ms-blob-type": "AppendBlob",
        "x-ms-client-request-id": "e5a02329-2c2d-4310-2659-f075f6752e20",
        "x-ms-date": "Thu, 05 Mar 2020 20:55:30 GMT",
=======
        "traceparent": "00-f55f6b5e652045459bc6f496ce367857-5ca485c02578344c-00",
        "User-Agent": [
          "azsdk-net-Storage.Blobs/12.5.0-dev.20200402.1",
          "(.NET Core 4.6.28325.01; Microsoft Windows 10.0.18362 )"
        ],
        "x-ms-blob-type": "AppendBlob",
        "x-ms-client-request-id": "e5a02329-2c2d-4310-2659-f075f6752e20",
        "x-ms-date": "Thu, 02 Apr 2020 23:41:52 GMT",
>>>>>>> 32e373e2
        "x-ms-encryption-algorithm": "AES256",
        "x-ms-encryption-key": "wOG3mmU2Vf08oVhRwLhgq5ZWXh6\u002BfLpeqfBA388b1ao=",
        "x-ms-encryption-key-sha256": "2P7qyRY87GaJMAmuIsBzKaP2TVfZBod/2uWVNTT7XmM=",
        "x-ms-return-client-request-id": "true",
<<<<<<< HEAD
        "x-ms-version": "2019-10-10"
=======
        "x-ms-version": "2019-12-12"
>>>>>>> 32e373e2
      },
      "RequestBody": null,
      "StatusCode": 201,
      "ResponseHeaders": {
        "Content-Length": "0",
<<<<<<< HEAD
        "Date": "Thu, 05 Mar 2020 20:55:29 GMT",
        "ETag": "\u00220x8D7C1478A797540\u0022",
        "Last-Modified": "Thu, 05 Mar 2020 20:55:30 GMT",
=======
        "Date": "Thu, 02 Apr 2020 23:41:51 GMT",
        "ETag": "\u00220x8D7D75F6B779A33\u0022",
        "Last-Modified": "Thu, 02 Apr 2020 23:41:52 GMT",
>>>>>>> 32e373e2
        "Server": [
          "Windows-Azure-Blob/1.0",
          "Microsoft-HTTPAPI/2.0"
        ],
        "x-ms-client-request-id": "e5a02329-2c2d-4310-2659-f075f6752e20",
        "x-ms-encryption-key-sha256": "2P7qyRY87GaJMAmuIsBzKaP2TVfZBod/2uWVNTT7XmM=",
<<<<<<< HEAD
        "x-ms-request-id": "27a979b2-e01e-000e-2430-f3bb8b000000",
        "x-ms-request-server-encrypted": "true",
        "x-ms-version": "2019-10-10"
=======
        "x-ms-request-id": "b7c5eff6-401e-0065-6948-09e3e4000000",
        "x-ms-request-server-encrypted": "true",
        "x-ms-version": "2019-12-12"
>>>>>>> 32e373e2
      },
      "ResponseBody": []
    },
    {
      "RequestUri": "https://seanmcccanary.blob.core.windows.net/test-container-ac3851f0-0404-6f30-15d7-81283f7471bf/test-blob-9a880644-12e5-1efa-fa8a-cf373b8c4ace?comp=snapshot",
      "RequestMethod": "PUT",
      "RequestHeaders": {
        "Authorization": "Sanitized",
<<<<<<< HEAD
        "traceparent": "00-f37491fcde3a5f45b0d8b519bc170188-a1d879ad2862204f-00",
        "User-Agent": [
          "azsdk-net-Storage.Blobs/12.4.0-dev.20200305.1",
          "(.NET Core 4.6.28325.01; Microsoft Windows 10.0.18363 )"
        ],
        "x-ms-client-request-id": "abb6fe92-f07a-0a7c-329a-451faa97173c",
        "x-ms-date": "Thu, 05 Mar 2020 20:55:30 GMT",
=======
        "traceparent": "00-69d23eb69b1dfb41ad2705f4126187b8-8fcf193d4705d744-00",
        "User-Agent": [
          "azsdk-net-Storage.Blobs/12.5.0-dev.20200402.1",
          "(.NET Core 4.6.28325.01; Microsoft Windows 10.0.18362 )"
        ],
        "x-ms-client-request-id": "abb6fe92-f07a-0a7c-329a-451faa97173c",
        "x-ms-date": "Thu, 02 Apr 2020 23:41:53 GMT",
>>>>>>> 32e373e2
        "x-ms-encryption-algorithm": "AES256",
        "x-ms-encryption-key": "wOG3mmU2Vf08oVhRwLhgq5ZWXh6\u002BfLpeqfBA388b1ao=",
        "x-ms-encryption-key-sha256": "2P7qyRY87GaJMAmuIsBzKaP2TVfZBod/2uWVNTT7XmM=",
        "x-ms-return-client-request-id": "true",
<<<<<<< HEAD
        "x-ms-version": "2019-10-10"
=======
        "x-ms-version": "2019-12-12"
>>>>>>> 32e373e2
      },
      "RequestBody": null,
      "StatusCode": 201,
      "ResponseHeaders": {
        "Content-Length": "0",
<<<<<<< HEAD
        "Date": "Thu, 05 Mar 2020 20:55:29 GMT",
        "ETag": "\u00220x8D7C1478A797540\u0022",
        "Last-Modified": "Thu, 05 Mar 2020 20:55:30 GMT",
=======
        "Date": "Thu, 02 Apr 2020 23:41:51 GMT",
        "ETag": "\u00220x8D7D75F6B779A33\u0022",
        "Last-Modified": "Thu, 02 Apr 2020 23:41:52 GMT",
>>>>>>> 32e373e2
        "Server": [
          "Windows-Azure-Blob/1.0",
          "Microsoft-HTTPAPI/2.0"
        ],
        "x-ms-client-request-id": "abb6fe92-f07a-0a7c-329a-451faa97173c",
<<<<<<< HEAD
        "x-ms-request-id": "27a979b3-e01e-000e-2530-f3bb8b000000",
        "x-ms-request-server-encrypted": "false",
        "x-ms-snapshot": "2020-03-05T20:55:30.7148930Z",
        "x-ms-version": "2019-10-10"
=======
        "x-ms-request-id": "b7c5effc-401e-0065-6e48-09e3e4000000",
        "x-ms-request-server-encrypted": "false",
        "x-ms-snapshot": "2020-04-02T23:41:52.1920459Z",
        "x-ms-version": "2019-12-12"
>>>>>>> 32e373e2
      },
      "ResponseBody": []
    },
    {
<<<<<<< HEAD
      "RequestUri": "https://seanstagetest.blob.core.windows.net/test-container-ac3851f0-0404-6f30-15d7-81283f7471bf?restype=container",
      "RequestMethod": "DELETE",
      "RequestHeaders": {
        "Authorization": "Sanitized",
        "traceparent": "00-a500e0fd62d0ce4386076e82e98b5763-9c5316d4fa1d704a-00",
        "User-Agent": [
          "azsdk-net-Storage.Blobs/12.4.0-dev.20200305.1",
          "(.NET Core 4.6.28325.01; Microsoft Windows 10.0.18363 )"
        ],
        "x-ms-client-request-id": "f7e3efb4-82be-dba6-310f-4c3faf1350b3",
        "x-ms-date": "Thu, 05 Mar 2020 20:55:30 GMT",
        "x-ms-return-client-request-id": "true",
        "x-ms-version": "2019-10-10"
=======
      "RequestUri": "https://seanmcccanary.blob.core.windows.net/test-container-ac3851f0-0404-6f30-15d7-81283f7471bf?restype=container",
      "RequestMethod": "DELETE",
      "RequestHeaders": {
        "Authorization": "Sanitized",
        "traceparent": "00-657e8338f8d8034899c547c73b314447-6254d24cd4d26d49-00",
        "User-Agent": [
          "azsdk-net-Storage.Blobs/12.5.0-dev.20200402.1",
          "(.NET Core 4.6.28325.01; Microsoft Windows 10.0.18362 )"
        ],
        "x-ms-client-request-id": "f7e3efb4-82be-dba6-310f-4c3faf1350b3",
        "x-ms-date": "Thu, 02 Apr 2020 23:41:53 GMT",
        "x-ms-return-client-request-id": "true",
        "x-ms-version": "2019-12-12"
>>>>>>> 32e373e2
      },
      "RequestBody": null,
      "StatusCode": 202,
      "ResponseHeaders": {
        "Content-Length": "0",
<<<<<<< HEAD
        "Date": "Thu, 05 Mar 2020 20:55:29 GMT",
=======
        "Date": "Thu, 02 Apr 2020 23:41:51 GMT",
>>>>>>> 32e373e2
        "Server": [
          "Windows-Azure-Blob/1.0",
          "Microsoft-HTTPAPI/2.0"
        ],
        "x-ms-client-request-id": "f7e3efb4-82be-dba6-310f-4c3faf1350b3",
<<<<<<< HEAD
        "x-ms-request-id": "27a979b5-e01e-000e-2730-f3bb8b000000",
        "x-ms-version": "2019-10-10"
=======
        "x-ms-request-id": "b7c5f00a-401e-0065-7b48-09e3e4000000",
        "x-ms-version": "2019-12-12"
>>>>>>> 32e373e2
      },
      "ResponseBody": []
    }
  ],
  "Variables": {
    "RandomSeed": "583045489",
<<<<<<< HEAD
    "Storage_TestConfigDefault": "ProductionTenant\nseanstagetest\nU2FuaXRpemVk\nhttps://seanstagetest.blob.core.windows.net\nhttp://seanstagetest.file.core.windows.net\nhttp://seanstagetest.queue.core.windows.net\nhttp://seanstagetest.table.core.windows.net\n\n\n\n\nhttp://seanstagetest-secondary.blob.core.windows.net\nhttp://seanstagetest-secondary.file.core.windows.net\nhttp://seanstagetest-secondary.queue.core.windows.net\nhttp://seanstagetest-secondary.table.core.windows.net\n\nSanitized\n\n\nCloud\nBlobEndpoint=https://seanstagetest.blob.core.windows.net/;QueueEndpoint=http://seanstagetest.queue.core.windows.net/;FileEndpoint=http://seanstagetest.file.core.windows.net/;BlobSecondaryEndpoint=http://seanstagetest-secondary.blob.core.windows.net/;QueueSecondaryEndpoint=http://seanstagetest-secondary.queue.core.windows.net/;FileSecondaryEndpoint=http://seanstagetest-secondary.file.core.windows.net/;AccountName=seanstagetest;AccountKey=Sanitized\nseanscope1"
=======
    "Storage_TestConfigDefault": "ProductionTenant\nseanmcccanary\nU2FuaXRpemVk\nhttps://seanmcccanary.blob.core.windows.net\nhttps://seanmcccanary.file.core.windows.net\nhttps://seanmcccanary.queue.core.windows.net\nhttps://seanmcccanary.table.core.windows.net\n\n\n\n\nhttps://seanmcccanary-secondary.blob.core.windows.net\nhttps://seanmcccanary-secondary.file.core.windows.net\nhttps://seanmcccanary-secondary.queue.core.windows.net\nhttps://seanmcccanary-secondary.table.core.windows.net\n\nSanitized\n\n\nCloud\nBlobEndpoint=https://seanmcccanary.blob.core.windows.net/;QueueEndpoint=https://seanmcccanary.queue.core.windows.net/;FileEndpoint=https://seanmcccanary.file.core.windows.net/;BlobSecondaryEndpoint=https://seanmcccanary-secondary.blob.core.windows.net/;QueueSecondaryEndpoint=https://seanmcccanary-secondary.queue.core.windows.net/;FileSecondaryEndpoint=https://seanmcccanary-secondary.file.core.windows.net/;AccountName=seanmcccanary;AccountKey=Sanitized\nseanscope1"
>>>>>>> 32e373e2
  }
}<|MERGE_RESOLUTION|>--- conflicted
+++ resolved
@@ -1,22 +1,6 @@
 {
   "Entries": [
     {
-<<<<<<< HEAD
-      "RequestUri": "https://seanstagetest.blob.core.windows.net/test-container-ac3851f0-0404-6f30-15d7-81283f7471bf?restype=container",
-      "RequestMethod": "PUT",
-      "RequestHeaders": {
-        "Authorization": "Sanitized",
-        "traceparent": "00-068cc529ef5f36418cb9eb40d2d36396-c254060d15e8b746-00",
-        "User-Agent": [
-          "azsdk-net-Storage.Blobs/12.4.0-dev.20200305.1",
-          "(.NET Core 4.6.28325.01; Microsoft Windows 10.0.18363 )"
-        ],
-        "x-ms-blob-public-access": "container",
-        "x-ms-client-request-id": "3a0ea470-9e6a-1153-3781-109e4d313571",
-        "x-ms-date": "Thu, 05 Mar 2020 20:55:30 GMT",
-        "x-ms-return-client-request-id": "true",
-        "x-ms-version": "2019-10-10"
-=======
       "RequestUri": "https://seanmcccanary.blob.core.windows.net/test-container-ac3851f0-0404-6f30-15d7-81283f7471bf?restype=container",
       "RequestMethod": "PUT",
       "RequestHeaders": {
@@ -31,33 +15,21 @@
         "x-ms-date": "Thu, 02 Apr 2020 23:41:52 GMT",
         "x-ms-return-client-request-id": "true",
         "x-ms-version": "2019-12-12"
->>>>>>> 32e373e2
       },
       "RequestBody": null,
       "StatusCode": 201,
       "ResponseHeaders": {
         "Content-Length": "0",
-<<<<<<< HEAD
-        "Date": "Thu, 05 Mar 2020 20:55:29 GMT",
-        "ETag": "\u00220x8D7C1478A5F09A0\u0022",
-        "Last-Modified": "Thu, 05 Mar 2020 20:55:30 GMT",
-=======
         "Date": "Thu, 02 Apr 2020 23:41:51 GMT",
         "ETag": "\u00220x8D7D75F6B64D3F5\u0022",
         "Last-Modified": "Thu, 02 Apr 2020 23:41:51 GMT",
->>>>>>> 32e373e2
         "Server": [
           "Windows-Azure-Blob/1.0",
           "Microsoft-HTTPAPI/2.0"
         ],
         "x-ms-client-request-id": "3a0ea470-9e6a-1153-3781-109e4d313571",
-<<<<<<< HEAD
-        "x-ms-request-id": "27a979af-e01e-000e-2330-f3bb8b000000",
-        "x-ms-version": "2019-10-10"
-=======
         "x-ms-request-id": "b7c5eff3-401e-0065-6848-09e3e4000000",
         "x-ms-version": "2019-12-12"
->>>>>>> 32e373e2
       },
       "ResponseBody": []
     },
@@ -67,16 +39,6 @@
       "RequestHeaders": {
         "Authorization": "Sanitized",
         "Content-Length": "0",
-<<<<<<< HEAD
-        "traceparent": "00-79fddfe6a00bc943aad291bd88fe3c2a-c327d014b5a5b04b-00",
-        "User-Agent": [
-          "azsdk-net-Storage.Blobs/12.4.0-dev.20200305.1",
-          "(.NET Core 4.6.28325.01; Microsoft Windows 10.0.18363 )"
-        ],
-        "x-ms-blob-type": "AppendBlob",
-        "x-ms-client-request-id": "e5a02329-2c2d-4310-2659-f075f6752e20",
-        "x-ms-date": "Thu, 05 Mar 2020 20:55:30 GMT",
-=======
         "traceparent": "00-f55f6b5e652045459bc6f496ce367857-5ca485c02578344c-00",
         "User-Agent": [
           "azsdk-net-Storage.Blobs/12.5.0-dev.20200402.1",
@@ -85,45 +47,28 @@
         "x-ms-blob-type": "AppendBlob",
         "x-ms-client-request-id": "e5a02329-2c2d-4310-2659-f075f6752e20",
         "x-ms-date": "Thu, 02 Apr 2020 23:41:52 GMT",
->>>>>>> 32e373e2
         "x-ms-encryption-algorithm": "AES256",
         "x-ms-encryption-key": "wOG3mmU2Vf08oVhRwLhgq5ZWXh6\u002BfLpeqfBA388b1ao=",
         "x-ms-encryption-key-sha256": "2P7qyRY87GaJMAmuIsBzKaP2TVfZBod/2uWVNTT7XmM=",
         "x-ms-return-client-request-id": "true",
-<<<<<<< HEAD
-        "x-ms-version": "2019-10-10"
-=======
         "x-ms-version": "2019-12-12"
->>>>>>> 32e373e2
       },
       "RequestBody": null,
       "StatusCode": 201,
       "ResponseHeaders": {
         "Content-Length": "0",
-<<<<<<< HEAD
-        "Date": "Thu, 05 Mar 2020 20:55:29 GMT",
-        "ETag": "\u00220x8D7C1478A797540\u0022",
-        "Last-Modified": "Thu, 05 Mar 2020 20:55:30 GMT",
-=======
         "Date": "Thu, 02 Apr 2020 23:41:51 GMT",
         "ETag": "\u00220x8D7D75F6B779A33\u0022",
         "Last-Modified": "Thu, 02 Apr 2020 23:41:52 GMT",
->>>>>>> 32e373e2
         "Server": [
           "Windows-Azure-Blob/1.0",
           "Microsoft-HTTPAPI/2.0"
         ],
         "x-ms-client-request-id": "e5a02329-2c2d-4310-2659-f075f6752e20",
         "x-ms-encryption-key-sha256": "2P7qyRY87GaJMAmuIsBzKaP2TVfZBod/2uWVNTT7XmM=",
-<<<<<<< HEAD
-        "x-ms-request-id": "27a979b2-e01e-000e-2430-f3bb8b000000",
-        "x-ms-request-server-encrypted": "true",
-        "x-ms-version": "2019-10-10"
-=======
         "x-ms-request-id": "b7c5eff6-401e-0065-6948-09e3e4000000",
         "x-ms-request-server-encrypted": "true",
         "x-ms-version": "2019-12-12"
->>>>>>> 32e373e2
       },
       "ResponseBody": []
     },
@@ -132,15 +77,6 @@
       "RequestMethod": "PUT",
       "RequestHeaders": {
         "Authorization": "Sanitized",
-<<<<<<< HEAD
-        "traceparent": "00-f37491fcde3a5f45b0d8b519bc170188-a1d879ad2862204f-00",
-        "User-Agent": [
-          "azsdk-net-Storage.Blobs/12.4.0-dev.20200305.1",
-          "(.NET Core 4.6.28325.01; Microsoft Windows 10.0.18363 )"
-        ],
-        "x-ms-client-request-id": "abb6fe92-f07a-0a7c-329a-451faa97173c",
-        "x-ms-date": "Thu, 05 Mar 2020 20:55:30 GMT",
-=======
         "traceparent": "00-69d23eb69b1dfb41ad2705f4126187b8-8fcf193d4705d744-00",
         "User-Agent": [
           "azsdk-net-Storage.Blobs/12.5.0-dev.20200402.1",
@@ -148,65 +84,32 @@
         ],
         "x-ms-client-request-id": "abb6fe92-f07a-0a7c-329a-451faa97173c",
         "x-ms-date": "Thu, 02 Apr 2020 23:41:53 GMT",
->>>>>>> 32e373e2
         "x-ms-encryption-algorithm": "AES256",
         "x-ms-encryption-key": "wOG3mmU2Vf08oVhRwLhgq5ZWXh6\u002BfLpeqfBA388b1ao=",
         "x-ms-encryption-key-sha256": "2P7qyRY87GaJMAmuIsBzKaP2TVfZBod/2uWVNTT7XmM=",
         "x-ms-return-client-request-id": "true",
-<<<<<<< HEAD
-        "x-ms-version": "2019-10-10"
-=======
         "x-ms-version": "2019-12-12"
->>>>>>> 32e373e2
       },
       "RequestBody": null,
       "StatusCode": 201,
       "ResponseHeaders": {
         "Content-Length": "0",
-<<<<<<< HEAD
-        "Date": "Thu, 05 Mar 2020 20:55:29 GMT",
-        "ETag": "\u00220x8D7C1478A797540\u0022",
-        "Last-Modified": "Thu, 05 Mar 2020 20:55:30 GMT",
-=======
         "Date": "Thu, 02 Apr 2020 23:41:51 GMT",
         "ETag": "\u00220x8D7D75F6B779A33\u0022",
         "Last-Modified": "Thu, 02 Apr 2020 23:41:52 GMT",
->>>>>>> 32e373e2
         "Server": [
           "Windows-Azure-Blob/1.0",
           "Microsoft-HTTPAPI/2.0"
         ],
         "x-ms-client-request-id": "abb6fe92-f07a-0a7c-329a-451faa97173c",
-<<<<<<< HEAD
-        "x-ms-request-id": "27a979b3-e01e-000e-2530-f3bb8b000000",
-        "x-ms-request-server-encrypted": "false",
-        "x-ms-snapshot": "2020-03-05T20:55:30.7148930Z",
-        "x-ms-version": "2019-10-10"
-=======
         "x-ms-request-id": "b7c5effc-401e-0065-6e48-09e3e4000000",
         "x-ms-request-server-encrypted": "false",
         "x-ms-snapshot": "2020-04-02T23:41:52.1920459Z",
         "x-ms-version": "2019-12-12"
->>>>>>> 32e373e2
       },
       "ResponseBody": []
     },
     {
-<<<<<<< HEAD
-      "RequestUri": "https://seanstagetest.blob.core.windows.net/test-container-ac3851f0-0404-6f30-15d7-81283f7471bf?restype=container",
-      "RequestMethod": "DELETE",
-      "RequestHeaders": {
-        "Authorization": "Sanitized",
-        "traceparent": "00-a500e0fd62d0ce4386076e82e98b5763-9c5316d4fa1d704a-00",
-        "User-Agent": [
-          "azsdk-net-Storage.Blobs/12.4.0-dev.20200305.1",
-          "(.NET Core 4.6.28325.01; Microsoft Windows 10.0.18363 )"
-        ],
-        "x-ms-client-request-id": "f7e3efb4-82be-dba6-310f-4c3faf1350b3",
-        "x-ms-date": "Thu, 05 Mar 2020 20:55:30 GMT",
-        "x-ms-return-client-request-id": "true",
-        "x-ms-version": "2019-10-10"
-=======
       "RequestUri": "https://seanmcccanary.blob.core.windows.net/test-container-ac3851f0-0404-6f30-15d7-81283f7471bf?restype=container",
       "RequestMethod": "DELETE",
       "RequestHeaders": {
@@ -220,39 +123,25 @@
         "x-ms-date": "Thu, 02 Apr 2020 23:41:53 GMT",
         "x-ms-return-client-request-id": "true",
         "x-ms-version": "2019-12-12"
->>>>>>> 32e373e2
       },
       "RequestBody": null,
       "StatusCode": 202,
       "ResponseHeaders": {
         "Content-Length": "0",
-<<<<<<< HEAD
-        "Date": "Thu, 05 Mar 2020 20:55:29 GMT",
-=======
         "Date": "Thu, 02 Apr 2020 23:41:51 GMT",
->>>>>>> 32e373e2
         "Server": [
           "Windows-Azure-Blob/1.0",
           "Microsoft-HTTPAPI/2.0"
         ],
         "x-ms-client-request-id": "f7e3efb4-82be-dba6-310f-4c3faf1350b3",
-<<<<<<< HEAD
-        "x-ms-request-id": "27a979b5-e01e-000e-2730-f3bb8b000000",
-        "x-ms-version": "2019-10-10"
-=======
         "x-ms-request-id": "b7c5f00a-401e-0065-7b48-09e3e4000000",
         "x-ms-version": "2019-12-12"
->>>>>>> 32e373e2
       },
       "ResponseBody": []
     }
   ],
   "Variables": {
     "RandomSeed": "583045489",
-<<<<<<< HEAD
-    "Storage_TestConfigDefault": "ProductionTenant\nseanstagetest\nU2FuaXRpemVk\nhttps://seanstagetest.blob.core.windows.net\nhttp://seanstagetest.file.core.windows.net\nhttp://seanstagetest.queue.core.windows.net\nhttp://seanstagetest.table.core.windows.net\n\n\n\n\nhttp://seanstagetest-secondary.blob.core.windows.net\nhttp://seanstagetest-secondary.file.core.windows.net\nhttp://seanstagetest-secondary.queue.core.windows.net\nhttp://seanstagetest-secondary.table.core.windows.net\n\nSanitized\n\n\nCloud\nBlobEndpoint=https://seanstagetest.blob.core.windows.net/;QueueEndpoint=http://seanstagetest.queue.core.windows.net/;FileEndpoint=http://seanstagetest.file.core.windows.net/;BlobSecondaryEndpoint=http://seanstagetest-secondary.blob.core.windows.net/;QueueSecondaryEndpoint=http://seanstagetest-secondary.queue.core.windows.net/;FileSecondaryEndpoint=http://seanstagetest-secondary.file.core.windows.net/;AccountName=seanstagetest;AccountKey=Sanitized\nseanscope1"
-=======
     "Storage_TestConfigDefault": "ProductionTenant\nseanmcccanary\nU2FuaXRpemVk\nhttps://seanmcccanary.blob.core.windows.net\nhttps://seanmcccanary.file.core.windows.net\nhttps://seanmcccanary.queue.core.windows.net\nhttps://seanmcccanary.table.core.windows.net\n\n\n\n\nhttps://seanmcccanary-secondary.blob.core.windows.net\nhttps://seanmcccanary-secondary.file.core.windows.net\nhttps://seanmcccanary-secondary.queue.core.windows.net\nhttps://seanmcccanary-secondary.table.core.windows.net\n\nSanitized\n\n\nCloud\nBlobEndpoint=https://seanmcccanary.blob.core.windows.net/;QueueEndpoint=https://seanmcccanary.queue.core.windows.net/;FileEndpoint=https://seanmcccanary.file.core.windows.net/;BlobSecondaryEndpoint=https://seanmcccanary-secondary.blob.core.windows.net/;QueueSecondaryEndpoint=https://seanmcccanary-secondary.queue.core.windows.net/;FileSecondaryEndpoint=https://seanmcccanary-secondary.file.core.windows.net/;AccountName=seanmcccanary;AccountKey=Sanitized\nseanscope1"
->>>>>>> 32e373e2
   }
 }