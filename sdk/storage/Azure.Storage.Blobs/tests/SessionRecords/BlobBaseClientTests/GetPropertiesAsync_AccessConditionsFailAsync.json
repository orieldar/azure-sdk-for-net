{
  "Entries": [
    {
<<<<<<< HEAD
      "RequestUri": "https://seanstagetest.blob.core.windows.net/test-container-c9b7dd1a-4133-58b6-0803-1ee99f1830db?restype=container",
      "RequestMethod": "PUT",
      "RequestHeaders": {
        "Authorization": "Sanitized",
        "traceparent": "00-02dfeafd8462204b8743d3c4e97ddaa6-ebe8c1a5f283344d-00",
        "User-Agent": [
          "azsdk-net-Storage.Blobs/12.4.0-dev.20200305.1",
          "(.NET Core 4.6.28325.01; Microsoft Windows 10.0.18363 )"
        ],
        "x-ms-blob-public-access": "container",
        "x-ms-client-request-id": "e2b7e838-cc59-cfd0-0980-ca99bef8329f",
        "x-ms-date": "Thu, 05 Mar 2020 21:05:02 GMT",
        "x-ms-return-client-request-id": "true",
        "x-ms-version": "2019-10-10"
=======
      "RequestUri": "https://seanmcccanary.blob.core.windows.net/test-container-c9b7dd1a-4133-58b6-0803-1ee99f1830db?restype=container",
      "RequestMethod": "PUT",
      "RequestHeaders": {
        "Authorization": "Sanitized",
        "traceparent": "00-6315a19c595bc840980d24501aca285b-d6d4eca8f07d1e49-00",
        "User-Agent": [
          "azsdk-net-Storage.Blobs/12.5.0-dev.20200402.1",
          "(.NET Core 4.6.28325.01; Microsoft Windows 10.0.18362 )"
        ],
        "x-ms-blob-public-access": "container",
        "x-ms-client-request-id": "e2b7e838-cc59-cfd0-0980-ca99bef8329f",
        "x-ms-date": "Thu, 02 Apr 2020 23:45:03 GMT",
        "x-ms-return-client-request-id": "true",
        "x-ms-version": "2019-12-12"
>>>>>>> 32e373e2
      },
      "RequestBody": null,
      "StatusCode": 201,
      "ResponseHeaders": {
        "Content-Length": "0",
<<<<<<< HEAD
        "Date": "Thu, 05 Mar 2020 21:05:02 GMT",
        "ETag": "\u00220x8D7C148DF6FC027\u0022",
        "Last-Modified": "Thu, 05 Mar 2020 21:05:02 GMT",
=======
        "Date": "Thu, 02 Apr 2020 23:45:01 GMT",
        "ETag": "\u00220x8D7D75FDD193DCC\u0022",
        "Last-Modified": "Thu, 02 Apr 2020 23:45:02 GMT",
>>>>>>> 32e373e2
        "Server": [
          "Windows-Azure-Blob/1.0",
          "Microsoft-HTTPAPI/2.0"
        ],
        "x-ms-client-request-id": "e2b7e838-cc59-cfd0-0980-ca99bef8329f",
<<<<<<< HEAD
        "x-ms-request-id": "b9e9f37a-001e-0016-4f31-f364ec000000",
        "x-ms-version": "2019-10-10"
=======
        "x-ms-request-id": "8e912751-c01e-0044-1348-09c79f000000",
        "x-ms-version": "2019-12-12"
>>>>>>> 32e373e2
      },
      "ResponseBody": []
    },
    {
<<<<<<< HEAD
      "RequestUri": "https://seanstagetest.blob.core.windows.net/test-container-c9b7dd1a-4133-58b6-0803-1ee99f1830db/test-blob-9a15b151-0010-aa92-656a-eb78e424f399",
=======
      "RequestUri": "https://seanmcccanary.blob.core.windows.net/test-container-c9b7dd1a-4133-58b6-0803-1ee99f1830db/test-blob-9a15b151-0010-aa92-656a-eb78e424f399",
>>>>>>> 32e373e2
      "RequestMethod": "PUT",
      "RequestHeaders": {
        "Authorization": "Sanitized",
        "Content-Length": "1024",
<<<<<<< HEAD
        "traceparent": "00-a6d433bf2e7eb84a991a8e1a3970cdd3-5ddf5afea1cd2a4c-00",
        "User-Agent": [
          "azsdk-net-Storage.Blobs/12.4.0-dev.20200305.1",
          "(.NET Core 4.6.28325.01; Microsoft Windows 10.0.18363 )"
        ],
        "x-ms-blob-type": "BlockBlob",
        "x-ms-client-request-id": "a53c8829-20bb-6480-8a04-15ecde9584fa",
        "x-ms-date": "Thu, 05 Mar 2020 21:05:02 GMT",
        "x-ms-return-client-request-id": "true",
        "x-ms-version": "2019-10-10"
=======
        "traceparent": "00-3298167e8d97584891678ff579c68da9-34349d8b586aa743-00",
        "User-Agent": [
          "azsdk-net-Storage.Blobs/12.5.0-dev.20200402.1",
          "(.NET Core 4.6.28325.01; Microsoft Windows 10.0.18362 )"
        ],
        "x-ms-blob-type": "BlockBlob",
        "x-ms-client-request-id": "a53c8829-20bb-6480-8a04-15ecde9584fa",
        "x-ms-date": "Thu, 02 Apr 2020 23:45:03 GMT",
        "x-ms-return-client-request-id": "true",
        "x-ms-version": "2019-12-12"
>>>>>>> 32e373e2
      },
      "RequestBody": "D6uxtmFNgcpINFEApd6O5oi9QbNaWWI3Vgx87uBX6uSMMYkSRns9AzBLUduukgWH3ATwJ\u002BNAPrVJeWBV0ZLp8Elsc3NUe6ANfz2CDweHicMG9BLcZ8MBS/LUycwa6DGeYWGRQR6SM2Fk4qilvi\u002BuwvCdTtyADImGayiAgLLT85YM5K2m9UeldMGwd4UaW43CJQfcfJlVHVTXCtb2EbKuke4RmdmCB8yp\u002BNkaz5UDaw\u002Bavlqr9nb8t8ZYzupxrmMPAuWWCcKzQB46M4TAOk6/1J7GW1NYA5p4FOESKjjiOEl2C82vbWJN5n08cMPyPHx4mPpLqlIQtv5KHvTgoRXlWPs6Si6AD2Y8eXXVG5LXhtdlmZE\u002Blo32ZVTOZU9tbEVnVhjIt/JO\u002BImTDzHdO5psc5cceweEpsJtROTZsqoXzgwvbcR6Ds/lFqEIq4ZbGCq5YvG3UfA\u002B47BWWnINdEbee0Elrs3W8WTIN2RlfPs7Eiu6H0\u002B4YH0c8YkUJLRc16JbKS9FNmpc43CM7hmM2Ge0G0dHU1T2JRvDCbxEwc2wbF/CClLM9dzAXjveLHFjjxkiYAlsFIRNZQMTgi2tGCKj3IK6yc0U6CVrh/QZF/mqYHmjIWHERFfbdKVPuHOvEkYZO1DuqcZLDXjjAI2QNE0JaSKzCfbB3pcr31UoxS\u002ByvHSu/9upu7azWBTo4UPJS0BXRU9R\u002BwhQV124wspwIkdIMEQZ4TRxYK1rALHh2P1UYZQU0IDfYcBrXah\u002B8fjsQjbNn7D/sGkL5uSh5fpXbn5gZGE2XFHGac\u002BDroSM82\u002B0f757FDlMVLEqCeqbPnvGE\u002B8pHY2XtebkBjbhewHlf/J17WY83FlFFA\u002BvC1NmKipTvZqUY9XiHMnYlg4CatmwRYn4JlAVijeV4wl96KqSfdsLjr5mUBwdk9CcY0VLQ6k1/8XJbgTaPjNj/3/LZDQfRRgy9twbSfVt2pOAeCbxSaBgR\u002BjkyQ/WMVCKA1CdUS6bfR0sGEzMGrbPXJRxWsUMcbXeaxxMOnwJXMWMkEWk0Ihk5PsIxTFTky0yFWx7ZdeKfpGbvuYST0OhI7yHQIpwK4wLDHbKA6yEi9fvGiUPjvbuARGzCRGhUpS3Z6J0zFOiwengb1lhwHrlFjMPIjUekpTGmT54vCF6abrhEpwJEL6DTFg7Lh6cjEGXzvPeki9emdUNrTMVKQXIZgaff63e3AZ0i9bd42N1Kgz84e4um9eKgnnG\u002B2KKbiNScsgY/Q2TuPHtagZZgbZyl4MmGEgXmcovFPw0F\u002BCj6R2yinCaXS3/aCj8QTHQMQHCVGTeY1XbO9j\u002B6egQX6ERSYDppvZG2DpWJ7AfGliZXuP7csJ8xIXI1w==",
      "StatusCode": 201,
      "ResponseHeaders": {
        "Content-Length": "0",
        "Content-MD5": "iHRyPYQ5rsINguGAbEKNRg==",
<<<<<<< HEAD
        "Date": "Thu, 05 Mar 2020 21:05:02 GMT",
        "ETag": "\u00220x8D7C148DF7DC23B\u0022",
        "Last-Modified": "Thu, 05 Mar 2020 21:05:02 GMT",
=======
        "Date": "Thu, 02 Apr 2020 23:45:01 GMT",
        "ETag": "\u00220x8D7D75FDD2669C0\u0022",
        "Last-Modified": "Thu, 02 Apr 2020 23:45:02 GMT",
>>>>>>> 32e373e2
        "Server": [
          "Windows-Azure-Blob/1.0",
          "Microsoft-HTTPAPI/2.0"
        ],
        "x-ms-client-request-id": "a53c8829-20bb-6480-8a04-15ecde9584fa",
        "x-ms-content-crc64": "VFBejJBS/gg=",
<<<<<<< HEAD
        "x-ms-request-id": "b9e9f37c-001e-0016-5031-f364ec000000",
        "x-ms-request-server-encrypted": "true",
        "x-ms-version": "2019-10-10"
=======
        "x-ms-request-id": "8e91275e-c01e-0044-1d48-09c79f000000",
        "x-ms-request-server-encrypted": "true",
        "x-ms-version": "2019-12-12"
>>>>>>> 32e373e2
      },
      "ResponseBody": []
    },
    {
<<<<<<< HEAD
      "RequestUri": "https://seanstagetest.blob.core.windows.net/test-container-c9b7dd1a-4133-58b6-0803-1ee99f1830db/test-blob-9a15b151-0010-aa92-656a-eb78e424f399",
      "RequestMethod": "HEAD",
      "RequestHeaders": {
        "Authorization": "Sanitized",
        "If-Modified-Since": "Fri, 06 Mar 2020 21:05:02 GMT",
        "traceparent": "00-0283847dc23b214cbb29683b7b0659d7-64f7a1a37c407641-00",
        "User-Agent": [
          "azsdk-net-Storage.Blobs/12.4.0-dev.20200305.1",
          "(.NET Core 4.6.28325.01; Microsoft Windows 10.0.18363 )"
        ],
        "x-ms-client-request-id": "3c5246f5-2349-2e1c-1736-ea40d91ca855",
        "x-ms-date": "Thu, 05 Mar 2020 21:05:02 GMT",
        "x-ms-return-client-request-id": "true",
        "x-ms-version": "2019-10-10"
=======
      "RequestUri": "https://seanmcccanary.blob.core.windows.net/test-container-c9b7dd1a-4133-58b6-0803-1ee99f1830db/test-blob-9a15b151-0010-aa92-656a-eb78e424f399",
      "RequestMethod": "HEAD",
      "RequestHeaders": {
        "Authorization": "Sanitized",
        "If-Modified-Since": "Fri, 03 Apr 2020 23:45:03 GMT",
        "traceparent": "00-c6727354fddfae47805fe53832a6d488-06f39231885a4349-00",
        "User-Agent": [
          "azsdk-net-Storage.Blobs/12.5.0-dev.20200402.1",
          "(.NET Core 4.6.28325.01; Microsoft Windows 10.0.18362 )"
        ],
        "x-ms-client-request-id": "3c5246f5-2349-2e1c-1736-ea40d91ca855",
        "x-ms-date": "Thu, 02 Apr 2020 23:45:03 GMT",
        "x-ms-return-client-request-id": "true",
        "x-ms-version": "2019-12-12"
>>>>>>> 32e373e2
      },
      "RequestBody": null,
      "StatusCode": 304,
      "ResponseHeaders": {
        "Content-Length": "0",
<<<<<<< HEAD
        "Date": "Thu, 05 Mar 2020 21:05:02 GMT",
=======
        "Date": "Thu, 02 Apr 2020 23:45:02 GMT",
>>>>>>> 32e373e2
        "Server": [
          "Windows-Azure-Blob/1.0",
          "Microsoft-HTTPAPI/2.0"
        ],
        "x-ms-client-request-id": "3c5246f5-2349-2e1c-1736-ea40d91ca855",
        "x-ms-error-code": "ConditionNotMet",
<<<<<<< HEAD
        "x-ms-request-id": "b9e9f37e-001e-0016-5231-f364ec000000",
        "x-ms-version": "2019-10-10"
=======
        "x-ms-request-id": "8e912762-c01e-0044-2148-09c79f000000",
        "x-ms-version": "2019-12-12"
>>>>>>> 32e373e2
      },
      "ResponseBody": []
    },
    {
<<<<<<< HEAD
      "RequestUri": "https://seanstagetest.blob.core.windows.net/test-container-c9b7dd1a-4133-58b6-0803-1ee99f1830db?restype=container",
      "RequestMethod": "DELETE",
      "RequestHeaders": {
        "Authorization": "Sanitized",
        "traceparent": "00-432c9089132794428a6973f15a2003d8-c1c3f6c15410d744-00",
        "User-Agent": [
          "azsdk-net-Storage.Blobs/12.4.0-dev.20200305.1",
          "(.NET Core 4.6.28325.01; Microsoft Windows 10.0.18363 )"
        ],
        "x-ms-client-request-id": "98f724ac-4843-fdb1-b278-9705dbd15f8a",
        "x-ms-date": "Thu, 05 Mar 2020 21:05:02 GMT",
        "x-ms-return-client-request-id": "true",
        "x-ms-version": "2019-10-10"
=======
      "RequestUri": "https://seanmcccanary.blob.core.windows.net/test-container-c9b7dd1a-4133-58b6-0803-1ee99f1830db?restype=container",
      "RequestMethod": "DELETE",
      "RequestHeaders": {
        "Authorization": "Sanitized",
        "traceparent": "00-7771dcd803574d4597d413010de1662c-97b8d14b8de8994b-00",
        "User-Agent": [
          "azsdk-net-Storage.Blobs/12.5.0-dev.20200402.1",
          "(.NET Core 4.6.28325.01; Microsoft Windows 10.0.18362 )"
        ],
        "x-ms-client-request-id": "98f724ac-4843-fdb1-b278-9705dbd15f8a",
        "x-ms-date": "Thu, 02 Apr 2020 23:45:03 GMT",
        "x-ms-return-client-request-id": "true",
        "x-ms-version": "2019-12-12"
>>>>>>> 32e373e2
      },
      "RequestBody": null,
      "StatusCode": 202,
      "ResponseHeaders": {
        "Content-Length": "0",
<<<<<<< HEAD
        "Date": "Thu, 05 Mar 2020 21:05:02 GMT",
=======
        "Date": "Thu, 02 Apr 2020 23:45:02 GMT",
>>>>>>> 32e373e2
        "Server": [
          "Windows-Azure-Blob/1.0",
          "Microsoft-HTTPAPI/2.0"
        ],
        "x-ms-client-request-id": "98f724ac-4843-fdb1-b278-9705dbd15f8a",
<<<<<<< HEAD
        "x-ms-request-id": "b9e9f37f-001e-0016-5331-f364ec000000",
        "x-ms-version": "2019-10-10"
=======
        "x-ms-request-id": "8e91276c-c01e-0044-2b48-09c79f000000",
        "x-ms-version": "2019-12-12"
>>>>>>> 32e373e2
      },
      "ResponseBody": []
    },
    {
<<<<<<< HEAD
      "RequestUri": "https://seanstagetest.blob.core.windows.net/test-container-32eedaee-9cb1-278c-05ed-c64624f83df8?restype=container",
      "RequestMethod": "PUT",
      "RequestHeaders": {
        "Authorization": "Sanitized",
        "traceparent": "00-a9227f1ed02b4948a53798b9aa7e4e05-31aa188c93a8e046-00",
        "User-Agent": [
          "azsdk-net-Storage.Blobs/12.4.0-dev.20200305.1",
          "(.NET Core 4.6.28325.01; Microsoft Windows 10.0.18363 )"
        ],
        "x-ms-blob-public-access": "container",
        "x-ms-client-request-id": "163474a4-4931-1061-98cf-9255816bd9ba",
        "x-ms-date": "Thu, 05 Mar 2020 21:05:03 GMT",
        "x-ms-return-client-request-id": "true",
        "x-ms-version": "2019-10-10"
=======
      "RequestUri": "https://seanmcccanary.blob.core.windows.net/test-container-32eedaee-9cb1-278c-05ed-c64624f83df8?restype=container",
      "RequestMethod": "PUT",
      "RequestHeaders": {
        "Authorization": "Sanitized",
        "traceparent": "00-127216ec63f9b24aa86c5e604360592d-47f64d3acece6b40-00",
        "User-Agent": [
          "azsdk-net-Storage.Blobs/12.5.0-dev.20200402.1",
          "(.NET Core 4.6.28325.01; Microsoft Windows 10.0.18362 )"
        ],
        "x-ms-blob-public-access": "container",
        "x-ms-client-request-id": "163474a4-4931-1061-98cf-9255816bd9ba",
        "x-ms-date": "Thu, 02 Apr 2020 23:45:03 GMT",
        "x-ms-return-client-request-id": "true",
        "x-ms-version": "2019-12-12"
>>>>>>> 32e373e2
      },
      "RequestBody": null,
      "StatusCode": 201,
      "ResponseHeaders": {
        "Content-Length": "0",
<<<<<<< HEAD
        "Date": "Thu, 05 Mar 2020 21:05:02 GMT",
        "ETag": "\u00220x8D7C148DFC672E5\u0022",
        "Last-Modified": "Thu, 05 Mar 2020 21:05:03 GMT",
=======
        "Date": "Thu, 02 Apr 2020 23:45:03 GMT",
        "ETag": "\u00220x8D7D75FDD6F782C\u0022",
        "Last-Modified": "Thu, 02 Apr 2020 23:45:03 GMT",
>>>>>>> 32e373e2
        "Server": [
          "Windows-Azure-Blob/1.0",
          "Microsoft-HTTPAPI/2.0"
        ],
        "x-ms-client-request-id": "163474a4-4931-1061-98cf-9255816bd9ba",
<<<<<<< HEAD
        "x-ms-request-id": "9d515386-c01e-0044-3231-f31804000000",
        "x-ms-version": "2019-10-10"
=======
        "x-ms-request-id": "7ac99af8-b01e-0003-5a48-09acc4000000",
        "x-ms-version": "2019-12-12"
>>>>>>> 32e373e2
      },
      "ResponseBody": []
    },
    {
<<<<<<< HEAD
      "RequestUri": "https://seanstagetest.blob.core.windows.net/test-container-32eedaee-9cb1-278c-05ed-c64624f83df8/test-blob-034a9e3a-aa3e-de64-c7c3-2ee892a0f0ca",
=======
      "RequestUri": "https://seanmcccanary.blob.core.windows.net/test-container-32eedaee-9cb1-278c-05ed-c64624f83df8/test-blob-034a9e3a-aa3e-de64-c7c3-2ee892a0f0ca",
>>>>>>> 32e373e2
      "RequestMethod": "PUT",
      "RequestHeaders": {
        "Authorization": "Sanitized",
        "Content-Length": "1024",
<<<<<<< HEAD
        "traceparent": "00-c3412cef1d73ed4f8af53110eb45a61c-dbfddf820e27b544-00",
        "User-Agent": [
          "azsdk-net-Storage.Blobs/12.4.0-dev.20200305.1",
          "(.NET Core 4.6.28325.01; Microsoft Windows 10.0.18363 )"
        ],
        "x-ms-blob-type": "BlockBlob",
        "x-ms-client-request-id": "5ccad034-4191-49a2-58a9-fed3c4ebbfb6",
        "x-ms-date": "Thu, 05 Mar 2020 21:05:03 GMT",
        "x-ms-return-client-request-id": "true",
        "x-ms-version": "2019-10-10"
=======
        "traceparent": "00-a537f6ad49f8564fbf4f3410998c2330-6cfa287e77bc764e-00",
        "User-Agent": [
          "azsdk-net-Storage.Blobs/12.5.0-dev.20200402.1",
          "(.NET Core 4.6.28325.01; Microsoft Windows 10.0.18362 )"
        ],
        "x-ms-blob-type": "BlockBlob",
        "x-ms-client-request-id": "5ccad034-4191-49a2-58a9-fed3c4ebbfb6",
        "x-ms-date": "Thu, 02 Apr 2020 23:45:04 GMT",
        "x-ms-return-client-request-id": "true",
        "x-ms-version": "2019-12-12"
>>>>>>> 32e373e2
      },
      "RequestBody": "ZCKisMMnx3F1gxxVfr2ome9PsZjwhWb5D1ZPbRp5fvjfx/BfySj3E9fZjbqOD18KGpX5Qu5Y2d\u002B7qKFs2FlW/AUjdbbNSM/GWJ7AF/ira//3RFKFfzsKh\u002B0RoyCHijp\u002BgpC1apmoPNHFMupQl8LmEDyhdZMG0X3JGe7Ju6WvP81jQZRn9QBlTgiBv0xRue8rKpPj5RWnd7ET7FGr34AsFvMc7FUtfxs8PCaLhREwd1//nZESy1m3u8riUwivum6HVKlYNM2Z/ap3p6nvHPKg43TxrELvGkqZZTCLSywSjIG3BDBn10OSZaDmmiSwyJ/XQnCUvg4slzlfv8\u002BcDbJ\u002BZRsnNxjBOAsxX0ahCIAm6ZyRtAi7fs5zimz3CBhz9VjtaDQIiZCHFgllYl7Ii4\u002B5ONYyC1mpwudNs62ryi/zvmnts6BLHV8MCp3/Vhtvq//dPdBCQOr/RKVNu9Xj20vZcqT12tfvbht2JgC7qmzL3Qitzo1fsH1\u002B7m/6/WGKKS5RJeR3etAo7s60yxrpQ5k5gd7MNQy\u002BesEmduxn9HC57PzRaYWHVGM4heC\u002Bq\u002BVjlavVwXuDvfMhk6ojUAPkwPle\u002Bt8dGNkUsS16lLAsAM/bw\u002BFBkTP0Ni4IsNbaZANfU8TmX7AFRX3RwBBOCChD9ZLbR40ioy7GacSwFGcCOkwpGkHsRqAe1n1kb9Eipi0GxbpE/hx2PbCVH/bsVTAVzobDJe7nVq7xvXEQvjNdo8OWqk\u002Btvjsvs9yQVyaqMoBMT6BKX4A\u002BHm4LUkGrZX99N3szVarhZxBLk3IRV/\u002BIR4rwxG6SE0RCV4vhoWv5hE1dEiCqd9zWaueQ/ssOLcdugwu2uqEQ6iM38P0eAMalUQ8ktETf3dCtGlmHAhR4MyrEch1gQsmrTCj8c4bft2og66286niDj6U7CaBIiegOvr3TWo6pRA5FeGcc4mpJzmLuZhdnu0mxQOJ4JTkoY8M/7bTJDFzcd6aed3EQZqw68To9WSLRpwJzIRmrMR/UHRWk3PS2gMIGEe9wyETXodo2PTP\u002B6gmgbkaxVepCMUaGylpcbIq3hHF4N0czYN6\u002BnIA/dfPr1TILA26uBCrXw\u002BCo6f7qezRPfrjChrPBbQ5n87lqA7xSm/QnUGgbCX9GoHRninbg0yBL7/Y7KU9/SpZgRxFxbb8kVk4KwivMM3U5fOU\u002BWuKXhh\u002BZHhPFF3KkqAXRu8Jt1TO0QjQn1hD0fruAAaxqQPCzyMDx2E6sXj7cZRom\u002B3izy6exiheub7APpKBXRBXFOmgVHfIBe/zlB\u002BT1S3D2zoNDzTYFuLXYBVkP4jOuVRkoFyuxEN2FsU\u002BqzIIzuCQ/GNYcE3ffv4GyPBiZ8pnJNg==",
      "StatusCode": 201,
      "ResponseHeaders": {
        "Content-Length": "0",
        "Content-MD5": "97E/U\u002BtOocQi\u002BuijE\u002BI/qw==",
<<<<<<< HEAD
        "Date": "Thu, 05 Mar 2020 21:05:02 GMT",
        "ETag": "\u00220x8D7C148DFD3A94F\u0022",
        "Last-Modified": "Thu, 05 Mar 2020 21:05:03 GMT",
=======
        "Date": "Thu, 02 Apr 2020 23:45:03 GMT",
        "ETag": "\u00220x8D7D75FDD7C1350\u0022",
        "Last-Modified": "Thu, 02 Apr 2020 23:45:03 GMT",
>>>>>>> 32e373e2
        "Server": [
          "Windows-Azure-Blob/1.0",
          "Microsoft-HTTPAPI/2.0"
        ],
        "x-ms-client-request-id": "5ccad034-4191-49a2-58a9-fed3c4ebbfb6",
        "x-ms-content-crc64": "am1kvpg/17A=",
<<<<<<< HEAD
        "x-ms-request-id": "9d515389-c01e-0044-3331-f31804000000",
        "x-ms-request-server-encrypted": "true",
        "x-ms-version": "2019-10-10"
=======
        "x-ms-request-id": "7ac99b00-b01e-0003-5e48-09acc4000000",
        "x-ms-request-server-encrypted": "true",
        "x-ms-version": "2019-12-12"
>>>>>>> 32e373e2
      },
      "ResponseBody": []
    },
    {
<<<<<<< HEAD
      "RequestUri": "https://seanstagetest.blob.core.windows.net/test-container-32eedaee-9cb1-278c-05ed-c64624f83df8/test-blob-034a9e3a-aa3e-de64-c7c3-2ee892a0f0ca",
      "RequestMethod": "HEAD",
      "RequestHeaders": {
        "Authorization": "Sanitized",
        "If-Unmodified-Since": "Wed, 04 Mar 2020 21:05:02 GMT",
        "traceparent": "00-c72e08eb21caa44c9d957efe64640774-fdd244eb26ad7147-00",
        "User-Agent": [
          "azsdk-net-Storage.Blobs/12.4.0-dev.20200305.1",
          "(.NET Core 4.6.28325.01; Microsoft Windows 10.0.18363 )"
        ],
        "x-ms-client-request-id": "2165cc97-6ccf-71a4-2883-db9b46eae1d2",
        "x-ms-date": "Thu, 05 Mar 2020 21:05:03 GMT",
        "x-ms-return-client-request-id": "true",
        "x-ms-version": "2019-10-10"
=======
      "RequestUri": "https://seanmcccanary.blob.core.windows.net/test-container-32eedaee-9cb1-278c-05ed-c64624f83df8/test-blob-034a9e3a-aa3e-de64-c7c3-2ee892a0f0ca",
      "RequestMethod": "HEAD",
      "RequestHeaders": {
        "Authorization": "Sanitized",
        "If-Unmodified-Since": "Wed, 01 Apr 2020 23:45:03 GMT",
        "traceparent": "00-7c12e1cbc8206a49ba4192516d9d93c1-49ecda84ef594042-00",
        "User-Agent": [
          "azsdk-net-Storage.Blobs/12.5.0-dev.20200402.1",
          "(.NET Core 4.6.28325.01; Microsoft Windows 10.0.18362 )"
        ],
        "x-ms-client-request-id": "2165cc97-6ccf-71a4-2883-db9b46eae1d2",
        "x-ms-date": "Thu, 02 Apr 2020 23:45:04 GMT",
        "x-ms-return-client-request-id": "true",
        "x-ms-version": "2019-12-12"
>>>>>>> 32e373e2
      },
      "RequestBody": null,
      "StatusCode": 412,
      "ResponseHeaders": {
<<<<<<< HEAD
        "Date": "Thu, 05 Mar 2020 21:05:02 GMT",
=======
        "Date": "Thu, 02 Apr 2020 23:45:03 GMT",
>>>>>>> 32e373e2
        "Server": [
          "Windows-Azure-Blob/1.0",
          "Microsoft-HTTPAPI/2.0"
        ],
        "Transfer-Encoding": "chunked",
        "x-ms-client-request-id": "2165cc97-6ccf-71a4-2883-db9b46eae1d2",
        "x-ms-error-code": "ConditionNotMet",
<<<<<<< HEAD
        "x-ms-request-id": "9d51538c-c01e-0044-3631-f31804000000",
        "x-ms-version": "2019-10-10"
=======
        "x-ms-request-id": "7ac99b0e-b01e-0003-6c48-09acc4000000",
        "x-ms-version": "2019-12-12"
>>>>>>> 32e373e2
      },
      "ResponseBody": []
    },
    {
<<<<<<< HEAD
      "RequestUri": "https://seanstagetest.blob.core.windows.net/test-container-32eedaee-9cb1-278c-05ed-c64624f83df8?restype=container",
      "RequestMethod": "DELETE",
      "RequestHeaders": {
        "Authorization": "Sanitized",
        "traceparent": "00-426afb936e54f64ab48272f42b83a780-976d54917fd2424b-00",
        "User-Agent": [
          "azsdk-net-Storage.Blobs/12.4.0-dev.20200305.1",
          "(.NET Core 4.6.28325.01; Microsoft Windows 10.0.18363 )"
        ],
        "x-ms-client-request-id": "f83c7f13-9d86-73e7-f15e-4068145e8d2d",
        "x-ms-date": "Thu, 05 Mar 2020 21:05:03 GMT",
        "x-ms-return-client-request-id": "true",
        "x-ms-version": "2019-10-10"
=======
      "RequestUri": "https://seanmcccanary.blob.core.windows.net/test-container-32eedaee-9cb1-278c-05ed-c64624f83df8?restype=container",
      "RequestMethod": "DELETE",
      "RequestHeaders": {
        "Authorization": "Sanitized",
        "traceparent": "00-ad96f9a1fb2ffb4f8abb416ce34604ce-dcb6dca8250b544a-00",
        "User-Agent": [
          "azsdk-net-Storage.Blobs/12.5.0-dev.20200402.1",
          "(.NET Core 4.6.28325.01; Microsoft Windows 10.0.18362 )"
        ],
        "x-ms-client-request-id": "f83c7f13-9d86-73e7-f15e-4068145e8d2d",
        "x-ms-date": "Thu, 02 Apr 2020 23:45:04 GMT",
        "x-ms-return-client-request-id": "true",
        "x-ms-version": "2019-12-12"
>>>>>>> 32e373e2
      },
      "RequestBody": null,
      "StatusCode": 202,
      "ResponseHeaders": {
        "Content-Length": "0",
<<<<<<< HEAD
        "Date": "Thu, 05 Mar 2020 21:05:02 GMT",
=======
        "Date": "Thu, 02 Apr 2020 23:45:03 GMT",
>>>>>>> 32e373e2
        "Server": [
          "Windows-Azure-Blob/1.0",
          "Microsoft-HTTPAPI/2.0"
        ],
        "x-ms-client-request-id": "f83c7f13-9d86-73e7-f15e-4068145e8d2d",
<<<<<<< HEAD
        "x-ms-request-id": "9d51538e-c01e-0044-3831-f31804000000",
        "x-ms-version": "2019-10-10"
=======
        "x-ms-request-id": "7ac99b32-b01e-0003-0e48-09acc4000000",
        "x-ms-version": "2019-12-12"
>>>>>>> 32e373e2
      },
      "ResponseBody": []
    },
    {
<<<<<<< HEAD
      "RequestUri": "https://seanstagetest.blob.core.windows.net/test-container-c8fe8395-41e7-5a1b-6c20-4cd8288985e1?restype=container",
      "RequestMethod": "PUT",
      "RequestHeaders": {
        "Authorization": "Sanitized",
        "traceparent": "00-9e5e7fc7a0b7af4f9ace9008d93af024-68a7233ce7337048-00",
        "User-Agent": [
          "azsdk-net-Storage.Blobs/12.4.0-dev.20200305.1",
          "(.NET Core 4.6.28325.01; Microsoft Windows 10.0.18363 )"
        ],
        "x-ms-blob-public-access": "container",
        "x-ms-client-request-id": "68861669-8748-d20c-64e1-8b65510e4a68",
        "x-ms-date": "Thu, 05 Mar 2020 21:05:03 GMT",
        "x-ms-return-client-request-id": "true",
        "x-ms-version": "2019-10-10"
=======
      "RequestUri": "https://seanmcccanary.blob.core.windows.net/test-container-c8fe8395-41e7-5a1b-6c20-4cd8288985e1?restype=container",
      "RequestMethod": "PUT",
      "RequestHeaders": {
        "Authorization": "Sanitized",
        "traceparent": "00-2614b2b6257db04a92e3e7c744748c82-8a54aba19827724f-00",
        "User-Agent": [
          "azsdk-net-Storage.Blobs/12.5.0-dev.20200402.1",
          "(.NET Core 4.6.28325.01; Microsoft Windows 10.0.18362 )"
        ],
        "x-ms-blob-public-access": "container",
        "x-ms-client-request-id": "68861669-8748-d20c-64e1-8b65510e4a68",
        "x-ms-date": "Thu, 02 Apr 2020 23:45:04 GMT",
        "x-ms-return-client-request-id": "true",
        "x-ms-version": "2019-12-12"
>>>>>>> 32e373e2
      },
      "RequestBody": null,
      "StatusCode": 201,
      "ResponseHeaders": {
        "Content-Length": "0",
<<<<<<< HEAD
        "Date": "Thu, 05 Mar 2020 21:05:03 GMT",
        "ETag": "\u00220x8D7C148E01B44CF\u0022",
        "Last-Modified": "Thu, 05 Mar 2020 21:05:03 GMT",
=======
        "Date": "Thu, 02 Apr 2020 23:45:03 GMT",
        "ETag": "\u00220x8D7D75FDDC4E757\u0022",
        "Last-Modified": "Thu, 02 Apr 2020 23:45:03 GMT",
>>>>>>> 32e373e2
        "Server": [
          "Windows-Azure-Blob/1.0",
          "Microsoft-HTTPAPI/2.0"
        ],
        "x-ms-client-request-id": "68861669-8748-d20c-64e1-8b65510e4a68",
<<<<<<< HEAD
        "x-ms-request-id": "6ed2652f-401e-0038-3331-f336fb000000",
        "x-ms-version": "2019-10-10"
=======
        "x-ms-request-id": "59b23e30-001e-0039-1748-09b6bc000000",
        "x-ms-version": "2019-12-12"
>>>>>>> 32e373e2
      },
      "ResponseBody": []
    },
    {
<<<<<<< HEAD
      "RequestUri": "https://seanstagetest.blob.core.windows.net/test-container-c8fe8395-41e7-5a1b-6c20-4cd8288985e1/test-blob-2d365ed9-c6d6-ab7f-373f-80dfdd155d75",
=======
      "RequestUri": "https://seanmcccanary.blob.core.windows.net/test-container-c8fe8395-41e7-5a1b-6c20-4cd8288985e1/test-blob-2d365ed9-c6d6-ab7f-373f-80dfdd155d75",
>>>>>>> 32e373e2
      "RequestMethod": "PUT",
      "RequestHeaders": {
        "Authorization": "Sanitized",
        "Content-Length": "1024",
<<<<<<< HEAD
        "traceparent": "00-2fe26297406ce947bd0403089defc868-3600a90728264045-00",
        "User-Agent": [
          "azsdk-net-Storage.Blobs/12.4.0-dev.20200305.1",
          "(.NET Core 4.6.28325.01; Microsoft Windows 10.0.18363 )"
        ],
        "x-ms-blob-type": "BlockBlob",
        "x-ms-client-request-id": "f8411e4a-790a-d01a-98e8-9e24340f7a46",
        "x-ms-date": "Thu, 05 Mar 2020 21:05:03 GMT",
        "x-ms-return-client-request-id": "true",
        "x-ms-version": "2019-10-10"
=======
        "traceparent": "00-0d0c3e2a142cc64aa294957582b99c6e-1d7027ff5dc79f44-00",
        "User-Agent": [
          "azsdk-net-Storage.Blobs/12.5.0-dev.20200402.1",
          "(.NET Core 4.6.28325.01; Microsoft Windows 10.0.18362 )"
        ],
        "x-ms-blob-type": "BlockBlob",
        "x-ms-client-request-id": "f8411e4a-790a-d01a-98e8-9e24340f7a46",
        "x-ms-date": "Thu, 02 Apr 2020 23:45:04 GMT",
        "x-ms-return-client-request-id": "true",
        "x-ms-version": "2019-12-12"
>>>>>>> 32e373e2
      },
      "RequestBody": "8dVvEgIcmavatmHMXeVuOr36LJ7AAaCil9oxCAcs9E\u002BDFnR8nzhmvMSLUyBlsk5R0UUi4um/tO80zXon65CjrcESSUdw8ZqElHDZNa2APOSL3zfBChJlxGGFR9G9PtAz56ZfUmkH4d\u002Brnk155X9BtJCWmwxZ4aKvrITl66rIxlafpU4HIOp7hP5YFmvE7N/iQ5NBJ6LD2gUDr6bkIvU14tf32T8xOpOmGhcOAMo26r\u002BlA6gXh56028tIA3FElmIIIzSUzROfsQj/mwyKtdo7zMXmPx5MHVo5Q/106DciYoS1Bd2Woh2sBVGfF\u002BuRKSbwDTarXVZDuwXZWooVK8jR3TmI1a/8pCqnOTrNrQZvpxnXg9sBdgQtcknYvEiTltmJzjmyCVR29GgMAyMcdg7\u002BarNwPqjs0GY1WmJlJOfhFKNgQ97MvJ3FYI9z9HLgEfw62VKUI1cxnP7Tfa7xEM\u002BAKu\u002BAuzIwMa0Wqt4ZeNvzVElmK0uVTfFLL6bg\u002BT/u00\u002B/88qDX1bKCqekfnh5GCQi3yhli\u002BWE6tz\u002BNIuLUDhuJ9eOWYUQcPTynCCj8c950haCvRoWiEhqOgjthCvKPrpvNVag6r6eEW4zcu/F4fgNhWF0CJIdV56PJB98I\u002BzJKF1mM7t42OdY5Kus4hVYpFgQ4P/JVTUnUt64EcafIe6CakqSXq08la16HCTncHSINn/GbEPs/9InPuHdwMYhuMK8KnjLxkar00tSTzkRQOFpL9tG2LWrlWt4aiDMX9TnWGNiKkb8vW85G5n4mrCYFf4Ac5Hq2uANEZQMUlwl33N2a/bVrxWabXFsDb0bs/q731QizOtD/H6DVBmx72sTEzwmgS\u002B5w2boZQYffs0i8V2aUXIHAxKHM254Ulr76H0GWPmB9THLARztOWblI36xYGO8F534DBApnk7BQHEM7XyIGSXTofwrz1BWGcmsog/wx/H2P9HfDUzpV1fjCcCr4UzpXAlZ3b9nkEhNovJGfPs\u002B0Xl/Fa2rqAzY6kmlSMWPqzh9wkYGlukyj6\u002BIkmtaotpbpThHK8ufPrP8gPN1wUeDvfa6ybq1NzqPTYX9IxagfUduSaOMSIBs3oSSCRb2vM5nBdV1oNkgpW3\u002Bt91FoRqdXAKrBnek9nV2Teo1Ii4kmJC3lh1BK91uTqQ2jZCiJj1p9a0TS7ZWww5f/lLu6oI/2h9Njgr9WzAkPbjTbmjk0yatyyyAEE3ZYdMP4S2Lf2Mh9rNxVZgybJl97g7\u002BglSleysrQR9WvsnRcyw37noDmb1Vsne1c36Oel\u002BSAyI/299\u002BaWUBXz5Eyzjpn\u002BFr\u002Bn4felRQqdDd8Aesnca/w7unkpdNuYUUATp/EOc\u002BzNOcIn/hcw==",
      "StatusCode": 201,
      "ResponseHeaders": {
        "Content-Length": "0",
        "Content-MD5": "yqYMdO3uteqP8LLYB2ogkA==",
<<<<<<< HEAD
        "Date": "Thu, 05 Mar 2020 21:05:03 GMT",
        "ETag": "\u00220x8D7C148E027BC4F\u0022",
        "Last-Modified": "Thu, 05 Mar 2020 21:05:03 GMT",
=======
        "Date": "Thu, 02 Apr 2020 23:45:03 GMT",
        "ETag": "\u00220x8D7D75FDDD195C9\u0022",
        "Last-Modified": "Thu, 02 Apr 2020 23:45:03 GMT",
>>>>>>> 32e373e2
        "Server": [
          "Windows-Azure-Blob/1.0",
          "Microsoft-HTTPAPI/2.0"
        ],
        "x-ms-client-request-id": "f8411e4a-790a-d01a-98e8-9e24340f7a46",
        "x-ms-content-crc64": "RoxsUAP3BBg=",
<<<<<<< HEAD
        "x-ms-request-id": "6ed26533-401e-0038-3531-f336fb000000",
        "x-ms-request-server-encrypted": "true",
        "x-ms-version": "2019-10-10"
=======
        "x-ms-request-id": "59b23e35-001e-0039-1a48-09b6bc000000",
        "x-ms-request-server-encrypted": "true",
        "x-ms-version": "2019-12-12"
>>>>>>> 32e373e2
      },
      "ResponseBody": []
    },
    {
<<<<<<< HEAD
      "RequestUri": "https://seanstagetest.blob.core.windows.net/test-container-c8fe8395-41e7-5a1b-6c20-4cd8288985e1/test-blob-2d365ed9-c6d6-ab7f-373f-80dfdd155d75",
=======
      "RequestUri": "https://seanmcccanary.blob.core.windows.net/test-container-c8fe8395-41e7-5a1b-6c20-4cd8288985e1/test-blob-2d365ed9-c6d6-ab7f-373f-80dfdd155d75",
>>>>>>> 32e373e2
      "RequestMethod": "HEAD",
      "RequestHeaders": {
        "Authorization": "Sanitized",
        "If-Match": "\u0022garbage\u0022",
<<<<<<< HEAD
        "traceparent": "00-7500eb038ad0cf4c8486722d280946c9-ef00d998e4328e46-00",
        "User-Agent": [
          "azsdk-net-Storage.Blobs/12.4.0-dev.20200305.1",
          "(.NET Core 4.6.28325.01; Microsoft Windows 10.0.18363 )"
        ],
        "x-ms-client-request-id": "0352c68a-e83e-0f69-b21e-9a2601542945",
        "x-ms-date": "Thu, 05 Mar 2020 21:05:04 GMT",
        "x-ms-return-client-request-id": "true",
        "x-ms-version": "2019-10-10"
=======
        "traceparent": "00-fb9a0fbb465dec42acfa2cfcf8076256-9ef7eee057945847-00",
        "User-Agent": [
          "azsdk-net-Storage.Blobs/12.5.0-dev.20200402.1",
          "(.NET Core 4.6.28325.01; Microsoft Windows 10.0.18362 )"
        ],
        "x-ms-client-request-id": "0352c68a-e83e-0f69-b21e-9a2601542945",
        "x-ms-date": "Thu, 02 Apr 2020 23:45:04 GMT",
        "x-ms-return-client-request-id": "true",
        "x-ms-version": "2019-12-12"
>>>>>>> 32e373e2
      },
      "RequestBody": null,
      "StatusCode": 412,
      "ResponseHeaders": {
<<<<<<< HEAD
        "Date": "Thu, 05 Mar 2020 21:05:03 GMT",
=======
        "Date": "Thu, 02 Apr 2020 23:45:03 GMT",
>>>>>>> 32e373e2
        "Server": [
          "Windows-Azure-Blob/1.0",
          "Microsoft-HTTPAPI/2.0"
        ],
        "Transfer-Encoding": "chunked",
        "x-ms-client-request-id": "0352c68a-e83e-0f69-b21e-9a2601542945",
        "x-ms-error-code": "ConditionNotMet",
<<<<<<< HEAD
        "x-ms-request-id": "6ed26536-401e-0038-3831-f336fb000000",
        "x-ms-version": "2019-10-10"
=======
        "x-ms-request-id": "59b23e3e-001e-0039-2148-09b6bc000000",
        "x-ms-version": "2019-12-12"
>>>>>>> 32e373e2
      },
      "ResponseBody": []
    },
    {
<<<<<<< HEAD
      "RequestUri": "https://seanstagetest.blob.core.windows.net/test-container-c8fe8395-41e7-5a1b-6c20-4cd8288985e1?restype=container",
      "RequestMethod": "DELETE",
      "RequestHeaders": {
        "Authorization": "Sanitized",
        "traceparent": "00-25b034d307d17e4db55fe14473c83079-6e69335a93f40145-00",
        "User-Agent": [
          "azsdk-net-Storage.Blobs/12.4.0-dev.20200305.1",
          "(.NET Core 4.6.28325.01; Microsoft Windows 10.0.18363 )"
        ],
        "x-ms-client-request-id": "6e99dc09-77bd-f508-e623-2885ca1717b7",
        "x-ms-date": "Thu, 05 Mar 2020 21:05:04 GMT",
        "x-ms-return-client-request-id": "true",
        "x-ms-version": "2019-10-10"
=======
      "RequestUri": "https://seanmcccanary.blob.core.windows.net/test-container-c8fe8395-41e7-5a1b-6c20-4cd8288985e1?restype=container",
      "RequestMethod": "DELETE",
      "RequestHeaders": {
        "Authorization": "Sanitized",
        "traceparent": "00-521bf563ea1dca4e96a7dc899fd26750-f1c7c11079d40a4a-00",
        "User-Agent": [
          "azsdk-net-Storage.Blobs/12.5.0-dev.20200402.1",
          "(.NET Core 4.6.28325.01; Microsoft Windows 10.0.18362 )"
        ],
        "x-ms-client-request-id": "6e99dc09-77bd-f508-e623-2885ca1717b7",
        "x-ms-date": "Thu, 02 Apr 2020 23:45:04 GMT",
        "x-ms-return-client-request-id": "true",
        "x-ms-version": "2019-12-12"
>>>>>>> 32e373e2
      },
      "RequestBody": null,
      "StatusCode": 202,
      "ResponseHeaders": {
        "Content-Length": "0",
<<<<<<< HEAD
        "Date": "Thu, 05 Mar 2020 21:05:03 GMT",
=======
        "Date": "Thu, 02 Apr 2020 23:45:03 GMT",
>>>>>>> 32e373e2
        "Server": [
          "Windows-Azure-Blob/1.0",
          "Microsoft-HTTPAPI/2.0"
        ],
        "x-ms-client-request-id": "6e99dc09-77bd-f508-e623-2885ca1717b7",
<<<<<<< HEAD
        "x-ms-request-id": "6ed26538-401e-0038-3a31-f336fb000000",
        "x-ms-version": "2019-10-10"
=======
        "x-ms-request-id": "59b23e47-001e-0039-2848-09b6bc000000",
        "x-ms-version": "2019-12-12"
>>>>>>> 32e373e2
      },
      "ResponseBody": []
    },
    {
<<<<<<< HEAD
      "RequestUri": "https://seanstagetest.blob.core.windows.net/test-container-d730658d-28e5-2377-5c6c-2316fb16410f?restype=container",
      "RequestMethod": "PUT",
      "RequestHeaders": {
        "Authorization": "Sanitized",
        "traceparent": "00-be26b0caccf432448ecb18304faa8385-b69215723b12b84a-00",
        "User-Agent": [
          "azsdk-net-Storage.Blobs/12.4.0-dev.20200305.1",
          "(.NET Core 4.6.28325.01; Microsoft Windows 10.0.18363 )"
        ],
        "x-ms-blob-public-access": "container",
        "x-ms-client-request-id": "67c53511-f072-e026-6475-115053f2f9d0",
        "x-ms-date": "Thu, 05 Mar 2020 21:05:04 GMT",
        "x-ms-return-client-request-id": "true",
        "x-ms-version": "2019-10-10"
=======
      "RequestUri": "https://seanmcccanary.blob.core.windows.net/test-container-d730658d-28e5-2377-5c6c-2316fb16410f?restype=container",
      "RequestMethod": "PUT",
      "RequestHeaders": {
        "Authorization": "Sanitized",
        "traceparent": "00-a686d75821adf54b9b81d1aeb4a7b85f-b7ec913b1e9bd24e-00",
        "User-Agent": [
          "azsdk-net-Storage.Blobs/12.5.0-dev.20200402.1",
          "(.NET Core 4.6.28325.01; Microsoft Windows 10.0.18362 )"
        ],
        "x-ms-blob-public-access": "container",
        "x-ms-client-request-id": "67c53511-f072-e026-6475-115053f2f9d0",
        "x-ms-date": "Thu, 02 Apr 2020 23:45:05 GMT",
        "x-ms-return-client-request-id": "true",
        "x-ms-version": "2019-12-12"
>>>>>>> 32e373e2
      },
      "RequestBody": null,
      "StatusCode": 201,
      "ResponseHeaders": {
        "Content-Length": "0",
<<<<<<< HEAD
        "Date": "Thu, 05 Mar 2020 21:05:03 GMT",
        "ETag": "\u00220x8D7C148E06EFE9E\u0022",
        "Last-Modified": "Thu, 05 Mar 2020 21:05:04 GMT",
=======
        "Date": "Thu, 02 Apr 2020 23:45:03 GMT",
        "ETag": "\u00220x8D7D75FDE1E822A\u0022",
        "Last-Modified": "Thu, 02 Apr 2020 23:45:04 GMT",
>>>>>>> 32e373e2
        "Server": [
          "Windows-Azure-Blob/1.0",
          "Microsoft-HTTPAPI/2.0"
        ],
        "x-ms-client-request-id": "67c53511-f072-e026-6475-115053f2f9d0",
<<<<<<< HEAD
        "x-ms-request-id": "b519b171-501e-0046-0531-f3a6bc000000",
        "x-ms-version": "2019-10-10"
=======
        "x-ms-request-id": "b7d3e770-501e-000b-5b48-09b6cb000000",
        "x-ms-version": "2019-12-12"
>>>>>>> 32e373e2
      },
      "ResponseBody": []
    },
    {
<<<<<<< HEAD
      "RequestUri": "https://seanstagetest.blob.core.windows.net/test-container-d730658d-28e5-2377-5c6c-2316fb16410f/test-blob-3b2f18e1-f1fa-d1fb-dd60-b0335750e477",
=======
      "RequestUri": "https://seanmcccanary.blob.core.windows.net/test-container-d730658d-28e5-2377-5c6c-2316fb16410f/test-blob-3b2f18e1-f1fa-d1fb-dd60-b0335750e477",
>>>>>>> 32e373e2
      "RequestMethod": "PUT",
      "RequestHeaders": {
        "Authorization": "Sanitized",
        "Content-Length": "1024",
<<<<<<< HEAD
        "traceparent": "00-f33b5bb5a528cd4ab0f1b484a1e93d02-d15c1c533d048740-00",
        "User-Agent": [
          "azsdk-net-Storage.Blobs/12.4.0-dev.20200305.1",
          "(.NET Core 4.6.28325.01; Microsoft Windows 10.0.18363 )"
        ],
        "x-ms-blob-type": "BlockBlob",
        "x-ms-client-request-id": "09ccd216-8bbe-ebf8-f403-8f7a1630ace6",
        "x-ms-date": "Thu, 05 Mar 2020 21:05:04 GMT",
        "x-ms-return-client-request-id": "true",
        "x-ms-version": "2019-10-10"
=======
        "traceparent": "00-757ce29397a3be4da75a2415d21dc71b-9d11fba62befbb4c-00",
        "User-Agent": [
          "azsdk-net-Storage.Blobs/12.5.0-dev.20200402.1",
          "(.NET Core 4.6.28325.01; Microsoft Windows 10.0.18362 )"
        ],
        "x-ms-blob-type": "BlockBlob",
        "x-ms-client-request-id": "09ccd216-8bbe-ebf8-f403-8f7a1630ace6",
        "x-ms-date": "Thu, 02 Apr 2020 23:45:05 GMT",
        "x-ms-return-client-request-id": "true",
        "x-ms-version": "2019-12-12"
>>>>>>> 32e373e2
      },
      "RequestBody": "UVsExVDZnWVnPMBFqTh8NbcARSa14M0fOvOKEUDyiRORmv737TSAB3rJ074xtiik43p8Vgu\u002BwXGN5YtcT4wkdbKstA85hEiDgD2s6wwP7oPL5i3FdjMI09iNaQeoI7jupF4LhAEZal8y\u002BNbNEdZkfvcHkGleX/5/pOE2rBpA21yEvkauA2mBsnvOk31cOsECKOsQoJNPj0Vfi98g4r5E8h16SVOQtnqNht7tkMuBImogNIMvLzrJNS4AT3iKYc\u002B8iqBf4vFtcnJwgxq0Yf553Wl1AK47FMLjsRMkj2cCAyQPMQUrIUB4ssIQvqwgFNMwhnEOFGEhgXXefDHdSeILboD1pTD4Trsp/E3rKlYWwpxA9Aj18\u002B7C7q\u002BQTKUOm2nfBE8sKm6iNzi15RgTNVcfx7mUnFTaFXqRMreAaAEWGmHjDCUG6Zgunb3QQA7Wr7hYcIXref4VBe7Vmve3Is42nsq2MCkxGN0hZv\u002BXCdVsu4P\u002BJ/d8KqFizgY2MU\u002BgdnvvmqFDH3\u002BPJ1inyhL/fvsZaN9zuPrWuXQpVGEi\u002BueOgO\u002BDp28zKZsEbgCf1V\u002BOYlAKHclvLb6BGOAtGcsdbSxwGEoifNaM5j5Dbkn6NuQUmvEQGN0eH1MxAo\u002BOBQ/Q5gHTL7wVbOZ6fTaKK750h\u002BH8GX/ZDVVPUvn28XlG/uAvc4dIJgcn/i4KlpqmlPOVvXuukeyP9tmshN3DH3tsM39WWrg2LGDZ1RpRzne7qL0FYTT\u002BmGz0n3yum6IqZN\u002BynmIaUDk7XpAa1LzSPidi8dsfvb1HbZsTYrs7iJC9rnA6njAUoFeEygKj48SvIWFUS6rGC6YhazDHB\u002B5\u002BANYAXSVLl5/3TVCDm/O7o4nWY0Ba5jzl96PKGTP/TZhpBskso4aeZIrBXf1ZQnCzZsem8KSuIxqZGmWCgX1s9wC4GpQpjwADOP\u002B1mYk/jLQyF7NrWV30u\u002BKvkoggHOIMVGX9oSjbidbHo7il\u002BIqQWo6xT2rKAZ6iw1\u002Byev144hscqEQjQeqLV43cpLWlT8JXHjf6b8x4QlLGWt3IKQ7ZTsGciFBFbRikJvjc7l3p/XSdWlvFfXJOpGbxXOcMwi1\u002BAlXzCMZyEbEeVkjUm1T13VxpK86zFNFOTeTpVBAxl2PKXesI9fSuK0iqpicpeggR/H\u002BKo5dfy\u002B6EpbvhiL2g7b7lCT1o7ehnugCFCG2pJNPb11eRp/TMa5L9hE85zKKLCblpRHDLqA\u002BWIuiW2cKA2oDoBbBmD0XKGZ6ra2mYLu5d\u002Bv\u002B0QOBiEC5I\u002B4QLNZHPfanOUcbyJPpznirRHz2l/fT5ON7Dy5qghfWBHRTAvuMN2\u002B6/yd0na9UEQKG1kfHxov2QEv2yCw==",
      "StatusCode": 201,
      "ResponseHeaders": {
        "Content-Length": "0",
        "Content-MD5": "nTIaLUh2czP26S\u002BwX3lblg==",
<<<<<<< HEAD
        "Date": "Thu, 05 Mar 2020 21:05:04 GMT",
        "ETag": "\u00220x8D7C148E07B5AD6\u0022",
        "Last-Modified": "Thu, 05 Mar 2020 21:05:04 GMT",
=======
        "Date": "Thu, 02 Apr 2020 23:45:03 GMT",
        "ETag": "\u00220x8D7D75FDE2C4953\u0022",
        "Last-Modified": "Thu, 02 Apr 2020 23:45:04 GMT",
>>>>>>> 32e373e2
        "Server": [
          "Windows-Azure-Blob/1.0",
          "Microsoft-HTTPAPI/2.0"
        ],
        "x-ms-client-request-id": "09ccd216-8bbe-ebf8-f403-8f7a1630ace6",
        "x-ms-content-crc64": "aYp7Ki2Cwoc=",
<<<<<<< HEAD
        "x-ms-request-id": "b519b175-501e-0046-0731-f3a6bc000000",
        "x-ms-request-server-encrypted": "true",
        "x-ms-version": "2019-10-10"
=======
        "x-ms-request-id": "b7d3e774-501e-000b-5d48-09b6cb000000",
        "x-ms-request-server-encrypted": "true",
        "x-ms-version": "2019-12-12"
>>>>>>> 32e373e2
      },
      "ResponseBody": []
    },
    {
<<<<<<< HEAD
      "RequestUri": "https://seanstagetest.blob.core.windows.net/test-container-d730658d-28e5-2377-5c6c-2316fb16410f/test-blob-3b2f18e1-f1fa-d1fb-dd60-b0335750e477",
      "RequestMethod": "HEAD",
      "RequestHeaders": {
        "Authorization": "Sanitized",
        "traceparent": "00-90d9811947d4dd46bb2401265a829442-b710fbe772f7c34d-00",
        "User-Agent": [
          "azsdk-net-Storage.Blobs/12.4.0-dev.20200305.1",
          "(.NET Core 4.6.28325.01; Microsoft Windows 10.0.18363 )"
        ],
        "x-ms-client-request-id": "3f7ac9bc-a930-264d-1643-d7cde08dcf82",
        "x-ms-date": "Thu, 05 Mar 2020 21:05:04 GMT",
        "x-ms-return-client-request-id": "true",
        "x-ms-version": "2019-10-10"
=======
      "RequestUri": "https://seanmcccanary.blob.core.windows.net/test-container-d730658d-28e5-2377-5c6c-2316fb16410f/test-blob-3b2f18e1-f1fa-d1fb-dd60-b0335750e477",
      "RequestMethod": "HEAD",
      "RequestHeaders": {
        "Authorization": "Sanitized",
        "traceparent": "00-bdfbc0f2ca8ebc4a9735c6a53e13a75b-30bd7a2340f4cc4b-00",
        "User-Agent": [
          "azsdk-net-Storage.Blobs/12.5.0-dev.20200402.1",
          "(.NET Core 4.6.28325.01; Microsoft Windows 10.0.18362 )"
        ],
        "x-ms-client-request-id": "3f7ac9bc-a930-264d-1643-d7cde08dcf82",
        "x-ms-date": "Thu, 02 Apr 2020 23:45:05 GMT",
        "x-ms-return-client-request-id": "true",
        "x-ms-version": "2019-12-12"
>>>>>>> 32e373e2
      },
      "RequestBody": null,
      "StatusCode": 200,
      "ResponseHeaders": {
        "Accept-Ranges": "bytes",
        "Content-Length": "1024",
        "Content-MD5": "nTIaLUh2czP26S\u002BwX3lblg==",
        "Content-Type": "application/octet-stream",
<<<<<<< HEAD
        "Date": "Thu, 05 Mar 2020 21:05:04 GMT",
        "ETag": "\u00220x8D7C148E07B5AD6\u0022",
        "Last-Modified": "Thu, 05 Mar 2020 21:05:04 GMT",
=======
        "Date": "Thu, 02 Apr 2020 23:45:03 GMT",
        "ETag": "\u00220x8D7D75FDE2C4953\u0022",
        "Last-Modified": "Thu, 02 Apr 2020 23:45:04 GMT",
>>>>>>> 32e373e2
        "Server": [
          "Windows-Azure-Blob/1.0",
          "Microsoft-HTTPAPI/2.0"
        ],
        "x-ms-access-tier": "Hot",
        "x-ms-access-tier-inferred": "true",
        "x-ms-blob-type": "BlockBlob",
        "x-ms-client-request-id": "3f7ac9bc-a930-264d-1643-d7cde08dcf82",
<<<<<<< HEAD
        "x-ms-creation-time": "Thu, 05 Mar 2020 21:05:04 GMT",
        "x-ms-lease-state": "available",
        "x-ms-lease-status": "unlocked",
        "x-ms-request-id": "b519b17a-501e-0046-0b31-f3a6bc000000",
        "x-ms-server-encrypted": "true",
        "x-ms-version": "2019-10-10"
=======
        "x-ms-creation-time": "Thu, 02 Apr 2020 23:45:04 GMT",
        "x-ms-lease-state": "available",
        "x-ms-lease-status": "unlocked",
        "x-ms-request-id": "b7d3e776-501e-000b-5f48-09b6cb000000",
        "x-ms-server-encrypted": "true",
        "x-ms-version": "2019-12-12"
>>>>>>> 32e373e2
      },
      "ResponseBody": []
    },
    {
<<<<<<< HEAD
      "RequestUri": "https://seanstagetest.blob.core.windows.net/test-container-d730658d-28e5-2377-5c6c-2316fb16410f/test-blob-3b2f18e1-f1fa-d1fb-dd60-b0335750e477",
      "RequestMethod": "HEAD",
      "RequestHeaders": {
        "Authorization": "Sanitized",
        "If-None-Match": "\u00220x8D7C148E07B5AD6\u0022",
        "traceparent": "00-c3f21dcd07f35f47adea6593d86cd0b3-fc90121468a90142-00",
        "User-Agent": [
          "azsdk-net-Storage.Blobs/12.4.0-dev.20200305.1",
          "(.NET Core 4.6.28325.01; Microsoft Windows 10.0.18363 )"
        ],
        "x-ms-client-request-id": "4cbded56-6cb6-b1b6-8216-995839881a40",
        "x-ms-date": "Thu, 05 Mar 2020 21:05:04 GMT",
        "x-ms-return-client-request-id": "true",
        "x-ms-version": "2019-10-10"
=======
      "RequestUri": "https://seanmcccanary.blob.core.windows.net/test-container-d730658d-28e5-2377-5c6c-2316fb16410f/test-blob-3b2f18e1-f1fa-d1fb-dd60-b0335750e477",
      "RequestMethod": "HEAD",
      "RequestHeaders": {
        "Authorization": "Sanitized",
        "If-None-Match": "\u00220x8D7D75FDE2C4953\u0022",
        "traceparent": "00-89d98a9d00a71c4d897fcbcb607f6c36-be7aceb12ec9124f-00",
        "User-Agent": [
          "azsdk-net-Storage.Blobs/12.5.0-dev.20200402.1",
          "(.NET Core 4.6.28325.01; Microsoft Windows 10.0.18362 )"
        ],
        "x-ms-client-request-id": "4cbded56-6cb6-b1b6-8216-995839881a40",
        "x-ms-date": "Thu, 02 Apr 2020 23:45:05 GMT",
        "x-ms-return-client-request-id": "true",
        "x-ms-version": "2019-12-12"
>>>>>>> 32e373e2
      },
      "RequestBody": null,
      "StatusCode": 304,
      "ResponseHeaders": {
        "Content-Length": "0",
<<<<<<< HEAD
        "Date": "Thu, 05 Mar 2020 21:05:04 GMT",
=======
        "Date": "Thu, 02 Apr 2020 23:45:03 GMT",
>>>>>>> 32e373e2
        "Server": [
          "Windows-Azure-Blob/1.0",
          "Microsoft-HTTPAPI/2.0"
        ],
        "x-ms-client-request-id": "4cbded56-6cb6-b1b6-8216-995839881a40",
        "x-ms-error-code": "ConditionNotMet",
<<<<<<< HEAD
        "x-ms-request-id": "b519b17d-501e-0046-0e31-f3a6bc000000",
        "x-ms-version": "2019-10-10"
=======
        "x-ms-request-id": "b7d3e77b-501e-000b-6248-09b6cb000000",
        "x-ms-version": "2019-12-12"
>>>>>>> 32e373e2
      },
      "ResponseBody": []
    },
    {
<<<<<<< HEAD
      "RequestUri": "https://seanstagetest.blob.core.windows.net/test-container-d730658d-28e5-2377-5c6c-2316fb16410f?restype=container",
      "RequestMethod": "DELETE",
      "RequestHeaders": {
        "Authorization": "Sanitized",
        "traceparent": "00-ae14c593be5ee542a5722be577828cb8-e0869fc3783cb747-00",
        "User-Agent": [
          "azsdk-net-Storage.Blobs/12.4.0-dev.20200305.1",
          "(.NET Core 4.6.28325.01; Microsoft Windows 10.0.18363 )"
        ],
        "x-ms-client-request-id": "f377b0c6-82cf-c7cc-a9b7-f0fa9b40caf3",
        "x-ms-date": "Thu, 05 Mar 2020 21:05:04 GMT",
        "x-ms-return-client-request-id": "true",
        "x-ms-version": "2019-10-10"
=======
      "RequestUri": "https://seanmcccanary.blob.core.windows.net/test-container-d730658d-28e5-2377-5c6c-2316fb16410f?restype=container",
      "RequestMethod": "DELETE",
      "RequestHeaders": {
        "Authorization": "Sanitized",
        "traceparent": "00-bab429c1220bf242bdc69d20ab315c81-333fd855820af84f-00",
        "User-Agent": [
          "azsdk-net-Storage.Blobs/12.5.0-dev.20200402.1",
          "(.NET Core 4.6.28325.01; Microsoft Windows 10.0.18362 )"
        ],
        "x-ms-client-request-id": "f377b0c6-82cf-c7cc-a9b7-f0fa9b40caf3",
        "x-ms-date": "Thu, 02 Apr 2020 23:45:05 GMT",
        "x-ms-return-client-request-id": "true",
        "x-ms-version": "2019-12-12"
>>>>>>> 32e373e2
      },
      "RequestBody": null,
      "StatusCode": 202,
      "ResponseHeaders": {
        "Content-Length": "0",
<<<<<<< HEAD
        "Date": "Thu, 05 Mar 2020 21:05:04 GMT",
=======
        "Date": "Thu, 02 Apr 2020 23:45:03 GMT",
>>>>>>> 32e373e2
        "Server": [
          "Windows-Azure-Blob/1.0",
          "Microsoft-HTTPAPI/2.0"
        ],
        "x-ms-client-request-id": "f377b0c6-82cf-c7cc-a9b7-f0fa9b40caf3",
<<<<<<< HEAD
        "x-ms-request-id": "b519b17f-501e-0046-1031-f3a6bc000000",
        "x-ms-version": "2019-10-10"
=======
        "x-ms-request-id": "b7d3e77e-501e-000b-6548-09b6cb000000",
        "x-ms-version": "2019-12-12"
>>>>>>> 32e373e2
      },
      "ResponseBody": []
    },
    {
<<<<<<< HEAD
      "RequestUri": "https://seanstagetest.blob.core.windows.net/test-container-f150fab7-6eaa-1cc2-5c36-1b40a95743d5?restype=container",
      "RequestMethod": "PUT",
      "RequestHeaders": {
        "Authorization": "Sanitized",
        "traceparent": "00-ada75939daa0874e88a9cc689b1680ef-4336c2bae796cd40-00",
        "User-Agent": [
          "azsdk-net-Storage.Blobs/12.4.0-dev.20200305.1",
          "(.NET Core 4.6.28325.01; Microsoft Windows 10.0.18363 )"
        ],
        "x-ms-blob-public-access": "container",
        "x-ms-client-request-id": "73a6cfaa-375c-5735-ee5a-9798678b1e51",
        "x-ms-date": "Thu, 05 Mar 2020 21:05:04 GMT",
        "x-ms-return-client-request-id": "true",
        "x-ms-version": "2019-10-10"
=======
      "RequestUri": "https://seanmcccanary.blob.core.windows.net/test-container-f150fab7-6eaa-1cc2-5c36-1b40a95743d5?restype=container",
      "RequestMethod": "PUT",
      "RequestHeaders": {
        "Authorization": "Sanitized",
        "traceparent": "00-5d08d459933c8c4f81dca561dfdbcb9b-f1ddce370bc9a94c-00",
        "User-Agent": [
          "azsdk-net-Storage.Blobs/12.5.0-dev.20200402.1",
          "(.NET Core 4.6.28325.01; Microsoft Windows 10.0.18362 )"
        ],
        "x-ms-blob-public-access": "container",
        "x-ms-client-request-id": "73a6cfaa-375c-5735-ee5a-9798678b1e51",
        "x-ms-date": "Thu, 02 Apr 2020 23:45:05 GMT",
        "x-ms-return-client-request-id": "true",
        "x-ms-version": "2019-12-12"
>>>>>>> 32e373e2
      },
      "RequestBody": null,
      "StatusCode": 201,
      "ResponseHeaders": {
        "Content-Length": "0",
<<<<<<< HEAD
        "Date": "Thu, 05 Mar 2020 21:05:04 GMT",
        "ETag": "\u00220x8D7C148E0CB04B2\u0022",
        "Last-Modified": "Thu, 05 Mar 2020 21:05:04 GMT",
=======
        "Date": "Thu, 02 Apr 2020 23:45:04 GMT",
        "ETag": "\u00220x8D7D75FDE8374A7\u0022",
        "Last-Modified": "Thu, 02 Apr 2020 23:45:05 GMT",
>>>>>>> 32e373e2
        "Server": [
          "Windows-Azure-Blob/1.0",
          "Microsoft-HTTPAPI/2.0"
        ],
        "x-ms-client-request-id": "73a6cfaa-375c-5735-ee5a-9798678b1e51",
<<<<<<< HEAD
        "x-ms-request-id": "09b49785-a01e-0030-1731-f32cf4000000",
        "x-ms-version": "2019-10-10"
=======
        "x-ms-request-id": "ff867fdc-801e-006a-7048-099588000000",
        "x-ms-version": "2019-12-12"
>>>>>>> 32e373e2
      },
      "ResponseBody": []
    },
    {
<<<<<<< HEAD
      "RequestUri": "https://seanstagetest.blob.core.windows.net/test-container-f150fab7-6eaa-1cc2-5c36-1b40a95743d5/test-blob-e10c1b74-42ae-91e2-8984-b2e40a16d2c5",
=======
      "RequestUri": "https://seanmcccanary.blob.core.windows.net/test-container-f150fab7-6eaa-1cc2-5c36-1b40a95743d5/test-blob-e10c1b74-42ae-91e2-8984-b2e40a16d2c5",
>>>>>>> 32e373e2
      "RequestMethod": "PUT",
      "RequestHeaders": {
        "Authorization": "Sanitized",
        "Content-Length": "1024",
<<<<<<< HEAD
        "traceparent": "00-b73a8f57e060864eb4c68d568d9c826b-004ebcfb7e46cf4b-00",
        "User-Agent": [
          "azsdk-net-Storage.Blobs/12.4.0-dev.20200305.1",
          "(.NET Core 4.6.28325.01; Microsoft Windows 10.0.18363 )"
        ],
        "x-ms-blob-type": "BlockBlob",
        "x-ms-client-request-id": "722400f4-e942-c0f2-0661-0ecf6c2804fa",
        "x-ms-date": "Thu, 05 Mar 2020 21:05:05 GMT",
        "x-ms-return-client-request-id": "true",
        "x-ms-version": "2019-10-10"
=======
        "traceparent": "00-ea0a5b52e4856c4081412100ac84ecad-14d14389d500874b-00",
        "User-Agent": [
          "azsdk-net-Storage.Blobs/12.5.0-dev.20200402.1",
          "(.NET Core 4.6.28325.01; Microsoft Windows 10.0.18362 )"
        ],
        "x-ms-blob-type": "BlockBlob",
        "x-ms-client-request-id": "722400f4-e942-c0f2-0661-0ecf6c2804fa",
        "x-ms-date": "Thu, 02 Apr 2020 23:45:06 GMT",
        "x-ms-return-client-request-id": "true",
        "x-ms-version": "2019-12-12"
>>>>>>> 32e373e2
      },
      "RequestBody": "SymW2bHQebaFOZq2jthls6cSOC6JCkJo7RXq2IRQTdeI0U099USgpKFWW3WnKwKwH/88996kPEHnLuub5aExNOvDLr2LJ75jcZSMMq7NwcITOriFFFX545ULVcZYBb4AJCaJ4/1FJPdB2YZKFwmSGW0piKvorCCWykongNH3CmzViw2IRN3EzRXBQzvPrsyLeDxZLnwTGHgF8xmyHaQlSc4ZdIv7CtWQZbqVJmjkxht\u002BmweVntvvwnOVglHDEa9xnPlstjpAkG5mycnBffEPICz\u002BNIKdj6vyKrIYZYeEzVMLJIpveBDhPQuYL9URLUWBhmEkxNwt0wxNeYyHKCrn4vt2tlhnoKgcHfZ3BGDW4fxslt8mXwh23VB\u002BIf6DWRXgsUzZm3btGua4B6fmts\u002BrdpiPG5FLwYLz/9kH6X6qmcPhllIT/UaFf3z5bVhgkCeB0qpl8z6ElfDK5Zud5TBnDW7jBR98l3lSCpsVUVMpkm\u002ByhhfTRaWFXAFiSRiq6JlLkV/qfYsHBDoxEumib0OcoFIs618Zk8jJXqgeGk5hqCECycD0PxXjqoHcojK74\u002B2\u002BxanFfvw5Mf2WIR7j6ers0GrHoKWCqGA9SEDePfGWDXu6X1WkmykkyJfDXR72AMCX8NLH80JHOxxIiDW8W/QMABOjKImVRzRBotcNv0tCRkeAR0wezho4ciQ4XBPzaG2jt1wLU9g3AqidhlBrOnzQBkLuPBSn7TH4arVlXOsgTTlqagjuNvJvSESkgUjJzTioZ1XRBSxY\u002B8krEugi0aW9fDgWAM9z4s9PfvPPA2zpL518vPSVT0cNEW8\u002BwyMJTXef5gQPssxpNIWFgoc5ifddQeNLpRSxKC3xCe9fNB6sRTF7MB1n2XzRE4hvD83A04d34IFAvqdi7b7WHqjdCf9n2TxVvlna9WhmepKMQhhgMDZn51Sca4aJGUJfkbrT8wmIBzWQahUunesZ2UQV1auldu5ydSGry261y6QWemSuk4aIBDrjz8UhOEppg5FCdEOWuRvLYX3o3DzH2p5wFyKGaka\u002BjNFxwqYoUD3XQkjcc1dggMBJ4jEInyj\u002BG/QnsCAn4hhLg\u002BhyJfd0oxBAEZn062dHD5dhPYgUteyoc6axAZ8cr2AvkO9u7VvI1D8gyI6OCjCN36GJxaSQNs77yrJRw6FxJGE5xFp32CI8mGlJ8\u002B1dGWh1JCL\u002Bkuq7n1ohcyOodxCdr6MtVUXWFQZ\u002BTSw7RkLgnbBJ259/cpF2fST/VmX\u002BkyFYq0RJMMQjnw4bf0W9f1gXQNVzX5txHT0St9gh1r\u002BggLkL45r\u002Bl23sJjyQZPJMuP3L6BWQizSG5o4GN3jrAslOev\u002BLspy9Galnhzlf4Q==",
      "StatusCode": 201,
      "ResponseHeaders": {
        "Content-Length": "0",
        "Content-MD5": "5pHPlc2HnmiteqPxQHMAlw==",
<<<<<<< HEAD
        "Date": "Thu, 05 Mar 2020 21:05:04 GMT",
        "ETag": "\u00220x8D7C148E0D75CD5\u0022",
        "Last-Modified": "Thu, 05 Mar 2020 21:05:05 GMT",
=======
        "Date": "Thu, 02 Apr 2020 23:45:04 GMT",
        "ETag": "\u00220x8D7D75FDE9137E6\u0022",
        "Last-Modified": "Thu, 02 Apr 2020 23:45:05 GMT",
>>>>>>> 32e373e2
        "Server": [
          "Windows-Azure-Blob/1.0",
          "Microsoft-HTTPAPI/2.0"
        ],
        "x-ms-client-request-id": "722400f4-e942-c0f2-0661-0ecf6c2804fa",
        "x-ms-content-crc64": "heawyuADqgQ=",
<<<<<<< HEAD
        "x-ms-request-id": "09b49788-a01e-0030-1831-f32cf4000000",
        "x-ms-request-server-encrypted": "true",
        "x-ms-version": "2019-10-10"
=======
        "x-ms-request-id": "ff867fe2-801e-006a-7448-099588000000",
        "x-ms-request-server-encrypted": "true",
        "x-ms-version": "2019-12-12"
>>>>>>> 32e373e2
      },
      "ResponseBody": []
    },
    {
<<<<<<< HEAD
      "RequestUri": "https://seanstagetest.blob.core.windows.net/test-container-f150fab7-6eaa-1cc2-5c36-1b40a95743d5/test-blob-e10c1b74-42ae-91e2-8984-b2e40a16d2c5",
      "RequestMethod": "HEAD",
      "RequestHeaders": {
        "Authorization": "Sanitized",
        "traceparent": "00-682a97a8fe78ec47ac787225d19ebecd-5c48a2ef52010441-00",
        "User-Agent": [
          "azsdk-net-Storage.Blobs/12.4.0-dev.20200305.1",
          "(.NET Core 4.6.28325.01; Microsoft Windows 10.0.18363 )"
        ],
        "x-ms-client-request-id": "87724921-ec15-cf9e-5705-f779471e3de7",
        "x-ms-date": "Thu, 05 Mar 2020 21:05:05 GMT",
        "x-ms-lease-id": "d2d9bf11-dc9d-d1e2-b881-8dabb3145b13",
        "x-ms-return-client-request-id": "true",
        "x-ms-version": "2019-10-10"
=======
      "RequestUri": "https://seanmcccanary.blob.core.windows.net/test-container-f150fab7-6eaa-1cc2-5c36-1b40a95743d5/test-blob-e10c1b74-42ae-91e2-8984-b2e40a16d2c5",
      "RequestMethod": "HEAD",
      "RequestHeaders": {
        "Authorization": "Sanitized",
        "traceparent": "00-2b6835f059f5e04da0db8ee258c454ac-7faec095af53c440-00",
        "User-Agent": [
          "azsdk-net-Storage.Blobs/12.5.0-dev.20200402.1",
          "(.NET Core 4.6.28325.01; Microsoft Windows 10.0.18362 )"
        ],
        "x-ms-client-request-id": "87724921-ec15-cf9e-5705-f779471e3de7",
        "x-ms-date": "Thu, 02 Apr 2020 23:45:06 GMT",
        "x-ms-lease-id": "d2d9bf11-dc9d-d1e2-b881-8dabb3145b13",
        "x-ms-return-client-request-id": "true",
        "x-ms-version": "2019-12-12"
>>>>>>> 32e373e2
      },
      "RequestBody": null,
      "StatusCode": 412,
      "ResponseHeaders": {
<<<<<<< HEAD
        "Date": "Thu, 05 Mar 2020 21:05:04 GMT",
=======
        "Date": "Thu, 02 Apr 2020 23:45:04 GMT",
>>>>>>> 32e373e2
        "Server": [
          "Windows-Azure-Blob/1.0",
          "Microsoft-HTTPAPI/2.0"
        ],
        "Transfer-Encoding": "chunked",
        "x-ms-client-request-id": "87724921-ec15-cf9e-5705-f779471e3de7",
        "x-ms-error-code": "LeaseNotPresentWithBlobOperation",
<<<<<<< HEAD
        "x-ms-request-id": "09b4978a-a01e-0030-1a31-f32cf4000000",
        "x-ms-version": "2019-10-10"
=======
        "x-ms-request-id": "ff867fea-801e-006a-7c48-099588000000",
        "x-ms-version": "2019-12-12"
>>>>>>> 32e373e2
      },
      "ResponseBody": []
    },
    {
<<<<<<< HEAD
      "RequestUri": "https://seanstagetest.blob.core.windows.net/test-container-f150fab7-6eaa-1cc2-5c36-1b40a95743d5?restype=container",
      "RequestMethod": "DELETE",
      "RequestHeaders": {
        "Authorization": "Sanitized",
        "traceparent": "00-212a899cae2cb642b6b06e46ffcac4a2-83f09c55279e874c-00",
        "User-Agent": [
          "azsdk-net-Storage.Blobs/12.4.0-dev.20200305.1",
          "(.NET Core 4.6.28325.01; Microsoft Windows 10.0.18363 )"
        ],
        "x-ms-client-request-id": "22ad5cc1-7cb5-39e5-6605-646c829765bc",
        "x-ms-date": "Thu, 05 Mar 2020 21:05:05 GMT",
        "x-ms-return-client-request-id": "true",
        "x-ms-version": "2019-10-10"
=======
      "RequestUri": "https://seanmcccanary.blob.core.windows.net/test-container-f150fab7-6eaa-1cc2-5c36-1b40a95743d5?restype=container",
      "RequestMethod": "DELETE",
      "RequestHeaders": {
        "Authorization": "Sanitized",
        "traceparent": "00-f36f0e6a03ebbf448c36717468525037-0cf5b305498a9747-00",
        "User-Agent": [
          "azsdk-net-Storage.Blobs/12.5.0-dev.20200402.1",
          "(.NET Core 4.6.28325.01; Microsoft Windows 10.0.18362 )"
        ],
        "x-ms-client-request-id": "22ad5cc1-7cb5-39e5-6605-646c829765bc",
        "x-ms-date": "Thu, 02 Apr 2020 23:45:06 GMT",
        "x-ms-return-client-request-id": "true",
        "x-ms-version": "2019-12-12"
>>>>>>> 32e373e2
      },
      "RequestBody": null,
      "StatusCode": 202,
      "ResponseHeaders": {
        "Content-Length": "0",
<<<<<<< HEAD
        "Date": "Thu, 05 Mar 2020 21:05:04 GMT",
=======
        "Date": "Thu, 02 Apr 2020 23:45:04 GMT",
>>>>>>> 32e373e2
        "Server": [
          "Windows-Azure-Blob/1.0",
          "Microsoft-HTTPAPI/2.0"
        ],
        "x-ms-client-request-id": "22ad5cc1-7cb5-39e5-6605-646c829765bc",
<<<<<<< HEAD
        "x-ms-request-id": "09b4978b-a01e-0030-1b31-f32cf4000000",
        "x-ms-version": "2019-10-10"
=======
        "x-ms-request-id": "ff867fef-801e-006a-8048-099588000000",
        "x-ms-version": "2019-12-12"
>>>>>>> 32e373e2
      },
      "ResponseBody": []
    }
  ],
  "Variables": {
<<<<<<< HEAD
    "DateTimeOffsetNow": "2020-03-05T13:05:02.5182439-08:00",
    "RandomSeed": "1372802807",
    "Storage_TestConfigDefault": "ProductionTenant\nseanstagetest\nU2FuaXRpemVk\nhttps://seanstagetest.blob.core.windows.net\nhttp://seanstagetest.file.core.windows.net\nhttp://seanstagetest.queue.core.windows.net\nhttp://seanstagetest.table.core.windows.net\n\n\n\n\nhttp://seanstagetest-secondary.blob.core.windows.net\nhttp://seanstagetest-secondary.file.core.windows.net\nhttp://seanstagetest-secondary.queue.core.windows.net\nhttp://seanstagetest-secondary.table.core.windows.net\n\nSanitized\n\n\nCloud\nBlobEndpoint=https://seanstagetest.blob.core.windows.net/;QueueEndpoint=http://seanstagetest.queue.core.windows.net/;FileEndpoint=http://seanstagetest.file.core.windows.net/;BlobSecondaryEndpoint=http://seanstagetest-secondary.blob.core.windows.net/;QueueSecondaryEndpoint=http://seanstagetest-secondary.queue.core.windows.net/;FileSecondaryEndpoint=http://seanstagetest-secondary.file.core.windows.net/;AccountName=seanstagetest;AccountKey=Sanitized\nseanscope1"
=======
    "DateTimeOffsetNow": "2020-04-02T16:45:03.3637839-07:00",
    "RandomSeed": "1372802807",
    "Storage_TestConfigDefault": "ProductionTenant\nseanmcccanary\nU2FuaXRpemVk\nhttps://seanmcccanary.blob.core.windows.net\nhttps://seanmcccanary.file.core.windows.net\nhttps://seanmcccanary.queue.core.windows.net\nhttps://seanmcccanary.table.core.windows.net\n\n\n\n\nhttps://seanmcccanary-secondary.blob.core.windows.net\nhttps://seanmcccanary-secondary.file.core.windows.net\nhttps://seanmcccanary-secondary.queue.core.windows.net\nhttps://seanmcccanary-secondary.table.core.windows.net\n\nSanitized\n\n\nCloud\nBlobEndpoint=https://seanmcccanary.blob.core.windows.net/;QueueEndpoint=https://seanmcccanary.queue.core.windows.net/;FileEndpoint=https://seanmcccanary.file.core.windows.net/;BlobSecondaryEndpoint=https://seanmcccanary-secondary.blob.core.windows.net/;QueueSecondaryEndpoint=https://seanmcccanary-secondary.queue.core.windows.net/;FileSecondaryEndpoint=https://seanmcccanary-secondary.file.core.windows.net/;AccountName=seanmcccanary;AccountKey=Sanitized\nseanscope1"
>>>>>>> 32e373e2
  }
}<|MERGE_RESOLUTION|>--- conflicted
+++ resolved
@@ -1,22 +1,6 @@
 {
   "Entries": [
     {
-<<<<<<< HEAD
-      "RequestUri": "https://seanstagetest.blob.core.windows.net/test-container-c9b7dd1a-4133-58b6-0803-1ee99f1830db?restype=container",
-      "RequestMethod": "PUT",
-      "RequestHeaders": {
-        "Authorization": "Sanitized",
-        "traceparent": "00-02dfeafd8462204b8743d3c4e97ddaa6-ebe8c1a5f283344d-00",
-        "User-Agent": [
-          "azsdk-net-Storage.Blobs/12.4.0-dev.20200305.1",
-          "(.NET Core 4.6.28325.01; Microsoft Windows 10.0.18363 )"
-        ],
-        "x-ms-blob-public-access": "container",
-        "x-ms-client-request-id": "e2b7e838-cc59-cfd0-0980-ca99bef8329f",
-        "x-ms-date": "Thu, 05 Mar 2020 21:05:02 GMT",
-        "x-ms-return-client-request-id": "true",
-        "x-ms-version": "2019-10-10"
-=======
       "RequestUri": "https://seanmcccanary.blob.core.windows.net/test-container-c9b7dd1a-4133-58b6-0803-1ee99f1830db?restype=container",
       "RequestMethod": "PUT",
       "RequestHeaders": {
@@ -31,58 +15,30 @@
         "x-ms-date": "Thu, 02 Apr 2020 23:45:03 GMT",
         "x-ms-return-client-request-id": "true",
         "x-ms-version": "2019-12-12"
->>>>>>> 32e373e2
-      },
-      "RequestBody": null,
-      "StatusCode": 201,
-      "ResponseHeaders": {
-        "Content-Length": "0",
-<<<<<<< HEAD
-        "Date": "Thu, 05 Mar 2020 21:05:02 GMT",
-        "ETag": "\u00220x8D7C148DF6FC027\u0022",
-        "Last-Modified": "Thu, 05 Mar 2020 21:05:02 GMT",
-=======
+      },
+      "RequestBody": null,
+      "StatusCode": 201,
+      "ResponseHeaders": {
+        "Content-Length": "0",
         "Date": "Thu, 02 Apr 2020 23:45:01 GMT",
         "ETag": "\u00220x8D7D75FDD193DCC\u0022",
         "Last-Modified": "Thu, 02 Apr 2020 23:45:02 GMT",
->>>>>>> 32e373e2
         "Server": [
           "Windows-Azure-Blob/1.0",
           "Microsoft-HTTPAPI/2.0"
         ],
         "x-ms-client-request-id": "e2b7e838-cc59-cfd0-0980-ca99bef8329f",
-<<<<<<< HEAD
-        "x-ms-request-id": "b9e9f37a-001e-0016-4f31-f364ec000000",
-        "x-ms-version": "2019-10-10"
-=======
         "x-ms-request-id": "8e912751-c01e-0044-1348-09c79f000000",
         "x-ms-version": "2019-12-12"
->>>>>>> 32e373e2
-      },
-      "ResponseBody": []
-    },
-    {
-<<<<<<< HEAD
-      "RequestUri": "https://seanstagetest.blob.core.windows.net/test-container-c9b7dd1a-4133-58b6-0803-1ee99f1830db/test-blob-9a15b151-0010-aa92-656a-eb78e424f399",
-=======
+      },
+      "ResponseBody": []
+    },
+    {
       "RequestUri": "https://seanmcccanary.blob.core.windows.net/test-container-c9b7dd1a-4133-58b6-0803-1ee99f1830db/test-blob-9a15b151-0010-aa92-656a-eb78e424f399",
->>>>>>> 32e373e2
       "RequestMethod": "PUT",
       "RequestHeaders": {
         "Authorization": "Sanitized",
         "Content-Length": "1024",
-<<<<<<< HEAD
-        "traceparent": "00-a6d433bf2e7eb84a991a8e1a3970cdd3-5ddf5afea1cd2a4c-00",
-        "User-Agent": [
-          "azsdk-net-Storage.Blobs/12.4.0-dev.20200305.1",
-          "(.NET Core 4.6.28325.01; Microsoft Windows 10.0.18363 )"
-        ],
-        "x-ms-blob-type": "BlockBlob",
-        "x-ms-client-request-id": "a53c8829-20bb-6480-8a04-15ecde9584fa",
-        "x-ms-date": "Thu, 05 Mar 2020 21:05:02 GMT",
-        "x-ms-return-client-request-id": "true",
-        "x-ms-version": "2019-10-10"
-=======
         "traceparent": "00-3298167e8d97584891678ff579c68da9-34349d8b586aa743-00",
         "User-Agent": [
           "azsdk-net-Storage.Blobs/12.5.0-dev.20200402.1",
@@ -93,57 +49,28 @@
         "x-ms-date": "Thu, 02 Apr 2020 23:45:03 GMT",
         "x-ms-return-client-request-id": "true",
         "x-ms-version": "2019-12-12"
->>>>>>> 32e373e2
       },
       "RequestBody": "D6uxtmFNgcpINFEApd6O5oi9QbNaWWI3Vgx87uBX6uSMMYkSRns9AzBLUduukgWH3ATwJ\u002BNAPrVJeWBV0ZLp8Elsc3NUe6ANfz2CDweHicMG9BLcZ8MBS/LUycwa6DGeYWGRQR6SM2Fk4qilvi\u002BuwvCdTtyADImGayiAgLLT85YM5K2m9UeldMGwd4UaW43CJQfcfJlVHVTXCtb2EbKuke4RmdmCB8yp\u002BNkaz5UDaw\u002Bavlqr9nb8t8ZYzupxrmMPAuWWCcKzQB46M4TAOk6/1J7GW1NYA5p4FOESKjjiOEl2C82vbWJN5n08cMPyPHx4mPpLqlIQtv5KHvTgoRXlWPs6Si6AD2Y8eXXVG5LXhtdlmZE\u002Blo32ZVTOZU9tbEVnVhjIt/JO\u002BImTDzHdO5psc5cceweEpsJtROTZsqoXzgwvbcR6Ds/lFqEIq4ZbGCq5YvG3UfA\u002B47BWWnINdEbee0Elrs3W8WTIN2RlfPs7Eiu6H0\u002B4YH0c8YkUJLRc16JbKS9FNmpc43CM7hmM2Ge0G0dHU1T2JRvDCbxEwc2wbF/CClLM9dzAXjveLHFjjxkiYAlsFIRNZQMTgi2tGCKj3IK6yc0U6CVrh/QZF/mqYHmjIWHERFfbdKVPuHOvEkYZO1DuqcZLDXjjAI2QNE0JaSKzCfbB3pcr31UoxS\u002ByvHSu/9upu7azWBTo4UPJS0BXRU9R\u002BwhQV124wspwIkdIMEQZ4TRxYK1rALHh2P1UYZQU0IDfYcBrXah\u002B8fjsQjbNn7D/sGkL5uSh5fpXbn5gZGE2XFHGac\u002BDroSM82\u002B0f757FDlMVLEqCeqbPnvGE\u002B8pHY2XtebkBjbhewHlf/J17WY83FlFFA\u002BvC1NmKipTvZqUY9XiHMnYlg4CatmwRYn4JlAVijeV4wl96KqSfdsLjr5mUBwdk9CcY0VLQ6k1/8XJbgTaPjNj/3/LZDQfRRgy9twbSfVt2pOAeCbxSaBgR\u002BjkyQ/WMVCKA1CdUS6bfR0sGEzMGrbPXJRxWsUMcbXeaxxMOnwJXMWMkEWk0Ihk5PsIxTFTky0yFWx7ZdeKfpGbvuYST0OhI7yHQIpwK4wLDHbKA6yEi9fvGiUPjvbuARGzCRGhUpS3Z6J0zFOiwengb1lhwHrlFjMPIjUekpTGmT54vCF6abrhEpwJEL6DTFg7Lh6cjEGXzvPeki9emdUNrTMVKQXIZgaff63e3AZ0i9bd42N1Kgz84e4um9eKgnnG\u002B2KKbiNScsgY/Q2TuPHtagZZgbZyl4MmGEgXmcovFPw0F\u002BCj6R2yinCaXS3/aCj8QTHQMQHCVGTeY1XbO9j\u002B6egQX6ERSYDppvZG2DpWJ7AfGliZXuP7csJ8xIXI1w==",
       "StatusCode": 201,
       "ResponseHeaders": {
         "Content-Length": "0",
         "Content-MD5": "iHRyPYQ5rsINguGAbEKNRg==",
-<<<<<<< HEAD
-        "Date": "Thu, 05 Mar 2020 21:05:02 GMT",
-        "ETag": "\u00220x8D7C148DF7DC23B\u0022",
-        "Last-Modified": "Thu, 05 Mar 2020 21:05:02 GMT",
-=======
         "Date": "Thu, 02 Apr 2020 23:45:01 GMT",
         "ETag": "\u00220x8D7D75FDD2669C0\u0022",
         "Last-Modified": "Thu, 02 Apr 2020 23:45:02 GMT",
->>>>>>> 32e373e2
         "Server": [
           "Windows-Azure-Blob/1.0",
           "Microsoft-HTTPAPI/2.0"
         ],
         "x-ms-client-request-id": "a53c8829-20bb-6480-8a04-15ecde9584fa",
         "x-ms-content-crc64": "VFBejJBS/gg=",
-<<<<<<< HEAD
-        "x-ms-request-id": "b9e9f37c-001e-0016-5031-f364ec000000",
-        "x-ms-request-server-encrypted": "true",
-        "x-ms-version": "2019-10-10"
-=======
         "x-ms-request-id": "8e91275e-c01e-0044-1d48-09c79f000000",
         "x-ms-request-server-encrypted": "true",
         "x-ms-version": "2019-12-12"
->>>>>>> 32e373e2
-      },
-      "ResponseBody": []
-    },
-    {
-<<<<<<< HEAD
-      "RequestUri": "https://seanstagetest.blob.core.windows.net/test-container-c9b7dd1a-4133-58b6-0803-1ee99f1830db/test-blob-9a15b151-0010-aa92-656a-eb78e424f399",
-      "RequestMethod": "HEAD",
-      "RequestHeaders": {
-        "Authorization": "Sanitized",
-        "If-Modified-Since": "Fri, 06 Mar 2020 21:05:02 GMT",
-        "traceparent": "00-0283847dc23b214cbb29683b7b0659d7-64f7a1a37c407641-00",
-        "User-Agent": [
-          "azsdk-net-Storage.Blobs/12.4.0-dev.20200305.1",
-          "(.NET Core 4.6.28325.01; Microsoft Windows 10.0.18363 )"
-        ],
-        "x-ms-client-request-id": "3c5246f5-2349-2e1c-1736-ea40d91ca855",
-        "x-ms-date": "Thu, 05 Mar 2020 21:05:02 GMT",
-        "x-ms-return-client-request-id": "true",
-        "x-ms-version": "2019-10-10"
-=======
+      },
+      "ResponseBody": []
+    },
+    {
       "RequestUri": "https://seanmcccanary.blob.core.windows.net/test-container-c9b7dd1a-4133-58b6-0803-1ee99f1830db/test-blob-9a15b151-0010-aa92-656a-eb78e424f399",
       "RequestMethod": "HEAD",
       "RequestHeaders": {
@@ -158,49 +85,24 @@
         "x-ms-date": "Thu, 02 Apr 2020 23:45:03 GMT",
         "x-ms-return-client-request-id": "true",
         "x-ms-version": "2019-12-12"
->>>>>>> 32e373e2
       },
       "RequestBody": null,
       "StatusCode": 304,
       "ResponseHeaders": {
         "Content-Length": "0",
-<<<<<<< HEAD
-        "Date": "Thu, 05 Mar 2020 21:05:02 GMT",
-=======
         "Date": "Thu, 02 Apr 2020 23:45:02 GMT",
->>>>>>> 32e373e2
         "Server": [
           "Windows-Azure-Blob/1.0",
           "Microsoft-HTTPAPI/2.0"
         ],
         "x-ms-client-request-id": "3c5246f5-2349-2e1c-1736-ea40d91ca855",
         "x-ms-error-code": "ConditionNotMet",
-<<<<<<< HEAD
-        "x-ms-request-id": "b9e9f37e-001e-0016-5231-f364ec000000",
-        "x-ms-version": "2019-10-10"
-=======
         "x-ms-request-id": "8e912762-c01e-0044-2148-09c79f000000",
         "x-ms-version": "2019-12-12"
->>>>>>> 32e373e2
-      },
-      "ResponseBody": []
-    },
-    {
-<<<<<<< HEAD
-      "RequestUri": "https://seanstagetest.blob.core.windows.net/test-container-c9b7dd1a-4133-58b6-0803-1ee99f1830db?restype=container",
-      "RequestMethod": "DELETE",
-      "RequestHeaders": {
-        "Authorization": "Sanitized",
-        "traceparent": "00-432c9089132794428a6973f15a2003d8-c1c3f6c15410d744-00",
-        "User-Agent": [
-          "azsdk-net-Storage.Blobs/12.4.0-dev.20200305.1",
-          "(.NET Core 4.6.28325.01; Microsoft Windows 10.0.18363 )"
-        ],
-        "x-ms-client-request-id": "98f724ac-4843-fdb1-b278-9705dbd15f8a",
-        "x-ms-date": "Thu, 05 Mar 2020 21:05:02 GMT",
-        "x-ms-return-client-request-id": "true",
-        "x-ms-version": "2019-10-10"
-=======
+      },
+      "ResponseBody": []
+    },
+    {
       "RequestUri": "https://seanmcccanary.blob.core.windows.net/test-container-c9b7dd1a-4133-58b6-0803-1ee99f1830db?restype=container",
       "RequestMethod": "DELETE",
       "RequestHeaders": {
@@ -214,49 +116,23 @@
         "x-ms-date": "Thu, 02 Apr 2020 23:45:03 GMT",
         "x-ms-return-client-request-id": "true",
         "x-ms-version": "2019-12-12"
->>>>>>> 32e373e2
       },
       "RequestBody": null,
       "StatusCode": 202,
       "ResponseHeaders": {
         "Content-Length": "0",
-<<<<<<< HEAD
-        "Date": "Thu, 05 Mar 2020 21:05:02 GMT",
-=======
         "Date": "Thu, 02 Apr 2020 23:45:02 GMT",
->>>>>>> 32e373e2
         "Server": [
           "Windows-Azure-Blob/1.0",
           "Microsoft-HTTPAPI/2.0"
         ],
         "x-ms-client-request-id": "98f724ac-4843-fdb1-b278-9705dbd15f8a",
-<<<<<<< HEAD
-        "x-ms-request-id": "b9e9f37f-001e-0016-5331-f364ec000000",
-        "x-ms-version": "2019-10-10"
-=======
         "x-ms-request-id": "8e91276c-c01e-0044-2b48-09c79f000000",
         "x-ms-version": "2019-12-12"
->>>>>>> 32e373e2
-      },
-      "ResponseBody": []
-    },
-    {
-<<<<<<< HEAD
-      "RequestUri": "https://seanstagetest.blob.core.windows.net/test-container-32eedaee-9cb1-278c-05ed-c64624f83df8?restype=container",
-      "RequestMethod": "PUT",
-      "RequestHeaders": {
-        "Authorization": "Sanitized",
-        "traceparent": "00-a9227f1ed02b4948a53798b9aa7e4e05-31aa188c93a8e046-00",
-        "User-Agent": [
-          "azsdk-net-Storage.Blobs/12.4.0-dev.20200305.1",
-          "(.NET Core 4.6.28325.01; Microsoft Windows 10.0.18363 )"
-        ],
-        "x-ms-blob-public-access": "container",
-        "x-ms-client-request-id": "163474a4-4931-1061-98cf-9255816bd9ba",
-        "x-ms-date": "Thu, 05 Mar 2020 21:05:03 GMT",
-        "x-ms-return-client-request-id": "true",
-        "x-ms-version": "2019-10-10"
-=======
+      },
+      "ResponseBody": []
+    },
+    {
       "RequestUri": "https://seanmcccanary.blob.core.windows.net/test-container-32eedaee-9cb1-278c-05ed-c64624f83df8?restype=container",
       "RequestMethod": "PUT",
       "RequestHeaders": {
@@ -271,58 +147,30 @@
         "x-ms-date": "Thu, 02 Apr 2020 23:45:03 GMT",
         "x-ms-return-client-request-id": "true",
         "x-ms-version": "2019-12-12"
->>>>>>> 32e373e2
-      },
-      "RequestBody": null,
-      "StatusCode": 201,
-      "ResponseHeaders": {
-        "Content-Length": "0",
-<<<<<<< HEAD
-        "Date": "Thu, 05 Mar 2020 21:05:02 GMT",
-        "ETag": "\u00220x8D7C148DFC672E5\u0022",
-        "Last-Modified": "Thu, 05 Mar 2020 21:05:03 GMT",
-=======
+      },
+      "RequestBody": null,
+      "StatusCode": 201,
+      "ResponseHeaders": {
+        "Content-Length": "0",
         "Date": "Thu, 02 Apr 2020 23:45:03 GMT",
         "ETag": "\u00220x8D7D75FDD6F782C\u0022",
         "Last-Modified": "Thu, 02 Apr 2020 23:45:03 GMT",
->>>>>>> 32e373e2
         "Server": [
           "Windows-Azure-Blob/1.0",
           "Microsoft-HTTPAPI/2.0"
         ],
         "x-ms-client-request-id": "163474a4-4931-1061-98cf-9255816bd9ba",
-<<<<<<< HEAD
-        "x-ms-request-id": "9d515386-c01e-0044-3231-f31804000000",
-        "x-ms-version": "2019-10-10"
-=======
         "x-ms-request-id": "7ac99af8-b01e-0003-5a48-09acc4000000",
         "x-ms-version": "2019-12-12"
->>>>>>> 32e373e2
-      },
-      "ResponseBody": []
-    },
-    {
-<<<<<<< HEAD
-      "RequestUri": "https://seanstagetest.blob.core.windows.net/test-container-32eedaee-9cb1-278c-05ed-c64624f83df8/test-blob-034a9e3a-aa3e-de64-c7c3-2ee892a0f0ca",
-=======
+      },
+      "ResponseBody": []
+    },
+    {
       "RequestUri": "https://seanmcccanary.blob.core.windows.net/test-container-32eedaee-9cb1-278c-05ed-c64624f83df8/test-blob-034a9e3a-aa3e-de64-c7c3-2ee892a0f0ca",
->>>>>>> 32e373e2
       "RequestMethod": "PUT",
       "RequestHeaders": {
         "Authorization": "Sanitized",
         "Content-Length": "1024",
-<<<<<<< HEAD
-        "traceparent": "00-c3412cef1d73ed4f8af53110eb45a61c-dbfddf820e27b544-00",
-        "User-Agent": [
-          "azsdk-net-Storage.Blobs/12.4.0-dev.20200305.1",
-          "(.NET Core 4.6.28325.01; Microsoft Windows 10.0.18363 )"
-        ],
-        "x-ms-blob-type": "BlockBlob",
-        "x-ms-client-request-id": "5ccad034-4191-49a2-58a9-fed3c4ebbfb6",
-        "x-ms-date": "Thu, 05 Mar 2020 21:05:03 GMT",
-        "x-ms-return-client-request-id": "true",
-        "x-ms-version": "2019-10-10"
-=======
         "traceparent": "00-a537f6ad49f8564fbf4f3410998c2330-6cfa287e77bc764e-00",
         "User-Agent": [
           "azsdk-net-Storage.Blobs/12.5.0-dev.20200402.1",
@@ -333,57 +181,28 @@
         "x-ms-date": "Thu, 02 Apr 2020 23:45:04 GMT",
         "x-ms-return-client-request-id": "true",
         "x-ms-version": "2019-12-12"
->>>>>>> 32e373e2
       },
       "RequestBody": "ZCKisMMnx3F1gxxVfr2ome9PsZjwhWb5D1ZPbRp5fvjfx/BfySj3E9fZjbqOD18KGpX5Qu5Y2d\u002B7qKFs2FlW/AUjdbbNSM/GWJ7AF/ira//3RFKFfzsKh\u002B0RoyCHijp\u002BgpC1apmoPNHFMupQl8LmEDyhdZMG0X3JGe7Ju6WvP81jQZRn9QBlTgiBv0xRue8rKpPj5RWnd7ET7FGr34AsFvMc7FUtfxs8PCaLhREwd1//nZESy1m3u8riUwivum6HVKlYNM2Z/ap3p6nvHPKg43TxrELvGkqZZTCLSywSjIG3BDBn10OSZaDmmiSwyJ/XQnCUvg4slzlfv8\u002BcDbJ\u002BZRsnNxjBOAsxX0ahCIAm6ZyRtAi7fs5zimz3CBhz9VjtaDQIiZCHFgllYl7Ii4\u002B5ONYyC1mpwudNs62ryi/zvmnts6BLHV8MCp3/Vhtvq//dPdBCQOr/RKVNu9Xj20vZcqT12tfvbht2JgC7qmzL3Qitzo1fsH1\u002B7m/6/WGKKS5RJeR3etAo7s60yxrpQ5k5gd7MNQy\u002BesEmduxn9HC57PzRaYWHVGM4heC\u002Bq\u002BVjlavVwXuDvfMhk6ojUAPkwPle\u002Bt8dGNkUsS16lLAsAM/bw\u002BFBkTP0Ni4IsNbaZANfU8TmX7AFRX3RwBBOCChD9ZLbR40ioy7GacSwFGcCOkwpGkHsRqAe1n1kb9Eipi0GxbpE/hx2PbCVH/bsVTAVzobDJe7nVq7xvXEQvjNdo8OWqk\u002Btvjsvs9yQVyaqMoBMT6BKX4A\u002BHm4LUkGrZX99N3szVarhZxBLk3IRV/\u002BIR4rwxG6SE0RCV4vhoWv5hE1dEiCqd9zWaueQ/ssOLcdugwu2uqEQ6iM38P0eAMalUQ8ktETf3dCtGlmHAhR4MyrEch1gQsmrTCj8c4bft2og66286niDj6U7CaBIiegOvr3TWo6pRA5FeGcc4mpJzmLuZhdnu0mxQOJ4JTkoY8M/7bTJDFzcd6aed3EQZqw68To9WSLRpwJzIRmrMR/UHRWk3PS2gMIGEe9wyETXodo2PTP\u002B6gmgbkaxVepCMUaGylpcbIq3hHF4N0czYN6\u002BnIA/dfPr1TILA26uBCrXw\u002BCo6f7qezRPfrjChrPBbQ5n87lqA7xSm/QnUGgbCX9GoHRninbg0yBL7/Y7KU9/SpZgRxFxbb8kVk4KwivMM3U5fOU\u002BWuKXhh\u002BZHhPFF3KkqAXRu8Jt1TO0QjQn1hD0fruAAaxqQPCzyMDx2E6sXj7cZRom\u002B3izy6exiheub7APpKBXRBXFOmgVHfIBe/zlB\u002BT1S3D2zoNDzTYFuLXYBVkP4jOuVRkoFyuxEN2FsU\u002BqzIIzuCQ/GNYcE3ffv4GyPBiZ8pnJNg==",
       "StatusCode": 201,
       "ResponseHeaders": {
         "Content-Length": "0",
         "Content-MD5": "97E/U\u002BtOocQi\u002BuijE\u002BI/qw==",
-<<<<<<< HEAD
-        "Date": "Thu, 05 Mar 2020 21:05:02 GMT",
-        "ETag": "\u00220x8D7C148DFD3A94F\u0022",
-        "Last-Modified": "Thu, 05 Mar 2020 21:05:03 GMT",
-=======
         "Date": "Thu, 02 Apr 2020 23:45:03 GMT",
         "ETag": "\u00220x8D7D75FDD7C1350\u0022",
         "Last-Modified": "Thu, 02 Apr 2020 23:45:03 GMT",
->>>>>>> 32e373e2
         "Server": [
           "Windows-Azure-Blob/1.0",
           "Microsoft-HTTPAPI/2.0"
         ],
         "x-ms-client-request-id": "5ccad034-4191-49a2-58a9-fed3c4ebbfb6",
         "x-ms-content-crc64": "am1kvpg/17A=",
-<<<<<<< HEAD
-        "x-ms-request-id": "9d515389-c01e-0044-3331-f31804000000",
-        "x-ms-request-server-encrypted": "true",
-        "x-ms-version": "2019-10-10"
-=======
         "x-ms-request-id": "7ac99b00-b01e-0003-5e48-09acc4000000",
         "x-ms-request-server-encrypted": "true",
         "x-ms-version": "2019-12-12"
->>>>>>> 32e373e2
-      },
-      "ResponseBody": []
-    },
-    {
-<<<<<<< HEAD
-      "RequestUri": "https://seanstagetest.blob.core.windows.net/test-container-32eedaee-9cb1-278c-05ed-c64624f83df8/test-blob-034a9e3a-aa3e-de64-c7c3-2ee892a0f0ca",
-      "RequestMethod": "HEAD",
-      "RequestHeaders": {
-        "Authorization": "Sanitized",
-        "If-Unmodified-Since": "Wed, 04 Mar 2020 21:05:02 GMT",
-        "traceparent": "00-c72e08eb21caa44c9d957efe64640774-fdd244eb26ad7147-00",
-        "User-Agent": [
-          "azsdk-net-Storage.Blobs/12.4.0-dev.20200305.1",
-          "(.NET Core 4.6.28325.01; Microsoft Windows 10.0.18363 )"
-        ],
-        "x-ms-client-request-id": "2165cc97-6ccf-71a4-2883-db9b46eae1d2",
-        "x-ms-date": "Thu, 05 Mar 2020 21:05:03 GMT",
-        "x-ms-return-client-request-id": "true",
-        "x-ms-version": "2019-10-10"
-=======
+      },
+      "ResponseBody": []
+    },
+    {
       "RequestUri": "https://seanmcccanary.blob.core.windows.net/test-container-32eedaee-9cb1-278c-05ed-c64624f83df8/test-blob-034a9e3a-aa3e-de64-c7c3-2ee892a0f0ca",
       "RequestMethod": "HEAD",
       "RequestHeaders": {
@@ -398,16 +217,11 @@
         "x-ms-date": "Thu, 02 Apr 2020 23:45:04 GMT",
         "x-ms-return-client-request-id": "true",
         "x-ms-version": "2019-12-12"
->>>>>>> 32e373e2
       },
       "RequestBody": null,
       "StatusCode": 412,
       "ResponseHeaders": {
-<<<<<<< HEAD
-        "Date": "Thu, 05 Mar 2020 21:05:02 GMT",
-=======
-        "Date": "Thu, 02 Apr 2020 23:45:03 GMT",
->>>>>>> 32e373e2
+        "Date": "Thu, 02 Apr 2020 23:45:03 GMT",
         "Server": [
           "Windows-Azure-Blob/1.0",
           "Microsoft-HTTPAPI/2.0"
@@ -415,32 +229,12 @@
         "Transfer-Encoding": "chunked",
         "x-ms-client-request-id": "2165cc97-6ccf-71a4-2883-db9b46eae1d2",
         "x-ms-error-code": "ConditionNotMet",
-<<<<<<< HEAD
-        "x-ms-request-id": "9d51538c-c01e-0044-3631-f31804000000",
-        "x-ms-version": "2019-10-10"
-=======
         "x-ms-request-id": "7ac99b0e-b01e-0003-6c48-09acc4000000",
         "x-ms-version": "2019-12-12"
->>>>>>> 32e373e2
-      },
-      "ResponseBody": []
-    },
-    {
-<<<<<<< HEAD
-      "RequestUri": "https://seanstagetest.blob.core.windows.net/test-container-32eedaee-9cb1-278c-05ed-c64624f83df8?restype=container",
-      "RequestMethod": "DELETE",
-      "RequestHeaders": {
-        "Authorization": "Sanitized",
-        "traceparent": "00-426afb936e54f64ab48272f42b83a780-976d54917fd2424b-00",
-        "User-Agent": [
-          "azsdk-net-Storage.Blobs/12.4.0-dev.20200305.1",
-          "(.NET Core 4.6.28325.01; Microsoft Windows 10.0.18363 )"
-        ],
-        "x-ms-client-request-id": "f83c7f13-9d86-73e7-f15e-4068145e8d2d",
-        "x-ms-date": "Thu, 05 Mar 2020 21:05:03 GMT",
-        "x-ms-return-client-request-id": "true",
-        "x-ms-version": "2019-10-10"
-=======
+      },
+      "ResponseBody": []
+    },
+    {
       "RequestUri": "https://seanmcccanary.blob.core.windows.net/test-container-32eedaee-9cb1-278c-05ed-c64624f83df8?restype=container",
       "RequestMethod": "DELETE",
       "RequestHeaders": {
@@ -454,49 +248,23 @@
         "x-ms-date": "Thu, 02 Apr 2020 23:45:04 GMT",
         "x-ms-return-client-request-id": "true",
         "x-ms-version": "2019-12-12"
->>>>>>> 32e373e2
       },
       "RequestBody": null,
       "StatusCode": 202,
       "ResponseHeaders": {
         "Content-Length": "0",
-<<<<<<< HEAD
-        "Date": "Thu, 05 Mar 2020 21:05:02 GMT",
-=======
-        "Date": "Thu, 02 Apr 2020 23:45:03 GMT",
->>>>>>> 32e373e2
+        "Date": "Thu, 02 Apr 2020 23:45:03 GMT",
         "Server": [
           "Windows-Azure-Blob/1.0",
           "Microsoft-HTTPAPI/2.0"
         ],
         "x-ms-client-request-id": "f83c7f13-9d86-73e7-f15e-4068145e8d2d",
-<<<<<<< HEAD
-        "x-ms-request-id": "9d51538e-c01e-0044-3831-f31804000000",
-        "x-ms-version": "2019-10-10"
-=======
         "x-ms-request-id": "7ac99b32-b01e-0003-0e48-09acc4000000",
         "x-ms-version": "2019-12-12"
->>>>>>> 32e373e2
-      },
-      "ResponseBody": []
-    },
-    {
-<<<<<<< HEAD
-      "RequestUri": "https://seanstagetest.blob.core.windows.net/test-container-c8fe8395-41e7-5a1b-6c20-4cd8288985e1?restype=container",
-      "RequestMethod": "PUT",
-      "RequestHeaders": {
-        "Authorization": "Sanitized",
-        "traceparent": "00-9e5e7fc7a0b7af4f9ace9008d93af024-68a7233ce7337048-00",
-        "User-Agent": [
-          "azsdk-net-Storage.Blobs/12.4.0-dev.20200305.1",
-          "(.NET Core 4.6.28325.01; Microsoft Windows 10.0.18363 )"
-        ],
-        "x-ms-blob-public-access": "container",
-        "x-ms-client-request-id": "68861669-8748-d20c-64e1-8b65510e4a68",
-        "x-ms-date": "Thu, 05 Mar 2020 21:05:03 GMT",
-        "x-ms-return-client-request-id": "true",
-        "x-ms-version": "2019-10-10"
-=======
+      },
+      "ResponseBody": []
+    },
+    {
       "RequestUri": "https://seanmcccanary.blob.core.windows.net/test-container-c8fe8395-41e7-5a1b-6c20-4cd8288985e1?restype=container",
       "RequestMethod": "PUT",
       "RequestHeaders": {
@@ -511,58 +279,30 @@
         "x-ms-date": "Thu, 02 Apr 2020 23:45:04 GMT",
         "x-ms-return-client-request-id": "true",
         "x-ms-version": "2019-12-12"
->>>>>>> 32e373e2
-      },
-      "RequestBody": null,
-      "StatusCode": 201,
-      "ResponseHeaders": {
-        "Content-Length": "0",
-<<<<<<< HEAD
-        "Date": "Thu, 05 Mar 2020 21:05:03 GMT",
-        "ETag": "\u00220x8D7C148E01B44CF\u0022",
-        "Last-Modified": "Thu, 05 Mar 2020 21:05:03 GMT",
-=======
+      },
+      "RequestBody": null,
+      "StatusCode": 201,
+      "ResponseHeaders": {
+        "Content-Length": "0",
         "Date": "Thu, 02 Apr 2020 23:45:03 GMT",
         "ETag": "\u00220x8D7D75FDDC4E757\u0022",
         "Last-Modified": "Thu, 02 Apr 2020 23:45:03 GMT",
->>>>>>> 32e373e2
         "Server": [
           "Windows-Azure-Blob/1.0",
           "Microsoft-HTTPAPI/2.0"
         ],
         "x-ms-client-request-id": "68861669-8748-d20c-64e1-8b65510e4a68",
-<<<<<<< HEAD
-        "x-ms-request-id": "6ed2652f-401e-0038-3331-f336fb000000",
-        "x-ms-version": "2019-10-10"
-=======
         "x-ms-request-id": "59b23e30-001e-0039-1748-09b6bc000000",
         "x-ms-version": "2019-12-12"
->>>>>>> 32e373e2
-      },
-      "ResponseBody": []
-    },
-    {
-<<<<<<< HEAD
-      "RequestUri": "https://seanstagetest.blob.core.windows.net/test-container-c8fe8395-41e7-5a1b-6c20-4cd8288985e1/test-blob-2d365ed9-c6d6-ab7f-373f-80dfdd155d75",
-=======
+      },
+      "ResponseBody": []
+    },
+    {
       "RequestUri": "https://seanmcccanary.blob.core.windows.net/test-container-c8fe8395-41e7-5a1b-6c20-4cd8288985e1/test-blob-2d365ed9-c6d6-ab7f-373f-80dfdd155d75",
->>>>>>> 32e373e2
       "RequestMethod": "PUT",
       "RequestHeaders": {
         "Authorization": "Sanitized",
         "Content-Length": "1024",
-<<<<<<< HEAD
-        "traceparent": "00-2fe26297406ce947bd0403089defc868-3600a90728264045-00",
-        "User-Agent": [
-          "azsdk-net-Storage.Blobs/12.4.0-dev.20200305.1",
-          "(.NET Core 4.6.28325.01; Microsoft Windows 10.0.18363 )"
-        ],
-        "x-ms-blob-type": "BlockBlob",
-        "x-ms-client-request-id": "f8411e4a-790a-d01a-98e8-9e24340f7a46",
-        "x-ms-date": "Thu, 05 Mar 2020 21:05:03 GMT",
-        "x-ms-return-client-request-id": "true",
-        "x-ms-version": "2019-10-10"
-=======
         "traceparent": "00-0d0c3e2a142cc64aa294957582b99c6e-1d7027ff5dc79f44-00",
         "User-Agent": [
           "azsdk-net-Storage.Blobs/12.5.0-dev.20200402.1",
@@ -573,61 +313,33 @@
         "x-ms-date": "Thu, 02 Apr 2020 23:45:04 GMT",
         "x-ms-return-client-request-id": "true",
         "x-ms-version": "2019-12-12"
->>>>>>> 32e373e2
       },
       "RequestBody": "8dVvEgIcmavatmHMXeVuOr36LJ7AAaCil9oxCAcs9E\u002BDFnR8nzhmvMSLUyBlsk5R0UUi4um/tO80zXon65CjrcESSUdw8ZqElHDZNa2APOSL3zfBChJlxGGFR9G9PtAz56ZfUmkH4d\u002Brnk155X9BtJCWmwxZ4aKvrITl66rIxlafpU4HIOp7hP5YFmvE7N/iQ5NBJ6LD2gUDr6bkIvU14tf32T8xOpOmGhcOAMo26r\u002BlA6gXh56028tIA3FElmIIIzSUzROfsQj/mwyKtdo7zMXmPx5MHVo5Q/106DciYoS1Bd2Woh2sBVGfF\u002BuRKSbwDTarXVZDuwXZWooVK8jR3TmI1a/8pCqnOTrNrQZvpxnXg9sBdgQtcknYvEiTltmJzjmyCVR29GgMAyMcdg7\u002BarNwPqjs0GY1WmJlJOfhFKNgQ97MvJ3FYI9z9HLgEfw62VKUI1cxnP7Tfa7xEM\u002BAKu\u002BAuzIwMa0Wqt4ZeNvzVElmK0uVTfFLL6bg\u002BT/u00\u002B/88qDX1bKCqekfnh5GCQi3yhli\u002BWE6tz\u002BNIuLUDhuJ9eOWYUQcPTynCCj8c950haCvRoWiEhqOgjthCvKPrpvNVag6r6eEW4zcu/F4fgNhWF0CJIdV56PJB98I\u002BzJKF1mM7t42OdY5Kus4hVYpFgQ4P/JVTUnUt64EcafIe6CakqSXq08la16HCTncHSINn/GbEPs/9InPuHdwMYhuMK8KnjLxkar00tSTzkRQOFpL9tG2LWrlWt4aiDMX9TnWGNiKkb8vW85G5n4mrCYFf4Ac5Hq2uANEZQMUlwl33N2a/bVrxWabXFsDb0bs/q731QizOtD/H6DVBmx72sTEzwmgS\u002B5w2boZQYffs0i8V2aUXIHAxKHM254Ulr76H0GWPmB9THLARztOWblI36xYGO8F534DBApnk7BQHEM7XyIGSXTofwrz1BWGcmsog/wx/H2P9HfDUzpV1fjCcCr4UzpXAlZ3b9nkEhNovJGfPs\u002B0Xl/Fa2rqAzY6kmlSMWPqzh9wkYGlukyj6\u002BIkmtaotpbpThHK8ufPrP8gPN1wUeDvfa6ybq1NzqPTYX9IxagfUduSaOMSIBs3oSSCRb2vM5nBdV1oNkgpW3\u002Bt91FoRqdXAKrBnek9nV2Teo1Ii4kmJC3lh1BK91uTqQ2jZCiJj1p9a0TS7ZWww5f/lLu6oI/2h9Njgr9WzAkPbjTbmjk0yatyyyAEE3ZYdMP4S2Lf2Mh9rNxVZgybJl97g7\u002BglSleysrQR9WvsnRcyw37noDmb1Vsne1c36Oel\u002BSAyI/299\u002BaWUBXz5Eyzjpn\u002BFr\u002Bn4felRQqdDd8Aesnca/w7unkpdNuYUUATp/EOc\u002BzNOcIn/hcw==",
       "StatusCode": 201,
       "ResponseHeaders": {
         "Content-Length": "0",
         "Content-MD5": "yqYMdO3uteqP8LLYB2ogkA==",
-<<<<<<< HEAD
-        "Date": "Thu, 05 Mar 2020 21:05:03 GMT",
-        "ETag": "\u00220x8D7C148E027BC4F\u0022",
-        "Last-Modified": "Thu, 05 Mar 2020 21:05:03 GMT",
-=======
         "Date": "Thu, 02 Apr 2020 23:45:03 GMT",
         "ETag": "\u00220x8D7D75FDDD195C9\u0022",
         "Last-Modified": "Thu, 02 Apr 2020 23:45:03 GMT",
->>>>>>> 32e373e2
         "Server": [
           "Windows-Azure-Blob/1.0",
           "Microsoft-HTTPAPI/2.0"
         ],
         "x-ms-client-request-id": "f8411e4a-790a-d01a-98e8-9e24340f7a46",
         "x-ms-content-crc64": "RoxsUAP3BBg=",
-<<<<<<< HEAD
-        "x-ms-request-id": "6ed26533-401e-0038-3531-f336fb000000",
-        "x-ms-request-server-encrypted": "true",
-        "x-ms-version": "2019-10-10"
-=======
         "x-ms-request-id": "59b23e35-001e-0039-1a48-09b6bc000000",
         "x-ms-request-server-encrypted": "true",
         "x-ms-version": "2019-12-12"
->>>>>>> 32e373e2
-      },
-      "ResponseBody": []
-    },
-    {
-<<<<<<< HEAD
-      "RequestUri": "https://seanstagetest.blob.core.windows.net/test-container-c8fe8395-41e7-5a1b-6c20-4cd8288985e1/test-blob-2d365ed9-c6d6-ab7f-373f-80dfdd155d75",
-=======
+      },
+      "ResponseBody": []
+    },
+    {
       "RequestUri": "https://seanmcccanary.blob.core.windows.net/test-container-c8fe8395-41e7-5a1b-6c20-4cd8288985e1/test-blob-2d365ed9-c6d6-ab7f-373f-80dfdd155d75",
->>>>>>> 32e373e2
       "RequestMethod": "HEAD",
       "RequestHeaders": {
         "Authorization": "Sanitized",
         "If-Match": "\u0022garbage\u0022",
-<<<<<<< HEAD
-        "traceparent": "00-7500eb038ad0cf4c8486722d280946c9-ef00d998e4328e46-00",
-        "User-Agent": [
-          "azsdk-net-Storage.Blobs/12.4.0-dev.20200305.1",
-          "(.NET Core 4.6.28325.01; Microsoft Windows 10.0.18363 )"
-        ],
-        "x-ms-client-request-id": "0352c68a-e83e-0f69-b21e-9a2601542945",
-        "x-ms-date": "Thu, 05 Mar 2020 21:05:04 GMT",
-        "x-ms-return-client-request-id": "true",
-        "x-ms-version": "2019-10-10"
-=======
         "traceparent": "00-fb9a0fbb465dec42acfa2cfcf8076256-9ef7eee057945847-00",
         "User-Agent": [
           "azsdk-net-Storage.Blobs/12.5.0-dev.20200402.1",
@@ -637,16 +349,11 @@
         "x-ms-date": "Thu, 02 Apr 2020 23:45:04 GMT",
         "x-ms-return-client-request-id": "true",
         "x-ms-version": "2019-12-12"
->>>>>>> 32e373e2
       },
       "RequestBody": null,
       "StatusCode": 412,
       "ResponseHeaders": {
-<<<<<<< HEAD
-        "Date": "Thu, 05 Mar 2020 21:05:03 GMT",
-=======
-        "Date": "Thu, 02 Apr 2020 23:45:03 GMT",
->>>>>>> 32e373e2
+        "Date": "Thu, 02 Apr 2020 23:45:03 GMT",
         "Server": [
           "Windows-Azure-Blob/1.0",
           "Microsoft-HTTPAPI/2.0"
@@ -654,32 +361,12 @@
         "Transfer-Encoding": "chunked",
         "x-ms-client-request-id": "0352c68a-e83e-0f69-b21e-9a2601542945",
         "x-ms-error-code": "ConditionNotMet",
-<<<<<<< HEAD
-        "x-ms-request-id": "6ed26536-401e-0038-3831-f336fb000000",
-        "x-ms-version": "2019-10-10"
-=======
         "x-ms-request-id": "59b23e3e-001e-0039-2148-09b6bc000000",
         "x-ms-version": "2019-12-12"
->>>>>>> 32e373e2
-      },
-      "ResponseBody": []
-    },
-    {
-<<<<<<< HEAD
-      "RequestUri": "https://seanstagetest.blob.core.windows.net/test-container-c8fe8395-41e7-5a1b-6c20-4cd8288985e1?restype=container",
-      "RequestMethod": "DELETE",
-      "RequestHeaders": {
-        "Authorization": "Sanitized",
-        "traceparent": "00-25b034d307d17e4db55fe14473c83079-6e69335a93f40145-00",
-        "User-Agent": [
-          "azsdk-net-Storage.Blobs/12.4.0-dev.20200305.1",
-          "(.NET Core 4.6.28325.01; Microsoft Windows 10.0.18363 )"
-        ],
-        "x-ms-client-request-id": "6e99dc09-77bd-f508-e623-2885ca1717b7",
-        "x-ms-date": "Thu, 05 Mar 2020 21:05:04 GMT",
-        "x-ms-return-client-request-id": "true",
-        "x-ms-version": "2019-10-10"
-=======
+      },
+      "ResponseBody": []
+    },
+    {
       "RequestUri": "https://seanmcccanary.blob.core.windows.net/test-container-c8fe8395-41e7-5a1b-6c20-4cd8288985e1?restype=container",
       "RequestMethod": "DELETE",
       "RequestHeaders": {
@@ -693,49 +380,23 @@
         "x-ms-date": "Thu, 02 Apr 2020 23:45:04 GMT",
         "x-ms-return-client-request-id": "true",
         "x-ms-version": "2019-12-12"
->>>>>>> 32e373e2
       },
       "RequestBody": null,
       "StatusCode": 202,
       "ResponseHeaders": {
         "Content-Length": "0",
-<<<<<<< HEAD
-        "Date": "Thu, 05 Mar 2020 21:05:03 GMT",
-=======
-        "Date": "Thu, 02 Apr 2020 23:45:03 GMT",
->>>>>>> 32e373e2
+        "Date": "Thu, 02 Apr 2020 23:45:03 GMT",
         "Server": [
           "Windows-Azure-Blob/1.0",
           "Microsoft-HTTPAPI/2.0"
         ],
         "x-ms-client-request-id": "6e99dc09-77bd-f508-e623-2885ca1717b7",
-<<<<<<< HEAD
-        "x-ms-request-id": "6ed26538-401e-0038-3a31-f336fb000000",
-        "x-ms-version": "2019-10-10"
-=======
         "x-ms-request-id": "59b23e47-001e-0039-2848-09b6bc000000",
         "x-ms-version": "2019-12-12"
->>>>>>> 32e373e2
-      },
-      "ResponseBody": []
-    },
-    {
-<<<<<<< HEAD
-      "RequestUri": "https://seanstagetest.blob.core.windows.net/test-container-d730658d-28e5-2377-5c6c-2316fb16410f?restype=container",
-      "RequestMethod": "PUT",
-      "RequestHeaders": {
-        "Authorization": "Sanitized",
-        "traceparent": "00-be26b0caccf432448ecb18304faa8385-b69215723b12b84a-00",
-        "User-Agent": [
-          "azsdk-net-Storage.Blobs/12.4.0-dev.20200305.1",
-          "(.NET Core 4.6.28325.01; Microsoft Windows 10.0.18363 )"
-        ],
-        "x-ms-blob-public-access": "container",
-        "x-ms-client-request-id": "67c53511-f072-e026-6475-115053f2f9d0",
-        "x-ms-date": "Thu, 05 Mar 2020 21:05:04 GMT",
-        "x-ms-return-client-request-id": "true",
-        "x-ms-version": "2019-10-10"
-=======
+      },
+      "ResponseBody": []
+    },
+    {
       "RequestUri": "https://seanmcccanary.blob.core.windows.net/test-container-d730658d-28e5-2377-5c6c-2316fb16410f?restype=container",
       "RequestMethod": "PUT",
       "RequestHeaders": {
@@ -750,58 +411,30 @@
         "x-ms-date": "Thu, 02 Apr 2020 23:45:05 GMT",
         "x-ms-return-client-request-id": "true",
         "x-ms-version": "2019-12-12"
->>>>>>> 32e373e2
-      },
-      "RequestBody": null,
-      "StatusCode": 201,
-      "ResponseHeaders": {
-        "Content-Length": "0",
-<<<<<<< HEAD
-        "Date": "Thu, 05 Mar 2020 21:05:03 GMT",
-        "ETag": "\u00220x8D7C148E06EFE9E\u0022",
-        "Last-Modified": "Thu, 05 Mar 2020 21:05:04 GMT",
-=======
+      },
+      "RequestBody": null,
+      "StatusCode": 201,
+      "ResponseHeaders": {
+        "Content-Length": "0",
         "Date": "Thu, 02 Apr 2020 23:45:03 GMT",
         "ETag": "\u00220x8D7D75FDE1E822A\u0022",
         "Last-Modified": "Thu, 02 Apr 2020 23:45:04 GMT",
->>>>>>> 32e373e2
         "Server": [
           "Windows-Azure-Blob/1.0",
           "Microsoft-HTTPAPI/2.0"
         ],
         "x-ms-client-request-id": "67c53511-f072-e026-6475-115053f2f9d0",
-<<<<<<< HEAD
-        "x-ms-request-id": "b519b171-501e-0046-0531-f3a6bc000000",
-        "x-ms-version": "2019-10-10"
-=======
         "x-ms-request-id": "b7d3e770-501e-000b-5b48-09b6cb000000",
         "x-ms-version": "2019-12-12"
->>>>>>> 32e373e2
-      },
-      "ResponseBody": []
-    },
-    {
-<<<<<<< HEAD
-      "RequestUri": "https://seanstagetest.blob.core.windows.net/test-container-d730658d-28e5-2377-5c6c-2316fb16410f/test-blob-3b2f18e1-f1fa-d1fb-dd60-b0335750e477",
-=======
+      },
+      "ResponseBody": []
+    },
+    {
       "RequestUri": "https://seanmcccanary.blob.core.windows.net/test-container-d730658d-28e5-2377-5c6c-2316fb16410f/test-blob-3b2f18e1-f1fa-d1fb-dd60-b0335750e477",
->>>>>>> 32e373e2
       "RequestMethod": "PUT",
       "RequestHeaders": {
         "Authorization": "Sanitized",
         "Content-Length": "1024",
-<<<<<<< HEAD
-        "traceparent": "00-f33b5bb5a528cd4ab0f1b484a1e93d02-d15c1c533d048740-00",
-        "User-Agent": [
-          "azsdk-net-Storage.Blobs/12.4.0-dev.20200305.1",
-          "(.NET Core 4.6.28325.01; Microsoft Windows 10.0.18363 )"
-        ],
-        "x-ms-blob-type": "BlockBlob",
-        "x-ms-client-request-id": "09ccd216-8bbe-ebf8-f403-8f7a1630ace6",
-        "x-ms-date": "Thu, 05 Mar 2020 21:05:04 GMT",
-        "x-ms-return-client-request-id": "true",
-        "x-ms-version": "2019-10-10"
-=======
         "traceparent": "00-757ce29397a3be4da75a2415d21dc71b-9d11fba62befbb4c-00",
         "User-Agent": [
           "azsdk-net-Storage.Blobs/12.5.0-dev.20200402.1",
@@ -812,56 +445,28 @@
         "x-ms-date": "Thu, 02 Apr 2020 23:45:05 GMT",
         "x-ms-return-client-request-id": "true",
         "x-ms-version": "2019-12-12"
->>>>>>> 32e373e2
       },
       "RequestBody": "UVsExVDZnWVnPMBFqTh8NbcARSa14M0fOvOKEUDyiRORmv737TSAB3rJ074xtiik43p8Vgu\u002BwXGN5YtcT4wkdbKstA85hEiDgD2s6wwP7oPL5i3FdjMI09iNaQeoI7jupF4LhAEZal8y\u002BNbNEdZkfvcHkGleX/5/pOE2rBpA21yEvkauA2mBsnvOk31cOsECKOsQoJNPj0Vfi98g4r5E8h16SVOQtnqNht7tkMuBImogNIMvLzrJNS4AT3iKYc\u002B8iqBf4vFtcnJwgxq0Yf553Wl1AK47FMLjsRMkj2cCAyQPMQUrIUB4ssIQvqwgFNMwhnEOFGEhgXXefDHdSeILboD1pTD4Trsp/E3rKlYWwpxA9Aj18\u002B7C7q\u002BQTKUOm2nfBE8sKm6iNzi15RgTNVcfx7mUnFTaFXqRMreAaAEWGmHjDCUG6Zgunb3QQA7Wr7hYcIXref4VBe7Vmve3Is42nsq2MCkxGN0hZv\u002BXCdVsu4P\u002BJ/d8KqFizgY2MU\u002BgdnvvmqFDH3\u002BPJ1inyhL/fvsZaN9zuPrWuXQpVGEi\u002BueOgO\u002BDp28zKZsEbgCf1V\u002BOYlAKHclvLb6BGOAtGcsdbSxwGEoifNaM5j5Dbkn6NuQUmvEQGN0eH1MxAo\u002BOBQ/Q5gHTL7wVbOZ6fTaKK750h\u002BH8GX/ZDVVPUvn28XlG/uAvc4dIJgcn/i4KlpqmlPOVvXuukeyP9tmshN3DH3tsM39WWrg2LGDZ1RpRzne7qL0FYTT\u002BmGz0n3yum6IqZN\u002BynmIaUDk7XpAa1LzSPidi8dsfvb1HbZsTYrs7iJC9rnA6njAUoFeEygKj48SvIWFUS6rGC6YhazDHB\u002B5\u002BANYAXSVLl5/3TVCDm/O7o4nWY0Ba5jzl96PKGTP/TZhpBskso4aeZIrBXf1ZQnCzZsem8KSuIxqZGmWCgX1s9wC4GpQpjwADOP\u002B1mYk/jLQyF7NrWV30u\u002BKvkoggHOIMVGX9oSjbidbHo7il\u002BIqQWo6xT2rKAZ6iw1\u002Byev144hscqEQjQeqLV43cpLWlT8JXHjf6b8x4QlLGWt3IKQ7ZTsGciFBFbRikJvjc7l3p/XSdWlvFfXJOpGbxXOcMwi1\u002BAlXzCMZyEbEeVkjUm1T13VxpK86zFNFOTeTpVBAxl2PKXesI9fSuK0iqpicpeggR/H\u002BKo5dfy\u002B6EpbvhiL2g7b7lCT1o7ehnugCFCG2pJNPb11eRp/TMa5L9hE85zKKLCblpRHDLqA\u002BWIuiW2cKA2oDoBbBmD0XKGZ6ra2mYLu5d\u002Bv\u002B0QOBiEC5I\u002B4QLNZHPfanOUcbyJPpznirRHz2l/fT5ON7Dy5qghfWBHRTAvuMN2\u002B6/yd0na9UEQKG1kfHxov2QEv2yCw==",
       "StatusCode": 201,
       "ResponseHeaders": {
         "Content-Length": "0",
         "Content-MD5": "nTIaLUh2czP26S\u002BwX3lblg==",
-<<<<<<< HEAD
-        "Date": "Thu, 05 Mar 2020 21:05:04 GMT",
-        "ETag": "\u00220x8D7C148E07B5AD6\u0022",
-        "Last-Modified": "Thu, 05 Mar 2020 21:05:04 GMT",
-=======
         "Date": "Thu, 02 Apr 2020 23:45:03 GMT",
         "ETag": "\u00220x8D7D75FDE2C4953\u0022",
         "Last-Modified": "Thu, 02 Apr 2020 23:45:04 GMT",
->>>>>>> 32e373e2
         "Server": [
           "Windows-Azure-Blob/1.0",
           "Microsoft-HTTPAPI/2.0"
         ],
         "x-ms-client-request-id": "09ccd216-8bbe-ebf8-f403-8f7a1630ace6",
         "x-ms-content-crc64": "aYp7Ki2Cwoc=",
-<<<<<<< HEAD
-        "x-ms-request-id": "b519b175-501e-0046-0731-f3a6bc000000",
-        "x-ms-request-server-encrypted": "true",
-        "x-ms-version": "2019-10-10"
-=======
         "x-ms-request-id": "b7d3e774-501e-000b-5d48-09b6cb000000",
         "x-ms-request-server-encrypted": "true",
         "x-ms-version": "2019-12-12"
->>>>>>> 32e373e2
-      },
-      "ResponseBody": []
-    },
-    {
-<<<<<<< HEAD
-      "RequestUri": "https://seanstagetest.blob.core.windows.net/test-container-d730658d-28e5-2377-5c6c-2316fb16410f/test-blob-3b2f18e1-f1fa-d1fb-dd60-b0335750e477",
-      "RequestMethod": "HEAD",
-      "RequestHeaders": {
-        "Authorization": "Sanitized",
-        "traceparent": "00-90d9811947d4dd46bb2401265a829442-b710fbe772f7c34d-00",
-        "User-Agent": [
-          "azsdk-net-Storage.Blobs/12.4.0-dev.20200305.1",
-          "(.NET Core 4.6.28325.01; Microsoft Windows 10.0.18363 )"
-        ],
-        "x-ms-client-request-id": "3f7ac9bc-a930-264d-1643-d7cde08dcf82",
-        "x-ms-date": "Thu, 05 Mar 2020 21:05:04 GMT",
-        "x-ms-return-client-request-id": "true",
-        "x-ms-version": "2019-10-10"
-=======
+      },
+      "ResponseBody": []
+    },
+    {
       "RequestUri": "https://seanmcccanary.blob.core.windows.net/test-container-d730658d-28e5-2377-5c6c-2316fb16410f/test-blob-3b2f18e1-f1fa-d1fb-dd60-b0335750e477",
       "RequestMethod": "HEAD",
       "RequestHeaders": {
@@ -875,7 +480,6 @@
         "x-ms-date": "Thu, 02 Apr 2020 23:45:05 GMT",
         "x-ms-return-client-request-id": "true",
         "x-ms-version": "2019-12-12"
->>>>>>> 32e373e2
       },
       "RequestBody": null,
       "StatusCode": 200,
@@ -884,15 +488,9 @@
         "Content-Length": "1024",
         "Content-MD5": "nTIaLUh2czP26S\u002BwX3lblg==",
         "Content-Type": "application/octet-stream",
-<<<<<<< HEAD
-        "Date": "Thu, 05 Mar 2020 21:05:04 GMT",
-        "ETag": "\u00220x8D7C148E07B5AD6\u0022",
-        "Last-Modified": "Thu, 05 Mar 2020 21:05:04 GMT",
-=======
         "Date": "Thu, 02 Apr 2020 23:45:03 GMT",
         "ETag": "\u00220x8D7D75FDE2C4953\u0022",
         "Last-Modified": "Thu, 02 Apr 2020 23:45:04 GMT",
->>>>>>> 32e373e2
         "Server": [
           "Windows-Azure-Blob/1.0",
           "Microsoft-HTTPAPI/2.0"
@@ -901,41 +499,16 @@
         "x-ms-access-tier-inferred": "true",
         "x-ms-blob-type": "BlockBlob",
         "x-ms-client-request-id": "3f7ac9bc-a930-264d-1643-d7cde08dcf82",
-<<<<<<< HEAD
-        "x-ms-creation-time": "Thu, 05 Mar 2020 21:05:04 GMT",
-        "x-ms-lease-state": "available",
-        "x-ms-lease-status": "unlocked",
-        "x-ms-request-id": "b519b17a-501e-0046-0b31-f3a6bc000000",
-        "x-ms-server-encrypted": "true",
-        "x-ms-version": "2019-10-10"
-=======
         "x-ms-creation-time": "Thu, 02 Apr 2020 23:45:04 GMT",
         "x-ms-lease-state": "available",
         "x-ms-lease-status": "unlocked",
         "x-ms-request-id": "b7d3e776-501e-000b-5f48-09b6cb000000",
         "x-ms-server-encrypted": "true",
         "x-ms-version": "2019-12-12"
->>>>>>> 32e373e2
-      },
-      "ResponseBody": []
-    },
-    {
-<<<<<<< HEAD
-      "RequestUri": "https://seanstagetest.blob.core.windows.net/test-container-d730658d-28e5-2377-5c6c-2316fb16410f/test-blob-3b2f18e1-f1fa-d1fb-dd60-b0335750e477",
-      "RequestMethod": "HEAD",
-      "RequestHeaders": {
-        "Authorization": "Sanitized",
-        "If-None-Match": "\u00220x8D7C148E07B5AD6\u0022",
-        "traceparent": "00-c3f21dcd07f35f47adea6593d86cd0b3-fc90121468a90142-00",
-        "User-Agent": [
-          "azsdk-net-Storage.Blobs/12.4.0-dev.20200305.1",
-          "(.NET Core 4.6.28325.01; Microsoft Windows 10.0.18363 )"
-        ],
-        "x-ms-client-request-id": "4cbded56-6cb6-b1b6-8216-995839881a40",
-        "x-ms-date": "Thu, 05 Mar 2020 21:05:04 GMT",
-        "x-ms-return-client-request-id": "true",
-        "x-ms-version": "2019-10-10"
-=======
+      },
+      "ResponseBody": []
+    },
+    {
       "RequestUri": "https://seanmcccanary.blob.core.windows.net/test-container-d730658d-28e5-2377-5c6c-2316fb16410f/test-blob-3b2f18e1-f1fa-d1fb-dd60-b0335750e477",
       "RequestMethod": "HEAD",
       "RequestHeaders": {
@@ -950,49 +523,24 @@
         "x-ms-date": "Thu, 02 Apr 2020 23:45:05 GMT",
         "x-ms-return-client-request-id": "true",
         "x-ms-version": "2019-12-12"
->>>>>>> 32e373e2
       },
       "RequestBody": null,
       "StatusCode": 304,
       "ResponseHeaders": {
         "Content-Length": "0",
-<<<<<<< HEAD
-        "Date": "Thu, 05 Mar 2020 21:05:04 GMT",
-=======
-        "Date": "Thu, 02 Apr 2020 23:45:03 GMT",
->>>>>>> 32e373e2
+        "Date": "Thu, 02 Apr 2020 23:45:03 GMT",
         "Server": [
           "Windows-Azure-Blob/1.0",
           "Microsoft-HTTPAPI/2.0"
         ],
         "x-ms-client-request-id": "4cbded56-6cb6-b1b6-8216-995839881a40",
         "x-ms-error-code": "ConditionNotMet",
-<<<<<<< HEAD
-        "x-ms-request-id": "b519b17d-501e-0046-0e31-f3a6bc000000",
-        "x-ms-version": "2019-10-10"
-=======
         "x-ms-request-id": "b7d3e77b-501e-000b-6248-09b6cb000000",
         "x-ms-version": "2019-12-12"
->>>>>>> 32e373e2
-      },
-      "ResponseBody": []
-    },
-    {
-<<<<<<< HEAD
-      "RequestUri": "https://seanstagetest.blob.core.windows.net/test-container-d730658d-28e5-2377-5c6c-2316fb16410f?restype=container",
-      "RequestMethod": "DELETE",
-      "RequestHeaders": {
-        "Authorization": "Sanitized",
-        "traceparent": "00-ae14c593be5ee542a5722be577828cb8-e0869fc3783cb747-00",
-        "User-Agent": [
-          "azsdk-net-Storage.Blobs/12.4.0-dev.20200305.1",
-          "(.NET Core 4.6.28325.01; Microsoft Windows 10.0.18363 )"
-        ],
-        "x-ms-client-request-id": "f377b0c6-82cf-c7cc-a9b7-f0fa9b40caf3",
-        "x-ms-date": "Thu, 05 Mar 2020 21:05:04 GMT",
-        "x-ms-return-client-request-id": "true",
-        "x-ms-version": "2019-10-10"
-=======
+      },
+      "ResponseBody": []
+    },
+    {
       "RequestUri": "https://seanmcccanary.blob.core.windows.net/test-container-d730658d-28e5-2377-5c6c-2316fb16410f?restype=container",
       "RequestMethod": "DELETE",
       "RequestHeaders": {
@@ -1006,49 +554,23 @@
         "x-ms-date": "Thu, 02 Apr 2020 23:45:05 GMT",
         "x-ms-return-client-request-id": "true",
         "x-ms-version": "2019-12-12"
->>>>>>> 32e373e2
       },
       "RequestBody": null,
       "StatusCode": 202,
       "ResponseHeaders": {
         "Content-Length": "0",
-<<<<<<< HEAD
-        "Date": "Thu, 05 Mar 2020 21:05:04 GMT",
-=======
-        "Date": "Thu, 02 Apr 2020 23:45:03 GMT",
->>>>>>> 32e373e2
+        "Date": "Thu, 02 Apr 2020 23:45:03 GMT",
         "Server": [
           "Windows-Azure-Blob/1.0",
           "Microsoft-HTTPAPI/2.0"
         ],
         "x-ms-client-request-id": "f377b0c6-82cf-c7cc-a9b7-f0fa9b40caf3",
-<<<<<<< HEAD
-        "x-ms-request-id": "b519b17f-501e-0046-1031-f3a6bc000000",
-        "x-ms-version": "2019-10-10"
-=======
         "x-ms-request-id": "b7d3e77e-501e-000b-6548-09b6cb000000",
         "x-ms-version": "2019-12-12"
->>>>>>> 32e373e2
-      },
-      "ResponseBody": []
-    },
-    {
-<<<<<<< HEAD
-      "RequestUri": "https://seanstagetest.blob.core.windows.net/test-container-f150fab7-6eaa-1cc2-5c36-1b40a95743d5?restype=container",
-      "RequestMethod": "PUT",
-      "RequestHeaders": {
-        "Authorization": "Sanitized",
-        "traceparent": "00-ada75939daa0874e88a9cc689b1680ef-4336c2bae796cd40-00",
-        "User-Agent": [
-          "azsdk-net-Storage.Blobs/12.4.0-dev.20200305.1",
-          "(.NET Core 4.6.28325.01; Microsoft Windows 10.0.18363 )"
-        ],
-        "x-ms-blob-public-access": "container",
-        "x-ms-client-request-id": "73a6cfaa-375c-5735-ee5a-9798678b1e51",
-        "x-ms-date": "Thu, 05 Mar 2020 21:05:04 GMT",
-        "x-ms-return-client-request-id": "true",
-        "x-ms-version": "2019-10-10"
-=======
+      },
+      "ResponseBody": []
+    },
+    {
       "RequestUri": "https://seanmcccanary.blob.core.windows.net/test-container-f150fab7-6eaa-1cc2-5c36-1b40a95743d5?restype=container",
       "RequestMethod": "PUT",
       "RequestHeaders": {
@@ -1063,58 +585,30 @@
         "x-ms-date": "Thu, 02 Apr 2020 23:45:05 GMT",
         "x-ms-return-client-request-id": "true",
         "x-ms-version": "2019-12-12"
->>>>>>> 32e373e2
-      },
-      "RequestBody": null,
-      "StatusCode": 201,
-      "ResponseHeaders": {
-        "Content-Length": "0",
-<<<<<<< HEAD
-        "Date": "Thu, 05 Mar 2020 21:05:04 GMT",
-        "ETag": "\u00220x8D7C148E0CB04B2\u0022",
-        "Last-Modified": "Thu, 05 Mar 2020 21:05:04 GMT",
-=======
+      },
+      "RequestBody": null,
+      "StatusCode": 201,
+      "ResponseHeaders": {
+        "Content-Length": "0",
         "Date": "Thu, 02 Apr 2020 23:45:04 GMT",
         "ETag": "\u00220x8D7D75FDE8374A7\u0022",
         "Last-Modified": "Thu, 02 Apr 2020 23:45:05 GMT",
->>>>>>> 32e373e2
         "Server": [
           "Windows-Azure-Blob/1.0",
           "Microsoft-HTTPAPI/2.0"
         ],
         "x-ms-client-request-id": "73a6cfaa-375c-5735-ee5a-9798678b1e51",
-<<<<<<< HEAD
-        "x-ms-request-id": "09b49785-a01e-0030-1731-f32cf4000000",
-        "x-ms-version": "2019-10-10"
-=======
         "x-ms-request-id": "ff867fdc-801e-006a-7048-099588000000",
         "x-ms-version": "2019-12-12"
->>>>>>> 32e373e2
-      },
-      "ResponseBody": []
-    },
-    {
-<<<<<<< HEAD
-      "RequestUri": "https://seanstagetest.blob.core.windows.net/test-container-f150fab7-6eaa-1cc2-5c36-1b40a95743d5/test-blob-e10c1b74-42ae-91e2-8984-b2e40a16d2c5",
-=======
+      },
+      "ResponseBody": []
+    },
+    {
       "RequestUri": "https://seanmcccanary.blob.core.windows.net/test-container-f150fab7-6eaa-1cc2-5c36-1b40a95743d5/test-blob-e10c1b74-42ae-91e2-8984-b2e40a16d2c5",
->>>>>>> 32e373e2
       "RequestMethod": "PUT",
       "RequestHeaders": {
         "Authorization": "Sanitized",
         "Content-Length": "1024",
-<<<<<<< HEAD
-        "traceparent": "00-b73a8f57e060864eb4c68d568d9c826b-004ebcfb7e46cf4b-00",
-        "User-Agent": [
-          "azsdk-net-Storage.Blobs/12.4.0-dev.20200305.1",
-          "(.NET Core 4.6.28325.01; Microsoft Windows 10.0.18363 )"
-        ],
-        "x-ms-blob-type": "BlockBlob",
-        "x-ms-client-request-id": "722400f4-e942-c0f2-0661-0ecf6c2804fa",
-        "x-ms-date": "Thu, 05 Mar 2020 21:05:05 GMT",
-        "x-ms-return-client-request-id": "true",
-        "x-ms-version": "2019-10-10"
-=======
         "traceparent": "00-ea0a5b52e4856c4081412100ac84ecad-14d14389d500874b-00",
         "User-Agent": [
           "azsdk-net-Storage.Blobs/12.5.0-dev.20200402.1",
@@ -1125,57 +619,28 @@
         "x-ms-date": "Thu, 02 Apr 2020 23:45:06 GMT",
         "x-ms-return-client-request-id": "true",
         "x-ms-version": "2019-12-12"
->>>>>>> 32e373e2
       },
       "RequestBody": "SymW2bHQebaFOZq2jthls6cSOC6JCkJo7RXq2IRQTdeI0U099USgpKFWW3WnKwKwH/88996kPEHnLuub5aExNOvDLr2LJ75jcZSMMq7NwcITOriFFFX545ULVcZYBb4AJCaJ4/1FJPdB2YZKFwmSGW0piKvorCCWykongNH3CmzViw2IRN3EzRXBQzvPrsyLeDxZLnwTGHgF8xmyHaQlSc4ZdIv7CtWQZbqVJmjkxht\u002BmweVntvvwnOVglHDEa9xnPlstjpAkG5mycnBffEPICz\u002BNIKdj6vyKrIYZYeEzVMLJIpveBDhPQuYL9URLUWBhmEkxNwt0wxNeYyHKCrn4vt2tlhnoKgcHfZ3BGDW4fxslt8mXwh23VB\u002BIf6DWRXgsUzZm3btGua4B6fmts\u002BrdpiPG5FLwYLz/9kH6X6qmcPhllIT/UaFf3z5bVhgkCeB0qpl8z6ElfDK5Zud5TBnDW7jBR98l3lSCpsVUVMpkm\u002ByhhfTRaWFXAFiSRiq6JlLkV/qfYsHBDoxEumib0OcoFIs618Zk8jJXqgeGk5hqCECycD0PxXjqoHcojK74\u002B2\u002BxanFfvw5Mf2WIR7j6ers0GrHoKWCqGA9SEDePfGWDXu6X1WkmykkyJfDXR72AMCX8NLH80JHOxxIiDW8W/QMABOjKImVRzRBotcNv0tCRkeAR0wezho4ciQ4XBPzaG2jt1wLU9g3AqidhlBrOnzQBkLuPBSn7TH4arVlXOsgTTlqagjuNvJvSESkgUjJzTioZ1XRBSxY\u002B8krEugi0aW9fDgWAM9z4s9PfvPPA2zpL518vPSVT0cNEW8\u002BwyMJTXef5gQPssxpNIWFgoc5ifddQeNLpRSxKC3xCe9fNB6sRTF7MB1n2XzRE4hvD83A04d34IFAvqdi7b7WHqjdCf9n2TxVvlna9WhmepKMQhhgMDZn51Sca4aJGUJfkbrT8wmIBzWQahUunesZ2UQV1auldu5ydSGry261y6QWemSuk4aIBDrjz8UhOEppg5FCdEOWuRvLYX3o3DzH2p5wFyKGaka\u002BjNFxwqYoUD3XQkjcc1dggMBJ4jEInyj\u002BG/QnsCAn4hhLg\u002BhyJfd0oxBAEZn062dHD5dhPYgUteyoc6axAZ8cr2AvkO9u7VvI1D8gyI6OCjCN36GJxaSQNs77yrJRw6FxJGE5xFp32CI8mGlJ8\u002B1dGWh1JCL\u002Bkuq7n1ohcyOodxCdr6MtVUXWFQZ\u002BTSw7RkLgnbBJ259/cpF2fST/VmX\u002BkyFYq0RJMMQjnw4bf0W9f1gXQNVzX5txHT0St9gh1r\u002BggLkL45r\u002Bl23sJjyQZPJMuP3L6BWQizSG5o4GN3jrAslOev\u002BLspy9Galnhzlf4Q==",
       "StatusCode": 201,
       "ResponseHeaders": {
         "Content-Length": "0",
         "Content-MD5": "5pHPlc2HnmiteqPxQHMAlw==",
-<<<<<<< HEAD
-        "Date": "Thu, 05 Mar 2020 21:05:04 GMT",
-        "ETag": "\u00220x8D7C148E0D75CD5\u0022",
-        "Last-Modified": "Thu, 05 Mar 2020 21:05:05 GMT",
-=======
         "Date": "Thu, 02 Apr 2020 23:45:04 GMT",
         "ETag": "\u00220x8D7D75FDE9137E6\u0022",
         "Last-Modified": "Thu, 02 Apr 2020 23:45:05 GMT",
->>>>>>> 32e373e2
         "Server": [
           "Windows-Azure-Blob/1.0",
           "Microsoft-HTTPAPI/2.0"
         ],
         "x-ms-client-request-id": "722400f4-e942-c0f2-0661-0ecf6c2804fa",
         "x-ms-content-crc64": "heawyuADqgQ=",
-<<<<<<< HEAD
-        "x-ms-request-id": "09b49788-a01e-0030-1831-f32cf4000000",
-        "x-ms-request-server-encrypted": "true",
-        "x-ms-version": "2019-10-10"
-=======
         "x-ms-request-id": "ff867fe2-801e-006a-7448-099588000000",
         "x-ms-request-server-encrypted": "true",
         "x-ms-version": "2019-12-12"
->>>>>>> 32e373e2
-      },
-      "ResponseBody": []
-    },
-    {
-<<<<<<< HEAD
-      "RequestUri": "https://seanstagetest.blob.core.windows.net/test-container-f150fab7-6eaa-1cc2-5c36-1b40a95743d5/test-blob-e10c1b74-42ae-91e2-8984-b2e40a16d2c5",
-      "RequestMethod": "HEAD",
-      "RequestHeaders": {
-        "Authorization": "Sanitized",
-        "traceparent": "00-682a97a8fe78ec47ac787225d19ebecd-5c48a2ef52010441-00",
-        "User-Agent": [
-          "azsdk-net-Storage.Blobs/12.4.0-dev.20200305.1",
-          "(.NET Core 4.6.28325.01; Microsoft Windows 10.0.18363 )"
-        ],
-        "x-ms-client-request-id": "87724921-ec15-cf9e-5705-f779471e3de7",
-        "x-ms-date": "Thu, 05 Mar 2020 21:05:05 GMT",
-        "x-ms-lease-id": "d2d9bf11-dc9d-d1e2-b881-8dabb3145b13",
-        "x-ms-return-client-request-id": "true",
-        "x-ms-version": "2019-10-10"
-=======
+      },
+      "ResponseBody": []
+    },
+    {
       "RequestUri": "https://seanmcccanary.blob.core.windows.net/test-container-f150fab7-6eaa-1cc2-5c36-1b40a95743d5/test-blob-e10c1b74-42ae-91e2-8984-b2e40a16d2c5",
       "RequestMethod": "HEAD",
       "RequestHeaders": {
@@ -1190,16 +655,11 @@
         "x-ms-lease-id": "d2d9bf11-dc9d-d1e2-b881-8dabb3145b13",
         "x-ms-return-client-request-id": "true",
         "x-ms-version": "2019-12-12"
->>>>>>> 32e373e2
       },
       "RequestBody": null,
       "StatusCode": 412,
       "ResponseHeaders": {
-<<<<<<< HEAD
-        "Date": "Thu, 05 Mar 2020 21:05:04 GMT",
-=======
         "Date": "Thu, 02 Apr 2020 23:45:04 GMT",
->>>>>>> 32e373e2
         "Server": [
           "Windows-Azure-Blob/1.0",
           "Microsoft-HTTPAPI/2.0"
@@ -1207,32 +667,12 @@
         "Transfer-Encoding": "chunked",
         "x-ms-client-request-id": "87724921-ec15-cf9e-5705-f779471e3de7",
         "x-ms-error-code": "LeaseNotPresentWithBlobOperation",
-<<<<<<< HEAD
-        "x-ms-request-id": "09b4978a-a01e-0030-1a31-f32cf4000000",
-        "x-ms-version": "2019-10-10"
-=======
         "x-ms-request-id": "ff867fea-801e-006a-7c48-099588000000",
         "x-ms-version": "2019-12-12"
->>>>>>> 32e373e2
-      },
-      "ResponseBody": []
-    },
-    {
-<<<<<<< HEAD
-      "RequestUri": "https://seanstagetest.blob.core.windows.net/test-container-f150fab7-6eaa-1cc2-5c36-1b40a95743d5?restype=container",
-      "RequestMethod": "DELETE",
-      "RequestHeaders": {
-        "Authorization": "Sanitized",
-        "traceparent": "00-212a899cae2cb642b6b06e46ffcac4a2-83f09c55279e874c-00",
-        "User-Agent": [
-          "azsdk-net-Storage.Blobs/12.4.0-dev.20200305.1",
-          "(.NET Core 4.6.28325.01; Microsoft Windows 10.0.18363 )"
-        ],
-        "x-ms-client-request-id": "22ad5cc1-7cb5-39e5-6605-646c829765bc",
-        "x-ms-date": "Thu, 05 Mar 2020 21:05:05 GMT",
-        "x-ms-return-client-request-id": "true",
-        "x-ms-version": "2019-10-10"
-=======
+      },
+      "ResponseBody": []
+    },
+    {
       "RequestUri": "https://seanmcccanary.blob.core.windows.net/test-container-f150fab7-6eaa-1cc2-5c36-1b40a95743d5?restype=container",
       "RequestMethod": "DELETE",
       "RequestHeaders": {
@@ -1246,42 +686,26 @@
         "x-ms-date": "Thu, 02 Apr 2020 23:45:06 GMT",
         "x-ms-return-client-request-id": "true",
         "x-ms-version": "2019-12-12"
->>>>>>> 32e373e2
       },
       "RequestBody": null,
       "StatusCode": 202,
       "ResponseHeaders": {
         "Content-Length": "0",
-<<<<<<< HEAD
-        "Date": "Thu, 05 Mar 2020 21:05:04 GMT",
-=======
         "Date": "Thu, 02 Apr 2020 23:45:04 GMT",
->>>>>>> 32e373e2
         "Server": [
           "Windows-Azure-Blob/1.0",
           "Microsoft-HTTPAPI/2.0"
         ],
         "x-ms-client-request-id": "22ad5cc1-7cb5-39e5-6605-646c829765bc",
-<<<<<<< HEAD
-        "x-ms-request-id": "09b4978b-a01e-0030-1b31-f32cf4000000",
-        "x-ms-version": "2019-10-10"
-=======
         "x-ms-request-id": "ff867fef-801e-006a-8048-099588000000",
         "x-ms-version": "2019-12-12"
->>>>>>> 32e373e2
       },
       "ResponseBody": []
     }
   ],
   "Variables": {
-<<<<<<< HEAD
-    "DateTimeOffsetNow": "2020-03-05T13:05:02.5182439-08:00",
-    "RandomSeed": "1372802807",
-    "Storage_TestConfigDefault": "ProductionTenant\nseanstagetest\nU2FuaXRpemVk\nhttps://seanstagetest.blob.core.windows.net\nhttp://seanstagetest.file.core.windows.net\nhttp://seanstagetest.queue.core.windows.net\nhttp://seanstagetest.table.core.windows.net\n\n\n\n\nhttp://seanstagetest-secondary.blob.core.windows.net\nhttp://seanstagetest-secondary.file.core.windows.net\nhttp://seanstagetest-secondary.queue.core.windows.net\nhttp://seanstagetest-secondary.table.core.windows.net\n\nSanitized\n\n\nCloud\nBlobEndpoint=https://seanstagetest.blob.core.windows.net/;QueueEndpoint=http://seanstagetest.queue.core.windows.net/;FileEndpoint=http://seanstagetest.file.core.windows.net/;BlobSecondaryEndpoint=http://seanstagetest-secondary.blob.core.windows.net/;QueueSecondaryEndpoint=http://seanstagetest-secondary.queue.core.windows.net/;FileSecondaryEndpoint=http://seanstagetest-secondary.file.core.windows.net/;AccountName=seanstagetest;AccountKey=Sanitized\nseanscope1"
-=======
     "DateTimeOffsetNow": "2020-04-02T16:45:03.3637839-07:00",
     "RandomSeed": "1372802807",
     "Storage_TestConfigDefault": "ProductionTenant\nseanmcccanary\nU2FuaXRpemVk\nhttps://seanmcccanary.blob.core.windows.net\nhttps://seanmcccanary.file.core.windows.net\nhttps://seanmcccanary.queue.core.windows.net\nhttps://seanmcccanary.table.core.windows.net\n\n\n\n\nhttps://seanmcccanary-secondary.blob.core.windows.net\nhttps://seanmcccanary-secondary.file.core.windows.net\nhttps://seanmcccanary-secondary.queue.core.windows.net\nhttps://seanmcccanary-secondary.table.core.windows.net\n\nSanitized\n\n\nCloud\nBlobEndpoint=https://seanmcccanary.blob.core.windows.net/;QueueEndpoint=https://seanmcccanary.queue.core.windows.net/;FileEndpoint=https://seanmcccanary.file.core.windows.net/;BlobSecondaryEndpoint=https://seanmcccanary-secondary.blob.core.windows.net/;QueueSecondaryEndpoint=https://seanmcccanary-secondary.queue.core.windows.net/;FileSecondaryEndpoint=https://seanmcccanary-secondary.file.core.windows.net/;AccountName=seanmcccanary;AccountKey=Sanitized\nseanscope1"
->>>>>>> 32e373e2
   }
 }