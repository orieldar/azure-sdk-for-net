{
  "Entries": [
    {
<<<<<<< HEAD
      "RequestUri": "https://seanstagetest.blob.core.windows.net/test-container-77c7359b-f722-a0a7-2bea-a4907bec299f?restype=container",
      "RequestMethod": "PUT",
      "RequestHeaders": {
        "Authorization": "Sanitized",
        "traceparent": "00-d1e6f2461393de478b23bfe698b8ddd0-81dc27ddb6009f44-00",
        "User-Agent": [
          "azsdk-net-Storage.Blobs/12.4.0-dev.20200305.1",
          "(.NET Core 4.6.28325.01; Microsoft Windows 10.0.18363 )"
        ],
        "x-ms-blob-public-access": "container",
        "x-ms-client-request-id": "792b22b7-e62a-c326-c4a0-7b14817a8759",
        "x-ms-date": "Thu, 05 Mar 2020 20:56:43 GMT",
        "x-ms-return-client-request-id": "true",
        "x-ms-version": "2019-10-10"
=======
      "RequestUri": "https://seanmcccanary.blob.core.windows.net/test-container-77c7359b-f722-a0a7-2bea-a4907bec299f?restype=container",
      "RequestMethod": "PUT",
      "RequestHeaders": {
        "Authorization": "Sanitized",
        "traceparent": "00-3e2c9d682c24c147b3d5276657f6b354-c1ebb68d85372141-00",
        "User-Agent": [
          "azsdk-net-Storage.Blobs/12.5.0-dev.20200402.1",
          "(.NET Core 4.6.28325.01; Microsoft Windows 10.0.18362 )"
        ],
        "x-ms-blob-public-access": "container",
        "x-ms-client-request-id": "792b22b7-e62a-c326-c4a0-7b14817a8759",
        "x-ms-date": "Thu, 02 Apr 2020 23:43:03 GMT",
        "x-ms-return-client-request-id": "true",
        "x-ms-version": "2019-12-12"
>>>>>>> 32e373e2
      },
      "RequestBody": null,
      "StatusCode": 201,
      "ResponseHeaders": {
        "Content-Length": "0",
<<<<<<< HEAD
        "Date": "Thu, 05 Mar 2020 20:56:42 GMT",
        "ETag": "\u00220x8D7C147B5E79791\u0022",
        "Last-Modified": "Thu, 05 Mar 2020 20:56:43 GMT",
=======
        "Date": "Thu, 02 Apr 2020 23:43:02 GMT",
        "ETag": "\u00220x8D7D75F95A7F228\u0022",
        "Last-Modified": "Thu, 02 Apr 2020 23:43:02 GMT",
>>>>>>> 32e373e2
        "Server": [
          "Windows-Azure-Blob/1.0",
          "Microsoft-HTTPAPI/2.0"
        ],
        "x-ms-client-request-id": "792b22b7-e62a-c326-c4a0-7b14817a8759",
<<<<<<< HEAD
        "x-ms-request-id": "0507e3d1-b01e-002c-0730-f37e94000000",
        "x-ms-version": "2019-10-10"
=======
        "x-ms-request-id": "8de58a78-b01e-0071-7f48-09ab8b000000",
        "x-ms-version": "2019-12-12"
>>>>>>> 32e373e2
      },
      "ResponseBody": []
    },
    {
<<<<<<< HEAD
      "RequestUri": "https://seanstagetest.blob.core.windows.net/test-container-77c7359b-f722-a0a7-2bea-a4907bec299f/test-blob-3da7eb6e-dccf-6bdf-7a12-9c4e5580efd8",
=======
      "RequestUri": "https://seanmcccanary.blob.core.windows.net/test-container-77c7359b-f722-a0a7-2bea-a4907bec299f/test-blob-3da7eb6e-dccf-6bdf-7a12-9c4e5580efd8",
>>>>>>> 32e373e2
      "RequestMethod": "PUT",
      "RequestHeaders": {
        "Authorization": "Sanitized",
        "Content-Length": "1024",
<<<<<<< HEAD
        "traceparent": "00-1251e35cce19f54cb52c2353db683913-ee382acd74749348-00",
        "User-Agent": [
          "azsdk-net-Storage.Blobs/12.4.0-dev.20200305.1",
          "(.NET Core 4.6.28325.01; Microsoft Windows 10.0.18363 )"
        ],
        "x-ms-blob-type": "BlockBlob",
        "x-ms-client-request-id": "9d8e1dd5-98eb-66ae-a4f2-408b9826dae1",
        "x-ms-date": "Thu, 05 Mar 2020 20:56:43 GMT",
        "x-ms-return-client-request-id": "true",
        "x-ms-version": "2019-10-10"
=======
        "traceparent": "00-7edd6173f7b4f74086101e48587cef90-b5ef40f77d79bd4e-00",
        "User-Agent": [
          "azsdk-net-Storage.Blobs/12.5.0-dev.20200402.1",
          "(.NET Core 4.6.28325.01; Microsoft Windows 10.0.18362 )"
        ],
        "x-ms-blob-type": "BlockBlob",
        "x-ms-client-request-id": "9d8e1dd5-98eb-66ae-a4f2-408b9826dae1",
        "x-ms-date": "Thu, 02 Apr 2020 23:43:03 GMT",
        "x-ms-return-client-request-id": "true",
        "x-ms-version": "2019-12-12"
>>>>>>> 32e373e2
      },
      "RequestBody": "zP/ZWMGvdIcH9R5bs6Y0X0xJucWr4NXbQr/\u002BGEnYbkSxokeBoS\u002BXvncfNtm9hLjT3j0BDMcpLewq/hUCsFs\u002BL4faqhFesr4csfpOi6r7Hb4HKzoL1mF9h3VbV6IalQ0b4QZS49mmdSt/5VvM26FBLuFW\u002B4UhMlklXSOcA1obAhvtM6qjqTrkYLUOjPEGsKzTGijBw5qH\u002Ba6tLIW2CnLQY\u002BI/36j2nYWmcprQE6ZnH6x2yOgyWT\u002BAZTn89n20LlZDPSgOxtEE3HyjGlEAt\u002BYHRQzZP0GJngqjv3lu\u002BqcI8kNDjNV\u002BWVnbcutsjj/tgK1S9LBw2u4Vup4eagdXleLUmigNvCsRieuz/sxVHA/KtT7MGwb2lxdULtE2YO9Rg90Jl/MX4MSCQWrEvdwiv52PU7TJi3nc3gMQuI1Z2in8YXrvS4Qbs9V5SdqbMto7Mm40pww6iPhkLbnwBic2KWdBx1thMnMYc5/fT0GfQaso1YUeJTIcwtiCih7LK62tQyByWWp/2QD6GzRtWzm2xesNyDGiFwM0JAWD36dVTUjyMQwhLOdBqfuFJAr\u002Br2eey8UzvWJ7CyscPjVl/PpYpc3seiotlZgEzB82HPP5NnSe5BPhIY/ldyXhBO2y260ALX48ETU8cTYtLvFCRe83IgjAxxfndoM9BgMETJGrUfByNe91vSQ/YXLdtPOeojE2qeHl8hSVGbf6/gsxNyWkgdwA0A//wWXkgGalCcGQn2TRzqKvxV/c3Rs4er4YDSlNODIWndIhNud7AHGu8BD1al\u002BmYGmC9Lx9JPP0x0emy3I8V9GOegGSr5e6M8XtLu0LQhBfcq2/ykN2mXneLW\u002Bg1TX/cZg\u002BZ/BdFLDRx8D3j/YG6YQ2RlnEfYyNF\u002BCIs4IoGl6P7rxUzNsgAl397QKCfwmD2ETqaY7cOvMLsU8P1WEuqa1iZ6E5sRypFkT7x4\u002BKCpfXBNs\u002BPbDPs7PISRuLES38zkRVIBhoSSYnQVNK4HNkgaa4N9CF8Gz8krPucGgBHQQW//hKNOp/brq0FvtdhdM/ZMd109lddt7YWI1ketm9JiNOM\u002BB6GUy8OMgV0Nlwnw3grgugjEoruYgactxcGvTh9vDXD1HyxUp6uJoQSKUFZ7mAhMvNHZrZInpYYKZwXx7TM9rpmJC77enBJtOvGnHiFQsi25UpE9lV/uzXmmWjCll8PBTLHM4pxZfiDPfHKQgIdUubTYSIqiAAk5qj41ODHRt5M91dFvk8\u002BRX\u002BRgfijtTjziQaB7zV85Lzy4g0heJEXu7bTfYqq15SX1RuimMZHQTFvxQuaRVfpD9LaUtwB3MzuucYB0HeuSPFyKhnZmku2q2Eb8XNFfXYe6i33kIT4Q==",
      "StatusCode": 201,
      "ResponseHeaders": {
        "Content-Length": "0",
        "Content-MD5": "\u002B0J66atjShC/v3B5oeZeFQ==",
<<<<<<< HEAD
        "Date": "Thu, 05 Mar 2020 20:56:43 GMT",
        "ETag": "\u00220x8D7C147B5F43934\u0022",
        "Last-Modified": "Thu, 05 Mar 2020 20:56:43 GMT",
=======
        "Date": "Thu, 02 Apr 2020 23:43:02 GMT",
        "ETag": "\u00220x8D7D75F95B51D7A\u0022",
        "Last-Modified": "Thu, 02 Apr 2020 23:43:02 GMT",
>>>>>>> 32e373e2
        "Server": [
          "Windows-Azure-Blob/1.0",
          "Microsoft-HTTPAPI/2.0"
        ],
        "x-ms-client-request-id": "9d8e1dd5-98eb-66ae-a4f2-408b9826dae1",
        "x-ms-content-crc64": "w89Vgd045CE=",
<<<<<<< HEAD
        "x-ms-request-id": "0507e3d6-b01e-002c-0a30-f37e94000000",
        "x-ms-request-server-encrypted": "true",
        "x-ms-version": "2019-10-10"
=======
        "x-ms-request-id": "8de58a85-b01e-0071-0a48-09ab8b000000",
        "x-ms-request-server-encrypted": "true",
        "x-ms-version": "2019-12-12"
>>>>>>> 32e373e2
      },
      "ResponseBody": []
    },
    {
<<<<<<< HEAD
      "RequestUri": "https://seanstagetest.blob.core.windows.net/test-container-77c7359b-f722-a0a7-2bea-a4907bec299f/test-blob-3da7eb6e-dccf-6bdf-7a12-9c4e5580efd8?comp=properties",
      "RequestMethod": "PUT",
      "RequestHeaders": {
        "Authorization": "Sanitized",
        "traceparent": "00-f1728e176acee24898d69099c1ae6f16-7d780c5633f08440-00",
        "User-Agent": [
          "azsdk-net-Storage.Blobs/12.4.0-dev.20200305.1",
          "(.NET Core 4.6.28325.01; Microsoft Windows 10.0.18363 )"
=======
      "RequestUri": "https://seanmcccanary.blob.core.windows.net/test-container-77c7359b-f722-a0a7-2bea-a4907bec299f/test-blob-3da7eb6e-dccf-6bdf-7a12-9c4e5580efd8?comp=properties",
      "RequestMethod": "PUT",
      "RequestHeaders": {
        "Authorization": "Sanitized",
        "traceparent": "00-0babb37162f5a4458d50a5f26ca16dd0-39f80f7f24908040-00",
        "User-Agent": [
          "azsdk-net-Storage.Blobs/12.5.0-dev.20200402.1",
          "(.NET Core 4.6.28325.01; Microsoft Windows 10.0.18362 )"
>>>>>>> 32e373e2
        ],
        "x-ms-blob-content-encoding": "deflate, gzip",
        "x-ms-blob-content-language": "de-DE, en-CA",
        "x-ms-client-request-id": "c1e16a83-75b3-bef6-32d4-2b89c08a2ac0",
<<<<<<< HEAD
        "x-ms-date": "Thu, 05 Mar 2020 20:56:43 GMT",
        "x-ms-return-client-request-id": "true",
        "x-ms-version": "2019-10-10"
=======
        "x-ms-date": "Thu, 02 Apr 2020 23:43:03 GMT",
        "x-ms-return-client-request-id": "true",
        "x-ms-version": "2019-12-12"
>>>>>>> 32e373e2
      },
      "RequestBody": null,
      "StatusCode": 200,
      "ResponseHeaders": {
        "Content-Length": "0",
<<<<<<< HEAD
        "Date": "Thu, 05 Mar 2020 20:56:43 GMT",
        "ETag": "\u00220x8D7C147B60097D6\u0022",
        "Last-Modified": "Thu, 05 Mar 2020 20:56:43 GMT",
=======
        "Date": "Thu, 02 Apr 2020 23:43:02 GMT",
        "ETag": "\u00220x8D7D75F95C154B9\u0022",
        "Last-Modified": "Thu, 02 Apr 2020 23:43:03 GMT",
>>>>>>> 32e373e2
        "Server": [
          "Windows-Azure-Blob/1.0",
          "Microsoft-HTTPAPI/2.0"
        ],
        "x-ms-client-request-id": "c1e16a83-75b3-bef6-32d4-2b89c08a2ac0",
<<<<<<< HEAD
        "x-ms-request-id": "0507e3d7-b01e-002c-0b30-f37e94000000",
        "x-ms-version": "2019-10-10"
=======
        "x-ms-request-id": "8de58a8f-b01e-0071-1248-09ab8b000000",
        "x-ms-version": "2019-12-12"
>>>>>>> 32e373e2
      },
      "ResponseBody": []
    },
    {
<<<<<<< HEAD
      "RequestUri": "https://seanstagetest.blob.core.windows.net/test-container-77c7359b-f722-a0a7-2bea-a4907bec299f/test-blob-3da7eb6e-dccf-6bdf-7a12-9c4e5580efd8",
      "RequestMethod": "HEAD",
      "RequestHeaders": {
        "Authorization": "Sanitized",
        "traceparent": "00-513271499364554197ecfcbf558c51e2-8cb59dc11a2ccb4b-00",
        "User-Agent": [
          "azsdk-net-Storage.Blobs/12.4.0-dev.20200305.1",
          "(.NET Core 4.6.28325.01; Microsoft Windows 10.0.18363 )"
        ],
        "x-ms-client-request-id": "2d08d49e-1944-3c2e-f092-54576e291a0d",
        "x-ms-date": "Thu, 05 Mar 2020 20:56:43 GMT",
        "x-ms-return-client-request-id": "true",
        "x-ms-version": "2019-10-10"
=======
      "RequestUri": "https://seanmcccanary.blob.core.windows.net/test-container-77c7359b-f722-a0a7-2bea-a4907bec299f/test-blob-3da7eb6e-dccf-6bdf-7a12-9c4e5580efd8",
      "RequestMethod": "HEAD",
      "RequestHeaders": {
        "Authorization": "Sanitized",
        "traceparent": "00-a05d204c1fcbd7449631ed228a8b7d1f-34a6fdc7d6e44541-00",
        "User-Agent": [
          "azsdk-net-Storage.Blobs/12.5.0-dev.20200402.1",
          "(.NET Core 4.6.28325.01; Microsoft Windows 10.0.18362 )"
        ],
        "x-ms-client-request-id": "2d08d49e-1944-3c2e-f092-54576e291a0d",
        "x-ms-date": "Thu, 02 Apr 2020 23:43:03 GMT",
        "x-ms-return-client-request-id": "true",
        "x-ms-version": "2019-12-12"
>>>>>>> 32e373e2
      },
      "RequestBody": null,
      "StatusCode": 200,
      "ResponseHeaders": {
        "Accept-Ranges": "bytes",
        "Content-Encoding": [
          "deflate",
          "gzip"
        ],
        "Content-Language": [
          "de-DE",
          "en-CA"
        ],
        "Content-Length": "1024",
<<<<<<< HEAD
        "Date": "Thu, 05 Mar 2020 20:56:43 GMT",
        "ETag": "\u00220x8D7C147B60097D6\u0022",
        "Last-Modified": "Thu, 05 Mar 2020 20:56:43 GMT",
=======
        "Date": "Thu, 02 Apr 2020 23:43:02 GMT",
        "ETag": "\u00220x8D7D75F95C154B9\u0022",
        "Last-Modified": "Thu, 02 Apr 2020 23:43:03 GMT",
>>>>>>> 32e373e2
        "Server": [
          "Windows-Azure-Blob/1.0",
          "Microsoft-HTTPAPI/2.0"
        ],
        "x-ms-access-tier": "Hot",
        "x-ms-access-tier-inferred": "true",
        "x-ms-blob-type": "BlockBlob",
        "x-ms-client-request-id": "2d08d49e-1944-3c2e-f092-54576e291a0d",
<<<<<<< HEAD
        "x-ms-creation-time": "Thu, 05 Mar 2020 20:56:43 GMT",
        "x-ms-lease-state": "available",
        "x-ms-lease-status": "unlocked",
        "x-ms-request-id": "0507e3d9-b01e-002c-0d30-f37e94000000",
        "x-ms-server-encrypted": "true",
        "x-ms-version": "2019-10-10"
=======
        "x-ms-creation-time": "Thu, 02 Apr 2020 23:43:02 GMT",
        "x-ms-lease-state": "available",
        "x-ms-lease-status": "unlocked",
        "x-ms-request-id": "8de58a9f-b01e-0071-1f48-09ab8b000000",
        "x-ms-server-encrypted": "true",
        "x-ms-version": "2019-12-12"
>>>>>>> 32e373e2
      },
      "ResponseBody": []
    },
    {
<<<<<<< HEAD
      "RequestUri": "https://seanstagetest.blob.core.windows.net/test-container-77c7359b-f722-a0a7-2bea-a4907bec299f?restype=container",
      "RequestMethod": "DELETE",
      "RequestHeaders": {
        "Authorization": "Sanitized",
        "traceparent": "00-8b2ccebd36d9cf48ab7c4e52f91ab5cb-7f633dd96c8b2148-00",
        "User-Agent": [
          "azsdk-net-Storage.Blobs/12.4.0-dev.20200305.1",
          "(.NET Core 4.6.28325.01; Microsoft Windows 10.0.18363 )"
        ],
        "x-ms-client-request-id": "ebea324a-fc81-117b-e27a-cb891dbace42",
        "x-ms-date": "Thu, 05 Mar 2020 20:56:43 GMT",
        "x-ms-return-client-request-id": "true",
        "x-ms-version": "2019-10-10"
=======
      "RequestUri": "https://seanmcccanary.blob.core.windows.net/test-container-77c7359b-f722-a0a7-2bea-a4907bec299f?restype=container",
      "RequestMethod": "DELETE",
      "RequestHeaders": {
        "Authorization": "Sanitized",
        "traceparent": "00-fa28ddb8116bf24f9edddd6eb9cc8543-6732014a62bd6144-00",
        "User-Agent": [
          "azsdk-net-Storage.Blobs/12.5.0-dev.20200402.1",
          "(.NET Core 4.6.28325.01; Microsoft Windows 10.0.18362 )"
        ],
        "x-ms-client-request-id": "ebea324a-fc81-117b-e27a-cb891dbace42",
        "x-ms-date": "Thu, 02 Apr 2020 23:43:04 GMT",
        "x-ms-return-client-request-id": "true",
        "x-ms-version": "2019-12-12"
>>>>>>> 32e373e2
      },
      "RequestBody": null,
      "StatusCode": 202,
      "ResponseHeaders": {
        "Content-Length": "0",
<<<<<<< HEAD
        "Date": "Thu, 05 Mar 2020 20:56:43 GMT",
=======
        "Date": "Thu, 02 Apr 2020 23:43:02 GMT",
>>>>>>> 32e373e2
        "Server": [
          "Windows-Azure-Blob/1.0",
          "Microsoft-HTTPAPI/2.0"
        ],
        "x-ms-client-request-id": "ebea324a-fc81-117b-e27a-cb891dbace42",
<<<<<<< HEAD
        "x-ms-request-id": "0507e3db-b01e-002c-0f30-f37e94000000",
        "x-ms-version": "2019-10-10"
=======
        "x-ms-request-id": "8de58aa4-b01e-0071-2348-09ab8b000000",
        "x-ms-version": "2019-12-12"
>>>>>>> 32e373e2
      },
      "ResponseBody": []
    }
  ],
  "Variables": {
<<<<<<< HEAD
    "DateTimeOffsetNow": "2020-03-05T12:56:43.3467915-08:00",
    "RandomSeed": "206241019",
    "Storage_TestConfigDefault": "ProductionTenant\nseanstagetest\nU2FuaXRpemVk\nhttps://seanstagetest.blob.core.windows.net\nhttp://seanstagetest.file.core.windows.net\nhttp://seanstagetest.queue.core.windows.net\nhttp://seanstagetest.table.core.windows.net\n\n\n\n\nhttp://seanstagetest-secondary.blob.core.windows.net\nhttp://seanstagetest-secondary.file.core.windows.net\nhttp://seanstagetest-secondary.queue.core.windows.net\nhttp://seanstagetest-secondary.table.core.windows.net\n\nSanitized\n\n\nCloud\nBlobEndpoint=https://seanstagetest.blob.core.windows.net/;QueueEndpoint=http://seanstagetest.queue.core.windows.net/;FileEndpoint=http://seanstagetest.file.core.windows.net/;BlobSecondaryEndpoint=http://seanstagetest-secondary.blob.core.windows.net/;QueueSecondaryEndpoint=http://seanstagetest-secondary.queue.core.windows.net/;FileSecondaryEndpoint=http://seanstagetest-secondary.file.core.windows.net/;AccountName=seanstagetest;AccountKey=Sanitized\nseanscope1"
=======
    "DateTimeOffsetNow": "2020-04-02T16:43:03.4962837-07:00",
    "RandomSeed": "206241019",
    "Storage_TestConfigDefault": "ProductionTenant\nseanmcccanary\nU2FuaXRpemVk\nhttps://seanmcccanary.blob.core.windows.net\nhttps://seanmcccanary.file.core.windows.net\nhttps://seanmcccanary.queue.core.windows.net\nhttps://seanmcccanary.table.core.windows.net\n\n\n\n\nhttps://seanmcccanary-secondary.blob.core.windows.net\nhttps://seanmcccanary-secondary.file.core.windows.net\nhttps://seanmcccanary-secondary.queue.core.windows.net\nhttps://seanmcccanary-secondary.table.core.windows.net\n\nSanitized\n\n\nCloud\nBlobEndpoint=https://seanmcccanary.blob.core.windows.net/;QueueEndpoint=https://seanmcccanary.queue.core.windows.net/;FileEndpoint=https://seanmcccanary.file.core.windows.net/;BlobSecondaryEndpoint=https://seanmcccanary-secondary.blob.core.windows.net/;QueueSecondaryEndpoint=https://seanmcccanary-secondary.queue.core.windows.net/;FileSecondaryEndpoint=https://seanmcccanary-secondary.file.core.windows.net/;AccountName=seanmcccanary;AccountKey=Sanitized\nseanscope1"
>>>>>>> 32e373e2
  }
}<|MERGE_RESOLUTION|>--- conflicted
+++ resolved
@@ -1,22 +1,6 @@
 {
   "Entries": [
     {
-<<<<<<< HEAD
-      "RequestUri": "https://seanstagetest.blob.core.windows.net/test-container-77c7359b-f722-a0a7-2bea-a4907bec299f?restype=container",
-      "RequestMethod": "PUT",
-      "RequestHeaders": {
-        "Authorization": "Sanitized",
-        "traceparent": "00-d1e6f2461393de478b23bfe698b8ddd0-81dc27ddb6009f44-00",
-        "User-Agent": [
-          "azsdk-net-Storage.Blobs/12.4.0-dev.20200305.1",
-          "(.NET Core 4.6.28325.01; Microsoft Windows 10.0.18363 )"
-        ],
-        "x-ms-blob-public-access": "container",
-        "x-ms-client-request-id": "792b22b7-e62a-c326-c4a0-7b14817a8759",
-        "x-ms-date": "Thu, 05 Mar 2020 20:56:43 GMT",
-        "x-ms-return-client-request-id": "true",
-        "x-ms-version": "2019-10-10"
-=======
       "RequestUri": "https://seanmcccanary.blob.core.windows.net/test-container-77c7359b-f722-a0a7-2bea-a4907bec299f?restype=container",
       "RequestMethod": "PUT",
       "RequestHeaders": {
@@ -31,58 +15,30 @@
         "x-ms-date": "Thu, 02 Apr 2020 23:43:03 GMT",
         "x-ms-return-client-request-id": "true",
         "x-ms-version": "2019-12-12"
->>>>>>> 32e373e2
       },
       "RequestBody": null,
       "StatusCode": 201,
       "ResponseHeaders": {
         "Content-Length": "0",
-<<<<<<< HEAD
-        "Date": "Thu, 05 Mar 2020 20:56:42 GMT",
-        "ETag": "\u00220x8D7C147B5E79791\u0022",
-        "Last-Modified": "Thu, 05 Mar 2020 20:56:43 GMT",
-=======
         "Date": "Thu, 02 Apr 2020 23:43:02 GMT",
         "ETag": "\u00220x8D7D75F95A7F228\u0022",
         "Last-Modified": "Thu, 02 Apr 2020 23:43:02 GMT",
->>>>>>> 32e373e2
         "Server": [
           "Windows-Azure-Blob/1.0",
           "Microsoft-HTTPAPI/2.0"
         ],
         "x-ms-client-request-id": "792b22b7-e62a-c326-c4a0-7b14817a8759",
-<<<<<<< HEAD
-        "x-ms-request-id": "0507e3d1-b01e-002c-0730-f37e94000000",
-        "x-ms-version": "2019-10-10"
-=======
         "x-ms-request-id": "8de58a78-b01e-0071-7f48-09ab8b000000",
         "x-ms-version": "2019-12-12"
->>>>>>> 32e373e2
       },
       "ResponseBody": []
     },
     {
-<<<<<<< HEAD
-      "RequestUri": "https://seanstagetest.blob.core.windows.net/test-container-77c7359b-f722-a0a7-2bea-a4907bec299f/test-blob-3da7eb6e-dccf-6bdf-7a12-9c4e5580efd8",
-=======
       "RequestUri": "https://seanmcccanary.blob.core.windows.net/test-container-77c7359b-f722-a0a7-2bea-a4907bec299f/test-blob-3da7eb6e-dccf-6bdf-7a12-9c4e5580efd8",
->>>>>>> 32e373e2
       "RequestMethod": "PUT",
       "RequestHeaders": {
         "Authorization": "Sanitized",
         "Content-Length": "1024",
-<<<<<<< HEAD
-        "traceparent": "00-1251e35cce19f54cb52c2353db683913-ee382acd74749348-00",
-        "User-Agent": [
-          "azsdk-net-Storage.Blobs/12.4.0-dev.20200305.1",
-          "(.NET Core 4.6.28325.01; Microsoft Windows 10.0.18363 )"
-        ],
-        "x-ms-blob-type": "BlockBlob",
-        "x-ms-client-request-id": "9d8e1dd5-98eb-66ae-a4f2-408b9826dae1",
-        "x-ms-date": "Thu, 05 Mar 2020 20:56:43 GMT",
-        "x-ms-return-client-request-id": "true",
-        "x-ms-version": "2019-10-10"
-=======
         "traceparent": "00-7edd6173f7b4f74086101e48587cef90-b5ef40f77d79bd4e-00",
         "User-Agent": [
           "azsdk-net-Storage.Blobs/12.5.0-dev.20200402.1",
@@ -93,51 +49,28 @@
         "x-ms-date": "Thu, 02 Apr 2020 23:43:03 GMT",
         "x-ms-return-client-request-id": "true",
         "x-ms-version": "2019-12-12"
->>>>>>> 32e373e2
       },
       "RequestBody": "zP/ZWMGvdIcH9R5bs6Y0X0xJucWr4NXbQr/\u002BGEnYbkSxokeBoS\u002BXvncfNtm9hLjT3j0BDMcpLewq/hUCsFs\u002BL4faqhFesr4csfpOi6r7Hb4HKzoL1mF9h3VbV6IalQ0b4QZS49mmdSt/5VvM26FBLuFW\u002B4UhMlklXSOcA1obAhvtM6qjqTrkYLUOjPEGsKzTGijBw5qH\u002Ba6tLIW2CnLQY\u002BI/36j2nYWmcprQE6ZnH6x2yOgyWT\u002BAZTn89n20LlZDPSgOxtEE3HyjGlEAt\u002BYHRQzZP0GJngqjv3lu\u002BqcI8kNDjNV\u002BWVnbcutsjj/tgK1S9LBw2u4Vup4eagdXleLUmigNvCsRieuz/sxVHA/KtT7MGwb2lxdULtE2YO9Rg90Jl/MX4MSCQWrEvdwiv52PU7TJi3nc3gMQuI1Z2in8YXrvS4Qbs9V5SdqbMto7Mm40pww6iPhkLbnwBic2KWdBx1thMnMYc5/fT0GfQaso1YUeJTIcwtiCih7LK62tQyByWWp/2QD6GzRtWzm2xesNyDGiFwM0JAWD36dVTUjyMQwhLOdBqfuFJAr\u002Br2eey8UzvWJ7CyscPjVl/PpYpc3seiotlZgEzB82HPP5NnSe5BPhIY/ldyXhBO2y260ALX48ETU8cTYtLvFCRe83IgjAxxfndoM9BgMETJGrUfByNe91vSQ/YXLdtPOeojE2qeHl8hSVGbf6/gsxNyWkgdwA0A//wWXkgGalCcGQn2TRzqKvxV/c3Rs4er4YDSlNODIWndIhNud7AHGu8BD1al\u002BmYGmC9Lx9JPP0x0emy3I8V9GOegGSr5e6M8XtLu0LQhBfcq2/ykN2mXneLW\u002Bg1TX/cZg\u002BZ/BdFLDRx8D3j/YG6YQ2RlnEfYyNF\u002BCIs4IoGl6P7rxUzNsgAl397QKCfwmD2ETqaY7cOvMLsU8P1WEuqa1iZ6E5sRypFkT7x4\u002BKCpfXBNs\u002BPbDPs7PISRuLES38zkRVIBhoSSYnQVNK4HNkgaa4N9CF8Gz8krPucGgBHQQW//hKNOp/brq0FvtdhdM/ZMd109lddt7YWI1ketm9JiNOM\u002BB6GUy8OMgV0Nlwnw3grgugjEoruYgactxcGvTh9vDXD1HyxUp6uJoQSKUFZ7mAhMvNHZrZInpYYKZwXx7TM9rpmJC77enBJtOvGnHiFQsi25UpE9lV/uzXmmWjCll8PBTLHM4pxZfiDPfHKQgIdUubTYSIqiAAk5qj41ODHRt5M91dFvk8\u002BRX\u002BRgfijtTjziQaB7zV85Lzy4g0heJEXu7bTfYqq15SX1RuimMZHQTFvxQuaRVfpD9LaUtwB3MzuucYB0HeuSPFyKhnZmku2q2Eb8XNFfXYe6i33kIT4Q==",
       "StatusCode": 201,
       "ResponseHeaders": {
         "Content-Length": "0",
         "Content-MD5": "\u002B0J66atjShC/v3B5oeZeFQ==",
-<<<<<<< HEAD
-        "Date": "Thu, 05 Mar 2020 20:56:43 GMT",
-        "ETag": "\u00220x8D7C147B5F43934\u0022",
-        "Last-Modified": "Thu, 05 Mar 2020 20:56:43 GMT",
-=======
         "Date": "Thu, 02 Apr 2020 23:43:02 GMT",
         "ETag": "\u00220x8D7D75F95B51D7A\u0022",
         "Last-Modified": "Thu, 02 Apr 2020 23:43:02 GMT",
->>>>>>> 32e373e2
         "Server": [
           "Windows-Azure-Blob/1.0",
           "Microsoft-HTTPAPI/2.0"
         ],
         "x-ms-client-request-id": "9d8e1dd5-98eb-66ae-a4f2-408b9826dae1",
         "x-ms-content-crc64": "w89Vgd045CE=",
-<<<<<<< HEAD
-        "x-ms-request-id": "0507e3d6-b01e-002c-0a30-f37e94000000",
-        "x-ms-request-server-encrypted": "true",
-        "x-ms-version": "2019-10-10"
-=======
         "x-ms-request-id": "8de58a85-b01e-0071-0a48-09ab8b000000",
         "x-ms-request-server-encrypted": "true",
         "x-ms-version": "2019-12-12"
->>>>>>> 32e373e2
       },
       "ResponseBody": []
     },
     {
-<<<<<<< HEAD
-      "RequestUri": "https://seanstagetest.blob.core.windows.net/test-container-77c7359b-f722-a0a7-2bea-a4907bec299f/test-blob-3da7eb6e-dccf-6bdf-7a12-9c4e5580efd8?comp=properties",
-      "RequestMethod": "PUT",
-      "RequestHeaders": {
-        "Authorization": "Sanitized",
-        "traceparent": "00-f1728e176acee24898d69099c1ae6f16-7d780c5633f08440-00",
-        "User-Agent": [
-          "azsdk-net-Storage.Blobs/12.4.0-dev.20200305.1",
-          "(.NET Core 4.6.28325.01; Microsoft Windows 10.0.18363 )"
-=======
       "RequestUri": "https://seanmcccanary.blob.core.windows.net/test-container-77c7359b-f722-a0a7-2bea-a4907bec299f/test-blob-3da7eb6e-dccf-6bdf-7a12-9c4e5580efd8?comp=properties",
       "RequestMethod": "PUT",
       "RequestHeaders": {
@@ -146,65 +79,32 @@
         "User-Agent": [
           "azsdk-net-Storage.Blobs/12.5.0-dev.20200402.1",
           "(.NET Core 4.6.28325.01; Microsoft Windows 10.0.18362 )"
->>>>>>> 32e373e2
         ],
         "x-ms-blob-content-encoding": "deflate, gzip",
         "x-ms-blob-content-language": "de-DE, en-CA",
         "x-ms-client-request-id": "c1e16a83-75b3-bef6-32d4-2b89c08a2ac0",
-<<<<<<< HEAD
-        "x-ms-date": "Thu, 05 Mar 2020 20:56:43 GMT",
-        "x-ms-return-client-request-id": "true",
-        "x-ms-version": "2019-10-10"
-=======
         "x-ms-date": "Thu, 02 Apr 2020 23:43:03 GMT",
         "x-ms-return-client-request-id": "true",
         "x-ms-version": "2019-12-12"
->>>>>>> 32e373e2
       },
       "RequestBody": null,
       "StatusCode": 200,
       "ResponseHeaders": {
         "Content-Length": "0",
-<<<<<<< HEAD
-        "Date": "Thu, 05 Mar 2020 20:56:43 GMT",
-        "ETag": "\u00220x8D7C147B60097D6\u0022",
-        "Last-Modified": "Thu, 05 Mar 2020 20:56:43 GMT",
-=======
         "Date": "Thu, 02 Apr 2020 23:43:02 GMT",
         "ETag": "\u00220x8D7D75F95C154B9\u0022",
         "Last-Modified": "Thu, 02 Apr 2020 23:43:03 GMT",
->>>>>>> 32e373e2
         "Server": [
           "Windows-Azure-Blob/1.0",
           "Microsoft-HTTPAPI/2.0"
         ],
         "x-ms-client-request-id": "c1e16a83-75b3-bef6-32d4-2b89c08a2ac0",
-<<<<<<< HEAD
-        "x-ms-request-id": "0507e3d7-b01e-002c-0b30-f37e94000000",
-        "x-ms-version": "2019-10-10"
-=======
         "x-ms-request-id": "8de58a8f-b01e-0071-1248-09ab8b000000",
         "x-ms-version": "2019-12-12"
->>>>>>> 32e373e2
       },
       "ResponseBody": []
     },
     {
-<<<<<<< HEAD
-      "RequestUri": "https://seanstagetest.blob.core.windows.net/test-container-77c7359b-f722-a0a7-2bea-a4907bec299f/test-blob-3da7eb6e-dccf-6bdf-7a12-9c4e5580efd8",
-      "RequestMethod": "HEAD",
-      "RequestHeaders": {
-        "Authorization": "Sanitized",
-        "traceparent": "00-513271499364554197ecfcbf558c51e2-8cb59dc11a2ccb4b-00",
-        "User-Agent": [
-          "azsdk-net-Storage.Blobs/12.4.0-dev.20200305.1",
-          "(.NET Core 4.6.28325.01; Microsoft Windows 10.0.18363 )"
-        ],
-        "x-ms-client-request-id": "2d08d49e-1944-3c2e-f092-54576e291a0d",
-        "x-ms-date": "Thu, 05 Mar 2020 20:56:43 GMT",
-        "x-ms-return-client-request-id": "true",
-        "x-ms-version": "2019-10-10"
-=======
       "RequestUri": "https://seanmcccanary.blob.core.windows.net/test-container-77c7359b-f722-a0a7-2bea-a4907bec299f/test-blob-3da7eb6e-dccf-6bdf-7a12-9c4e5580efd8",
       "RequestMethod": "HEAD",
       "RequestHeaders": {
@@ -218,7 +118,6 @@
         "x-ms-date": "Thu, 02 Apr 2020 23:43:03 GMT",
         "x-ms-return-client-request-id": "true",
         "x-ms-version": "2019-12-12"
->>>>>>> 32e373e2
       },
       "RequestBody": null,
       "StatusCode": 200,
@@ -233,15 +132,9 @@
           "en-CA"
         ],
         "Content-Length": "1024",
-<<<<<<< HEAD
-        "Date": "Thu, 05 Mar 2020 20:56:43 GMT",
-        "ETag": "\u00220x8D7C147B60097D6\u0022",
-        "Last-Modified": "Thu, 05 Mar 2020 20:56:43 GMT",
-=======
         "Date": "Thu, 02 Apr 2020 23:43:02 GMT",
         "ETag": "\u00220x8D7D75F95C154B9\u0022",
         "Last-Modified": "Thu, 02 Apr 2020 23:43:03 GMT",
->>>>>>> 32e373e2
         "Server": [
           "Windows-Azure-Blob/1.0",
           "Microsoft-HTTPAPI/2.0"
@@ -250,40 +143,16 @@
         "x-ms-access-tier-inferred": "true",
         "x-ms-blob-type": "BlockBlob",
         "x-ms-client-request-id": "2d08d49e-1944-3c2e-f092-54576e291a0d",
-<<<<<<< HEAD
-        "x-ms-creation-time": "Thu, 05 Mar 2020 20:56:43 GMT",
-        "x-ms-lease-state": "available",
-        "x-ms-lease-status": "unlocked",
-        "x-ms-request-id": "0507e3d9-b01e-002c-0d30-f37e94000000",
-        "x-ms-server-encrypted": "true",
-        "x-ms-version": "2019-10-10"
-=======
         "x-ms-creation-time": "Thu, 02 Apr 2020 23:43:02 GMT",
         "x-ms-lease-state": "available",
         "x-ms-lease-status": "unlocked",
         "x-ms-request-id": "8de58a9f-b01e-0071-1f48-09ab8b000000",
         "x-ms-server-encrypted": "true",
         "x-ms-version": "2019-12-12"
->>>>>>> 32e373e2
       },
       "ResponseBody": []
     },
     {
-<<<<<<< HEAD
-      "RequestUri": "https://seanstagetest.blob.core.windows.net/test-container-77c7359b-f722-a0a7-2bea-a4907bec299f?restype=container",
-      "RequestMethod": "DELETE",
-      "RequestHeaders": {
-        "Authorization": "Sanitized",
-        "traceparent": "00-8b2ccebd36d9cf48ab7c4e52f91ab5cb-7f633dd96c8b2148-00",
-        "User-Agent": [
-          "azsdk-net-Storage.Blobs/12.4.0-dev.20200305.1",
-          "(.NET Core 4.6.28325.01; Microsoft Windows 10.0.18363 )"
-        ],
-        "x-ms-client-request-id": "ebea324a-fc81-117b-e27a-cb891dbace42",
-        "x-ms-date": "Thu, 05 Mar 2020 20:56:43 GMT",
-        "x-ms-return-client-request-id": "true",
-        "x-ms-version": "2019-10-10"
-=======
       "RequestUri": "https://seanmcccanary.blob.core.windows.net/test-container-77c7359b-f722-a0a7-2bea-a4907bec299f?restype=container",
       "RequestMethod": "DELETE",
       "RequestHeaders": {
@@ -297,42 +166,26 @@
         "x-ms-date": "Thu, 02 Apr 2020 23:43:04 GMT",
         "x-ms-return-client-request-id": "true",
         "x-ms-version": "2019-12-12"
->>>>>>> 32e373e2
       },
       "RequestBody": null,
       "StatusCode": 202,
       "ResponseHeaders": {
         "Content-Length": "0",
-<<<<<<< HEAD
-        "Date": "Thu, 05 Mar 2020 20:56:43 GMT",
-=======
         "Date": "Thu, 02 Apr 2020 23:43:02 GMT",
->>>>>>> 32e373e2
         "Server": [
           "Windows-Azure-Blob/1.0",
           "Microsoft-HTTPAPI/2.0"
         ],
         "x-ms-client-request-id": "ebea324a-fc81-117b-e27a-cb891dbace42",
-<<<<<<< HEAD
-        "x-ms-request-id": "0507e3db-b01e-002c-0f30-f37e94000000",
-        "x-ms-version": "2019-10-10"
-=======
         "x-ms-request-id": "8de58aa4-b01e-0071-2348-09ab8b000000",
         "x-ms-version": "2019-12-12"
->>>>>>> 32e373e2
       },
       "ResponseBody": []
     }
   ],
   "Variables": {
-<<<<<<< HEAD
-    "DateTimeOffsetNow": "2020-03-05T12:56:43.3467915-08:00",
-    "RandomSeed": "206241019",
-    "Storage_TestConfigDefault": "ProductionTenant\nseanstagetest\nU2FuaXRpemVk\nhttps://seanstagetest.blob.core.windows.net\nhttp://seanstagetest.file.core.windows.net\nhttp://seanstagetest.queue.core.windows.net\nhttp://seanstagetest.table.core.windows.net\n\n\n\n\nhttp://seanstagetest-secondary.blob.core.windows.net\nhttp://seanstagetest-secondary.file.core.windows.net\nhttp://seanstagetest-secondary.queue.core.windows.net\nhttp://seanstagetest-secondary.table.core.windows.net\n\nSanitized\n\n\nCloud\nBlobEndpoint=https://seanstagetest.blob.core.windows.net/;QueueEndpoint=http://seanstagetest.queue.core.windows.net/;FileEndpoint=http://seanstagetest.file.core.windows.net/;BlobSecondaryEndpoint=http://seanstagetest-secondary.blob.core.windows.net/;QueueSecondaryEndpoint=http://seanstagetest-secondary.queue.core.windows.net/;FileSecondaryEndpoint=http://seanstagetest-secondary.file.core.windows.net/;AccountName=seanstagetest;AccountKey=Sanitized\nseanscope1"
-=======
     "DateTimeOffsetNow": "2020-04-02T16:43:03.4962837-07:00",
     "RandomSeed": "206241019",
     "Storage_TestConfigDefault": "ProductionTenant\nseanmcccanary\nU2FuaXRpemVk\nhttps://seanmcccanary.blob.core.windows.net\nhttps://seanmcccanary.file.core.windows.net\nhttps://seanmcccanary.queue.core.windows.net\nhttps://seanmcccanary.table.core.windows.net\n\n\n\n\nhttps://seanmcccanary-secondary.blob.core.windows.net\nhttps://seanmcccanary-secondary.file.core.windows.net\nhttps://seanmcccanary-secondary.queue.core.windows.net\nhttps://seanmcccanary-secondary.table.core.windows.net\n\nSanitized\n\n\nCloud\nBlobEndpoint=https://seanmcccanary.blob.core.windows.net/;QueueEndpoint=https://seanmcccanary.queue.core.windows.net/;FileEndpoint=https://seanmcccanary.file.core.windows.net/;BlobSecondaryEndpoint=https://seanmcccanary-secondary.blob.core.windows.net/;QueueSecondaryEndpoint=https://seanmcccanary-secondary.queue.core.windows.net/;FileSecondaryEndpoint=https://seanmcccanary-secondary.file.core.windows.net/;AccountName=seanmcccanary;AccountKey=Sanitized\nseanscope1"
->>>>>>> 32e373e2
   }
 }