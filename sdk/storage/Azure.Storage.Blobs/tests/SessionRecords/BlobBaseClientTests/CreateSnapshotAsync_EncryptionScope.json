{
  "Entries": [
    {
<<<<<<< HEAD
      "RequestUri": "https://seanstagetest.blob.core.windows.net/test-container-c3df3e9e-bec6-730f-ef60-dc2d6f9f30b3?restype=container",
      "RequestMethod": "PUT",
      "RequestHeaders": {
        "Authorization": "Sanitized",
        "traceparent": "00-823f3c2e0bdbaf49bf2560a6211bca1b-4000e848e5e7984b-00",
        "User-Agent": [
          "azsdk-net-Storage.Blobs/12.4.0-dev.20200305.1",
          "(.NET Core 4.6.28325.01; Microsoft Windows 10.0.18363 )"
        ],
        "x-ms-blob-public-access": "container",
        "x-ms-client-request-id": "fa990c8a-0f8d-4f9c-4d82-d504677599ef",
        "x-ms-date": "Thu, 05 Mar 2020 20:55:30 GMT",
        "x-ms-return-client-request-id": "true",
        "x-ms-version": "2019-10-10"
=======
      "RequestUri": "https://seanmcccanary.blob.core.windows.net/test-container-c3df3e9e-bec6-730f-ef60-dc2d6f9f30b3?restype=container",
      "RequestMethod": "PUT",
      "RequestHeaders": {
        "Authorization": "Sanitized",
        "traceparent": "00-41db90cb9eeffa4a90fe3e19fcf6edd3-b0ad87a4ea37a04b-00",
        "User-Agent": [
          "azsdk-net-Storage.Blobs/12.5.0-dev.20200402.1",
          "(.NET Core 4.6.28325.01; Microsoft Windows 10.0.18362 )"
        ],
        "x-ms-blob-public-access": "container",
        "x-ms-client-request-id": "fa990c8a-0f8d-4f9c-4d82-d504677599ef",
        "x-ms-date": "Thu, 02 Apr 2020 23:41:53 GMT",
        "x-ms-return-client-request-id": "true",
        "x-ms-version": "2019-12-12"
>>>>>>> 32e373e2
      },
      "RequestBody": null,
      "StatusCode": 201,
      "ResponseHeaders": {
        "Content-Length": "0",
<<<<<<< HEAD
        "Date": "Thu, 05 Mar 2020 20:55:30 GMT",
        "ETag": "\u00220x8D7C1478AC39E89\u0022",
        "Last-Modified": "Thu, 05 Mar 2020 20:55:31 GMT",
=======
        "Date": "Thu, 02 Apr 2020 23:41:52 GMT",
        "ETag": "\u00220x8D7D75F6BC60E14\u0022",
        "Last-Modified": "Thu, 02 Apr 2020 23:41:52 GMT",
>>>>>>> 32e373e2
        "Server": [
          "Windows-Azure-Blob/1.0",
          "Microsoft-HTTPAPI/2.0"
        ],
        "x-ms-client-request-id": "fa990c8a-0f8d-4f9c-4d82-d504677599ef",
<<<<<<< HEAD
        "x-ms-request-id": "589b0771-e01e-0021-3430-f3b640000000",
        "x-ms-version": "2019-10-10"
=======
        "x-ms-request-id": "77db9cc8-901e-0004-5748-09c0a7000000",
        "x-ms-version": "2019-12-12"
>>>>>>> 32e373e2
      },
      "ResponseBody": []
    },
    {
      "RequestUri": "https://seanmcccanary.blob.core.windows.net/test-container-c3df3e9e-bec6-730f-ef60-dc2d6f9f30b3/test-blob-7529b5b9-a897-79c0-4554-e4bf615b0b5a",
      "RequestMethod": "PUT",
      "RequestHeaders": {
        "Authorization": "Sanitized",
        "Content-Length": "0",
<<<<<<< HEAD
        "traceparent": "00-457a97b25dc75b48b31e1396e9fc5c17-c111a43ecd20ff48-00",
        "User-Agent": [
          "azsdk-net-Storage.Blobs/12.4.0-dev.20200305.1",
          "(.NET Core 4.6.28325.01; Microsoft Windows 10.0.18363 )"
        ],
        "x-ms-blob-type": "AppendBlob",
        "x-ms-client-request-id": "b2fb6d6c-f66b-e2bf-4c1f-b5382adcedf2",
        "x-ms-date": "Thu, 05 Mar 2020 20:55:31 GMT",
        "x-ms-encryption-scope": "seanscope1",
        "x-ms-return-client-request-id": "true",
        "x-ms-version": "2019-10-10"
=======
        "traceparent": "00-5a9b2b80a85b9d45a29bb5aba703ae0f-e7190475c2014443-00",
        "User-Agent": [
          "azsdk-net-Storage.Blobs/12.5.0-dev.20200402.1",
          "(.NET Core 4.6.28325.01; Microsoft Windows 10.0.18362 )"
        ],
        "x-ms-blob-type": "AppendBlob",
        "x-ms-client-request-id": "b2fb6d6c-f66b-e2bf-4c1f-b5382adcedf2",
        "x-ms-date": "Thu, 02 Apr 2020 23:41:53 GMT",
        "x-ms-encryption-scope": "seanscope1",
        "x-ms-return-client-request-id": "true",
        "x-ms-version": "2019-12-12"
>>>>>>> 32e373e2
      },
      "RequestBody": null,
      "StatusCode": 201,
      "ResponseHeaders": {
        "Content-Length": "0",
<<<<<<< HEAD
        "Date": "Thu, 05 Mar 2020 20:55:30 GMT",
        "ETag": "\u00220x8D7C1478AD8365E\u0022",
        "Last-Modified": "Thu, 05 Mar 2020 20:55:31 GMT",
=======
        "Date": "Thu, 02 Apr 2020 23:41:52 GMT",
        "ETag": "\u00220x8D7D75F6BDD9A8C\u0022",
        "Last-Modified": "Thu, 02 Apr 2020 23:41:52 GMT",
>>>>>>> 32e373e2
        "Server": [
          "Windows-Azure-Blob/1.0",
          "Microsoft-HTTPAPI/2.0"
        ],
        "x-ms-client-request-id": "b2fb6d6c-f66b-e2bf-4c1f-b5382adcedf2",
        "x-ms-encryption-scope": "seanscope1",
<<<<<<< HEAD
        "x-ms-request-id": "589b0777-e01e-0021-3730-f3b640000000",
        "x-ms-request-server-encrypted": "true",
        "x-ms-version": "2019-10-10"
=======
        "x-ms-request-id": "77db9ccd-901e-0004-5a48-09c0a7000000",
        "x-ms-request-server-encrypted": "true",
        "x-ms-version": "2019-12-12"
>>>>>>> 32e373e2
      },
      "ResponseBody": []
    },
    {
      "RequestUri": "https://seanmcccanary.blob.core.windows.net/test-container-c3df3e9e-bec6-730f-ef60-dc2d6f9f30b3/test-blob-7529b5b9-a897-79c0-4554-e4bf615b0b5a?comp=snapshot",
      "RequestMethod": "PUT",
      "RequestHeaders": {
        "Authorization": "Sanitized",
<<<<<<< HEAD
        "traceparent": "00-af6332618957d349a0c7ba27913927c1-5c14e2b721e1f840-00",
        "User-Agent": [
          "azsdk-net-Storage.Blobs/12.4.0-dev.20200305.1",
          "(.NET Core 4.6.28325.01; Microsoft Windows 10.0.18363 )"
        ],
        "x-ms-client-request-id": "f4537b31-595f-feee-c6bf-17e580eda9bd",
        "x-ms-date": "Thu, 05 Mar 2020 20:55:31 GMT",
        "x-ms-encryption-scope": "seanscope1",
        "x-ms-return-client-request-id": "true",
        "x-ms-version": "2019-10-10"
=======
        "traceparent": "00-24d4267899d8164cbbfd64c5785d553d-64a5f40acfd52940-00",
        "User-Agent": [
          "azsdk-net-Storage.Blobs/12.5.0-dev.20200402.1",
          "(.NET Core 4.6.28325.01; Microsoft Windows 10.0.18362 )"
        ],
        "x-ms-client-request-id": "f4537b31-595f-feee-c6bf-17e580eda9bd",
        "x-ms-date": "Thu, 02 Apr 2020 23:41:53 GMT",
        "x-ms-encryption-scope": "seanscope1",
        "x-ms-return-client-request-id": "true",
        "x-ms-version": "2019-12-12"
>>>>>>> 32e373e2
      },
      "RequestBody": null,
      "StatusCode": 201,
      "ResponseHeaders": {
        "Content-Length": "0",
<<<<<<< HEAD
        "Date": "Thu, 05 Mar 2020 20:55:30 GMT",
        "ETag": "\u00220x8D7C1478AD8365E\u0022",
        "Last-Modified": "Thu, 05 Mar 2020 20:55:31 GMT",
=======
        "Date": "Thu, 02 Apr 2020 23:41:52 GMT",
        "ETag": "\u00220x8D7D75F6BDD9A8C\u0022",
        "Last-Modified": "Thu, 02 Apr 2020 23:41:52 GMT",
>>>>>>> 32e373e2
        "Server": [
          "Windows-Azure-Blob/1.0",
          "Microsoft-HTTPAPI/2.0"
        ],
        "x-ms-client-request-id": "f4537b31-595f-feee-c6bf-17e580eda9bd",
<<<<<<< HEAD
        "x-ms-request-id": "589b0778-e01e-0021-3830-f3b640000000",
        "x-ms-request-server-encrypted": "false",
        "x-ms-snapshot": "2020-03-05T20:55:31.3408805Z",
        "x-ms-version": "2019-10-10"
=======
        "x-ms-request-id": "77db9cd5-901e-0004-6148-09c0a7000000",
        "x-ms-request-server-encrypted": "false",
        "x-ms-snapshot": "2020-04-02T23:41:52.8915445Z",
        "x-ms-version": "2019-12-12"
>>>>>>> 32e373e2
      },
      "ResponseBody": []
    },
    {
<<<<<<< HEAD
      "RequestUri": "https://seanstagetest.blob.core.windows.net/test-container-c3df3e9e-bec6-730f-ef60-dc2d6f9f30b3?restype=container",
      "RequestMethod": "DELETE",
      "RequestHeaders": {
        "Authorization": "Sanitized",
        "traceparent": "00-894d0a3dd0fcff43b7e61897526403c0-d595e2a03621b34c-00",
        "User-Agent": [
          "azsdk-net-Storage.Blobs/12.4.0-dev.20200305.1",
          "(.NET Core 4.6.28325.01; Microsoft Windows 10.0.18363 )"
        ],
        "x-ms-client-request-id": "ae0765f4-f989-1d92-8c10-1b131f0402a1",
        "x-ms-date": "Thu, 05 Mar 2020 20:55:31 GMT",
        "x-ms-return-client-request-id": "true",
        "x-ms-version": "2019-10-10"
=======
      "RequestUri": "https://seanmcccanary.blob.core.windows.net/test-container-c3df3e9e-bec6-730f-ef60-dc2d6f9f30b3?restype=container",
      "RequestMethod": "DELETE",
      "RequestHeaders": {
        "Authorization": "Sanitized",
        "traceparent": "00-f873f3225514664b86b52adbebef9eb9-8e9ba76a9ee0094f-00",
        "User-Agent": [
          "azsdk-net-Storage.Blobs/12.5.0-dev.20200402.1",
          "(.NET Core 4.6.28325.01; Microsoft Windows 10.0.18362 )"
        ],
        "x-ms-client-request-id": "ae0765f4-f989-1d92-8c10-1b131f0402a1",
        "x-ms-date": "Thu, 02 Apr 2020 23:41:53 GMT",
        "x-ms-return-client-request-id": "true",
        "x-ms-version": "2019-12-12"
>>>>>>> 32e373e2
      },
      "RequestBody": null,
      "StatusCode": 202,
      "ResponseHeaders": {
        "Content-Length": "0",
<<<<<<< HEAD
        "Date": "Thu, 05 Mar 2020 20:55:30 GMT",
=======
        "Date": "Thu, 02 Apr 2020 23:41:52 GMT",
>>>>>>> 32e373e2
        "Server": [
          "Windows-Azure-Blob/1.0",
          "Microsoft-HTTPAPI/2.0"
        ],
        "x-ms-client-request-id": "ae0765f4-f989-1d92-8c10-1b131f0402a1",
<<<<<<< HEAD
        "x-ms-request-id": "589b0779-e01e-0021-3930-f3b640000000",
        "x-ms-version": "2019-10-10"
=======
        "x-ms-request-id": "77db9cdf-901e-0004-6a48-09c0a7000000",
        "x-ms-version": "2019-12-12"
>>>>>>> 32e373e2
      },
      "ResponseBody": []
    }
  ],
  "Variables": {
    "RandomSeed": "2088453275",
<<<<<<< HEAD
    "Storage_TestConfigDefault": "ProductionTenant\nseanstagetest\nU2FuaXRpemVk\nhttps://seanstagetest.blob.core.windows.net\nhttp://seanstagetest.file.core.windows.net\nhttp://seanstagetest.queue.core.windows.net\nhttp://seanstagetest.table.core.windows.net\n\n\n\n\nhttp://seanstagetest-secondary.blob.core.windows.net\nhttp://seanstagetest-secondary.file.core.windows.net\nhttp://seanstagetest-secondary.queue.core.windows.net\nhttp://seanstagetest-secondary.table.core.windows.net\n\nSanitized\n\n\nCloud\nBlobEndpoint=https://seanstagetest.blob.core.windows.net/;QueueEndpoint=http://seanstagetest.queue.core.windows.net/;FileEndpoint=http://seanstagetest.file.core.windows.net/;BlobSecondaryEndpoint=http://seanstagetest-secondary.blob.core.windows.net/;QueueSecondaryEndpoint=http://seanstagetest-secondary.queue.core.windows.net/;FileSecondaryEndpoint=http://seanstagetest-secondary.file.core.windows.net/;AccountName=seanstagetest;AccountKey=Sanitized\nseanscope1"
=======
    "Storage_TestConfigDefault": "ProductionTenant\nseanmcccanary\nU2FuaXRpemVk\nhttps://seanmcccanary.blob.core.windows.net\nhttps://seanmcccanary.file.core.windows.net\nhttps://seanmcccanary.queue.core.windows.net\nhttps://seanmcccanary.table.core.windows.net\n\n\n\n\nhttps://seanmcccanary-secondary.blob.core.windows.net\nhttps://seanmcccanary-secondary.file.core.windows.net\nhttps://seanmcccanary-secondary.queue.core.windows.net\nhttps://seanmcccanary-secondary.table.core.windows.net\n\nSanitized\n\n\nCloud\nBlobEndpoint=https://seanmcccanary.blob.core.windows.net/;QueueEndpoint=https://seanmcccanary.queue.core.windows.net/;FileEndpoint=https://seanmcccanary.file.core.windows.net/;BlobSecondaryEndpoint=https://seanmcccanary-secondary.blob.core.windows.net/;QueueSecondaryEndpoint=https://seanmcccanary-secondary.queue.core.windows.net/;FileSecondaryEndpoint=https://seanmcccanary-secondary.file.core.windows.net/;AccountName=seanmcccanary;AccountKey=Sanitized\nseanscope1"
>>>>>>> 32e373e2
  }
}<|MERGE_RESOLUTION|>--- conflicted
+++ resolved
@@ -1,22 +1,6 @@
 {
   "Entries": [
     {
-<<<<<<< HEAD
-      "RequestUri": "https://seanstagetest.blob.core.windows.net/test-container-c3df3e9e-bec6-730f-ef60-dc2d6f9f30b3?restype=container",
-      "RequestMethod": "PUT",
-      "RequestHeaders": {
-        "Authorization": "Sanitized",
-        "traceparent": "00-823f3c2e0bdbaf49bf2560a6211bca1b-4000e848e5e7984b-00",
-        "User-Agent": [
-          "azsdk-net-Storage.Blobs/12.4.0-dev.20200305.1",
-          "(.NET Core 4.6.28325.01; Microsoft Windows 10.0.18363 )"
-        ],
-        "x-ms-blob-public-access": "container",
-        "x-ms-client-request-id": "fa990c8a-0f8d-4f9c-4d82-d504677599ef",
-        "x-ms-date": "Thu, 05 Mar 2020 20:55:30 GMT",
-        "x-ms-return-client-request-id": "true",
-        "x-ms-version": "2019-10-10"
-=======
       "RequestUri": "https://seanmcccanary.blob.core.windows.net/test-container-c3df3e9e-bec6-730f-ef60-dc2d6f9f30b3?restype=container",
       "RequestMethod": "PUT",
       "RequestHeaders": {
@@ -31,33 +15,21 @@
         "x-ms-date": "Thu, 02 Apr 2020 23:41:53 GMT",
         "x-ms-return-client-request-id": "true",
         "x-ms-version": "2019-12-12"
->>>>>>> 32e373e2
       },
       "RequestBody": null,
       "StatusCode": 201,
       "ResponseHeaders": {
         "Content-Length": "0",
-<<<<<<< HEAD
-        "Date": "Thu, 05 Mar 2020 20:55:30 GMT",
-        "ETag": "\u00220x8D7C1478AC39E89\u0022",
-        "Last-Modified": "Thu, 05 Mar 2020 20:55:31 GMT",
-=======
         "Date": "Thu, 02 Apr 2020 23:41:52 GMT",
         "ETag": "\u00220x8D7D75F6BC60E14\u0022",
         "Last-Modified": "Thu, 02 Apr 2020 23:41:52 GMT",
->>>>>>> 32e373e2
         "Server": [
           "Windows-Azure-Blob/1.0",
           "Microsoft-HTTPAPI/2.0"
         ],
         "x-ms-client-request-id": "fa990c8a-0f8d-4f9c-4d82-d504677599ef",
-<<<<<<< HEAD
-        "x-ms-request-id": "589b0771-e01e-0021-3430-f3b640000000",
-        "x-ms-version": "2019-10-10"
-=======
         "x-ms-request-id": "77db9cc8-901e-0004-5748-09c0a7000000",
         "x-ms-version": "2019-12-12"
->>>>>>> 32e373e2
       },
       "ResponseBody": []
     },
@@ -67,19 +39,6 @@
       "RequestHeaders": {
         "Authorization": "Sanitized",
         "Content-Length": "0",
-<<<<<<< HEAD
-        "traceparent": "00-457a97b25dc75b48b31e1396e9fc5c17-c111a43ecd20ff48-00",
-        "User-Agent": [
-          "azsdk-net-Storage.Blobs/12.4.0-dev.20200305.1",
-          "(.NET Core 4.6.28325.01; Microsoft Windows 10.0.18363 )"
-        ],
-        "x-ms-blob-type": "AppendBlob",
-        "x-ms-client-request-id": "b2fb6d6c-f66b-e2bf-4c1f-b5382adcedf2",
-        "x-ms-date": "Thu, 05 Mar 2020 20:55:31 GMT",
-        "x-ms-encryption-scope": "seanscope1",
-        "x-ms-return-client-request-id": "true",
-        "x-ms-version": "2019-10-10"
-=======
         "traceparent": "00-5a9b2b80a85b9d45a29bb5aba703ae0f-e7190475c2014443-00",
         "User-Agent": [
           "azsdk-net-Storage.Blobs/12.5.0-dev.20200402.1",
@@ -91,36 +50,23 @@
         "x-ms-encryption-scope": "seanscope1",
         "x-ms-return-client-request-id": "true",
         "x-ms-version": "2019-12-12"
->>>>>>> 32e373e2
       },
       "RequestBody": null,
       "StatusCode": 201,
       "ResponseHeaders": {
         "Content-Length": "0",
-<<<<<<< HEAD
-        "Date": "Thu, 05 Mar 2020 20:55:30 GMT",
-        "ETag": "\u00220x8D7C1478AD8365E\u0022",
-        "Last-Modified": "Thu, 05 Mar 2020 20:55:31 GMT",
-=======
         "Date": "Thu, 02 Apr 2020 23:41:52 GMT",
         "ETag": "\u00220x8D7D75F6BDD9A8C\u0022",
         "Last-Modified": "Thu, 02 Apr 2020 23:41:52 GMT",
->>>>>>> 32e373e2
         "Server": [
           "Windows-Azure-Blob/1.0",
           "Microsoft-HTTPAPI/2.0"
         ],
         "x-ms-client-request-id": "b2fb6d6c-f66b-e2bf-4c1f-b5382adcedf2",
         "x-ms-encryption-scope": "seanscope1",
-<<<<<<< HEAD
-        "x-ms-request-id": "589b0777-e01e-0021-3730-f3b640000000",
-        "x-ms-request-server-encrypted": "true",
-        "x-ms-version": "2019-10-10"
-=======
         "x-ms-request-id": "77db9ccd-901e-0004-5a48-09c0a7000000",
         "x-ms-request-server-encrypted": "true",
         "x-ms-version": "2019-12-12"
->>>>>>> 32e373e2
       },
       "ResponseBody": []
     },
@@ -129,18 +75,6 @@
       "RequestMethod": "PUT",
       "RequestHeaders": {
         "Authorization": "Sanitized",
-<<<<<<< HEAD
-        "traceparent": "00-af6332618957d349a0c7ba27913927c1-5c14e2b721e1f840-00",
-        "User-Agent": [
-          "azsdk-net-Storage.Blobs/12.4.0-dev.20200305.1",
-          "(.NET Core 4.6.28325.01; Microsoft Windows 10.0.18363 )"
-        ],
-        "x-ms-client-request-id": "f4537b31-595f-feee-c6bf-17e580eda9bd",
-        "x-ms-date": "Thu, 05 Mar 2020 20:55:31 GMT",
-        "x-ms-encryption-scope": "seanscope1",
-        "x-ms-return-client-request-id": "true",
-        "x-ms-version": "2019-10-10"
-=======
         "traceparent": "00-24d4267899d8164cbbfd64c5785d553d-64a5f40acfd52940-00",
         "User-Agent": [
           "azsdk-net-Storage.Blobs/12.5.0-dev.20200402.1",
@@ -151,56 +85,27 @@
         "x-ms-encryption-scope": "seanscope1",
         "x-ms-return-client-request-id": "true",
         "x-ms-version": "2019-12-12"
->>>>>>> 32e373e2
       },
       "RequestBody": null,
       "StatusCode": 201,
       "ResponseHeaders": {
         "Content-Length": "0",
-<<<<<<< HEAD
-        "Date": "Thu, 05 Mar 2020 20:55:30 GMT",
-        "ETag": "\u00220x8D7C1478AD8365E\u0022",
-        "Last-Modified": "Thu, 05 Mar 2020 20:55:31 GMT",
-=======
         "Date": "Thu, 02 Apr 2020 23:41:52 GMT",
         "ETag": "\u00220x8D7D75F6BDD9A8C\u0022",
         "Last-Modified": "Thu, 02 Apr 2020 23:41:52 GMT",
->>>>>>> 32e373e2
         "Server": [
           "Windows-Azure-Blob/1.0",
           "Microsoft-HTTPAPI/2.0"
         ],
         "x-ms-client-request-id": "f4537b31-595f-feee-c6bf-17e580eda9bd",
-<<<<<<< HEAD
-        "x-ms-request-id": "589b0778-e01e-0021-3830-f3b640000000",
-        "x-ms-request-server-encrypted": "false",
-        "x-ms-snapshot": "2020-03-05T20:55:31.3408805Z",
-        "x-ms-version": "2019-10-10"
-=======
         "x-ms-request-id": "77db9cd5-901e-0004-6148-09c0a7000000",
         "x-ms-request-server-encrypted": "false",
         "x-ms-snapshot": "2020-04-02T23:41:52.8915445Z",
         "x-ms-version": "2019-12-12"
->>>>>>> 32e373e2
       },
       "ResponseBody": []
     },
     {
-<<<<<<< HEAD
-      "RequestUri": "https://seanstagetest.blob.core.windows.net/test-container-c3df3e9e-bec6-730f-ef60-dc2d6f9f30b3?restype=container",
-      "RequestMethod": "DELETE",
-      "RequestHeaders": {
-        "Authorization": "Sanitized",
-        "traceparent": "00-894d0a3dd0fcff43b7e61897526403c0-d595e2a03621b34c-00",
-        "User-Agent": [
-          "azsdk-net-Storage.Blobs/12.4.0-dev.20200305.1",
-          "(.NET Core 4.6.28325.01; Microsoft Windows 10.0.18363 )"
-        ],
-        "x-ms-client-request-id": "ae0765f4-f989-1d92-8c10-1b131f0402a1",
-        "x-ms-date": "Thu, 05 Mar 2020 20:55:31 GMT",
-        "x-ms-return-client-request-id": "true",
-        "x-ms-version": "2019-10-10"
-=======
       "RequestUri": "https://seanmcccanary.blob.core.windows.net/test-container-c3df3e9e-bec6-730f-ef60-dc2d6f9f30b3?restype=container",
       "RequestMethod": "DELETE",
       "RequestHeaders": {
@@ -214,39 +119,25 @@
         "x-ms-date": "Thu, 02 Apr 2020 23:41:53 GMT",
         "x-ms-return-client-request-id": "true",
         "x-ms-version": "2019-12-12"
->>>>>>> 32e373e2
       },
       "RequestBody": null,
       "StatusCode": 202,
       "ResponseHeaders": {
         "Content-Length": "0",
-<<<<<<< HEAD
-        "Date": "Thu, 05 Mar 2020 20:55:30 GMT",
-=======
         "Date": "Thu, 02 Apr 2020 23:41:52 GMT",
->>>>>>> 32e373e2
         "Server": [
           "Windows-Azure-Blob/1.0",
           "Microsoft-HTTPAPI/2.0"
         ],
         "x-ms-client-request-id": "ae0765f4-f989-1d92-8c10-1b131f0402a1",
-<<<<<<< HEAD
-        "x-ms-request-id": "589b0779-e01e-0021-3930-f3b640000000",
-        "x-ms-version": "2019-10-10"
-=======
         "x-ms-request-id": "77db9cdf-901e-0004-6a48-09c0a7000000",
         "x-ms-version": "2019-12-12"
->>>>>>> 32e373e2
       },
       "ResponseBody": []
     }
   ],
   "Variables": {
     "RandomSeed": "2088453275",
-<<<<<<< HEAD
-    "Storage_TestConfigDefault": "ProductionTenant\nseanstagetest\nU2FuaXRpemVk\nhttps://seanstagetest.blob.core.windows.net\nhttp://seanstagetest.file.core.windows.net\nhttp://seanstagetest.queue.core.windows.net\nhttp://seanstagetest.table.core.windows.net\n\n\n\n\nhttp://seanstagetest-secondary.blob.core.windows.net\nhttp://seanstagetest-secondary.file.core.windows.net\nhttp://seanstagetest-secondary.queue.core.windows.net\nhttp://seanstagetest-secondary.table.core.windows.net\n\nSanitized\n\n\nCloud\nBlobEndpoint=https://seanstagetest.blob.core.windows.net/;QueueEndpoint=http://seanstagetest.queue.core.windows.net/;FileEndpoint=http://seanstagetest.file.core.windows.net/;BlobSecondaryEndpoint=http://seanstagetest-secondary.blob.core.windows.net/;QueueSecondaryEndpoint=http://seanstagetest-secondary.queue.core.windows.net/;FileSecondaryEndpoint=http://seanstagetest-secondary.file.core.windows.net/;AccountName=seanstagetest;AccountKey=Sanitized\nseanscope1"
-=======
     "Storage_TestConfigDefault": "ProductionTenant\nseanmcccanary\nU2FuaXRpemVk\nhttps://seanmcccanary.blob.core.windows.net\nhttps://seanmcccanary.file.core.windows.net\nhttps://seanmcccanary.queue.core.windows.net\nhttps://seanmcccanary.table.core.windows.net\n\n\n\n\nhttps://seanmcccanary-secondary.blob.core.windows.net\nhttps://seanmcccanary-secondary.file.core.windows.net\nhttps://seanmcccanary-secondary.queue.core.windows.net\nhttps://seanmcccanary-secondary.table.core.windows.net\n\nSanitized\n\n\nCloud\nBlobEndpoint=https://seanmcccanary.blob.core.windows.net/;QueueEndpoint=https://seanmcccanary.queue.core.windows.net/;FileEndpoint=https://seanmcccanary.file.core.windows.net/;BlobSecondaryEndpoint=https://seanmcccanary-secondary.blob.core.windows.net/;QueueSecondaryEndpoint=https://seanmcccanary-secondary.queue.core.windows.net/;FileSecondaryEndpoint=https://seanmcccanary-secondary.file.core.windows.net/;AccountName=seanmcccanary;AccountKey=Sanitized\nseanscope1"
->>>>>>> 32e373e2
   }
 }