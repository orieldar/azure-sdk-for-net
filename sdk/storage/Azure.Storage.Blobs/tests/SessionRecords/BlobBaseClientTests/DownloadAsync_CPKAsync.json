--- conflicted
+++ resolved
@@ -1,32 +1,18 @@
 {
   "Entries": [
     {
-<<<<<<< HEAD
-      "RequestUri": "https://seanmcccanary.blob.core.windows.net/test-container-29bfdd7a-0868-bb2d-9b1a-e08feaa4e64b?restype=container",
+      "RequestUri": "https://seanmcccanary.blob.core.windows.net/test-container-decadf8c-3d88-b0eb-6251-6ff7ad0531be?restype=container",
       "RequestMethod": "PUT",
       "RequestHeaders": {
         "Authorization": "Sanitized",
-        "traceparent": "00-029cfc2e1c9bd34d939bed3fae5c8909-28a48481a9f20c4c-00",
+        "traceparent": "00-0bda00a7b8eb344faaf500acbcdcd978-92e9c4e3b6d6d640-00",
         "User-Agent": [
-          "azsdk-net-Storage.Blobs/12.5.0-dev.20200402.1",
-=======
-      "RequestUri": "https://seandevtest.blob.core.windows.net/test-container-29bfdd7a-0868-bb2d-9b1a-e08feaa4e64b?restype=container",
-      "RequestMethod": "PUT",
-      "RequestHeaders": {
-        "Authorization": "Sanitized",
-        "traceparent": "00-465321ee438a77448a375d4f538b2cc4-02235e6c2fe66249-00",
-        "User-Agent": [
-          "azsdk-net-Storage.Blobs/12.5.0-dev.20200326.1",
->>>>>>> bb257be6
+          "azsdk-net-Storage.Blobs/12.5.0-dev.20200403.1",
           "(.NET Core 4.6.28325.01; Microsoft Windows 10.0.18362 )"
         ],
         "x-ms-blob-public-access": "container",
-        "x-ms-client-request-id": "b04a4b72-9c03-4c49-41af-ba8d89ac54b9",
-<<<<<<< HEAD
-        "x-ms-date": "Thu, 02 Apr 2020 23:44:47 GMT",
-=======
-        "x-ms-date": "Thu, 26 Mar 2020 20:48:49 GMT",
->>>>>>> bb257be6
+        "x-ms-client-request-id": "6357993a-2f51-1230-6a34-f48c3b35a12b",
+        "x-ms-date": "Sat, 04 Apr 2020 01:34:42 GMT",
         "x-ms-return-client-request-id": "true",
         "x-ms-version": "2019-12-12"
       },
@@ -34,124 +20,75 @@
       "StatusCode": 201,
       "ResponseHeaders": {
         "Content-Length": "0",
-<<<<<<< HEAD
-        "Date": "Thu, 02 Apr 2020 23:44:46 GMT",
-        "ETag": "\u00220x8D7D75FD3C8E43B\u0022",
-        "Last-Modified": "Thu, 02 Apr 2020 23:44:47 GMT",
-=======
-        "Date": "Thu, 26 Mar 2020 20:48:49 GMT",
-        "ETag": "\u00220x8D7D1C716837824\u0022",
-        "Last-Modified": "Thu, 26 Mar 2020 20:48:50 GMT",
->>>>>>> bb257be6
+        "Date": "Sat, 04 Apr 2020 01:34:41 GMT",
+        "ETag": "\u00220x8D7D838594A6F97\u0022",
+        "Last-Modified": "Sat, 04 Apr 2020 01:34:42 GMT",
         "Server": [
           "Windows-Azure-Blob/1.0",
           "Microsoft-HTTPAPI/2.0"
         ],
-        "x-ms-client-request-id": "b04a4b72-9c03-4c49-41af-ba8d89ac54b9",
-<<<<<<< HEAD
-        "x-ms-request-id": "59b238ac-001e-0039-5048-09b6bc000000",
+        "x-ms-client-request-id": "6357993a-2f51-1230-6a34-f48c3b35a12b",
+        "x-ms-request-id": "0c8db7d6-301e-0022-0321-0a88bf000000",
         "x-ms-version": "2019-12-12"
-=======
-        "x-ms-request-id": "5d413164-e01e-0028-72af-037db5000000",
-        "x-ms-version": "2019-07-07"
->>>>>>> bb257be6
       },
       "ResponseBody": []
     },
     {
-<<<<<<< HEAD
-      "RequestUri": "https://seanmcccanary.blob.core.windows.net/test-container-29bfdd7a-0868-bb2d-9b1a-e08feaa4e64b/test-blob-c0f975d9-0275-832d-615b-ae022c50e943",
-=======
-      "RequestUri": "https://seandevtest.blob.core.windows.net/test-container-29bfdd7a-0868-bb2d-9b1a-e08feaa4e64b/test-blob-c0f975d9-0275-832d-615b-ae022c50e943",
->>>>>>> bb257be6
+      "RequestUri": "https://seanmcccanary.blob.core.windows.net/test-container-decadf8c-3d88-b0eb-6251-6ff7ad0531be/test-blob-a72565d3-b43b-a11c-53c6-97aca8a94610",
       "RequestMethod": "PUT",
       "RequestHeaders": {
         "Authorization": "Sanitized",
         "Content-Length": "1024",
-<<<<<<< HEAD
-        "traceparent": "00-63a5db3ff84e7e498130ec036fdac070-50095dc8c8255449-00",
+        "traceparent": "00-77f5d21a205b63418e26727d2c62bd87-eca6e543cf85fa40-00",
         "User-Agent": [
-          "azsdk-net-Storage.Blobs/12.5.0-dev.20200402.1",
-=======
-        "traceparent": "00-0e9f18159d14e74eb9a86366771a8e39-112eed2b511b0849-00",
-        "User-Agent": [
-          "azsdk-net-Storage.Blobs/12.5.0-dev.20200326.1",
->>>>>>> bb257be6
+          "azsdk-net-Storage.Blobs/12.5.0-dev.20200403.1",
           "(.NET Core 4.6.28325.01; Microsoft Windows 10.0.18362 )"
         ],
         "x-ms-blob-type": "BlockBlob",
-        "x-ms-client-request-id": "a72c981a-1f4e-045b-9145-44eab93b16aa",
-<<<<<<< HEAD
-        "x-ms-date": "Thu, 02 Apr 2020 23:44:48 GMT",
-=======
-        "x-ms-date": "Thu, 26 Mar 2020 20:48:49 GMT",
->>>>>>> bb257be6
+        "x-ms-client-request-id": "440deda7-082b-bb87-8f6a-ff9048778eda",
+        "x-ms-date": "Sat, 04 Apr 2020 01:34:42 GMT",
         "x-ms-encryption-algorithm": "AES256",
-        "x-ms-encryption-key": "urEAg0RMFtdg8De9IZRAFdaEAcrnth\u002B6P1mT2sG1QjQ=",
-        "x-ms-encryption-key-sha256": "ACtrSTL5CKxbMt/kUXVawKeVWrWkH3SWP3MTiv8JxBY=",
+        "x-ms-encryption-key": "iYZX2Qq9BkuB4ON6i0ceqp9jfj6Izfbt2Xl0j72nWRo=",
+        "x-ms-encryption-key-sha256": "UIYw8i6f2Dcc8etJVpo9bSBaGdfqDKWQhWP/sNdsyGk=",
         "x-ms-return-client-request-id": "true",
         "x-ms-version": "2019-12-12"
       },
-      "RequestBody": "dTXKUgGqqZcfGRvdANF6pwxdHZ9ZNkhdvgLxjygwHGE2TeYLKbuByKGzkOmBbEtwNRKBK460YD7tbJP\u002BuBlu7vy5prLqb31Q21X9pqVe3FK2gVoVr/HTge2oHrwogxCHRKHtx8WZhcaVMU85t7qYjpBASDa/WT8L5iXFQlHAJ1hFdWEEcRSNHfuTgH6hmcoyD48s6DvZyOti4eCg1EN11Ar39EFYlBx7syo6K9jBaU1akjPBlD4da612oY807Ei4Hqx0qqWI2npzsDUQnpwSoXiTRUIQsz/L2YiU4fOMRsbhgg0sTb6n0be4TuQJDc0QZAAXoacGp2psqNEc9PiH5mlvLhuP5lS563OKWGVbwsy7g33ydKUe29uiwKTti92/MGd6md6xgX6sXrYzfE8FEOYEYXF6lHHEUFNA7SWvy2CWyif94SjtCgH/Rhbv616Lna\u002B96CpsRJz2tkmLcJRY/JNWnbEoBy\u002B\u002BF1Zve05b1WT0tFB28eI1KoWKByreYZltp0qDmE6sY5V//9HT/clNmuHklrxE4QqwIHMsnf8E37W9AdME2DwWSFG69vIRYi28PGxJ\u002BcvdKcU/0njbgMWWeiAbFvv1ScKkzk5riuoYn71GcGCSu\u002BXq4NcOxAXEO8eLI3zR9UwxxvOppCt9cZ/bJjO6lBBlA786MTUj54W94JOG32ZuRqlxFKpt6Ra6bG44Mp3SCaa3JSC8l8QWDd5u7MSX9pI5bOCJSIBm\u002BBqof8TH67Xn6tfsz7lFsa/lWwfM//xSInbc/sa9SMAmUC0GExf/TiEohwHsqyfY87swpO14mvgdVlxO6\u002BzvKaIWxn6LP52X5Qzlo3j6ZXdOAwsLjaTSrbY06L27sWM1OV1f1uSoTLMdmL7hk/eAI/Dl/\u002Bfh5Jv9QxnHVlfg3DOosGkam4\u002BSpbdY7fTl8Rm/s8TM1bJ8VFXCYZLL4fVbPLyKOOONZodhUlkviPanF1L/CKKSEwaBLFsTWDn8x8TC/LE4W7g2MU08a4NYTMtfGklAy9hSyCi1CAyHeg5OZIqUbYxEb7yayddVVaiCKN\u002BQtD3vvPvsbzOIglKrrrc\u002B7gb5xN8\u002BGquNpQIA/HN/MuAt98XRXqiOp/1ZvOxq7hsgF2eiiWT/UZmRYhb57HLACE9yfbfxbI9eahzh5V6/I7bm4OUL3al7LaUsP/yRlLuLmbOc\u002BHFjL6rXRB5HHmw70j9fEguNtCum9k8SxS2TzNVgVkyqIipFg7A6NJiKMw848G29MYGv/eSI9gEhUWp9Q3dI58gfkbAUGo9aUn\u002BSG8JA2dS/1ppUsFhnIisoJDJGvfAhQUxHGF\u002B9qBfyVapl9ds/4XeVvW3c9DZvuG6F6/VdFJWOcQ==",
+      "RequestBody": "QyOIcjAtPp6fMtQ155vRV70pvBSuzW0GhNIKLfizXNSxKgy7gSEWDVq4wx9a\u002BivPYp3OEXmNfHW1gu5dIxGl7NX/hLyPFdWcEq669gpNq4mnO8pb5EtaI62WBf8zuOpIEtdKWnVvP03HMf7K0oZrZ9ZktudHSgeKpGAO\u002BA/WaVrEceQzA1AUN/t9lLJMkFAnK54ozwICAcjPwLUVYEY98MikBmGiOGSGUH7rybVUPhQQ5s1xrZpXwXAbZEKa/te0QKPqp4nvhfM5on\u002BDFjcTeoKhBXl5y0MuTUTwhtQh7FGnN4kRapaLIGHaOAsb06o4COnA\u002BfldO3VgvFpF/v4eF7Yu3N\u002BuAQ/rFeQYn5I3E3mZuH3qYPJXSvsTsK08RiFiuyBV7PfLiQfZ1eMVRZziKKngq0aBNLfD1pLjmlBirs/CteNy4iaCzi52EIsOQQVfMYcEXJrb4YZpkRZl5\u002B62dyYUUo\u002B4cEaDXtwXCiQrtJWNg2nJXVI05tRcCFAQHOY/wJhk\u002Bu91p8BBgP29xNZiPdyA12OF7BnU32u7W2f1c0H210mLxrmlF9yph9xUdiL9\u002Bspzj0WCutN\u002BkBuDuktYTA27x\u002B2M1ncj2sCH3GU9f2hJvWGdgeT8cxx2DTWeIl2RUDrPmK80cCNTULSE\u002B95tQRGzOfzpu8spv1TQFslBhLhi9Ysqbea5FUw\u002BSjAvd3c\u002BCMsk6\u002BlgqJVvpdlaY1pZEcz8IgVTQ9Mq\u002BSSvqnGb\u002BUfdkg79HZnOAU31u8gMXrHy5ThkM1Vx6sX4\u002BfHFsf0k1KuRfdBLXPQyLSC4XYcLHZtyvMU4Nsbya6dJBSOoCVBP0ecce\u002BHgpohEMQY1uY097NxVUvQ4653lnxEoAlfRiSTPaIug7qK5kRY89AW/vbIaCxhGUrZcF\u002BVJNtzQt6MxcqfhZVACnf45nMHe\u002B/eYJeFeDvc\u002BijZuc1GlVrjG6NpyCoFd3VhhGG0aDLX1fhvusRD6cais8uhxc/L/XEZFc7Tma/B2O0eJ/PaJJH2AefQ1t6Wny3YxxheZ7GplYrsn1JkBDhIqeHbIcHWyIs5q8Pr9yqWgnqc9taXZ3U7dI5o6YlDkf2rhCj4v3loBfqRJLvxvZ5cWhjXxxFhtUZsn60zad8B\u002BhXCPG79ncb9MOzYBj65SbbwCJNsa87oSdLijB/MOJgbky6iL4EzYrxR2pIghbMLs1H2Q2FPkY5K2facGw2nMPhQwHcQGx4xvKnXGpE8y8Af2tjN1fU6z/2cW1WOk0euqqWVz8U/95g3wIK3eHb9ChIyfEA02V8HFfB1c7/Ipy1iKHPvqvv64\u002BM8lhFyg1eKo01HWBcHddFGjrXUyofYbx1VUUwHEWMWO5hc9EA==",
       "StatusCode": 201,
       "ResponseHeaders": {
         "Content-Length": "0",
-        "Content-MD5": "4y\u002Biz84mBAYa9DPhQs4n9Q==",
-<<<<<<< HEAD
-        "Date": "Thu, 02 Apr 2020 23:44:47 GMT",
-        "ETag": "\u00220x8D7D75FD3D65F87\u0022",
-        "Last-Modified": "Thu, 02 Apr 2020 23:44:47 GMT",
-=======
-        "Date": "Thu, 26 Mar 2020 20:48:49 GMT",
-        "ETag": "\u00220x8D7D1C7168A9739\u0022",
-        "Last-Modified": "Thu, 26 Mar 2020 20:48:50 GMT",
->>>>>>> bb257be6
+        "Content-MD5": "\u002BKG2hgYC9gczPF0h2CRyTg==",
+        "Date": "Sat, 04 Apr 2020 01:34:41 GMT",
+        "ETag": "\u00220x8D7D838595866E4\u0022",
+        "Last-Modified": "Sat, 04 Apr 2020 01:34:42 GMT",
         "Server": [
           "Windows-Azure-Blob/1.0",
           "Microsoft-HTTPAPI/2.0"
         ],
-        "x-ms-client-request-id": "a72c981a-1f4e-045b-9145-44eab93b16aa",
-        "x-ms-content-crc64": "u5a84bkME2s=",
-        "x-ms-encryption-key-sha256": "ACtrSTL5CKxbMt/kUXVawKeVWrWkH3SWP3MTiv8JxBY=",
-<<<<<<< HEAD
-        "x-ms-request-id": "59b238b8-001e-0039-5748-09b6bc000000",
-=======
-        "x-ms-request-id": "5d413180-e01e-0028-09af-037db5000000",
->>>>>>> bb257be6
+        "x-ms-client-request-id": "440deda7-082b-bb87-8f6a-ff9048778eda",
+        "x-ms-content-crc64": "69xzYMuyiA0=",
+        "x-ms-encryption-key-sha256": "UIYw8i6f2Dcc8etJVpo9bSBaGdfqDKWQhWP/sNdsyGk=",
+        "x-ms-request-id": "0c8db7db-301e-0022-0521-0a88bf000000",
         "x-ms-request-server-encrypted": "true",
         "x-ms-version": "2019-12-12"
       },
       "ResponseBody": []
     },
     {
-<<<<<<< HEAD
-      "RequestUri": "https://seanmcccanary.blob.core.windows.net/test-container-29bfdd7a-0868-bb2d-9b1a-e08feaa4e64b/test-blob-c0f975d9-0275-832d-615b-ae022c50e943",
+      "RequestUri": "https://seanmcccanary.blob.core.windows.net/test-container-decadf8c-3d88-b0eb-6251-6ff7ad0531be/test-blob-a72565d3-b43b-a11c-53c6-97aca8a94610",
       "RequestMethod": "GET",
       "RequestHeaders": {
         "Authorization": "Sanitized",
-        "traceparent": "00-3f4e27b04177874b9278d5872f981fd8-a202a3ad29d29a4f-00",
+        "traceparent": "00-539f385d66b1294da5f99adf43cd6cf9-fc468efbf1a6304e-00",
         "User-Agent": [
-          "azsdk-net-Storage.Blobs/12.5.0-dev.20200402.1",
+          "azsdk-net-Storage.Blobs/12.5.0-dev.20200403.1",
           "(.NET Core 4.6.28325.01; Microsoft Windows 10.0.18362 )"
         ],
-        "x-ms-client-request-id": "28bfc6f8-9a89-e2e6-579e-d14fc642d322",
-        "x-ms-date": "Thu, 02 Apr 2020 23:44:48 GMT",
-=======
-      "RequestUri": "https://seandevtest.blob.core.windows.net/test-container-29bfdd7a-0868-bb2d-9b1a-e08feaa4e64b/test-blob-c0f975d9-0275-832d-615b-ae022c50e943",
-      "RequestMethod": "GET",
-      "RequestHeaders": {
-        "Authorization": "Sanitized",
-        "traceparent": "00-d435ba77908ac74bbea766e670c78941-ec736b33e758814f-00",
-        "User-Agent": [
-          "azsdk-net-Storage.Blobs/12.5.0-dev.20200326.1",
-          "(.NET Core 4.6.28325.01; Microsoft Windows 10.0.18362 )"
-        ],
-        "x-ms-client-request-id": "28bfc6f8-9a89-e2e6-579e-d14fc642d322",
-        "x-ms-date": "Thu, 26 Mar 2020 20:48:49 GMT",
->>>>>>> bb257be6
+        "x-ms-client-request-id": "cfe76864-1499-09ef-2e4a-d0556575cde7",
+        "x-ms-date": "Sat, 04 Apr 2020 01:34:42 GMT",
         "x-ms-encryption-algorithm": "AES256",
-        "x-ms-encryption-key": "urEAg0RMFtdg8De9IZRAFdaEAcrnth\u002B6P1mT2sG1QjQ=",
-        "x-ms-encryption-key-sha256": "ACtrSTL5CKxbMt/kUXVawKeVWrWkH3SWP3MTiv8JxBY=",
+        "x-ms-encryption-key": "iYZX2Qq9BkuB4ON6i0ceqp9jfj6Izfbt2Xl0j72nWRo=",
+        "x-ms-encryption-key-sha256": "UIYw8i6f2Dcc8etJVpo9bSBaGdfqDKWQhWP/sNdsyGk=",
         "x-ms-return-client-request-id": "true",
         "x-ms-version": "2019-12-12"
       },
@@ -160,70 +97,39 @@
       "ResponseHeaders": {
         "Accept-Ranges": "bytes",
         "Content-Length": "1024",
-        "Content-MD5": "4y\u002Biz84mBAYa9DPhQs4n9Q==",
+        "Content-MD5": "\u002BKG2hgYC9gczPF0h2CRyTg==",
         "Content-Type": "application/octet-stream",
-<<<<<<< HEAD
-        "Date": "Thu, 02 Apr 2020 23:44:47 GMT",
-        "ETag": "\u00220x8D7D75FD3D65F87\u0022",
-        "Last-Modified": "Thu, 02 Apr 2020 23:44:47 GMT",
-=======
-        "Date": "Thu, 26 Mar 2020 20:48:49 GMT",
-        "ETag": "\u00220x8D7D1C7168A9739\u0022",
-        "Last-Modified": "Thu, 26 Mar 2020 20:48:50 GMT",
->>>>>>> bb257be6
+        "Date": "Sat, 04 Apr 2020 01:34:42 GMT",
+        "ETag": "\u00220x8D7D838595866E4\u0022",
+        "Last-Modified": "Sat, 04 Apr 2020 01:34:42 GMT",
         "Server": [
           "Windows-Azure-Blob/1.0",
           "Microsoft-HTTPAPI/2.0"
         ],
-<<<<<<< HEAD
-        "x-ms-blob-content-md5": "4y\u002Biz84mBAYa9DPhQs4n9Q==",
         "x-ms-blob-type": "BlockBlob",
-        "x-ms-client-request-id": "28bfc6f8-9a89-e2e6-579e-d14fc642d322",
-        "x-ms-creation-time": "Thu, 02 Apr 2020 23:44:47 GMT",
-        "x-ms-encryption-key-sha256": "ACtrSTL5CKxbMt/kUXVawKeVWrWkH3SWP3MTiv8JxBY=",
+        "x-ms-client-request-id": "cfe76864-1499-09ef-2e4a-d0556575cde7",
+        "x-ms-creation-time": "Sat, 04 Apr 2020 01:34:42 GMT",
+        "x-ms-encryption-key-sha256": "UIYw8i6f2Dcc8etJVpo9bSBaGdfqDKWQhWP/sNdsyGk=",
         "x-ms-lease-state": "available",
         "x-ms-lease-status": "unlocked",
-        "x-ms-request-id": "59b238bd-001e-0039-5b48-09b6bc000000",
-=======
-        "x-ms-blob-type": "BlockBlob",
-        "x-ms-client-request-id": "28bfc6f8-9a89-e2e6-579e-d14fc642d322",
-        "x-ms-creation-time": "Thu, 26 Mar 2020 20:48:50 GMT",
-        "x-ms-encryption-key-sha256": "ACtrSTL5CKxbMt/kUXVawKeVWrWkH3SWP3MTiv8JxBY=",
-        "x-ms-lease-state": "available",
-        "x-ms-lease-status": "unlocked",
-        "x-ms-request-id": "5d41319d-e01e-0028-24af-037db5000000",
->>>>>>> bb257be6
+        "x-ms-request-id": "0c8db7ea-301e-0022-1121-0a88bf000000",
         "x-ms-server-encrypted": "true",
         "x-ms-version": "2019-12-12"
       },
-      "ResponseBody": "dTXKUgGqqZcfGRvdANF6pwxdHZ9ZNkhdvgLxjygwHGE2TeYLKbuByKGzkOmBbEtwNRKBK460YD7tbJP\u002BuBlu7vy5prLqb31Q21X9pqVe3FK2gVoVr/HTge2oHrwogxCHRKHtx8WZhcaVMU85t7qYjpBASDa/WT8L5iXFQlHAJ1hFdWEEcRSNHfuTgH6hmcoyD48s6DvZyOti4eCg1EN11Ar39EFYlBx7syo6K9jBaU1akjPBlD4da612oY807Ei4Hqx0qqWI2npzsDUQnpwSoXiTRUIQsz/L2YiU4fOMRsbhgg0sTb6n0be4TuQJDc0QZAAXoacGp2psqNEc9PiH5mlvLhuP5lS563OKWGVbwsy7g33ydKUe29uiwKTti92/MGd6md6xgX6sXrYzfE8FEOYEYXF6lHHEUFNA7SWvy2CWyif94SjtCgH/Rhbv616Lna\u002B96CpsRJz2tkmLcJRY/JNWnbEoBy\u002B\u002BF1Zve05b1WT0tFB28eI1KoWKByreYZltp0qDmE6sY5V//9HT/clNmuHklrxE4QqwIHMsnf8E37W9AdME2DwWSFG69vIRYi28PGxJ\u002BcvdKcU/0njbgMWWeiAbFvv1ScKkzk5riuoYn71GcGCSu\u002BXq4NcOxAXEO8eLI3zR9UwxxvOppCt9cZ/bJjO6lBBlA786MTUj54W94JOG32ZuRqlxFKpt6Ra6bG44Mp3SCaa3JSC8l8QWDd5u7MSX9pI5bOCJSIBm\u002BBqof8TH67Xn6tfsz7lFsa/lWwfM//xSInbc/sa9SMAmUC0GExf/TiEohwHsqyfY87swpO14mvgdVlxO6\u002BzvKaIWxn6LP52X5Qzlo3j6ZXdOAwsLjaTSrbY06L27sWM1OV1f1uSoTLMdmL7hk/eAI/Dl/\u002Bfh5Jv9QxnHVlfg3DOosGkam4\u002BSpbdY7fTl8Rm/s8TM1bJ8VFXCYZLL4fVbPLyKOOONZodhUlkviPanF1L/CKKSEwaBLFsTWDn8x8TC/LE4W7g2MU08a4NYTMtfGklAy9hSyCi1CAyHeg5OZIqUbYxEb7yayddVVaiCKN\u002BQtD3vvPvsbzOIglKrrrc\u002B7gb5xN8\u002BGquNpQIA/HN/MuAt98XRXqiOp/1ZvOxq7hsgF2eiiWT/UZmRYhb57HLACE9yfbfxbI9eahzh5V6/I7bm4OUL3al7LaUsP/yRlLuLmbOc\u002BHFjL6rXRB5HHmw70j9fEguNtCum9k8SxS2TzNVgVkyqIipFg7A6NJiKMw848G29MYGv/eSI9gEhUWp9Q3dI58gfkbAUGo9aUn\u002BSG8JA2dS/1ppUsFhnIisoJDJGvfAhQUxHGF\u002B9qBfyVapl9ds/4XeVvW3c9DZvuG6F6/VdFJWOcQ=="
+      "ResponseBody": "QyOIcjAtPp6fMtQ155vRV70pvBSuzW0GhNIKLfizXNSxKgy7gSEWDVq4wx9a\u002BivPYp3OEXmNfHW1gu5dIxGl7NX/hLyPFdWcEq669gpNq4mnO8pb5EtaI62WBf8zuOpIEtdKWnVvP03HMf7K0oZrZ9ZktudHSgeKpGAO\u002BA/WaVrEceQzA1AUN/t9lLJMkFAnK54ozwICAcjPwLUVYEY98MikBmGiOGSGUH7rybVUPhQQ5s1xrZpXwXAbZEKa/te0QKPqp4nvhfM5on\u002BDFjcTeoKhBXl5y0MuTUTwhtQh7FGnN4kRapaLIGHaOAsb06o4COnA\u002BfldO3VgvFpF/v4eF7Yu3N\u002BuAQ/rFeQYn5I3E3mZuH3qYPJXSvsTsK08RiFiuyBV7PfLiQfZ1eMVRZziKKngq0aBNLfD1pLjmlBirs/CteNy4iaCzi52EIsOQQVfMYcEXJrb4YZpkRZl5\u002B62dyYUUo\u002B4cEaDXtwXCiQrtJWNg2nJXVI05tRcCFAQHOY/wJhk\u002Bu91p8BBgP29xNZiPdyA12OF7BnU32u7W2f1c0H210mLxrmlF9yph9xUdiL9\u002Bspzj0WCutN\u002BkBuDuktYTA27x\u002B2M1ncj2sCH3GU9f2hJvWGdgeT8cxx2DTWeIl2RUDrPmK80cCNTULSE\u002B95tQRGzOfzpu8spv1TQFslBhLhi9Ysqbea5FUw\u002BSjAvd3c\u002BCMsk6\u002BlgqJVvpdlaY1pZEcz8IgVTQ9Mq\u002BSSvqnGb\u002BUfdkg79HZnOAU31u8gMXrHy5ThkM1Vx6sX4\u002BfHFsf0k1KuRfdBLXPQyLSC4XYcLHZtyvMU4Nsbya6dJBSOoCVBP0ecce\u002BHgpohEMQY1uY097NxVUvQ4653lnxEoAlfRiSTPaIug7qK5kRY89AW/vbIaCxhGUrZcF\u002BVJNtzQt6MxcqfhZVACnf45nMHe\u002B/eYJeFeDvc\u002BijZuc1GlVrjG6NpyCoFd3VhhGG0aDLX1fhvusRD6cais8uhxc/L/XEZFc7Tma/B2O0eJ/PaJJH2AefQ1t6Wny3YxxheZ7GplYrsn1JkBDhIqeHbIcHWyIs5q8Pr9yqWgnqc9taXZ3U7dI5o6YlDkf2rhCj4v3loBfqRJLvxvZ5cWhjXxxFhtUZsn60zad8B\u002BhXCPG79ncb9MOzYBj65SbbwCJNsa87oSdLijB/MOJgbky6iL4EzYrxR2pIghbMLs1H2Q2FPkY5K2facGw2nMPhQwHcQGx4xvKnXGpE8y8Af2tjN1fU6z/2cW1WOk0euqqWVz8U/95g3wIK3eHb9ChIyfEA02V8HFfB1c7/Ipy1iKHPvqvv64\u002BM8lhFyg1eKo01HWBcHddFGjrXUyofYbx1VUUwHEWMWO5hc9EA=="
     },
     {
-<<<<<<< HEAD
-      "RequestUri": "https://seanmcccanary.blob.core.windows.net/test-container-29bfdd7a-0868-bb2d-9b1a-e08feaa4e64b?restype=container",
+      "RequestUri": "https://seanmcccanary.blob.core.windows.net/test-container-decadf8c-3d88-b0eb-6251-6ff7ad0531be?restype=container",
       "RequestMethod": "DELETE",
       "RequestHeaders": {
         "Authorization": "Sanitized",
-        "traceparent": "00-705fffb39efd2647ad94d1542f66ba7a-3dc77e39b7f1094b-00",
+        "traceparent": "00-17009dc647caea4bb6e25bfbb61c66a8-d2a5447bc9cb8346-00",
         "User-Agent": [
-          "azsdk-net-Storage.Blobs/12.5.0-dev.20200402.1",
+          "azsdk-net-Storage.Blobs/12.5.0-dev.20200403.1",
           "(.NET Core 4.6.28325.01; Microsoft Windows 10.0.18362 )"
         ],
-        "x-ms-client-request-id": "f3f27655-ed7c-1321-1cd8-17530d310514",
-        "x-ms-date": "Thu, 02 Apr 2020 23:44:48 GMT",
-=======
-      "RequestUri": "https://seandevtest.blob.core.windows.net/test-container-29bfdd7a-0868-bb2d-9b1a-e08feaa4e64b?restype=container",
-      "RequestMethod": "DELETE",
-      "RequestHeaders": {
-        "Authorization": "Sanitized",
-        "traceparent": "00-943c88f0efbeb143a1c2dac092b60f19-022cddde30ed9e49-00",
-        "User-Agent": [
-          "azsdk-net-Storage.Blobs/12.5.0-dev.20200326.1",
-          "(.NET Core 4.6.28325.01; Microsoft Windows 10.0.18362 )"
-        ],
-        "x-ms-client-request-id": "f3f27655-ed7c-1321-1cd8-17530d310514",
-        "x-ms-date": "Thu, 26 Mar 2020 20:48:49 GMT",
->>>>>>> bb257be6
+        "x-ms-client-request-id": "e02cc74d-be8f-7340-d95f-a7f7ec95d4e7",
+        "x-ms-date": "Sat, 04 Apr 2020 01:34:42 GMT",
         "x-ms-return-client-request-id": "true",
         "x-ms-version": "2019-12-12"
       },
@@ -231,33 +137,20 @@
       "StatusCode": 202,
       "ResponseHeaders": {
         "Content-Length": "0",
-<<<<<<< HEAD
-        "Date": "Thu, 02 Apr 2020 23:44:47 GMT",
-=======
-        "Date": "Thu, 26 Mar 2020 20:48:50 GMT",
->>>>>>> bb257be6
+        "Date": "Sat, 04 Apr 2020 01:34:42 GMT",
         "Server": [
           "Windows-Azure-Blob/1.0",
           "Microsoft-HTTPAPI/2.0"
         ],
-        "x-ms-client-request-id": "f3f27655-ed7c-1321-1cd8-17530d310514",
-<<<<<<< HEAD
-        "x-ms-request-id": "59b238c6-001e-0039-6248-09b6bc000000",
+        "x-ms-client-request-id": "e02cc74d-be8f-7340-d95f-a7f7ec95d4e7",
+        "x-ms-request-id": "0c8db804-301e-0022-2b21-0a88bf000000",
         "x-ms-version": "2019-12-12"
-=======
-        "x-ms-request-id": "5d4131b5-e01e-0028-3baf-037db5000000",
-        "x-ms-version": "2019-07-07"
->>>>>>> bb257be6
       },
       "ResponseBody": []
     }
   ],
   "Variables": {
-    "RandomSeed": "676250198",
-<<<<<<< HEAD
+    "RandomSeed": "1867562014",
     "Storage_TestConfigDefault": "ProductionTenant\nseanmcccanary\nU2FuaXRpemVk\nhttps://seanmcccanary.blob.core.windows.net\nhttps://seanmcccanary.file.core.windows.net\nhttps://seanmcccanary.queue.core.windows.net\nhttps://seanmcccanary.table.core.windows.net\n\n\n\n\nhttps://seanmcccanary-secondary.blob.core.windows.net\nhttps://seanmcccanary-secondary.file.core.windows.net\nhttps://seanmcccanary-secondary.queue.core.windows.net\nhttps://seanmcccanary-secondary.table.core.windows.net\n\nSanitized\n\n\nCloud\nBlobEndpoint=https://seanmcccanary.blob.core.windows.net/;QueueEndpoint=https://seanmcccanary.queue.core.windows.net/;FileEndpoint=https://seanmcccanary.file.core.windows.net/;BlobSecondaryEndpoint=https://seanmcccanary-secondary.blob.core.windows.net/;QueueSecondaryEndpoint=https://seanmcccanary-secondary.queue.core.windows.net/;FileSecondaryEndpoint=https://seanmcccanary-secondary.file.core.windows.net/;AccountName=seanmcccanary;AccountKey=Sanitized\nseanscope1"
-=======
-    "Storage_TestConfigDefault": "ProductionTenant\nseandevtest\nU2FuaXRpemVk\nhttps://seandevtest.blob.core.windows.net\nhttps://seandevtest.file.core.windows.net\nhttps://seandevtest.queue.core.windows.net\nhttps://seandevtest.table.core.windows.net\n\n\n\n\nhttps://seandevtest-secondary.blob.core.windows.net\nhttps://seandevtest-secondary.file.core.windows.net\nhttps://seandevtest-secondary.queue.core.windows.net\nhttps://seandevtest-secondary.table.core.windows.net\n\nSanitized\n\n\nCloud\nBlobEndpoint=https://seandevtest.blob.core.windows.net/;QueueEndpoint=https://seandevtest.queue.core.windows.net/;FileEndpoint=https://seandevtest.file.core.windows.net/;BlobSecondaryEndpoint=https://seandevtest-secondary.blob.core.windows.net/;QueueSecondaryEndpoint=https://seandevtest-secondary.queue.core.windows.net/;FileSecondaryEndpoint=https://seandevtest-secondary.file.core.windows.net/;AccountName=seandevtest;AccountKey=Sanitized\nseanscope1"
->>>>>>> bb257be6
   }
 }