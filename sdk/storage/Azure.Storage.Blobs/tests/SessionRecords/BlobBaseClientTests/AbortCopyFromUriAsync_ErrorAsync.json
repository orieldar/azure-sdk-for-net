{
  "Entries": [
    {
<<<<<<< HEAD
      "RequestUri": "https://seanstagetest.blob.core.windows.net/test-container-1ced1e8b-5471-4d45-85ac-467ad86668ff?restype=container",
      "RequestMethod": "PUT",
      "RequestHeaders": {
        "Authorization": "Sanitized",
        "traceparent": "00-86ebacdbbed99643b8c5eab9eacad4a1-df8dc69902aeac49-00",
        "User-Agent": [
          "azsdk-net-Storage.Blobs/12.4.0-dev.20200305.1",
          "(.NET Core 4.6.28325.01; Microsoft Windows 10.0.18363 )"
        ],
        "x-ms-blob-public-access": "container",
        "x-ms-client-request-id": "0b28639d-9bcc-c56a-e9be-5299bdc48152",
        "x-ms-date": "Thu, 05 Mar 2020 21:02:30 GMT",
        "x-ms-return-client-request-id": "true",
        "x-ms-version": "2019-10-10"
=======
      "RequestUri": "https://seanmcccanary.blob.core.windows.net/test-container-1ced1e8b-5471-4d45-85ac-467ad86668ff?restype=container",
      "RequestMethod": "PUT",
      "RequestHeaders": {
        "Authorization": "Sanitized",
        "traceparent": "00-2b4589735df65846969fd755434474c7-c05c16ae332bcd4f-00",
        "User-Agent": [
          "azsdk-net-Storage.Blobs/12.5.0-dev.20200402.1",
          "(.NET Core 4.6.28325.01; Microsoft Windows 10.0.18362 )"
        ],
        "x-ms-blob-public-access": "container",
        "x-ms-client-request-id": "0b28639d-9bcc-c56a-e9be-5299bdc48152",
        "x-ms-date": "Thu, 02 Apr 2020 23:43:52 GMT",
        "x-ms-return-client-request-id": "true",
        "x-ms-version": "2019-12-12"
>>>>>>> 32e373e2
      },
      "RequestBody": null,
      "StatusCode": 201,
      "ResponseHeaders": {
        "Content-Length": "0",
<<<<<<< HEAD
        "Date": "Thu, 05 Mar 2020 21:02:30 GMT",
        "ETag": "\u00220x8D7C148851393E1\u0022",
        "Last-Modified": "Thu, 05 Mar 2020 21:02:31 GMT",
=======
        "Date": "Thu, 02 Apr 2020 23:43:51 GMT",
        "ETag": "\u00220x8D7D75FB2A19857\u0022",
        "Last-Modified": "Thu, 02 Apr 2020 23:43:51 GMT",
>>>>>>> 32e373e2
        "Server": [
          "Windows-Azure-Blob/1.0",
          "Microsoft-HTTPAPI/2.0"
        ],
        "x-ms-client-request-id": "0b28639d-9bcc-c56a-e9be-5299bdc48152",
<<<<<<< HEAD
        "x-ms-request-id": "179346bc-101e-0025-7c31-f33b47000000",
        "x-ms-version": "2019-10-10"
=======
        "x-ms-request-id": "337d3807-e01e-000e-5548-096410000000",
        "x-ms-version": "2019-12-12"
>>>>>>> 32e373e2
      },
      "ResponseBody": []
    },
    {
<<<<<<< HEAD
      "RequestUri": "https://seanstagetest.blob.core.windows.net/test-container-1ced1e8b-5471-4d45-85ac-467ad86668ff/test-blob-333e8347-74ec-31cf-3e9c-76ecc520c544?comp=copy\u0026copyid=74ddfed0-5c3e-e533-e9c4-ffde074693e1",
      "RequestMethod": "PUT",
      "RequestHeaders": {
        "Authorization": "Sanitized",
        "traceparent": "00-cc3931c46d90894995d49f8e58e4f5f1-521f79ef4baced4c-00",
        "User-Agent": [
          "azsdk-net-Storage.Blobs/12.4.0-dev.20200305.1",
          "(.NET Core 4.6.28325.01; Microsoft Windows 10.0.18363 )"
        ],
        "x-ms-client-request-id": "bec80ef8-0ce7-ea13-5059-492774f129f7",
        "x-ms-copy-action": "abort",
        "x-ms-date": "Thu, 05 Mar 2020 21:02:31 GMT",
        "x-ms-return-client-request-id": "true",
        "x-ms-version": "2019-10-10"
=======
      "RequestUri": "https://seanmcccanary.blob.core.windows.net/test-container-1ced1e8b-5471-4d45-85ac-467ad86668ff/test-blob-333e8347-74ec-31cf-3e9c-76ecc520c544?comp=copy\u0026copyid=74ddfed0-5c3e-e533-e9c4-ffde074693e1",
      "RequestMethod": "PUT",
      "RequestHeaders": {
        "Authorization": "Sanitized",
        "traceparent": "00-c86839bd15e4414b9577bff0c0180328-1b805eae071c0942-00",
        "User-Agent": [
          "azsdk-net-Storage.Blobs/12.5.0-dev.20200402.1",
          "(.NET Core 4.6.28325.01; Microsoft Windows 10.0.18362 )"
        ],
        "x-ms-client-request-id": "bec80ef8-0ce7-ea13-5059-492774f129f7",
        "x-ms-copy-action": "abort",
        "x-ms-date": "Thu, 02 Apr 2020 23:43:52 GMT",
        "x-ms-return-client-request-id": "true",
        "x-ms-version": "2019-12-12"
>>>>>>> 32e373e2
      },
      "RequestBody": null,
      "StatusCode": 404,
      "ResponseHeaders": {
        "Content-Length": "215",
        "Content-Type": "application/xml",
<<<<<<< HEAD
        "Date": "Thu, 05 Mar 2020 21:02:30 GMT",
=======
        "Date": "Thu, 02 Apr 2020 23:43:51 GMT",
>>>>>>> 32e373e2
        "Server": [
          "Windows-Azure-Blob/1.0",
          "Microsoft-HTTPAPI/2.0"
        ],
        "x-ms-client-request-id": "bec80ef8-0ce7-ea13-5059-492774f129f7",
        "x-ms-error-code": "BlobNotFound",
<<<<<<< HEAD
        "x-ms-request-id": "179346c8-101e-0025-0631-f33b47000000",
        "x-ms-version": "2019-10-10"
      },
      "ResponseBody": [
        "\uFEFF\u003C?xml version=\u00221.0\u0022 encoding=\u0022utf-8\u0022?\u003E\u003CError\u003E\u003CCode\u003EBlobNotFound\u003C/Code\u003E\u003CMessage\u003EThe specified blob does not exist.\n",
        "RequestId:179346c8-101e-0025-0631-f33b47000000\n",
        "Time:2020-03-05T21:02:31.2203849Z\u003C/Message\u003E\u003C/Error\u003E"
      ]
    },
    {
      "RequestUri": "https://seanstagetest.blob.core.windows.net/test-container-1ced1e8b-5471-4d45-85ac-467ad86668ff?restype=container",
      "RequestMethod": "DELETE",
      "RequestHeaders": {
        "Authorization": "Sanitized",
        "traceparent": "00-1bf70f41b4794c46b30dc921d2704f5c-ef7e0c8a9b880146-00",
        "User-Agent": [
          "azsdk-net-Storage.Blobs/12.4.0-dev.20200305.1",
          "(.NET Core 4.6.28325.01; Microsoft Windows 10.0.18363 )"
        ],
        "x-ms-client-request-id": "f9e536c4-d47e-f7fa-28f4-b4a85d34b4a3",
        "x-ms-date": "Thu, 05 Mar 2020 21:02:31 GMT",
        "x-ms-return-client-request-id": "true",
        "x-ms-version": "2019-10-10"
=======
        "x-ms-request-id": "337d380f-e01e-000e-5b48-096410000000",
        "x-ms-version": "2019-12-12"
      },
      "ResponseBody": [
        "\uFEFF\u003C?xml version=\u00221.0\u0022 encoding=\u0022utf-8\u0022?\u003E\u003CError\u003E\u003CCode\u003EBlobNotFound\u003C/Code\u003E\u003CMessage\u003EThe specified blob does not exist.\n",
        "RequestId:337d380f-e01e-000e-5b48-096410000000\n",
        "Time:2020-04-02T23:43:51.6275129Z\u003C/Message\u003E\u003C/Error\u003E"
      ]
    },
    {
      "RequestUri": "https://seanmcccanary.blob.core.windows.net/test-container-1ced1e8b-5471-4d45-85ac-467ad86668ff?restype=container",
      "RequestMethod": "DELETE",
      "RequestHeaders": {
        "Authorization": "Sanitized",
        "traceparent": "00-1eceeccc52e7594690fbba28119d6d8f-35131e0099968d46-00",
        "User-Agent": [
          "azsdk-net-Storage.Blobs/12.5.0-dev.20200402.1",
          "(.NET Core 4.6.28325.01; Microsoft Windows 10.0.18362 )"
        ],
        "x-ms-client-request-id": "f9e536c4-d47e-f7fa-28f4-b4a85d34b4a3",
        "x-ms-date": "Thu, 02 Apr 2020 23:43:52 GMT",
        "x-ms-return-client-request-id": "true",
        "x-ms-version": "2019-12-12"
>>>>>>> 32e373e2
      },
      "RequestBody": null,
      "StatusCode": 202,
      "ResponseHeaders": {
        "Content-Length": "0",
<<<<<<< HEAD
        "Date": "Thu, 05 Mar 2020 21:02:30 GMT",
=======
        "Date": "Thu, 02 Apr 2020 23:43:51 GMT",
>>>>>>> 32e373e2
        "Server": [
          "Windows-Azure-Blob/1.0",
          "Microsoft-HTTPAPI/2.0"
        ],
        "x-ms-client-request-id": "f9e536c4-d47e-f7fa-28f4-b4a85d34b4a3",
<<<<<<< HEAD
        "x-ms-request-id": "179346db-101e-0025-1931-f33b47000000",
        "x-ms-version": "2019-10-10"
=======
        "x-ms-request-id": "337d3812-e01e-000e-5e48-096410000000",
        "x-ms-version": "2019-12-12"
>>>>>>> 32e373e2
      },
      "ResponseBody": []
    }
  ],
  "Variables": {
    "RandomSeed": "7714008",
<<<<<<< HEAD
    "Storage_TestConfigDefault": "ProductionTenant\nseanstagetest\nU2FuaXRpemVk\nhttps://seanstagetest.blob.core.windows.net\nhttp://seanstagetest.file.core.windows.net\nhttp://seanstagetest.queue.core.windows.net\nhttp://seanstagetest.table.core.windows.net\n\n\n\n\nhttp://seanstagetest-secondary.blob.core.windows.net\nhttp://seanstagetest-secondary.file.core.windows.net\nhttp://seanstagetest-secondary.queue.core.windows.net\nhttp://seanstagetest-secondary.table.core.windows.net\n\nSanitized\n\n\nCloud\nBlobEndpoint=https://seanstagetest.blob.core.windows.net/;QueueEndpoint=http://seanstagetest.queue.core.windows.net/;FileEndpoint=http://seanstagetest.file.core.windows.net/;BlobSecondaryEndpoint=http://seanstagetest-secondary.blob.core.windows.net/;QueueSecondaryEndpoint=http://seanstagetest-secondary.queue.core.windows.net/;FileSecondaryEndpoint=http://seanstagetest-secondary.file.core.windows.net/;AccountName=seanstagetest;AccountKey=Sanitized\nseanscope1"
=======
    "Storage_TestConfigDefault": "ProductionTenant\nseanmcccanary\nU2FuaXRpemVk\nhttps://seanmcccanary.blob.core.windows.net\nhttps://seanmcccanary.file.core.windows.net\nhttps://seanmcccanary.queue.core.windows.net\nhttps://seanmcccanary.table.core.windows.net\n\n\n\n\nhttps://seanmcccanary-secondary.blob.core.windows.net\nhttps://seanmcccanary-secondary.file.core.windows.net\nhttps://seanmcccanary-secondary.queue.core.windows.net\nhttps://seanmcccanary-secondary.table.core.windows.net\n\nSanitized\n\n\nCloud\nBlobEndpoint=https://seanmcccanary.blob.core.windows.net/;QueueEndpoint=https://seanmcccanary.queue.core.windows.net/;FileEndpoint=https://seanmcccanary.file.core.windows.net/;BlobSecondaryEndpoint=https://seanmcccanary-secondary.blob.core.windows.net/;QueueSecondaryEndpoint=https://seanmcccanary-secondary.queue.core.windows.net/;FileSecondaryEndpoint=https://seanmcccanary-secondary.file.core.windows.net/;AccountName=seanmcccanary;AccountKey=Sanitized\nseanscope1"
>>>>>>> 32e373e2
  }
}<|MERGE_RESOLUTION|>--- conflicted
+++ resolved
@@ -1,22 +1,6 @@
 {
   "Entries": [
     {
-<<<<<<< HEAD
-      "RequestUri": "https://seanstagetest.blob.core.windows.net/test-container-1ced1e8b-5471-4d45-85ac-467ad86668ff?restype=container",
-      "RequestMethod": "PUT",
-      "RequestHeaders": {
-        "Authorization": "Sanitized",
-        "traceparent": "00-86ebacdbbed99643b8c5eab9eacad4a1-df8dc69902aeac49-00",
-        "User-Agent": [
-          "azsdk-net-Storage.Blobs/12.4.0-dev.20200305.1",
-          "(.NET Core 4.6.28325.01; Microsoft Windows 10.0.18363 )"
-        ],
-        "x-ms-blob-public-access": "container",
-        "x-ms-client-request-id": "0b28639d-9bcc-c56a-e9be-5299bdc48152",
-        "x-ms-date": "Thu, 05 Mar 2020 21:02:30 GMT",
-        "x-ms-return-client-request-id": "true",
-        "x-ms-version": "2019-10-10"
-=======
       "RequestUri": "https://seanmcccanary.blob.core.windows.net/test-container-1ced1e8b-5471-4d45-85ac-467ad86668ff?restype=container",
       "RequestMethod": "PUT",
       "RequestHeaders": {
@@ -31,53 +15,25 @@
         "x-ms-date": "Thu, 02 Apr 2020 23:43:52 GMT",
         "x-ms-return-client-request-id": "true",
         "x-ms-version": "2019-12-12"
->>>>>>> 32e373e2
       },
       "RequestBody": null,
       "StatusCode": 201,
       "ResponseHeaders": {
         "Content-Length": "0",
-<<<<<<< HEAD
-        "Date": "Thu, 05 Mar 2020 21:02:30 GMT",
-        "ETag": "\u00220x8D7C148851393E1\u0022",
-        "Last-Modified": "Thu, 05 Mar 2020 21:02:31 GMT",
-=======
         "Date": "Thu, 02 Apr 2020 23:43:51 GMT",
         "ETag": "\u00220x8D7D75FB2A19857\u0022",
         "Last-Modified": "Thu, 02 Apr 2020 23:43:51 GMT",
->>>>>>> 32e373e2
         "Server": [
           "Windows-Azure-Blob/1.0",
           "Microsoft-HTTPAPI/2.0"
         ],
         "x-ms-client-request-id": "0b28639d-9bcc-c56a-e9be-5299bdc48152",
-<<<<<<< HEAD
-        "x-ms-request-id": "179346bc-101e-0025-7c31-f33b47000000",
-        "x-ms-version": "2019-10-10"
-=======
         "x-ms-request-id": "337d3807-e01e-000e-5548-096410000000",
         "x-ms-version": "2019-12-12"
->>>>>>> 32e373e2
       },
       "ResponseBody": []
     },
     {
-<<<<<<< HEAD
-      "RequestUri": "https://seanstagetest.blob.core.windows.net/test-container-1ced1e8b-5471-4d45-85ac-467ad86668ff/test-blob-333e8347-74ec-31cf-3e9c-76ecc520c544?comp=copy\u0026copyid=74ddfed0-5c3e-e533-e9c4-ffde074693e1",
-      "RequestMethod": "PUT",
-      "RequestHeaders": {
-        "Authorization": "Sanitized",
-        "traceparent": "00-cc3931c46d90894995d49f8e58e4f5f1-521f79ef4baced4c-00",
-        "User-Agent": [
-          "azsdk-net-Storage.Blobs/12.4.0-dev.20200305.1",
-          "(.NET Core 4.6.28325.01; Microsoft Windows 10.0.18363 )"
-        ],
-        "x-ms-client-request-id": "bec80ef8-0ce7-ea13-5059-492774f129f7",
-        "x-ms-copy-action": "abort",
-        "x-ms-date": "Thu, 05 Mar 2020 21:02:31 GMT",
-        "x-ms-return-client-request-id": "true",
-        "x-ms-version": "2019-10-10"
-=======
       "RequestUri": "https://seanmcccanary.blob.core.windows.net/test-container-1ced1e8b-5471-4d45-85ac-467ad86668ff/test-blob-333e8347-74ec-31cf-3e9c-76ecc520c544?comp=copy\u0026copyid=74ddfed0-5c3e-e533-e9c4-ffde074693e1",
       "RequestMethod": "PUT",
       "RequestHeaders": {
@@ -92,49 +48,19 @@
         "x-ms-date": "Thu, 02 Apr 2020 23:43:52 GMT",
         "x-ms-return-client-request-id": "true",
         "x-ms-version": "2019-12-12"
->>>>>>> 32e373e2
       },
       "RequestBody": null,
       "StatusCode": 404,
       "ResponseHeaders": {
         "Content-Length": "215",
         "Content-Type": "application/xml",
-<<<<<<< HEAD
-        "Date": "Thu, 05 Mar 2020 21:02:30 GMT",
-=======
         "Date": "Thu, 02 Apr 2020 23:43:51 GMT",
->>>>>>> 32e373e2
         "Server": [
           "Windows-Azure-Blob/1.0",
           "Microsoft-HTTPAPI/2.0"
         ],
         "x-ms-client-request-id": "bec80ef8-0ce7-ea13-5059-492774f129f7",
         "x-ms-error-code": "BlobNotFound",
-<<<<<<< HEAD
-        "x-ms-request-id": "179346c8-101e-0025-0631-f33b47000000",
-        "x-ms-version": "2019-10-10"
-      },
-      "ResponseBody": [
-        "\uFEFF\u003C?xml version=\u00221.0\u0022 encoding=\u0022utf-8\u0022?\u003E\u003CError\u003E\u003CCode\u003EBlobNotFound\u003C/Code\u003E\u003CMessage\u003EThe specified blob does not exist.\n",
-        "RequestId:179346c8-101e-0025-0631-f33b47000000\n",
-        "Time:2020-03-05T21:02:31.2203849Z\u003C/Message\u003E\u003C/Error\u003E"
-      ]
-    },
-    {
-      "RequestUri": "https://seanstagetest.blob.core.windows.net/test-container-1ced1e8b-5471-4d45-85ac-467ad86668ff?restype=container",
-      "RequestMethod": "DELETE",
-      "RequestHeaders": {
-        "Authorization": "Sanitized",
-        "traceparent": "00-1bf70f41b4794c46b30dc921d2704f5c-ef7e0c8a9b880146-00",
-        "User-Agent": [
-          "azsdk-net-Storage.Blobs/12.4.0-dev.20200305.1",
-          "(.NET Core 4.6.28325.01; Microsoft Windows 10.0.18363 )"
-        ],
-        "x-ms-client-request-id": "f9e536c4-d47e-f7fa-28f4-b4a85d34b4a3",
-        "x-ms-date": "Thu, 05 Mar 2020 21:02:31 GMT",
-        "x-ms-return-client-request-id": "true",
-        "x-ms-version": "2019-10-10"
-=======
         "x-ms-request-id": "337d380f-e01e-000e-5b48-096410000000",
         "x-ms-version": "2019-12-12"
       },
@@ -158,39 +84,25 @@
         "x-ms-date": "Thu, 02 Apr 2020 23:43:52 GMT",
         "x-ms-return-client-request-id": "true",
         "x-ms-version": "2019-12-12"
->>>>>>> 32e373e2
       },
       "RequestBody": null,
       "StatusCode": 202,
       "ResponseHeaders": {
         "Content-Length": "0",
-<<<<<<< HEAD
-        "Date": "Thu, 05 Mar 2020 21:02:30 GMT",
-=======
         "Date": "Thu, 02 Apr 2020 23:43:51 GMT",
->>>>>>> 32e373e2
         "Server": [
           "Windows-Azure-Blob/1.0",
           "Microsoft-HTTPAPI/2.0"
         ],
         "x-ms-client-request-id": "f9e536c4-d47e-f7fa-28f4-b4a85d34b4a3",
-<<<<<<< HEAD
-        "x-ms-request-id": "179346db-101e-0025-1931-f33b47000000",
-        "x-ms-version": "2019-10-10"
-=======
         "x-ms-request-id": "337d3812-e01e-000e-5e48-096410000000",
         "x-ms-version": "2019-12-12"
->>>>>>> 32e373e2
       },
       "ResponseBody": []
     }
   ],
   "Variables": {
     "RandomSeed": "7714008",
-<<<<<<< HEAD
-    "Storage_TestConfigDefault": "ProductionTenant\nseanstagetest\nU2FuaXRpemVk\nhttps://seanstagetest.blob.core.windows.net\nhttp://seanstagetest.file.core.windows.net\nhttp://seanstagetest.queue.core.windows.net\nhttp://seanstagetest.table.core.windows.net\n\n\n\n\nhttp://seanstagetest-secondary.blob.core.windows.net\nhttp://seanstagetest-secondary.file.core.windows.net\nhttp://seanstagetest-secondary.queue.core.windows.net\nhttp://seanstagetest-secondary.table.core.windows.net\n\nSanitized\n\n\nCloud\nBlobEndpoint=https://seanstagetest.blob.core.windows.net/;QueueEndpoint=http://seanstagetest.queue.core.windows.net/;FileEndpoint=http://seanstagetest.file.core.windows.net/;BlobSecondaryEndpoint=http://seanstagetest-secondary.blob.core.windows.net/;QueueSecondaryEndpoint=http://seanstagetest-secondary.queue.core.windows.net/;FileSecondaryEndpoint=http://seanstagetest-secondary.file.core.windows.net/;AccountName=seanstagetest;AccountKey=Sanitized\nseanscope1"
-=======
     "Storage_TestConfigDefault": "ProductionTenant\nseanmcccanary\nU2FuaXRpemVk\nhttps://seanmcccanary.blob.core.windows.net\nhttps://seanmcccanary.file.core.windows.net\nhttps://seanmcccanary.queue.core.windows.net\nhttps://seanmcccanary.table.core.windows.net\n\n\n\n\nhttps://seanmcccanary-secondary.blob.core.windows.net\nhttps://seanmcccanary-secondary.file.core.windows.net\nhttps://seanmcccanary-secondary.queue.core.windows.net\nhttps://seanmcccanary-secondary.table.core.windows.net\n\nSanitized\n\n\nCloud\nBlobEndpoint=https://seanmcccanary.blob.core.windows.net/;QueueEndpoint=https://seanmcccanary.queue.core.windows.net/;FileEndpoint=https://seanmcccanary.file.core.windows.net/;BlobSecondaryEndpoint=https://seanmcccanary-secondary.blob.core.windows.net/;QueueSecondaryEndpoint=https://seanmcccanary-secondary.queue.core.windows.net/;FileSecondaryEndpoint=https://seanmcccanary-secondary.file.core.windows.net/;AccountName=seanmcccanary;AccountKey=Sanitized\nseanscope1"
->>>>>>> 32e373e2
   }
 }