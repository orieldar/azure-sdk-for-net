﻿// Copyright (c) Microsoft Corporation. All rights reserved.
// Licensed under the MIT License.

using System;
using System.Collections.Generic;
using System.IO;
using System.Linq;
using System.Security.Cryptography;
using System.Threading;
using System.Threading.Tasks;
using Azure.Core;
using Azure.Core.Testing;
using Azure.Storage.Blobs;
using Azure.Storage.Files.DataLake.Models;
using Azure.Storage.Sas;
using Azure.Storage.Test;
using NUnit.Framework;

namespace Azure.Storage.Files.DataLake.Tests
{
    public class FileClientTests : PathTestBase
    {
        private const long Size = 4 * Constants.KB;

        public FileClientTests(bool async)
            : base(async, null /* RecordedTestMode.Record /* to re-record */)
        {
        }

        [Test]
        public async Task Ctor_Uri()
        {
            string fileSystemName = GetNewFileSystemName();
            string directoryName = GetNewDirectoryName();
            string fileName = GetNewFileName();

            await using DisposingFileSystem test = await GetNewFileSystem(fileSystemName: fileSystemName);
            DataLakeDirectoryClient directory = await test.FileSystem.CreateDirectoryAsync(directoryName);

            // Arrange
            await directory.CreateFileAsync(fileName);

            SasQueryParameters sasQueryParameters = GetNewAccountSasCredentials();
            Uri uri = new Uri($"{TestConfigHierarchicalNamespace.BlobServiceEndpoint}/{fileSystemName}/{directoryName}/{fileName}?{sasQueryParameters}");
            DataLakeFileClient fileClient = InstrumentClient(new DataLakeFileClient(uri, GetOptions()));

            // Act
            await fileClient.GetPropertiesAsync();

            // Assert
            Assert.AreEqual(fileName, fileClient.Name);
            Assert.AreEqual(fileSystemName, fileClient.FileSystemName);
            Assert.AreEqual($"{directoryName}/{fileName}", fileClient.Path);
            Assert.AreEqual(uri, fileClient.Uri);
        }

        [Test]
        public async Task Ctor_SharedKey()
        {
            string fileSystemName = GetNewFileSystemName();
            string directoryName = GetNewDirectoryName();
            string fileName = GetNewFileName();

            await using DisposingFileSystem test = await GetNewFileSystem(fileSystemName: fileSystemName);
            DataLakeDirectoryClient directory = await test.FileSystem.CreateDirectoryAsync(directoryName);

            // Arrange
            await directory.CreateFileAsync(fileName);

            StorageSharedKeyCredential sharedKey = new StorageSharedKeyCredential(
                TestConfigHierarchicalNamespace.AccountName,
                TestConfigHierarchicalNamespace.AccountKey);
            Uri uri = new Uri($"{TestConfigHierarchicalNamespace.BlobServiceEndpoint}/{fileSystemName}/{directoryName}/{fileName}");
            DataLakeFileClient fileClient = InstrumentClient(new DataLakeFileClient(uri, sharedKey, GetOptions()));

            // Act
            await fileClient.GetPropertiesAsync();

            // Assert
            Assert.AreEqual(fileName, fileClient.Name);
            Assert.AreEqual(fileSystemName, fileClient.FileSystemName);
            Assert.AreEqual($"{directoryName}/{fileName}", fileClient.Path);
            Assert.AreEqual(uri, fileClient.Uri);
        }

        [Test]
        public async Task Ctor_TokenCredential()
        {
            string fileSystemName = GetNewFileSystemName();
            string directoryName = GetNewDirectoryName();
            string fileName = GetNewFileName();

            await using DisposingFileSystem test = await GetNewFileSystem(fileSystemName: fileSystemName);
            DataLakeDirectoryClient directory = await test.FileSystem.CreateDirectoryAsync(directoryName);

            // Arrange
            await directory.CreateFileAsync(fileName);

            TokenCredential tokenCredential = GetOAuthCredential(TestConfigHierarchicalNamespace);
            Uri uri = new Uri($"{TestConfigHierarchicalNamespace.BlobServiceEndpoint}/{fileSystemName}/{directoryName}/{fileName}").ToHttps();
            DataLakeFileClient fileClient = InstrumentClient(new DataLakeFileClient(uri, tokenCredential, GetOptions()));

            // Act
            await fileClient.GetPropertiesAsync();

            // Assert
            Assert.AreEqual(fileName, fileClient.Name);
            Assert.AreEqual(fileSystemName, fileClient.FileSystemName);
            Assert.AreEqual($"{directoryName}/{fileName}", fileClient.Path);
            Assert.AreEqual(uri, fileClient.Uri);
        }

        [Test]
        public void Ctor_TokenCredential_Http()
        {
            // Arrange
            TokenCredential tokenCredential = GetOAuthCredential(TestConfigHierarchicalNamespace);
            Uri uri = new Uri(TestConfigHierarchicalNamespace.BlobServiceEndpoint).ToHttp();

            // Act
            TestHelper.AssertExpectedException(
                () => new DataLakeFileClient(uri, tokenCredential),
                new ArgumentException("Cannot use TokenCredential without HTTPS."));

            TestHelper.AssertExpectedException(
                () => new DataLakeFileClient(uri, tokenCredential, new DataLakeClientOptions()),
                new ArgumentException("Cannot use TokenCredential without HTTPS."));
        }

        [Test]
        public async Task CreateAsync()
        {
            await using DisposingFileSystem test = await GetNewFileSystem();
            DataLakeDirectoryClient directory = await test.FileSystem.CreateDirectoryAsync(GetNewDirectoryName());

            // Arrange
            DataLakeFileClient file = InstrumentClient(directory.GetFileClient(GetNewFileName()));

            // Act
            Response<PathInfo> response = await file.CreateAsync();

            // Assert
            AssertValidStoragePathInfo(response.Value);

        }

        [Test]
        public async Task CreateAsync_Error()
        {
            // Arrange
            DataLakeServiceClient service = GetServiceClient_SharedKey();
            DataLakeFileSystemClient fileSystem = InstrumentClient(service.GetFileSystemClient(GetNewFileSystemName()));
            DataLakeFileClient file = InstrumentClient(fileSystem.GetFileClient(GetNewFileName()));

            // Act
            await TestHelper.AssertExpectedExceptionAsync<RequestFailedException>(
                fileSystem.CreateDirectoryAsync(GetNewDirectoryName()),
                e => Assert.AreEqual("FilesystemNotFound", e.ErrorCode));
        }

        [Test]
        public async Task CreateAsync_HttpHeaders()
        {
            await using DisposingFileSystem test = await GetNewFileSystem();
            DataLakeDirectoryClient directory = await test.FileSystem.CreateDirectoryAsync(GetNewDirectoryName());

            // Arrange
            DataLakeFileClient file = InstrumentClient(directory.GetFileClient(GetNewFileName()));
            PathHttpHeaders headers = new PathHttpHeaders
            {
                ContentType = ContentType,
                ContentEncoding = ContentEncoding,
                ContentLanguage = ContentLanguage,
                ContentDisposition = ContentDisposition,
                CacheControl = CacheControl
            };

            // Act
            await file.CreateAsync(httpHeaders: headers);

            // Assert
            Response<PathProperties> response = await file.GetPropertiesAsync();
            Assert.AreEqual(ContentType, response.Value.ContentType);
            Assert.AreEqual(ContentEncoding, response.Value.ContentEncoding);
            Assert.AreEqual(ContentLanguage, response.Value.ContentLanguage);
            Assert.AreEqual(ContentDisposition, response.Value.ContentDisposition);
            Assert.AreEqual(CacheControl, response.Value.CacheControl);
        }

        [Test]
        public async Task CreateAsync_Metadata()
        {
            await using DisposingFileSystem test = await GetNewFileSystem();
            DataLakeDirectoryClient directory = await test.FileSystem.CreateDirectoryAsync(GetNewDirectoryName());

            // Arrange
            IDictionary<string, string> metadata = BuildMetadata();
            DataLakeFileClient file = InstrumentClient(directory.GetFileClient(GetNewFileName()));

            // Act
            await file.CreateAsync(metadata: metadata);

            // Assert
            Response<PathProperties> getPropertiesResponse = await file.GetPropertiesAsync();
            AssertMetadataEquality(metadata, getPropertiesResponse.Value.Metadata, isDirectory: false);
        }

        [Test]
        public async Task CreateAsync_PermissionAndUmask()
        {
            await using DisposingFileSystem test = await GetNewFileSystem();
            DataLakeDirectoryClient directory = await test.FileSystem.CreateDirectoryAsync(GetNewDirectoryName());

            // Arrange
            DataLakeFileClient file = InstrumentClient(directory.GetFileClient(GetNewFileName()));
            string permissions = "0777";
            string umask = "0057";

            // Act
            await file.CreateAsync(
                permissions: permissions,
                umask: umask);

            // Assert
            Response<PathAccessControl> response = await file.GetAccessControlAsync();
            AssertPathPermissionsEquality(PathPermissions.ParseSymbolicPermissions("rwx-w----"), response.Value.Permissions);
        }

        [Test]
        public async Task CreateAsync_Conditions()
        {
            var garbageLeaseId = GetGarbageLeaseId();
            foreach (AccessConditionParameters parameters in Conditions_Data)
            {
                await using DisposingFileSystem test = await GetNewFileSystem();
                DataLakeDirectoryClient directory = await test.FileSystem.CreateDirectoryAsync(GetNewDirectoryName());

                // Arrange
                // This directory is intentionally created twice
                DataLakeFileClient file = await directory.CreateFileAsync(GetNewFileName());

                parameters.Match = await SetupPathMatchCondition(file, parameters.Match);
                parameters.LeaseId = await SetupPathLeaseCondition(file, parameters.LeaseId, garbageLeaseId);

                DataLakeRequestConditions conditions = BuildDataLakeRequestConditions(
                    parameters: parameters,
                    lease: true);

                // Act
                Response<PathInfo> response = await file.CreateAsync(
                    conditions: conditions);

                // Assert
                Assert.IsNotNull(response.GetRawResponse().Headers.RequestId);
            }
        }

        [Test]
        public async Task CreateAsync_ConditionsFail()
        {
            var garbageLeaseId = GetGarbageLeaseId();
            foreach (AccessConditionParameters parameters in GetConditionsFail_Data(garbageLeaseId))
            {
                await using DisposingFileSystem test = await GetNewFileSystem();
                DataLakeDirectoryClient directory = await test.FileSystem.CreateDirectoryAsync(GetNewDirectoryName());

                // Arrange
                // This directory is intentionally created twice
                DataLakeFileClient file = await directory.CreateFileAsync(GetNewFileName());
                parameters.NoneMatch = await SetupPathMatchCondition(file, parameters.NoneMatch);
                DataLakeRequestConditions conditions = BuildDataLakeRequestConditions(
                    parameters: parameters,
                    lease: true);

                // Act
                await TestHelper.AssertExpectedExceptionAsync<RequestFailedException>(
                    file.CreateAsync(conditions: conditions),
                    e => { });
            }
        }

        [Test]
        public async Task CreateIfNotExistsAsync_NotExists()
        {
            // Arrange
            await using DisposingFileSystem test = await GetNewFileSystem();
            DataLakeDirectoryClient directory = await test.FileSystem.CreateDirectoryAsync(GetNewDirectoryName());
            DataLakeFileClient file = InstrumentClient(directory.GetFileClient(GetNewFileName()));

            // Act
            Response<PathInfo> response = await file.CreateIfNotExistsAsync();

            // Assert
            Assert.IsNotNull(response.Value.ETag);
        }

        [Test]
        public async Task CreateIfNotExistsAsync_Exists()
        {
            // Arrange
            await using DisposingFileSystem test = await GetNewFileSystem();
            DataLakeDirectoryClient directory = await test.FileSystem.CreateDirectoryAsync(GetNewDirectoryName());
            DataLakeFileClient file = InstrumentClient(directory.GetFileClient(GetNewFileName()));
            await file.CreateAsync();

            // Act
            Response<PathInfo> response = await file.CreateIfNotExistsAsync();

            // Assert
            Assert.IsNull(response);
        }

        [Test]
        public async Task CreateIfNotExistsAsync_Error()
        {
            // Arrange
            await using DisposingFileSystem test = await GetNewFileSystem();
            DataLakeDirectoryClient directory = await test.FileSystem.CreateDirectoryAsync(GetNewDirectoryName());
            DataLakeFileClient file = InstrumentClient(directory.GetFileClient(GetNewFileName()));
            DataLakeFileClient unauthorizedFile = InstrumentClient(new DataLakeFileClient(file.Uri, GetOptions()));

            // Act
            await TestHelper.AssertExpectedExceptionAsync<RequestFailedException>(
                unauthorizedFile.CreateIfNotExistsAsync(),
                e => Assert.AreEqual("AuthenticationFailed", e.ErrorCode));
        }

        [Test]
        public async Task ExistsAsync_Exists()
        {
            // Arrange
            await using DisposingFileSystem test = await GetNewFileSystem();
            DataLakeDirectoryClient directory = await test.FileSystem.CreateDirectoryAsync(GetNewDirectoryName());
            DataLakeFileClient file = InstrumentClient(directory.GetFileClient(GetNewFileName()));
            await file.CreateAsync();

            // Act
            Response<bool> response = await file.ExistsAsync();

            // Assert
            Assert.IsTrue(response.Value);
        }

        [Test]
        public async Task ExistsAsync_NotExists()
        {
            // Arrange
            await using DisposingFileSystem test = await GetNewFileSystem();
            DataLakeDirectoryClient directory = await test.FileSystem.CreateDirectoryAsync(GetNewDirectoryName());
            DataLakeFileClient file = InstrumentClient(directory.GetFileClient(GetNewFileName()));

            // Act
            Response<bool> response = await file.ExistsAsync();

            // Assert
            Assert.IsFalse(response.Value);
        }

        [Test]
        public async Task ExistsAsync_Error()
        {
            // Arrange
            await using DisposingFileSystem test = await GetNewFileSystem(publicAccessType: PublicAccessType.None);
            DataLakeDirectoryClient directory = await test.FileSystem.CreateDirectoryAsync(GetNewDirectoryName());
            DataLakeFileClient file = InstrumentClient(directory.GetFileClient(GetNewFileName()));
            DataLakeFileClient unauthorizedFile = InstrumentClient(new DataLakeFileClient(file.Uri, GetOptions()));

            // Act
            await TestHelper.AssertExpectedExceptionAsync<RequestFailedException>(
                unauthorizedFile.ExistsAsync(),
                e => Assert.AreEqual("NoAuthenticationInformation", e.ErrorCode));
        }

        [Test]
        public async Task DeleteIfExists_Exists()
        {
            // Arrange
            await using DisposingFileSystem test = await GetNewFileSystem();
            DataLakeDirectoryClient directory = await test.FileSystem.CreateDirectoryAsync(GetNewDirectoryName());
            DataLakeFileClient file = InstrumentClient(directory.GetFileClient(GetNewFileName()));
            await file.CreateAsync();

            // Act
            Response<bool> response = await file.DeleteIfExistsAsync();

            // Assert
            Assert.IsTrue(response.Value);
        }

        [Test]
        public async Task DeleteIfExists_NotExists()
        {
            // Arrange
            await using DisposingFileSystem test = await GetNewFileSystem();
            DataLakeDirectoryClient directory = await test.FileSystem.CreateDirectoryAsync(GetNewDirectoryName());
            DataLakeFileClient file = InstrumentClient(directory.GetFileClient(GetNewFileName()));

            // Act
            Response<bool> response = await file.DeleteIfExistsAsync();

            // Assert
            Assert.IsFalse(response.Value);
        }

        [Test]
        public async Task DeleteIfNotExistsAsync_Error()
        {
            // Arrange
            await using DisposingFileSystem test = await GetNewFileSystem();
            DataLakeDirectoryClient directory = await test.FileSystem.CreateDirectoryAsync(GetNewDirectoryName());
            DataLakeFileClient file = InstrumentClient(directory.GetFileClient(GetNewFileName()));
            DataLakeFileClient unauthorizedFile = InstrumentClient(new DataLakeFileClient(file.Uri, GetOptions()));

            // Act
            await TestHelper.AssertExpectedExceptionAsync<RequestFailedException>(
                unauthorizedFile.DeleteIfExistsAsync(),
                e => Assert.AreEqual("AuthenticationFailed", e.ErrorCode));
        }


        [Test]
        public async Task DeleteAsync()
        {
            await using DisposingFileSystem test = await GetNewFileSystem();
            DataLakeDirectoryClient directory = await test.FileSystem.CreateDirectoryAsync(GetNewDirectoryName());

            // Arrange
            DataLakeFileClient fileClient = await directory.CreateFileAsync(GetNewFileName());

            // Act
            await fileClient.DeleteAsync();
        }

        [Test]
        public async Task DeleteFileAsync_Error()
        {
            await using DisposingFileSystem test = await GetNewFileSystem();
            DataLakeDirectoryClient directory = await test.FileSystem.CreateDirectoryAsync(GetNewDirectoryName());

            // Arrange
            DataLakeFileClient fileClient = directory.GetFileClient(GetNewFileName());

            // Act
            await TestHelper.AssertExpectedExceptionAsync<RequestFailedException>(
                fileClient.DeleteAsync(),
                e => Assert.AreEqual("PathNotFound", e.ErrorCode));
        }

        [Test]
        public async Task DeleteAsync_Conditions()
        {
            var garbageLeaseId = GetGarbageLeaseId();
            foreach (AccessConditionParameters parameters in Conditions_Data)
            {
                await using DisposingFileSystem test = await GetNewFileSystem();

                // Arrange
                DataLakeFileClient file = await test.FileSystem.CreateFileAsync(GetNewFileName());

                parameters.Match = await SetupPathMatchCondition(file, parameters.Match);
                parameters.LeaseId = await SetupPathLeaseCondition(file, parameters.LeaseId, garbageLeaseId);
                DataLakeRequestConditions conditions = BuildDataLakeRequestConditions(
                    parameters: parameters,
                    lease: true);

                // Act
                await file.DeleteAsync(conditions: conditions);
            }
        }

        [Test]
        public async Task DeleteAsync_ConditionsFail()
        {
            var garbageLeaseId = GetGarbageLeaseId();
            foreach (AccessConditionParameters parameters in GetConditionsFail_Data(garbageLeaseId))
            {
                await using DisposingFileSystem test = await GetNewFileSystem();

                // Arrange
                DataLakeFileClient file = await test.FileSystem.CreateFileAsync(GetNewFileName());

                parameters.NoneMatch = await SetupPathMatchCondition(file, parameters.NoneMatch);
                DataLakeRequestConditions conditions = BuildDataLakeRequestConditions(
                    parameters: parameters,
                    lease: true);

                // Act
                await TestHelper.AssertExpectedExceptionAsync<RequestFailedException>(
                    file.DeleteAsync(conditions: conditions),
                    e => { });
            }
        }

        [Test]
        public async Task RenameAsync()
        {
            await using DisposingFileSystem test = await GetNewFileSystem();

            // Arrange
            DataLakeFileClient sourceFile = await test.FileSystem.CreateFileAsync(GetNewFileName());
            string destFileName = GetNewDirectoryName();

            // Act
            DataLakeFileClient destFile = await sourceFile.RenameAsync(destinationPath: destFileName);

            // Assert
            Response<PathProperties> response = await destFile.GetPropertiesAsync();
        }

        [Test]
        public async Task RenameAsync_FileSystem()
        {
            await using DisposingFileSystem sourceTest = await GetNewFileSystem();
            await using DisposingFileSystem destTest = await GetNewFileSystem();

            // Arrange
            DataLakeFileClient sourceFile = await sourceTest.FileSystem.CreateFileAsync(GetNewFileName());
            string destFileName = GetNewDirectoryName();

            // Act
            DataLakeFileClient destFile = await sourceFile.RenameAsync(
                destinationPath: destFileName,
                destinationFileSystem: destTest.FileSystem.Name);

            // Assert
            Response<PathProperties> response = await destFile.GetPropertiesAsync();
        }

        [Test]
        public async Task RenameAsync_Error()
        {
            await using DisposingFileSystem test = await GetNewFileSystem();

            // Arrange
            DataLakeFileClient sourceFile = InstrumentClient(test.FileSystem.GetFileClient(GetNewFileName()));
            string destPath = GetNewFileName();

            // Act
            await TestHelper.AssertExpectedExceptionAsync<RequestFailedException>(
                sourceFile.RenameAsync(destinationPath: destPath),
                e => Assert.AreEqual("SourcePathNotFound", e.ErrorCode));
        }

        [Test]
        public async Task RenameAsync_DestinationConditions()
        {
            var garbageLeaseId = GetGarbageLeaseId();
            foreach (AccessConditionParameters parameters in Conditions_Data)
            {
                await using DisposingFileSystem test = await GetNewFileSystem();

                // Arrange
                DataLakeFileClient sourceFile = await test.FileSystem.CreateFileAsync(GetNewFileName());
                DataLakeFileClient destFile = await test.FileSystem.CreateFileAsync(GetNewFileName());

                parameters.Match = await SetupPathMatchCondition(destFile, parameters.Match);
                parameters.LeaseId = await SetupPathLeaseCondition(destFile, parameters.LeaseId, garbageLeaseId);

                DataLakeRequestConditions conditions = BuildDataLakeRequestConditions(
                    parameters: parameters,
                    lease: true);

                // Act
                destFile = await sourceFile.RenameAsync(
                    destinationPath: destFile.Name,
                    destinationConditions: conditions);

                // Assert
                Response<PathProperties> response = await destFile.GetPropertiesAsync();
            }
        }

        [Test]
        public async Task RenameAsync_DestinationConditionsFail()
        {
            var garbageLeaseId = GetGarbageLeaseId();
            foreach (AccessConditionParameters parameters in GetConditionsFail_Data(garbageLeaseId))
            {
                await using DisposingFileSystem test = await GetNewFileSystem();

                // Arrange
                DataLakeFileClient sourceFile = await test.FileSystem.CreateFileAsync(GetNewFileName());
                DataLakeFileClient destFile = await test.FileSystem.CreateFileAsync(GetNewFileName());

                parameters.NoneMatch = await SetupPathMatchCondition(destFile, parameters.NoneMatch);
                DataLakeRequestConditions conditions = BuildDataLakeRequestConditions(
                    parameters: parameters,
                    lease: true);

                // Act
                await TestHelper.AssertExpectedExceptionAsync<RequestFailedException>(
                    sourceFile.RenameAsync(
                        destinationPath: destFile.Name,
                        destinationConditions: conditions),
                    e => { });
            }
        }

        [Test]
        public async Task RenameAsync_SourceConditions()
        {
            var garbageLeaseId = GetGarbageLeaseId();
            foreach (AccessConditionParameters parameters in Conditions_Data)
            {
                await using DisposingFileSystem test = await GetNewFileSystem();

                // Arrange
                DataLakeFileClient sourceFile = await test.FileSystem.CreateFileAsync(GetNewFileName());
                DataLakeFileClient destFile = await test.FileSystem.CreateFileAsync(GetNewFileName());

                parameters.Match = await SetupPathMatchCondition(sourceFile, parameters.Match);
                parameters.LeaseId = await SetupPathLeaseCondition(sourceFile, parameters.LeaseId, garbageLeaseId);

                DataLakeRequestConditions conditions = BuildDataLakeRequestConditions(
                    parameters: parameters,
                    lease: true);

                // Act
                destFile = await sourceFile.RenameAsync(
                    destinationPath: destFile.Name,
                    sourceConditions: conditions);

                // Assert
                Response<PathProperties> response = await destFile.GetPropertiesAsync();
            }
        }

        [Test]
        public async Task RenameAsync_SourceConditionsFail()
        {
            var garbageLeaseId = GetGarbageLeaseId();
            foreach (AccessConditionParameters parameters in GetConditionsFail_Data(garbageLeaseId))
            {
                await using DisposingFileSystem test = await GetNewFileSystem();

                // Arrange
                DataLakeFileClient sourceFile = await test.FileSystem.CreateFileAsync(GetNewFileName());
                DataLakeFileClient destFile = await test.FileSystem.CreateFileAsync(GetNewFileName());

                parameters.NoneMatch = await SetupPathMatchCondition(sourceFile, parameters.NoneMatch);
                DataLakeRequestConditions conditions = BuildDataLakeRequestConditions(
                    parameters: parameters,
                    lease: true);

                // Act
                await TestHelper.AssertExpectedExceptionAsync<RequestFailedException>(
                    sourceFile.RenameAsync(
                        destinationPath: destFile.Name,
                        sourceConditions: conditions),
                    e => { });
            }
        }

        [Test]
        public async Task GetAccessControlAsync()
        {
            await using DisposingFileSystem test = await GetNewFileSystem();
            DataLakeFileClient file = await test.FileSystem.CreateFileAsync(GetNewFileName());

            // Act
            PathAccessControl accessControl = await file.GetAccessControlAsync();

            // Assert
            Assert.IsNotNull(accessControl.Owner);
            Assert.IsNotNull(accessControl.Group);
            Assert.IsNotNull(accessControl.Permissions);
            Assert.IsNotNull(accessControl.AccessControlList);
        }

        [Test]
        public async Task GetAccessControlAsync_Oauth()
        {
            DataLakeServiceClient oauthService = GetServiceClient_OAuth();
            string fileSystemName = GetNewFileSystemName();
            string directoryName = GetNewDirectoryName();
            string fileName = GetNewFileName();

            await using DisposingFileSystem test = await GetNewFileSystem(fileSystemName: fileSystemName);
            DataLakeDirectoryClient directory = await test.FileSystem.CreateDirectoryAsync(directoryName);

            // Arrange
            DataLakeFileClient file = await directory.CreateFileAsync(fileName);
            DataLakeFileClient oauthFile = oauthService
                .GetFileSystemClient(fileSystemName)
                .GetDirectoryClient(directoryName)
                .GetFileClient(fileName);

            // Act
            PathAccessControl accessControl = await oauthFile.GetAccessControlAsync();

            // Assert
            Assert.IsNotNull(accessControl.Owner);
            Assert.IsNotNull(accessControl.Group);
            Assert.IsNotNull(accessControl.Permissions);
            Assert.IsNotNull(accessControl.AccessControlList);
        }

        [Test]
        public async Task GetAccessControlAsync_FileSystemSAS()
        {
            string fileSystemName = GetNewFileSystemName();
            string directoryName = GetNewDirectoryName();
            string fileName = GetNewFileName();

            await using DisposingFileSystem test = await GetNewFileSystem(fileSystemName: fileSystemName);
            DataLakeDirectoryClient directory = await test.FileSystem.CreateDirectoryAsync(directoryName);

            // Arrange
            DataLakeFileClient file = await directory.CreateFileAsync(fileName);

            DataLakeFileClient sasFile = InstrumentClient(
                GetServiceClient_DataLakeServiceSas_FileSystem(
                    fileSystemName: fileSystemName)
                .GetFileSystemClient(fileSystemName)
                .GetDirectoryClient(directoryName)
                .GetFileClient(fileName));

            // Act
            PathAccessControl accessControl = await sasFile.GetAccessControlAsync();

            // Assert
            Assert.IsNotNull(accessControl.Owner);
            Assert.IsNotNull(accessControl.Group);
            Assert.IsNotNull(accessControl.Permissions);
            Assert.IsNotNull(accessControl.AccessControlList);
        }

        [Test]
        public async Task GetAccessControlAsync_FileSystemIdentitySAS()
        {
            DataLakeServiceClient oauthService = GetServiceClient_OAuth();
            string fileSystemName = GetNewFileSystemName();
            string directoryName = GetNewDirectoryName();
            string fileName = GetNewFileName();

            await using DisposingFileSystem test = await GetNewFileSystem(fileSystemName: fileSystemName);
            DataLakeDirectoryClient directory = await test.FileSystem.CreateDirectoryAsync(directoryName);

            // Arrange
            DataLakeFileClient file = await directory.CreateFileAsync(fileName);

            Response<UserDelegationKey> userDelegationKey = await oauthService.GetUserDelegationKeyAsync(
                startsOn: null,
                expiresOn: Recording.UtcNow.AddHours(1));

            DataLakeFileClient identitySasFile = InstrumentClient(
                GetServiceClient_DataLakeServiceIdentitySas_FileSystem(
                    fileSystemName: fileSystemName,
                    userDelegationKey: userDelegationKey)
                .GetFileSystemClient(fileSystemName)
                .GetDirectoryClient(directoryName)
                .GetFileClient(fileName));

            // Act
            PathAccessControl accessControl = await identitySasFile.GetAccessControlAsync();

            // Assert
            Assert.IsNotNull(accessControl.Owner);
            Assert.IsNotNull(accessControl.Group);
            Assert.IsNotNull(accessControl.Permissions);
            Assert.IsNotNull(accessControl.AccessControlList);
            AssertSasUserDelegationKey(identitySasFile.Uri, userDelegationKey);
        }

        private void AssertSasUserDelegationKey(Uri uri, UserDelegationKey key)
        {
            DataLakeSasQueryParameters sas = new DataLakeUriBuilder(uri).Sas;
            Assert.AreEqual(key.SignedObjectId, sas.KeyObjectId);
            Assert.AreEqual(key.SignedExpiresOn, sas.KeyExpiresOn);
            Assert.AreEqual(key.SignedService, sas.KeyService);
            Assert.AreEqual(key.SignedStartsOn, sas.KeyStartsOn);
            Assert.AreEqual(key.SignedTenantId, sas.KeyTenantId);
            Assert.AreEqual(key.SignedVersion, sas.Version);
        }

        [Test]
        public async Task GetAccessControlAsync_PathSAS()
        {
            string fileSystemName = GetNewFileSystemName();
            string directoryName = GetNewDirectoryName();
            string fileName = GetNewFileName();

            await using DisposingFileSystem test = await GetNewFileSystem(fileSystemName: fileSystemName);
            DataLakeDirectoryClient directory = await test.FileSystem.CreateDirectoryAsync(directoryName);

            // Arrange
            DataLakeFileClient file = await directory.CreateFileAsync(fileName);

            DataLakeFileClient sasFile = InstrumentClient(
                GetServiceClient_DataLakeServiceSas_Path(
                    fileSystemName: fileSystemName,
                    path: directoryName + "/" + fileName)
                .GetFileSystemClient(fileSystemName)
                .GetDirectoryClient(directoryName)
                .GetFileClient(fileName));

            // Act
            PathAccessControl accessControl = await sasFile.GetAccessControlAsync();

            // Assert
            Assert.IsNotNull(accessControl.Owner);
            Assert.IsNotNull(accessControl.Group);
            Assert.IsNotNull(accessControl.Permissions);
            Assert.IsNotNull(accessControl.AccessControlList);
        }

        [Test]
        public async Task GetAccessControlAsync_PathIdentitySAS()
        {
            DataLakeServiceClient oauthService = GetServiceClient_OAuth();
            string fileSystemName = GetNewFileSystemName();
            string directoryName = GetNewDirectoryName();
            string fileName = GetNewFileName();

            await using DisposingFileSystem test = await GetNewFileSystem(fileSystemName: fileSystemName);
            DataLakeDirectoryClient directory = await test.FileSystem.CreateDirectoryAsync(directoryName);

            // Arrange
            DataLakeFileClient file = await directory.CreateFileAsync(fileName);

            Response<UserDelegationKey> userDelegationKey = await oauthService.GetUserDelegationKeyAsync(
                startsOn: null,
                expiresOn: Recording.UtcNow.AddHours(1));

            DataLakeFileClient identitySasFile = InstrumentClient(
                GetServiceClient_DataLakeServiceIdentitySas_Path(
                    fileSystemName: fileSystemName,
                    path: directoryName + "/" + fileName,
                    userDelegationKey: userDelegationKey)
                .GetFileSystemClient(fileSystemName)
                .GetDirectoryClient(directoryName)
                .GetFileClient(fileName));

            // Act
            PathAccessControl accessControl = await identitySasFile.GetAccessControlAsync();

            // Assert
            Assert.IsNotNull(accessControl.Owner);
            Assert.IsNotNull(accessControl.Group);
            Assert.IsNotNull(accessControl.Permissions);
            Assert.IsNotNull(accessControl.AccessControlList);
            AssertSasUserDelegationKey(identitySasFile.Uri, userDelegationKey);
        }

        [Test]
        public async Task GetAccessControlAsync_Error()
        {
            await using DisposingFileSystem test = await GetNewFileSystem();

            // Arrange
            DataLakeFileClient file = InstrumentClient(test.FileSystem.GetFileClient(GetNewFileName()));

            // Act
            await TestHelper.AssertExpectedExceptionAsync<RequestFailedException>(
                file.GetAccessControlAsync(),
                e => Assert.AreEqual("404", e.ErrorCode));
        }

        [Test]
        public async Task GetAccessControlAsync_Conditions()
        {
            var garbageLeaseId = GetGarbageLeaseId();
            foreach (AccessConditionParameters parameters in Conditions_Data)
            {
                await using DisposingFileSystem test = await GetNewFileSystem();

                // Arrange
                DataLakeFileClient file = await test.FileSystem.CreateFileAsync(GetNewFileName());

                parameters.Match = await SetupPathMatchCondition(file, parameters.Match);
                parameters.LeaseId = await SetupPathLeaseCondition(file, parameters.LeaseId, garbageLeaseId);
                DataLakeRequestConditions conditions = BuildDataLakeRequestConditions(
                    parameters: parameters,
                    lease: true);

                // Act
                await file.GetAccessControlAsync(conditions: conditions);
            }
        }

        [Ignore("service bug")]
        [Test]
        public async Task GetAccessControlAsync_ConditionsFail()
        {
            var garbageLeaseId = GetGarbageLeaseId();
            foreach (AccessConditionParameters parameters in GetConditionsFail_Data(garbageLeaseId))
            {
                await using DisposingFileSystem test = await GetNewFileSystem();

                // Arrange
                DataLakeFileClient file = await test.FileSystem.CreateFileAsync(GetNewFileName());

                parameters.NoneMatch = await SetupPathMatchCondition(file, parameters.NoneMatch);
                DataLakeRequestConditions conditions = BuildDataLakeRequestConditions(parameters);

                // Act
                await TestHelper.AssertExpectedExceptionAsync<RequestFailedException>(
                    file.GetAccessControlAsync(conditions: conditions),
                    e => { });
            }
        }

        [Ignore("service bug")]
        [Test]
        public async Task GetAccessControlAsync_InvalidLease()
        {
            await using DisposingFileSystem test = await GetNewFileSystem();

            // Arrange
            DataLakeFileClient file = await test.FileSystem.CreateFileAsync(GetNewFileName());
            DataLakeRequestConditions conditions = new DataLakeRequestConditions()
            {
                LeaseId = GetGarbageLeaseId()
            };

            // Act
            await TestHelper.AssertExpectedExceptionAsync<RequestFailedException>(
                file.GetAccessControlAsync(conditions: conditions),
                e => Assert.AreEqual("404", e.ErrorCode));
        }

        [Test]
        public async Task SetAccessControlAsync()
        {
            await using DisposingFileSystem test = await GetNewFileSystem();
            DataLakeFileClient file = await test.FileSystem.CreateFileAsync(GetNewFileName());

            // Act
            Response<PathInfo> response = await file.SetAccessControlListAsync(AccessControlList);

            // Assert
            AssertValidStoragePathInfo(response);
        }

        [Test]
        public async Task SetAccessControlAsync_Conditions()
        {
            var garbageLeaseId = GetGarbageLeaseId();
            foreach (AccessConditionParameters parameters in Conditions_Data)
            {
                await using DisposingFileSystem test = await GetNewFileSystem();

                // Arrange
                DataLakeFileClient file = await test.FileSystem.CreateFileAsync(GetNewFileName());

                parameters.Match = await SetupPathMatchCondition(file, parameters.Match);
                parameters.LeaseId = await SetupPathLeaseCondition(file, parameters.LeaseId, garbageLeaseId);
                DataLakeRequestConditions conditions = BuildDataLakeRequestConditions(
                    parameters: parameters,
                    lease: true);

                // Act
                Response<PathInfo> response = await file.SetAccessControlListAsync(
                    accessControlList: AccessControlList,
                    conditions: conditions);

                // Assert
                Assert.IsNotNull(response.GetRawResponse().Headers.RequestId);
            }
        }

        [Test]
        public async Task SetAccessControlAsync_ConditionsFail()
        {
            var garbageLeaseId = GetGarbageLeaseId();
            foreach (AccessConditionParameters parameters in GetConditionsFail_Data(garbageLeaseId))
            {
                await using DisposingFileSystem test = await GetNewFileSystem();

                // Arrange
                DataLakeFileClient file = await test.FileSystem.CreateFileAsync(GetNewFileName());

                parameters.NoneMatch = await SetupPathMatchCondition(file, parameters.NoneMatch);
                DataLakeRequestConditions conditions = BuildDataLakeRequestConditions(parameters);

                // Act
                await TestHelper.AssertExpectedExceptionAsync<RequestFailedException>(
                    file.SetAccessControlListAsync(
                        accessControlList: AccessControlList,
                        conditions: conditions),
                    e => { });
            }
        }

        [Test]
        [ServiceVersion(Min = BlobClientOptions.ServiceVersion.V2019_12_12)]
        public async Task SetAccessControlRecursiveAsync()
        {
            await using DisposingFileSystem test = await GetNewFileSystem();
            DataLakeDirectoryClient directory = await test.FileSystem.CreateDirectoryAsync(GetNewDirectoryName());
            DataLakeFileClient file = await directory.CreateFileAsync(GetNewFileName());

            // Act
<<<<<<< HEAD
            AccessControlRecursiveChangesSummary result = await file.SetAccessControlRecursiveAsync(AccessControlList, null);

            // Assert
            Assert.AreEqual(0, result.ChangedDirectoriesCount);
            Assert.AreEqual(1, result.ChangedFilesCount);
            Assert.AreEqual(0, result.FailedChangesCount);
=======
            AccessControlChangeResult result = await file.SetAccessControlRecursiveAsync(AccessControlList, null);

            // Assert
            Assert.AreEqual(0, result.Counters.ChangedDirectoriesCount);
            Assert.AreEqual(1, result.Counters.ChangedFilesCount);
            Assert.AreEqual(0, result.Counters.FailedChangesCount);
>>>>>>> 9ee5abe2
        }

        [Test]
        [ServiceVersion(Min = BlobClientOptions.ServiceVersion.V2019_12_12)]
        public async Task UpdateAccessControlRecursiveAsync()
        {
            await using DisposingFileSystem test = await GetNewFileSystem();
            DataLakeDirectoryClient directory = await test.FileSystem.CreateDirectoryAsync(GetNewDirectoryName());
            DataLakeFileClient file = await directory.CreateFileAsync(GetNewFileName());

            // Act
<<<<<<< HEAD
            AccessControlRecursiveChangesSummary result = await file.UpdateAccessControlRecursiveAsync(AccessControlList, null);

            // Assert
            Assert.AreEqual(0, result.ChangedDirectoriesCount);
            Assert.AreEqual(1, result.ChangedFilesCount);
            Assert.AreEqual(0, result.FailedChangesCount);
=======
            AccessControlChangeResult result = await file.UpdateAccessControlRecursiveAsync(AccessControlList, null);

            // Assert
            Assert.AreEqual(0, result.Counters.ChangedDirectoriesCount);
            Assert.AreEqual(1, result.Counters.ChangedFilesCount);
            Assert.AreEqual(0, result.Counters.FailedChangesCount);
>>>>>>> 9ee5abe2
        }

        [Test]
        [ServiceVersion(Min = BlobClientOptions.ServiceVersion.V2019_12_12)]
        public async Task RemoveAccessControlRecursiveAsync()
        {
            await using DisposingFileSystem test = await GetNewFileSystem();
            DataLakeDirectoryClient directory = await test.FileSystem.CreateDirectoryAsync(GetNewDirectoryName());
            DataLakeFileClient file = await directory.CreateFileAsync(GetNewFileName());

            // Act
<<<<<<< HEAD
            AccessControlRecursiveChangesSummary result = await file.RemoveAccessControlRecursiveAsync(RemoveAccessControlList, null);

            // Assert
            Assert.AreEqual(0, result.ChangedDirectoriesCount);
            Assert.AreEqual(1, result.ChangedFilesCount);
            Assert.AreEqual(0, result.FailedChangesCount);
=======
            AccessControlChangeResult result = await file.RemoveAccessControlRecursiveAsync(RemoveAccessControlList, null);

            // Assert
            Assert.AreEqual(0, result.Counters.ChangedDirectoriesCount);
            Assert.AreEqual(1, result.Counters.ChangedFilesCount);
            Assert.AreEqual(0, result.Counters.FailedChangesCount);
>>>>>>> 9ee5abe2
        }

        [Test]
        public async Task SetPermissionsAsync()
        {
            await using DisposingFileSystem test = await GetNewFileSystem();
            DataLakeFileClient file = await test.FileSystem.CreateFileAsync(GetNewFileName());

            // Act
            Response<PathInfo> response = await file.SetPermissionsAsync(permissions: PathPermissions);

            // Assert
            AssertValidStoragePathInfo(response);
        }

        [Test]
        public async Task SetPermissionAsync_Conditions()
        {
            var garbageLeaseId = GetGarbageLeaseId();
            foreach (AccessConditionParameters parameters in Conditions_Data)
            {
                await using DisposingFileSystem test = await GetNewFileSystem();

                // Arrange
                DataLakeFileClient file = await test.FileSystem.CreateFileAsync(GetNewFileName());

                parameters.Match = await SetupPathMatchCondition(file, parameters.Match);
                parameters.LeaseId = await SetupPathLeaseCondition(file, parameters.LeaseId, garbageLeaseId);
                DataLakeRequestConditions conditions = BuildDataLakeRequestConditions(
                    parameters: parameters,
                    lease: true);

                // Act
                Response<PathInfo> response = await file.SetPermissionsAsync(
                    permissions: PathPermissions,
                    conditions: conditions);

                // Assert
                Assert.IsNotNull(response.GetRawResponse().Headers.RequestId);
            }
        }

        [Test]
        public async Task SetPermissionsAsync_ConditionsFail()
        {
            var garbageLeaseId = GetGarbageLeaseId();
            foreach (AccessConditionParameters parameters in GetConditionsFail_Data(garbageLeaseId))
            {
                await using DisposingFileSystem test = await GetNewFileSystem();

                // Arrange
                DataLakeFileClient file = await test.FileSystem.CreateFileAsync(GetNewFileName());

                parameters.NoneMatch = await SetupPathMatchCondition(file, parameters.NoneMatch);
                DataLakeRequestConditions conditions = BuildDataLakeRequestConditions(parameters);

                // Act
                await TestHelper.AssertExpectedExceptionAsync<RequestFailedException>(
                    file.SetPermissionsAsync(
                        permissions: PathPermissions,
                        conditions: conditions),
                    e => { });
            }
        }

        [Test]
        public async Task GetPropertiesAsync()
        {
            await using DisposingFileSystem test = await GetNewFileSystem();
            DataLakeFileClient file = await test.FileSystem.CreateFileAsync(GetNewFileName());

            // Act
            Response<PathProperties> response = await file.GetPropertiesAsync();

            // Assert
            Assert.IsNotNull(response.GetRawResponse().Headers.RequestId);
        }

        [Test]
        public async Task GetPropertiesAsync_Oauth()
        {
            DataLakeServiceClient oauthService = GetServiceClient_OAuth();
            string fileSystemName = GetNewFileSystemName();
            string directoryName = GetNewDirectoryName();
            string fileName = GetNewFileName();

            await using DisposingFileSystem test = await GetNewFileSystem(fileSystemName: fileSystemName);
            DataLakeDirectoryClient directory = await test.FileSystem.CreateDirectoryAsync(directoryName);

            // Arrange
            DataLakeFileClient file = await directory.CreateFileAsync(fileName);
            DataLakeFileClient oauthFile = oauthService
                .GetFileSystemClient(fileSystemName)
                .GetDirectoryClient(directoryName)
                .GetFileClient(fileName);

            // Act
            Response<PathProperties> response = await file.GetPropertiesAsync();

            // Assert
            Assert.IsNotNull(response.GetRawResponse().Headers.RequestId);
        }

        [Test]
        public async Task GetPropertiesAsync_FileSystemSAS()
        {
            string fileSystemName = GetNewFileSystemName();
            string directoryName = GetNewDirectoryName();
            string fileName = GetNewFileName();

            await using DisposingFileSystem test = await GetNewFileSystem(fileSystemName: fileSystemName);
            DataLakeDirectoryClient directory = await test.FileSystem.CreateDirectoryAsync(directoryName);

            // Arrange
            DataLakeFileClient file = await directory.CreateFileAsync(fileName);

            DataLakeFileClient sasFile = InstrumentClient(
                GetServiceClient_DataLakeServiceSas_FileSystem(
                    fileSystemName: fileSystemName)
                .GetFileSystemClient(fileSystemName)
                .GetDirectoryClient(directoryName)
                .GetFileClient(fileName));

            // Act
            Response<PathProperties> response = await sasFile.GetPropertiesAsync();

            // Assert
            Assert.IsNotNull(response.GetRawResponse().Headers.RequestId);
        }

        [Test]
        public async Task GetPropertiesAsync_FileSystemIdentitySAS()
        {
            DataLakeServiceClient oauthService = GetServiceClient_OAuth();
            string fileSystemName = GetNewFileSystemName();
            string directoryName = GetNewDirectoryName();
            string fileName = GetNewFileName();

            await using DisposingFileSystem test = await GetNewFileSystem(fileSystemName: fileSystemName);
            DataLakeDirectoryClient directory = await test.FileSystem.CreateDirectoryAsync(directoryName);

            // Arrange
            DataLakeFileClient file = await directory.CreateFileAsync(fileName);

            Response<UserDelegationKey> userDelegationKey = await oauthService.GetUserDelegationKeyAsync(
                startsOn: null,
                expiresOn: Recording.UtcNow.AddHours(1));

            DataLakeFileClient identitySasFile = InstrumentClient(
                GetServiceClient_DataLakeServiceIdentitySas_FileSystem(
                    fileSystemName: fileSystemName,
                    userDelegationKey: userDelegationKey)
                .GetFileSystemClient(fileSystemName)
                .GetDirectoryClient(directoryName)
                .GetFileClient(fileName));

            // Act
            Response<PathProperties> response = await identitySasFile.GetPropertiesAsync();

            // Assert
            Assert.IsNotNull(response.GetRawResponse().Headers.RequestId);
            AssertSasUserDelegationKey(identitySasFile.Uri, userDelegationKey);

        }

        [Test]
        public async Task GetPropertiesAsync_PathSAS()
        {
            var fileSystemName = GetNewFileSystemName();
            var directoryName = GetNewDirectoryName();
            string fileName = GetNewFileName();

            await using DisposingFileSystem test = await GetNewFileSystem(fileSystemName: fileSystemName);
            DataLakeDirectoryClient directory = await test.FileSystem.CreateDirectoryAsync(directoryName);

            // Arrange
            DataLakeFileClient file = await directory.CreateFileAsync(fileName);

            DataLakeFileClient sasFile = InstrumentClient(
                GetServiceClient_DataLakeServiceSas_Path(
                    fileSystemName: fileSystemName,
                    path: directoryName + "/" + fileName)
                .GetFileSystemClient(fileSystemName)
                .GetDirectoryClient(directoryName)
                .GetFileClient(fileName));

            // Act
            Response<PathProperties> response = await sasFile.GetPropertiesAsync();

            // Assert
            Assert.IsNotNull(response.GetRawResponse().Headers.RequestId);
        }

        [Test]
        public async Task GetPropertiesAsync_PathIdentitySAS()
        {
            DataLakeServiceClient oauthService = GetServiceClient_OAuth();
            string fileSystemName = GetNewFileSystemName();
            string directoryName = GetNewDirectoryName();
            string fileName = GetNewFileName();

            await using DisposingFileSystem test = await GetNewFileSystem(fileSystemName: fileSystemName);
            DataLakeDirectoryClient directory = await test.FileSystem.CreateDirectoryAsync(directoryName);

            // Arrange
            DataLakeFileClient file = await directory.CreateFileAsync(fileName);

            Response<UserDelegationKey> userDelegationKey = await oauthService.GetUserDelegationKeyAsync(
                startsOn: null,
                expiresOn: Recording.UtcNow.AddHours(1));

            DataLakeFileClient identitySasFile = InstrumentClient(
                GetServiceClient_DataLakeServiceIdentitySas_Path(
                    fileSystemName: fileSystemName,
                    path: directoryName + "/" + fileName,
                    userDelegationKey: userDelegationKey)
                .GetFileSystemClient(fileSystemName)
                .GetDirectoryClient(directoryName)
                .GetFileClient(fileName));

            // Act
            Response<PathProperties> response = await identitySasFile.GetPropertiesAsync();

            // Assert
            Assert.IsNotNull(response.GetRawResponse().Headers.RequestId);
            AssertSasUserDelegationKey(identitySasFile.Uri, userDelegationKey);
        }

        [Test]
        public async Task GetPropertiesAsync_Conditions()
        {
            var garbageLeaseId = GetGarbageLeaseId();
            foreach (AccessConditionParameters parameters in Conditions_Data)
            {
                await using DisposingFileSystem test = await GetNewFileSystem();
                DataLakeFileClient file = await test.FileSystem.CreateFileAsync(GetNewFileName());

                // Arrange
                parameters.Match = await SetupPathMatchCondition(file, parameters.Match);
                parameters.LeaseId = await SetupPathLeaseCondition(file, parameters.LeaseId, garbageLeaseId);
                DataLakeRequestConditions conditions = BuildDataLakeRequestConditions(
                    parameters: parameters,
                    lease: true);

                // Act
                Response<PathProperties> response = await file.GetPropertiesAsync(conditions: conditions);

                // Assert
                Assert.IsNotNull(response.GetRawResponse().Headers.RequestId);
            }
        }

        [Test]
        public async Task GetPropertiesAsync_ConditionsFail()
        {
            var garbageLeaseId = GetGarbageLeaseId();
            foreach (AccessConditionParameters parameters in GetConditionsFail_Data(garbageLeaseId))
            {
                await using DisposingFileSystem test = await GetNewFileSystem();
                DataLakeFileClient file = await test.FileSystem.CreateFileAsync(GetNewFileName());

                // Arrange
                parameters.NoneMatch = await SetupPathMatchCondition(file, parameters.NoneMatch);
                DataLakeRequestConditions conditions = BuildDataLakeRequestConditions(parameters);

                // Act
                await TestHelper.CatchAsync<Exception>(
                    async () =>
                    {
                        var _ = (await file.GetPropertiesAsync(
                            conditions: conditions)).Value;
                    });
            }
        }

        [Test]
        public async Task GetPropertiesAsync_Error()
        {
            await using DisposingFileSystem test = await GetNewFileSystem();

            // Arrange
            DataLakeFileClient file = InstrumentClient(test.FileSystem.GetFileClient(GetNewFileName()));

            // Act
            await TestHelper.AssertExpectedExceptionAsync<RequestFailedException>(
                file.GetPropertiesAsync(),
                e => Assert.AreEqual("BlobNotFound", e.ErrorCode));
        }

        [Test]
        public async Task SetHttpHeadersAsync()
        {
            var constants = new TestConstants(this);

            await using DisposingFileSystem test = await GetNewFileSystem();
            DataLakeFileClient file = await test.FileSystem.CreateFileAsync(GetNewFileName());

            // Act
            await file.SetHttpHeadersAsync(new PathHttpHeaders
            {
                CacheControl = constants.CacheControl,
                ContentDisposition = constants.ContentDisposition,
                ContentEncoding = constants.ContentEncoding,
                ContentLanguage = constants.ContentLanguage,
                ContentHash = constants.ContentMD5,
                ContentType = constants.ContentType
            });

            // Assert
            Response<PathProperties> response = await file.GetPropertiesAsync();
            Assert.AreEqual(constants.ContentType, response.Value.ContentType);
            TestHelper.AssertSequenceEqual(constants.ContentMD5, response.Value.ContentHash);
            Assert.AreEqual(constants.ContentEncoding, response.Value.ContentEncoding);
            Assert.AreEqual(constants.ContentLanguage, response.Value.ContentLanguage);
            Assert.AreEqual(constants.ContentDisposition, response.Value.ContentDisposition);
            Assert.AreEqual(constants.CacheControl, response.Value.CacheControl);
        }

        [Test]
        public async Task SetHttpHeadersAsync_Error()
        {
            var constants = new TestConstants(this);

            await using DisposingFileSystem test = await GetNewFileSystem();

            // Arrange
            DataLakeFileClient file = InstrumentClient(test.FileSystem.GetFileClient(GetNewFileName()));

            // Act
            await TestHelper.AssertExpectedExceptionAsync<RequestFailedException>(
                file.SetHttpHeadersAsync(new PathHttpHeaders
                {
                    CacheControl = constants.CacheControl,
                    ContentDisposition = constants.ContentDisposition,
                    ContentEncoding = constants.ContentEncoding,
                    ContentLanguage = constants.ContentLanguage,
                    ContentHash = constants.ContentMD5,
                    ContentType = constants.ContentType
                }),
                e => Assert.AreEqual("BlobNotFound", e.ErrorCode));
        }

        [Test]
        public async Task SetHttpHeadersAsync_Conditions()
        {
            var constants = new TestConstants(this);
            var garbageLeaseId = GetGarbageLeaseId();
            foreach (AccessConditionParameters parameters in Conditions_Data)
            {
                await using DisposingFileSystem test = await GetNewFileSystem();

                // Arrange
                DataLakeFileClient file = await test.FileSystem.CreateFileAsync(GetNewFileName());

                parameters.Match = await SetupPathMatchCondition(file, parameters.Match);
                parameters.LeaseId = await SetupPathLeaseCondition(file, parameters.LeaseId, garbageLeaseId);
                DataLakeRequestConditions conditions = BuildDataLakeRequestConditions(
                    parameters: parameters,
                    lease: true);

                // Act
                Response<PathInfo> response = await file.SetHttpHeadersAsync(
                    httpHeaders: new PathHttpHeaders
                    {
                        CacheControl = constants.CacheControl,
                        ContentDisposition = constants.ContentDisposition,
                        ContentEncoding = constants.ContentEncoding,
                        ContentLanguage = constants.ContentLanguage,
                        ContentHash = constants.ContentMD5,
                        ContentType = constants.ContentType
                    },
                    conditions: conditions);

                // Assert
                Assert.IsNotNull(response.GetRawResponse().Headers.RequestId);
            }
        }

        [Test]
        public async Task SetHttpHeadersAsync_ConditionsFail()
        {
            var constants = new TestConstants(this);
            var garbageLeaseId = GetGarbageLeaseId();
            foreach (AccessConditionParameters parameters in GetConditionsFail_Data(garbageLeaseId))
            {
                await using DisposingFileSystem test = await GetNewFileSystem();

                // Arrange
                DataLakeFileClient file = await test.FileSystem.CreateFileAsync(GetNewFileName());

                parameters.NoneMatch = await SetupPathMatchCondition(file, parameters.NoneMatch);
                DataLakeRequestConditions conditions = BuildDataLakeRequestConditions(parameters);

                // Act
                await TestHelper.AssertExpectedExceptionAsync<RequestFailedException>(
                    file.SetHttpHeadersAsync(
                        httpHeaders: new PathHttpHeaders
                        {
                            CacheControl = constants.CacheControl,
                            ContentDisposition = constants.ContentDisposition,
                            ContentEncoding = constants.ContentEncoding,
                            ContentLanguage = constants.ContentLanguage,
                            ContentHash = constants.ContentMD5,
                            ContentType = constants.ContentType
                        },
                        conditions: conditions),
                    e => { });
            }
        }

        [Test]
        public async Task SetMetadataAsync()
        {
            await using DisposingFileSystem test = await GetNewFileSystem();
            DataLakeFileClient file = await test.FileSystem.CreateFileAsync(GetNewFileName());

            // Arrange
            IDictionary<string, string> metadata = BuildMetadata();

            // Act
            await file.SetMetadataAsync(metadata);

            // Assert
            Response<PathProperties> response = await file.GetPropertiesAsync();
            AssertMetadataEquality(metadata, response.Value.Metadata, isDirectory: false);
        }

        [Test]
        public async Task SetMetadataAsync_Error()
        {
            await using DisposingFileSystem test = await GetNewFileSystem();

            // Arrange
            DataLakeFileClient file = InstrumentClient(test.FileSystem.GetFileClient(GetNewFileName()));
            IDictionary<string, string> metadata = BuildMetadata();

            // Act
            await TestHelper.AssertExpectedExceptionAsync<RequestFailedException>(
                file.SetMetadataAsync(metadata),
                e => Assert.AreEqual("BlobNotFound", e.ErrorCode));
        }

        [Test]
        public async Task SetMetadataAsync_Conditions()
        {
            var garbageLeaseId = GetGarbageLeaseId();
            foreach (AccessConditionParameters parameters in Conditions_Data)
            {
                await using DisposingFileSystem test = await GetNewFileSystem();

                // Arrange
                DataLakeFileClient file = await test.FileSystem.CreateFileAsync(GetNewFileName());
                IDictionary<string, string> metadata = BuildMetadata();

                parameters.Match = await SetupPathMatchCondition(file, parameters.Match);
                parameters.LeaseId = await SetupPathLeaseCondition(file, parameters.LeaseId, garbageLeaseId);
                DataLakeRequestConditions conditions = BuildDataLakeRequestConditions(
                    parameters: parameters,
                    lease: true);

                // Act
                Response<PathInfo> response = await file.SetMetadataAsync(
                    metadata: metadata,
                    conditions: conditions);

                // Assert
                Assert.IsNotNull(response.GetRawResponse().Headers.RequestId);
            }
        }

        [Test]
        public async Task SetMetadataAsync_ConditionsFail()
        {
            var garbageLeaseId = GetGarbageLeaseId();
            foreach (AccessConditionParameters parameters in GetConditionsFail_Data(garbageLeaseId))
            {
                await using DisposingFileSystem test = await GetNewFileSystem();

                // Arrange
                DataLakeFileClient file = await test.FileSystem.CreateFileAsync(GetNewFileName());
                IDictionary<string, string> metadata = BuildMetadata();

                parameters.NoneMatch = await SetupPathMatchCondition(file, parameters.NoneMatch);
                DataLakeRequestConditions conditions = BuildDataLakeRequestConditions(parameters);

                // Act
                await TestHelper.AssertExpectedExceptionAsync<RequestFailedException>(
                    file.SetMetadataAsync(
                        metadata: metadata,
                        conditions: conditions),
                    e => { });
            }
        }

        [Test]
        public async Task AppendDataAsync()
        {
            await using DisposingFileSystem test = await GetNewFileSystem();

            // Arrange
            DataLakeFileClient file = InstrumentClient(test.FileSystem.GetFileClient(GetNewFileName()));
            await file.CreateAsync();
            var data = GetRandomBuffer(Size);

            // Act
            using (var stream = new MemoryStream(data))
            {
                await file.AppendAsync(stream, 0);
            }
        }

        [Test]
        public async Task AppendDataAsync_ProgressReporting()
        {
            await using DisposingFileSystem test = await GetNewFileSystem();

            // Arrange
            DataLakeFileClient file = InstrumentClient(test.FileSystem.GetFileClient(GetNewFileName()));
            await file.CreateAsync();
            var data = GetRandomBuffer(Size);
            TestProgress progress = new TestProgress();

            // Act
            using (var stream = new MemoryStream(data))
            {
                await file.AppendAsync(stream, 0, progressHandler: progress);
            }

            // Assert
            Assert.IsFalse(progress.List.Count == 0);

            Assert.AreEqual(Size, progress.List[progress.List.Count - 1]);

        }

        [Test]
        public async Task AppendDataAsync_ContentHash()
        {
            await using DisposingFileSystem test = await GetNewFileSystem();

            // Arrange
            DataLakeFileClient file = InstrumentClient(test.FileSystem.GetFileClient(GetNewFileName()));
            await file.CreateAsync();
            var data = GetRandomBuffer(Size);
            byte[] contentHash = MD5.Create().ComputeHash(data);

            // Act
            using (var stream = new MemoryStream(data))
            {
                await file.AppendAsync(stream, 0, contentHash: contentHash);
            }
        }

        [Test]
        public async Task AppendDataAsync_Error()
        {
            await using DisposingFileSystem test = await GetNewFileSystem();

            // Arrange
            DataLakeFileClient file = InstrumentClient(test.FileSystem.GetFileClient(GetNewFileName()));
            var data = GetRandomBuffer(Size);

            // Act
            using (var stream = new MemoryStream(data))
            {
                await TestHelper.AssertExpectedExceptionAsync<RequestFailedException>(
                    file.AppendAsync(stream, 0),
                        e => Assert.AreEqual("PathNotFound", e.ErrorCode));
            }
        }

        [Test]
        public async Task AppendDataAsync_Position()
        {
            await using DisposingFileSystem test = await GetNewFileSystem();

            // Arrange
            DataLakeFileClient file = InstrumentClient(test.FileSystem.GetFileClient(GetNewFileName()));
            await file.CreateAsync();
            var data0 = GetRandomBuffer(Constants.KB);
            var data1 = GetRandomBuffer(Constants.KB);

            // Act
            using (var stream = new MemoryStream(data0))
            {
                await file.AppendAsync(stream, 0);
            }
            using (var stream = new MemoryStream(data1))
            {
                await file.AppendAsync(stream, Constants.KB);
            }
            await file.FlushAsync(2 * Constants.KB);

            // Assert
            Response<FileDownloadInfo> response = await file.ReadAsync(new HttpRange(Constants.KB, Constants.KB));
            Assert.AreEqual(data1.Length, response.Value.ContentLength);
            var actual = new MemoryStream();
            await response.Value.Content.CopyToAsync(actual);
            TestHelper.AssertSequenceEqual(data1, actual.ToArray());
        }

        [Test]
        public async Task AppendDataAsync_Lease()
        {
            await using DisposingFileSystem test = await GetNewFileSystem();

            // Arrange
            DataLakeFileClient file = InstrumentClient(test.FileSystem.GetFileClient(GetNewFileName()));
            await file.CreateAsync();
            var data = GetRandomBuffer(Size);
            var leaseId = Recording.Random.NewGuid().ToString();
            var duration = TimeSpan.FromSeconds(15);
            Response<DataLakeLease> response = await InstrumentClient(file.GetDataLakeLeaseClient(leaseId)).AcquireAsync(duration);

            // Act
            using (var stream = new MemoryStream(data))
            {
                await file.AppendAsync(stream, 0, leaseId: response.Value.LeaseId);
            }
        }

        [Test]
        public async Task AppendDataAsync_InvalidLease()
        {
            await using DisposingFileSystem test = await GetNewFileSystem();

            // Arrange
            DataLakeFileClient file = InstrumentClient(test.FileSystem.GetFileClient(GetNewFileName()));
            await file.CreateAsync();
            var data = GetRandomBuffer(Size);

            // Act
            using (var stream = new MemoryStream(data))
            {
                await TestHelper.AssertExpectedExceptionAsync<RequestFailedException>(
                    file.AppendAsync(stream, 0, leaseId: Recording.Random.NewGuid().ToString()),
                        e => Assert.AreEqual("LeaseNotPresent", e.ErrorCode));
            }
        }

        [Test]
        public async Task AppendDataAsync_NullStream_Error()
        {
            await using DisposingFileSystem test = await GetNewFileSystem();

            // Arrange
            DataLakeFileClient file = InstrumentClient(test.FileSystem.GetFileClient(GetNewFileName()));
            await file.CreateAsync();

            // Act
            using (var stream = (MemoryStream)null)
            {
                // Check if the correct param name that is causing the error is being returned
                await TestHelper.AssertExpectedExceptionAsync<ArgumentNullException>(
                    file.AppendAsync(
                        content: stream,
                        offset: 0),
                    e => Assert.AreEqual("body", e.ParamName));
            }
        }


        [Test]
        public async Task FlushDataAsync()
        {
            await using DisposingFileSystem test = await GetNewFileSystem();

            // Arrange
            DataLakeFileClient file = InstrumentClient(test.FileSystem.GetFileClient(GetNewFileName()));
            await file.CreateAsync();
            var data = GetRandomBuffer(Constants.KB);

            using (var stream = new MemoryStream(data))
            {
                await file.AppendAsync(stream, Constants.KB);
            }

            // Act
            Response<PathInfo> response = await file.FlushAsync(0);

            // Assert
            AssertValidStoragePathInfo(response.Value);
        }

        [Test]
        public async Task FlushDataAsync_HttpHeaders()
        {
            await using DisposingFileSystem test = await GetNewFileSystem();

            // Arrange
            DataLakeFileClient file = InstrumentClient(test.FileSystem.GetFileClient(GetNewFileName()));
            await file.CreateAsync();
            byte[] data = GetRandomBuffer(Constants.KB);
            byte[] contentHash = MD5.Create().ComputeHash(data);
            PathHttpHeaders headers = new PathHttpHeaders
            {
                ContentType = ContentType,
                ContentEncoding = ContentEncoding,
                ContentLanguage = ContentLanguage,
                ContentDisposition = ContentDisposition,
                CacheControl = CacheControl,
                ContentHash = contentHash
            };

            using (var stream = new MemoryStream(data))
            {
                await file.AppendAsync(stream, 0);
            }

            // Act
            await file.FlushAsync(Constants.KB, httpHeaders: headers);

            // Assert
            Response<PathProperties> response = await file.GetPropertiesAsync();
            Assert.AreEqual(ContentType, response.Value.ContentType);
            Assert.AreEqual(ContentEncoding, response.Value.ContentEncoding);
            Assert.AreEqual(ContentLanguage, response.Value.ContentLanguage);
            Assert.AreEqual(ContentDisposition, response.Value.ContentDisposition);
            Assert.AreEqual(CacheControl, response.Value.CacheControl);
            TestHelper.AssertSequenceEqual(contentHash, response.Value.ContentHash);
        }

        [Test]
        public async Task FlushDataAsync_Position()
        {
            await using DisposingFileSystem test = await GetNewFileSystem();

            // Arrange
            DataLakeFileClient file = InstrumentClient(test.FileSystem.GetFileClient(GetNewFileName()));
            await file.CreateAsync();
            var data = GetRandomBuffer(Constants.KB);

            using (var stream = new MemoryStream(data))
            {
                await file.AppendAsync(stream, 0);
            }

            // Act
            Response<PathInfo> response = await file.FlushAsync(0);

            // Assert
            AssertValidStoragePathInfo(response.Value);
        }

        [Test]
        public async Task FlushDataAsync_RetainUncommittedData()
        {
            await using DisposingFileSystem test = await GetNewFileSystem();

            // Arrange
            DataLakeFileClient file = InstrumentClient(test.FileSystem.GetFileClient(GetNewFileName()));
            await file.CreateAsync();
            var data = GetRandomBuffer(Constants.KB);

            using (var stream = new MemoryStream(data))
            {
                await file.AppendAsync(stream, Constants.KB);
            }

            // Act
            Response<PathInfo> response = await file.FlushAsync(0, retainUncommittedData: true);

            // Assert
            AssertValidStoragePathInfo(response.Value);
        }

        [Test]
        public async Task FlushDataAsync_Close()
        {
            await using DisposingFileSystem test = await GetNewFileSystem();

            // Arrange
            DataLakeFileClient file = InstrumentClient(test.FileSystem.GetFileClient(GetNewFileName()));
            await file.CreateAsync();
            var data = GetRandomBuffer(Constants.KB);

            using (var stream = new MemoryStream(data))
            {
                await file.AppendAsync(stream, Constants.KB);
            }

            // Act
            Response<PathInfo> response = await file.FlushAsync(0, close: true);

            // Assert
            AssertValidStoragePathInfo(response.Value);
        }

        [Test]
        public async Task FlushDataAsync_Conditions()
        {
            var garbageLeaseId = GetGarbageLeaseId();
            foreach (AccessConditionParameters parameters in Conditions_Data)
            {
                await using DisposingFileSystem test = await GetNewFileSystem();

                // Arrange
                DataLakeFileClient file = InstrumentClient(test.FileSystem.GetFileClient(GetNewFileName()));
                await file.CreateAsync();
                var data = GetRandomBuffer(Constants.KB);

                using (var stream = new MemoryStream(data))
                {
                    await file.AppendAsync(stream, 0);
                }

                parameters.Match = await SetupPathMatchCondition(file, parameters.Match);
                parameters.LeaseId = await SetupPathLeaseCondition(file, parameters.LeaseId, garbageLeaseId);
                DataLakeRequestConditions conditions = BuildDataLakeRequestConditions(
                    parameters: parameters,
                    lease: true);

                // Act
                await file.FlushAsync(Constants.KB, conditions: conditions);
            }
        }

        [Test]
        public async Task FlushDataAsync_ConditionsFail()
        {
            var garbageLeaseId = GetGarbageLeaseId();
            foreach (AccessConditionParameters parameters in GetConditionsFail_Data(garbageLeaseId))
            {
                await using DisposingFileSystem test = await GetNewFileSystem();

                // Arrange
                DataLakeFileClient file = InstrumentClient(test.FileSystem.GetFileClient(GetNewFileName()));
                await file.CreateAsync();
                var data = GetRandomBuffer(Size);

                using (var stream = new MemoryStream(data))
                {
                    await file.AppendAsync(stream, 0);
                }

                parameters.NoneMatch = await SetupPathMatchCondition(file, parameters.NoneMatch);
                DataLakeRequestConditions conditions = BuildDataLakeRequestConditions(parameters);

                // Act
                await TestHelper.AssertExpectedExceptionAsync<RequestFailedException>(
                    file.FlushAsync(Constants.KB, conditions: conditions),
                    e => { });
            }
        }

        [Test]
        public async Task FlushDataAsync_Error()
        {
            await using DisposingFileSystem test = await GetNewFileSystem();

            // Arrange
            DataLakeFileClient file = InstrumentClient(test.FileSystem.GetFileClient(GetNewFileName()));

            // Act
            await TestHelper.AssertExpectedExceptionAsync<RequestFailedException>(
                file.FlushAsync(0),
                    e => Assert.AreEqual("PathNotFound", e.ErrorCode));
        }

        [Test]
        public async Task ReadAsync()
        {
            await using DisposingFileSystem test = await GetNewFileSystem();

            // Arrange
            var data = GetRandomBuffer(Constants.KB);
            DataLakeFileClient fileClient = await test.FileSystem.CreateFileAsync(GetNewFileName());
            using (var stream = new MemoryStream(data))
            {
                await fileClient.AppendAsync(stream, 0);
            }

            await fileClient.FlushAsync(Constants.KB);

            // Act
            Response<FileDownloadInfo> response = await fileClient.ReadAsync();

            // Assert
            Assert.AreEqual(data.Length, response.Value.ContentLength);
            Assert.IsNotNull(response.Value.Properties.ContentRange);
            Assert.IsNotNull(response.Value.Properties.LastModified);
            Assert.IsNotNull(response.Value.Properties.AcceptRanges);
            Assert.IsNotNull(response.Value.Properties.ETag);
            Assert.IsNotNull(response.Value.Properties.LeaseStatus);
            Assert.IsNotNull(response.Value.Properties.LeaseState);
            Assert.IsNotNull(response.Value.Properties.IsServerEncrypted);

            var actual = new MemoryStream();
            await response.Value.Content.CopyToAsync(actual);
            TestHelper.AssertSequenceEqual(data, actual.ToArray());
        }

        [Test]
        public async Task ReadAsync_Range()
        {
            await using DisposingFileSystem test = await GetNewFileSystem();

            // Arrange
            var data = GetRandomBuffer(Constants.KB);
            DataLakeFileClient fileClient = await test.FileSystem.CreateFileAsync(GetNewFileName());
            using (var stream = new MemoryStream(data))
            {
                await fileClient.AppendAsync(stream, 0);
            }

            await fileClient.FlushAsync(Constants.KB);
            HttpRange httpRange = new HttpRange(256, 512);

            // Act
            Response<FileDownloadInfo> response = await fileClient.ReadAsync(
                range: httpRange,
                rangeGetContentHash: true);

            // Assert
            var actual = new MemoryStream();
            await response.Value.Content.CopyToAsync(actual);
            TestHelper.AssertSequenceEqual(data.Skip(256).Take(512).ToArray(), actual.ToArray());
        }

        [Test]
        public async Task ReadAsync_RangeGetContentHash()
        {
            await using DisposingFileSystem test = await GetNewFileSystem();

            // Arrange
            var data = GetRandomBuffer(Constants.KB);
            DataLakeFileClient fileClient = await test.FileSystem.CreateFileAsync(GetNewFileName());
            using (var stream = new MemoryStream(data))
            {
                await fileClient.AppendAsync(stream, 0);
            }

            await fileClient.FlushAsync(Constants.KB);
            HttpRange httpRange = new HttpRange(0, 1024);

            // Act
            Response<FileDownloadInfo> response = await fileClient.ReadAsync(
                range: httpRange,
                rangeGetContentHash: true);

            // Assert
            Assert.IsNotNull(response.Value.ContentHash);

        }

        [Test]
        public async Task ReadAsync_Conditions()
        {
            var garbageLeaseId = GetGarbageLeaseId();
            foreach (AccessConditionParameters parameters in Conditions_Data)
            {
                await using DisposingFileSystem test = await GetNewFileSystem();

                // Arrange
                var data = GetRandomBuffer(Constants.KB);
                DataLakeFileClient file = await test.FileSystem.CreateFileAsync(GetNewFileName());
                using (var stream = new MemoryStream(data))
                {
                    await file.AppendAsync(stream, 0);
                }

                await file.FlushAsync(Constants.KB);

                parameters.Match = await SetupPathMatchCondition(file, parameters.Match);
                parameters.LeaseId = await SetupPathLeaseCondition(file, parameters.LeaseId, garbageLeaseId);
                DataLakeRequestConditions conditions = BuildDataLakeRequestConditions(
                    parameters: parameters,
                    lease: true);

                // Act
                Response<FileDownloadInfo> response = await file.ReadAsync(
                    conditions: conditions);

                // Assert
                Assert.IsNotNull(response.GetRawResponse().Headers.RequestId);
            }
        }

        [Test]
        public async Task ReadAsync_ConditionsFail()
        {
            var garbageLeaseId = GetGarbageLeaseId();
            foreach (AccessConditionParameters parameters in GetConditionsFail_Data(garbageLeaseId))
            {
                await using DisposingFileSystem test = await GetNewFileSystem();

                // Arrange
                var data = GetRandomBuffer(Constants.KB);
                DataLakeFileClient file = await test.FileSystem.CreateFileAsync(GetNewFileName());
                using (var stream = new MemoryStream(data))
                {
                    await file.AppendAsync(stream, 0);
                }

                await file.FlushAsync(Constants.KB);

                parameters.NoneMatch = await SetupPathMatchCondition(file, parameters.NoneMatch);
                DataLakeRequestConditions conditions = BuildDataLakeRequestConditions(parameters);

                // Act
                await TestHelper.CatchAsync<Exception>(
                    async () =>
                    {
                        var _ = (await file.ReadAsync(
                            conditions: conditions)).Value;
                    });
            }
        }

        [Test]
        public async Task ReadAsync_Error()
        {
            await using DisposingFileSystem test = await GetNewFileSystem();

            // Arrange
            DataLakeFileClient file = InstrumentClient(test.FileSystem.GetFileClient(GetNewFileName()));

            // Act
            await TestHelper.AssertExpectedExceptionAsync<RequestFailedException>(
                file.ReadAsync(),
                    e => Assert.AreEqual("BlobNotFound", e.ErrorCode));
        }

        [Test]
        public async Task AcquireLeaseAsync()
        {
            await using DisposingFileSystem test = await GetNewFileSystem();

            // Arrange
            DataLakeFileClient file = await test.FileSystem.CreateFileAsync(GetNewFileName());

            var leaseId = Recording.Random.NewGuid().ToString();
            var duration = TimeSpan.FromSeconds(15);

            // Act
            Response<DataLakeLease> response = await InstrumentClient(file.GetDataLakeLeaseClient(leaseId)).AcquireAsync(duration);

            // Assert
            Assert.IsNotNull(response.GetRawResponse().Headers.RequestId);
        }

        [Test]
        public async Task AcquireLeaseAsync_Conditions()
        {
            foreach (AccessConditionParameters parameters in NoLease_Conditions_Data)
            {
                await using DisposingFileSystem test = await GetNewFileSystem();

                // Arrange
                DataLakeFileClient file = await test.FileSystem.CreateFileAsync(GetNewFileName());

                var leaseId = Recording.Random.NewGuid().ToString();
                var duration = TimeSpan.FromSeconds(15);

                parameters.Match = await SetupPathMatchCondition(file, parameters.Match);
                RequestConditions conditions = BuildRequestConditions(
                    parameters: parameters);

                // Act
                Response<DataLakeLease> response = await InstrumentClient(file.GetDataLakeLeaseClient(leaseId)).AcquireAsync(
                    duration: duration,
                    conditions: conditions);

                // Assert
                Assert.IsNotNull(response.GetRawResponse().Headers.RequestId);
            }
        }

        [Test]
        public async Task AcquireLeaseAsync_ConditionsFail()
        {
            foreach (AccessConditionParameters parameters in NoLease_ConditionsFail_Data)
            {
                await using DisposingFileSystem test = await GetNewFileSystem();

                // Arrange
                DataLakeFileClient file = await test.FileSystem.CreateFileAsync(GetNewFileName());

                var leaseId = Recording.Random.NewGuid().ToString();
                var duration = TimeSpan.FromSeconds(15);

                parameters.NoneMatch = await SetupPathMatchCondition(file, parameters.NoneMatch);
                RequestConditions conditions = BuildRequestConditions(parameters);

                // Act
                await TestHelper.AssertExpectedExceptionAsync<RequestFailedException>(
                    InstrumentClient(file.GetDataLakeLeaseClient(leaseId)).AcquireAsync(
                        duration: duration,
                        conditions: conditions),
                    e => { });
            }
        }

        [Test]
        public async Task AcquireLeaseAsync_Error()
        {
            await using DisposingFileSystem test = await GetNewFileSystem();

            // Arrange
            DataLakeFileClient file = InstrumentClient(test.FileSystem.GetFileClient(GetNewFileName()));
            var leaseId = Recording.Random.NewGuid().ToString();
            var duration = TimeSpan.FromSeconds(15);

            // Act
            await TestHelper.AssertExpectedExceptionAsync<RequestFailedException>(
                InstrumentClient(file.GetDataLakeLeaseClient(leaseId)).AcquireAsync(duration),
                e => Assert.AreEqual("BlobNotFound", e.ErrorCode));
        }

        [Test]
        public async Task RenewLeaseAsync()
        {
            await using DisposingFileSystem test = await GetNewFileSystem();

            // Arrange
            DataLakeFileClient file = await test.FileSystem.CreateFileAsync(GetNewFileName());

            var leaseId = Recording.Random.NewGuid().ToString();
            var duration = TimeSpan.FromSeconds(15);

            DataLakeLeaseClient lease = InstrumentClient(file.GetDataLakeLeaseClient(leaseId));
            await lease.AcquireAsync(duration);

            // Act
            Response<DataLakeLease> response = await lease.RenewAsync();

            // Assert
            Assert.IsNotNull(response.GetRawResponse().Headers.RequestId);
        }

        [Test]
        public async Task RenewLeaseAsync_Conditions()
        {
            foreach (AccessConditionParameters parameters in NoLease_Conditions_Data)
            {
                await using DisposingFileSystem test = await GetNewFileSystem();

                // Arrange
                DataLakeFileClient file = await test.FileSystem.CreateFileAsync(GetNewFileName());

                var leaseId = Recording.Random.NewGuid().ToString();
                var duration = TimeSpan.FromSeconds(15);

                parameters.Match = await SetupPathMatchCondition(file, parameters.Match);
                RequestConditions conditions = BuildRequestConditions(
                    parameters: parameters);

                DataLakeLeaseClient lease = InstrumentClient(file.GetDataLakeLeaseClient(leaseId));
                await lease.AcquireAsync(duration: duration);

                // Act
                Response<DataLakeLease> response = await lease.RenewAsync(conditions: conditions);

                // Assert
                Assert.IsNotNull(response.GetRawResponse().Headers.RequestId);
            }
        }

        [Test]
        public async Task RenewLeaseAsync_ConditionsFail()
        {
            foreach (AccessConditionParameters parameters in NoLease_ConditionsFail_Data)
            {
                await using DisposingFileSystem test = await GetNewFileSystem();

                // Arrange
                DataLakeFileClient file = await test.FileSystem.CreateFileAsync(GetNewFileName());

                var leaseId = Recording.Random.NewGuid().ToString();
                var duration = TimeSpan.FromSeconds(15);

                parameters.NoneMatch = await SetupPathMatchCondition(file, parameters.NoneMatch);
                RequestConditions conditions = BuildRequestConditions(parameters);

                DataLakeLeaseClient lease = InstrumentClient(file.GetDataLakeLeaseClient(leaseId));
                await lease.AcquireAsync(duration: duration);

                // Act
                await TestHelper.AssertExpectedExceptionAsync<RequestFailedException>(
                    lease.RenewAsync(conditions: conditions),
                    e => { });
            }
        }

        [Test]
        public async Task RenewLeaseAsync_Error()
        {
            await using DisposingFileSystem test = await GetNewFileSystem();

            // Arrange
            DataLakeFileClient file = InstrumentClient(test.FileSystem.GetFileClient(GetNewFileName()));
            var leaseId = Recording.Random.NewGuid().ToString();

            // Act
            await TestHelper.AssertExpectedExceptionAsync<RequestFailedException>(
                InstrumentClient(file.GetDataLakeLeaseClient(leaseId)).ReleaseAsync(),
                e => Assert.AreEqual("BlobNotFound", e.ErrorCode));
        }

        [Test]
        public async Task ReleaseLeaseAsync()
        {
            await using DisposingFileSystem test = await GetNewFileSystem();

            // Arrange
            DataLakeFileClient file = await test.FileSystem.CreateFileAsync(GetNewFileName());

            var leaseId = Recording.Random.NewGuid().ToString();
            var duration = TimeSpan.FromSeconds(15);

            DataLakeLeaseClient lease = InstrumentClient(file.GetDataLakeLeaseClient(leaseId));
            await lease.AcquireAsync(duration);

            // Act
            Response<ReleasedObjectInfo> response = await lease.ReleaseAsync();

            // Assert
            Assert.IsNotNull(response.GetRawResponse().Headers.RequestId);
        }

        [Test]
        public async Task ReleaseLeaseAsync_Conditions()
        {
            foreach (AccessConditionParameters parameters in NoLease_Conditions_Data)
            {
                await using DisposingFileSystem test = await GetNewFileSystem();

                // Arrange
                DataLakeFileClient file = await test.FileSystem.CreateFileAsync(GetNewFileName());

                var leaseId = Recording.Random.NewGuid().ToString();
                var duration = TimeSpan.FromSeconds(15);

                parameters.Match = await SetupPathMatchCondition(file, parameters.Match);
                RequestConditions conditions = BuildRequestConditions(
                    parameters: parameters);

                DataLakeLeaseClient lease = InstrumentClient(file.GetDataLakeLeaseClient(leaseId));
                await lease.AcquireAsync(duration: duration);

                // Act
                Response<ReleasedObjectInfo> response = await lease.ReleaseAsync(conditions: conditions);

                // Assert
                Assert.IsNotNull(response.GetRawResponse().Headers.RequestId);
            }
        }

        [Test]
        public async Task ReleaseLeaseAsync_ConditionsFail()
        {
            foreach (AccessConditionParameters parameters in NoLease_ConditionsFail_Data)
            {
                await using DisposingFileSystem test = await GetNewFileSystem();

                // Arrange
                DataLakeFileClient file = await test.FileSystem.CreateFileAsync(GetNewFileName());

                var leaseId = Recording.Random.NewGuid().ToString();
                var duration = TimeSpan.FromSeconds(15);

                parameters.NoneMatch = await SetupPathMatchCondition(file, parameters.NoneMatch);
                RequestConditions conditions = BuildRequestConditions(parameters);

                DataLakeLeaseClient lease = InstrumentClient(file.GetDataLakeLeaseClient(leaseId));
                await lease.AcquireAsync(duration: duration);

                // Act
                await TestHelper.AssertExpectedExceptionAsync<RequestFailedException>(
                    lease.ReleaseAsync(conditions: conditions),
                    e => { });
            }
        }

        [Test]
        public async Task ReleaseLeaseAsync_Error()
        {
            await using DisposingFileSystem test = await GetNewFileSystem();

            // Arrange
            DataLakeFileClient file = InstrumentClient(test.FileSystem.GetFileClient(GetNewFileName()));
            var leaseId = Recording.Random.NewGuid().ToString();

            // Act
            await TestHelper.AssertExpectedExceptionAsync<RequestFailedException>(
                InstrumentClient(file.GetDataLakeLeaseClient(leaseId)).RenewAsync(),
                e => Assert.AreEqual("BlobNotFound", e.ErrorCode));
        }

        [Test]
        public async Task ChangeLeaseAsync()
        {
            await using DisposingFileSystem test = await GetNewFileSystem();

            // Arrange
            DataLakeFileClient file = await test.FileSystem.CreateFileAsync(GetNewFileName());

            var leaseId = Recording.Random.NewGuid().ToString();
            var newLeaseId = Recording.Random.NewGuid().ToString();
            var duration = TimeSpan.FromSeconds(15);

            DataLakeLeaseClient lease = InstrumentClient(file.GetDataLakeLeaseClient(leaseId));
            await lease.AcquireAsync(duration);

            // Act
            Response<DataLakeLease> response = await lease.ChangeAsync(newLeaseId);

            // Assert
            Assert.IsNotNull(response.GetRawResponse().Headers.RequestId);
        }

        [Test]
        public async Task ChangeLeaseAsync_Conditions()
        {
            foreach (AccessConditionParameters parameters in NoLease_Conditions_Data)
            {
                await using DisposingFileSystem test = await GetNewFileSystem();

                // Arrange
                DataLakeFileClient file = await test.FileSystem.CreateFileAsync(GetNewFileName());

                var leaseId = Recording.Random.NewGuid().ToString();
                var newLeaseId = Recording.Random.NewGuid().ToString();
                var duration = TimeSpan.FromSeconds(15);

                parameters.Match = await SetupPathMatchCondition(file, parameters.Match);
                RequestConditions conditions = BuildRequestConditions(
                    parameters: parameters);

                DataLakeLeaseClient lease = InstrumentClient(file.GetDataLakeLeaseClient(leaseId));
                await lease.AcquireAsync(duration: duration);

                // Act
                Response<DataLakeLease> response = await lease.ChangeAsync(
                    proposedId: newLeaseId,
                    conditions: conditions);

                // Assert
                Assert.IsNotNull(response.GetRawResponse().Headers.RequestId);
            }
        }

        [Test]
        public async Task ChangeLeaseAsync_ConditionsFail()
        {
            foreach (AccessConditionParameters parameters in NoLease_ConditionsFail_Data)
            {
                await using DisposingFileSystem test = await GetNewFileSystem();

                // Arrange
                DataLakeFileClient file = await test.FileSystem.CreateFileAsync(GetNewFileName());

                var leaseId = Recording.Random.NewGuid().ToString();
                var newLeaseId = Recording.Random.NewGuid().ToString();
                var duration = TimeSpan.FromSeconds(15);

                parameters.NoneMatch = await SetupPathMatchCondition(file, parameters.NoneMatch);
                RequestConditions conditions = BuildRequestConditions(parameters);

                DataLakeLeaseClient lease = InstrumentClient(file.GetDataLakeLeaseClient(leaseId));
                await lease.AcquireAsync(duration: duration);

                // Act
                await TestHelper.AssertExpectedExceptionAsync<RequestFailedException>(
                    lease.ChangeAsync(
                        proposedId: newLeaseId,
                        conditions: conditions),
                    e => { });
            }
        }

        [Test]
        public async Task ChangeLeaseAsync_Error()
        {
            await using DisposingFileSystem test = await GetNewFileSystem();

            // Arrange
            DataLakeFileClient file = InstrumentClient(test.FileSystem.GetFileClient(GetNewFileName()));
            var leaseId = Recording.Random.NewGuid().ToString();
            var newLeaseId = Recording.Random.NewGuid().ToString();

            // Act
            await TestHelper.AssertExpectedExceptionAsync<RequestFailedException>(
                InstrumentClient(file.GetDataLakeLeaseClient(leaseId)).ChangeAsync(proposedId: newLeaseId),
                e => Assert.AreEqual("BlobNotFound", e.ErrorCode));
        }

        [Test]
        public async Task BreakLeaseAsync()
        {
            await using DisposingFileSystem test = await GetNewFileSystem();

            // Arrange
            DataLakeFileClient file = await test.FileSystem.CreateFileAsync(GetNewFileName());

            var leaseId = Recording.Random.NewGuid().ToString();
            var duration = TimeSpan.FromSeconds(15);

            DataLakeLeaseClient lease = InstrumentClient(file.GetDataLakeLeaseClient(leaseId));
            await lease.AcquireAsync(duration);

            // Act
            Response<DataLakeLease> response = await lease.BreakAsync();

            // Assert
            Assert.IsNotNull(response.GetRawResponse().Headers.RequestId);
        }

        [Test]
        public async Task BreakLeaseAsync_Conditions()
        {
            foreach (AccessConditionParameters parameters in NoLease_Conditions_Data)
            {
                await using DisposingFileSystem test = await GetNewFileSystem();

                // Arrange
                DataLakeFileClient file = await test.FileSystem.CreateFileAsync(GetNewFileName());

                var leaseId = Recording.Random.NewGuid().ToString();
                var duration = TimeSpan.FromSeconds(15);

                parameters.Match = await SetupPathMatchCondition(file, parameters.Match);
                RequestConditions conditions = BuildRequestConditions(
                    parameters: parameters);

                DataLakeLeaseClient lease = InstrumentClient(file.GetDataLakeLeaseClient(leaseId));
                await lease.AcquireAsync(duration: duration);

                // Act
                Response<DataLakeLease> response = await lease.BreakAsync(conditions: conditions);

                // Assert
                Assert.IsNotNull(response.GetRawResponse().Headers.RequestId);
            }
        }

        [Test]
        public async Task BreakLeaseAsync_ConditionsFail()
        {
            foreach (AccessConditionParameters parameters in NoLease_ConditionsFail_Data)
            {
                await using DisposingFileSystem test = await GetNewFileSystem();

                // Arrange
                DataLakeFileClient file = await test.FileSystem.CreateFileAsync(GetNewFileName());

                var leaseId = Recording.Random.NewGuid().ToString();
                var duration = TimeSpan.FromSeconds(15);

                parameters.NoneMatch = await SetupPathMatchCondition(file, parameters.NoneMatch);
                RequestConditions conditions = BuildRequestConditions(parameters);

                DataLakeLeaseClient lease = InstrumentClient(file.GetDataLakeLeaseClient(leaseId));
                await lease.AcquireAsync(duration: duration);

                // Act
                await TestHelper.AssertExpectedExceptionAsync<RequestFailedException>(
                    lease.BreakAsync(conditions: conditions),
                    e => { });
            }
        }

        [Test]
        public async Task BreakLeaseAsync_Error()
        {
            await using DisposingFileSystem test = await GetNewFileSystem();

            // Arrange
            DataLakeFileClient file = InstrumentClient(test.FileSystem.GetFileClient(GetNewFileName()));

            // Act
            await TestHelper.AssertExpectedExceptionAsync<RequestFailedException>(
                InstrumentClient(file.GetDataLakeLeaseClient()).BreakAsync(),
                e => Assert.AreEqual("BlobNotFound", e.ErrorCode));
        }

        [Test]
        public async Task ReadToAsync_PathOverloads()
        {
            // Arrange
            var path = System.IO.Path.GetTempFileName();
            try
            {
                await using DisposingFileSystem test = await GetNewFileSystem();
                DataLakeFileClient file = await test.FileSystem.CreateFileAsync(GetNewFileName());
                int size = Constants.KB;
                byte[] data = GetRandomBuffer(size);
                using Stream stream = new MemoryStream(data);

                await file.AppendAsync(stream, 0);
                await file.FlushAsync(size);

                await Verify(await file.ReadToAsync(path));
                await Verify(await file.ReadToAsync(
                    path,
                    cancellationToken: CancellationToken.None));
                await Verify(await file.ReadToAsync(
                    path,
                    new DataLakeRequestConditions() { IfModifiedSince = default }));

                async Task Verify(Response response)
                {
                    Assert.AreEqual(size, File.ReadAllBytes(path).Length);
                    using MemoryStream actual = new MemoryStream();
                    using FileStream resultStream = File.OpenRead(path);
                    await resultStream.CopyToAsync(actual);
                    TestHelper.AssertSequenceEqual(data, actual.ToArray());
                }
            }
            finally
            {
                if (File.Exists(path))
                {
                    File.Delete(path);
                }
            }
        }

        [Test]
        public async Task ReadToAsync_StreamOverloads()
        {
            await using DisposingFileSystem test = await GetNewFileSystem();
            DataLakeFileClient file = await test.FileSystem.CreateFileAsync(GetNewFileName());
            int size = Constants.KB;
            byte[] data = GetRandomBuffer(size);
            using Stream stream = new MemoryStream(data);

            await file.AppendAsync(stream, 0);
            await file.FlushAsync(size);

            using (var resultStream = new MemoryStream(data))
            {
                await file.ReadToAsync(resultStream);
                Verify(resultStream);
            }
            using (var resultStream = new MemoryStream())
            {
                await file.ReadToAsync(
                    resultStream,
                    cancellationToken: CancellationToken.None);
                Verify(resultStream);
            }
            using (var resultStream = new MemoryStream())
            {
                await file.ReadToAsync(
                    resultStream,
                    new DataLakeRequestConditions() { IfModifiedSince = default });
                Verify(resultStream);
            }

            void Verify(MemoryStream resultStream)
            {
                Assert.AreEqual(data.Length, resultStream.Length);
                TestHelper.AssertSequenceEqual(data, resultStream.ToArray());
            }
        }

        [Test]
        [Ignore("Live tests will run out of memory")]
        public async Task UploadAsync_StreamLarge()
        {
            // Arrange
            await using DisposingFileSystem test = await GetNewFileSystem();
            DataLakeFileClient file = test.FileSystem.GetFileClient(GetNewFileName());

            var data = GetRandomBuffer(300 * Constants.MB);

            // Act
            using (var stream = new MemoryStream(data))
            {
                await file.UploadAsync(
                    stream);
            }

            // Assert
            using var actual = new MemoryStream();
            await file.ReadToAsync(
                actual);
            TestHelper.AssertSequenceEqual(data, actual.ToArray());
        }

        [Test]
        public async Task UploadAsync_MinStream()
        {
            // Arrange
            await using DisposingFileSystem test = await GetNewFileSystem();
            DataLakeFileClient file = test.FileSystem.GetFileClient(GetNewFileName());

            var data = GetRandomBuffer(Constants.KB);

            // Act
            using (var stream = new MemoryStream(data))
            {
                await file.UploadAsync(stream);
            }

            // Assert
            using var actual = new MemoryStream();
            await file.ReadToAsync(actual);
            TestHelper.AssertSequenceEqual(data, actual.ToArray());
        }

        [Test]
        public async Task UploadAsync_MinStreamNoOverride()
        {
            // Arrange
            await using DisposingFileSystem test = await GetNewFileSystem();
            DataLakeFileClient file = test.FileSystem.GetFileClient(GetNewFileName());

            var data = GetRandomBuffer(Constants.KB);

            // Act
            using (var stream = new MemoryStream(data))
            {
                await file.UploadAsync(stream, overwrite: false);
            }

            // Assert
            using var actual = new MemoryStream();
            await file.ReadToAsync(actual);
            TestHelper.AssertSequenceEqual(data, actual.ToArray());

            // Act - Attempt to Upload again with override = false
            using (var stream = new System.IO.MemoryStream(data))
            {
                await TestHelper.AssertExpectedExceptionAsync<RequestFailedException>(
                    file.UploadAsync(stream, overwrite: false),
                    e => Assert.AreEqual("PathAlreadyExists", e.ErrorCode.Split('\n')[0]));
            }
        }

        [Test]
        public async Task UploadAsync_MinStreamOverride()
        {
            // Arrange
            await using DisposingFileSystem test = await GetNewFileSystem();
            DataLakeFileClient file = await test.FileSystem.CreateFileAsync(GetNewFileName());

            var data = GetRandomBuffer(Constants.KB);

            // Act
            using (var stream = new MemoryStream(data))
            {
                await file.UploadAsync(stream, overwrite: true);
            }

            // Assert
            using var actual = new MemoryStream();
            await file.ReadToAsync(actual);
            TestHelper.AssertSequenceEqual(data, actual.ToArray());
        }

        [Test]
        [Ignore("Live tests will run out of memory")]
        public async Task UploadAsync_FileLarge()
        {
            // Arrange
            await using DisposingFileSystem test = await GetNewFileSystem();
            DataLakeFileClient file = test.FileSystem.GetFileClient(GetNewFileName());

            var data = GetRandomBuffer(300 * Constants.MB);


            using (var stream = new MemoryStream(data))
            {
                var path = System.IO.Path.GetTempFileName();

                try
                {
                    File.WriteAllBytes(path, data);

                    await file.UploadAsync(path);
                }
                finally
                {
                    if (File.Exists(path))
                    {
                        File.Delete(path);
                    }
                }
            }

            // Assert
            using var actual = new MemoryStream();
            await file.ReadToAsync(actual);
            TestHelper.AssertSequenceEqual(data, actual.ToArray());
        }

        [Test]
        public async Task UploadAsync_MinFile()
        {
            // Arrange
            await using DisposingFileSystem test = await GetNewFileSystem();
            DataLakeFileClient file = test.FileSystem.GetFileClient(GetNewFileName());

            var data = GetRandomBuffer(Constants.KB);


            using (var stream = new MemoryStream(data))
            {
                var path = System.IO.Path.GetTempFileName();

                try
                {
                    File.WriteAllBytes(path, data);

                    await file.UploadAsync(path);
                }
                finally
                {
                    if (File.Exists(path))
                    {
                        File.Delete(path);
                    }
                }
            }

            // Assert
            using var actual = new MemoryStream();
            await file.ReadToAsync(actual);
            TestHelper.AssertSequenceEqual(data, actual.ToArray());
        }

        [Test]
        public async Task UploadAsync_MinFileNoOverride()
        {
            // Arrange
            await using DisposingFileSystem test = await GetNewFileSystem();
            DataLakeFileClient file = test.FileSystem.GetFileClient(GetNewFileName());

            var data = GetRandomBuffer(Constants.KB);


            using (var stream = new MemoryStream(data))
            {
                var path = System.IO.Path.GetTempFileName();

                try
                {
                    File.WriteAllBytes(path, data);

                    // Act
                    await file.UploadAsync(path, overwrite: false);

                    // Assert
                    using var actual = new MemoryStream();
                    await file.ReadToAsync(actual);
                    TestHelper.AssertSequenceEqual(data, actual.ToArray());

                    // Act - Attempt to Upload again with override = false
                    await TestHelper.AssertExpectedExceptionAsync<RequestFailedException>(
                        file.UploadAsync(path, overwrite: false),
                        e => Assert.AreEqual("PathAlreadyExists", e.ErrorCode.Split('\n')[0]));
                }
                finally
                {
                    if (File.Exists(path))
                    {
                        File.Delete(path);
                    }
                }
            }
        }

        [Test]
        public async Task UploadAsync_MinFileOverride()
        {
            // Arrange
            await using DisposingFileSystem test = await GetNewFileSystem();
            DataLakeFileClient file = await test.FileSystem.CreateFileAsync(GetNewFileName());

            var data = GetRandomBuffer(Constants.KB);


            using (var stream = new MemoryStream(data))
            {
                var path = System.IO.Path.GetTempFileName();

                try
                {
                    File.WriteAllBytes(path, data);

                    await file.UploadAsync(path, overwrite: true);
                }
                finally
                {
                    if (File.Exists(path))
                    {
                        File.Delete(path);
                    }
                }
            }

            // Assert
            using var actual = new MemoryStream();
            await file.ReadToAsync(actual);
            TestHelper.AssertSequenceEqual(data, actual.ToArray());
        }
    }
}<|MERGE_RESOLUTION|>--- conflicted
+++ resolved
@@ -991,21 +991,12 @@
             DataLakeFileClient file = await directory.CreateFileAsync(GetNewFileName());
 
             // Act
-<<<<<<< HEAD
-            AccessControlRecursiveChangesSummary result = await file.SetAccessControlRecursiveAsync(AccessControlList, null);
-
-            // Assert
-            Assert.AreEqual(0, result.ChangedDirectoriesCount);
-            Assert.AreEqual(1, result.ChangedFilesCount);
-            Assert.AreEqual(0, result.FailedChangesCount);
-=======
             AccessControlChangeResult result = await file.SetAccessControlRecursiveAsync(AccessControlList, null);
 
             // Assert
             Assert.AreEqual(0, result.Counters.ChangedDirectoriesCount);
             Assert.AreEqual(1, result.Counters.ChangedFilesCount);
             Assert.AreEqual(0, result.Counters.FailedChangesCount);
->>>>>>> 9ee5abe2
         }
 
         [Test]
@@ -1017,21 +1008,12 @@
             DataLakeFileClient file = await directory.CreateFileAsync(GetNewFileName());
 
             // Act
-<<<<<<< HEAD
-            AccessControlRecursiveChangesSummary result = await file.UpdateAccessControlRecursiveAsync(AccessControlList, null);
-
-            // Assert
-            Assert.AreEqual(0, result.ChangedDirectoriesCount);
-            Assert.AreEqual(1, result.ChangedFilesCount);
-            Assert.AreEqual(0, result.FailedChangesCount);
-=======
             AccessControlChangeResult result = await file.UpdateAccessControlRecursiveAsync(AccessControlList, null);
 
             // Assert
             Assert.AreEqual(0, result.Counters.ChangedDirectoriesCount);
             Assert.AreEqual(1, result.Counters.ChangedFilesCount);
             Assert.AreEqual(0, result.Counters.FailedChangesCount);
->>>>>>> 9ee5abe2
         }
 
         [Test]
@@ -1043,21 +1025,12 @@
             DataLakeFileClient file = await directory.CreateFileAsync(GetNewFileName());
 
             // Act
-<<<<<<< HEAD
-            AccessControlRecursiveChangesSummary result = await file.RemoveAccessControlRecursiveAsync(RemoveAccessControlList, null);
-
-            // Assert
-            Assert.AreEqual(0, result.ChangedDirectoriesCount);
-            Assert.AreEqual(1, result.ChangedFilesCount);
-            Assert.AreEqual(0, result.FailedChangesCount);
-=======
             AccessControlChangeResult result = await file.RemoveAccessControlRecursiveAsync(RemoveAccessControlList, null);
 
             // Assert
             Assert.AreEqual(0, result.Counters.ChangedDirectoriesCount);
             Assert.AreEqual(1, result.Counters.ChangedFilesCount);
             Assert.AreEqual(0, result.Counters.FailedChangesCount);
->>>>>>> 9ee5abe2
         }
 
         [Test]
