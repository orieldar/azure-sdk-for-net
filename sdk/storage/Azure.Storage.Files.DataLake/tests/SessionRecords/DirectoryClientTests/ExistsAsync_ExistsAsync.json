--- conflicted
+++ resolved
@@ -1,22 +1,6 @@
 {
   "Entries": [
     {
-<<<<<<< HEAD
-      "RequestUri": "https://seanstagehierarchical.blob.core.windows.net/test-filesystem-9140da8f-126e-502e-ec82-dca4f36c0dac?restype=container",
-      "RequestMethod": "PUT",
-      "RequestHeaders": {
-        "Authorization": "Sanitized",
-        "traceparent": "00-3f5a46de839f354fa6880f2a5c08f18c-202d662db59d094f-00",
-        "User-Agent": [
-          "azsdk-net-Storage.Files.DataLake/12.0.0-dev.20200305.1",
-          "(.NET Core 4.6.28325.01; Microsoft Windows 10.0.18363 )"
-        ],
-        "x-ms-blob-public-access": "container",
-        "x-ms-client-request-id": "aaae8b77-97f3-9cb9-1d92-616504a5c4b3",
-        "x-ms-date": "Thu, 05 Mar 2020 22:12:16 GMT",
-        "x-ms-return-client-request-id": "true",
-        "x-ms-version": "2019-10-10"
-=======
       "RequestUri": "http://seannsecanary.blob.core.windows.net/test-filesystem-9140da8f-126e-502e-ec82-dca4f36c0dac?restype=container",
       "RequestMethod": "PUT",
       "RequestHeaders": {
@@ -31,52 +15,25 @@
         "x-ms-date": "Fri, 03 Apr 2020 20:56:56 GMT",
         "x-ms-return-client-request-id": "true",
         "x-ms-version": "2019-12-12"
->>>>>>> 32e373e2
       },
       "RequestBody": null,
       "StatusCode": 201,
       "ResponseHeaders": {
         "Content-Length": "0",
-<<<<<<< HEAD
-        "Date": "Thu, 05 Mar 2020 22:12:16 GMT",
-        "ETag": "\u00220x8D7C15243B812FD\u0022",
-        "Last-Modified": "Thu, 05 Mar 2020 22:12:16 GMT",
-=======
         "Date": "Fri, 03 Apr 2020 20:56:54 GMT",
         "ETag": "\u00220x8D7D8118AC84078\u0022",
         "Last-Modified": "Fri, 03 Apr 2020 20:56:55 GMT",
->>>>>>> 32e373e2
         "Server": [
           "Windows-Azure-Blob/1.0",
           "Microsoft-HTTPAPI/2.0"
         ],
         "x-ms-client-request-id": "aaae8b77-97f3-9cb9-1d92-616504a5c4b3",
-<<<<<<< HEAD
-        "x-ms-request-id": "1dff59f6-501e-000b-1e3b-f36950000000",
-        "x-ms-version": "2019-10-10"
-=======
         "x-ms-request-id": "9621c053-f01e-0012-6bfa-093670000000",
         "x-ms-version": "2019-12-12"
->>>>>>> 32e373e2
       },
       "ResponseBody": []
     },
     {
-<<<<<<< HEAD
-      "RequestUri": "https://seanstagehierarchical.dfs.core.windows.net/test-filesystem-9140da8f-126e-502e-ec82-dca4f36c0dac/test-directory-a285b8f4-8295-ac90-ebad-aacc0531fac2?resource=directory",
-      "RequestMethod": "PUT",
-      "RequestHeaders": {
-        "Authorization": "Sanitized",
-        "traceparent": "00-e06102655f706b498e0aa77a73e281e3-2140b83bd8ffcd42-00",
-        "User-Agent": [
-          "azsdk-net-Storage.Files.DataLake/12.0.0-dev.20200305.1",
-          "(.NET Core 4.6.28325.01; Microsoft Windows 10.0.18363 )"
-        ],
-        "x-ms-client-request-id": "9c0859dc-1ca5-f4ca-fa02-be46edec97ec",
-        "x-ms-date": "Thu, 05 Mar 2020 22:12:16 GMT",
-        "x-ms-return-client-request-id": "true",
-        "x-ms-version": "2019-10-10"
-=======
       "RequestUri": "http://seannsecanary.dfs.core.windows.net/test-filesystem-9140da8f-126e-502e-ec82-dca4f36c0dac/test-directory-a285b8f4-8295-ac90-ebad-aacc0531fac2?resource=directory",
       "RequestMethod": "PUT",
       "RequestHeaders": {
@@ -90,52 +47,25 @@
         "x-ms-date": "Fri, 03 Apr 2020 20:56:56 GMT",
         "x-ms-return-client-request-id": "true",
         "x-ms-version": "2019-12-12"
->>>>>>> 32e373e2
       },
       "RequestBody": null,
       "StatusCode": 201,
       "ResponseHeaders": {
         "Content-Length": "0",
-<<<<<<< HEAD
-        "Date": "Thu, 05 Mar 2020 22:12:16 GMT",
-        "ETag": "\u00220x8D7C15243EBB338\u0022",
-        "Last-Modified": "Thu, 05 Mar 2020 22:12:16 GMT",
-=======
         "Date": "Fri, 03 Apr 2020 20:56:54 GMT",
         "ETag": "\u00220x8D7D8118AD7301E\u0022",
         "Last-Modified": "Fri, 03 Apr 2020 20:56:55 GMT",
->>>>>>> 32e373e2
         "Server": [
           "Windows-Azure-HDFS/1.0",
           "Microsoft-HTTPAPI/2.0"
         ],
         "x-ms-client-request-id": "9c0859dc-1ca5-f4ca-fa02-be46edec97ec",
-<<<<<<< HEAD
-        "x-ms-request-id": "30cfdfa9-201f-0011-3f3b-f3088f000000",
-        "x-ms-version": "2019-10-10"
-=======
         "x-ms-request-id": "fa43fd7f-201f-0097-25fa-091bad000000",
         "x-ms-version": "2019-12-12"
->>>>>>> 32e373e2
       },
       "ResponseBody": []
     },
     {
-<<<<<<< HEAD
-      "RequestUri": "https://seanstagehierarchical.blob.core.windows.net/test-filesystem-9140da8f-126e-502e-ec82-dca4f36c0dac/test-directory-a285b8f4-8295-ac90-ebad-aacc0531fac2",
-      "RequestMethod": "HEAD",
-      "RequestHeaders": {
-        "Authorization": "Sanitized",
-        "traceparent": "00-456d6f40cd97a84b8e7fe0bf74befacf-61f4b4986a30da41-00",
-        "User-Agent": [
-          "azsdk-net-Storage.Files.DataLake/12.0.0-dev.20200305.1",
-          "(.NET Core 4.6.28325.01; Microsoft Windows 10.0.18363 )"
-        ],
-        "x-ms-client-request-id": "abef691e-5d28-a81c-b038-6dbba57281a0",
-        "x-ms-date": "Thu, 05 Mar 2020 22:12:16 GMT",
-        "x-ms-return-client-request-id": "true",
-        "x-ms-version": "2019-10-10"
-=======
       "RequestUri": "http://seannsecanary.blob.core.windows.net/test-filesystem-9140da8f-126e-502e-ec82-dca4f36c0dac/test-directory-a285b8f4-8295-ac90-ebad-aacc0531fac2",
       "RequestMethod": "HEAD",
       "RequestHeaders": {
@@ -149,7 +79,6 @@
         "x-ms-date": "Fri, 03 Apr 2020 20:56:56 GMT",
         "x-ms-return-client-request-id": "true",
         "x-ms-version": "2019-12-12"
->>>>>>> 32e373e2
       },
       "RequestBody": null,
       "StatusCode": 200,
@@ -157,15 +86,9 @@
         "Accept-Ranges": "bytes",
         "Content-Length": "0",
         "Content-Type": "application/octet-stream",
-<<<<<<< HEAD
-        "Date": "Thu, 05 Mar 2020 22:12:16 GMT",
-        "ETag": "\u00220x8D7C15243EBB338\u0022",
-        "Last-Modified": "Thu, 05 Mar 2020 22:12:16 GMT",
-=======
         "Date": "Fri, 03 Apr 2020 20:56:54 GMT",
         "ETag": "\u00220x8D7D8118AD7301E\u0022",
         "Last-Modified": "Fri, 03 Apr 2020 20:56:55 GMT",
->>>>>>> 32e373e2
         "Server": [
           "Windows-Azure-Blob/1.0",
           "Microsoft-HTTPAPI/2.0"
@@ -174,15 +97,6 @@
         "x-ms-access-tier-inferred": "true",
         "x-ms-blob-type": "BlockBlob",
         "x-ms-client-request-id": "abef691e-5d28-a81c-b038-6dbba57281a0",
-<<<<<<< HEAD
-        "x-ms-creation-time": "Thu, 05 Mar 2020 22:12:16 GMT",
-        "x-ms-lease-state": "available",
-        "x-ms-lease-status": "unlocked",
-        "x-ms-meta-hdi_isfolder": "true",
-        "x-ms-request-id": "1dff5a05-501e-000b-2a3b-f36950000000",
-        "x-ms-server-encrypted": "true",
-        "x-ms-version": "2019-10-10"
-=======
         "x-ms-creation-time": "Fri, 03 Apr 2020 20:56:55 GMT",
         "x-ms-lease-state": "available",
         "x-ms-lease-status": "unlocked",
@@ -190,26 +104,10 @@
         "x-ms-request-id": "9621c068-f01e-0012-7bfa-093670000000",
         "x-ms-server-encrypted": "true",
         "x-ms-version": "2019-12-12"
->>>>>>> 32e373e2
       },
       "ResponseBody": []
     },
     {
-<<<<<<< HEAD
-      "RequestUri": "https://seanstagehierarchical.blob.core.windows.net/test-filesystem-9140da8f-126e-502e-ec82-dca4f36c0dac?restype=container",
-      "RequestMethod": "DELETE",
-      "RequestHeaders": {
-        "Authorization": "Sanitized",
-        "traceparent": "00-84c32dd6deb25b4b8c09f413c05e7ae8-fbd7737054a9ea4a-00",
-        "User-Agent": [
-          "azsdk-net-Storage.Files.DataLake/12.0.0-dev.20200305.1",
-          "(.NET Core 4.6.28325.01; Microsoft Windows 10.0.18363 )"
-        ],
-        "x-ms-client-request-id": "83275bd6-ecfc-3ac3-82f8-d73fef3beb8c",
-        "x-ms-date": "Thu, 05 Mar 2020 22:12:16 GMT",
-        "x-ms-return-client-request-id": "true",
-        "x-ms-version": "2019-10-10"
-=======
       "RequestUri": "http://seannsecanary.blob.core.windows.net/test-filesystem-9140da8f-126e-502e-ec82-dca4f36c0dac?restype=container",
       "RequestMethod": "DELETE",
       "RequestHeaders": {
@@ -223,39 +121,25 @@
         "x-ms-date": "Fri, 03 Apr 2020 20:56:56 GMT",
         "x-ms-return-client-request-id": "true",
         "x-ms-version": "2019-12-12"
->>>>>>> 32e373e2
       },
       "RequestBody": null,
       "StatusCode": 202,
       "ResponseHeaders": {
         "Content-Length": "0",
-<<<<<<< HEAD
-        "Date": "Thu, 05 Mar 2020 22:12:16 GMT",
-=======
         "Date": "Fri, 03 Apr 2020 20:56:54 GMT",
->>>>>>> 32e373e2
         "Server": [
           "Windows-Azure-Blob/1.0",
           "Microsoft-HTTPAPI/2.0"
         ],
         "x-ms-client-request-id": "83275bd6-ecfc-3ac3-82f8-d73fef3beb8c",
-<<<<<<< HEAD
-        "x-ms-request-id": "1dff5a06-501e-000b-2b3b-f36950000000",
-        "x-ms-version": "2019-10-10"
-=======
         "x-ms-request-id": "9621c070-f01e-0012-01fa-093670000000",
         "x-ms-version": "2019-12-12"
->>>>>>> 32e373e2
       },
       "ResponseBody": []
     }
   ],
   "Variables": {
     "RandomSeed": "1238504353",
-<<<<<<< HEAD
-    "Storage_TestConfigHierarchicalNamespace": "NamespaceTenant\nseanstagehierarchical\nU2FuaXRpemVk\nhttps://seanstagehierarchical.blob.core.windows.net\nhttp://seanstagehierarchical.file.core.windows.net\nhttp://seanstagehierarchical.queue.core.windows.net\nhttp://seanstagehierarchical.table.core.windows.net\n\n\n\n\nhttp://seanstagehierarchical-secondary.blob.core.windows.net\nhttp://seanstagehierarchical-secondary.file.core.windows.net\nhttp://seanstagehierarchical-secondary.queue.core.windows.net\nhttp://seanstagehierarchical-secondary.table.core.windows.net\n68390a19-a643-458b-b726-408abf67b4fc\nSanitized\n72f988bf-86f1-41af-91ab-2d7cd011db47\nhttps://login.microsoftonline.com/\nCloud\nBlobEndpoint=https://seanstagehierarchical.blob.core.windows.net/;QueueEndpoint=http://seanstagehierarchical.queue.core.windows.net/;FileEndpoint=http://seanstagehierarchical.file.core.windows.net/;BlobSecondaryEndpoint=http://seanstagehierarchical-secondary.blob.core.windows.net/;QueueSecondaryEndpoint=http://seanstagehierarchical-secondary.queue.core.windows.net/;FileSecondaryEndpoint=http://seanstagehierarchical-secondary.file.core.windows.net/;AccountName=seanstagehierarchical;AccountKey=Sanitized\n"
-=======
     "Storage_TestConfigHierarchicalNamespace": "NamespaceTenant\nseannsecanary\nU2FuaXRpemVk\nhttp://seannsecanary.blob.core.windows.net\nhttp://seannsecanary.file.core.windows.net\nhttp://seannsecanary.queue.core.windows.net\nhttp://seannsecanary.table.core.windows.net\n\n\n\n\nhttp://seannsecanary-secondary.blob.core.windows.net\nhttp://seannsecanary-secondary.file.core.windows.net\nhttp://seannsecanary-secondary.queue.core.windows.net\nhttp://seannsecanary-secondary.table.core.windows.net\n68390a19-a643-458b-b726-408abf67b4fc\nSanitized\n72f988bf-86f1-41af-91ab-2d7cd011db47\nhttps://login.microsoftonline.com/\nCloud\nBlobEndpoint=http://seannsecanary.blob.core.windows.net/;QueueEndpoint=http://seannsecanary.queue.core.windows.net/;FileEndpoint=http://seannsecanary.file.core.windows.net/;BlobSecondaryEndpoint=http://seannsecanary-secondary.blob.core.windows.net/;QueueSecondaryEndpoint=http://seannsecanary-secondary.queue.core.windows.net/;FileSecondaryEndpoint=http://seannsecanary-secondary.file.core.windows.net/;AccountName=seannsecanary;AccountKey=Sanitized\n"
->>>>>>> 32e373e2
   }
 }