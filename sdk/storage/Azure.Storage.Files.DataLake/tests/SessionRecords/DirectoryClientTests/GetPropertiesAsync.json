--- conflicted
+++ resolved
@@ -1,22 +1,6 @@
 {
   "Entries": [
     {
-<<<<<<< HEAD
-      "RequestUri": "https://seanstagehierarchical.blob.core.windows.net/test-filesystem-b9a3bcaf-245c-ea25-0c7a-4767b8152e49?restype=container",
-      "RequestMethod": "PUT",
-      "RequestHeaders": {
-        "Authorization": "Sanitized",
-        "traceparent": "00-96e7e81cbf6b5447b41ff0af7729f088-d54aafbcdb238b4a-00",
-        "User-Agent": [
-          "azsdk-net-Storage.Files.DataLake/12.0.0-dev.20200305.1",
-          "(.NET Core 4.6.28325.01; Microsoft Windows 10.0.18363 )"
-        ],
-        "x-ms-blob-public-access": "container",
-        "x-ms-client-request-id": "2efc8d1c-9432-4da8-7c34-94aff0a7c5eb",
-        "x-ms-date": "Thu, 05 Mar 2020 22:08:42 GMT",
-        "x-ms-return-client-request-id": "true",
-        "x-ms-version": "2019-10-10"
-=======
       "RequestUri": "http://seannsecanary.blob.core.windows.net/test-filesystem-b9a3bcaf-245c-ea25-0c7a-4767b8152e49?restype=container",
       "RequestMethod": "PUT",
       "RequestHeaders": {
@@ -31,52 +15,25 @@
         "x-ms-date": "Fri, 03 Apr 2020 20:53:48 GMT",
         "x-ms-return-client-request-id": "true",
         "x-ms-version": "2019-12-12"
->>>>>>> 32e373e2
       },
       "RequestBody": null,
       "StatusCode": 201,
       "ResponseHeaders": {
         "Content-Length": "0",
-<<<<<<< HEAD
-        "Date": "Thu, 05 Mar 2020 22:08:41 GMT",
-        "ETag": "\u00220x8D7C151C4229223\u0022",
-        "Last-Modified": "Thu, 05 Mar 2020 22:08:42 GMT",
-=======
         "Date": "Fri, 03 Apr 2020 20:53:46 GMT",
         "ETag": "\u00220x8D7D8111AFDBE6E\u0022",
         "Last-Modified": "Fri, 03 Apr 2020 20:53:47 GMT",
->>>>>>> 32e373e2
         "Server": [
           "Windows-Azure-Blob/1.0",
           "Microsoft-HTTPAPI/2.0"
         ],
         "x-ms-client-request-id": "2efc8d1c-9432-4da8-7c34-94aff0a7c5eb",
-<<<<<<< HEAD
-        "x-ms-request-id": "728c27c3-801e-0018-603a-f34d5c000000",
-        "x-ms-version": "2019-10-10"
-=======
         "x-ms-request-id": "96216cbf-f01e-0012-26f9-093670000000",
         "x-ms-version": "2019-12-12"
->>>>>>> 32e373e2
       },
       "ResponseBody": []
     },
     {
-<<<<<<< HEAD
-      "RequestUri": "https://seanstagehierarchical.dfs.core.windows.net/test-filesystem-b9a3bcaf-245c-ea25-0c7a-4767b8152e49/test-directory-4bfeb144-b791-aa80-77b4-e053e36a0147?resource=directory",
-      "RequestMethod": "PUT",
-      "RequestHeaders": {
-        "Authorization": "Sanitized",
-        "traceparent": "00-3bf9b40aa887b5479820d1da0c316e5d-25332f797b9bd847-00",
-        "User-Agent": [
-          "azsdk-net-Storage.Files.DataLake/12.0.0-dev.20200305.1",
-          "(.NET Core 4.6.28325.01; Microsoft Windows 10.0.18363 )"
-        ],
-        "x-ms-client-request-id": "37765542-d8c7-65c4-0d51-b77eb4556912",
-        "x-ms-date": "Thu, 05 Mar 2020 22:08:42 GMT",
-        "x-ms-return-client-request-id": "true",
-        "x-ms-version": "2019-10-10"
-=======
       "RequestUri": "http://seannsecanary.dfs.core.windows.net/test-filesystem-b9a3bcaf-245c-ea25-0c7a-4767b8152e49/test-directory-4bfeb144-b791-aa80-77b4-e053e36a0147?resource=directory",
       "RequestMethod": "PUT",
       "RequestHeaders": {
@@ -90,55 +47,30 @@
         "x-ms-date": "Fri, 03 Apr 2020 20:53:49 GMT",
         "x-ms-return-client-request-id": "true",
         "x-ms-version": "2019-12-12"
->>>>>>> 32e373e2
       },
       "RequestBody": null,
       "StatusCode": 201,
       "ResponseHeaders": {
         "Content-Length": "0",
-<<<<<<< HEAD
-        "Date": "Thu, 05 Mar 2020 22:08:42 GMT",
-        "ETag": "\u00220x8D7C151C464734A\u0022",
-        "Last-Modified": "Thu, 05 Mar 2020 22:08:42 GMT",
-=======
         "Date": "Fri, 03 Apr 2020 20:53:46 GMT",
         "ETag": "\u00220x8D7D8111B0DD626\u0022",
         "Last-Modified": "Fri, 03 Apr 2020 20:53:47 GMT",
->>>>>>> 32e373e2
         "Server": [
           "Windows-Azure-HDFS/1.0",
           "Microsoft-HTTPAPI/2.0"
         ],
         "x-ms-client-request-id": "37765542-d8c7-65c4-0d51-b77eb4556912",
-<<<<<<< HEAD
-        "x-ms-request-id": "725e615c-501f-0046-613a-f3a6bc000000",
-        "x-ms-version": "2019-10-10"
-=======
         "x-ms-request-id": "fa43fb59-201f-0097-08f9-091bad000000",
         "x-ms-version": "2019-12-12"
->>>>>>> 32e373e2
       },
       "ResponseBody": []
     },
     {
-<<<<<<< HEAD
-      "RequestUri": "https://seanstagehierarchical.blob.core.windows.net/test-filesystem-b9a3bcaf-245c-ea25-0c7a-4767b8152e49/test-directory-4bfeb144-b791-aa80-77b4-e053e36a0147",
-=======
       "RequestUri": "http://seannsecanary.blob.core.windows.net/test-filesystem-b9a3bcaf-245c-ea25-0c7a-4767b8152e49/test-directory-4bfeb144-b791-aa80-77b4-e053e36a0147",
->>>>>>> 32e373e2
       "RequestMethod": "HEAD",
       "RequestHeaders": {
         "Authorization": "Sanitized",
         "User-Agent": [
-<<<<<<< HEAD
-          "azsdk-net-Storage.Files.DataLake/12.0.0-dev.20200305.1",
-          "(.NET Core 4.6.28325.01; Microsoft Windows 10.0.18363 )"
-        ],
-        "x-ms-client-request-id": "8d10aeb7-caf4-7d80-2de5-1dc649988371",
-        "x-ms-date": "Thu, 05 Mar 2020 22:08:42 GMT",
-        "x-ms-return-client-request-id": "true",
-        "x-ms-version": "2019-10-10"
-=======
           "azsdk-net-Storage.Files.DataLake/12.1.0-dev.20200403.1",
           "(.NET Core 4.6.28325.01; Microsoft Windows 10.0.18362 )"
         ],
@@ -146,7 +78,6 @@
         "x-ms-date": "Fri, 03 Apr 2020 20:53:49 GMT",
         "x-ms-return-client-request-id": "true",
         "x-ms-version": "2019-12-12"
->>>>>>> 32e373e2
       },
       "RequestBody": null,
       "StatusCode": 200,
@@ -154,15 +85,9 @@
         "Accept-Ranges": "bytes",
         "Content-Length": "0",
         "Content-Type": "application/octet-stream",
-<<<<<<< HEAD
-        "Date": "Thu, 05 Mar 2020 22:08:42 GMT",
-        "ETag": "\u00220x8D7C151C464734A\u0022",
-        "Last-Modified": "Thu, 05 Mar 2020 22:08:42 GMT",
-=======
         "Date": "Fri, 03 Apr 2020 20:53:46 GMT",
         "ETag": "\u00220x8D7D8111B0DD626\u0022",
         "Last-Modified": "Fri, 03 Apr 2020 20:53:47 GMT",
->>>>>>> 32e373e2
         "Server": [
           "Windows-Azure-Blob/1.0",
           "Microsoft-HTTPAPI/2.0"
@@ -171,15 +96,6 @@
         "x-ms-access-tier-inferred": "true",
         "x-ms-blob-type": "BlockBlob",
         "x-ms-client-request-id": "8d10aeb7-caf4-7d80-2de5-1dc649988371",
-<<<<<<< HEAD
-        "x-ms-creation-time": "Thu, 05 Mar 2020 22:08:42 GMT",
-        "x-ms-lease-state": "available",
-        "x-ms-lease-status": "unlocked",
-        "x-ms-meta-hdi_isfolder": "true",
-        "x-ms-request-id": "728c27ce-801e-0018-653a-f34d5c000000",
-        "x-ms-server-encrypted": "true",
-        "x-ms-version": "2019-10-10"
-=======
         "x-ms-creation-time": "Fri, 03 Apr 2020 20:53:47 GMT",
         "x-ms-lease-state": "available",
         "x-ms-lease-status": "unlocked",
@@ -187,26 +103,10 @@
         "x-ms-request-id": "96216cd9-f01e-0012-39f9-093670000000",
         "x-ms-server-encrypted": "true",
         "x-ms-version": "2019-12-12"
->>>>>>> 32e373e2
       },
       "ResponseBody": []
     },
     {
-<<<<<<< HEAD
-      "RequestUri": "https://seanstagehierarchical.blob.core.windows.net/test-filesystem-b9a3bcaf-245c-ea25-0c7a-4767b8152e49?restype=container",
-      "RequestMethod": "DELETE",
-      "RequestHeaders": {
-        "Authorization": "Sanitized",
-        "traceparent": "00-f81560f9fae44f429f741671ae7f1815-0f8b6ec17c6d1d47-00",
-        "User-Agent": [
-          "azsdk-net-Storage.Files.DataLake/12.0.0-dev.20200305.1",
-          "(.NET Core 4.6.28325.01; Microsoft Windows 10.0.18363 )"
-        ],
-        "x-ms-client-request-id": "05c6d516-dc44-681d-ccdc-d0787d0cfa01",
-        "x-ms-date": "Thu, 05 Mar 2020 22:08:42 GMT",
-        "x-ms-return-client-request-id": "true",
-        "x-ms-version": "2019-10-10"
-=======
       "RequestUri": "http://seannsecanary.blob.core.windows.net/test-filesystem-b9a3bcaf-245c-ea25-0c7a-4767b8152e49?restype=container",
       "RequestMethod": "DELETE",
       "RequestHeaders": {
@@ -220,39 +120,25 @@
         "x-ms-date": "Fri, 03 Apr 2020 20:53:49 GMT",
         "x-ms-return-client-request-id": "true",
         "x-ms-version": "2019-12-12"
->>>>>>> 32e373e2
       },
       "RequestBody": null,
       "StatusCode": 202,
       "ResponseHeaders": {
         "Content-Length": "0",
-<<<<<<< HEAD
-        "Date": "Thu, 05 Mar 2020 22:08:42 GMT",
-=======
         "Date": "Fri, 03 Apr 2020 20:53:46 GMT",
->>>>>>> 32e373e2
         "Server": [
           "Windows-Azure-Blob/1.0",
           "Microsoft-HTTPAPI/2.0"
         ],
         "x-ms-client-request-id": "05c6d516-dc44-681d-ccdc-d0787d0cfa01",
-<<<<<<< HEAD
-        "x-ms-request-id": "728c27cf-801e-0018-663a-f34d5c000000",
-        "x-ms-version": "2019-10-10"
-=======
         "x-ms-request-id": "96216ce1-f01e-0012-3ff9-093670000000",
         "x-ms-version": "2019-12-12"
->>>>>>> 32e373e2
       },
       "ResponseBody": []
     }
   ],
   "Variables": {
     "RandomSeed": "1550534100",
-<<<<<<< HEAD
-    "Storage_TestConfigHierarchicalNamespace": "NamespaceTenant\nseanstagehierarchical\nU2FuaXRpemVk\nhttps://seanstagehierarchical.blob.core.windows.net\nhttp://seanstagehierarchical.file.core.windows.net\nhttp://seanstagehierarchical.queue.core.windows.net\nhttp://seanstagehierarchical.table.core.windows.net\n\n\n\n\nhttp://seanstagehierarchical-secondary.blob.core.windows.net\nhttp://seanstagehierarchical-secondary.file.core.windows.net\nhttp://seanstagehierarchical-secondary.queue.core.windows.net\nhttp://seanstagehierarchical-secondary.table.core.windows.net\n68390a19-a643-458b-b726-408abf67b4fc\nSanitized\n72f988bf-86f1-41af-91ab-2d7cd011db47\nhttps://login.microsoftonline.com/\nCloud\nBlobEndpoint=https://seanstagehierarchical.blob.core.windows.net/;QueueEndpoint=http://seanstagehierarchical.queue.core.windows.net/;FileEndpoint=http://seanstagehierarchical.file.core.windows.net/;BlobSecondaryEndpoint=http://seanstagehierarchical-secondary.blob.core.windows.net/;QueueSecondaryEndpoint=http://seanstagehierarchical-secondary.queue.core.windows.net/;FileSecondaryEndpoint=http://seanstagehierarchical-secondary.file.core.windows.net/;AccountName=seanstagehierarchical;AccountKey=Sanitized\n"
-=======
     "Storage_TestConfigHierarchicalNamespace": "NamespaceTenant\nseannsecanary\nU2FuaXRpemVk\nhttp://seannsecanary.blob.core.windows.net\nhttp://seannsecanary.file.core.windows.net\nhttp://seannsecanary.queue.core.windows.net\nhttp://seannsecanary.table.core.windows.net\n\n\n\n\nhttp://seannsecanary-secondary.blob.core.windows.net\nhttp://seannsecanary-secondary.file.core.windows.net\nhttp://seannsecanary-secondary.queue.core.windows.net\nhttp://seannsecanary-secondary.table.core.windows.net\n68390a19-a643-458b-b726-408abf67b4fc\nSanitized\n72f988bf-86f1-41af-91ab-2d7cd011db47\nhttps://login.microsoftonline.com/\nCloud\nBlobEndpoint=http://seannsecanary.blob.core.windows.net/;QueueEndpoint=http://seannsecanary.queue.core.windows.net/;FileEndpoint=http://seannsecanary.file.core.windows.net/;BlobSecondaryEndpoint=http://seannsecanary-secondary.blob.core.windows.net/;QueueSecondaryEndpoint=http://seannsecanary-secondary.queue.core.windows.net/;FileSecondaryEndpoint=http://seannsecanary-secondary.file.core.windows.net/;AccountName=seannsecanary;AccountKey=Sanitized\n"
->>>>>>> 32e373e2
   }
 }