--- conflicted
+++ resolved
@@ -1,22 +1,6 @@
 {
   "Entries": [
     {
-<<<<<<< HEAD
-      "RequestUri": "https://seanstagehierarchical.blob.core.windows.net/test-filesystem-fed2b661-43a3-15c5-89ff-2595d9906a21?restype=container",
-      "RequestMethod": "PUT",
-      "RequestHeaders": {
-        "Authorization": "Sanitized",
-        "traceparent": "00-01478451fa907249a0f48980ee0e8500-f2a630081692534b-00",
-        "User-Agent": [
-          "azsdk-net-Storage.Files.DataLake/12.0.0-dev.20200305.1",
-          "(.NET Core 4.6.28325.01; Microsoft Windows 10.0.18363 )"
-        ],
-        "x-ms-blob-public-access": "container",
-        "x-ms-client-request-id": "40c0be2d-0797-e763-3a5d-88b2c68348f1",
-        "x-ms-date": "Thu, 05 Mar 2020 22:08:04 GMT",
-        "x-ms-return-client-request-id": "true",
-        "x-ms-version": "2019-10-10"
-=======
       "RequestUri": "http://seannsecanary.blob.core.windows.net/test-filesystem-fed2b661-43a3-15c5-89ff-2595d9906a21?restype=container",
       "RequestMethod": "PUT",
       "RequestHeaders": {
@@ -31,52 +15,25 @@
         "x-ms-date": "Fri, 03 Apr 2020 20:53:28 GMT",
         "x-ms-return-client-request-id": "true",
         "x-ms-version": "2019-12-12"
->>>>>>> 32e373e2
       },
       "RequestBody": null,
       "StatusCode": 201,
       "ResponseHeaders": {
         "Content-Length": "0",
-<<<<<<< HEAD
-        "Date": "Thu, 05 Mar 2020 22:08:04 GMT",
-        "ETag": "\u00220x8D7C151ADD7B517\u0022",
-        "Last-Modified": "Thu, 05 Mar 2020 22:08:04 GMT",
-=======
         "Date": "Fri, 03 Apr 2020 20:53:25 GMT",
         "ETag": "\u00220x8D7D8110E8B9036\u0022",
         "Last-Modified": "Fri, 03 Apr 2020 20:53:26 GMT",
->>>>>>> 32e373e2
         "Server": [
           "Windows-Azure-Blob/1.0",
           "Microsoft-HTTPAPI/2.0"
         ],
         "x-ms-client-request-id": "40c0be2d-0797-e763-3a5d-88b2c68348f1",
-<<<<<<< HEAD
-        "x-ms-request-id": "4a11d0d9-c01e-0026-163a-f3da23000000",
-        "x-ms-version": "2019-10-10"
-=======
         "x-ms-request-id": "9621618a-f01e-0012-11f9-093670000000",
         "x-ms-version": "2019-12-12"
->>>>>>> 32e373e2
       },
       "ResponseBody": []
     },
     {
-<<<<<<< HEAD
-      "RequestUri": "https://seanstagehierarchical.dfs.core.windows.net/test-filesystem-fed2b661-43a3-15c5-89ff-2595d9906a21/test-directory-a0fee781-3d53-fa9b-4cc2-632e896df6c8?resource=directory",
-      "RequestMethod": "PUT",
-      "RequestHeaders": {
-        "Authorization": "Sanitized",
-        "traceparent": "00-844a397beb79ff439a632a2a6b8411d0-ccbd0d3a10e9df4d-00",
-        "User-Agent": [
-          "azsdk-net-Storage.Files.DataLake/12.0.0-dev.20200305.1",
-          "(.NET Core 4.6.28325.01; Microsoft Windows 10.0.18363 )"
-        ],
-        "x-ms-client-request-id": "37d5c82c-fdc2-f0e9-22c5-f4d5a4355dcc",
-        "x-ms-date": "Thu, 05 Mar 2020 22:08:05 GMT",
-        "x-ms-return-client-request-id": "true",
-        "x-ms-version": "2019-10-10"
-=======
       "RequestUri": "http://seannsecanary.dfs.core.windows.net/test-filesystem-fed2b661-43a3-15c5-89ff-2595d9906a21/test-directory-a0fee781-3d53-fa9b-4cc2-632e896df6c8?resource=directory",
       "RequestMethod": "PUT",
       "RequestHeaders": {
@@ -90,55 +47,30 @@
         "x-ms-date": "Fri, 03 Apr 2020 20:53:28 GMT",
         "x-ms-return-client-request-id": "true",
         "x-ms-version": "2019-12-12"
->>>>>>> 32e373e2
       },
       "RequestBody": null,
       "StatusCode": 201,
       "ResponseHeaders": {
         "Content-Length": "0",
-<<<<<<< HEAD
-        "Date": "Thu, 05 Mar 2020 22:08:04 GMT",
-        "ETag": "\u00220x8D7C151AE2C76BA\u0022",
-        "Last-Modified": "Thu, 05 Mar 2020 22:08:05 GMT",
-=======
         "Date": "Fri, 03 Apr 2020 20:53:25 GMT",
         "ETag": "\u00220x8D7D8110E9ACAA6\u0022",
         "Last-Modified": "Fri, 03 Apr 2020 20:53:26 GMT",
->>>>>>> 32e373e2
         "Server": [
           "Windows-Azure-HDFS/1.0",
           "Microsoft-HTTPAPI/2.0"
         ],
         "x-ms-client-request-id": "37d5c82c-fdc2-f0e9-22c5-f4d5a4355dcc",
-<<<<<<< HEAD
-        "x-ms-request-id": "81a5118f-a01f-0042-753a-f32bbb000000",
-        "x-ms-version": "2019-10-10"
-=======
         "x-ms-request-id": "fa43fb0c-201f-0097-43f9-091bad000000",
         "x-ms-version": "2019-12-12"
->>>>>>> 32e373e2
       },
       "ResponseBody": []
     },
     {
-<<<<<<< HEAD
-      "RequestUri": "https://seanstagehierarchical.dfs.core.windows.net/test-filesystem-fed2b661-43a3-15c5-89ff-2595d9906a21/test-directory-a0fee781-3d53-fa9b-4cc2-632e896df6c8/test-file-de51c067-2c1b-5721-5d14-70f0449d1d94?resource=file",
-=======
       "RequestUri": "http://seannsecanary.dfs.core.windows.net/test-filesystem-fed2b661-43a3-15c5-89ff-2595d9906a21/test-directory-a0fee781-3d53-fa9b-4cc2-632e896df6c8/test-file-de51c067-2c1b-5721-5d14-70f0449d1d94?resource=file",
->>>>>>> 32e373e2
       "RequestMethod": "PUT",
       "RequestHeaders": {
         "Authorization": "Sanitized",
         "User-Agent": [
-<<<<<<< HEAD
-          "azsdk-net-Storage.Files.DataLake/12.0.0-dev.20200305.1",
-          "(.NET Core 4.6.28325.01; Microsoft Windows 10.0.18363 )"
-        ],
-        "x-ms-client-request-id": "1d962b05-6b66-fffb-a77e-daae8df8ab85",
-        "x-ms-date": "Thu, 05 Mar 2020 22:08:05 GMT",
-        "x-ms-return-client-request-id": "true",
-        "x-ms-version": "2019-10-10"
-=======
           "azsdk-net-Storage.Files.DataLake/12.1.0-dev.20200403.1",
           "(.NET Core 4.6.28325.01; Microsoft Windows 10.0.18362 )"
         ],
@@ -146,55 +78,30 @@
         "x-ms-date": "Fri, 03 Apr 2020 20:53:28 GMT",
         "x-ms-return-client-request-id": "true",
         "x-ms-version": "2019-12-12"
->>>>>>> 32e373e2
       },
       "RequestBody": null,
       "StatusCode": 201,
       "ResponseHeaders": {
         "Content-Length": "0",
-<<<<<<< HEAD
-        "Date": "Thu, 05 Mar 2020 22:08:04 GMT",
-        "ETag": "\u00220x8D7C151AE40BB16\u0022",
-        "Last-Modified": "Thu, 05 Mar 2020 22:08:05 GMT",
-=======
         "Date": "Fri, 03 Apr 2020 20:53:25 GMT",
         "ETag": "\u00220x8D7D8110EA7B523\u0022",
         "Last-Modified": "Fri, 03 Apr 2020 20:53:26 GMT",
->>>>>>> 32e373e2
         "Server": [
           "Windows-Azure-HDFS/1.0",
           "Microsoft-HTTPAPI/2.0"
         ],
         "x-ms-client-request-id": "1d962b05-6b66-fffb-a77e-daae8df8ab85",
-<<<<<<< HEAD
-        "x-ms-request-id": "81a51190-a01f-0042-763a-f32bbb000000",
-        "x-ms-version": "2019-10-10"
-=======
         "x-ms-request-id": "fa43fb0d-201f-0097-44f9-091bad000000",
         "x-ms-version": "2019-12-12"
->>>>>>> 32e373e2
       },
       "ResponseBody": []
     },
     {
-<<<<<<< HEAD
-      "RequestUri": "https://seanstagehierarchical.dfs.core.windows.net/test-filesystem-fed2b661-43a3-15c5-89ff-2595d9906a21/test-directory-a0fee781-3d53-fa9b-4cc2-632e896df6c8/test-file-de51c067-2c1b-5721-5d14-70f0449d1d94",
-=======
       "RequestUri": "http://seannsecanary.dfs.core.windows.net/test-filesystem-fed2b661-43a3-15c5-89ff-2595d9906a21/test-directory-a0fee781-3d53-fa9b-4cc2-632e896df6c8/test-file-de51c067-2c1b-5721-5d14-70f0449d1d94",
->>>>>>> 32e373e2
       "RequestMethod": "DELETE",
       "RequestHeaders": {
         "Authorization": "Sanitized",
         "User-Agent": [
-<<<<<<< HEAD
-          "azsdk-net-Storage.Files.DataLake/12.0.0-dev.20200305.1",
-          "(.NET Core 4.6.28325.01; Microsoft Windows 10.0.18363 )"
-        ],
-        "x-ms-client-request-id": "18eb74cd-0006-0c2e-5002-1919e457d506",
-        "x-ms-date": "Thu, 05 Mar 2020 22:08:05 GMT",
-        "x-ms-return-client-request-id": "true",
-        "x-ms-version": "2019-10-10"
-=======
           "azsdk-net-Storage.Files.DataLake/12.1.0-dev.20200403.1",
           "(.NET Core 4.6.28325.01; Microsoft Windows 10.0.18362 )"
         ],
@@ -202,48 +109,23 @@
         "x-ms-date": "Fri, 03 Apr 2020 20:53:28 GMT",
         "x-ms-return-client-request-id": "true",
         "x-ms-version": "2019-12-12"
->>>>>>> 32e373e2
       },
       "RequestBody": null,
       "StatusCode": 200,
       "ResponseHeaders": {
         "Content-Length": "0",
-<<<<<<< HEAD
-        "Date": "Thu, 05 Mar 2020 22:08:04 GMT",
-=======
         "Date": "Fri, 03 Apr 2020 20:53:26 GMT",
->>>>>>> 32e373e2
         "Server": [
           "Windows-Azure-HDFS/1.0",
           "Microsoft-HTTPAPI/2.0"
         ],
         "x-ms-client-request-id": "18eb74cd-0006-0c2e-5002-1919e457d506",
-<<<<<<< HEAD
-        "x-ms-request-id": "81a51191-a01f-0042-773a-f32bbb000000",
-        "x-ms-version": "2019-10-10"
-=======
         "x-ms-request-id": "fa43fb0e-201f-0097-45f9-091bad000000",
         "x-ms-version": "2019-12-12"
->>>>>>> 32e373e2
       },
       "ResponseBody": []
     },
     {
-<<<<<<< HEAD
-      "RequestUri": "https://seanstagehierarchical.blob.core.windows.net/test-filesystem-fed2b661-43a3-15c5-89ff-2595d9906a21?restype=container",
-      "RequestMethod": "DELETE",
-      "RequestHeaders": {
-        "Authorization": "Sanitized",
-        "traceparent": "00-ae627376e1d6e944a122a959975401de-ee9f9d4fd1816648-00",
-        "User-Agent": [
-          "azsdk-net-Storage.Files.DataLake/12.0.0-dev.20200305.1",
-          "(.NET Core 4.6.28325.01; Microsoft Windows 10.0.18363 )"
-        ],
-        "x-ms-client-request-id": "18e0315d-920d-a77f-3050-0631831bc462",
-        "x-ms-date": "Thu, 05 Mar 2020 22:08:05 GMT",
-        "x-ms-return-client-request-id": "true",
-        "x-ms-version": "2019-10-10"
-=======
       "RequestUri": "http://seannsecanary.blob.core.windows.net/test-filesystem-fed2b661-43a3-15c5-89ff-2595d9906a21?restype=container",
       "RequestMethod": "DELETE",
       "RequestHeaders": {
@@ -257,39 +139,25 @@
         "x-ms-date": "Fri, 03 Apr 2020 20:53:28 GMT",
         "x-ms-return-client-request-id": "true",
         "x-ms-version": "2019-12-12"
->>>>>>> 32e373e2
       },
       "RequestBody": null,
       "StatusCode": 202,
       "ResponseHeaders": {
         "Content-Length": "0",
-<<<<<<< HEAD
-        "Date": "Thu, 05 Mar 2020 22:08:04 GMT",
-=======
         "Date": "Fri, 03 Apr 2020 20:53:26 GMT",
->>>>>>> 32e373e2
         "Server": [
           "Windows-Azure-Blob/1.0",
           "Microsoft-HTTPAPI/2.0"
         ],
         "x-ms-client-request-id": "18e0315d-920d-a77f-3050-0631831bc462",
-<<<<<<< HEAD
-        "x-ms-request-id": "4a11d10c-c01e-0026-403a-f3da23000000",
-        "x-ms-version": "2019-10-10"
-=======
         "x-ms-request-id": "962161ae-f01e-0012-2ef9-093670000000",
         "x-ms-version": "2019-12-12"
->>>>>>> 32e373e2
       },
       "ResponseBody": []
     }
   ],
   "Variables": {
     "RandomSeed": "1133347771",
-<<<<<<< HEAD
-    "Storage_TestConfigHierarchicalNamespace": "NamespaceTenant\nseanstagehierarchical\nU2FuaXRpemVk\nhttps://seanstagehierarchical.blob.core.windows.net\nhttp://seanstagehierarchical.file.core.windows.net\nhttp://seanstagehierarchical.queue.core.windows.net\nhttp://seanstagehierarchical.table.core.windows.net\n\n\n\n\nhttp://seanstagehierarchical-secondary.blob.core.windows.net\nhttp://seanstagehierarchical-secondary.file.core.windows.net\nhttp://seanstagehierarchical-secondary.queue.core.windows.net\nhttp://seanstagehierarchical-secondary.table.core.windows.net\n68390a19-a643-458b-b726-408abf67b4fc\nSanitized\n72f988bf-86f1-41af-91ab-2d7cd011db47\nhttps://login.microsoftonline.com/\nCloud\nBlobEndpoint=https://seanstagehierarchical.blob.core.windows.net/;QueueEndpoint=http://seanstagehierarchical.queue.core.windows.net/;FileEndpoint=http://seanstagehierarchical.file.core.windows.net/;BlobSecondaryEndpoint=http://seanstagehierarchical-secondary.blob.core.windows.net/;QueueSecondaryEndpoint=http://seanstagehierarchical-secondary.queue.core.windows.net/;FileSecondaryEndpoint=http://seanstagehierarchical-secondary.file.core.windows.net/;AccountName=seanstagehierarchical;AccountKey=Sanitized\n"
-=======
     "Storage_TestConfigHierarchicalNamespace": "NamespaceTenant\nseannsecanary\nU2FuaXRpemVk\nhttp://seannsecanary.blob.core.windows.net\nhttp://seannsecanary.file.core.windows.net\nhttp://seannsecanary.queue.core.windows.net\nhttp://seannsecanary.table.core.windows.net\n\n\n\n\nhttp://seannsecanary-secondary.blob.core.windows.net\nhttp://seannsecanary-secondary.file.core.windows.net\nhttp://seannsecanary-secondary.queue.core.windows.net\nhttp://seannsecanary-secondary.table.core.windows.net\n68390a19-a643-458b-b726-408abf67b4fc\nSanitized\n72f988bf-86f1-41af-91ab-2d7cd011db47\nhttps://login.microsoftonline.com/\nCloud\nBlobEndpoint=http://seannsecanary.blob.core.windows.net/;QueueEndpoint=http://seannsecanary.queue.core.windows.net/;FileEndpoint=http://seannsecanary.file.core.windows.net/;BlobSecondaryEndpoint=http://seannsecanary-secondary.blob.core.windows.net/;QueueSecondaryEndpoint=http://seannsecanary-secondary.queue.core.windows.net/;FileSecondaryEndpoint=http://seannsecanary-secondary.file.core.windows.net/;AccountName=seannsecanary;AccountKey=Sanitized\n"
->>>>>>> 32e373e2
   }
 }