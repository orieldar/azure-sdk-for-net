{
  "Entries": [
    {
<<<<<<< HEAD
      "RequestUri": "https://seanstagehierarchical.blob.core.windows.net/test-filesystem-4218e2fd-2652-d9d6-082d-97e3fdf1a49b?restype=container",
      "RequestMethod": "PUT",
      "RequestHeaders": {
        "Authorization": "Sanitized",
        "traceparent": "00-e1398dade6e29d448211d9501190a115-e07ed4499341914f-00",
        "User-Agent": [
          "azsdk-net-Storage.Files.DataLake/12.0.0-dev.20200305.1",
          "(.NET Core 4.6.28325.01; Microsoft Windows 10.0.18363 )"
        ],
        "x-ms-blob-public-access": "container",
        "x-ms-client-request-id": "ddce4b06-e238-13ba-7a37-f0e232607f4c",
        "x-ms-date": "Thu, 05 Mar 2020 22:07:32 GMT",
        "x-ms-return-client-request-id": "true",
        "x-ms-version": "2019-10-10"
=======
      "RequestUri": "http://seannsecanary.blob.core.windows.net/test-filesystem-4218e2fd-2652-d9d6-082d-97e3fdf1a49b?restype=container",
      "RequestMethod": "PUT",
      "RequestHeaders": {
        "Authorization": "Sanitized",
        "traceparent": "00-44d86666203a0e44a1369a98abc2f007-e6b828aa6b5bf84a-00",
        "User-Agent": [
          "azsdk-net-Storage.Files.DataLake/12.1.0-dev.20200403.1",
          "(.NET Core 4.6.28325.01; Microsoft Windows 10.0.18362 )"
        ],
        "x-ms-blob-public-access": "container",
        "x-ms-client-request-id": "ddce4b06-e238-13ba-7a37-f0e232607f4c",
        "x-ms-date": "Fri, 03 Apr 2020 20:53:13 GMT",
        "x-ms-return-client-request-id": "true",
        "x-ms-version": "2019-12-12"
>>>>>>> 32e373e2
      },
      "RequestBody": null,
      "StatusCode": 201,
      "ResponseHeaders": {
        "Content-Length": "0",
<<<<<<< HEAD
        "Date": "Thu, 05 Mar 2020 22:07:31 GMT",
        "ETag": "\u00220x8D7C1519AB995F7\u0022",
        "Last-Modified": "Thu, 05 Mar 2020 22:07:32 GMT",
=======
        "Date": "Fri, 03 Apr 2020 20:53:11 GMT",
        "ETag": "\u00220x8D7D81106013E6E\u0022",
        "Last-Modified": "Fri, 03 Apr 2020 20:53:12 GMT",
>>>>>>> 32e373e2
        "Server": [
          "Windows-Azure-Blob/1.0",
          "Microsoft-HTTPAPI/2.0"
        ],
        "x-ms-client-request-id": "ddce4b06-e238-13ba-7a37-f0e232607f4c",
<<<<<<< HEAD
        "x-ms-request-id": "17953fa9-101e-0025-6f3a-f33b47000000",
        "x-ms-version": "2019-10-10"
=======
        "x-ms-request-id": "96215a5c-f01e-0012-7af9-093670000000",
        "x-ms-version": "2019-12-12"
>>>>>>> 32e373e2
      },
      "ResponseBody": []
    },
    {
<<<<<<< HEAD
      "RequestUri": "https://seanstagehierarchical.dfs.core.windows.net/test-filesystem-4218e2fd-2652-d9d6-082d-97e3fdf1a49b/test-directory-8aade276-b8ea-8d1b-d7e7-db1723175239?resource=directory",
=======
      "RequestUri": "http://seannsecanary.dfs.core.windows.net/test-filesystem-4218e2fd-2652-d9d6-082d-97e3fdf1a49b/test-directory-8aade276-b8ea-8d1b-d7e7-db1723175239?resource=directory",
>>>>>>> 32e373e2
      "RequestMethod": "PUT",
      "RequestHeaders": {
        "Authorization": "Sanitized",
        "If-None-Match": "*",
<<<<<<< HEAD
        "traceparent": "00-cbeec0d138feb04eb2f2ca29c8d30810-bb0f08c8f4724642-00",
        "User-Agent": [
          "azsdk-net-Storage.Files.DataLake/12.0.0-dev.20200305.1",
          "(.NET Core 4.6.28325.01; Microsoft Windows 10.0.18363 )"
        ],
        "x-ms-client-request-id": "a448b6bb-df21-4e93-2f41-055007a3ef63",
        "x-ms-date": "Thu, 05 Mar 2020 22:07:32 GMT",
        "x-ms-return-client-request-id": "true",
        "x-ms-version": "2019-10-10"
=======
        "traceparent": "00-b5a2b8508851474c9871a9311fb15cc6-27b8ad6483c52c4d-00",
        "User-Agent": [
          "azsdk-net-Storage.Files.DataLake/12.1.0-dev.20200403.1",
          "(.NET Core 4.6.28325.01; Microsoft Windows 10.0.18362 )"
        ],
        "x-ms-client-request-id": "a448b6bb-df21-4e93-2f41-055007a3ef63",
        "x-ms-date": "Fri, 03 Apr 2020 20:53:13 GMT",
        "x-ms-return-client-request-id": "true",
        "x-ms-version": "2019-12-12"
>>>>>>> 32e373e2
      },
      "RequestBody": null,
      "StatusCode": 201,
      "ResponseHeaders": {
        "Content-Length": "0",
<<<<<<< HEAD
        "Date": "Thu, 05 Mar 2020 22:07:33 GMT",
        "ETag": "\u00220x8D7C1519B07FA9D\u0022",
        "Last-Modified": "Thu, 05 Mar 2020 22:07:33 GMT",
=======
        "Date": "Fri, 03 Apr 2020 20:53:11 GMT",
        "ETag": "\u00220x8D7D81106100ACD\u0022",
        "Last-Modified": "Fri, 03 Apr 2020 20:53:12 GMT",
>>>>>>> 32e373e2
        "Server": [
          "Windows-Azure-HDFS/1.0",
          "Microsoft-HTTPAPI/2.0"
        ],
        "x-ms-client-request-id": "a448b6bb-df21-4e93-2f41-055007a3ef63",
<<<<<<< HEAD
        "x-ms-request-id": "3d4156ad-601f-0000-7a3a-f3923b000000",
        "x-ms-version": "2019-10-10"
=======
        "x-ms-request-id": "fa43fabb-201f-0097-75f9-091bad000000",
        "x-ms-version": "2019-12-12"
>>>>>>> 32e373e2
      },
      "ResponseBody": []
    },
    {
<<<<<<< HEAD
      "RequestUri": "https://seanstagehierarchical.blob.core.windows.net/test-filesystem-4218e2fd-2652-d9d6-082d-97e3fdf1a49b?restype=container",
      "RequestMethod": "DELETE",
      "RequestHeaders": {
        "Authorization": "Sanitized",
        "traceparent": "00-1ab4654c36890148b8a8932cfa3f683d-3ae943add5bc5841-00",
        "User-Agent": [
          "azsdk-net-Storage.Files.DataLake/12.0.0-dev.20200305.1",
          "(.NET Core 4.6.28325.01; Microsoft Windows 10.0.18363 )"
        ],
        "x-ms-client-request-id": "6d5bd4ea-adce-e218-868f-82e1c112c47b",
        "x-ms-date": "Thu, 05 Mar 2020 22:07:33 GMT",
        "x-ms-return-client-request-id": "true",
        "x-ms-version": "2019-10-10"
=======
      "RequestUri": "http://seannsecanary.blob.core.windows.net/test-filesystem-4218e2fd-2652-d9d6-082d-97e3fdf1a49b?restype=container",
      "RequestMethod": "DELETE",
      "RequestHeaders": {
        "Authorization": "Sanitized",
        "traceparent": "00-b65c83546e859947ad81c29aaa902221-200b130e98a95241-00",
        "User-Agent": [
          "azsdk-net-Storage.Files.DataLake/12.1.0-dev.20200403.1",
          "(.NET Core 4.6.28325.01; Microsoft Windows 10.0.18362 )"
        ],
        "x-ms-client-request-id": "6d5bd4ea-adce-e218-868f-82e1c112c47b",
        "x-ms-date": "Fri, 03 Apr 2020 20:53:13 GMT",
        "x-ms-return-client-request-id": "true",
        "x-ms-version": "2019-12-12"
>>>>>>> 32e373e2
      },
      "RequestBody": null,
      "StatusCode": 202,
      "ResponseHeaders": {
        "Content-Length": "0",
<<<<<<< HEAD
        "Date": "Thu, 05 Mar 2020 22:07:32 GMT",
=======
        "Date": "Fri, 03 Apr 2020 20:53:11 GMT",
>>>>>>> 32e373e2
        "Server": [
          "Windows-Azure-Blob/1.0",
          "Microsoft-HTTPAPI/2.0"
        ],
        "x-ms-client-request-id": "6d5bd4ea-adce-e218-868f-82e1c112c47b",
<<<<<<< HEAD
        "x-ms-request-id": "17953fba-101e-0025-7a3a-f33b47000000",
        "x-ms-version": "2019-10-10"
=======
        "x-ms-request-id": "96215a6b-f01e-0012-07f9-093670000000",
        "x-ms-version": "2019-12-12"
>>>>>>> 32e373e2
      },
      "ResponseBody": []
    }
  ],
  "Variables": {
    "RandomSeed": "1408444285",
<<<<<<< HEAD
    "Storage_TestConfigHierarchicalNamespace": "NamespaceTenant\nseanstagehierarchical\nU2FuaXRpemVk\nhttps://seanstagehierarchical.blob.core.windows.net\nhttp://seanstagehierarchical.file.core.windows.net\nhttp://seanstagehierarchical.queue.core.windows.net\nhttp://seanstagehierarchical.table.core.windows.net\n\n\n\n\nhttp://seanstagehierarchical-secondary.blob.core.windows.net\nhttp://seanstagehierarchical-secondary.file.core.windows.net\nhttp://seanstagehierarchical-secondary.queue.core.windows.net\nhttp://seanstagehierarchical-secondary.table.core.windows.net\n68390a19-a643-458b-b726-408abf67b4fc\nSanitized\n72f988bf-86f1-41af-91ab-2d7cd011db47\nhttps://login.microsoftonline.com/\nCloud\nBlobEndpoint=https://seanstagehierarchical.blob.core.windows.net/;QueueEndpoint=http://seanstagehierarchical.queue.core.windows.net/;FileEndpoint=http://seanstagehierarchical.file.core.windows.net/;BlobSecondaryEndpoint=http://seanstagehierarchical-secondary.blob.core.windows.net/;QueueSecondaryEndpoint=http://seanstagehierarchical-secondary.queue.core.windows.net/;FileSecondaryEndpoint=http://seanstagehierarchical-secondary.file.core.windows.net/;AccountName=seanstagehierarchical;AccountKey=Sanitized\n"
=======
    "Storage_TestConfigHierarchicalNamespace": "NamespaceTenant\nseannsecanary\nU2FuaXRpemVk\nhttp://seannsecanary.blob.core.windows.net\nhttp://seannsecanary.file.core.windows.net\nhttp://seannsecanary.queue.core.windows.net\nhttp://seannsecanary.table.core.windows.net\n\n\n\n\nhttp://seannsecanary-secondary.blob.core.windows.net\nhttp://seannsecanary-secondary.file.core.windows.net\nhttp://seannsecanary-secondary.queue.core.windows.net\nhttp://seannsecanary-secondary.table.core.windows.net\n68390a19-a643-458b-b726-408abf67b4fc\nSanitized\n72f988bf-86f1-41af-91ab-2d7cd011db47\nhttps://login.microsoftonline.com/\nCloud\nBlobEndpoint=http://seannsecanary.blob.core.windows.net/;QueueEndpoint=http://seannsecanary.queue.core.windows.net/;FileEndpoint=http://seannsecanary.file.core.windows.net/;BlobSecondaryEndpoint=http://seannsecanary-secondary.blob.core.windows.net/;QueueSecondaryEndpoint=http://seannsecanary-secondary.queue.core.windows.net/;FileSecondaryEndpoint=http://seannsecanary-secondary.file.core.windows.net/;AccountName=seannsecanary;AccountKey=Sanitized\n"
>>>>>>> 32e373e2
  }
}<|MERGE_RESOLUTION|>--- conflicted
+++ resolved
@@ -1,22 +1,6 @@
 {
   "Entries": [
     {
-<<<<<<< HEAD
-      "RequestUri": "https://seanstagehierarchical.blob.core.windows.net/test-filesystem-4218e2fd-2652-d9d6-082d-97e3fdf1a49b?restype=container",
-      "RequestMethod": "PUT",
-      "RequestHeaders": {
-        "Authorization": "Sanitized",
-        "traceparent": "00-e1398dade6e29d448211d9501190a115-e07ed4499341914f-00",
-        "User-Agent": [
-          "azsdk-net-Storage.Files.DataLake/12.0.0-dev.20200305.1",
-          "(.NET Core 4.6.28325.01; Microsoft Windows 10.0.18363 )"
-        ],
-        "x-ms-blob-public-access": "container",
-        "x-ms-client-request-id": "ddce4b06-e238-13ba-7a37-f0e232607f4c",
-        "x-ms-date": "Thu, 05 Mar 2020 22:07:32 GMT",
-        "x-ms-return-client-request-id": "true",
-        "x-ms-version": "2019-10-10"
-=======
       "RequestUri": "http://seannsecanary.blob.core.windows.net/test-filesystem-4218e2fd-2652-d9d6-082d-97e3fdf1a49b?restype=container",
       "RequestMethod": "PUT",
       "RequestHeaders": {
@@ -31,57 +15,30 @@
         "x-ms-date": "Fri, 03 Apr 2020 20:53:13 GMT",
         "x-ms-return-client-request-id": "true",
         "x-ms-version": "2019-12-12"
->>>>>>> 32e373e2
       },
       "RequestBody": null,
       "StatusCode": 201,
       "ResponseHeaders": {
         "Content-Length": "0",
-<<<<<<< HEAD
-        "Date": "Thu, 05 Mar 2020 22:07:31 GMT",
-        "ETag": "\u00220x8D7C1519AB995F7\u0022",
-        "Last-Modified": "Thu, 05 Mar 2020 22:07:32 GMT",
-=======
         "Date": "Fri, 03 Apr 2020 20:53:11 GMT",
         "ETag": "\u00220x8D7D81106013E6E\u0022",
         "Last-Modified": "Fri, 03 Apr 2020 20:53:12 GMT",
->>>>>>> 32e373e2
         "Server": [
           "Windows-Azure-Blob/1.0",
           "Microsoft-HTTPAPI/2.0"
         ],
         "x-ms-client-request-id": "ddce4b06-e238-13ba-7a37-f0e232607f4c",
-<<<<<<< HEAD
-        "x-ms-request-id": "17953fa9-101e-0025-6f3a-f33b47000000",
-        "x-ms-version": "2019-10-10"
-=======
         "x-ms-request-id": "96215a5c-f01e-0012-7af9-093670000000",
         "x-ms-version": "2019-12-12"
->>>>>>> 32e373e2
       },
       "ResponseBody": []
     },
     {
-<<<<<<< HEAD
-      "RequestUri": "https://seanstagehierarchical.dfs.core.windows.net/test-filesystem-4218e2fd-2652-d9d6-082d-97e3fdf1a49b/test-directory-8aade276-b8ea-8d1b-d7e7-db1723175239?resource=directory",
-=======
       "RequestUri": "http://seannsecanary.dfs.core.windows.net/test-filesystem-4218e2fd-2652-d9d6-082d-97e3fdf1a49b/test-directory-8aade276-b8ea-8d1b-d7e7-db1723175239?resource=directory",
->>>>>>> 32e373e2
       "RequestMethod": "PUT",
       "RequestHeaders": {
         "Authorization": "Sanitized",
         "If-None-Match": "*",
-<<<<<<< HEAD
-        "traceparent": "00-cbeec0d138feb04eb2f2ca29c8d30810-bb0f08c8f4724642-00",
-        "User-Agent": [
-          "azsdk-net-Storage.Files.DataLake/12.0.0-dev.20200305.1",
-          "(.NET Core 4.6.28325.01; Microsoft Windows 10.0.18363 )"
-        ],
-        "x-ms-client-request-id": "a448b6bb-df21-4e93-2f41-055007a3ef63",
-        "x-ms-date": "Thu, 05 Mar 2020 22:07:32 GMT",
-        "x-ms-return-client-request-id": "true",
-        "x-ms-version": "2019-10-10"
-=======
         "traceparent": "00-b5a2b8508851474c9871a9311fb15cc6-27b8ad6483c52c4d-00",
         "User-Agent": [
           "azsdk-net-Storage.Files.DataLake/12.1.0-dev.20200403.1",
@@ -91,52 +48,25 @@
         "x-ms-date": "Fri, 03 Apr 2020 20:53:13 GMT",
         "x-ms-return-client-request-id": "true",
         "x-ms-version": "2019-12-12"
->>>>>>> 32e373e2
       },
       "RequestBody": null,
       "StatusCode": 201,
       "ResponseHeaders": {
         "Content-Length": "0",
-<<<<<<< HEAD
-        "Date": "Thu, 05 Mar 2020 22:07:33 GMT",
-        "ETag": "\u00220x8D7C1519B07FA9D\u0022",
-        "Last-Modified": "Thu, 05 Mar 2020 22:07:33 GMT",
-=======
         "Date": "Fri, 03 Apr 2020 20:53:11 GMT",
         "ETag": "\u00220x8D7D81106100ACD\u0022",
         "Last-Modified": "Fri, 03 Apr 2020 20:53:12 GMT",
->>>>>>> 32e373e2
         "Server": [
           "Windows-Azure-HDFS/1.0",
           "Microsoft-HTTPAPI/2.0"
         ],
         "x-ms-client-request-id": "a448b6bb-df21-4e93-2f41-055007a3ef63",
-<<<<<<< HEAD
-        "x-ms-request-id": "3d4156ad-601f-0000-7a3a-f3923b000000",
-        "x-ms-version": "2019-10-10"
-=======
         "x-ms-request-id": "fa43fabb-201f-0097-75f9-091bad000000",
         "x-ms-version": "2019-12-12"
->>>>>>> 32e373e2
       },
       "ResponseBody": []
     },
     {
-<<<<<<< HEAD
-      "RequestUri": "https://seanstagehierarchical.blob.core.windows.net/test-filesystem-4218e2fd-2652-d9d6-082d-97e3fdf1a49b?restype=container",
-      "RequestMethod": "DELETE",
-      "RequestHeaders": {
-        "Authorization": "Sanitized",
-        "traceparent": "00-1ab4654c36890148b8a8932cfa3f683d-3ae943add5bc5841-00",
-        "User-Agent": [
-          "azsdk-net-Storage.Files.DataLake/12.0.0-dev.20200305.1",
-          "(.NET Core 4.6.28325.01; Microsoft Windows 10.0.18363 )"
-        ],
-        "x-ms-client-request-id": "6d5bd4ea-adce-e218-868f-82e1c112c47b",
-        "x-ms-date": "Thu, 05 Mar 2020 22:07:33 GMT",
-        "x-ms-return-client-request-id": "true",
-        "x-ms-version": "2019-10-10"
-=======
       "RequestUri": "http://seannsecanary.blob.core.windows.net/test-filesystem-4218e2fd-2652-d9d6-082d-97e3fdf1a49b?restype=container",
       "RequestMethod": "DELETE",
       "RequestHeaders": {
@@ -150,39 +80,25 @@
         "x-ms-date": "Fri, 03 Apr 2020 20:53:13 GMT",
         "x-ms-return-client-request-id": "true",
         "x-ms-version": "2019-12-12"
->>>>>>> 32e373e2
       },
       "RequestBody": null,
       "StatusCode": 202,
       "ResponseHeaders": {
         "Content-Length": "0",
-<<<<<<< HEAD
-        "Date": "Thu, 05 Mar 2020 22:07:32 GMT",
-=======
         "Date": "Fri, 03 Apr 2020 20:53:11 GMT",
->>>>>>> 32e373e2
         "Server": [
           "Windows-Azure-Blob/1.0",
           "Microsoft-HTTPAPI/2.0"
         ],
         "x-ms-client-request-id": "6d5bd4ea-adce-e218-868f-82e1c112c47b",
-<<<<<<< HEAD
-        "x-ms-request-id": "17953fba-101e-0025-7a3a-f33b47000000",
-        "x-ms-version": "2019-10-10"
-=======
         "x-ms-request-id": "96215a6b-f01e-0012-07f9-093670000000",
         "x-ms-version": "2019-12-12"
->>>>>>> 32e373e2
       },
       "ResponseBody": []
     }
   ],
   "Variables": {
     "RandomSeed": "1408444285",
-<<<<<<< HEAD
-    "Storage_TestConfigHierarchicalNamespace": "NamespaceTenant\nseanstagehierarchical\nU2FuaXRpemVk\nhttps://seanstagehierarchical.blob.core.windows.net\nhttp://seanstagehierarchical.file.core.windows.net\nhttp://seanstagehierarchical.queue.core.windows.net\nhttp://seanstagehierarchical.table.core.windows.net\n\n\n\n\nhttp://seanstagehierarchical-secondary.blob.core.windows.net\nhttp://seanstagehierarchical-secondary.file.core.windows.net\nhttp://seanstagehierarchical-secondary.queue.core.windows.net\nhttp://seanstagehierarchical-secondary.table.core.windows.net\n68390a19-a643-458b-b726-408abf67b4fc\nSanitized\n72f988bf-86f1-41af-91ab-2d7cd011db47\nhttps://login.microsoftonline.com/\nCloud\nBlobEndpoint=https://seanstagehierarchical.blob.core.windows.net/;QueueEndpoint=http://seanstagehierarchical.queue.core.windows.net/;FileEndpoint=http://seanstagehierarchical.file.core.windows.net/;BlobSecondaryEndpoint=http://seanstagehierarchical-secondary.blob.core.windows.net/;QueueSecondaryEndpoint=http://seanstagehierarchical-secondary.queue.core.windows.net/;FileSecondaryEndpoint=http://seanstagehierarchical-secondary.file.core.windows.net/;AccountName=seanstagehierarchical;AccountKey=Sanitized\n"
-=======
     "Storage_TestConfigHierarchicalNamespace": "NamespaceTenant\nseannsecanary\nU2FuaXRpemVk\nhttp://seannsecanary.blob.core.windows.net\nhttp://seannsecanary.file.core.windows.net\nhttp://seannsecanary.queue.core.windows.net\nhttp://seannsecanary.table.core.windows.net\n\n\n\n\nhttp://seannsecanary-secondary.blob.core.windows.net\nhttp://seannsecanary-secondary.file.core.windows.net\nhttp://seannsecanary-secondary.queue.core.windows.net\nhttp://seannsecanary-secondary.table.core.windows.net\n68390a19-a643-458b-b726-408abf67b4fc\nSanitized\n72f988bf-86f1-41af-91ab-2d7cd011db47\nhttps://login.microsoftonline.com/\nCloud\nBlobEndpoint=http://seannsecanary.blob.core.windows.net/;QueueEndpoint=http://seannsecanary.queue.core.windows.net/;FileEndpoint=http://seannsecanary.file.core.windows.net/;BlobSecondaryEndpoint=http://seannsecanary-secondary.blob.core.windows.net/;QueueSecondaryEndpoint=http://seannsecanary-secondary.queue.core.windows.net/;FileSecondaryEndpoint=http://seannsecanary-secondary.file.core.windows.net/;AccountName=seannsecanary;AccountKey=Sanitized\n"
->>>>>>> 32e373e2
   }
 }