{
  "Entries": [
    {
<<<<<<< HEAD
      "RequestUri": "https://seanstagehierarchical.blob.core.windows.net/test-filesystem-f615eb43-10e7-f6d5-40cd-18b4aeddfe99?restype=container",
      "RequestMethod": "PUT",
      "RequestHeaders": {
        "Authorization": "Sanitized",
        "traceparent": "00-75e914871e06564ca7486aa200e4a116-d678747dc57c5a40-00",
        "User-Agent": [
          "azsdk-net-Storage.Files.DataLake/12.0.0-dev.20200305.1",
          "(.NET Core 4.6.28325.01; Microsoft Windows 10.0.18363 )"
        ],
        "x-ms-blob-public-access": "container",
        "x-ms-client-request-id": "70f49a37-5bfa-cdf8-c722-7921f45b6669",
        "x-ms-date": "Thu, 05 Mar 2020 22:11:43 GMT",
        "x-ms-return-client-request-id": "true",
        "x-ms-version": "2019-10-10"
=======
      "RequestUri": "http://seannsecanary.blob.core.windows.net/test-filesystem-f615eb43-10e7-f6d5-40cd-18b4aeddfe99?restype=container",
      "RequestMethod": "PUT",
      "RequestHeaders": {
        "Authorization": "Sanitized",
        "traceparent": "00-009789b058071242b9e6df1d798a5f67-2f19fb28742e784f-00",
        "User-Agent": [
          "azsdk-net-Storage.Files.DataLake/12.1.0-dev.20200403.1",
          "(.NET Core 4.6.28325.01; Microsoft Windows 10.0.18362 )"
        ],
        "x-ms-blob-public-access": "container",
        "x-ms-client-request-id": "70f49a37-5bfa-cdf8-c722-7921f45b6669",
        "x-ms-date": "Fri, 03 Apr 2020 20:56:41 GMT",
        "x-ms-return-client-request-id": "true",
        "x-ms-version": "2019-12-12"
>>>>>>> 32e373e2
      },
      "RequestBody": null,
      "StatusCode": 201,
      "ResponseHeaders": {
        "Content-Length": "0",
<<<<<<< HEAD
        "Date": "Thu, 05 Mar 2020 22:11:42 GMT",
        "ETag": "\u00220x8D7C152302BA60A\u0022",
        "Last-Modified": "Thu, 05 Mar 2020 22:11:43 GMT",
=======
        "Date": "Fri, 03 Apr 2020 20:56:39 GMT",
        "ETag": "\u00220x8D7D81181A47CDE\u0022",
        "Last-Modified": "Fri, 03 Apr 2020 20:56:39 GMT",
>>>>>>> 32e373e2
        "Server": [
          "Windows-Azure-Blob/1.0",
          "Microsoft-HTTPAPI/2.0"
        ],
        "x-ms-client-request-id": "70f49a37-5bfa-cdf8-c722-7921f45b6669",
<<<<<<< HEAD
        "x-ms-request-id": "69f948f4-701e-0033-633b-f3cd90000000",
        "x-ms-version": "2019-10-10"
=======
        "x-ms-request-id": "9621b8f2-f01e-0012-0afa-093670000000",
        "x-ms-version": "2019-12-12"
>>>>>>> 32e373e2
      },
      "ResponseBody": []
    },
    {
<<<<<<< HEAD
      "RequestUri": "https://seanstagehierarchical.dfs.core.windows.net/test-filesystem-f615eb43-10e7-f6d5-40cd-18b4aeddfe99/test-directory-580fcc03-419c-9305-99f2-6e2e81a243ac?resource=directory",
      "RequestMethod": "PUT",
      "RequestHeaders": {
        "Authorization": "Sanitized",
        "traceparent": "00-81316a23cc8a70448eec1e925bfb2a59-958d4d5c011a6c49-00",
        "User-Agent": [
          "azsdk-net-Storage.Files.DataLake/12.0.0-dev.20200305.1",
          "(.NET Core 4.6.28325.01; Microsoft Windows 10.0.18363 )"
        ],
        "x-ms-client-request-id": "e6302451-1c84-f511-9460-d608ecca4b25",
        "x-ms-date": "Thu, 05 Mar 2020 22:11:43 GMT",
        "x-ms-return-client-request-id": "true",
        "x-ms-version": "2019-10-10"
=======
      "RequestUri": "http://seannsecanary.dfs.core.windows.net/test-filesystem-f615eb43-10e7-f6d5-40cd-18b4aeddfe99/test-directory-580fcc03-419c-9305-99f2-6e2e81a243ac?resource=directory",
      "RequestMethod": "PUT",
      "RequestHeaders": {
        "Authorization": "Sanitized",
        "traceparent": "00-b7e7dce381b3f54ab37690d08494caf4-a8c6359b267bb941-00",
        "User-Agent": [
          "azsdk-net-Storage.Files.DataLake/12.1.0-dev.20200403.1",
          "(.NET Core 4.6.28325.01; Microsoft Windows 10.0.18362 )"
        ],
        "x-ms-client-request-id": "e6302451-1c84-f511-9460-d608ecca4b25",
        "x-ms-date": "Fri, 03 Apr 2020 20:56:41 GMT",
        "x-ms-return-client-request-id": "true",
        "x-ms-version": "2019-12-12"
>>>>>>> 32e373e2
      },
      "RequestBody": null,
      "StatusCode": 201,
      "ResponseHeaders": {
        "Content-Length": "0",
<<<<<<< HEAD
        "Date": "Thu, 05 Mar 2020 22:11:43 GMT",
        "ETag": "\u00220x8D7C152305B8596\u0022",
        "Last-Modified": "Thu, 05 Mar 2020 22:11:43 GMT",
=======
        "Date": "Fri, 03 Apr 2020 20:56:39 GMT",
        "ETag": "\u00220x8D7D81181B2DB81\u0022",
        "Last-Modified": "Fri, 03 Apr 2020 20:56:39 GMT",
>>>>>>> 32e373e2
        "Server": [
          "Windows-Azure-HDFS/1.0",
          "Microsoft-HTTPAPI/2.0"
        ],
        "x-ms-client-request-id": "e6302451-1c84-f511-9460-d608ecca4b25",
<<<<<<< HEAD
        "x-ms-request-id": "6c7e842b-101f-0047-433b-f3f960000000",
        "x-ms-version": "2019-10-10"
=======
        "x-ms-request-id": "fa43fd27-201f-0097-54fa-091bad000000",
        "x-ms-version": "2019-12-12"
>>>>>>> 32e373e2
      },
      "ResponseBody": []
    },
    {
<<<<<<< HEAD
      "RequestUri": "https://seanstagehierarchical.dfs.core.windows.net/test-filesystem-f615eb43-10e7-f6d5-40cd-18b4aeddfe99/test-directory-580fcc03-419c-9305-99f2-6e2e81a243ac/test-directory-89c8cdde-53dd-7480-2d3d-805ba11b5d69?resource=directory",
=======
      "RequestUri": "http://seannsecanary.dfs.core.windows.net/test-filesystem-f615eb43-10e7-f6d5-40cd-18b4aeddfe99/test-directory-580fcc03-419c-9305-99f2-6e2e81a243ac/test-directory-89c8cdde-53dd-7480-2d3d-805ba11b5d69?resource=directory",
>>>>>>> 32e373e2
      "RequestMethod": "PUT",
      "RequestHeaders": {
        "Authorization": "Sanitized",
        "User-Agent": [
<<<<<<< HEAD
          "azsdk-net-Storage.Files.DataLake/12.0.0-dev.20200305.1",
          "(.NET Core 4.6.28325.01; Microsoft Windows 10.0.18363 )"
        ],
        "x-ms-client-request-id": "680b7af5-a667-fe4f-a3bb-b8479cb55479",
        "x-ms-date": "Thu, 05 Mar 2020 22:11:44 GMT",
        "x-ms-permissions": "0777",
        "x-ms-return-client-request-id": "true",
        "x-ms-umask": "0057",
        "x-ms-version": "2019-10-10"
=======
          "azsdk-net-Storage.Files.DataLake/12.1.0-dev.20200403.1",
          "(.NET Core 4.6.28325.01; Microsoft Windows 10.0.18362 )"
        ],
        "x-ms-client-request-id": "680b7af5-a667-fe4f-a3bb-b8479cb55479",
        "x-ms-date": "Fri, 03 Apr 2020 20:56:41 GMT",
        "x-ms-permissions": "0777",
        "x-ms-return-client-request-id": "true",
        "x-ms-umask": "0057",
        "x-ms-version": "2019-12-12"
>>>>>>> 32e373e2
      },
      "RequestBody": null,
      "StatusCode": 201,
      "ResponseHeaders": {
        "Content-Length": "0",
<<<<<<< HEAD
        "Date": "Thu, 05 Mar 2020 22:11:43 GMT",
        "ETag": "\u00220x8D7C152307CDB31\u0022",
        "Last-Modified": "Thu, 05 Mar 2020 22:11:44 GMT",
=======
        "Date": "Fri, 03 Apr 2020 20:56:39 GMT",
        "ETag": "\u00220x8D7D81181BFAD96\u0022",
        "Last-Modified": "Fri, 03 Apr 2020 20:56:39 GMT",
>>>>>>> 32e373e2
        "Server": [
          "Windows-Azure-HDFS/1.0",
          "Microsoft-HTTPAPI/2.0"
        ],
        "x-ms-client-request-id": "680b7af5-a667-fe4f-a3bb-b8479cb55479",
<<<<<<< HEAD
        "x-ms-request-id": "6c7e842c-101f-0047-443b-f3f960000000",
        "x-ms-version": "2019-10-10"
=======
        "x-ms-request-id": "fa43fd28-201f-0097-55fa-091bad000000",
        "x-ms-version": "2019-12-12"
>>>>>>> 32e373e2
      },
      "ResponseBody": []
    },
    {
<<<<<<< HEAD
      "RequestUri": "https://seanstagehierarchical.dfs.core.windows.net/test-filesystem-f615eb43-10e7-f6d5-40cd-18b4aeddfe99/test-directory-580fcc03-419c-9305-99f2-6e2e81a243ac/test-directory-89c8cdde-53dd-7480-2d3d-805ba11b5d69?action=getAccessControl",
=======
      "RequestUri": "http://seannsecanary.dfs.core.windows.net/test-filesystem-f615eb43-10e7-f6d5-40cd-18b4aeddfe99/test-directory-580fcc03-419c-9305-99f2-6e2e81a243ac/test-directory-89c8cdde-53dd-7480-2d3d-805ba11b5d69?action=getAccessControl",
>>>>>>> 32e373e2
      "RequestMethod": "HEAD",
      "RequestHeaders": {
        "Authorization": "Sanitized",
        "User-Agent": [
<<<<<<< HEAD
          "azsdk-net-Storage.Files.DataLake/12.0.0-dev.20200305.1",
          "(.NET Core 4.6.28325.01; Microsoft Windows 10.0.18363 )"
        ],
        "x-ms-client-request-id": "26657257-f50f-1c02-f2dd-b9b6a4df9fa3",
        "x-ms-date": "Thu, 05 Mar 2020 22:11:44 GMT",
        "x-ms-return-client-request-id": "true",
        "x-ms-version": "2019-10-10"
=======
          "azsdk-net-Storage.Files.DataLake/12.1.0-dev.20200403.1",
          "(.NET Core 4.6.28325.01; Microsoft Windows 10.0.18362 )"
        ],
        "x-ms-client-request-id": "26657257-f50f-1c02-f2dd-b9b6a4df9fa3",
        "x-ms-date": "Fri, 03 Apr 2020 20:56:41 GMT",
        "x-ms-return-client-request-id": "true",
        "x-ms-version": "2019-12-12"
>>>>>>> 32e373e2
      },
      "RequestBody": null,
      "StatusCode": 200,
      "ResponseHeaders": {
<<<<<<< HEAD
        "Date": "Thu, 05 Mar 2020 22:11:44 GMT",
        "ETag": "\u00220x8D7C152307CDB31\u0022",
        "Last-Modified": "Thu, 05 Mar 2020 22:11:44 GMT",
=======
        "Date": "Fri, 03 Apr 2020 20:56:39 GMT",
        "ETag": "\u00220x8D7D81181BFAD96\u0022",
        "Last-Modified": "Fri, 03 Apr 2020 20:56:39 GMT",
>>>>>>> 32e373e2
        "Server": [
          "Windows-Azure-HDFS/1.0",
          "Microsoft-HTTPAPI/2.0"
        ],
        "x-ms-acl": "user::rwx,group::-w-,other::---",
        "x-ms-client-request-id": "26657257-f50f-1c02-f2dd-b9b6a4df9fa3",
        "x-ms-group": "$superuser",
        "x-ms-owner": "$superuser",
        "x-ms-permissions": "rwx-w----",
<<<<<<< HEAD
        "x-ms-request-id": "6c7e842d-101f-0047-453b-f3f960000000",
        "x-ms-version": "2019-10-10"
=======
        "x-ms-request-id": "fa43fd29-201f-0097-56fa-091bad000000",
        "x-ms-version": "2019-12-12"
>>>>>>> 32e373e2
      },
      "ResponseBody": []
    },
    {
<<<<<<< HEAD
      "RequestUri": "https://seanstagehierarchical.blob.core.windows.net/test-filesystem-f615eb43-10e7-f6d5-40cd-18b4aeddfe99?restype=container",
      "RequestMethod": "DELETE",
      "RequestHeaders": {
        "Authorization": "Sanitized",
        "traceparent": "00-1e01896396cd6640beed6f17d98943b5-dbefebfbf917df45-00",
        "User-Agent": [
          "azsdk-net-Storage.Files.DataLake/12.0.0-dev.20200305.1",
          "(.NET Core 4.6.28325.01; Microsoft Windows 10.0.18363 )"
        ],
        "x-ms-client-request-id": "29ef21ff-2d50-0e6a-6a29-b70f34fddcc7",
        "x-ms-date": "Thu, 05 Mar 2020 22:11:44 GMT",
        "x-ms-return-client-request-id": "true",
        "x-ms-version": "2019-10-10"
=======
      "RequestUri": "http://seannsecanary.blob.core.windows.net/test-filesystem-f615eb43-10e7-f6d5-40cd-18b4aeddfe99?restype=container",
      "RequestMethod": "DELETE",
      "RequestHeaders": {
        "Authorization": "Sanitized",
        "traceparent": "00-aa1ec2288c220c48952099c4f2ab40b5-9bfb2ca425ab0949-00",
        "User-Agent": [
          "azsdk-net-Storage.Files.DataLake/12.1.0-dev.20200403.1",
          "(.NET Core 4.6.28325.01; Microsoft Windows 10.0.18362 )"
        ],
        "x-ms-client-request-id": "29ef21ff-2d50-0e6a-6a29-b70f34fddcc7",
        "x-ms-date": "Fri, 03 Apr 2020 20:56:41 GMT",
        "x-ms-return-client-request-id": "true",
        "x-ms-version": "2019-12-12"
>>>>>>> 32e373e2
      },
      "RequestBody": null,
      "StatusCode": 202,
      "ResponseHeaders": {
        "Content-Length": "0",
<<<<<<< HEAD
        "Date": "Thu, 05 Mar 2020 22:11:43 GMT",
=======
        "Date": "Fri, 03 Apr 2020 20:56:39 GMT",
>>>>>>> 32e373e2
        "Server": [
          "Windows-Azure-Blob/1.0",
          "Microsoft-HTTPAPI/2.0"
        ],
        "x-ms-client-request-id": "29ef21ff-2d50-0e6a-6a29-b70f34fddcc7",
<<<<<<< HEAD
        "x-ms-request-id": "69f94903-701e-0033-6f3b-f3cd90000000",
        "x-ms-version": "2019-10-10"
=======
        "x-ms-request-id": "9621b93c-f01e-0012-50fa-093670000000",
        "x-ms-version": "2019-12-12"
>>>>>>> 32e373e2
      },
      "ResponseBody": []
    }
  ],
  "Variables": {
    "RandomSeed": "1861018077",
<<<<<<< HEAD
    "Storage_TestConfigHierarchicalNamespace": "NamespaceTenant\nseanstagehierarchical\nU2FuaXRpemVk\nhttps://seanstagehierarchical.blob.core.windows.net\nhttp://seanstagehierarchical.file.core.windows.net\nhttp://seanstagehierarchical.queue.core.windows.net\nhttp://seanstagehierarchical.table.core.windows.net\n\n\n\n\nhttp://seanstagehierarchical-secondary.blob.core.windows.net\nhttp://seanstagehierarchical-secondary.file.core.windows.net\nhttp://seanstagehierarchical-secondary.queue.core.windows.net\nhttp://seanstagehierarchical-secondary.table.core.windows.net\n68390a19-a643-458b-b726-408abf67b4fc\nSanitized\n72f988bf-86f1-41af-91ab-2d7cd011db47\nhttps://login.microsoftonline.com/\nCloud\nBlobEndpoint=https://seanstagehierarchical.blob.core.windows.net/;QueueEndpoint=http://seanstagehierarchical.queue.core.windows.net/;FileEndpoint=http://seanstagehierarchical.file.core.windows.net/;BlobSecondaryEndpoint=http://seanstagehierarchical-secondary.blob.core.windows.net/;QueueSecondaryEndpoint=http://seanstagehierarchical-secondary.queue.core.windows.net/;FileSecondaryEndpoint=http://seanstagehierarchical-secondary.file.core.windows.net/;AccountName=seanstagehierarchical;AccountKey=Sanitized\n"
=======
    "Storage_TestConfigHierarchicalNamespace": "NamespaceTenant\nseannsecanary\nU2FuaXRpemVk\nhttp://seannsecanary.blob.core.windows.net\nhttp://seannsecanary.file.core.windows.net\nhttp://seannsecanary.queue.core.windows.net\nhttp://seannsecanary.table.core.windows.net\n\n\n\n\nhttp://seannsecanary-secondary.blob.core.windows.net\nhttp://seannsecanary-secondary.file.core.windows.net\nhttp://seannsecanary-secondary.queue.core.windows.net\nhttp://seannsecanary-secondary.table.core.windows.net\n68390a19-a643-458b-b726-408abf67b4fc\nSanitized\n72f988bf-86f1-41af-91ab-2d7cd011db47\nhttps://login.microsoftonline.com/\nCloud\nBlobEndpoint=http://seannsecanary.blob.core.windows.net/;QueueEndpoint=http://seannsecanary.queue.core.windows.net/;FileEndpoint=http://seannsecanary.file.core.windows.net/;BlobSecondaryEndpoint=http://seannsecanary-secondary.blob.core.windows.net/;QueueSecondaryEndpoint=http://seannsecanary-secondary.queue.core.windows.net/;FileSecondaryEndpoint=http://seannsecanary-secondary.file.core.windows.net/;AccountName=seannsecanary;AccountKey=Sanitized\n"
>>>>>>> 32e373e2
  }
}<|MERGE_RESOLUTION|>--- conflicted
+++ resolved
@@ -1,22 +1,6 @@
 {
   "Entries": [
     {
-<<<<<<< HEAD
-      "RequestUri": "https://seanstagehierarchical.blob.core.windows.net/test-filesystem-f615eb43-10e7-f6d5-40cd-18b4aeddfe99?restype=container",
-      "RequestMethod": "PUT",
-      "RequestHeaders": {
-        "Authorization": "Sanitized",
-        "traceparent": "00-75e914871e06564ca7486aa200e4a116-d678747dc57c5a40-00",
-        "User-Agent": [
-          "azsdk-net-Storage.Files.DataLake/12.0.0-dev.20200305.1",
-          "(.NET Core 4.6.28325.01; Microsoft Windows 10.0.18363 )"
-        ],
-        "x-ms-blob-public-access": "container",
-        "x-ms-client-request-id": "70f49a37-5bfa-cdf8-c722-7921f45b6669",
-        "x-ms-date": "Thu, 05 Mar 2020 22:11:43 GMT",
-        "x-ms-return-client-request-id": "true",
-        "x-ms-version": "2019-10-10"
-=======
       "RequestUri": "http://seannsecanary.blob.core.windows.net/test-filesystem-f615eb43-10e7-f6d5-40cd-18b4aeddfe99?restype=container",
       "RequestMethod": "PUT",
       "RequestHeaders": {
@@ -31,52 +15,25 @@
         "x-ms-date": "Fri, 03 Apr 2020 20:56:41 GMT",
         "x-ms-return-client-request-id": "true",
         "x-ms-version": "2019-12-12"
->>>>>>> 32e373e2
       },
       "RequestBody": null,
       "StatusCode": 201,
       "ResponseHeaders": {
         "Content-Length": "0",
-<<<<<<< HEAD
-        "Date": "Thu, 05 Mar 2020 22:11:42 GMT",
-        "ETag": "\u00220x8D7C152302BA60A\u0022",
-        "Last-Modified": "Thu, 05 Mar 2020 22:11:43 GMT",
-=======
         "Date": "Fri, 03 Apr 2020 20:56:39 GMT",
         "ETag": "\u00220x8D7D81181A47CDE\u0022",
         "Last-Modified": "Fri, 03 Apr 2020 20:56:39 GMT",
->>>>>>> 32e373e2
         "Server": [
           "Windows-Azure-Blob/1.0",
           "Microsoft-HTTPAPI/2.0"
         ],
         "x-ms-client-request-id": "70f49a37-5bfa-cdf8-c722-7921f45b6669",
-<<<<<<< HEAD
-        "x-ms-request-id": "69f948f4-701e-0033-633b-f3cd90000000",
-        "x-ms-version": "2019-10-10"
-=======
         "x-ms-request-id": "9621b8f2-f01e-0012-0afa-093670000000",
         "x-ms-version": "2019-12-12"
->>>>>>> 32e373e2
       },
       "ResponseBody": []
     },
     {
-<<<<<<< HEAD
-      "RequestUri": "https://seanstagehierarchical.dfs.core.windows.net/test-filesystem-f615eb43-10e7-f6d5-40cd-18b4aeddfe99/test-directory-580fcc03-419c-9305-99f2-6e2e81a243ac?resource=directory",
-      "RequestMethod": "PUT",
-      "RequestHeaders": {
-        "Authorization": "Sanitized",
-        "traceparent": "00-81316a23cc8a70448eec1e925bfb2a59-958d4d5c011a6c49-00",
-        "User-Agent": [
-          "azsdk-net-Storage.Files.DataLake/12.0.0-dev.20200305.1",
-          "(.NET Core 4.6.28325.01; Microsoft Windows 10.0.18363 )"
-        ],
-        "x-ms-client-request-id": "e6302451-1c84-f511-9460-d608ecca4b25",
-        "x-ms-date": "Thu, 05 Mar 2020 22:11:43 GMT",
-        "x-ms-return-client-request-id": "true",
-        "x-ms-version": "2019-10-10"
-=======
       "RequestUri": "http://seannsecanary.dfs.core.windows.net/test-filesystem-f615eb43-10e7-f6d5-40cd-18b4aeddfe99/test-directory-580fcc03-419c-9305-99f2-6e2e81a243ac?resource=directory",
       "RequestMethod": "PUT",
       "RequestHeaders": {
@@ -90,57 +47,30 @@
         "x-ms-date": "Fri, 03 Apr 2020 20:56:41 GMT",
         "x-ms-return-client-request-id": "true",
         "x-ms-version": "2019-12-12"
->>>>>>> 32e373e2
       },
       "RequestBody": null,
       "StatusCode": 201,
       "ResponseHeaders": {
         "Content-Length": "0",
-<<<<<<< HEAD
-        "Date": "Thu, 05 Mar 2020 22:11:43 GMT",
-        "ETag": "\u00220x8D7C152305B8596\u0022",
-        "Last-Modified": "Thu, 05 Mar 2020 22:11:43 GMT",
-=======
         "Date": "Fri, 03 Apr 2020 20:56:39 GMT",
         "ETag": "\u00220x8D7D81181B2DB81\u0022",
         "Last-Modified": "Fri, 03 Apr 2020 20:56:39 GMT",
->>>>>>> 32e373e2
         "Server": [
           "Windows-Azure-HDFS/1.0",
           "Microsoft-HTTPAPI/2.0"
         ],
         "x-ms-client-request-id": "e6302451-1c84-f511-9460-d608ecca4b25",
-<<<<<<< HEAD
-        "x-ms-request-id": "6c7e842b-101f-0047-433b-f3f960000000",
-        "x-ms-version": "2019-10-10"
-=======
         "x-ms-request-id": "fa43fd27-201f-0097-54fa-091bad000000",
         "x-ms-version": "2019-12-12"
->>>>>>> 32e373e2
       },
       "ResponseBody": []
     },
     {
-<<<<<<< HEAD
-      "RequestUri": "https://seanstagehierarchical.dfs.core.windows.net/test-filesystem-f615eb43-10e7-f6d5-40cd-18b4aeddfe99/test-directory-580fcc03-419c-9305-99f2-6e2e81a243ac/test-directory-89c8cdde-53dd-7480-2d3d-805ba11b5d69?resource=directory",
-=======
       "RequestUri": "http://seannsecanary.dfs.core.windows.net/test-filesystem-f615eb43-10e7-f6d5-40cd-18b4aeddfe99/test-directory-580fcc03-419c-9305-99f2-6e2e81a243ac/test-directory-89c8cdde-53dd-7480-2d3d-805ba11b5d69?resource=directory",
->>>>>>> 32e373e2
       "RequestMethod": "PUT",
       "RequestHeaders": {
         "Authorization": "Sanitized",
         "User-Agent": [
-<<<<<<< HEAD
-          "azsdk-net-Storage.Files.DataLake/12.0.0-dev.20200305.1",
-          "(.NET Core 4.6.28325.01; Microsoft Windows 10.0.18363 )"
-        ],
-        "x-ms-client-request-id": "680b7af5-a667-fe4f-a3bb-b8479cb55479",
-        "x-ms-date": "Thu, 05 Mar 2020 22:11:44 GMT",
-        "x-ms-permissions": "0777",
-        "x-ms-return-client-request-id": "true",
-        "x-ms-umask": "0057",
-        "x-ms-version": "2019-10-10"
-=======
           "azsdk-net-Storage.Files.DataLake/12.1.0-dev.20200403.1",
           "(.NET Core 4.6.28325.01; Microsoft Windows 10.0.18362 )"
         ],
@@ -150,55 +80,30 @@
         "x-ms-return-client-request-id": "true",
         "x-ms-umask": "0057",
         "x-ms-version": "2019-12-12"
->>>>>>> 32e373e2
       },
       "RequestBody": null,
       "StatusCode": 201,
       "ResponseHeaders": {
         "Content-Length": "0",
-<<<<<<< HEAD
-        "Date": "Thu, 05 Mar 2020 22:11:43 GMT",
-        "ETag": "\u00220x8D7C152307CDB31\u0022",
-        "Last-Modified": "Thu, 05 Mar 2020 22:11:44 GMT",
-=======
         "Date": "Fri, 03 Apr 2020 20:56:39 GMT",
         "ETag": "\u00220x8D7D81181BFAD96\u0022",
         "Last-Modified": "Fri, 03 Apr 2020 20:56:39 GMT",
->>>>>>> 32e373e2
         "Server": [
           "Windows-Azure-HDFS/1.0",
           "Microsoft-HTTPAPI/2.0"
         ],
         "x-ms-client-request-id": "680b7af5-a667-fe4f-a3bb-b8479cb55479",
-<<<<<<< HEAD
-        "x-ms-request-id": "6c7e842c-101f-0047-443b-f3f960000000",
-        "x-ms-version": "2019-10-10"
-=======
         "x-ms-request-id": "fa43fd28-201f-0097-55fa-091bad000000",
         "x-ms-version": "2019-12-12"
->>>>>>> 32e373e2
       },
       "ResponseBody": []
     },
     {
-<<<<<<< HEAD
-      "RequestUri": "https://seanstagehierarchical.dfs.core.windows.net/test-filesystem-f615eb43-10e7-f6d5-40cd-18b4aeddfe99/test-directory-580fcc03-419c-9305-99f2-6e2e81a243ac/test-directory-89c8cdde-53dd-7480-2d3d-805ba11b5d69?action=getAccessControl",
-=======
       "RequestUri": "http://seannsecanary.dfs.core.windows.net/test-filesystem-f615eb43-10e7-f6d5-40cd-18b4aeddfe99/test-directory-580fcc03-419c-9305-99f2-6e2e81a243ac/test-directory-89c8cdde-53dd-7480-2d3d-805ba11b5d69?action=getAccessControl",
->>>>>>> 32e373e2
       "RequestMethod": "HEAD",
       "RequestHeaders": {
         "Authorization": "Sanitized",
         "User-Agent": [
-<<<<<<< HEAD
-          "azsdk-net-Storage.Files.DataLake/12.0.0-dev.20200305.1",
-          "(.NET Core 4.6.28325.01; Microsoft Windows 10.0.18363 )"
-        ],
-        "x-ms-client-request-id": "26657257-f50f-1c02-f2dd-b9b6a4df9fa3",
-        "x-ms-date": "Thu, 05 Mar 2020 22:11:44 GMT",
-        "x-ms-return-client-request-id": "true",
-        "x-ms-version": "2019-10-10"
-=======
           "azsdk-net-Storage.Files.DataLake/12.1.0-dev.20200403.1",
           "(.NET Core 4.6.28325.01; Microsoft Windows 10.0.18362 )"
         ],
@@ -206,20 +111,13 @@
         "x-ms-date": "Fri, 03 Apr 2020 20:56:41 GMT",
         "x-ms-return-client-request-id": "true",
         "x-ms-version": "2019-12-12"
->>>>>>> 32e373e2
       },
       "RequestBody": null,
       "StatusCode": 200,
       "ResponseHeaders": {
-<<<<<<< HEAD
-        "Date": "Thu, 05 Mar 2020 22:11:44 GMT",
-        "ETag": "\u00220x8D7C152307CDB31\u0022",
-        "Last-Modified": "Thu, 05 Mar 2020 22:11:44 GMT",
-=======
         "Date": "Fri, 03 Apr 2020 20:56:39 GMT",
         "ETag": "\u00220x8D7D81181BFAD96\u0022",
         "Last-Modified": "Fri, 03 Apr 2020 20:56:39 GMT",
->>>>>>> 32e373e2
         "Server": [
           "Windows-Azure-HDFS/1.0",
           "Microsoft-HTTPAPI/2.0"
@@ -229,32 +127,12 @@
         "x-ms-group": "$superuser",
         "x-ms-owner": "$superuser",
         "x-ms-permissions": "rwx-w----",
-<<<<<<< HEAD
-        "x-ms-request-id": "6c7e842d-101f-0047-453b-f3f960000000",
-        "x-ms-version": "2019-10-10"
-=======
         "x-ms-request-id": "fa43fd29-201f-0097-56fa-091bad000000",
         "x-ms-version": "2019-12-12"
->>>>>>> 32e373e2
       },
       "ResponseBody": []
     },
     {
-<<<<<<< HEAD
-      "RequestUri": "https://seanstagehierarchical.blob.core.windows.net/test-filesystem-f615eb43-10e7-f6d5-40cd-18b4aeddfe99?restype=container",
-      "RequestMethod": "DELETE",
-      "RequestHeaders": {
-        "Authorization": "Sanitized",
-        "traceparent": "00-1e01896396cd6640beed6f17d98943b5-dbefebfbf917df45-00",
-        "User-Agent": [
-          "azsdk-net-Storage.Files.DataLake/12.0.0-dev.20200305.1",
-          "(.NET Core 4.6.28325.01; Microsoft Windows 10.0.18363 )"
-        ],
-        "x-ms-client-request-id": "29ef21ff-2d50-0e6a-6a29-b70f34fddcc7",
-        "x-ms-date": "Thu, 05 Mar 2020 22:11:44 GMT",
-        "x-ms-return-client-request-id": "true",
-        "x-ms-version": "2019-10-10"
-=======
       "RequestUri": "http://seannsecanary.blob.core.windows.net/test-filesystem-f615eb43-10e7-f6d5-40cd-18b4aeddfe99?restype=container",
       "RequestMethod": "DELETE",
       "RequestHeaders": {
@@ -268,39 +146,25 @@
         "x-ms-date": "Fri, 03 Apr 2020 20:56:41 GMT",
         "x-ms-return-client-request-id": "true",
         "x-ms-version": "2019-12-12"
->>>>>>> 32e373e2
       },
       "RequestBody": null,
       "StatusCode": 202,
       "ResponseHeaders": {
         "Content-Length": "0",
-<<<<<<< HEAD
-        "Date": "Thu, 05 Mar 2020 22:11:43 GMT",
-=======
         "Date": "Fri, 03 Apr 2020 20:56:39 GMT",
->>>>>>> 32e373e2
         "Server": [
           "Windows-Azure-Blob/1.0",
           "Microsoft-HTTPAPI/2.0"
         ],
         "x-ms-client-request-id": "29ef21ff-2d50-0e6a-6a29-b70f34fddcc7",
-<<<<<<< HEAD
-        "x-ms-request-id": "69f94903-701e-0033-6f3b-f3cd90000000",
-        "x-ms-version": "2019-10-10"
-=======
         "x-ms-request-id": "9621b93c-f01e-0012-50fa-093670000000",
         "x-ms-version": "2019-12-12"
->>>>>>> 32e373e2
       },
       "ResponseBody": []
     }
   ],
   "Variables": {
     "RandomSeed": "1861018077",
-<<<<<<< HEAD
-    "Storage_TestConfigHierarchicalNamespace": "NamespaceTenant\nseanstagehierarchical\nU2FuaXRpemVk\nhttps://seanstagehierarchical.blob.core.windows.net\nhttp://seanstagehierarchical.file.core.windows.net\nhttp://seanstagehierarchical.queue.core.windows.net\nhttp://seanstagehierarchical.table.core.windows.net\n\n\n\n\nhttp://seanstagehierarchical-secondary.blob.core.windows.net\nhttp://seanstagehierarchical-secondary.file.core.windows.net\nhttp://seanstagehierarchical-secondary.queue.core.windows.net\nhttp://seanstagehierarchical-secondary.table.core.windows.net\n68390a19-a643-458b-b726-408abf67b4fc\nSanitized\n72f988bf-86f1-41af-91ab-2d7cd011db47\nhttps://login.microsoftonline.com/\nCloud\nBlobEndpoint=https://seanstagehierarchical.blob.core.windows.net/;QueueEndpoint=http://seanstagehierarchical.queue.core.windows.net/;FileEndpoint=http://seanstagehierarchical.file.core.windows.net/;BlobSecondaryEndpoint=http://seanstagehierarchical-secondary.blob.core.windows.net/;QueueSecondaryEndpoint=http://seanstagehierarchical-secondary.queue.core.windows.net/;FileSecondaryEndpoint=http://seanstagehierarchical-secondary.file.core.windows.net/;AccountName=seanstagehierarchical;AccountKey=Sanitized\n"
-=======
     "Storage_TestConfigHierarchicalNamespace": "NamespaceTenant\nseannsecanary\nU2FuaXRpemVk\nhttp://seannsecanary.blob.core.windows.net\nhttp://seannsecanary.file.core.windows.net\nhttp://seannsecanary.queue.core.windows.net\nhttp://seannsecanary.table.core.windows.net\n\n\n\n\nhttp://seannsecanary-secondary.blob.core.windows.net\nhttp://seannsecanary-secondary.file.core.windows.net\nhttp://seannsecanary-secondary.queue.core.windows.net\nhttp://seannsecanary-secondary.table.core.windows.net\n68390a19-a643-458b-b726-408abf67b4fc\nSanitized\n72f988bf-86f1-41af-91ab-2d7cd011db47\nhttps://login.microsoftonline.com/\nCloud\nBlobEndpoint=http://seannsecanary.blob.core.windows.net/;QueueEndpoint=http://seannsecanary.queue.core.windows.net/;FileEndpoint=http://seannsecanary.file.core.windows.net/;BlobSecondaryEndpoint=http://seannsecanary-secondary.blob.core.windows.net/;QueueSecondaryEndpoint=http://seannsecanary-secondary.queue.core.windows.net/;FileSecondaryEndpoint=http://seannsecanary-secondary.file.core.windows.net/;AccountName=seannsecanary;AccountKey=Sanitized\n"
->>>>>>> 32e373e2
   }
 }