--- conflicted
+++ resolved
@@ -1,22 +1,6 @@
 {
   "Entries": [
     {
-<<<<<<< HEAD
-      "RequestUri": "https://seanstagehierarchical.blob.core.windows.net/test-filesystem-85b94234-0430-7d26-8b72-9ea9e9526991?restype=container",
-      "RequestMethod": "PUT",
-      "RequestHeaders": {
-        "Authorization": "Sanitized",
-        "traceparent": "00-8dd2916555b41f44a846d3a46f621c10-9ddde65cae668645-00",
-        "User-Agent": [
-          "azsdk-net-Storage.Files.DataLake/12.0.0-dev.20200305.1",
-          "(.NET Core 4.6.28325.01; Microsoft Windows 10.0.18363 )"
-        ],
-        "x-ms-blob-public-access": "container",
-        "x-ms-client-request-id": "d6f31756-42e7-47aa-f36c-7d12b50e461d",
-        "x-ms-date": "Thu, 05 Mar 2020 22:10:02 GMT",
-        "x-ms-return-client-request-id": "true",
-        "x-ms-version": "2019-10-10"
-=======
       "RequestUri": "http://seannsecanary.blob.core.windows.net/test-filesystem-85b94234-0430-7d26-8b72-9ea9e9526991?restype=container",
       "RequestMethod": "PUT",
       "RequestHeaders": {
@@ -31,53 +15,25 @@
         "x-ms-date": "Fri, 03 Apr 2020 20:55:51 GMT",
         "x-ms-return-client-request-id": "true",
         "x-ms-version": "2019-12-12"
->>>>>>> 32e373e2
       },
       "RequestBody": null,
       "StatusCode": 201,
       "ResponseHeaders": {
         "Content-Length": "0",
-<<<<<<< HEAD
-        "Date": "Thu, 05 Mar 2020 22:10:02 GMT",
-        "ETag": "\u00220x8D7C151F44377B3\u0022",
-        "Last-Modified": "Thu, 05 Mar 2020 22:10:03 GMT",
-=======
         "Date": "Fri, 03 Apr 2020 20:55:50 GMT",
         "ETag": "\u00220x8D7D8116445B9EC\u0022",
         "Last-Modified": "Fri, 03 Apr 2020 20:55:50 GMT",
->>>>>>> 32e373e2
         "Server": [
           "Windows-Azure-Blob/1.0",
           "Microsoft-HTTPAPI/2.0"
         ],
         "x-ms-client-request-id": "d6f31756-42e7-47aa-f36c-7d12b50e461d",
-<<<<<<< HEAD
-        "x-ms-request-id": "589c0210-e01e-0021-703a-f3b640000000",
-        "x-ms-version": "2019-10-10"
-=======
         "x-ms-request-id": "9621a109-f01e-0012-49fa-093670000000",
         "x-ms-version": "2019-12-12"
->>>>>>> 32e373e2
       },
       "ResponseBody": []
     },
     {
-<<<<<<< HEAD
-      "RequestUri": "https://seanstagehierarchical.dfs.core.windows.net/test-filesystem-85b94234-0430-7d26-8b72-9ea9e9526991/?action=setAccessControl",
-      "RequestMethod": "PATCH",
-      "RequestHeaders": {
-        "Authorization": "Sanitized",
-        "traceparent": "00-c914ef2e09903a4a901a83e003510f99-c82753bd7995f04d-00",
-        "User-Agent": [
-          "azsdk-net-Storage.Files.DataLake/12.0.0-dev.20200305.1",
-          "(.NET Core 4.6.28325.01; Microsoft Windows 10.0.18363 )"
-        ],
-        "x-ms-client-request-id": "d153844e-935f-ada9-4c79-914379b7f8cd",
-        "x-ms-date": "Thu, 05 Mar 2020 22:10:03 GMT",
-        "x-ms-permissions": "rwxrwxrwx",
-        "x-ms-return-client-request-id": "true",
-        "x-ms-version": "2019-10-10"
-=======
       "RequestUri": "http://seannsecanary.dfs.core.windows.net/test-filesystem-85b94234-0430-7d26-8b72-9ea9e9526991/?action=setAccessControl",
       "RequestMethod": "PATCH",
       "RequestHeaders": {
@@ -92,53 +48,26 @@
         "x-ms-permissions": "rwxrwxrwx",
         "x-ms-return-client-request-id": "true",
         "x-ms-version": "2019-12-12"
->>>>>>> 32e373e2
       },
       "RequestBody": null,
       "StatusCode": 200,
       "ResponseHeaders": {
         "Content-Length": "0",
-<<<<<<< HEAD
-        "Date": "Thu, 05 Mar 2020 22:10:02 GMT",
-        "ETag": "\u00220x8D7C151F4735EDF\u0022",
-        "Last-Modified": "Thu, 05 Mar 2020 22:10:03 GMT",
-=======
         "Date": "Fri, 03 Apr 2020 20:55:50 GMT",
         "ETag": "\u00220x8D7D81164563F5D\u0022",
         "Last-Modified": "Fri, 03 Apr 2020 20:55:50 GMT",
->>>>>>> 32e373e2
         "Server": [
           "Windows-Azure-HDFS/1.0",
           "Microsoft-HTTPAPI/2.0"
         ],
         "x-ms-client-request-id": "d153844e-935f-ada9-4c79-914379b7f8cd",
         "x-ms-namespace-enabled": "true",
-<<<<<<< HEAD
-        "x-ms-request-id": "d35d3223-201f-003e-7f3a-f30544000000",
-        "x-ms-version": "2019-10-10"
-=======
         "x-ms-request-id": "fa43fc59-201f-0097-27fa-091bad000000",
         "x-ms-version": "2019-12-12"
->>>>>>> 32e373e2
       },
       "ResponseBody": []
     },
     {
-<<<<<<< HEAD
-      "RequestUri": "https://seanstagehierarchical.blob.core.windows.net/test-filesystem-85b94234-0430-7d26-8b72-9ea9e9526991?restype=container",
-      "RequestMethod": "DELETE",
-      "RequestHeaders": {
-        "Authorization": "Sanitized",
-        "traceparent": "00-7204587cce8d484289c3c860b14dd3b3-5629ab6dc34dcb4a-00",
-        "User-Agent": [
-          "azsdk-net-Storage.Files.DataLake/12.0.0-dev.20200305.1",
-          "(.NET Core 4.6.28325.01; Microsoft Windows 10.0.18363 )"
-        ],
-        "x-ms-client-request-id": "30c350a5-75bb-adbd-76ce-9593c0f7c4c1",
-        "x-ms-date": "Thu, 05 Mar 2020 22:10:03 GMT",
-        "x-ms-return-client-request-id": "true",
-        "x-ms-version": "2019-10-10"
-=======
       "RequestUri": "http://seannsecanary.blob.core.windows.net/test-filesystem-85b94234-0430-7d26-8b72-9ea9e9526991?restype=container",
       "RequestMethod": "DELETE",
       "RequestHeaders": {
@@ -152,39 +81,25 @@
         "x-ms-date": "Fri, 03 Apr 2020 20:55:52 GMT",
         "x-ms-return-client-request-id": "true",
         "x-ms-version": "2019-12-12"
->>>>>>> 32e373e2
       },
       "RequestBody": null,
       "StatusCode": 202,
       "ResponseHeaders": {
         "Content-Length": "0",
-<<<<<<< HEAD
-        "Date": "Thu, 05 Mar 2020 22:10:03 GMT",
-=======
         "Date": "Fri, 03 Apr 2020 20:55:50 GMT",
->>>>>>> 32e373e2
         "Server": [
           "Windows-Azure-Blob/1.0",
           "Microsoft-HTTPAPI/2.0"
         ],
         "x-ms-client-request-id": "30c350a5-75bb-adbd-76ce-9593c0f7c4c1",
-<<<<<<< HEAD
-        "x-ms-request-id": "589c021d-e01e-0021-793a-f3b640000000",
-        "x-ms-version": "2019-10-10"
-=======
         "x-ms-request-id": "9621a117-f01e-0012-55fa-093670000000",
         "x-ms-version": "2019-12-12"
->>>>>>> 32e373e2
       },
       "ResponseBody": []
     }
   ],
   "Variables": {
     "RandomSeed": "1171021494",
-<<<<<<< HEAD
-    "Storage_TestConfigHierarchicalNamespace": "NamespaceTenant\nseanstagehierarchical\nU2FuaXRpemVk\nhttps://seanstagehierarchical.blob.core.windows.net\nhttp://seanstagehierarchical.file.core.windows.net\nhttp://seanstagehierarchical.queue.core.windows.net\nhttp://seanstagehierarchical.table.core.windows.net\n\n\n\n\nhttp://seanstagehierarchical-secondary.blob.core.windows.net\nhttp://seanstagehierarchical-secondary.file.core.windows.net\nhttp://seanstagehierarchical-secondary.queue.core.windows.net\nhttp://seanstagehierarchical-secondary.table.core.windows.net\n68390a19-a643-458b-b726-408abf67b4fc\nSanitized\n72f988bf-86f1-41af-91ab-2d7cd011db47\nhttps://login.microsoftonline.com/\nCloud\nBlobEndpoint=https://seanstagehierarchical.blob.core.windows.net/;QueueEndpoint=http://seanstagehierarchical.queue.core.windows.net/;FileEndpoint=http://seanstagehierarchical.file.core.windows.net/;BlobSecondaryEndpoint=http://seanstagehierarchical-secondary.blob.core.windows.net/;QueueSecondaryEndpoint=http://seanstagehierarchical-secondary.queue.core.windows.net/;FileSecondaryEndpoint=http://seanstagehierarchical-secondary.file.core.windows.net/;AccountName=seanstagehierarchical;AccountKey=Sanitized\n"
-=======
     "Storage_TestConfigHierarchicalNamespace": "NamespaceTenant\nseannsecanary\nU2FuaXRpemVk\nhttp://seannsecanary.blob.core.windows.net\nhttp://seannsecanary.file.core.windows.net\nhttp://seannsecanary.queue.core.windows.net\nhttp://seannsecanary.table.core.windows.net\n\n\n\n\nhttp://seannsecanary-secondary.blob.core.windows.net\nhttp://seannsecanary-secondary.file.core.windows.net\nhttp://seannsecanary-secondary.queue.core.windows.net\nhttp://seannsecanary-secondary.table.core.windows.net\n68390a19-a643-458b-b726-408abf67b4fc\nSanitized\n72f988bf-86f1-41af-91ab-2d7cd011db47\nhttps://login.microsoftonline.com/\nCloud\nBlobEndpoint=http://seannsecanary.blob.core.windows.net/;QueueEndpoint=http://seannsecanary.queue.core.windows.net/;FileEndpoint=http://seannsecanary.file.core.windows.net/;BlobSecondaryEndpoint=http://seannsecanary-secondary.blob.core.windows.net/;QueueSecondaryEndpoint=http://seannsecanary-secondary.queue.core.windows.net/;FileSecondaryEndpoint=http://seannsecanary-secondary.file.core.windows.net/;AccountName=seannsecanary;AccountKey=Sanitized\n"
->>>>>>> 32e373e2
   }
 }