{
  "Entries": [
    {
<<<<<<< HEAD
      "RequestUri": "https://seanstagehierarchical.blob.core.windows.net/test-filesystem-2675ef10-7d6d-3ecd-5533-c214c8d470f4?restype=container",
      "RequestMethod": "PUT",
      "RequestHeaders": {
        "Authorization": "Sanitized",
        "traceparent": "00-1ae7ad7c2ec03642b3efa0ee1c684820-fc68ff1d656cf148-00",
        "User-Agent": [
          "azsdk-net-Storage.Files.DataLake/12.0.0-dev.20200305.1",
          "(.NET Core 4.6.28325.01; Microsoft Windows 10.0.18363 )"
        ],
        "x-ms-blob-public-access": "container",
        "x-ms-client-request-id": "df2ce5b0-577e-4f43-6141-01fcd9897e2a",
        "x-ms-date": "Thu, 05 Mar 2020 22:06:54 GMT",
        "x-ms-return-client-request-id": "true",
        "x-ms-version": "2019-10-10"
=======
      "RequestUri": "http://seannsecanary.blob.core.windows.net/test-filesystem-2675ef10-7d6d-3ecd-5533-c214c8d470f4?restype=container",
      "RequestMethod": "PUT",
      "RequestHeaders": {
        "Authorization": "Sanitized",
        "traceparent": "00-51b2c097b4e9d54fa5b5833aced0da84-a076553795e69642-00",
        "User-Agent": [
          "azsdk-net-Storage.Files.DataLake/12.1.0-dev.20200403.1",
          "(.NET Core 4.6.28325.01; Microsoft Windows 10.0.18362 )"
        ],
        "x-ms-blob-public-access": "container",
        "x-ms-client-request-id": "df2ce5b0-577e-4f43-6141-01fcd9897e2a",
        "x-ms-date": "Fri, 03 Apr 2020 20:52:57 GMT",
        "x-ms-return-client-request-id": "true",
        "x-ms-version": "2019-12-12"
>>>>>>> 32e373e2
      },
      "RequestBody": null,
      "StatusCode": 201,
      "ResponseHeaders": {
        "Content-Length": "0",
<<<<<<< HEAD
        "Date": "Thu, 05 Mar 2020 22:06:53 GMT",
        "ETag": "\u00220x8D7C15183AF2BEA\u0022",
        "Last-Modified": "Thu, 05 Mar 2020 22:06:54 GMT",
=======
        "Date": "Fri, 03 Apr 2020 20:52:54 GMT",
        "ETag": "\u00220x8D7D810FC229000\u0022",
        "Last-Modified": "Fri, 03 Apr 2020 20:52:55 GMT",
>>>>>>> 32e373e2
        "Server": [
          "Windows-Azure-Blob/1.0",
          "Microsoft-HTTPAPI/2.0"
        ],
        "x-ms-client-request-id": "df2ce5b0-577e-4f43-6141-01fcd9897e2a",
<<<<<<< HEAD
        "x-ms-request-id": "80951cbf-a01e-0020-733a-f3e99c000000",
        "x-ms-version": "2019-10-10"
=======
        "x-ms-request-id": "962151b2-f01e-0012-20f9-093670000000",
        "x-ms-version": "2019-12-12"
>>>>>>> 32e373e2
      },
      "ResponseBody": []
    },
    {
<<<<<<< HEAD
      "RequestUri": "https://seanstagehierarchical.dfs.core.windows.net/test-filesystem-2675ef10-7d6d-3ecd-5533-c214c8d470f4/test-directory-fb45eeca-de29-d077-fd75-f37e20e13271?resource=directory",
      "RequestMethod": "PUT",
      "RequestHeaders": {
        "Authorization": "Sanitized",
        "traceparent": "00-3b9a5d893e740a4e95d8581309e7d3fb-7eb5afeccaa8844a-00",
        "User-Agent": [
          "azsdk-net-Storage.Files.DataLake/12.0.0-dev.20200305.1",
          "(.NET Core 4.6.28325.01; Microsoft Windows 10.0.18363 )"
        ],
        "x-ms-client-request-id": "1d213370-389e-d171-6e5c-e20964c42f7f",
        "x-ms-date": "Thu, 05 Mar 2020 22:06:54 GMT",
        "x-ms-return-client-request-id": "true",
        "x-ms-version": "2019-10-10"
=======
      "RequestUri": "http://seannsecanary.dfs.core.windows.net/test-filesystem-2675ef10-7d6d-3ecd-5533-c214c8d470f4/test-directory-fb45eeca-de29-d077-fd75-f37e20e13271?resource=directory",
      "RequestMethod": "PUT",
      "RequestHeaders": {
        "Authorization": "Sanitized",
        "traceparent": "00-70867fc65165ef4182c12598527f450d-02067abdc35c9d47-00",
        "User-Agent": [
          "azsdk-net-Storage.Files.DataLake/12.1.0-dev.20200403.1",
          "(.NET Core 4.6.28325.01; Microsoft Windows 10.0.18362 )"
        ],
        "x-ms-client-request-id": "1d213370-389e-d171-6e5c-e20964c42f7f",
        "x-ms-date": "Fri, 03 Apr 2020 20:52:57 GMT",
        "x-ms-return-client-request-id": "true",
        "x-ms-version": "2019-12-12"
>>>>>>> 32e373e2
      },
      "RequestBody": null,
      "StatusCode": 201,
      "ResponseHeaders": {
        "Content-Length": "0",
<<<<<<< HEAD
        "Date": "Thu, 05 Mar 2020 22:06:53 GMT",
        "ETag": "\u00220x8D7C15183E27542\u0022",
        "Last-Modified": "Thu, 05 Mar 2020 22:06:54 GMT",
=======
        "Date": "Fri, 03 Apr 2020 20:52:55 GMT",
        "ETag": "\u00220x8D7D810FC30CFD7\u0022",
        "Last-Modified": "Fri, 03 Apr 2020 20:52:55 GMT",
>>>>>>> 32e373e2
        "Server": [
          "Windows-Azure-HDFS/1.0",
          "Microsoft-HTTPAPI/2.0"
        ],
        "x-ms-client-request-id": "1d213370-389e-d171-6e5c-e20964c42f7f",
<<<<<<< HEAD
        "x-ms-request-id": "6c2554d6-a01f-0020-113a-f3e99c000000",
        "x-ms-version": "2019-10-10"
=======
        "x-ms-request-id": "fa43fa6a-201f-0097-3bf9-091bad000000",
        "x-ms-version": "2019-12-12"
>>>>>>> 32e373e2
      },
      "ResponseBody": []
    },
    {
<<<<<<< HEAD
      "RequestUri": "https://seanstagehierarchical.blob.core.windows.net/test-filesystem-2675ef10-7d6d-3ecd-5533-c214c8d470f4/test-directory-fb45eeca-de29-d077-fd75-f37e20e13271?comp=lease",
      "RequestMethod": "PUT",
      "RequestHeaders": {
        "Authorization": "Sanitized",
        "traceparent": "00-b794b3aa8ad3aa4e91dbae4ba844c1db-3b9a312969a5734a-00",
        "User-Agent": [
          "azsdk-net-Storage.Files.DataLake/12.0.0-dev.20200305.1",
          "(.NET Core 4.6.28325.01; Microsoft Windows 10.0.18363 )"
        ],
        "x-ms-client-request-id": "ae73ef58-74f8-d584-b0e7-a4aa94cf6378",
        "x-ms-date": "Thu, 05 Mar 2020 22:06:54 GMT",
=======
      "RequestUri": "http://seannsecanary.blob.core.windows.net/test-filesystem-2675ef10-7d6d-3ecd-5533-c214c8d470f4/test-directory-fb45eeca-de29-d077-fd75-f37e20e13271?comp=lease",
      "RequestMethod": "PUT",
      "RequestHeaders": {
        "Authorization": "Sanitized",
        "traceparent": "00-67ac89dc2fd5e7468a82c35781c5742f-fef53f332bf46047-00",
        "User-Agent": [
          "azsdk-net-Storage.Files.DataLake/12.1.0-dev.20200403.1",
          "(.NET Core 4.6.28325.01; Microsoft Windows 10.0.18362 )"
        ],
        "x-ms-client-request-id": "ae73ef58-74f8-d584-b0e7-a4aa94cf6378",
        "x-ms-date": "Fri, 03 Apr 2020 20:52:57 GMT",
>>>>>>> 32e373e2
        "x-ms-lease-action": "acquire",
        "x-ms-lease-duration": "15",
        "x-ms-proposed-lease-id": "b1fd900e-9b24-3982-78f4-a4a16ef59107",
        "x-ms-return-client-request-id": "true",
<<<<<<< HEAD
        "x-ms-version": "2019-10-10"
=======
        "x-ms-version": "2019-12-12"
>>>>>>> 32e373e2
      },
      "RequestBody": null,
      "StatusCode": 201,
      "ResponseHeaders": {
        "Content-Length": "0",
<<<<<<< HEAD
        "Date": "Thu, 05 Mar 2020 22:06:53 GMT",
        "ETag": "\u00220x8D7C15183E27542\u0022",
        "Last-Modified": "Thu, 05 Mar 2020 22:06:54 GMT",
=======
        "Date": "Fri, 03 Apr 2020 20:52:55 GMT",
        "ETag": "\u00220x8D7D810FC30CFD7\u0022",
        "Last-Modified": "Fri, 03 Apr 2020 20:52:55 GMT",
>>>>>>> 32e373e2
        "Server": [
          "Windows-Azure-Blob/1.0",
          "Microsoft-HTTPAPI/2.0"
        ],
        "x-ms-client-request-id": "ae73ef58-74f8-d584-b0e7-a4aa94cf6378",
        "x-ms-lease-id": "b1fd900e-9b24-3982-78f4-a4a16ef59107",
<<<<<<< HEAD
        "x-ms-request-id": "80951cc2-a01e-0020-753a-f3e99c000000",
        "x-ms-version": "2019-10-10"
=======
        "x-ms-request-id": "962151c0-f01e-0012-2cf9-093670000000",
        "x-ms-version": "2019-12-12"
>>>>>>> 32e373e2
      },
      "ResponseBody": []
    },
    {
<<<<<<< HEAD
      "RequestUri": "https://seanstagehierarchical.blob.core.windows.net/test-filesystem-2675ef10-7d6d-3ecd-5533-c214c8d470f4/test-directory-fb45eeca-de29-d077-fd75-f37e20e13271?comp=lease",
      "RequestMethod": "PUT",
      "RequestHeaders": {
        "Authorization": "Sanitized",
        "If-Modified-Since": "Fri, 06 Mar 2020 22:06:54 GMT",
        "traceparent": "00-9bccd009e519f8499cabc643a6316d69-5cec4a3783384d4f-00",
        "User-Agent": [
          "azsdk-net-Storage.Files.DataLake/12.0.0-dev.20200305.1",
          "(.NET Core 4.6.28325.01; Microsoft Windows 10.0.18363 )"
        ],
        "x-ms-client-request-id": "7e491007-e382-d90e-c538-3cd8702831e6",
        "x-ms-date": "Thu, 05 Mar 2020 22:06:54 GMT",
        "x-ms-lease-action": "break",
        "x-ms-return-client-request-id": "true",
        "x-ms-version": "2019-10-10"
=======
      "RequestUri": "http://seannsecanary.blob.core.windows.net/test-filesystem-2675ef10-7d6d-3ecd-5533-c214c8d470f4/test-directory-fb45eeca-de29-d077-fd75-f37e20e13271?comp=lease",
      "RequestMethod": "PUT",
      "RequestHeaders": {
        "Authorization": "Sanitized",
        "If-Modified-Since": "Sat, 04 Apr 2020 20:52:57 GMT",
        "traceparent": "00-ab47682c90393545a79f533b5233a68a-553630b33e888f49-00",
        "User-Agent": [
          "azsdk-net-Storage.Files.DataLake/12.1.0-dev.20200403.1",
          "(.NET Core 4.6.28325.01; Microsoft Windows 10.0.18362 )"
        ],
        "x-ms-client-request-id": "7e491007-e382-d90e-c538-3cd8702831e6",
        "x-ms-date": "Fri, 03 Apr 2020 20:52:57 GMT",
        "x-ms-lease-action": "break",
        "x-ms-return-client-request-id": "true",
        "x-ms-version": "2019-12-12"
>>>>>>> 32e373e2
      },
      "RequestBody": null,
      "StatusCode": 412,
      "ResponseHeaders": {
        "Content-Length": "252",
        "Content-Type": "application/xml",
<<<<<<< HEAD
        "Date": "Thu, 05 Mar 2020 22:06:53 GMT",
=======
        "Date": "Fri, 03 Apr 2020 20:52:55 GMT",
>>>>>>> 32e373e2
        "Server": [
          "Windows-Azure-Blob/1.0",
          "Microsoft-HTTPAPI/2.0"
        ],
        "x-ms-client-request-id": "7e491007-e382-d90e-c538-3cd8702831e6",
        "x-ms-error-code": "ConditionNotMet",
<<<<<<< HEAD
        "x-ms-request-id": "80951cc5-a01e-0020-773a-f3e99c000000",
        "x-ms-version": "2019-10-10"
      },
      "ResponseBody": [
        "\uFEFF\u003C?xml version=\u00221.0\u0022 encoding=\u0022utf-8\u0022?\u003E\u003CError\u003E\u003CCode\u003EConditionNotMet\u003C/Code\u003E\u003CMessage\u003EThe condition specified using HTTP conditional header(s) is not met.\n",
        "RequestId:80951cc5-a01e-0020-773a-f3e99c000000\n",
        "Time:2020-03-05T22:06:54.7226299Z\u003C/Message\u003E\u003C/Error\u003E"
      ]
    },
    {
      "RequestUri": "https://seanstagehierarchical.blob.core.windows.net/test-filesystem-2675ef10-7d6d-3ecd-5533-c214c8d470f4?restype=container",
      "RequestMethod": "DELETE",
      "RequestHeaders": {
        "Authorization": "Sanitized",
        "traceparent": "00-5df818502b72564dba89ea1973a28bd8-0415d7796a4c364c-00",
        "User-Agent": [
          "azsdk-net-Storage.Files.DataLake/12.0.0-dev.20200305.1",
          "(.NET Core 4.6.28325.01; Microsoft Windows 10.0.18363 )"
        ],
        "x-ms-client-request-id": "83a2995c-e486-e7f6-cce0-547c06e68895",
        "x-ms-date": "Thu, 05 Mar 2020 22:06:54 GMT",
        "x-ms-return-client-request-id": "true",
        "x-ms-version": "2019-10-10"
=======
        "x-ms-request-id": "962151c5-f01e-0012-30f9-093670000000",
        "x-ms-version": "2019-12-12"
      },
      "ResponseBody": [
        "\uFEFF\u003C?xml version=\u00221.0\u0022 encoding=\u0022utf-8\u0022?\u003E\u003CError\u003E\u003CCode\u003EConditionNotMet\u003C/Code\u003E\u003CMessage\u003EThe condition specified using HTTP conditional header(s) is not met.\n",
        "RequestId:962151c5-f01e-0012-30f9-093670000000\n",
        "Time:2020-04-03T20:52:55.9966227Z\u003C/Message\u003E\u003C/Error\u003E"
      ]
    },
    {
      "RequestUri": "http://seannsecanary.blob.core.windows.net/test-filesystem-2675ef10-7d6d-3ecd-5533-c214c8d470f4?restype=container",
      "RequestMethod": "DELETE",
      "RequestHeaders": {
        "Authorization": "Sanitized",
        "traceparent": "00-ab2ec753dc20e24ead8ca3c6acedffc3-4e3513290381504b-00",
        "User-Agent": [
          "azsdk-net-Storage.Files.DataLake/12.1.0-dev.20200403.1",
          "(.NET Core 4.6.28325.01; Microsoft Windows 10.0.18362 )"
        ],
        "x-ms-client-request-id": "83a2995c-e486-e7f6-cce0-547c06e68895",
        "x-ms-date": "Fri, 03 Apr 2020 20:52:57 GMT",
        "x-ms-return-client-request-id": "true",
        "x-ms-version": "2019-12-12"
>>>>>>> 32e373e2
      },
      "RequestBody": null,
      "StatusCode": 202,
      "ResponseHeaders": {
        "Content-Length": "0",
<<<<<<< HEAD
        "Date": "Thu, 05 Mar 2020 22:06:53 GMT",
=======
        "Date": "Fri, 03 Apr 2020 20:52:55 GMT",
>>>>>>> 32e373e2
        "Server": [
          "Windows-Azure-Blob/1.0",
          "Microsoft-HTTPAPI/2.0"
        ],
        "x-ms-client-request-id": "83a2995c-e486-e7f6-cce0-547c06e68895",
<<<<<<< HEAD
        "x-ms-request-id": "80951cc9-a01e-0020-793a-f3e99c000000",
        "x-ms-version": "2019-10-10"
=======
        "x-ms-request-id": "962151d2-f01e-0012-3bf9-093670000000",
        "x-ms-version": "2019-12-12"
>>>>>>> 32e373e2
      },
      "ResponseBody": []
    },
    {
<<<<<<< HEAD
      "RequestUri": "https://seanstagehierarchical.blob.core.windows.net/test-filesystem-2a621404-b7b5-3459-3233-4d07f34c60d3?restype=container",
      "RequestMethod": "PUT",
      "RequestHeaders": {
        "Authorization": "Sanitized",
        "traceparent": "00-4ce3887ce206c44f91505a5cd0e1b338-16befd0178cc3c4a-00",
        "User-Agent": [
          "azsdk-net-Storage.Files.DataLake/12.0.0-dev.20200305.1",
          "(.NET Core 4.6.28325.01; Microsoft Windows 10.0.18363 )"
        ],
        "x-ms-blob-public-access": "container",
        "x-ms-client-request-id": "65bc59f1-8390-a5c4-406e-515396eef37f",
        "x-ms-date": "Thu, 05 Mar 2020 22:06:54 GMT",
        "x-ms-return-client-request-id": "true",
        "x-ms-version": "2019-10-10"
=======
      "RequestUri": "http://seannsecanary.blob.core.windows.net/test-filesystem-2a621404-b7b5-3459-3233-4d07f34c60d3?restype=container",
      "RequestMethod": "PUT",
      "RequestHeaders": {
        "Authorization": "Sanitized",
        "traceparent": "00-706fa95431189d49844c1070df4e6729-117bb8096c69e348-00",
        "User-Agent": [
          "azsdk-net-Storage.Files.DataLake/12.1.0-dev.20200403.1",
          "(.NET Core 4.6.28325.01; Microsoft Windows 10.0.18362 )"
        ],
        "x-ms-blob-public-access": "container",
        "x-ms-client-request-id": "65bc59f1-8390-a5c4-406e-515396eef37f",
        "x-ms-date": "Fri, 03 Apr 2020 20:52:57 GMT",
        "x-ms-return-client-request-id": "true",
        "x-ms-version": "2019-12-12"
>>>>>>> 32e373e2
      },
      "RequestBody": null,
      "StatusCode": 201,
      "ResponseHeaders": {
        "Content-Length": "0",
<<<<<<< HEAD
        "Date": "Thu, 05 Mar 2020 22:06:55 GMT",
        "ETag": "\u00220x8D7C1518439C04A\u0022",
        "Last-Modified": "Thu, 05 Mar 2020 22:06:55 GMT",
=======
        "Date": "Fri, 03 Apr 2020 20:52:55 GMT",
        "ETag": "\u00220x8D7D810FC66D16E\u0022",
        "Last-Modified": "Fri, 03 Apr 2020 20:52:56 GMT",
>>>>>>> 32e373e2
        "Server": [
          "Windows-Azure-Blob/1.0",
          "Microsoft-HTTPAPI/2.0"
        ],
        "x-ms-client-request-id": "65bc59f1-8390-a5c4-406e-515396eef37f",
<<<<<<< HEAD
        "x-ms-request-id": "83082a18-a01e-001f-553a-f3213f000000",
        "x-ms-version": "2019-10-10"
=======
        "x-ms-request-id": "962151e3-f01e-0012-49f9-093670000000",
        "x-ms-version": "2019-12-12"
>>>>>>> 32e373e2
      },
      "ResponseBody": []
    },
    {
<<<<<<< HEAD
      "RequestUri": "https://seanstagehierarchical.dfs.core.windows.net/test-filesystem-2a621404-b7b5-3459-3233-4d07f34c60d3/test-directory-44f28180-b06a-5610-b417-251bb087b5d1?resource=directory",
      "RequestMethod": "PUT",
      "RequestHeaders": {
        "Authorization": "Sanitized",
        "traceparent": "00-fcfb1ddba616ab4f9580dc1cacedf8f8-0ed688fabf102444-00",
        "User-Agent": [
          "azsdk-net-Storage.Files.DataLake/12.0.0-dev.20200305.1",
          "(.NET Core 4.6.28325.01; Microsoft Windows 10.0.18363 )"
        ],
        "x-ms-client-request-id": "fd5187a6-cb6e-40df-4966-b0785ea8f4b9",
        "x-ms-date": "Thu, 05 Mar 2020 22:06:55 GMT",
        "x-ms-return-client-request-id": "true",
        "x-ms-version": "2019-10-10"
=======
      "RequestUri": "http://seannsecanary.dfs.core.windows.net/test-filesystem-2a621404-b7b5-3459-3233-4d07f34c60d3/test-directory-44f28180-b06a-5610-b417-251bb087b5d1?resource=directory",
      "RequestMethod": "PUT",
      "RequestHeaders": {
        "Authorization": "Sanitized",
        "traceparent": "00-a9839c13a2285942bc93d17065067e44-93517b089e92fe4c-00",
        "User-Agent": [
          "azsdk-net-Storage.Files.DataLake/12.1.0-dev.20200403.1",
          "(.NET Core 4.6.28325.01; Microsoft Windows 10.0.18362 )"
        ],
        "x-ms-client-request-id": "fd5187a6-cb6e-40df-4966-b0785ea8f4b9",
        "x-ms-date": "Fri, 03 Apr 2020 20:52:57 GMT",
        "x-ms-return-client-request-id": "true",
        "x-ms-version": "2019-12-12"
>>>>>>> 32e373e2
      },
      "RequestBody": null,
      "StatusCode": 201,
      "ResponseHeaders": {
        "Content-Length": "0",
<<<<<<< HEAD
        "Date": "Thu, 05 Mar 2020 22:06:55 GMT",
        "ETag": "\u00220x8D7C151846CA564\u0022",
        "Last-Modified": "Thu, 05 Mar 2020 22:06:55 GMT",
=======
        "Date": "Fri, 03 Apr 2020 20:52:55 GMT",
        "ETag": "\u00220x8D7D810FC7A967E\u0022",
        "Last-Modified": "Fri, 03 Apr 2020 20:52:56 GMT",
>>>>>>> 32e373e2
        "Server": [
          "Windows-Azure-HDFS/1.0",
          "Microsoft-HTTPAPI/2.0"
        ],
        "x-ms-client-request-id": "fd5187a6-cb6e-40df-4966-b0785ea8f4b9",
<<<<<<< HEAD
        "x-ms-request-id": "0f34ba24-401f-0038-743a-f336fb000000",
        "x-ms-version": "2019-10-10"
=======
        "x-ms-request-id": "fa43fa6b-201f-0097-3cf9-091bad000000",
        "x-ms-version": "2019-12-12"
>>>>>>> 32e373e2
      },
      "ResponseBody": []
    },
    {
<<<<<<< HEAD
      "RequestUri": "https://seanstagehierarchical.blob.core.windows.net/test-filesystem-2a621404-b7b5-3459-3233-4d07f34c60d3/test-directory-44f28180-b06a-5610-b417-251bb087b5d1?comp=lease",
      "RequestMethod": "PUT",
      "RequestHeaders": {
        "Authorization": "Sanitized",
        "traceparent": "00-bc3b7aec47f4e54189760bf4d6c1e5d6-93c008ef80a20644-00",
        "User-Agent": [
          "azsdk-net-Storage.Files.DataLake/12.0.0-dev.20200305.1",
          "(.NET Core 4.6.28325.01; Microsoft Windows 10.0.18363 )"
        ],
        "x-ms-client-request-id": "dd5edee1-20dd-4b3d-97cc-bf82844b2750",
        "x-ms-date": "Thu, 05 Mar 2020 22:06:55 GMT",
=======
      "RequestUri": "http://seannsecanary.blob.core.windows.net/test-filesystem-2a621404-b7b5-3459-3233-4d07f34c60d3/test-directory-44f28180-b06a-5610-b417-251bb087b5d1?comp=lease",
      "RequestMethod": "PUT",
      "RequestHeaders": {
        "Authorization": "Sanitized",
        "traceparent": "00-7d764af7823d5b47bb8666288bcb5299-38a0fa665a5e7848-00",
        "User-Agent": [
          "azsdk-net-Storage.Files.DataLake/12.1.0-dev.20200403.1",
          "(.NET Core 4.6.28325.01; Microsoft Windows 10.0.18362 )"
        ],
        "x-ms-client-request-id": "dd5edee1-20dd-4b3d-97cc-bf82844b2750",
        "x-ms-date": "Fri, 03 Apr 2020 20:52:57 GMT",
>>>>>>> 32e373e2
        "x-ms-lease-action": "acquire",
        "x-ms-lease-duration": "15",
        "x-ms-proposed-lease-id": "932f7fb8-5ad8-84ef-3eeb-469419f8f9a7",
        "x-ms-return-client-request-id": "true",
<<<<<<< HEAD
        "x-ms-version": "2019-10-10"
=======
        "x-ms-version": "2019-12-12"
>>>>>>> 32e373e2
      },
      "RequestBody": null,
      "StatusCode": 201,
      "ResponseHeaders": {
        "Content-Length": "0",
<<<<<<< HEAD
        "Date": "Thu, 05 Mar 2020 22:06:55 GMT",
        "ETag": "\u00220x8D7C151846CA564\u0022",
        "Last-Modified": "Thu, 05 Mar 2020 22:06:55 GMT",
=======
        "Date": "Fri, 03 Apr 2020 20:52:55 GMT",
        "ETag": "\u00220x8D7D810FC7A967E\u0022",
        "Last-Modified": "Fri, 03 Apr 2020 20:52:56 GMT",
>>>>>>> 32e373e2
        "Server": [
          "Windows-Azure-Blob/1.0",
          "Microsoft-HTTPAPI/2.0"
        ],
        "x-ms-client-request-id": "dd5edee1-20dd-4b3d-97cc-bf82844b2750",
        "x-ms-lease-id": "932f7fb8-5ad8-84ef-3eeb-469419f8f9a7",
<<<<<<< HEAD
        "x-ms-request-id": "83082a22-a01e-001f-5c3a-f3213f000000",
        "x-ms-version": "2019-10-10"
=======
        "x-ms-request-id": "962151fb-f01e-0012-5cf9-093670000000",
        "x-ms-version": "2019-12-12"
>>>>>>> 32e373e2
      },
      "ResponseBody": []
    },
    {
<<<<<<< HEAD
      "RequestUri": "https://seanstagehierarchical.blob.core.windows.net/test-filesystem-2a621404-b7b5-3459-3233-4d07f34c60d3/test-directory-44f28180-b06a-5610-b417-251bb087b5d1?comp=lease",
      "RequestMethod": "PUT",
      "RequestHeaders": {
        "Authorization": "Sanitized",
        "If-Unmodified-Since": "Wed, 04 Mar 2020 22:06:54 GMT",
        "traceparent": "00-60e3c236d9632d4aa99c0fbf94276299-393321d7c48bde43-00",
        "User-Agent": [
          "azsdk-net-Storage.Files.DataLake/12.0.0-dev.20200305.1",
          "(.NET Core 4.6.28325.01; Microsoft Windows 10.0.18363 )"
        ],
        "x-ms-client-request-id": "3bb2f143-1c9a-43c9-d129-9168f7e0d4d8",
        "x-ms-date": "Thu, 05 Mar 2020 22:06:55 GMT",
        "x-ms-lease-action": "break",
        "x-ms-return-client-request-id": "true",
        "x-ms-version": "2019-10-10"
=======
      "RequestUri": "http://seannsecanary.blob.core.windows.net/test-filesystem-2a621404-b7b5-3459-3233-4d07f34c60d3/test-directory-44f28180-b06a-5610-b417-251bb087b5d1?comp=lease",
      "RequestMethod": "PUT",
      "RequestHeaders": {
        "Authorization": "Sanitized",
        "If-Unmodified-Since": "Thu, 02 Apr 2020 20:52:57 GMT",
        "traceparent": "00-9bad9dc6a4664c479d9e81a85176ac0f-7ef71798c081d84c-00",
        "User-Agent": [
          "azsdk-net-Storage.Files.DataLake/12.1.0-dev.20200403.1",
          "(.NET Core 4.6.28325.01; Microsoft Windows 10.0.18362 )"
        ],
        "x-ms-client-request-id": "3bb2f143-1c9a-43c9-d129-9168f7e0d4d8",
        "x-ms-date": "Fri, 03 Apr 2020 20:52:57 GMT",
        "x-ms-lease-action": "break",
        "x-ms-return-client-request-id": "true",
        "x-ms-version": "2019-12-12"
>>>>>>> 32e373e2
      },
      "RequestBody": null,
      "StatusCode": 412,
      "ResponseHeaders": {
        "Content-Length": "252",
        "Content-Type": "application/xml",
<<<<<<< HEAD
        "Date": "Thu, 05 Mar 2020 22:06:55 GMT",
=======
        "Date": "Fri, 03 Apr 2020 20:52:55 GMT",
>>>>>>> 32e373e2
        "Server": [
          "Windows-Azure-Blob/1.0",
          "Microsoft-HTTPAPI/2.0"
        ],
        "x-ms-client-request-id": "3bb2f143-1c9a-43c9-d129-9168f7e0d4d8",
        "x-ms-error-code": "ConditionNotMet",
<<<<<<< HEAD
        "x-ms-request-id": "83082a25-a01e-001f-5e3a-f3213f000000",
        "x-ms-version": "2019-10-10"
      },
      "ResponseBody": [
        "\uFEFF\u003C?xml version=\u00221.0\u0022 encoding=\u0022utf-8\u0022?\u003E\u003CError\u003E\u003CCode\u003EConditionNotMet\u003C/Code\u003E\u003CMessage\u003EThe condition specified using HTTP conditional header(s) is not met.\n",
        "RequestId:83082a25-a01e-001f-5e3a-f3213f000000\n",
        "Time:2020-03-05T22:06:55.6578221Z\u003C/Message\u003E\u003C/Error\u003E"
      ]
    },
    {
      "RequestUri": "https://seanstagehierarchical.blob.core.windows.net/test-filesystem-2a621404-b7b5-3459-3233-4d07f34c60d3?restype=container",
      "RequestMethod": "DELETE",
      "RequestHeaders": {
        "Authorization": "Sanitized",
        "traceparent": "00-cc54b0ce923690499dd3348df33304b0-3dea63a66b355f4d-00",
        "User-Agent": [
          "azsdk-net-Storage.Files.DataLake/12.0.0-dev.20200305.1",
          "(.NET Core 4.6.28325.01; Microsoft Windows 10.0.18363 )"
        ],
        "x-ms-client-request-id": "933e4c92-eb99-50b6-3fd1-7d08391b093b",
        "x-ms-date": "Thu, 05 Mar 2020 22:06:55 GMT",
        "x-ms-return-client-request-id": "true",
        "x-ms-version": "2019-10-10"
=======
        "x-ms-request-id": "96215202-f01e-0012-62f9-093670000000",
        "x-ms-version": "2019-12-12"
      },
      "ResponseBody": [
        "\uFEFF\u003C?xml version=\u00221.0\u0022 encoding=\u0022utf-8\u0022?\u003E\u003CError\u003E\u003CCode\u003EConditionNotMet\u003C/Code\u003E\u003CMessage\u003EThe condition specified using HTTP conditional header(s) is not met.\n",
        "RequestId:96215202-f01e-0012-62f9-093670000000\n",
        "Time:2020-04-03T20:52:56.4799687Z\u003C/Message\u003E\u003C/Error\u003E"
      ]
    },
    {
      "RequestUri": "http://seannsecanary.blob.core.windows.net/test-filesystem-2a621404-b7b5-3459-3233-4d07f34c60d3?restype=container",
      "RequestMethod": "DELETE",
      "RequestHeaders": {
        "Authorization": "Sanitized",
        "traceparent": "00-473ba913d2b69d4d8ccf5663d43a175d-6605b462b073954b-00",
        "User-Agent": [
          "azsdk-net-Storage.Files.DataLake/12.1.0-dev.20200403.1",
          "(.NET Core 4.6.28325.01; Microsoft Windows 10.0.18362 )"
        ],
        "x-ms-client-request-id": "933e4c92-eb99-50b6-3fd1-7d08391b093b",
        "x-ms-date": "Fri, 03 Apr 2020 20:52:58 GMT",
        "x-ms-return-client-request-id": "true",
        "x-ms-version": "2019-12-12"
>>>>>>> 32e373e2
      },
      "RequestBody": null,
      "StatusCode": 202,
      "ResponseHeaders": {
        "Content-Length": "0",
<<<<<<< HEAD
        "Date": "Thu, 05 Mar 2020 22:06:55 GMT",
=======
        "Date": "Fri, 03 Apr 2020 20:52:55 GMT",
>>>>>>> 32e373e2
        "Server": [
          "Windows-Azure-Blob/1.0",
          "Microsoft-HTTPAPI/2.0"
        ],
        "x-ms-client-request-id": "933e4c92-eb99-50b6-3fd1-7d08391b093b",
<<<<<<< HEAD
        "x-ms-request-id": "83082a26-a01e-001f-5f3a-f3213f000000",
        "x-ms-version": "2019-10-10"
=======
        "x-ms-request-id": "96215206-f01e-0012-66f9-093670000000",
        "x-ms-version": "2019-12-12"
>>>>>>> 32e373e2
      },
      "ResponseBody": []
    },
    {
<<<<<<< HEAD
      "RequestUri": "https://seanstagehierarchical.blob.core.windows.net/test-filesystem-0a559601-f807-eabd-ce9b-e13c5ac29297?restype=container",
      "RequestMethod": "PUT",
      "RequestHeaders": {
        "Authorization": "Sanitized",
        "traceparent": "00-490e30355eda004c96a4b01d4e5c80d2-1c4ae73c4935c342-00",
        "User-Agent": [
          "azsdk-net-Storage.Files.DataLake/12.0.0-dev.20200305.1",
          "(.NET Core 4.6.28325.01; Microsoft Windows 10.0.18363 )"
        ],
        "x-ms-blob-public-access": "container",
        "x-ms-client-request-id": "1a058553-37e4-9aca-8e54-c4fe0a79f57c",
        "x-ms-date": "Thu, 05 Mar 2020 22:06:55 GMT",
        "x-ms-return-client-request-id": "true",
        "x-ms-version": "2019-10-10"
=======
      "RequestUri": "http://seannsecanary.blob.core.windows.net/test-filesystem-0a559601-f807-eabd-ce9b-e13c5ac29297?restype=container",
      "RequestMethod": "PUT",
      "RequestHeaders": {
        "Authorization": "Sanitized",
        "traceparent": "00-75c9e06e8f5c2b448751ca353740ae28-9c4c24bb1e444644-00",
        "User-Agent": [
          "azsdk-net-Storage.Files.DataLake/12.1.0-dev.20200403.1",
          "(.NET Core 4.6.28325.01; Microsoft Windows 10.0.18362 )"
        ],
        "x-ms-blob-public-access": "container",
        "x-ms-client-request-id": "1a058553-37e4-9aca-8e54-c4fe0a79f57c",
        "x-ms-date": "Fri, 03 Apr 2020 20:52:58 GMT",
        "x-ms-return-client-request-id": "true",
        "x-ms-version": "2019-12-12"
>>>>>>> 32e373e2
      },
      "RequestBody": null,
      "StatusCode": 201,
      "ResponseHeaders": {
        "Content-Length": "0",
<<<<<<< HEAD
        "Date": "Thu, 05 Mar 2020 22:06:55 GMT",
        "ETag": "\u00220x8D7C15184C80E4D\u0022",
        "Last-Modified": "Thu, 05 Mar 2020 22:06:56 GMT",
=======
        "Date": "Fri, 03 Apr 2020 20:52:55 GMT",
        "ETag": "\u00220x8D7D810FCAD0F0D\u0022",
        "Last-Modified": "Fri, 03 Apr 2020 20:52:56 GMT",
>>>>>>> 32e373e2
        "Server": [
          "Windows-Azure-Blob/1.0",
          "Microsoft-HTTPAPI/2.0"
        ],
        "x-ms-client-request-id": "1a058553-37e4-9aca-8e54-c4fe0a79f57c",
<<<<<<< HEAD
        "x-ms-request-id": "33babd50-201e-002e-233a-f3c02c000000",
        "x-ms-version": "2019-10-10"
=======
        "x-ms-request-id": "96215214-f01e-0012-72f9-093670000000",
        "x-ms-version": "2019-12-12"
>>>>>>> 32e373e2
      },
      "ResponseBody": []
    },
    {
<<<<<<< HEAD
      "RequestUri": "https://seanstagehierarchical.dfs.core.windows.net/test-filesystem-0a559601-f807-eabd-ce9b-e13c5ac29297/test-directory-7a20e63f-5e45-c099-5792-c19af5d90eb4?resource=directory",
      "RequestMethod": "PUT",
      "RequestHeaders": {
        "Authorization": "Sanitized",
        "traceparent": "00-19b324e293b4404baf932bea09389fe7-cae5e31e434f0046-00",
        "User-Agent": [
          "azsdk-net-Storage.Files.DataLake/12.0.0-dev.20200305.1",
          "(.NET Core 4.6.28325.01; Microsoft Windows 10.0.18363 )"
        ],
        "x-ms-client-request-id": "f4a58577-62f9-f5f9-ec44-c252752fa4b5",
        "x-ms-date": "Thu, 05 Mar 2020 22:06:56 GMT",
        "x-ms-return-client-request-id": "true",
        "x-ms-version": "2019-10-10"
=======
      "RequestUri": "http://seannsecanary.dfs.core.windows.net/test-filesystem-0a559601-f807-eabd-ce9b-e13c5ac29297/test-directory-7a20e63f-5e45-c099-5792-c19af5d90eb4?resource=directory",
      "RequestMethod": "PUT",
      "RequestHeaders": {
        "Authorization": "Sanitized",
        "traceparent": "00-b40e8f546d8ecb4eacd8847961b07421-1204be65ae04c14a-00",
        "User-Agent": [
          "azsdk-net-Storage.Files.DataLake/12.1.0-dev.20200403.1",
          "(.NET Core 4.6.28325.01; Microsoft Windows 10.0.18362 )"
        ],
        "x-ms-client-request-id": "f4a58577-62f9-f5f9-ec44-c252752fa4b5",
        "x-ms-date": "Fri, 03 Apr 2020 20:52:58 GMT",
        "x-ms-return-client-request-id": "true",
        "x-ms-version": "2019-12-12"
>>>>>>> 32e373e2
      },
      "RequestBody": null,
      "StatusCode": 201,
      "ResponseHeaders": {
        "Content-Length": "0",
<<<<<<< HEAD
        "Date": "Thu, 05 Mar 2020 22:06:55 GMT",
        "ETag": "\u00220x8D7C15184FBF93E\u0022",
        "Last-Modified": "Thu, 05 Mar 2020 22:06:56 GMT",
=======
        "Date": "Fri, 03 Apr 2020 20:52:55 GMT",
        "ETag": "\u00220x8D7D810FCBD760B\u0022",
        "Last-Modified": "Fri, 03 Apr 2020 20:52:56 GMT",
>>>>>>> 32e373e2
        "Server": [
          "Windows-Azure-HDFS/1.0",
          "Microsoft-HTTPAPI/2.0"
        ],
        "x-ms-client-request-id": "f4a58577-62f9-f5f9-ec44-c252752fa4b5",
<<<<<<< HEAD
        "x-ms-request-id": "327dde82-b01f-002c-753a-f37e94000000",
        "x-ms-version": "2019-10-10"
=======
        "x-ms-request-id": "fa43fa6c-201f-0097-3df9-091bad000000",
        "x-ms-version": "2019-12-12"
>>>>>>> 32e373e2
      },
      "ResponseBody": []
    },
    {
<<<<<<< HEAD
      "RequestUri": "https://seanstagehierarchical.blob.core.windows.net/test-filesystem-0a559601-f807-eabd-ce9b-e13c5ac29297/test-directory-7a20e63f-5e45-c099-5792-c19af5d90eb4?comp=lease",
      "RequestMethod": "PUT",
      "RequestHeaders": {
        "Authorization": "Sanitized",
        "traceparent": "00-a74fdd00ac830446b272553778db2d6b-93d844ba24b02742-00",
        "User-Agent": [
          "azsdk-net-Storage.Files.DataLake/12.0.0-dev.20200305.1",
          "(.NET Core 4.6.28325.01; Microsoft Windows 10.0.18363 )"
        ],
        "x-ms-client-request-id": "6c076796-5001-573e-c6de-c089dceeb49f",
        "x-ms-date": "Thu, 05 Mar 2020 22:06:56 GMT",
=======
      "RequestUri": "http://seannsecanary.blob.core.windows.net/test-filesystem-0a559601-f807-eabd-ce9b-e13c5ac29297/test-directory-7a20e63f-5e45-c099-5792-c19af5d90eb4?comp=lease",
      "RequestMethod": "PUT",
      "RequestHeaders": {
        "Authorization": "Sanitized",
        "traceparent": "00-1af44f0e77fd114aa4c4b2a7dba7d179-8e88951662784d44-00",
        "User-Agent": [
          "azsdk-net-Storage.Files.DataLake/12.1.0-dev.20200403.1",
          "(.NET Core 4.6.28325.01; Microsoft Windows 10.0.18362 )"
        ],
        "x-ms-client-request-id": "6c076796-5001-573e-c6de-c089dceeb49f",
        "x-ms-date": "Fri, 03 Apr 2020 20:52:58 GMT",
>>>>>>> 32e373e2
        "x-ms-lease-action": "acquire",
        "x-ms-lease-duration": "15",
        "x-ms-proposed-lease-id": "673f1045-2090-c7bf-346f-850a414c4416",
        "x-ms-return-client-request-id": "true",
<<<<<<< HEAD
        "x-ms-version": "2019-10-10"
=======
        "x-ms-version": "2019-12-12"
>>>>>>> 32e373e2
      },
      "RequestBody": null,
      "StatusCode": 201,
      "ResponseHeaders": {
        "Content-Length": "0",
<<<<<<< HEAD
        "Date": "Thu, 05 Mar 2020 22:06:55 GMT",
        "ETag": "\u00220x8D7C15184FBF93E\u0022",
        "Last-Modified": "Thu, 05 Mar 2020 22:06:56 GMT",
=======
        "Date": "Fri, 03 Apr 2020 20:52:56 GMT",
        "ETag": "\u00220x8D7D810FCBD760B\u0022",
        "Last-Modified": "Fri, 03 Apr 2020 20:52:56 GMT",
>>>>>>> 32e373e2
        "Server": [
          "Windows-Azure-Blob/1.0",
          "Microsoft-HTTPAPI/2.0"
        ],
        "x-ms-client-request-id": "6c076796-5001-573e-c6de-c089dceeb49f",
        "x-ms-lease-id": "673f1045-2090-c7bf-346f-850a414c4416",
<<<<<<< HEAD
        "x-ms-request-id": "33babd58-201e-002e-283a-f3c02c000000",
        "x-ms-version": "2019-10-10"
=======
        "x-ms-request-id": "9621522b-f01e-0012-04f9-093670000000",
        "x-ms-version": "2019-12-12"
>>>>>>> 32e373e2
      },
      "ResponseBody": []
    },
    {
<<<<<<< HEAD
      "RequestUri": "https://seanstagehierarchical.blob.core.windows.net/test-filesystem-0a559601-f807-eabd-ce9b-e13c5ac29297/test-directory-7a20e63f-5e45-c099-5792-c19af5d90eb4?comp=lease",
=======
      "RequestUri": "http://seannsecanary.blob.core.windows.net/test-filesystem-0a559601-f807-eabd-ce9b-e13c5ac29297/test-directory-7a20e63f-5e45-c099-5792-c19af5d90eb4?comp=lease",
>>>>>>> 32e373e2
      "RequestMethod": "PUT",
      "RequestHeaders": {
        "Authorization": "Sanitized",
        "If-Match": "\u0022garbage\u0022",
<<<<<<< HEAD
        "traceparent": "00-add415a53c0ea1468db729486f552ed7-6091df996e7a8d48-00",
        "User-Agent": [
          "azsdk-net-Storage.Files.DataLake/12.0.0-dev.20200305.1",
          "(.NET Core 4.6.28325.01; Microsoft Windows 10.0.18363 )"
        ],
        "x-ms-client-request-id": "d974c133-d844-8915-b4cb-a95459317fba",
        "x-ms-date": "Thu, 05 Mar 2020 22:06:56 GMT",
        "x-ms-lease-action": "break",
        "x-ms-return-client-request-id": "true",
        "x-ms-version": "2019-10-10"
=======
        "traceparent": "00-775ab13c97375d41bbc37a0ab0b1d26b-6143bdbf9f77524c-00",
        "User-Agent": [
          "azsdk-net-Storage.Files.DataLake/12.1.0-dev.20200403.1",
          "(.NET Core 4.6.28325.01; Microsoft Windows 10.0.18362 )"
        ],
        "x-ms-client-request-id": "d974c133-d844-8915-b4cb-a95459317fba",
        "x-ms-date": "Fri, 03 Apr 2020 20:52:58 GMT",
        "x-ms-lease-action": "break",
        "x-ms-return-client-request-id": "true",
        "x-ms-version": "2019-12-12"
>>>>>>> 32e373e2
      },
      "RequestBody": null,
      "StatusCode": 412,
      "ResponseHeaders": {
        "Content-Length": "252",
        "Content-Type": "application/xml",
<<<<<<< HEAD
        "Date": "Thu, 05 Mar 2020 22:06:55 GMT",
=======
        "Date": "Fri, 03 Apr 2020 20:52:56 GMT",
>>>>>>> 32e373e2
        "Server": [
          "Windows-Azure-Blob/1.0",
          "Microsoft-HTTPAPI/2.0"
        ],
        "x-ms-client-request-id": "d974c133-d844-8915-b4cb-a95459317fba",
        "x-ms-error-code": "ConditionNotMet",
<<<<<<< HEAD
        "x-ms-request-id": "33babd60-201e-002e-2d3a-f3c02c000000",
        "x-ms-version": "2019-10-10"
      },
      "ResponseBody": [
        "\uFEFF\u003C?xml version=\u00221.0\u0022 encoding=\u0022utf-8\u0022?\u003E\u003CError\u003E\u003CCode\u003EConditionNotMet\u003C/Code\u003E\u003CMessage\u003EThe condition specified using HTTP conditional header(s) is not met.\n",
        "RequestId:33babd60-201e-002e-2d3a-f3c02c000000\n",
        "Time:2020-03-05T22:06:56.6489637Z\u003C/Message\u003E\u003C/Error\u003E"
      ]
    },
    {
      "RequestUri": "https://seanstagehierarchical.blob.core.windows.net/test-filesystem-0a559601-f807-eabd-ce9b-e13c5ac29297?restype=container",
      "RequestMethod": "DELETE",
      "RequestHeaders": {
        "Authorization": "Sanitized",
        "traceparent": "00-29120c0f8f59be4b8f06bc06c864059e-6e592b4d2858b64a-00",
        "User-Agent": [
          "azsdk-net-Storage.Files.DataLake/12.0.0-dev.20200305.1",
          "(.NET Core 4.6.28325.01; Microsoft Windows 10.0.18363 )"
        ],
        "x-ms-client-request-id": "1b55ebcc-da79-285a-96ed-ce418c2dd223",
        "x-ms-date": "Thu, 05 Mar 2020 22:06:56 GMT",
        "x-ms-return-client-request-id": "true",
        "x-ms-version": "2019-10-10"
=======
        "x-ms-request-id": "9621523b-f01e-0012-12f9-093670000000",
        "x-ms-version": "2019-12-12"
      },
      "ResponseBody": [
        "\uFEFF\u003C?xml version=\u00221.0\u0022 encoding=\u0022utf-8\u0022?\u003E\u003CError\u003E\u003CCode\u003EConditionNotMet\u003C/Code\u003E\u003CMessage\u003EThe condition specified using HTTP conditional header(s) is not met.\n",
        "RequestId:9621523b-f01e-0012-12f9-093670000000\n",
        "Time:2020-04-03T20:52:56.9222866Z\u003C/Message\u003E\u003C/Error\u003E"
      ]
    },
    {
      "RequestUri": "http://seannsecanary.blob.core.windows.net/test-filesystem-0a559601-f807-eabd-ce9b-e13c5ac29297?restype=container",
      "RequestMethod": "DELETE",
      "RequestHeaders": {
        "Authorization": "Sanitized",
        "traceparent": "00-d1b0d3d395fe6f47b213d4f5a06c2361-2911b88d70c86749-00",
        "User-Agent": [
          "azsdk-net-Storage.Files.DataLake/12.1.0-dev.20200403.1",
          "(.NET Core 4.6.28325.01; Microsoft Windows 10.0.18362 )"
        ],
        "x-ms-client-request-id": "1b55ebcc-da79-285a-96ed-ce418c2dd223",
        "x-ms-date": "Fri, 03 Apr 2020 20:52:58 GMT",
        "x-ms-return-client-request-id": "true",
        "x-ms-version": "2019-12-12"
>>>>>>> 32e373e2
      },
      "RequestBody": null,
      "StatusCode": 202,
      "ResponseHeaders": {
        "Content-Length": "0",
<<<<<<< HEAD
        "Date": "Thu, 05 Mar 2020 22:06:56 GMT",
=======
        "Date": "Fri, 03 Apr 2020 20:52:56 GMT",
>>>>>>> 32e373e2
        "Server": [
          "Windows-Azure-Blob/1.0",
          "Microsoft-HTTPAPI/2.0"
        ],
        "x-ms-client-request-id": "1b55ebcc-da79-285a-96ed-ce418c2dd223",
<<<<<<< HEAD
        "x-ms-request-id": "33babd61-201e-002e-2e3a-f3c02c000000",
        "x-ms-version": "2019-10-10"
=======
        "x-ms-request-id": "96215244-f01e-0012-1af9-093670000000",
        "x-ms-version": "2019-12-12"
>>>>>>> 32e373e2
      },
      "ResponseBody": []
    },
    {
<<<<<<< HEAD
      "RequestUri": "https://seanstagehierarchical.blob.core.windows.net/test-filesystem-ef5d0363-08cf-7aec-0914-f468c1f7f712?restype=container",
      "RequestMethod": "PUT",
      "RequestHeaders": {
        "Authorization": "Sanitized",
        "traceparent": "00-be33a0315327da49862497de42d1bdb9-9cd359694bab8047-00",
        "User-Agent": [
          "azsdk-net-Storage.Files.DataLake/12.0.0-dev.20200305.1",
          "(.NET Core 4.6.28325.01; Microsoft Windows 10.0.18363 )"
        ],
        "x-ms-blob-public-access": "container",
        "x-ms-client-request-id": "8ebaf309-2f44-c4ae-ffda-1165e6f1679f",
        "x-ms-date": "Thu, 05 Mar 2020 22:06:56 GMT",
        "x-ms-return-client-request-id": "true",
        "x-ms-version": "2019-10-10"
=======
      "RequestUri": "http://seannsecanary.blob.core.windows.net/test-filesystem-ef5d0363-08cf-7aec-0914-f468c1f7f712?restype=container",
      "RequestMethod": "PUT",
      "RequestHeaders": {
        "Authorization": "Sanitized",
        "traceparent": "00-6153e36cf5693f408b1d802b3d628010-d6600e01a13d0b40-00",
        "User-Agent": [
          "azsdk-net-Storage.Files.DataLake/12.1.0-dev.20200403.1",
          "(.NET Core 4.6.28325.01; Microsoft Windows 10.0.18362 )"
        ],
        "x-ms-blob-public-access": "container",
        "x-ms-client-request-id": "8ebaf309-2f44-c4ae-ffda-1165e6f1679f",
        "x-ms-date": "Fri, 03 Apr 2020 20:52:58 GMT",
        "x-ms-return-client-request-id": "true",
        "x-ms-version": "2019-12-12"
>>>>>>> 32e373e2
      },
      "RequestBody": null,
      "StatusCode": 201,
      "ResponseHeaders": {
        "Content-Length": "0",
<<<<<<< HEAD
        "Date": "Thu, 05 Mar 2020 22:06:56 GMT",
        "ETag": "\u00220x8D7C151855F8931\u0022",
        "Last-Modified": "Thu, 05 Mar 2020 22:06:57 GMT",
=======
        "Date": "Fri, 03 Apr 2020 20:52:56 GMT",
        "ETag": "\u00220x8D7D810FCF63364\u0022",
        "Last-Modified": "Fri, 03 Apr 2020 20:52:57 GMT",
>>>>>>> 32e373e2
        "Server": [
          "Windows-Azure-Blob/1.0",
          "Microsoft-HTTPAPI/2.0"
        ],
        "x-ms-client-request-id": "8ebaf309-2f44-c4ae-ffda-1165e6f1679f",
<<<<<<< HEAD
        "x-ms-request-id": "589bf8b6-e01e-0021-463a-f3b640000000",
        "x-ms-version": "2019-10-10"
=======
        "x-ms-request-id": "96215251-f01e-0012-26f9-093670000000",
        "x-ms-version": "2019-12-12"
>>>>>>> 32e373e2
      },
      "ResponseBody": []
    },
    {
<<<<<<< HEAD
      "RequestUri": "https://seanstagehierarchical.dfs.core.windows.net/test-filesystem-ef5d0363-08cf-7aec-0914-f468c1f7f712/test-directory-6195bcf5-64a5-fe47-c2f8-017f95f28f93?resource=directory",
      "RequestMethod": "PUT",
      "RequestHeaders": {
        "Authorization": "Sanitized",
        "traceparent": "00-8c4267d74209e645a3b8cf8043c91a62-d56ba470181b874a-00",
        "User-Agent": [
          "azsdk-net-Storage.Files.DataLake/12.0.0-dev.20200305.1",
          "(.NET Core 4.6.28325.01; Microsoft Windows 10.0.18363 )"
        ],
        "x-ms-client-request-id": "2e04d4e8-73e0-a513-acbb-cb4c2d2f2f0d",
        "x-ms-date": "Thu, 05 Mar 2020 22:06:57 GMT",
        "x-ms-return-client-request-id": "true",
        "x-ms-version": "2019-10-10"
=======
      "RequestUri": "http://seannsecanary.dfs.core.windows.net/test-filesystem-ef5d0363-08cf-7aec-0914-f468c1f7f712/test-directory-6195bcf5-64a5-fe47-c2f8-017f95f28f93?resource=directory",
      "RequestMethod": "PUT",
      "RequestHeaders": {
        "Authorization": "Sanitized",
        "traceparent": "00-4bd759b8d90c7e48b48e0a1cd2bf9e1a-b7377626ee2c274d-00",
        "User-Agent": [
          "azsdk-net-Storage.Files.DataLake/12.1.0-dev.20200403.1",
          "(.NET Core 4.6.28325.01; Microsoft Windows 10.0.18362 )"
        ],
        "x-ms-client-request-id": "2e04d4e8-73e0-a513-acbb-cb4c2d2f2f0d",
        "x-ms-date": "Fri, 03 Apr 2020 20:52:58 GMT",
        "x-ms-return-client-request-id": "true",
        "x-ms-version": "2019-12-12"
>>>>>>> 32e373e2
      },
      "RequestBody": null,
      "StatusCode": 201,
      "ResponseHeaders": {
        "Content-Length": "0",
<<<<<<< HEAD
        "Date": "Thu, 05 Mar 2020 22:06:57 GMT",
        "ETag": "\u00220x8D7C15185905A5A\u0022",
        "Last-Modified": "Thu, 05 Mar 2020 22:06:57 GMT",
=======
        "Date": "Fri, 03 Apr 2020 20:52:56 GMT",
        "ETag": "\u00220x8D7D810FD0DAEEE\u0022",
        "Last-Modified": "Fri, 03 Apr 2020 20:52:57 GMT",
>>>>>>> 32e373e2
        "Server": [
          "Windows-Azure-HDFS/1.0",
          "Microsoft-HTTPAPI/2.0"
        ],
        "x-ms-client-request-id": "2e04d4e8-73e0-a513-acbb-cb4c2d2f2f0d",
<<<<<<< HEAD
        "x-ms-request-id": "9ce3a4cd-a01f-001f-0a3a-f3213f000000",
        "x-ms-version": "2019-10-10"
=======
        "x-ms-request-id": "fa43fa6d-201f-0097-3ef9-091bad000000",
        "x-ms-version": "2019-12-12"
>>>>>>> 32e373e2
      },
      "ResponseBody": []
    },
    {
<<<<<<< HEAD
      "RequestUri": "https://seanstagehierarchical.blob.core.windows.net/test-filesystem-ef5d0363-08cf-7aec-0914-f468c1f7f712/test-directory-6195bcf5-64a5-fe47-c2f8-017f95f28f93",
=======
      "RequestUri": "http://seannsecanary.blob.core.windows.net/test-filesystem-ef5d0363-08cf-7aec-0914-f468c1f7f712/test-directory-6195bcf5-64a5-fe47-c2f8-017f95f28f93",
>>>>>>> 32e373e2
      "RequestMethod": "HEAD",
      "RequestHeaders": {
        "Authorization": "Sanitized",
        "User-Agent": [
<<<<<<< HEAD
          "azsdk-net-Storage.Files.DataLake/12.0.0-dev.20200305.1",
          "(.NET Core 4.6.28325.01; Microsoft Windows 10.0.18363 )"
        ],
        "x-ms-client-request-id": "d5b66194-d4b5-4f69-7178-40c88d31af67",
        "x-ms-date": "Thu, 05 Mar 2020 22:06:57 GMT",
        "x-ms-return-client-request-id": "true",
        "x-ms-version": "2019-10-10"
=======
          "azsdk-net-Storage.Files.DataLake/12.1.0-dev.20200403.1",
          "(.NET Core 4.6.28325.01; Microsoft Windows 10.0.18362 )"
        ],
        "x-ms-client-request-id": "d5b66194-d4b5-4f69-7178-40c88d31af67",
        "x-ms-date": "Fri, 03 Apr 2020 20:52:58 GMT",
        "x-ms-return-client-request-id": "true",
        "x-ms-version": "2019-12-12"
>>>>>>> 32e373e2
      },
      "RequestBody": null,
      "StatusCode": 200,
      "ResponseHeaders": {
        "Accept-Ranges": "bytes",
        "Content-Length": "0",
        "Content-Type": "application/octet-stream",
<<<<<<< HEAD
        "Date": "Thu, 05 Mar 2020 22:06:56 GMT",
        "ETag": "\u00220x8D7C15185905A5A\u0022",
        "Last-Modified": "Thu, 05 Mar 2020 22:06:57 GMT",
=======
        "Date": "Fri, 03 Apr 2020 20:52:56 GMT",
        "ETag": "\u00220x8D7D810FD0DAEEE\u0022",
        "Last-Modified": "Fri, 03 Apr 2020 20:52:57 GMT",
>>>>>>> 32e373e2
        "Server": [
          "Windows-Azure-Blob/1.0",
          "Microsoft-HTTPAPI/2.0"
        ],
        "x-ms-access-tier": "Hot",
        "x-ms-access-tier-inferred": "true",
        "x-ms-blob-type": "BlockBlob",
        "x-ms-client-request-id": "d5b66194-d4b5-4f69-7178-40c88d31af67",
<<<<<<< HEAD
        "x-ms-creation-time": "Thu, 05 Mar 2020 22:06:57 GMT",
        "x-ms-lease-state": "available",
        "x-ms-lease-status": "unlocked",
        "x-ms-meta-hdi_isfolder": "true",
        "x-ms-request-id": "589bf8ba-e01e-0021-473a-f3b640000000",
        "x-ms-server-encrypted": "true",
        "x-ms-version": "2019-10-10"
=======
        "x-ms-creation-time": "Fri, 03 Apr 2020 20:52:57 GMT",
        "x-ms-lease-state": "available",
        "x-ms-lease-status": "unlocked",
        "x-ms-meta-hdi_isfolder": "true",
        "x-ms-request-id": "9621526b-f01e-0012-3ef9-093670000000",
        "x-ms-server-encrypted": "true",
        "x-ms-version": "2019-12-12"
>>>>>>> 32e373e2
      },
      "ResponseBody": []
    },
    {
<<<<<<< HEAD
      "RequestUri": "https://seanstagehierarchical.blob.core.windows.net/test-filesystem-ef5d0363-08cf-7aec-0914-f468c1f7f712/test-directory-6195bcf5-64a5-fe47-c2f8-017f95f28f93?comp=lease",
      "RequestMethod": "PUT",
      "RequestHeaders": {
        "Authorization": "Sanitized",
        "traceparent": "00-f7fee41dd9152144b8b33c7ceb18399e-0043798e5fabef44-00",
        "User-Agent": [
          "azsdk-net-Storage.Files.DataLake/12.0.0-dev.20200305.1",
          "(.NET Core 4.6.28325.01; Microsoft Windows 10.0.18363 )"
        ],
        "x-ms-client-request-id": "944c98c8-d68f-a432-9c48-4f7520eb3ef7",
        "x-ms-date": "Thu, 05 Mar 2020 22:06:57 GMT",
=======
      "RequestUri": "http://seannsecanary.blob.core.windows.net/test-filesystem-ef5d0363-08cf-7aec-0914-f468c1f7f712/test-directory-6195bcf5-64a5-fe47-c2f8-017f95f28f93?comp=lease",
      "RequestMethod": "PUT",
      "RequestHeaders": {
        "Authorization": "Sanitized",
        "traceparent": "00-17c5e3bd25a68c49b6df00edf9775b5e-ff35c937e91ae54e-00",
        "User-Agent": [
          "azsdk-net-Storage.Files.DataLake/12.1.0-dev.20200403.1",
          "(.NET Core 4.6.28325.01; Microsoft Windows 10.0.18362 )"
        ],
        "x-ms-client-request-id": "944c98c8-d68f-a432-9c48-4f7520eb3ef7",
        "x-ms-date": "Fri, 03 Apr 2020 20:52:58 GMT",
>>>>>>> 32e373e2
        "x-ms-lease-action": "acquire",
        "x-ms-lease-duration": "15",
        "x-ms-proposed-lease-id": "aa267d4b-9992-8c62-ee17-e5e1f545abe7",
        "x-ms-return-client-request-id": "true",
<<<<<<< HEAD
        "x-ms-version": "2019-10-10"
=======
        "x-ms-version": "2019-12-12"
>>>>>>> 32e373e2
      },
      "RequestBody": null,
      "StatusCode": 201,
      "ResponseHeaders": {
        "Content-Length": "0",
<<<<<<< HEAD
        "Date": "Thu, 05 Mar 2020 22:06:57 GMT",
        "ETag": "\u00220x8D7C15185905A5A\u0022",
        "Last-Modified": "Thu, 05 Mar 2020 22:06:57 GMT",
=======
        "Date": "Fri, 03 Apr 2020 20:52:56 GMT",
        "ETag": "\u00220x8D7D810FD0DAEEE\u0022",
        "Last-Modified": "Fri, 03 Apr 2020 20:52:57 GMT",
>>>>>>> 32e373e2
        "Server": [
          "Windows-Azure-Blob/1.0",
          "Microsoft-HTTPAPI/2.0"
        ],
        "x-ms-client-request-id": "944c98c8-d68f-a432-9c48-4f7520eb3ef7",
        "x-ms-lease-id": "aa267d4b-9992-8c62-ee17-e5e1f545abe7",
<<<<<<< HEAD
        "x-ms-request-id": "589bf8c0-e01e-0021-4b3a-f3b640000000",
        "x-ms-version": "2019-10-10"
=======
        "x-ms-request-id": "96215274-f01e-0012-45f9-093670000000",
        "x-ms-version": "2019-12-12"
>>>>>>> 32e373e2
      },
      "ResponseBody": []
    },
    {
<<<<<<< HEAD
      "RequestUri": "https://seanstagehierarchical.blob.core.windows.net/test-filesystem-ef5d0363-08cf-7aec-0914-f468c1f7f712/test-directory-6195bcf5-64a5-fe47-c2f8-017f95f28f93?comp=lease",
      "RequestMethod": "PUT",
      "RequestHeaders": {
        "Authorization": "Sanitized",
        "If-None-Match": "\u00220x8D7C15185905A5A\u0022",
        "traceparent": "00-19d78c7b62ecce41895e1368fb33896a-c55df1b27014684d-00",
        "User-Agent": [
          "azsdk-net-Storage.Files.DataLake/12.0.0-dev.20200305.1",
          "(.NET Core 4.6.28325.01; Microsoft Windows 10.0.18363 )"
        ],
        "x-ms-client-request-id": "f400d48a-1be5-38d8-b12d-8c4f1eaac9df",
        "x-ms-date": "Thu, 05 Mar 2020 22:06:58 GMT",
        "x-ms-lease-action": "break",
        "x-ms-return-client-request-id": "true",
        "x-ms-version": "2019-10-10"
=======
      "RequestUri": "http://seannsecanary.blob.core.windows.net/test-filesystem-ef5d0363-08cf-7aec-0914-f468c1f7f712/test-directory-6195bcf5-64a5-fe47-c2f8-017f95f28f93?comp=lease",
      "RequestMethod": "PUT",
      "RequestHeaders": {
        "Authorization": "Sanitized",
        "If-None-Match": "\u00220x8D7D810FD0DAEEE\u0022",
        "traceparent": "00-1dec40d46820ca4c81e57d86632f4c70-a1bda9a40b53fc41-00",
        "User-Agent": [
          "azsdk-net-Storage.Files.DataLake/12.1.0-dev.20200403.1",
          "(.NET Core 4.6.28325.01; Microsoft Windows 10.0.18362 )"
        ],
        "x-ms-client-request-id": "f400d48a-1be5-38d8-b12d-8c4f1eaac9df",
        "x-ms-date": "Fri, 03 Apr 2020 20:52:58 GMT",
        "x-ms-lease-action": "break",
        "x-ms-return-client-request-id": "true",
        "x-ms-version": "2019-12-12"
>>>>>>> 32e373e2
      },
      "RequestBody": null,
      "StatusCode": 412,
      "ResponseHeaders": {
        "Content-Length": "252",
        "Content-Type": "application/xml",
<<<<<<< HEAD
        "Date": "Thu, 05 Mar 2020 22:06:57 GMT",
=======
        "Date": "Fri, 03 Apr 2020 20:52:56 GMT",
>>>>>>> 32e373e2
        "Server": [
          "Windows-Azure-Blob/1.0",
          "Microsoft-HTTPAPI/2.0"
        ],
        "x-ms-client-request-id": "f400d48a-1be5-38d8-b12d-8c4f1eaac9df",
        "x-ms-error-code": "ConditionNotMet",
<<<<<<< HEAD
        "x-ms-request-id": "589bf8c2-e01e-0021-4c3a-f3b640000000",
        "x-ms-version": "2019-10-10"
      },
      "ResponseBody": [
        "\uFEFF\u003C?xml version=\u00221.0\u0022 encoding=\u0022utf-8\u0022?\u003E\u003CError\u003E\u003CCode\u003EConditionNotMet\u003C/Code\u003E\u003CMessage\u003EThe condition specified using HTTP conditional header(s) is not met.\n",
        "RequestId:589bf8c2-e01e-0021-4c3a-f3b640000000\n",
        "Time:2020-03-05T22:06:58.0187010Z\u003C/Message\u003E\u003C/Error\u003E"
      ]
    },
    {
      "RequestUri": "https://seanstagehierarchical.blob.core.windows.net/test-filesystem-ef5d0363-08cf-7aec-0914-f468c1f7f712?restype=container",
      "RequestMethod": "DELETE",
      "RequestHeaders": {
        "Authorization": "Sanitized",
        "traceparent": "00-12dd2b42587dd34ab750eb6de4911ac0-8c505f9219b1d445-00",
        "User-Agent": [
          "azsdk-net-Storage.Files.DataLake/12.0.0-dev.20200305.1",
          "(.NET Core 4.6.28325.01; Microsoft Windows 10.0.18363 )"
        ],
        "x-ms-client-request-id": "4cebbf71-4aea-ee12-e138-08819b650797",
        "x-ms-date": "Thu, 05 Mar 2020 22:06:58 GMT",
        "x-ms-return-client-request-id": "true",
        "x-ms-version": "2019-10-10"
=======
        "x-ms-request-id": "96215279-f01e-0012-49f9-093670000000",
        "x-ms-version": "2019-12-12"
      },
      "ResponseBody": [
        "\uFEFF\u003C?xml version=\u00221.0\u0022 encoding=\u0022utf-8\u0022?\u003E\u003CError\u003E\u003CCode\u003EConditionNotMet\u003C/Code\u003E\u003CMessage\u003EThe condition specified using HTTP conditional header(s) is not met.\n",
        "RequestId:96215279-f01e-0012-49f9-093670000000\n",
        "Time:2020-04-03T20:52:57.5257168Z\u003C/Message\u003E\u003C/Error\u003E"
      ]
    },
    {
      "RequestUri": "http://seannsecanary.blob.core.windows.net/test-filesystem-ef5d0363-08cf-7aec-0914-f468c1f7f712?restype=container",
      "RequestMethod": "DELETE",
      "RequestHeaders": {
        "Authorization": "Sanitized",
        "traceparent": "00-bffe3248927d05408128fac87a1be480-4431d6f1450f1549-00",
        "User-Agent": [
          "azsdk-net-Storage.Files.DataLake/12.1.0-dev.20200403.1",
          "(.NET Core 4.6.28325.01; Microsoft Windows 10.0.18362 )"
        ],
        "x-ms-client-request-id": "4cebbf71-4aea-ee12-e138-08819b650797",
        "x-ms-date": "Fri, 03 Apr 2020 20:52:59 GMT",
        "x-ms-return-client-request-id": "true",
        "x-ms-version": "2019-12-12"
>>>>>>> 32e373e2
      },
      "RequestBody": null,
      "StatusCode": 202,
      "ResponseHeaders": {
        "Content-Length": "0",
<<<<<<< HEAD
        "Date": "Thu, 05 Mar 2020 22:06:57 GMT",
=======
        "Date": "Fri, 03 Apr 2020 20:52:56 GMT",
>>>>>>> 32e373e2
        "Server": [
          "Windows-Azure-Blob/1.0",
          "Microsoft-HTTPAPI/2.0"
        ],
        "x-ms-client-request-id": "4cebbf71-4aea-ee12-e138-08819b650797",
<<<<<<< HEAD
        "x-ms-request-id": "589bf8c4-e01e-0021-4d3a-f3b640000000",
        "x-ms-version": "2019-10-10"
=======
        "x-ms-request-id": "96215280-f01e-0012-50f9-093670000000",
        "x-ms-version": "2019-12-12"
>>>>>>> 32e373e2
      },
      "ResponseBody": []
    }
  ],
  "Variables": {
<<<<<<< HEAD
    "DateTimeOffsetNow": "2020-03-05T14:06:54.0018095-08:00",
    "RandomSeed": "303947320",
    "Storage_TestConfigHierarchicalNamespace": "NamespaceTenant\nseanstagehierarchical\nU2FuaXRpemVk\nhttps://seanstagehierarchical.blob.core.windows.net\nhttp://seanstagehierarchical.file.core.windows.net\nhttp://seanstagehierarchical.queue.core.windows.net\nhttp://seanstagehierarchical.table.core.windows.net\n\n\n\n\nhttp://seanstagehierarchical-secondary.blob.core.windows.net\nhttp://seanstagehierarchical-secondary.file.core.windows.net\nhttp://seanstagehierarchical-secondary.queue.core.windows.net\nhttp://seanstagehierarchical-secondary.table.core.windows.net\n68390a19-a643-458b-b726-408abf67b4fc\nSanitized\n72f988bf-86f1-41af-91ab-2d7cd011db47\nhttps://login.microsoftonline.com/\nCloud\nBlobEndpoint=https://seanstagehierarchical.blob.core.windows.net/;QueueEndpoint=http://seanstagehierarchical.queue.core.windows.net/;FileEndpoint=http://seanstagehierarchical.file.core.windows.net/;BlobSecondaryEndpoint=http://seanstagehierarchical-secondary.blob.core.windows.net/;QueueSecondaryEndpoint=http://seanstagehierarchical-secondary.queue.core.windows.net/;FileSecondaryEndpoint=http://seanstagehierarchical-secondary.file.core.windows.net/;AccountName=seanstagehierarchical;AccountKey=Sanitized\n"
=======
    "DateTimeOffsetNow": "2020-04-03T13:52:57.1784843-07:00",
    "RandomSeed": "303947320",
    "Storage_TestConfigHierarchicalNamespace": "NamespaceTenant\nseannsecanary\nU2FuaXRpemVk\nhttp://seannsecanary.blob.core.windows.net\nhttp://seannsecanary.file.core.windows.net\nhttp://seannsecanary.queue.core.windows.net\nhttp://seannsecanary.table.core.windows.net\n\n\n\n\nhttp://seannsecanary-secondary.blob.core.windows.net\nhttp://seannsecanary-secondary.file.core.windows.net\nhttp://seannsecanary-secondary.queue.core.windows.net\nhttp://seannsecanary-secondary.table.core.windows.net\n68390a19-a643-458b-b726-408abf67b4fc\nSanitized\n72f988bf-86f1-41af-91ab-2d7cd011db47\nhttps://login.microsoftonline.com/\nCloud\nBlobEndpoint=http://seannsecanary.blob.core.windows.net/;QueueEndpoint=http://seannsecanary.queue.core.windows.net/;FileEndpoint=http://seannsecanary.file.core.windows.net/;BlobSecondaryEndpoint=http://seannsecanary-secondary.blob.core.windows.net/;QueueSecondaryEndpoint=http://seannsecanary-secondary.queue.core.windows.net/;FileSecondaryEndpoint=http://seannsecanary-secondary.file.core.windows.net/;AccountName=seannsecanary;AccountKey=Sanitized\n"
>>>>>>> 32e373e2
  }
}<|MERGE_RESOLUTION|>--- conflicted
+++ resolved
@@ -1,208 +1,107 @@
 {
   "Entries": [
     {
-<<<<<<< HEAD
-      "RequestUri": "https://seanstagehierarchical.blob.core.windows.net/test-filesystem-2675ef10-7d6d-3ecd-5533-c214c8d470f4?restype=container",
-      "RequestMethod": "PUT",
-      "RequestHeaders": {
-        "Authorization": "Sanitized",
-        "traceparent": "00-1ae7ad7c2ec03642b3efa0ee1c684820-fc68ff1d656cf148-00",
-        "User-Agent": [
-          "azsdk-net-Storage.Files.DataLake/12.0.0-dev.20200305.1",
-          "(.NET Core 4.6.28325.01; Microsoft Windows 10.0.18363 )"
+      "RequestUri": "http://seannsecanary.blob.core.windows.net/test-filesystem-2675ef10-7d6d-3ecd-5533-c214c8d470f4?restype=container",
+      "RequestMethod": "PUT",
+      "RequestHeaders": {
+        "Authorization": "Sanitized",
+        "traceparent": "00-51b2c097b4e9d54fa5b5833aced0da84-a076553795e69642-00",
+        "User-Agent": [
+          "azsdk-net-Storage.Files.DataLake/12.1.0-dev.20200403.1",
+          "(.NET Core 4.6.28325.01; Microsoft Windows 10.0.18362 )"
         ],
         "x-ms-blob-public-access": "container",
         "x-ms-client-request-id": "df2ce5b0-577e-4f43-6141-01fcd9897e2a",
-        "x-ms-date": "Thu, 05 Mar 2020 22:06:54 GMT",
-        "x-ms-return-client-request-id": "true",
-        "x-ms-version": "2019-10-10"
-=======
-      "RequestUri": "http://seannsecanary.blob.core.windows.net/test-filesystem-2675ef10-7d6d-3ecd-5533-c214c8d470f4?restype=container",
-      "RequestMethod": "PUT",
-      "RequestHeaders": {
-        "Authorization": "Sanitized",
-        "traceparent": "00-51b2c097b4e9d54fa5b5833aced0da84-a076553795e69642-00",
-        "User-Agent": [
-          "azsdk-net-Storage.Files.DataLake/12.1.0-dev.20200403.1",
-          "(.NET Core 4.6.28325.01; Microsoft Windows 10.0.18362 )"
-        ],
-        "x-ms-blob-public-access": "container",
-        "x-ms-client-request-id": "df2ce5b0-577e-4f43-6141-01fcd9897e2a",
-        "x-ms-date": "Fri, 03 Apr 2020 20:52:57 GMT",
-        "x-ms-return-client-request-id": "true",
-        "x-ms-version": "2019-12-12"
->>>>>>> 32e373e2
-      },
-      "RequestBody": null,
-      "StatusCode": 201,
-      "ResponseHeaders": {
-        "Content-Length": "0",
-<<<<<<< HEAD
-        "Date": "Thu, 05 Mar 2020 22:06:53 GMT",
-        "ETag": "\u00220x8D7C15183AF2BEA\u0022",
-        "Last-Modified": "Thu, 05 Mar 2020 22:06:54 GMT",
-=======
+        "x-ms-date": "Fri, 03 Apr 2020 20:52:57 GMT",
+        "x-ms-return-client-request-id": "true",
+        "x-ms-version": "2019-12-12"
+      },
+      "RequestBody": null,
+      "StatusCode": 201,
+      "ResponseHeaders": {
+        "Content-Length": "0",
         "Date": "Fri, 03 Apr 2020 20:52:54 GMT",
         "ETag": "\u00220x8D7D810FC229000\u0022",
         "Last-Modified": "Fri, 03 Apr 2020 20:52:55 GMT",
->>>>>>> 32e373e2
         "Server": [
           "Windows-Azure-Blob/1.0",
           "Microsoft-HTTPAPI/2.0"
         ],
         "x-ms-client-request-id": "df2ce5b0-577e-4f43-6141-01fcd9897e2a",
-<<<<<<< HEAD
-        "x-ms-request-id": "80951cbf-a01e-0020-733a-f3e99c000000",
-        "x-ms-version": "2019-10-10"
-=======
         "x-ms-request-id": "962151b2-f01e-0012-20f9-093670000000",
         "x-ms-version": "2019-12-12"
->>>>>>> 32e373e2
-      },
-      "ResponseBody": []
-    },
-    {
-<<<<<<< HEAD
-      "RequestUri": "https://seanstagehierarchical.dfs.core.windows.net/test-filesystem-2675ef10-7d6d-3ecd-5533-c214c8d470f4/test-directory-fb45eeca-de29-d077-fd75-f37e20e13271?resource=directory",
-      "RequestMethod": "PUT",
-      "RequestHeaders": {
-        "Authorization": "Sanitized",
-        "traceparent": "00-3b9a5d893e740a4e95d8581309e7d3fb-7eb5afeccaa8844a-00",
-        "User-Agent": [
-          "azsdk-net-Storage.Files.DataLake/12.0.0-dev.20200305.1",
-          "(.NET Core 4.6.28325.01; Microsoft Windows 10.0.18363 )"
+      },
+      "ResponseBody": []
+    },
+    {
+      "RequestUri": "http://seannsecanary.dfs.core.windows.net/test-filesystem-2675ef10-7d6d-3ecd-5533-c214c8d470f4/test-directory-fb45eeca-de29-d077-fd75-f37e20e13271?resource=directory",
+      "RequestMethod": "PUT",
+      "RequestHeaders": {
+        "Authorization": "Sanitized",
+        "traceparent": "00-70867fc65165ef4182c12598527f450d-02067abdc35c9d47-00",
+        "User-Agent": [
+          "azsdk-net-Storage.Files.DataLake/12.1.0-dev.20200403.1",
+          "(.NET Core 4.6.28325.01; Microsoft Windows 10.0.18362 )"
         ],
         "x-ms-client-request-id": "1d213370-389e-d171-6e5c-e20964c42f7f",
-        "x-ms-date": "Thu, 05 Mar 2020 22:06:54 GMT",
-        "x-ms-return-client-request-id": "true",
-        "x-ms-version": "2019-10-10"
-=======
-      "RequestUri": "http://seannsecanary.dfs.core.windows.net/test-filesystem-2675ef10-7d6d-3ecd-5533-c214c8d470f4/test-directory-fb45eeca-de29-d077-fd75-f37e20e13271?resource=directory",
-      "RequestMethod": "PUT",
-      "RequestHeaders": {
-        "Authorization": "Sanitized",
-        "traceparent": "00-70867fc65165ef4182c12598527f450d-02067abdc35c9d47-00",
-        "User-Agent": [
-          "azsdk-net-Storage.Files.DataLake/12.1.0-dev.20200403.1",
-          "(.NET Core 4.6.28325.01; Microsoft Windows 10.0.18362 )"
-        ],
-        "x-ms-client-request-id": "1d213370-389e-d171-6e5c-e20964c42f7f",
-        "x-ms-date": "Fri, 03 Apr 2020 20:52:57 GMT",
-        "x-ms-return-client-request-id": "true",
-        "x-ms-version": "2019-12-12"
->>>>>>> 32e373e2
-      },
-      "RequestBody": null,
-      "StatusCode": 201,
-      "ResponseHeaders": {
-        "Content-Length": "0",
-<<<<<<< HEAD
-        "Date": "Thu, 05 Mar 2020 22:06:53 GMT",
-        "ETag": "\u00220x8D7C15183E27542\u0022",
-        "Last-Modified": "Thu, 05 Mar 2020 22:06:54 GMT",
-=======
+        "x-ms-date": "Fri, 03 Apr 2020 20:52:57 GMT",
+        "x-ms-return-client-request-id": "true",
+        "x-ms-version": "2019-12-12"
+      },
+      "RequestBody": null,
+      "StatusCode": 201,
+      "ResponseHeaders": {
+        "Content-Length": "0",
         "Date": "Fri, 03 Apr 2020 20:52:55 GMT",
         "ETag": "\u00220x8D7D810FC30CFD7\u0022",
         "Last-Modified": "Fri, 03 Apr 2020 20:52:55 GMT",
->>>>>>> 32e373e2
         "Server": [
           "Windows-Azure-HDFS/1.0",
           "Microsoft-HTTPAPI/2.0"
         ],
         "x-ms-client-request-id": "1d213370-389e-d171-6e5c-e20964c42f7f",
-<<<<<<< HEAD
-        "x-ms-request-id": "6c2554d6-a01f-0020-113a-f3e99c000000",
-        "x-ms-version": "2019-10-10"
-=======
         "x-ms-request-id": "fa43fa6a-201f-0097-3bf9-091bad000000",
         "x-ms-version": "2019-12-12"
->>>>>>> 32e373e2
-      },
-      "ResponseBody": []
-    },
-    {
-<<<<<<< HEAD
-      "RequestUri": "https://seanstagehierarchical.blob.core.windows.net/test-filesystem-2675ef10-7d6d-3ecd-5533-c214c8d470f4/test-directory-fb45eeca-de29-d077-fd75-f37e20e13271?comp=lease",
-      "RequestMethod": "PUT",
-      "RequestHeaders": {
-        "Authorization": "Sanitized",
-        "traceparent": "00-b794b3aa8ad3aa4e91dbae4ba844c1db-3b9a312969a5734a-00",
-        "User-Agent": [
-          "azsdk-net-Storage.Files.DataLake/12.0.0-dev.20200305.1",
-          "(.NET Core 4.6.28325.01; Microsoft Windows 10.0.18363 )"
+      },
+      "ResponseBody": []
+    },
+    {
+      "RequestUri": "http://seannsecanary.blob.core.windows.net/test-filesystem-2675ef10-7d6d-3ecd-5533-c214c8d470f4/test-directory-fb45eeca-de29-d077-fd75-f37e20e13271?comp=lease",
+      "RequestMethod": "PUT",
+      "RequestHeaders": {
+        "Authorization": "Sanitized",
+        "traceparent": "00-67ac89dc2fd5e7468a82c35781c5742f-fef53f332bf46047-00",
+        "User-Agent": [
+          "azsdk-net-Storage.Files.DataLake/12.1.0-dev.20200403.1",
+          "(.NET Core 4.6.28325.01; Microsoft Windows 10.0.18362 )"
         ],
         "x-ms-client-request-id": "ae73ef58-74f8-d584-b0e7-a4aa94cf6378",
-        "x-ms-date": "Thu, 05 Mar 2020 22:06:54 GMT",
-=======
-      "RequestUri": "http://seannsecanary.blob.core.windows.net/test-filesystem-2675ef10-7d6d-3ecd-5533-c214c8d470f4/test-directory-fb45eeca-de29-d077-fd75-f37e20e13271?comp=lease",
-      "RequestMethod": "PUT",
-      "RequestHeaders": {
-        "Authorization": "Sanitized",
-        "traceparent": "00-67ac89dc2fd5e7468a82c35781c5742f-fef53f332bf46047-00",
-        "User-Agent": [
-          "azsdk-net-Storage.Files.DataLake/12.1.0-dev.20200403.1",
-          "(.NET Core 4.6.28325.01; Microsoft Windows 10.0.18362 )"
-        ],
-        "x-ms-client-request-id": "ae73ef58-74f8-d584-b0e7-a4aa94cf6378",
-        "x-ms-date": "Fri, 03 Apr 2020 20:52:57 GMT",
->>>>>>> 32e373e2
+        "x-ms-date": "Fri, 03 Apr 2020 20:52:57 GMT",
         "x-ms-lease-action": "acquire",
         "x-ms-lease-duration": "15",
         "x-ms-proposed-lease-id": "b1fd900e-9b24-3982-78f4-a4a16ef59107",
         "x-ms-return-client-request-id": "true",
-<<<<<<< HEAD
-        "x-ms-version": "2019-10-10"
-=======
-        "x-ms-version": "2019-12-12"
->>>>>>> 32e373e2
-      },
-      "RequestBody": null,
-      "StatusCode": 201,
-      "ResponseHeaders": {
-        "Content-Length": "0",
-<<<<<<< HEAD
-        "Date": "Thu, 05 Mar 2020 22:06:53 GMT",
-        "ETag": "\u00220x8D7C15183E27542\u0022",
-        "Last-Modified": "Thu, 05 Mar 2020 22:06:54 GMT",
-=======
+        "x-ms-version": "2019-12-12"
+      },
+      "RequestBody": null,
+      "StatusCode": 201,
+      "ResponseHeaders": {
+        "Content-Length": "0",
         "Date": "Fri, 03 Apr 2020 20:52:55 GMT",
         "ETag": "\u00220x8D7D810FC30CFD7\u0022",
         "Last-Modified": "Fri, 03 Apr 2020 20:52:55 GMT",
->>>>>>> 32e373e2
         "Server": [
           "Windows-Azure-Blob/1.0",
           "Microsoft-HTTPAPI/2.0"
         ],
         "x-ms-client-request-id": "ae73ef58-74f8-d584-b0e7-a4aa94cf6378",
         "x-ms-lease-id": "b1fd900e-9b24-3982-78f4-a4a16ef59107",
-<<<<<<< HEAD
-        "x-ms-request-id": "80951cc2-a01e-0020-753a-f3e99c000000",
-        "x-ms-version": "2019-10-10"
-=======
         "x-ms-request-id": "962151c0-f01e-0012-2cf9-093670000000",
         "x-ms-version": "2019-12-12"
->>>>>>> 32e373e2
-      },
-      "ResponseBody": []
-    },
-    {
-<<<<<<< HEAD
-      "RequestUri": "https://seanstagehierarchical.blob.core.windows.net/test-filesystem-2675ef10-7d6d-3ecd-5533-c214c8d470f4/test-directory-fb45eeca-de29-d077-fd75-f37e20e13271?comp=lease",
-      "RequestMethod": "PUT",
-      "RequestHeaders": {
-        "Authorization": "Sanitized",
-        "If-Modified-Since": "Fri, 06 Mar 2020 22:06:54 GMT",
-        "traceparent": "00-9bccd009e519f8499cabc643a6316d69-5cec4a3783384d4f-00",
-        "User-Agent": [
-          "azsdk-net-Storage.Files.DataLake/12.0.0-dev.20200305.1",
-          "(.NET Core 4.6.28325.01; Microsoft Windows 10.0.18363 )"
-        ],
-        "x-ms-client-request-id": "7e491007-e382-d90e-c538-3cd8702831e6",
-        "x-ms-date": "Thu, 05 Mar 2020 22:06:54 GMT",
-        "x-ms-lease-action": "break",
-        "x-ms-return-client-request-id": "true",
-        "x-ms-version": "2019-10-10"
-=======
+      },
+      "ResponseBody": []
+    },
+    {
       "RequestUri": "http://seannsecanary.blob.core.windows.net/test-filesystem-2675ef10-7d6d-3ecd-5533-c214c8d470f4/test-directory-fb45eeca-de29-d077-fd75-f37e20e13271?comp=lease",
       "RequestMethod": "PUT",
       "RequestHeaders": {
@@ -218,49 +117,19 @@
         "x-ms-lease-action": "break",
         "x-ms-return-client-request-id": "true",
         "x-ms-version": "2019-12-12"
->>>>>>> 32e373e2
       },
       "RequestBody": null,
       "StatusCode": 412,
       "ResponseHeaders": {
         "Content-Length": "252",
         "Content-Type": "application/xml",
-<<<<<<< HEAD
-        "Date": "Thu, 05 Mar 2020 22:06:53 GMT",
-=======
-        "Date": "Fri, 03 Apr 2020 20:52:55 GMT",
->>>>>>> 32e373e2
+        "Date": "Fri, 03 Apr 2020 20:52:55 GMT",
         "Server": [
           "Windows-Azure-Blob/1.0",
           "Microsoft-HTTPAPI/2.0"
         ],
         "x-ms-client-request-id": "7e491007-e382-d90e-c538-3cd8702831e6",
         "x-ms-error-code": "ConditionNotMet",
-<<<<<<< HEAD
-        "x-ms-request-id": "80951cc5-a01e-0020-773a-f3e99c000000",
-        "x-ms-version": "2019-10-10"
-      },
-      "ResponseBody": [
-        "\uFEFF\u003C?xml version=\u00221.0\u0022 encoding=\u0022utf-8\u0022?\u003E\u003CError\u003E\u003CCode\u003EConditionNotMet\u003C/Code\u003E\u003CMessage\u003EThe condition specified using HTTP conditional header(s) is not met.\n",
-        "RequestId:80951cc5-a01e-0020-773a-f3e99c000000\n",
-        "Time:2020-03-05T22:06:54.7226299Z\u003C/Message\u003E\u003C/Error\u003E"
-      ]
-    },
-    {
-      "RequestUri": "https://seanstagehierarchical.blob.core.windows.net/test-filesystem-2675ef10-7d6d-3ecd-5533-c214c8d470f4?restype=container",
-      "RequestMethod": "DELETE",
-      "RequestHeaders": {
-        "Authorization": "Sanitized",
-        "traceparent": "00-5df818502b72564dba89ea1973a28bd8-0415d7796a4c364c-00",
-        "User-Agent": [
-          "azsdk-net-Storage.Files.DataLake/12.0.0-dev.20200305.1",
-          "(.NET Core 4.6.28325.01; Microsoft Windows 10.0.18363 )"
-        ],
-        "x-ms-client-request-id": "83a2995c-e486-e7f6-cce0-547c06e68895",
-        "x-ms-date": "Thu, 05 Mar 2020 22:06:54 GMT",
-        "x-ms-return-client-request-id": "true",
-        "x-ms-version": "2019-10-10"
-=======
         "x-ms-request-id": "962151c5-f01e-0012-30f9-093670000000",
         "x-ms-version": "2019-12-12"
       },
@@ -284,235 +153,124 @@
         "x-ms-date": "Fri, 03 Apr 2020 20:52:57 GMT",
         "x-ms-return-client-request-id": "true",
         "x-ms-version": "2019-12-12"
->>>>>>> 32e373e2
       },
       "RequestBody": null,
       "StatusCode": 202,
       "ResponseHeaders": {
         "Content-Length": "0",
-<<<<<<< HEAD
-        "Date": "Thu, 05 Mar 2020 22:06:53 GMT",
-=======
-        "Date": "Fri, 03 Apr 2020 20:52:55 GMT",
->>>>>>> 32e373e2
+        "Date": "Fri, 03 Apr 2020 20:52:55 GMT",
         "Server": [
           "Windows-Azure-Blob/1.0",
           "Microsoft-HTTPAPI/2.0"
         ],
         "x-ms-client-request-id": "83a2995c-e486-e7f6-cce0-547c06e68895",
-<<<<<<< HEAD
-        "x-ms-request-id": "80951cc9-a01e-0020-793a-f3e99c000000",
-        "x-ms-version": "2019-10-10"
-=======
         "x-ms-request-id": "962151d2-f01e-0012-3bf9-093670000000",
         "x-ms-version": "2019-12-12"
->>>>>>> 32e373e2
-      },
-      "ResponseBody": []
-    },
-    {
-<<<<<<< HEAD
-      "RequestUri": "https://seanstagehierarchical.blob.core.windows.net/test-filesystem-2a621404-b7b5-3459-3233-4d07f34c60d3?restype=container",
-      "RequestMethod": "PUT",
-      "RequestHeaders": {
-        "Authorization": "Sanitized",
-        "traceparent": "00-4ce3887ce206c44f91505a5cd0e1b338-16befd0178cc3c4a-00",
-        "User-Agent": [
-          "azsdk-net-Storage.Files.DataLake/12.0.0-dev.20200305.1",
-          "(.NET Core 4.6.28325.01; Microsoft Windows 10.0.18363 )"
+      },
+      "ResponseBody": []
+    },
+    {
+      "RequestUri": "http://seannsecanary.blob.core.windows.net/test-filesystem-2a621404-b7b5-3459-3233-4d07f34c60d3?restype=container",
+      "RequestMethod": "PUT",
+      "RequestHeaders": {
+        "Authorization": "Sanitized",
+        "traceparent": "00-706fa95431189d49844c1070df4e6729-117bb8096c69e348-00",
+        "User-Agent": [
+          "azsdk-net-Storage.Files.DataLake/12.1.0-dev.20200403.1",
+          "(.NET Core 4.6.28325.01; Microsoft Windows 10.0.18362 )"
         ],
         "x-ms-blob-public-access": "container",
         "x-ms-client-request-id": "65bc59f1-8390-a5c4-406e-515396eef37f",
-        "x-ms-date": "Thu, 05 Mar 2020 22:06:54 GMT",
-        "x-ms-return-client-request-id": "true",
-        "x-ms-version": "2019-10-10"
-=======
-      "RequestUri": "http://seannsecanary.blob.core.windows.net/test-filesystem-2a621404-b7b5-3459-3233-4d07f34c60d3?restype=container",
-      "RequestMethod": "PUT",
-      "RequestHeaders": {
-        "Authorization": "Sanitized",
-        "traceparent": "00-706fa95431189d49844c1070df4e6729-117bb8096c69e348-00",
-        "User-Agent": [
-          "azsdk-net-Storage.Files.DataLake/12.1.0-dev.20200403.1",
-          "(.NET Core 4.6.28325.01; Microsoft Windows 10.0.18362 )"
-        ],
-        "x-ms-blob-public-access": "container",
-        "x-ms-client-request-id": "65bc59f1-8390-a5c4-406e-515396eef37f",
-        "x-ms-date": "Fri, 03 Apr 2020 20:52:57 GMT",
-        "x-ms-return-client-request-id": "true",
-        "x-ms-version": "2019-12-12"
->>>>>>> 32e373e2
-      },
-      "RequestBody": null,
-      "StatusCode": 201,
-      "ResponseHeaders": {
-        "Content-Length": "0",
-<<<<<<< HEAD
-        "Date": "Thu, 05 Mar 2020 22:06:55 GMT",
-        "ETag": "\u00220x8D7C1518439C04A\u0022",
-        "Last-Modified": "Thu, 05 Mar 2020 22:06:55 GMT",
-=======
+        "x-ms-date": "Fri, 03 Apr 2020 20:52:57 GMT",
+        "x-ms-return-client-request-id": "true",
+        "x-ms-version": "2019-12-12"
+      },
+      "RequestBody": null,
+      "StatusCode": 201,
+      "ResponseHeaders": {
+        "Content-Length": "0",
         "Date": "Fri, 03 Apr 2020 20:52:55 GMT",
         "ETag": "\u00220x8D7D810FC66D16E\u0022",
         "Last-Modified": "Fri, 03 Apr 2020 20:52:56 GMT",
->>>>>>> 32e373e2
         "Server": [
           "Windows-Azure-Blob/1.0",
           "Microsoft-HTTPAPI/2.0"
         ],
         "x-ms-client-request-id": "65bc59f1-8390-a5c4-406e-515396eef37f",
-<<<<<<< HEAD
-        "x-ms-request-id": "83082a18-a01e-001f-553a-f3213f000000",
-        "x-ms-version": "2019-10-10"
-=======
         "x-ms-request-id": "962151e3-f01e-0012-49f9-093670000000",
         "x-ms-version": "2019-12-12"
->>>>>>> 32e373e2
-      },
-      "ResponseBody": []
-    },
-    {
-<<<<<<< HEAD
-      "RequestUri": "https://seanstagehierarchical.dfs.core.windows.net/test-filesystem-2a621404-b7b5-3459-3233-4d07f34c60d3/test-directory-44f28180-b06a-5610-b417-251bb087b5d1?resource=directory",
-      "RequestMethod": "PUT",
-      "RequestHeaders": {
-        "Authorization": "Sanitized",
-        "traceparent": "00-fcfb1ddba616ab4f9580dc1cacedf8f8-0ed688fabf102444-00",
-        "User-Agent": [
-          "azsdk-net-Storage.Files.DataLake/12.0.0-dev.20200305.1",
-          "(.NET Core 4.6.28325.01; Microsoft Windows 10.0.18363 )"
+      },
+      "ResponseBody": []
+    },
+    {
+      "RequestUri": "http://seannsecanary.dfs.core.windows.net/test-filesystem-2a621404-b7b5-3459-3233-4d07f34c60d3/test-directory-44f28180-b06a-5610-b417-251bb087b5d1?resource=directory",
+      "RequestMethod": "PUT",
+      "RequestHeaders": {
+        "Authorization": "Sanitized",
+        "traceparent": "00-a9839c13a2285942bc93d17065067e44-93517b089e92fe4c-00",
+        "User-Agent": [
+          "azsdk-net-Storage.Files.DataLake/12.1.0-dev.20200403.1",
+          "(.NET Core 4.6.28325.01; Microsoft Windows 10.0.18362 )"
         ],
         "x-ms-client-request-id": "fd5187a6-cb6e-40df-4966-b0785ea8f4b9",
-        "x-ms-date": "Thu, 05 Mar 2020 22:06:55 GMT",
-        "x-ms-return-client-request-id": "true",
-        "x-ms-version": "2019-10-10"
-=======
-      "RequestUri": "http://seannsecanary.dfs.core.windows.net/test-filesystem-2a621404-b7b5-3459-3233-4d07f34c60d3/test-directory-44f28180-b06a-5610-b417-251bb087b5d1?resource=directory",
-      "RequestMethod": "PUT",
-      "RequestHeaders": {
-        "Authorization": "Sanitized",
-        "traceparent": "00-a9839c13a2285942bc93d17065067e44-93517b089e92fe4c-00",
-        "User-Agent": [
-          "azsdk-net-Storage.Files.DataLake/12.1.0-dev.20200403.1",
-          "(.NET Core 4.6.28325.01; Microsoft Windows 10.0.18362 )"
-        ],
-        "x-ms-client-request-id": "fd5187a6-cb6e-40df-4966-b0785ea8f4b9",
-        "x-ms-date": "Fri, 03 Apr 2020 20:52:57 GMT",
-        "x-ms-return-client-request-id": "true",
-        "x-ms-version": "2019-12-12"
->>>>>>> 32e373e2
-      },
-      "RequestBody": null,
-      "StatusCode": 201,
-      "ResponseHeaders": {
-        "Content-Length": "0",
-<<<<<<< HEAD
-        "Date": "Thu, 05 Mar 2020 22:06:55 GMT",
-        "ETag": "\u00220x8D7C151846CA564\u0022",
-        "Last-Modified": "Thu, 05 Mar 2020 22:06:55 GMT",
-=======
+        "x-ms-date": "Fri, 03 Apr 2020 20:52:57 GMT",
+        "x-ms-return-client-request-id": "true",
+        "x-ms-version": "2019-12-12"
+      },
+      "RequestBody": null,
+      "StatusCode": 201,
+      "ResponseHeaders": {
+        "Content-Length": "0",
         "Date": "Fri, 03 Apr 2020 20:52:55 GMT",
         "ETag": "\u00220x8D7D810FC7A967E\u0022",
         "Last-Modified": "Fri, 03 Apr 2020 20:52:56 GMT",
->>>>>>> 32e373e2
         "Server": [
           "Windows-Azure-HDFS/1.0",
           "Microsoft-HTTPAPI/2.0"
         ],
         "x-ms-client-request-id": "fd5187a6-cb6e-40df-4966-b0785ea8f4b9",
-<<<<<<< HEAD
-        "x-ms-request-id": "0f34ba24-401f-0038-743a-f336fb000000",
-        "x-ms-version": "2019-10-10"
-=======
         "x-ms-request-id": "fa43fa6b-201f-0097-3cf9-091bad000000",
         "x-ms-version": "2019-12-12"
->>>>>>> 32e373e2
-      },
-      "ResponseBody": []
-    },
-    {
-<<<<<<< HEAD
-      "RequestUri": "https://seanstagehierarchical.blob.core.windows.net/test-filesystem-2a621404-b7b5-3459-3233-4d07f34c60d3/test-directory-44f28180-b06a-5610-b417-251bb087b5d1?comp=lease",
-      "RequestMethod": "PUT",
-      "RequestHeaders": {
-        "Authorization": "Sanitized",
-        "traceparent": "00-bc3b7aec47f4e54189760bf4d6c1e5d6-93c008ef80a20644-00",
-        "User-Agent": [
-          "azsdk-net-Storage.Files.DataLake/12.0.0-dev.20200305.1",
-          "(.NET Core 4.6.28325.01; Microsoft Windows 10.0.18363 )"
+      },
+      "ResponseBody": []
+    },
+    {
+      "RequestUri": "http://seannsecanary.blob.core.windows.net/test-filesystem-2a621404-b7b5-3459-3233-4d07f34c60d3/test-directory-44f28180-b06a-5610-b417-251bb087b5d1?comp=lease",
+      "RequestMethod": "PUT",
+      "RequestHeaders": {
+        "Authorization": "Sanitized",
+        "traceparent": "00-7d764af7823d5b47bb8666288bcb5299-38a0fa665a5e7848-00",
+        "User-Agent": [
+          "azsdk-net-Storage.Files.DataLake/12.1.0-dev.20200403.1",
+          "(.NET Core 4.6.28325.01; Microsoft Windows 10.0.18362 )"
         ],
         "x-ms-client-request-id": "dd5edee1-20dd-4b3d-97cc-bf82844b2750",
-        "x-ms-date": "Thu, 05 Mar 2020 22:06:55 GMT",
-=======
-      "RequestUri": "http://seannsecanary.blob.core.windows.net/test-filesystem-2a621404-b7b5-3459-3233-4d07f34c60d3/test-directory-44f28180-b06a-5610-b417-251bb087b5d1?comp=lease",
-      "RequestMethod": "PUT",
-      "RequestHeaders": {
-        "Authorization": "Sanitized",
-        "traceparent": "00-7d764af7823d5b47bb8666288bcb5299-38a0fa665a5e7848-00",
-        "User-Agent": [
-          "azsdk-net-Storage.Files.DataLake/12.1.0-dev.20200403.1",
-          "(.NET Core 4.6.28325.01; Microsoft Windows 10.0.18362 )"
-        ],
-        "x-ms-client-request-id": "dd5edee1-20dd-4b3d-97cc-bf82844b2750",
-        "x-ms-date": "Fri, 03 Apr 2020 20:52:57 GMT",
->>>>>>> 32e373e2
+        "x-ms-date": "Fri, 03 Apr 2020 20:52:57 GMT",
         "x-ms-lease-action": "acquire",
         "x-ms-lease-duration": "15",
         "x-ms-proposed-lease-id": "932f7fb8-5ad8-84ef-3eeb-469419f8f9a7",
         "x-ms-return-client-request-id": "true",
-<<<<<<< HEAD
-        "x-ms-version": "2019-10-10"
-=======
-        "x-ms-version": "2019-12-12"
->>>>>>> 32e373e2
-      },
-      "RequestBody": null,
-      "StatusCode": 201,
-      "ResponseHeaders": {
-        "Content-Length": "0",
-<<<<<<< HEAD
-        "Date": "Thu, 05 Mar 2020 22:06:55 GMT",
-        "ETag": "\u00220x8D7C151846CA564\u0022",
-        "Last-Modified": "Thu, 05 Mar 2020 22:06:55 GMT",
-=======
+        "x-ms-version": "2019-12-12"
+      },
+      "RequestBody": null,
+      "StatusCode": 201,
+      "ResponseHeaders": {
+        "Content-Length": "0",
         "Date": "Fri, 03 Apr 2020 20:52:55 GMT",
         "ETag": "\u00220x8D7D810FC7A967E\u0022",
         "Last-Modified": "Fri, 03 Apr 2020 20:52:56 GMT",
->>>>>>> 32e373e2
         "Server": [
           "Windows-Azure-Blob/1.0",
           "Microsoft-HTTPAPI/2.0"
         ],
         "x-ms-client-request-id": "dd5edee1-20dd-4b3d-97cc-bf82844b2750",
         "x-ms-lease-id": "932f7fb8-5ad8-84ef-3eeb-469419f8f9a7",
-<<<<<<< HEAD
-        "x-ms-request-id": "83082a22-a01e-001f-5c3a-f3213f000000",
-        "x-ms-version": "2019-10-10"
-=======
         "x-ms-request-id": "962151fb-f01e-0012-5cf9-093670000000",
         "x-ms-version": "2019-12-12"
->>>>>>> 32e373e2
-      },
-      "ResponseBody": []
-    },
-    {
-<<<<<<< HEAD
-      "RequestUri": "https://seanstagehierarchical.blob.core.windows.net/test-filesystem-2a621404-b7b5-3459-3233-4d07f34c60d3/test-directory-44f28180-b06a-5610-b417-251bb087b5d1?comp=lease",
-      "RequestMethod": "PUT",
-      "RequestHeaders": {
-        "Authorization": "Sanitized",
-        "If-Unmodified-Since": "Wed, 04 Mar 2020 22:06:54 GMT",
-        "traceparent": "00-60e3c236d9632d4aa99c0fbf94276299-393321d7c48bde43-00",
-        "User-Agent": [
-          "azsdk-net-Storage.Files.DataLake/12.0.0-dev.20200305.1",
-          "(.NET Core 4.6.28325.01; Microsoft Windows 10.0.18363 )"
-        ],
-        "x-ms-client-request-id": "3bb2f143-1c9a-43c9-d129-9168f7e0d4d8",
-        "x-ms-date": "Thu, 05 Mar 2020 22:06:55 GMT",
-        "x-ms-lease-action": "break",
-        "x-ms-return-client-request-id": "true",
-        "x-ms-version": "2019-10-10"
-=======
+      },
+      "ResponseBody": []
+    },
+    {
       "RequestUri": "http://seannsecanary.blob.core.windows.net/test-filesystem-2a621404-b7b5-3459-3233-4d07f34c60d3/test-directory-44f28180-b06a-5610-b417-251bb087b5d1?comp=lease",
       "RequestMethod": "PUT",
       "RequestHeaders": {
@@ -528,49 +286,19 @@
         "x-ms-lease-action": "break",
         "x-ms-return-client-request-id": "true",
         "x-ms-version": "2019-12-12"
->>>>>>> 32e373e2
       },
       "RequestBody": null,
       "StatusCode": 412,
       "ResponseHeaders": {
         "Content-Length": "252",
         "Content-Type": "application/xml",
-<<<<<<< HEAD
-        "Date": "Thu, 05 Mar 2020 22:06:55 GMT",
-=======
-        "Date": "Fri, 03 Apr 2020 20:52:55 GMT",
->>>>>>> 32e373e2
+        "Date": "Fri, 03 Apr 2020 20:52:55 GMT",
         "Server": [
           "Windows-Azure-Blob/1.0",
           "Microsoft-HTTPAPI/2.0"
         ],
         "x-ms-client-request-id": "3bb2f143-1c9a-43c9-d129-9168f7e0d4d8",
         "x-ms-error-code": "ConditionNotMet",
-<<<<<<< HEAD
-        "x-ms-request-id": "83082a25-a01e-001f-5e3a-f3213f000000",
-        "x-ms-version": "2019-10-10"
-      },
-      "ResponseBody": [
-        "\uFEFF\u003C?xml version=\u00221.0\u0022 encoding=\u0022utf-8\u0022?\u003E\u003CError\u003E\u003CCode\u003EConditionNotMet\u003C/Code\u003E\u003CMessage\u003EThe condition specified using HTTP conditional header(s) is not met.\n",
-        "RequestId:83082a25-a01e-001f-5e3a-f3213f000000\n",
-        "Time:2020-03-05T22:06:55.6578221Z\u003C/Message\u003E\u003C/Error\u003E"
-      ]
-    },
-    {
-      "RequestUri": "https://seanstagehierarchical.blob.core.windows.net/test-filesystem-2a621404-b7b5-3459-3233-4d07f34c60d3?restype=container",
-      "RequestMethod": "DELETE",
-      "RequestHeaders": {
-        "Authorization": "Sanitized",
-        "traceparent": "00-cc54b0ce923690499dd3348df33304b0-3dea63a66b355f4d-00",
-        "User-Agent": [
-          "azsdk-net-Storage.Files.DataLake/12.0.0-dev.20200305.1",
-          "(.NET Core 4.6.28325.01; Microsoft Windows 10.0.18363 )"
-        ],
-        "x-ms-client-request-id": "933e4c92-eb99-50b6-3fd1-7d08391b093b",
-        "x-ms-date": "Thu, 05 Mar 2020 22:06:55 GMT",
-        "x-ms-return-client-request-id": "true",
-        "x-ms-version": "2019-10-10"
-=======
         "x-ms-request-id": "96215202-f01e-0012-62f9-093670000000",
         "x-ms-version": "2019-12-12"
       },
@@ -594,292 +322,152 @@
         "x-ms-date": "Fri, 03 Apr 2020 20:52:58 GMT",
         "x-ms-return-client-request-id": "true",
         "x-ms-version": "2019-12-12"
->>>>>>> 32e373e2
       },
       "RequestBody": null,
       "StatusCode": 202,
       "ResponseHeaders": {
         "Content-Length": "0",
-<<<<<<< HEAD
-        "Date": "Thu, 05 Mar 2020 22:06:55 GMT",
-=======
-        "Date": "Fri, 03 Apr 2020 20:52:55 GMT",
->>>>>>> 32e373e2
+        "Date": "Fri, 03 Apr 2020 20:52:55 GMT",
         "Server": [
           "Windows-Azure-Blob/1.0",
           "Microsoft-HTTPAPI/2.0"
         ],
         "x-ms-client-request-id": "933e4c92-eb99-50b6-3fd1-7d08391b093b",
-<<<<<<< HEAD
-        "x-ms-request-id": "83082a26-a01e-001f-5f3a-f3213f000000",
-        "x-ms-version": "2019-10-10"
-=======
         "x-ms-request-id": "96215206-f01e-0012-66f9-093670000000",
         "x-ms-version": "2019-12-12"
->>>>>>> 32e373e2
-      },
-      "ResponseBody": []
-    },
-    {
-<<<<<<< HEAD
-      "RequestUri": "https://seanstagehierarchical.blob.core.windows.net/test-filesystem-0a559601-f807-eabd-ce9b-e13c5ac29297?restype=container",
-      "RequestMethod": "PUT",
-      "RequestHeaders": {
-        "Authorization": "Sanitized",
-        "traceparent": "00-490e30355eda004c96a4b01d4e5c80d2-1c4ae73c4935c342-00",
-        "User-Agent": [
-          "azsdk-net-Storage.Files.DataLake/12.0.0-dev.20200305.1",
-          "(.NET Core 4.6.28325.01; Microsoft Windows 10.0.18363 )"
+      },
+      "ResponseBody": []
+    },
+    {
+      "RequestUri": "http://seannsecanary.blob.core.windows.net/test-filesystem-0a559601-f807-eabd-ce9b-e13c5ac29297?restype=container",
+      "RequestMethod": "PUT",
+      "RequestHeaders": {
+        "Authorization": "Sanitized",
+        "traceparent": "00-75c9e06e8f5c2b448751ca353740ae28-9c4c24bb1e444644-00",
+        "User-Agent": [
+          "azsdk-net-Storage.Files.DataLake/12.1.0-dev.20200403.1",
+          "(.NET Core 4.6.28325.01; Microsoft Windows 10.0.18362 )"
         ],
         "x-ms-blob-public-access": "container",
         "x-ms-client-request-id": "1a058553-37e4-9aca-8e54-c4fe0a79f57c",
-        "x-ms-date": "Thu, 05 Mar 2020 22:06:55 GMT",
-        "x-ms-return-client-request-id": "true",
-        "x-ms-version": "2019-10-10"
-=======
-      "RequestUri": "http://seannsecanary.blob.core.windows.net/test-filesystem-0a559601-f807-eabd-ce9b-e13c5ac29297?restype=container",
-      "RequestMethod": "PUT",
-      "RequestHeaders": {
-        "Authorization": "Sanitized",
-        "traceparent": "00-75c9e06e8f5c2b448751ca353740ae28-9c4c24bb1e444644-00",
-        "User-Agent": [
-          "azsdk-net-Storage.Files.DataLake/12.1.0-dev.20200403.1",
-          "(.NET Core 4.6.28325.01; Microsoft Windows 10.0.18362 )"
-        ],
-        "x-ms-blob-public-access": "container",
-        "x-ms-client-request-id": "1a058553-37e4-9aca-8e54-c4fe0a79f57c",
-        "x-ms-date": "Fri, 03 Apr 2020 20:52:58 GMT",
-        "x-ms-return-client-request-id": "true",
-        "x-ms-version": "2019-12-12"
->>>>>>> 32e373e2
-      },
-      "RequestBody": null,
-      "StatusCode": 201,
-      "ResponseHeaders": {
-        "Content-Length": "0",
-<<<<<<< HEAD
-        "Date": "Thu, 05 Mar 2020 22:06:55 GMT",
-        "ETag": "\u00220x8D7C15184C80E4D\u0022",
-        "Last-Modified": "Thu, 05 Mar 2020 22:06:56 GMT",
-=======
+        "x-ms-date": "Fri, 03 Apr 2020 20:52:58 GMT",
+        "x-ms-return-client-request-id": "true",
+        "x-ms-version": "2019-12-12"
+      },
+      "RequestBody": null,
+      "StatusCode": 201,
+      "ResponseHeaders": {
+        "Content-Length": "0",
         "Date": "Fri, 03 Apr 2020 20:52:55 GMT",
         "ETag": "\u00220x8D7D810FCAD0F0D\u0022",
         "Last-Modified": "Fri, 03 Apr 2020 20:52:56 GMT",
->>>>>>> 32e373e2
         "Server": [
           "Windows-Azure-Blob/1.0",
           "Microsoft-HTTPAPI/2.0"
         ],
         "x-ms-client-request-id": "1a058553-37e4-9aca-8e54-c4fe0a79f57c",
-<<<<<<< HEAD
-        "x-ms-request-id": "33babd50-201e-002e-233a-f3c02c000000",
-        "x-ms-version": "2019-10-10"
-=======
         "x-ms-request-id": "96215214-f01e-0012-72f9-093670000000",
         "x-ms-version": "2019-12-12"
->>>>>>> 32e373e2
-      },
-      "ResponseBody": []
-    },
-    {
-<<<<<<< HEAD
-      "RequestUri": "https://seanstagehierarchical.dfs.core.windows.net/test-filesystem-0a559601-f807-eabd-ce9b-e13c5ac29297/test-directory-7a20e63f-5e45-c099-5792-c19af5d90eb4?resource=directory",
-      "RequestMethod": "PUT",
-      "RequestHeaders": {
-        "Authorization": "Sanitized",
-        "traceparent": "00-19b324e293b4404baf932bea09389fe7-cae5e31e434f0046-00",
-        "User-Agent": [
-          "azsdk-net-Storage.Files.DataLake/12.0.0-dev.20200305.1",
-          "(.NET Core 4.6.28325.01; Microsoft Windows 10.0.18363 )"
+      },
+      "ResponseBody": []
+    },
+    {
+      "RequestUri": "http://seannsecanary.dfs.core.windows.net/test-filesystem-0a559601-f807-eabd-ce9b-e13c5ac29297/test-directory-7a20e63f-5e45-c099-5792-c19af5d90eb4?resource=directory",
+      "RequestMethod": "PUT",
+      "RequestHeaders": {
+        "Authorization": "Sanitized",
+        "traceparent": "00-b40e8f546d8ecb4eacd8847961b07421-1204be65ae04c14a-00",
+        "User-Agent": [
+          "azsdk-net-Storage.Files.DataLake/12.1.0-dev.20200403.1",
+          "(.NET Core 4.6.28325.01; Microsoft Windows 10.0.18362 )"
         ],
         "x-ms-client-request-id": "f4a58577-62f9-f5f9-ec44-c252752fa4b5",
-        "x-ms-date": "Thu, 05 Mar 2020 22:06:56 GMT",
-        "x-ms-return-client-request-id": "true",
-        "x-ms-version": "2019-10-10"
-=======
-      "RequestUri": "http://seannsecanary.dfs.core.windows.net/test-filesystem-0a559601-f807-eabd-ce9b-e13c5ac29297/test-directory-7a20e63f-5e45-c099-5792-c19af5d90eb4?resource=directory",
-      "RequestMethod": "PUT",
-      "RequestHeaders": {
-        "Authorization": "Sanitized",
-        "traceparent": "00-b40e8f546d8ecb4eacd8847961b07421-1204be65ae04c14a-00",
-        "User-Agent": [
-          "azsdk-net-Storage.Files.DataLake/12.1.0-dev.20200403.1",
-          "(.NET Core 4.6.28325.01; Microsoft Windows 10.0.18362 )"
-        ],
-        "x-ms-client-request-id": "f4a58577-62f9-f5f9-ec44-c252752fa4b5",
-        "x-ms-date": "Fri, 03 Apr 2020 20:52:58 GMT",
-        "x-ms-return-client-request-id": "true",
-        "x-ms-version": "2019-12-12"
->>>>>>> 32e373e2
-      },
-      "RequestBody": null,
-      "StatusCode": 201,
-      "ResponseHeaders": {
-        "Content-Length": "0",
-<<<<<<< HEAD
-        "Date": "Thu, 05 Mar 2020 22:06:55 GMT",
-        "ETag": "\u00220x8D7C15184FBF93E\u0022",
-        "Last-Modified": "Thu, 05 Mar 2020 22:06:56 GMT",
-=======
+        "x-ms-date": "Fri, 03 Apr 2020 20:52:58 GMT",
+        "x-ms-return-client-request-id": "true",
+        "x-ms-version": "2019-12-12"
+      },
+      "RequestBody": null,
+      "StatusCode": 201,
+      "ResponseHeaders": {
+        "Content-Length": "0",
         "Date": "Fri, 03 Apr 2020 20:52:55 GMT",
         "ETag": "\u00220x8D7D810FCBD760B\u0022",
         "Last-Modified": "Fri, 03 Apr 2020 20:52:56 GMT",
->>>>>>> 32e373e2
         "Server": [
           "Windows-Azure-HDFS/1.0",
           "Microsoft-HTTPAPI/2.0"
         ],
         "x-ms-client-request-id": "f4a58577-62f9-f5f9-ec44-c252752fa4b5",
-<<<<<<< HEAD
-        "x-ms-request-id": "327dde82-b01f-002c-753a-f37e94000000",
-        "x-ms-version": "2019-10-10"
-=======
         "x-ms-request-id": "fa43fa6c-201f-0097-3df9-091bad000000",
         "x-ms-version": "2019-12-12"
->>>>>>> 32e373e2
-      },
-      "ResponseBody": []
-    },
-    {
-<<<<<<< HEAD
-      "RequestUri": "https://seanstagehierarchical.blob.core.windows.net/test-filesystem-0a559601-f807-eabd-ce9b-e13c5ac29297/test-directory-7a20e63f-5e45-c099-5792-c19af5d90eb4?comp=lease",
-      "RequestMethod": "PUT",
-      "RequestHeaders": {
-        "Authorization": "Sanitized",
-        "traceparent": "00-a74fdd00ac830446b272553778db2d6b-93d844ba24b02742-00",
-        "User-Agent": [
-          "azsdk-net-Storage.Files.DataLake/12.0.0-dev.20200305.1",
-          "(.NET Core 4.6.28325.01; Microsoft Windows 10.0.18363 )"
+      },
+      "ResponseBody": []
+    },
+    {
+      "RequestUri": "http://seannsecanary.blob.core.windows.net/test-filesystem-0a559601-f807-eabd-ce9b-e13c5ac29297/test-directory-7a20e63f-5e45-c099-5792-c19af5d90eb4?comp=lease",
+      "RequestMethod": "PUT",
+      "RequestHeaders": {
+        "Authorization": "Sanitized",
+        "traceparent": "00-1af44f0e77fd114aa4c4b2a7dba7d179-8e88951662784d44-00",
+        "User-Agent": [
+          "azsdk-net-Storage.Files.DataLake/12.1.0-dev.20200403.1",
+          "(.NET Core 4.6.28325.01; Microsoft Windows 10.0.18362 )"
         ],
         "x-ms-client-request-id": "6c076796-5001-573e-c6de-c089dceeb49f",
-        "x-ms-date": "Thu, 05 Mar 2020 22:06:56 GMT",
-=======
-      "RequestUri": "http://seannsecanary.blob.core.windows.net/test-filesystem-0a559601-f807-eabd-ce9b-e13c5ac29297/test-directory-7a20e63f-5e45-c099-5792-c19af5d90eb4?comp=lease",
-      "RequestMethod": "PUT",
-      "RequestHeaders": {
-        "Authorization": "Sanitized",
-        "traceparent": "00-1af44f0e77fd114aa4c4b2a7dba7d179-8e88951662784d44-00",
-        "User-Agent": [
-          "azsdk-net-Storage.Files.DataLake/12.1.0-dev.20200403.1",
-          "(.NET Core 4.6.28325.01; Microsoft Windows 10.0.18362 )"
-        ],
-        "x-ms-client-request-id": "6c076796-5001-573e-c6de-c089dceeb49f",
-        "x-ms-date": "Fri, 03 Apr 2020 20:52:58 GMT",
->>>>>>> 32e373e2
+        "x-ms-date": "Fri, 03 Apr 2020 20:52:58 GMT",
         "x-ms-lease-action": "acquire",
         "x-ms-lease-duration": "15",
         "x-ms-proposed-lease-id": "673f1045-2090-c7bf-346f-850a414c4416",
         "x-ms-return-client-request-id": "true",
-<<<<<<< HEAD
-        "x-ms-version": "2019-10-10"
-=======
-        "x-ms-version": "2019-12-12"
->>>>>>> 32e373e2
-      },
-      "RequestBody": null,
-      "StatusCode": 201,
-      "ResponseHeaders": {
-        "Content-Length": "0",
-<<<<<<< HEAD
-        "Date": "Thu, 05 Mar 2020 22:06:55 GMT",
-        "ETag": "\u00220x8D7C15184FBF93E\u0022",
-        "Last-Modified": "Thu, 05 Mar 2020 22:06:56 GMT",
-=======
+        "x-ms-version": "2019-12-12"
+      },
+      "RequestBody": null,
+      "StatusCode": 201,
+      "ResponseHeaders": {
+        "Content-Length": "0",
         "Date": "Fri, 03 Apr 2020 20:52:56 GMT",
         "ETag": "\u00220x8D7D810FCBD760B\u0022",
         "Last-Modified": "Fri, 03 Apr 2020 20:52:56 GMT",
->>>>>>> 32e373e2
         "Server": [
           "Windows-Azure-Blob/1.0",
           "Microsoft-HTTPAPI/2.0"
         ],
         "x-ms-client-request-id": "6c076796-5001-573e-c6de-c089dceeb49f",
         "x-ms-lease-id": "673f1045-2090-c7bf-346f-850a414c4416",
-<<<<<<< HEAD
-        "x-ms-request-id": "33babd58-201e-002e-283a-f3c02c000000",
-        "x-ms-version": "2019-10-10"
-=======
         "x-ms-request-id": "9621522b-f01e-0012-04f9-093670000000",
         "x-ms-version": "2019-12-12"
->>>>>>> 32e373e2
-      },
-      "ResponseBody": []
-    },
-    {
-<<<<<<< HEAD
-      "RequestUri": "https://seanstagehierarchical.blob.core.windows.net/test-filesystem-0a559601-f807-eabd-ce9b-e13c5ac29297/test-directory-7a20e63f-5e45-c099-5792-c19af5d90eb4?comp=lease",
-=======
+      },
+      "ResponseBody": []
+    },
+    {
       "RequestUri": "http://seannsecanary.blob.core.windows.net/test-filesystem-0a559601-f807-eabd-ce9b-e13c5ac29297/test-directory-7a20e63f-5e45-c099-5792-c19af5d90eb4?comp=lease",
->>>>>>> 32e373e2
       "RequestMethod": "PUT",
       "RequestHeaders": {
         "Authorization": "Sanitized",
         "If-Match": "\u0022garbage\u0022",
-<<<<<<< HEAD
-        "traceparent": "00-add415a53c0ea1468db729486f552ed7-6091df996e7a8d48-00",
-        "User-Agent": [
-          "azsdk-net-Storage.Files.DataLake/12.0.0-dev.20200305.1",
-          "(.NET Core 4.6.28325.01; Microsoft Windows 10.0.18363 )"
+        "traceparent": "00-775ab13c97375d41bbc37a0ab0b1d26b-6143bdbf9f77524c-00",
+        "User-Agent": [
+          "azsdk-net-Storage.Files.DataLake/12.1.0-dev.20200403.1",
+          "(.NET Core 4.6.28325.01; Microsoft Windows 10.0.18362 )"
         ],
         "x-ms-client-request-id": "d974c133-d844-8915-b4cb-a95459317fba",
-        "x-ms-date": "Thu, 05 Mar 2020 22:06:56 GMT",
+        "x-ms-date": "Fri, 03 Apr 2020 20:52:58 GMT",
         "x-ms-lease-action": "break",
         "x-ms-return-client-request-id": "true",
-        "x-ms-version": "2019-10-10"
-=======
-        "traceparent": "00-775ab13c97375d41bbc37a0ab0b1d26b-6143bdbf9f77524c-00",
-        "User-Agent": [
-          "azsdk-net-Storage.Files.DataLake/12.1.0-dev.20200403.1",
-          "(.NET Core 4.6.28325.01; Microsoft Windows 10.0.18362 )"
-        ],
-        "x-ms-client-request-id": "d974c133-d844-8915-b4cb-a95459317fba",
-        "x-ms-date": "Fri, 03 Apr 2020 20:52:58 GMT",
-        "x-ms-lease-action": "break",
-        "x-ms-return-client-request-id": "true",
-        "x-ms-version": "2019-12-12"
->>>>>>> 32e373e2
+        "x-ms-version": "2019-12-12"
       },
       "RequestBody": null,
       "StatusCode": 412,
       "ResponseHeaders": {
         "Content-Length": "252",
         "Content-Type": "application/xml",
-<<<<<<< HEAD
-        "Date": "Thu, 05 Mar 2020 22:06:55 GMT",
-=======
-        "Date": "Fri, 03 Apr 2020 20:52:56 GMT",
->>>>>>> 32e373e2
+        "Date": "Fri, 03 Apr 2020 20:52:56 GMT",
         "Server": [
           "Windows-Azure-Blob/1.0",
           "Microsoft-HTTPAPI/2.0"
         ],
         "x-ms-client-request-id": "d974c133-d844-8915-b4cb-a95459317fba",
         "x-ms-error-code": "ConditionNotMet",
-<<<<<<< HEAD
-        "x-ms-request-id": "33babd60-201e-002e-2d3a-f3c02c000000",
-        "x-ms-version": "2019-10-10"
-      },
-      "ResponseBody": [
-        "\uFEFF\u003C?xml version=\u00221.0\u0022 encoding=\u0022utf-8\u0022?\u003E\u003CError\u003E\u003CCode\u003EConditionNotMet\u003C/Code\u003E\u003CMessage\u003EThe condition specified using HTTP conditional header(s) is not met.\n",
-        "RequestId:33babd60-201e-002e-2d3a-f3c02c000000\n",
-        "Time:2020-03-05T22:06:56.6489637Z\u003C/Message\u003E\u003C/Error\u003E"
-      ]
-    },
-    {
-      "RequestUri": "https://seanstagehierarchical.blob.core.windows.net/test-filesystem-0a559601-f807-eabd-ce9b-e13c5ac29297?restype=container",
-      "RequestMethod": "DELETE",
-      "RequestHeaders": {
-        "Authorization": "Sanitized",
-        "traceparent": "00-29120c0f8f59be4b8f06bc06c864059e-6e592b4d2858b64a-00",
-        "User-Agent": [
-          "azsdk-net-Storage.Files.DataLake/12.0.0-dev.20200305.1",
-          "(.NET Core 4.6.28325.01; Microsoft Windows 10.0.18363 )"
-        ],
-        "x-ms-client-request-id": "1b55ebcc-da79-285a-96ed-ce418c2dd223",
-        "x-ms-date": "Thu, 05 Mar 2020 22:06:56 GMT",
-        "x-ms-return-client-request-id": "true",
-        "x-ms-version": "2019-10-10"
-=======
         "x-ms-request-id": "9621523b-f01e-0012-12f9-093670000000",
         "x-ms-version": "2019-12-12"
       },
@@ -903,179 +491,100 @@
         "x-ms-date": "Fri, 03 Apr 2020 20:52:58 GMT",
         "x-ms-return-client-request-id": "true",
         "x-ms-version": "2019-12-12"
->>>>>>> 32e373e2
       },
       "RequestBody": null,
       "StatusCode": 202,
       "ResponseHeaders": {
         "Content-Length": "0",
-<<<<<<< HEAD
-        "Date": "Thu, 05 Mar 2020 22:06:56 GMT",
-=======
-        "Date": "Fri, 03 Apr 2020 20:52:56 GMT",
->>>>>>> 32e373e2
+        "Date": "Fri, 03 Apr 2020 20:52:56 GMT",
         "Server": [
           "Windows-Azure-Blob/1.0",
           "Microsoft-HTTPAPI/2.0"
         ],
         "x-ms-client-request-id": "1b55ebcc-da79-285a-96ed-ce418c2dd223",
-<<<<<<< HEAD
-        "x-ms-request-id": "33babd61-201e-002e-2e3a-f3c02c000000",
-        "x-ms-version": "2019-10-10"
-=======
         "x-ms-request-id": "96215244-f01e-0012-1af9-093670000000",
         "x-ms-version": "2019-12-12"
->>>>>>> 32e373e2
-      },
-      "ResponseBody": []
-    },
-    {
-<<<<<<< HEAD
-      "RequestUri": "https://seanstagehierarchical.blob.core.windows.net/test-filesystem-ef5d0363-08cf-7aec-0914-f468c1f7f712?restype=container",
-      "RequestMethod": "PUT",
-      "RequestHeaders": {
-        "Authorization": "Sanitized",
-        "traceparent": "00-be33a0315327da49862497de42d1bdb9-9cd359694bab8047-00",
-        "User-Agent": [
-          "azsdk-net-Storage.Files.DataLake/12.0.0-dev.20200305.1",
-          "(.NET Core 4.6.28325.01; Microsoft Windows 10.0.18363 )"
+      },
+      "ResponseBody": []
+    },
+    {
+      "RequestUri": "http://seannsecanary.blob.core.windows.net/test-filesystem-ef5d0363-08cf-7aec-0914-f468c1f7f712?restype=container",
+      "RequestMethod": "PUT",
+      "RequestHeaders": {
+        "Authorization": "Sanitized",
+        "traceparent": "00-6153e36cf5693f408b1d802b3d628010-d6600e01a13d0b40-00",
+        "User-Agent": [
+          "azsdk-net-Storage.Files.DataLake/12.1.0-dev.20200403.1",
+          "(.NET Core 4.6.28325.01; Microsoft Windows 10.0.18362 )"
         ],
         "x-ms-blob-public-access": "container",
         "x-ms-client-request-id": "8ebaf309-2f44-c4ae-ffda-1165e6f1679f",
-        "x-ms-date": "Thu, 05 Mar 2020 22:06:56 GMT",
-        "x-ms-return-client-request-id": "true",
-        "x-ms-version": "2019-10-10"
-=======
-      "RequestUri": "http://seannsecanary.blob.core.windows.net/test-filesystem-ef5d0363-08cf-7aec-0914-f468c1f7f712?restype=container",
-      "RequestMethod": "PUT",
-      "RequestHeaders": {
-        "Authorization": "Sanitized",
-        "traceparent": "00-6153e36cf5693f408b1d802b3d628010-d6600e01a13d0b40-00",
-        "User-Agent": [
-          "azsdk-net-Storage.Files.DataLake/12.1.0-dev.20200403.1",
-          "(.NET Core 4.6.28325.01; Microsoft Windows 10.0.18362 )"
-        ],
-        "x-ms-blob-public-access": "container",
-        "x-ms-client-request-id": "8ebaf309-2f44-c4ae-ffda-1165e6f1679f",
-        "x-ms-date": "Fri, 03 Apr 2020 20:52:58 GMT",
-        "x-ms-return-client-request-id": "true",
-        "x-ms-version": "2019-12-12"
->>>>>>> 32e373e2
-      },
-      "RequestBody": null,
-      "StatusCode": 201,
-      "ResponseHeaders": {
-        "Content-Length": "0",
-<<<<<<< HEAD
-        "Date": "Thu, 05 Mar 2020 22:06:56 GMT",
-        "ETag": "\u00220x8D7C151855F8931\u0022",
-        "Last-Modified": "Thu, 05 Mar 2020 22:06:57 GMT",
-=======
+        "x-ms-date": "Fri, 03 Apr 2020 20:52:58 GMT",
+        "x-ms-return-client-request-id": "true",
+        "x-ms-version": "2019-12-12"
+      },
+      "RequestBody": null,
+      "StatusCode": 201,
+      "ResponseHeaders": {
+        "Content-Length": "0",
         "Date": "Fri, 03 Apr 2020 20:52:56 GMT",
         "ETag": "\u00220x8D7D810FCF63364\u0022",
         "Last-Modified": "Fri, 03 Apr 2020 20:52:57 GMT",
->>>>>>> 32e373e2
         "Server": [
           "Windows-Azure-Blob/1.0",
           "Microsoft-HTTPAPI/2.0"
         ],
         "x-ms-client-request-id": "8ebaf309-2f44-c4ae-ffda-1165e6f1679f",
-<<<<<<< HEAD
-        "x-ms-request-id": "589bf8b6-e01e-0021-463a-f3b640000000",
-        "x-ms-version": "2019-10-10"
-=======
         "x-ms-request-id": "96215251-f01e-0012-26f9-093670000000",
         "x-ms-version": "2019-12-12"
->>>>>>> 32e373e2
-      },
-      "ResponseBody": []
-    },
-    {
-<<<<<<< HEAD
-      "RequestUri": "https://seanstagehierarchical.dfs.core.windows.net/test-filesystem-ef5d0363-08cf-7aec-0914-f468c1f7f712/test-directory-6195bcf5-64a5-fe47-c2f8-017f95f28f93?resource=directory",
-      "RequestMethod": "PUT",
-      "RequestHeaders": {
-        "Authorization": "Sanitized",
-        "traceparent": "00-8c4267d74209e645a3b8cf8043c91a62-d56ba470181b874a-00",
-        "User-Agent": [
-          "azsdk-net-Storage.Files.DataLake/12.0.0-dev.20200305.1",
-          "(.NET Core 4.6.28325.01; Microsoft Windows 10.0.18363 )"
+      },
+      "ResponseBody": []
+    },
+    {
+      "RequestUri": "http://seannsecanary.dfs.core.windows.net/test-filesystem-ef5d0363-08cf-7aec-0914-f468c1f7f712/test-directory-6195bcf5-64a5-fe47-c2f8-017f95f28f93?resource=directory",
+      "RequestMethod": "PUT",
+      "RequestHeaders": {
+        "Authorization": "Sanitized",
+        "traceparent": "00-4bd759b8d90c7e48b48e0a1cd2bf9e1a-b7377626ee2c274d-00",
+        "User-Agent": [
+          "azsdk-net-Storage.Files.DataLake/12.1.0-dev.20200403.1",
+          "(.NET Core 4.6.28325.01; Microsoft Windows 10.0.18362 )"
         ],
         "x-ms-client-request-id": "2e04d4e8-73e0-a513-acbb-cb4c2d2f2f0d",
-        "x-ms-date": "Thu, 05 Mar 2020 22:06:57 GMT",
-        "x-ms-return-client-request-id": "true",
-        "x-ms-version": "2019-10-10"
-=======
-      "RequestUri": "http://seannsecanary.dfs.core.windows.net/test-filesystem-ef5d0363-08cf-7aec-0914-f468c1f7f712/test-directory-6195bcf5-64a5-fe47-c2f8-017f95f28f93?resource=directory",
-      "RequestMethod": "PUT",
-      "RequestHeaders": {
-        "Authorization": "Sanitized",
-        "traceparent": "00-4bd759b8d90c7e48b48e0a1cd2bf9e1a-b7377626ee2c274d-00",
-        "User-Agent": [
-          "azsdk-net-Storage.Files.DataLake/12.1.0-dev.20200403.1",
-          "(.NET Core 4.6.28325.01; Microsoft Windows 10.0.18362 )"
-        ],
-        "x-ms-client-request-id": "2e04d4e8-73e0-a513-acbb-cb4c2d2f2f0d",
-        "x-ms-date": "Fri, 03 Apr 2020 20:52:58 GMT",
-        "x-ms-return-client-request-id": "true",
-        "x-ms-version": "2019-12-12"
->>>>>>> 32e373e2
-      },
-      "RequestBody": null,
-      "StatusCode": 201,
-      "ResponseHeaders": {
-        "Content-Length": "0",
-<<<<<<< HEAD
-        "Date": "Thu, 05 Mar 2020 22:06:57 GMT",
-        "ETag": "\u00220x8D7C15185905A5A\u0022",
-        "Last-Modified": "Thu, 05 Mar 2020 22:06:57 GMT",
-=======
+        "x-ms-date": "Fri, 03 Apr 2020 20:52:58 GMT",
+        "x-ms-return-client-request-id": "true",
+        "x-ms-version": "2019-12-12"
+      },
+      "RequestBody": null,
+      "StatusCode": 201,
+      "ResponseHeaders": {
+        "Content-Length": "0",
         "Date": "Fri, 03 Apr 2020 20:52:56 GMT",
         "ETag": "\u00220x8D7D810FD0DAEEE\u0022",
         "Last-Modified": "Fri, 03 Apr 2020 20:52:57 GMT",
->>>>>>> 32e373e2
         "Server": [
           "Windows-Azure-HDFS/1.0",
           "Microsoft-HTTPAPI/2.0"
         ],
         "x-ms-client-request-id": "2e04d4e8-73e0-a513-acbb-cb4c2d2f2f0d",
-<<<<<<< HEAD
-        "x-ms-request-id": "9ce3a4cd-a01f-001f-0a3a-f3213f000000",
-        "x-ms-version": "2019-10-10"
-=======
         "x-ms-request-id": "fa43fa6d-201f-0097-3ef9-091bad000000",
         "x-ms-version": "2019-12-12"
->>>>>>> 32e373e2
-      },
-      "ResponseBody": []
-    },
-    {
-<<<<<<< HEAD
-      "RequestUri": "https://seanstagehierarchical.blob.core.windows.net/test-filesystem-ef5d0363-08cf-7aec-0914-f468c1f7f712/test-directory-6195bcf5-64a5-fe47-c2f8-017f95f28f93",
-=======
+      },
+      "ResponseBody": []
+    },
+    {
       "RequestUri": "http://seannsecanary.blob.core.windows.net/test-filesystem-ef5d0363-08cf-7aec-0914-f468c1f7f712/test-directory-6195bcf5-64a5-fe47-c2f8-017f95f28f93",
->>>>>>> 32e373e2
       "RequestMethod": "HEAD",
       "RequestHeaders": {
         "Authorization": "Sanitized",
         "User-Agent": [
-<<<<<<< HEAD
-          "azsdk-net-Storage.Files.DataLake/12.0.0-dev.20200305.1",
-          "(.NET Core 4.6.28325.01; Microsoft Windows 10.0.18363 )"
+          "azsdk-net-Storage.Files.DataLake/12.1.0-dev.20200403.1",
+          "(.NET Core 4.6.28325.01; Microsoft Windows 10.0.18362 )"
         ],
         "x-ms-client-request-id": "d5b66194-d4b5-4f69-7178-40c88d31af67",
-        "x-ms-date": "Thu, 05 Mar 2020 22:06:57 GMT",
-        "x-ms-return-client-request-id": "true",
-        "x-ms-version": "2019-10-10"
-=======
-          "azsdk-net-Storage.Files.DataLake/12.1.0-dev.20200403.1",
-          "(.NET Core 4.6.28325.01; Microsoft Windows 10.0.18362 )"
-        ],
-        "x-ms-client-request-id": "d5b66194-d4b5-4f69-7178-40c88d31af67",
-        "x-ms-date": "Fri, 03 Apr 2020 20:52:58 GMT",
-        "x-ms-return-client-request-id": "true",
-        "x-ms-version": "2019-12-12"
->>>>>>> 32e373e2
+        "x-ms-date": "Fri, 03 Apr 2020 20:52:58 GMT",
+        "x-ms-return-client-request-id": "true",
+        "x-ms-version": "2019-12-12"
       },
       "RequestBody": null,
       "StatusCode": 200,
@@ -1083,15 +592,9 @@
         "Accept-Ranges": "bytes",
         "Content-Length": "0",
         "Content-Type": "application/octet-stream",
-<<<<<<< HEAD
-        "Date": "Thu, 05 Mar 2020 22:06:56 GMT",
-        "ETag": "\u00220x8D7C15185905A5A\u0022",
-        "Last-Modified": "Thu, 05 Mar 2020 22:06:57 GMT",
-=======
         "Date": "Fri, 03 Apr 2020 20:52:56 GMT",
         "ETag": "\u00220x8D7D810FD0DAEEE\u0022",
         "Last-Modified": "Fri, 03 Apr 2020 20:52:57 GMT",
->>>>>>> 32e373e2
         "Server": [
           "Windows-Azure-Blob/1.0",
           "Microsoft-HTTPAPI/2.0"
@@ -1100,15 +603,6 @@
         "x-ms-access-tier-inferred": "true",
         "x-ms-blob-type": "BlockBlob",
         "x-ms-client-request-id": "d5b66194-d4b5-4f69-7178-40c88d31af67",
-<<<<<<< HEAD
-        "x-ms-creation-time": "Thu, 05 Mar 2020 22:06:57 GMT",
-        "x-ms-lease-state": "available",
-        "x-ms-lease-status": "unlocked",
-        "x-ms-meta-hdi_isfolder": "true",
-        "x-ms-request-id": "589bf8ba-e01e-0021-473a-f3b640000000",
-        "x-ms-server-encrypted": "true",
-        "x-ms-version": "2019-10-10"
-=======
         "x-ms-creation-time": "Fri, 03 Apr 2020 20:52:57 GMT",
         "x-ms-lease-state": "available",
         "x-ms-lease-status": "unlocked",
@@ -1116,93 +610,46 @@
         "x-ms-request-id": "9621526b-f01e-0012-3ef9-093670000000",
         "x-ms-server-encrypted": "true",
         "x-ms-version": "2019-12-12"
->>>>>>> 32e373e2
-      },
-      "ResponseBody": []
-    },
-    {
-<<<<<<< HEAD
-      "RequestUri": "https://seanstagehierarchical.blob.core.windows.net/test-filesystem-ef5d0363-08cf-7aec-0914-f468c1f7f712/test-directory-6195bcf5-64a5-fe47-c2f8-017f95f28f93?comp=lease",
-      "RequestMethod": "PUT",
-      "RequestHeaders": {
-        "Authorization": "Sanitized",
-        "traceparent": "00-f7fee41dd9152144b8b33c7ceb18399e-0043798e5fabef44-00",
-        "User-Agent": [
-          "azsdk-net-Storage.Files.DataLake/12.0.0-dev.20200305.1",
-          "(.NET Core 4.6.28325.01; Microsoft Windows 10.0.18363 )"
+      },
+      "ResponseBody": []
+    },
+    {
+      "RequestUri": "http://seannsecanary.blob.core.windows.net/test-filesystem-ef5d0363-08cf-7aec-0914-f468c1f7f712/test-directory-6195bcf5-64a5-fe47-c2f8-017f95f28f93?comp=lease",
+      "RequestMethod": "PUT",
+      "RequestHeaders": {
+        "Authorization": "Sanitized",
+        "traceparent": "00-17c5e3bd25a68c49b6df00edf9775b5e-ff35c937e91ae54e-00",
+        "User-Agent": [
+          "azsdk-net-Storage.Files.DataLake/12.1.0-dev.20200403.1",
+          "(.NET Core 4.6.28325.01; Microsoft Windows 10.0.18362 )"
         ],
         "x-ms-client-request-id": "944c98c8-d68f-a432-9c48-4f7520eb3ef7",
-        "x-ms-date": "Thu, 05 Mar 2020 22:06:57 GMT",
-=======
-      "RequestUri": "http://seannsecanary.blob.core.windows.net/test-filesystem-ef5d0363-08cf-7aec-0914-f468c1f7f712/test-directory-6195bcf5-64a5-fe47-c2f8-017f95f28f93?comp=lease",
-      "RequestMethod": "PUT",
-      "RequestHeaders": {
-        "Authorization": "Sanitized",
-        "traceparent": "00-17c5e3bd25a68c49b6df00edf9775b5e-ff35c937e91ae54e-00",
-        "User-Agent": [
-          "azsdk-net-Storage.Files.DataLake/12.1.0-dev.20200403.1",
-          "(.NET Core 4.6.28325.01; Microsoft Windows 10.0.18362 )"
-        ],
-        "x-ms-client-request-id": "944c98c8-d68f-a432-9c48-4f7520eb3ef7",
-        "x-ms-date": "Fri, 03 Apr 2020 20:52:58 GMT",
->>>>>>> 32e373e2
+        "x-ms-date": "Fri, 03 Apr 2020 20:52:58 GMT",
         "x-ms-lease-action": "acquire",
         "x-ms-lease-duration": "15",
         "x-ms-proposed-lease-id": "aa267d4b-9992-8c62-ee17-e5e1f545abe7",
         "x-ms-return-client-request-id": "true",
-<<<<<<< HEAD
-        "x-ms-version": "2019-10-10"
-=======
-        "x-ms-version": "2019-12-12"
->>>>>>> 32e373e2
-      },
-      "RequestBody": null,
-      "StatusCode": 201,
-      "ResponseHeaders": {
-        "Content-Length": "0",
-<<<<<<< HEAD
-        "Date": "Thu, 05 Mar 2020 22:06:57 GMT",
-        "ETag": "\u00220x8D7C15185905A5A\u0022",
-        "Last-Modified": "Thu, 05 Mar 2020 22:06:57 GMT",
-=======
+        "x-ms-version": "2019-12-12"
+      },
+      "RequestBody": null,
+      "StatusCode": 201,
+      "ResponseHeaders": {
+        "Content-Length": "0",
         "Date": "Fri, 03 Apr 2020 20:52:56 GMT",
         "ETag": "\u00220x8D7D810FD0DAEEE\u0022",
         "Last-Modified": "Fri, 03 Apr 2020 20:52:57 GMT",
->>>>>>> 32e373e2
         "Server": [
           "Windows-Azure-Blob/1.0",
           "Microsoft-HTTPAPI/2.0"
         ],
         "x-ms-client-request-id": "944c98c8-d68f-a432-9c48-4f7520eb3ef7",
         "x-ms-lease-id": "aa267d4b-9992-8c62-ee17-e5e1f545abe7",
-<<<<<<< HEAD
-        "x-ms-request-id": "589bf8c0-e01e-0021-4b3a-f3b640000000",
-        "x-ms-version": "2019-10-10"
-=======
         "x-ms-request-id": "96215274-f01e-0012-45f9-093670000000",
         "x-ms-version": "2019-12-12"
->>>>>>> 32e373e2
-      },
-      "ResponseBody": []
-    },
-    {
-<<<<<<< HEAD
-      "RequestUri": "https://seanstagehierarchical.blob.core.windows.net/test-filesystem-ef5d0363-08cf-7aec-0914-f468c1f7f712/test-directory-6195bcf5-64a5-fe47-c2f8-017f95f28f93?comp=lease",
-      "RequestMethod": "PUT",
-      "RequestHeaders": {
-        "Authorization": "Sanitized",
-        "If-None-Match": "\u00220x8D7C15185905A5A\u0022",
-        "traceparent": "00-19d78c7b62ecce41895e1368fb33896a-c55df1b27014684d-00",
-        "User-Agent": [
-          "azsdk-net-Storage.Files.DataLake/12.0.0-dev.20200305.1",
-          "(.NET Core 4.6.28325.01; Microsoft Windows 10.0.18363 )"
-        ],
-        "x-ms-client-request-id": "f400d48a-1be5-38d8-b12d-8c4f1eaac9df",
-        "x-ms-date": "Thu, 05 Mar 2020 22:06:58 GMT",
-        "x-ms-lease-action": "break",
-        "x-ms-return-client-request-id": "true",
-        "x-ms-version": "2019-10-10"
-=======
+      },
+      "ResponseBody": []
+    },
+    {
       "RequestUri": "http://seannsecanary.blob.core.windows.net/test-filesystem-ef5d0363-08cf-7aec-0914-f468c1f7f712/test-directory-6195bcf5-64a5-fe47-c2f8-017f95f28f93?comp=lease",
       "RequestMethod": "PUT",
       "RequestHeaders": {
@@ -1218,49 +665,19 @@
         "x-ms-lease-action": "break",
         "x-ms-return-client-request-id": "true",
         "x-ms-version": "2019-12-12"
->>>>>>> 32e373e2
       },
       "RequestBody": null,
       "StatusCode": 412,
       "ResponseHeaders": {
         "Content-Length": "252",
         "Content-Type": "application/xml",
-<<<<<<< HEAD
-        "Date": "Thu, 05 Mar 2020 22:06:57 GMT",
-=======
-        "Date": "Fri, 03 Apr 2020 20:52:56 GMT",
->>>>>>> 32e373e2
+        "Date": "Fri, 03 Apr 2020 20:52:56 GMT",
         "Server": [
           "Windows-Azure-Blob/1.0",
           "Microsoft-HTTPAPI/2.0"
         ],
         "x-ms-client-request-id": "f400d48a-1be5-38d8-b12d-8c4f1eaac9df",
         "x-ms-error-code": "ConditionNotMet",
-<<<<<<< HEAD
-        "x-ms-request-id": "589bf8c2-e01e-0021-4c3a-f3b640000000",
-        "x-ms-version": "2019-10-10"
-      },
-      "ResponseBody": [
-        "\uFEFF\u003C?xml version=\u00221.0\u0022 encoding=\u0022utf-8\u0022?\u003E\u003CError\u003E\u003CCode\u003EConditionNotMet\u003C/Code\u003E\u003CMessage\u003EThe condition specified using HTTP conditional header(s) is not met.\n",
-        "RequestId:589bf8c2-e01e-0021-4c3a-f3b640000000\n",
-        "Time:2020-03-05T22:06:58.0187010Z\u003C/Message\u003E\u003C/Error\u003E"
-      ]
-    },
-    {
-      "RequestUri": "https://seanstagehierarchical.blob.core.windows.net/test-filesystem-ef5d0363-08cf-7aec-0914-f468c1f7f712?restype=container",
-      "RequestMethod": "DELETE",
-      "RequestHeaders": {
-        "Authorization": "Sanitized",
-        "traceparent": "00-12dd2b42587dd34ab750eb6de4911ac0-8c505f9219b1d445-00",
-        "User-Agent": [
-          "azsdk-net-Storage.Files.DataLake/12.0.0-dev.20200305.1",
-          "(.NET Core 4.6.28325.01; Microsoft Windows 10.0.18363 )"
-        ],
-        "x-ms-client-request-id": "4cebbf71-4aea-ee12-e138-08819b650797",
-        "x-ms-date": "Thu, 05 Mar 2020 22:06:58 GMT",
-        "x-ms-return-client-request-id": "true",
-        "x-ms-version": "2019-10-10"
-=======
         "x-ms-request-id": "96215279-f01e-0012-49f9-093670000000",
         "x-ms-version": "2019-12-12"
       },
@@ -1284,42 +701,26 @@
         "x-ms-date": "Fri, 03 Apr 2020 20:52:59 GMT",
         "x-ms-return-client-request-id": "true",
         "x-ms-version": "2019-12-12"
->>>>>>> 32e373e2
       },
       "RequestBody": null,
       "StatusCode": 202,
       "ResponseHeaders": {
         "Content-Length": "0",
-<<<<<<< HEAD
-        "Date": "Thu, 05 Mar 2020 22:06:57 GMT",
-=======
-        "Date": "Fri, 03 Apr 2020 20:52:56 GMT",
->>>>>>> 32e373e2
+        "Date": "Fri, 03 Apr 2020 20:52:56 GMT",
         "Server": [
           "Windows-Azure-Blob/1.0",
           "Microsoft-HTTPAPI/2.0"
         ],
         "x-ms-client-request-id": "4cebbf71-4aea-ee12-e138-08819b650797",
-<<<<<<< HEAD
-        "x-ms-request-id": "589bf8c4-e01e-0021-4d3a-f3b640000000",
-        "x-ms-version": "2019-10-10"
-=======
         "x-ms-request-id": "96215280-f01e-0012-50f9-093670000000",
         "x-ms-version": "2019-12-12"
->>>>>>> 32e373e2
       },
       "ResponseBody": []
     }
   ],
   "Variables": {
-<<<<<<< HEAD
-    "DateTimeOffsetNow": "2020-03-05T14:06:54.0018095-08:00",
-    "RandomSeed": "303947320",
-    "Storage_TestConfigHierarchicalNamespace": "NamespaceTenant\nseanstagehierarchical\nU2FuaXRpemVk\nhttps://seanstagehierarchical.blob.core.windows.net\nhttp://seanstagehierarchical.file.core.windows.net\nhttp://seanstagehierarchical.queue.core.windows.net\nhttp://seanstagehierarchical.table.core.windows.net\n\n\n\n\nhttp://seanstagehierarchical-secondary.blob.core.windows.net\nhttp://seanstagehierarchical-secondary.file.core.windows.net\nhttp://seanstagehierarchical-secondary.queue.core.windows.net\nhttp://seanstagehierarchical-secondary.table.core.windows.net\n68390a19-a643-458b-b726-408abf67b4fc\nSanitized\n72f988bf-86f1-41af-91ab-2d7cd011db47\nhttps://login.microsoftonline.com/\nCloud\nBlobEndpoint=https://seanstagehierarchical.blob.core.windows.net/;QueueEndpoint=http://seanstagehierarchical.queue.core.windows.net/;FileEndpoint=http://seanstagehierarchical.file.core.windows.net/;BlobSecondaryEndpoint=http://seanstagehierarchical-secondary.blob.core.windows.net/;QueueSecondaryEndpoint=http://seanstagehierarchical-secondary.queue.core.windows.net/;FileSecondaryEndpoint=http://seanstagehierarchical-secondary.file.core.windows.net/;AccountName=seanstagehierarchical;AccountKey=Sanitized\n"
-=======
     "DateTimeOffsetNow": "2020-04-03T13:52:57.1784843-07:00",
     "RandomSeed": "303947320",
     "Storage_TestConfigHierarchicalNamespace": "NamespaceTenant\nseannsecanary\nU2FuaXRpemVk\nhttp://seannsecanary.blob.core.windows.net\nhttp://seannsecanary.file.core.windows.net\nhttp://seannsecanary.queue.core.windows.net\nhttp://seannsecanary.table.core.windows.net\n\n\n\n\nhttp://seannsecanary-secondary.blob.core.windows.net\nhttp://seannsecanary-secondary.file.core.windows.net\nhttp://seannsecanary-secondary.queue.core.windows.net\nhttp://seannsecanary-secondary.table.core.windows.net\n68390a19-a643-458b-b726-408abf67b4fc\nSanitized\n72f988bf-86f1-41af-91ab-2d7cd011db47\nhttps://login.microsoftonline.com/\nCloud\nBlobEndpoint=http://seannsecanary.blob.core.windows.net/;QueueEndpoint=http://seannsecanary.queue.core.windows.net/;FileEndpoint=http://seannsecanary.file.core.windows.net/;BlobSecondaryEndpoint=http://seannsecanary-secondary.blob.core.windows.net/;QueueSecondaryEndpoint=http://seannsecanary-secondary.queue.core.windows.net/;FileSecondaryEndpoint=http://seannsecanary-secondary.file.core.windows.net/;AccountName=seannsecanary;AccountKey=Sanitized\n"
->>>>>>> 32e373e2
   }
 }