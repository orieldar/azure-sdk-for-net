{
  "Entries": [
    {
<<<<<<< HEAD
      "RequestUri": "https://seanstagehierarchical.blob.core.windows.net/test-filesystem-01ae331e-6867-038b-82d6-3f5eec8cc05c?restype=container",
      "RequestMethod": "PUT",
      "RequestHeaders": {
        "Authorization": "Sanitized",
        "traceparent": "00-00456b835977f34fa64909acdac1b10d-372a0f86aad7dc41-00",
        "User-Agent": [
          "azsdk-net-Storage.Files.DataLake/12.0.0-dev.20200305.1",
          "(.NET Core 4.6.28325.01; Microsoft Windows 10.0.18363 )"
        ],
        "x-ms-blob-public-access": "container",
        "x-ms-client-request-id": "378306d2-51dc-dd5d-7f21-9c44a25c58fd",
        "x-ms-date": "Thu, 05 Mar 2020 22:11:44 GMT",
        "x-ms-return-client-request-id": "true",
        "x-ms-version": "2019-10-10"
=======
      "RequestUri": "http://seannsecanary.blob.core.windows.net/test-filesystem-01ae331e-6867-038b-82d6-3f5eec8cc05c?restype=container",
      "RequestMethod": "PUT",
      "RequestHeaders": {
        "Authorization": "Sanitized",
        "traceparent": "00-9c1be67a3418e3449ba7acf46b4dba1b-9686987344e0b141-00",
        "User-Agent": [
          "azsdk-net-Storage.Files.DataLake/12.1.0-dev.20200403.1",
          "(.NET Core 4.6.28325.01; Microsoft Windows 10.0.18362 )"
        ],
        "x-ms-blob-public-access": "container",
        "x-ms-client-request-id": "378306d2-51dc-dd5d-7f21-9c44a25c58fd",
        "x-ms-date": "Fri, 03 Apr 2020 20:56:41 GMT",
        "x-ms-return-client-request-id": "true",
        "x-ms-version": "2019-12-12"
>>>>>>> 32e373e2
      },
      "RequestBody": null,
      "StatusCode": 201,
      "ResponseHeaders": {
        "Content-Length": "0",
<<<<<<< HEAD
        "Date": "Thu, 05 Mar 2020 22:11:45 GMT",
        "ETag": "\u00220x8D7C152310D1727\u0022",
        "Last-Modified": "Thu, 05 Mar 2020 22:11:45 GMT",
=======
        "Date": "Fri, 03 Apr 2020 20:56:39 GMT",
        "ETag": "\u00220x8D7D81181E64CC1\u0022",
        "Last-Modified": "Fri, 03 Apr 2020 20:56:40 GMT",
>>>>>>> 32e373e2
        "Server": [
          "Windows-Azure-Blob/1.0",
          "Microsoft-HTTPAPI/2.0"
        ],
        "x-ms-client-request-id": "378306d2-51dc-dd5d-7f21-9c44a25c58fd",
<<<<<<< HEAD
        "x-ms-request-id": "33baca89-201e-002e-0b3b-f3c02c000000",
        "x-ms-version": "2019-10-10"
=======
        "x-ms-request-id": "9621b94c-f01e-0012-5ffa-093670000000",
        "x-ms-version": "2019-12-12"
>>>>>>> 32e373e2
      },
      "ResponseBody": []
    },
    {
<<<<<<< HEAD
      "RequestUri": "https://seanstagehierarchical.dfs.core.windows.net/test-filesystem-01ae331e-6867-038b-82d6-3f5eec8cc05c/test-directory-995974a2-3166-61b9-7c39-be782a070339?resource=directory",
      "RequestMethod": "PUT",
      "RequestHeaders": {
        "Authorization": "Sanitized",
        "traceparent": "00-8ed9b46a24a5ea4f95d8ab790bff0d96-166064beecb4ee40-00",
        "User-Agent": [
          "azsdk-net-Storage.Files.DataLake/12.0.0-dev.20200305.1",
          "(.NET Core 4.6.28325.01; Microsoft Windows 10.0.18363 )"
        ],
        "x-ms-client-request-id": "028a1448-dcfb-5327-4fca-e4dadaa04b1d",
        "x-ms-date": "Thu, 05 Mar 2020 22:11:45 GMT",
        "x-ms-return-client-request-id": "true",
        "x-ms-version": "2019-10-10"
=======
      "RequestUri": "http://seannsecanary.dfs.core.windows.net/test-filesystem-01ae331e-6867-038b-82d6-3f5eec8cc05c/test-directory-995974a2-3166-61b9-7c39-be782a070339?resource=directory",
      "RequestMethod": "PUT",
      "RequestHeaders": {
        "Authorization": "Sanitized",
        "traceparent": "00-c9e5dad628b98c4dbb03bf91d7961988-928fe9754d22404d-00",
        "User-Agent": [
          "azsdk-net-Storage.Files.DataLake/12.1.0-dev.20200403.1",
          "(.NET Core 4.6.28325.01; Microsoft Windows 10.0.18362 )"
        ],
        "x-ms-client-request-id": "028a1448-dcfb-5327-4fca-e4dadaa04b1d",
        "x-ms-date": "Fri, 03 Apr 2020 20:56:41 GMT",
        "x-ms-return-client-request-id": "true",
        "x-ms-version": "2019-12-12"
>>>>>>> 32e373e2
      },
      "RequestBody": null,
      "StatusCode": 201,
      "ResponseHeaders": {
        "Content-Length": "0",
<<<<<<< HEAD
        "Date": "Thu, 05 Mar 2020 22:11:44 GMT",
        "ETag": "\u00220x8D7C15231400F7B\u0022",
        "Last-Modified": "Thu, 05 Mar 2020 22:11:45 GMT",
=======
        "Date": "Fri, 03 Apr 2020 20:56:39 GMT",
        "ETag": "\u00220x8D7D81181F6290B\u0022",
        "Last-Modified": "Fri, 03 Apr 2020 20:56:40 GMT",
>>>>>>> 32e373e2
        "Server": [
          "Windows-Azure-HDFS/1.0",
          "Microsoft-HTTPAPI/2.0"
        ],
        "x-ms-client-request-id": "028a1448-dcfb-5327-4fca-e4dadaa04b1d",
<<<<<<< HEAD
        "x-ms-request-id": "5a9dca39-201f-0001-703b-f3cde7000000",
        "x-ms-version": "2019-10-10"
=======
        "x-ms-request-id": "fa43fd2a-201f-0097-57fa-091bad000000",
        "x-ms-version": "2019-12-12"
>>>>>>> 32e373e2
      },
      "ResponseBody": []
    },
    {
<<<<<<< HEAD
      "RequestUri": "https://seanstagehierarchical.dfs.core.windows.net/test-filesystem-01ae331e-6867-038b-82d6-3f5eec8cc05c/test-directory-995974a2-3166-61b9-7c39-be782a070339/test-directory-6fafb5db-c5fe-38f5-fd22-8e5d097e1304?resource=directory",
=======
      "RequestUri": "http://seannsecanary.dfs.core.windows.net/test-filesystem-01ae331e-6867-038b-82d6-3f5eec8cc05c/test-directory-995974a2-3166-61b9-7c39-be782a070339/test-directory-6fafb5db-c5fe-38f5-fd22-8e5d097e1304?resource=directory",
>>>>>>> 32e373e2
      "RequestMethod": "PUT",
      "RequestHeaders": {
        "Authorization": "Sanitized",
        "User-Agent": [
<<<<<<< HEAD
          "azsdk-net-Storage.Files.DataLake/12.0.0-dev.20200305.1",
          "(.NET Core 4.6.28325.01; Microsoft Windows 10.0.18363 )"
        ],
        "x-ms-client-request-id": "8dfbb192-55d1-4902-9280-2c95ba638a31",
        "x-ms-date": "Thu, 05 Mar 2020 22:11:45 GMT",
        "x-ms-return-client-request-id": "true",
        "x-ms-version": "2019-10-10"
=======
          "azsdk-net-Storage.Files.DataLake/12.1.0-dev.20200403.1",
          "(.NET Core 4.6.28325.01; Microsoft Windows 10.0.18362 )"
        ],
        "x-ms-client-request-id": "8dfbb192-55d1-4902-9280-2c95ba638a31",
        "x-ms-date": "Fri, 03 Apr 2020 20:56:41 GMT",
        "x-ms-return-client-request-id": "true",
        "x-ms-version": "2019-12-12"
>>>>>>> 32e373e2
      },
      "RequestBody": null,
      "StatusCode": 201,
      "ResponseHeaders": {
        "Content-Length": "0",
<<<<<<< HEAD
        "Date": "Thu, 05 Mar 2020 22:11:44 GMT",
        "ETag": "\u00220x8D7C152314D0276\u0022",
        "Last-Modified": "Thu, 05 Mar 2020 22:11:45 GMT",
=======
        "Date": "Fri, 03 Apr 2020 20:56:40 GMT",
        "ETag": "\u00220x8D7D811820256B2\u0022",
        "Last-Modified": "Fri, 03 Apr 2020 20:56:40 GMT",
>>>>>>> 32e373e2
        "Server": [
          "Windows-Azure-HDFS/1.0",
          "Microsoft-HTTPAPI/2.0"
        ],
        "x-ms-client-request-id": "8dfbb192-55d1-4902-9280-2c95ba638a31",
<<<<<<< HEAD
        "x-ms-request-id": "5a9dca3a-201f-0001-713b-f3cde7000000",
        "x-ms-version": "2019-10-10"
=======
        "x-ms-request-id": "fa43fd2c-201f-0097-58fa-091bad000000",
        "x-ms-version": "2019-12-12"
>>>>>>> 32e373e2
      },
      "ResponseBody": []
    },
    {
<<<<<<< HEAD
      "RequestUri": "https://seanstagehierarchical.blob.core.windows.net/test-filesystem-01ae331e-6867-038b-82d6-3f5eec8cc05c/test-directory-995974a2-3166-61b9-7c39-be782a070339/test-directory-6fafb5db-c5fe-38f5-fd22-8e5d097e1304",
      "RequestMethod": "HEAD",
      "RequestHeaders": {
        "Authorization": "Sanitized",
        "traceparent": "00-09e8b3a63ff6e74e9453956ce6be4888-711114aa842e6940-00",
        "User-Agent": [
          "azsdk-net-Storage.Files.DataLake/12.0.0-dev.20200305.1",
          "(.NET Core 4.6.28325.01; Microsoft Windows 10.0.18363 )"
        ],
        "x-ms-client-request-id": "28482c2d-bda4-9d4c-84bd-5cbf30857964",
        "x-ms-date": "Thu, 05 Mar 2020 22:11:45 GMT",
        "x-ms-return-client-request-id": "true",
        "x-ms-version": "2019-10-10"
=======
      "RequestUri": "http://seannsecanary.blob.core.windows.net/test-filesystem-01ae331e-6867-038b-82d6-3f5eec8cc05c/test-directory-995974a2-3166-61b9-7c39-be782a070339/test-directory-6fafb5db-c5fe-38f5-fd22-8e5d097e1304",
      "RequestMethod": "HEAD",
      "RequestHeaders": {
        "Authorization": "Sanitized",
        "traceparent": "00-685590626ee2d245a37601d045fd84de-72bccddf4caee547-00",
        "User-Agent": [
          "azsdk-net-Storage.Files.DataLake/12.1.0-dev.20200403.1",
          "(.NET Core 4.6.28325.01; Microsoft Windows 10.0.18362 )"
        ],
        "x-ms-client-request-id": "28482c2d-bda4-9d4c-84bd-5cbf30857964",
        "x-ms-date": "Fri, 03 Apr 2020 20:56:41 GMT",
        "x-ms-return-client-request-id": "true",
        "x-ms-version": "2019-12-12"
>>>>>>> 32e373e2
      },
      "RequestBody": null,
      "StatusCode": 200,
      "ResponseHeaders": {
        "Accept-Ranges": "bytes",
        "Content-Length": "0",
        "Content-Type": "application/octet-stream",
<<<<<<< HEAD
        "Date": "Thu, 05 Mar 2020 22:11:45 GMT",
        "ETag": "\u00220x8D7C152314D0276\u0022",
        "Last-Modified": "Thu, 05 Mar 2020 22:11:45 GMT",
=======
        "Date": "Fri, 03 Apr 2020 20:56:40 GMT",
        "ETag": "\u00220x8D7D811820256B2\u0022",
        "Last-Modified": "Fri, 03 Apr 2020 20:56:40 GMT",
>>>>>>> 32e373e2
        "Server": [
          "Windows-Azure-Blob/1.0",
          "Microsoft-HTTPAPI/2.0"
        ],
        "x-ms-access-tier": "Hot",
        "x-ms-access-tier-inferred": "true",
        "x-ms-blob-type": "BlockBlob",
        "x-ms-client-request-id": "28482c2d-bda4-9d4c-84bd-5cbf30857964",
<<<<<<< HEAD
        "x-ms-creation-time": "Thu, 05 Mar 2020 22:11:45 GMT",
        "x-ms-lease-state": "available",
        "x-ms-lease-status": "unlocked",
        "x-ms-meta-hdi_isfolder": "true",
        "x-ms-request-id": "50f71968-701e-0041-573b-f3cadf000000",
        "x-ms-server-encrypted": "true",
        "x-ms-version": "2019-10-10"
=======
        "x-ms-creation-time": "Fri, 03 Apr 2020 20:56:40 GMT",
        "x-ms-lease-state": "available",
        "x-ms-lease-status": "unlocked",
        "x-ms-meta-hdi_isfolder": "true",
        "x-ms-request-id": "9621b968-f01e-0012-77fa-093670000000",
        "x-ms-server-encrypted": "true",
        "x-ms-version": "2019-12-12"
>>>>>>> 32e373e2
      },
      "ResponseBody": []
    },
    {
<<<<<<< HEAD
      "RequestUri": "https://seanstagehierarchical.blob.core.windows.net/test-filesystem-01ae331e-6867-038b-82d6-3f5eec8cc05c?restype=container",
      "RequestMethod": "DELETE",
      "RequestHeaders": {
        "Authorization": "Sanitized",
        "traceparent": "00-a466920c8d026d45a042dc888f628d4f-5b64502622b2d842-00",
        "User-Agent": [
          "azsdk-net-Storage.Files.DataLake/12.0.0-dev.20200305.1",
          "(.NET Core 4.6.28325.01; Microsoft Windows 10.0.18363 )"
        ],
        "x-ms-client-request-id": "8d678789-621a-b78c-8a20-330242ecbb73",
        "x-ms-date": "Thu, 05 Mar 2020 22:11:45 GMT",
        "x-ms-return-client-request-id": "true",
        "x-ms-version": "2019-10-10"
=======
      "RequestUri": "http://seannsecanary.blob.core.windows.net/test-filesystem-01ae331e-6867-038b-82d6-3f5eec8cc05c?restype=container",
      "RequestMethod": "DELETE",
      "RequestHeaders": {
        "Authorization": "Sanitized",
        "traceparent": "00-7f9ff377980555409cdd9aaefe27b4f9-e4264e4c3edc4d4e-00",
        "User-Agent": [
          "azsdk-net-Storage.Files.DataLake/12.1.0-dev.20200403.1",
          "(.NET Core 4.6.28325.01; Microsoft Windows 10.0.18362 )"
        ],
        "x-ms-client-request-id": "8d678789-621a-b78c-8a20-330242ecbb73",
        "x-ms-date": "Fri, 03 Apr 2020 20:56:41 GMT",
        "x-ms-return-client-request-id": "true",
        "x-ms-version": "2019-12-12"
>>>>>>> 32e373e2
      },
      "RequestBody": null,
      "StatusCode": 202,
      "ResponseHeaders": {
        "Content-Length": "0",
<<<<<<< HEAD
        "Date": "Thu, 05 Mar 2020 22:11:45 GMT",
=======
        "Date": "Fri, 03 Apr 2020 20:56:40 GMT",
>>>>>>> 32e373e2
        "Server": [
          "Windows-Azure-Blob/1.0",
          "Microsoft-HTTPAPI/2.0"
        ],
        "x-ms-client-request-id": "8d678789-621a-b78c-8a20-330242ecbb73",
<<<<<<< HEAD
        "x-ms-request-id": "33baca90-201e-002e-0e3b-f3c02c000000",
        "x-ms-version": "2019-10-10"
=======
        "x-ms-request-id": "9621b974-f01e-0012-03fa-093670000000",
        "x-ms-version": "2019-12-12"
>>>>>>> 32e373e2
      },
      "ResponseBody": []
    }
  ],
  "Variables": {
    "RandomSeed": "254712470",
<<<<<<< HEAD
    "Storage_TestConfigHierarchicalNamespace": "NamespaceTenant\nseanstagehierarchical\nU2FuaXRpemVk\nhttps://seanstagehierarchical.blob.core.windows.net\nhttp://seanstagehierarchical.file.core.windows.net\nhttp://seanstagehierarchical.queue.core.windows.net\nhttp://seanstagehierarchical.table.core.windows.net\n\n\n\n\nhttp://seanstagehierarchical-secondary.blob.core.windows.net\nhttp://seanstagehierarchical-secondary.file.core.windows.net\nhttp://seanstagehierarchical-secondary.queue.core.windows.net\nhttp://seanstagehierarchical-secondary.table.core.windows.net\n68390a19-a643-458b-b726-408abf67b4fc\nSanitized\n72f988bf-86f1-41af-91ab-2d7cd011db47\nhttps://login.microsoftonline.com/\nCloud\nBlobEndpoint=https://seanstagehierarchical.blob.core.windows.net/;QueueEndpoint=http://seanstagehierarchical.queue.core.windows.net/;FileEndpoint=http://seanstagehierarchical.file.core.windows.net/;BlobSecondaryEndpoint=http://seanstagehierarchical-secondary.blob.core.windows.net/;QueueSecondaryEndpoint=http://seanstagehierarchical-secondary.queue.core.windows.net/;FileSecondaryEndpoint=http://seanstagehierarchical-secondary.file.core.windows.net/;AccountName=seanstagehierarchical;AccountKey=Sanitized\n"
=======
    "Storage_TestConfigHierarchicalNamespace": "NamespaceTenant\nseannsecanary\nU2FuaXRpemVk\nhttp://seannsecanary.blob.core.windows.net\nhttp://seannsecanary.file.core.windows.net\nhttp://seannsecanary.queue.core.windows.net\nhttp://seannsecanary.table.core.windows.net\n\n\n\n\nhttp://seannsecanary-secondary.blob.core.windows.net\nhttp://seannsecanary-secondary.file.core.windows.net\nhttp://seannsecanary-secondary.queue.core.windows.net\nhttp://seannsecanary-secondary.table.core.windows.net\n68390a19-a643-458b-b726-408abf67b4fc\nSanitized\n72f988bf-86f1-41af-91ab-2d7cd011db47\nhttps://login.microsoftonline.com/\nCloud\nBlobEndpoint=http://seannsecanary.blob.core.windows.net/;QueueEndpoint=http://seannsecanary.queue.core.windows.net/;FileEndpoint=http://seannsecanary.file.core.windows.net/;BlobSecondaryEndpoint=http://seannsecanary-secondary.blob.core.windows.net/;QueueSecondaryEndpoint=http://seannsecanary-secondary.queue.core.windows.net/;FileSecondaryEndpoint=http://seannsecanary-secondary.file.core.windows.net/;AccountName=seannsecanary;AccountKey=Sanitized\n"
>>>>>>> 32e373e2
  }
}<|MERGE_RESOLUTION|>--- conflicted
+++ resolved
@@ -1,22 +1,6 @@
 {
   "Entries": [
     {
-<<<<<<< HEAD
-      "RequestUri": "https://seanstagehierarchical.blob.core.windows.net/test-filesystem-01ae331e-6867-038b-82d6-3f5eec8cc05c?restype=container",
-      "RequestMethod": "PUT",
-      "RequestHeaders": {
-        "Authorization": "Sanitized",
-        "traceparent": "00-00456b835977f34fa64909acdac1b10d-372a0f86aad7dc41-00",
-        "User-Agent": [
-          "azsdk-net-Storage.Files.DataLake/12.0.0-dev.20200305.1",
-          "(.NET Core 4.6.28325.01; Microsoft Windows 10.0.18363 )"
-        ],
-        "x-ms-blob-public-access": "container",
-        "x-ms-client-request-id": "378306d2-51dc-dd5d-7f21-9c44a25c58fd",
-        "x-ms-date": "Thu, 05 Mar 2020 22:11:44 GMT",
-        "x-ms-return-client-request-id": "true",
-        "x-ms-version": "2019-10-10"
-=======
       "RequestUri": "http://seannsecanary.blob.core.windows.net/test-filesystem-01ae331e-6867-038b-82d6-3f5eec8cc05c?restype=container",
       "RequestMethod": "PUT",
       "RequestHeaders": {
@@ -31,52 +15,25 @@
         "x-ms-date": "Fri, 03 Apr 2020 20:56:41 GMT",
         "x-ms-return-client-request-id": "true",
         "x-ms-version": "2019-12-12"
->>>>>>> 32e373e2
       },
       "RequestBody": null,
       "StatusCode": 201,
       "ResponseHeaders": {
         "Content-Length": "0",
-<<<<<<< HEAD
-        "Date": "Thu, 05 Mar 2020 22:11:45 GMT",
-        "ETag": "\u00220x8D7C152310D1727\u0022",
-        "Last-Modified": "Thu, 05 Mar 2020 22:11:45 GMT",
-=======
         "Date": "Fri, 03 Apr 2020 20:56:39 GMT",
         "ETag": "\u00220x8D7D81181E64CC1\u0022",
         "Last-Modified": "Fri, 03 Apr 2020 20:56:40 GMT",
->>>>>>> 32e373e2
         "Server": [
           "Windows-Azure-Blob/1.0",
           "Microsoft-HTTPAPI/2.0"
         ],
         "x-ms-client-request-id": "378306d2-51dc-dd5d-7f21-9c44a25c58fd",
-<<<<<<< HEAD
-        "x-ms-request-id": "33baca89-201e-002e-0b3b-f3c02c000000",
-        "x-ms-version": "2019-10-10"
-=======
         "x-ms-request-id": "9621b94c-f01e-0012-5ffa-093670000000",
         "x-ms-version": "2019-12-12"
->>>>>>> 32e373e2
       },
       "ResponseBody": []
     },
     {
-<<<<<<< HEAD
-      "RequestUri": "https://seanstagehierarchical.dfs.core.windows.net/test-filesystem-01ae331e-6867-038b-82d6-3f5eec8cc05c/test-directory-995974a2-3166-61b9-7c39-be782a070339?resource=directory",
-      "RequestMethod": "PUT",
-      "RequestHeaders": {
-        "Authorization": "Sanitized",
-        "traceparent": "00-8ed9b46a24a5ea4f95d8ab790bff0d96-166064beecb4ee40-00",
-        "User-Agent": [
-          "azsdk-net-Storage.Files.DataLake/12.0.0-dev.20200305.1",
-          "(.NET Core 4.6.28325.01; Microsoft Windows 10.0.18363 )"
-        ],
-        "x-ms-client-request-id": "028a1448-dcfb-5327-4fca-e4dadaa04b1d",
-        "x-ms-date": "Thu, 05 Mar 2020 22:11:45 GMT",
-        "x-ms-return-client-request-id": "true",
-        "x-ms-version": "2019-10-10"
-=======
       "RequestUri": "http://seannsecanary.dfs.core.windows.net/test-filesystem-01ae331e-6867-038b-82d6-3f5eec8cc05c/test-directory-995974a2-3166-61b9-7c39-be782a070339?resource=directory",
       "RequestMethod": "PUT",
       "RequestHeaders": {
@@ -90,55 +47,30 @@
         "x-ms-date": "Fri, 03 Apr 2020 20:56:41 GMT",
         "x-ms-return-client-request-id": "true",
         "x-ms-version": "2019-12-12"
->>>>>>> 32e373e2
       },
       "RequestBody": null,
       "StatusCode": 201,
       "ResponseHeaders": {
         "Content-Length": "0",
-<<<<<<< HEAD
-        "Date": "Thu, 05 Mar 2020 22:11:44 GMT",
-        "ETag": "\u00220x8D7C15231400F7B\u0022",
-        "Last-Modified": "Thu, 05 Mar 2020 22:11:45 GMT",
-=======
         "Date": "Fri, 03 Apr 2020 20:56:39 GMT",
         "ETag": "\u00220x8D7D81181F6290B\u0022",
         "Last-Modified": "Fri, 03 Apr 2020 20:56:40 GMT",
->>>>>>> 32e373e2
         "Server": [
           "Windows-Azure-HDFS/1.0",
           "Microsoft-HTTPAPI/2.0"
         ],
         "x-ms-client-request-id": "028a1448-dcfb-5327-4fca-e4dadaa04b1d",
-<<<<<<< HEAD
-        "x-ms-request-id": "5a9dca39-201f-0001-703b-f3cde7000000",
-        "x-ms-version": "2019-10-10"
-=======
         "x-ms-request-id": "fa43fd2a-201f-0097-57fa-091bad000000",
         "x-ms-version": "2019-12-12"
->>>>>>> 32e373e2
       },
       "ResponseBody": []
     },
     {
-<<<<<<< HEAD
-      "RequestUri": "https://seanstagehierarchical.dfs.core.windows.net/test-filesystem-01ae331e-6867-038b-82d6-3f5eec8cc05c/test-directory-995974a2-3166-61b9-7c39-be782a070339/test-directory-6fafb5db-c5fe-38f5-fd22-8e5d097e1304?resource=directory",
-=======
       "RequestUri": "http://seannsecanary.dfs.core.windows.net/test-filesystem-01ae331e-6867-038b-82d6-3f5eec8cc05c/test-directory-995974a2-3166-61b9-7c39-be782a070339/test-directory-6fafb5db-c5fe-38f5-fd22-8e5d097e1304?resource=directory",
->>>>>>> 32e373e2
       "RequestMethod": "PUT",
       "RequestHeaders": {
         "Authorization": "Sanitized",
         "User-Agent": [
-<<<<<<< HEAD
-          "azsdk-net-Storage.Files.DataLake/12.0.0-dev.20200305.1",
-          "(.NET Core 4.6.28325.01; Microsoft Windows 10.0.18363 )"
-        ],
-        "x-ms-client-request-id": "8dfbb192-55d1-4902-9280-2c95ba638a31",
-        "x-ms-date": "Thu, 05 Mar 2020 22:11:45 GMT",
-        "x-ms-return-client-request-id": "true",
-        "x-ms-version": "2019-10-10"
-=======
           "azsdk-net-Storage.Files.DataLake/12.1.0-dev.20200403.1",
           "(.NET Core 4.6.28325.01; Microsoft Windows 10.0.18362 )"
         ],
@@ -146,52 +78,25 @@
         "x-ms-date": "Fri, 03 Apr 2020 20:56:41 GMT",
         "x-ms-return-client-request-id": "true",
         "x-ms-version": "2019-12-12"
->>>>>>> 32e373e2
       },
       "RequestBody": null,
       "StatusCode": 201,
       "ResponseHeaders": {
         "Content-Length": "0",
-<<<<<<< HEAD
-        "Date": "Thu, 05 Mar 2020 22:11:44 GMT",
-        "ETag": "\u00220x8D7C152314D0276\u0022",
-        "Last-Modified": "Thu, 05 Mar 2020 22:11:45 GMT",
-=======
         "Date": "Fri, 03 Apr 2020 20:56:40 GMT",
         "ETag": "\u00220x8D7D811820256B2\u0022",
         "Last-Modified": "Fri, 03 Apr 2020 20:56:40 GMT",
->>>>>>> 32e373e2
         "Server": [
           "Windows-Azure-HDFS/1.0",
           "Microsoft-HTTPAPI/2.0"
         ],
         "x-ms-client-request-id": "8dfbb192-55d1-4902-9280-2c95ba638a31",
-<<<<<<< HEAD
-        "x-ms-request-id": "5a9dca3a-201f-0001-713b-f3cde7000000",
-        "x-ms-version": "2019-10-10"
-=======
         "x-ms-request-id": "fa43fd2c-201f-0097-58fa-091bad000000",
         "x-ms-version": "2019-12-12"
->>>>>>> 32e373e2
       },
       "ResponseBody": []
     },
     {
-<<<<<<< HEAD
-      "RequestUri": "https://seanstagehierarchical.blob.core.windows.net/test-filesystem-01ae331e-6867-038b-82d6-3f5eec8cc05c/test-directory-995974a2-3166-61b9-7c39-be782a070339/test-directory-6fafb5db-c5fe-38f5-fd22-8e5d097e1304",
-      "RequestMethod": "HEAD",
-      "RequestHeaders": {
-        "Authorization": "Sanitized",
-        "traceparent": "00-09e8b3a63ff6e74e9453956ce6be4888-711114aa842e6940-00",
-        "User-Agent": [
-          "azsdk-net-Storage.Files.DataLake/12.0.0-dev.20200305.1",
-          "(.NET Core 4.6.28325.01; Microsoft Windows 10.0.18363 )"
-        ],
-        "x-ms-client-request-id": "28482c2d-bda4-9d4c-84bd-5cbf30857964",
-        "x-ms-date": "Thu, 05 Mar 2020 22:11:45 GMT",
-        "x-ms-return-client-request-id": "true",
-        "x-ms-version": "2019-10-10"
-=======
       "RequestUri": "http://seannsecanary.blob.core.windows.net/test-filesystem-01ae331e-6867-038b-82d6-3f5eec8cc05c/test-directory-995974a2-3166-61b9-7c39-be782a070339/test-directory-6fafb5db-c5fe-38f5-fd22-8e5d097e1304",
       "RequestMethod": "HEAD",
       "RequestHeaders": {
@@ -205,7 +110,6 @@
         "x-ms-date": "Fri, 03 Apr 2020 20:56:41 GMT",
         "x-ms-return-client-request-id": "true",
         "x-ms-version": "2019-12-12"
->>>>>>> 32e373e2
       },
       "RequestBody": null,
       "StatusCode": 200,
@@ -213,15 +117,9 @@
         "Accept-Ranges": "bytes",
         "Content-Length": "0",
         "Content-Type": "application/octet-stream",
-<<<<<<< HEAD
-        "Date": "Thu, 05 Mar 2020 22:11:45 GMT",
-        "ETag": "\u00220x8D7C152314D0276\u0022",
-        "Last-Modified": "Thu, 05 Mar 2020 22:11:45 GMT",
-=======
         "Date": "Fri, 03 Apr 2020 20:56:40 GMT",
         "ETag": "\u00220x8D7D811820256B2\u0022",
         "Last-Modified": "Fri, 03 Apr 2020 20:56:40 GMT",
->>>>>>> 32e373e2
         "Server": [
           "Windows-Azure-Blob/1.0",
           "Microsoft-HTTPAPI/2.0"
@@ -230,15 +128,6 @@
         "x-ms-access-tier-inferred": "true",
         "x-ms-blob-type": "BlockBlob",
         "x-ms-client-request-id": "28482c2d-bda4-9d4c-84bd-5cbf30857964",
-<<<<<<< HEAD
-        "x-ms-creation-time": "Thu, 05 Mar 2020 22:11:45 GMT",
-        "x-ms-lease-state": "available",
-        "x-ms-lease-status": "unlocked",
-        "x-ms-meta-hdi_isfolder": "true",
-        "x-ms-request-id": "50f71968-701e-0041-573b-f3cadf000000",
-        "x-ms-server-encrypted": "true",
-        "x-ms-version": "2019-10-10"
-=======
         "x-ms-creation-time": "Fri, 03 Apr 2020 20:56:40 GMT",
         "x-ms-lease-state": "available",
         "x-ms-lease-status": "unlocked",
@@ -246,26 +135,10 @@
         "x-ms-request-id": "9621b968-f01e-0012-77fa-093670000000",
         "x-ms-server-encrypted": "true",
         "x-ms-version": "2019-12-12"
->>>>>>> 32e373e2
       },
       "ResponseBody": []
     },
     {
-<<<<<<< HEAD
-      "RequestUri": "https://seanstagehierarchical.blob.core.windows.net/test-filesystem-01ae331e-6867-038b-82d6-3f5eec8cc05c?restype=container",
-      "RequestMethod": "DELETE",
-      "RequestHeaders": {
-        "Authorization": "Sanitized",
-        "traceparent": "00-a466920c8d026d45a042dc888f628d4f-5b64502622b2d842-00",
-        "User-Agent": [
-          "azsdk-net-Storage.Files.DataLake/12.0.0-dev.20200305.1",
-          "(.NET Core 4.6.28325.01; Microsoft Windows 10.0.18363 )"
-        ],
-        "x-ms-client-request-id": "8d678789-621a-b78c-8a20-330242ecbb73",
-        "x-ms-date": "Thu, 05 Mar 2020 22:11:45 GMT",
-        "x-ms-return-client-request-id": "true",
-        "x-ms-version": "2019-10-10"
-=======
       "RequestUri": "http://seannsecanary.blob.core.windows.net/test-filesystem-01ae331e-6867-038b-82d6-3f5eec8cc05c?restype=container",
       "RequestMethod": "DELETE",
       "RequestHeaders": {
@@ -279,39 +152,25 @@
         "x-ms-date": "Fri, 03 Apr 2020 20:56:41 GMT",
         "x-ms-return-client-request-id": "true",
         "x-ms-version": "2019-12-12"
->>>>>>> 32e373e2
       },
       "RequestBody": null,
       "StatusCode": 202,
       "ResponseHeaders": {
         "Content-Length": "0",
-<<<<<<< HEAD
-        "Date": "Thu, 05 Mar 2020 22:11:45 GMT",
-=======
         "Date": "Fri, 03 Apr 2020 20:56:40 GMT",
->>>>>>> 32e373e2
         "Server": [
           "Windows-Azure-Blob/1.0",
           "Microsoft-HTTPAPI/2.0"
         ],
         "x-ms-client-request-id": "8d678789-621a-b78c-8a20-330242ecbb73",
-<<<<<<< HEAD
-        "x-ms-request-id": "33baca90-201e-002e-0e3b-f3c02c000000",
-        "x-ms-version": "2019-10-10"
-=======
         "x-ms-request-id": "9621b974-f01e-0012-03fa-093670000000",
         "x-ms-version": "2019-12-12"
->>>>>>> 32e373e2
       },
       "ResponseBody": []
     }
   ],
   "Variables": {
     "RandomSeed": "254712470",
-<<<<<<< HEAD
-    "Storage_TestConfigHierarchicalNamespace": "NamespaceTenant\nseanstagehierarchical\nU2FuaXRpemVk\nhttps://seanstagehierarchical.blob.core.windows.net\nhttp://seanstagehierarchical.file.core.windows.net\nhttp://seanstagehierarchical.queue.core.windows.net\nhttp://seanstagehierarchical.table.core.windows.net\n\n\n\n\nhttp://seanstagehierarchical-secondary.blob.core.windows.net\nhttp://seanstagehierarchical-secondary.file.core.windows.net\nhttp://seanstagehierarchical-secondary.queue.core.windows.net\nhttp://seanstagehierarchical-secondary.table.core.windows.net\n68390a19-a643-458b-b726-408abf67b4fc\nSanitized\n72f988bf-86f1-41af-91ab-2d7cd011db47\nhttps://login.microsoftonline.com/\nCloud\nBlobEndpoint=https://seanstagehierarchical.blob.core.windows.net/;QueueEndpoint=http://seanstagehierarchical.queue.core.windows.net/;FileEndpoint=http://seanstagehierarchical.file.core.windows.net/;BlobSecondaryEndpoint=http://seanstagehierarchical-secondary.blob.core.windows.net/;QueueSecondaryEndpoint=http://seanstagehierarchical-secondary.queue.core.windows.net/;FileSecondaryEndpoint=http://seanstagehierarchical-secondary.file.core.windows.net/;AccountName=seanstagehierarchical;AccountKey=Sanitized\n"
-=======
     "Storage_TestConfigHierarchicalNamespace": "NamespaceTenant\nseannsecanary\nU2FuaXRpemVk\nhttp://seannsecanary.blob.core.windows.net\nhttp://seannsecanary.file.core.windows.net\nhttp://seannsecanary.queue.core.windows.net\nhttp://seannsecanary.table.core.windows.net\n\n\n\n\nhttp://seannsecanary-secondary.blob.core.windows.net\nhttp://seannsecanary-secondary.file.core.windows.net\nhttp://seannsecanary-secondary.queue.core.windows.net\nhttp://seannsecanary-secondary.table.core.windows.net\n68390a19-a643-458b-b726-408abf67b4fc\nSanitized\n72f988bf-86f1-41af-91ab-2d7cd011db47\nhttps://login.microsoftonline.com/\nCloud\nBlobEndpoint=http://seannsecanary.blob.core.windows.net/;QueueEndpoint=http://seannsecanary.queue.core.windows.net/;FileEndpoint=http://seannsecanary.file.core.windows.net/;BlobSecondaryEndpoint=http://seannsecanary-secondary.blob.core.windows.net/;QueueSecondaryEndpoint=http://seannsecanary-secondary.queue.core.windows.net/;FileSecondaryEndpoint=http://seannsecanary-secondary.file.core.windows.net/;AccountName=seannsecanary;AccountKey=Sanitized\n"
->>>>>>> 32e373e2
   }
 }