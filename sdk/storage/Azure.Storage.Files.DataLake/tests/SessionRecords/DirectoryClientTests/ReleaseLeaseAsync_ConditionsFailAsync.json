--- conflicted
+++ resolved
@@ -1,22 +1,6 @@
 {
   "Entries": [
     {
-<<<<<<< HEAD
-      "RequestUri": "https://seanstagehierarchical.blob.core.windows.net/test-filesystem-0de00ba8-1aef-2669-f1d0-130b220e8737?restype=container",
-      "RequestMethod": "PUT",
-      "RequestHeaders": {
-        "Authorization": "Sanitized",
-        "traceparent": "00-b6821647f6fcb242978c347e60f949d8-0af5876ad7975c45-00",
-        "User-Agent": [
-          "azsdk-net-Storage.Files.DataLake/12.0.0-dev.20200305.1",
-          "(.NET Core 4.6.28325.01; Microsoft Windows 10.0.18363 )"
-        ],
-        "x-ms-blob-public-access": "container",
-        "x-ms-client-request-id": "712b4ded-237c-21b6-d220-b4e16f77ed4f",
-        "x-ms-date": "Thu, 05 Mar 2020 22:13:00 GMT",
-        "x-ms-return-client-request-id": "true",
-        "x-ms-version": "2019-10-10"
-=======
       "RequestUri": "http://seannsecanary.blob.core.windows.net/test-filesystem-0de00ba8-1aef-2669-f1d0-130b220e8737?restype=container",
       "RequestMethod": "PUT",
       "RequestHeaders": {
@@ -31,52 +15,25 @@
         "x-ms-date": "Fri, 03 Apr 2020 20:57:36 GMT",
         "x-ms-return-client-request-id": "true",
         "x-ms-version": "2019-12-12"
->>>>>>> 32e373e2
-      },
-      "RequestBody": null,
-      "StatusCode": 201,
-      "ResponseHeaders": {
-        "Content-Length": "0",
-<<<<<<< HEAD
-        "Date": "Thu, 05 Mar 2020 22:13:00 GMT",
-        "ETag": "\u00220x8D7C1525E32A72E\u0022",
-        "Last-Modified": "Thu, 05 Mar 2020 22:13:00 GMT",
-=======
+      },
+      "RequestBody": null,
+      "StatusCode": 201,
+      "ResponseHeaders": {
+        "Content-Length": "0",
         "Date": "Fri, 03 Apr 2020 20:57:34 GMT",
         "ETag": "\u00220x8D7D811A2C73873\u0022",
         "Last-Modified": "Fri, 03 Apr 2020 20:57:35 GMT",
->>>>>>> 32e373e2
         "Server": [
           "Windows-Azure-Blob/1.0",
           "Microsoft-HTTPAPI/2.0"
         ],
         "x-ms-client-request-id": "712b4ded-237c-21b6-d220-b4e16f77ed4f",
-<<<<<<< HEAD
-        "x-ms-request-id": "83084f9d-a01e-001f-593b-f3213f000000",
-        "x-ms-version": "2019-10-10"
-=======
         "x-ms-request-id": "9621d3ea-f01e-0012-58fa-093670000000",
         "x-ms-version": "2019-12-12"
->>>>>>> 32e373e2
-      },
-      "ResponseBody": []
-    },
-    {
-<<<<<<< HEAD
-      "RequestUri": "https://seanstagehierarchical.dfs.core.windows.net/test-filesystem-0de00ba8-1aef-2669-f1d0-130b220e8737/test-directory-4c0c825d-a18e-8d2d-7de2-423e14588199?resource=directory",
-      "RequestMethod": "PUT",
-      "RequestHeaders": {
-        "Authorization": "Sanitized",
-        "traceparent": "00-c7740f7f81b4a845a1fbf4b2e2756293-f9f39628931eed43-00",
-        "User-Agent": [
-          "azsdk-net-Storage.Files.DataLake/12.0.0-dev.20200305.1",
-          "(.NET Core 4.6.28325.01; Microsoft Windows 10.0.18363 )"
-        ],
-        "x-ms-client-request-id": "23b4b7c3-524b-4bef-1f9d-f399e0770d7a",
-        "x-ms-date": "Thu, 05 Mar 2020 22:13:00 GMT",
-        "x-ms-return-client-request-id": "true",
-        "x-ms-version": "2019-10-10"
-=======
+      },
+      "ResponseBody": []
+    },
+    {
       "RequestUri": "http://seannsecanary.dfs.core.windows.net/test-filesystem-0de00ba8-1aef-2669-f1d0-130b220e8737/test-directory-4c0c825d-a18e-8d2d-7de2-423e14588199?resource=directory",
       "RequestMethod": "PUT",
       "RequestHeaders": {
@@ -90,50 +47,25 @@
         "x-ms-date": "Fri, 03 Apr 2020 20:57:36 GMT",
         "x-ms-return-client-request-id": "true",
         "x-ms-version": "2019-12-12"
->>>>>>> 32e373e2
-      },
-      "RequestBody": null,
-      "StatusCode": 201,
-      "ResponseHeaders": {
-        "Content-Length": "0",
-<<<<<<< HEAD
-        "Date": "Thu, 05 Mar 2020 22:13:00 GMT",
-        "ETag": "\u00220x8D7C1525E6659FE\u0022",
-        "Last-Modified": "Thu, 05 Mar 2020 22:13:01 GMT",
-=======
+      },
+      "RequestBody": null,
+      "StatusCode": 201,
+      "ResponseHeaders": {
+        "Content-Length": "0",
         "Date": "Fri, 03 Apr 2020 20:57:34 GMT",
         "ETag": "\u00220x8D7D811A2D66614\u0022",
         "Last-Modified": "Fri, 03 Apr 2020 20:57:35 GMT",
->>>>>>> 32e373e2
         "Server": [
           "Windows-Azure-HDFS/1.0",
           "Microsoft-HTTPAPI/2.0"
         ],
         "x-ms-client-request-id": "23b4b7c3-524b-4bef-1f9d-f399e0770d7a",
-<<<<<<< HEAD
-        "x-ms-request-id": "8f93d936-c01f-0044-083b-f31804000000",
-        "x-ms-version": "2019-10-10"
-=======
         "x-ms-request-id": "fa43fdd1-201f-0097-59fa-091bad000000",
         "x-ms-version": "2019-12-12"
->>>>>>> 32e373e2
-      },
-      "ResponseBody": []
-    },
-    {
-<<<<<<< HEAD
-      "RequestUri": "https://seanstagehierarchical.blob.core.windows.net/test-filesystem-0de00ba8-1aef-2669-f1d0-130b220e8737/test-directory-4c0c825d-a18e-8d2d-7de2-423e14588199?comp=lease",
-      "RequestMethod": "PUT",
-      "RequestHeaders": {
-        "Authorization": "Sanitized",
-        "traceparent": "00-36277a4c4fbcfa4093e26630bd1b1f99-6e093e995357f24a-00",
-        "User-Agent": [
-          "azsdk-net-Storage.Files.DataLake/12.0.0-dev.20200305.1",
-          "(.NET Core 4.6.28325.01; Microsoft Windows 10.0.18363 )"
-        ],
-        "x-ms-client-request-id": "4a3bf8f2-b4fd-aaf9-4b6d-5c1e46611dcc",
-        "x-ms-date": "Thu, 05 Mar 2020 22:13:01 GMT",
-=======
+      },
+      "ResponseBody": []
+    },
+    {
       "RequestUri": "http://seannsecanary.blob.core.windows.net/test-filesystem-0de00ba8-1aef-2669-f1d0-130b220e8737/test-directory-4c0c825d-a18e-8d2d-7de2-423e14588199?comp=lease",
       "RequestMethod": "PUT",
       "RequestHeaders": {
@@ -145,124 +77,60 @@
         ],
         "x-ms-client-request-id": "4a3bf8f2-b4fd-aaf9-4b6d-5c1e46611dcc",
         "x-ms-date": "Fri, 03 Apr 2020 20:57:36 GMT",
->>>>>>> 32e373e2
         "x-ms-lease-action": "acquire",
         "x-ms-lease-duration": "15",
         "x-ms-proposed-lease-id": "d9af1a9f-195a-476b-c62d-0c8d2e5328d0",
         "x-ms-return-client-request-id": "true",
-<<<<<<< HEAD
-        "x-ms-version": "2019-10-10"
-=======
-        "x-ms-version": "2019-12-12"
->>>>>>> 32e373e2
-      },
-      "RequestBody": null,
-      "StatusCode": 201,
-      "ResponseHeaders": {
-        "Content-Length": "0",
-<<<<<<< HEAD
-        "Date": "Thu, 05 Mar 2020 22:13:00 GMT",
-        "ETag": "\u00220x8D7C1525E6659FE\u0022",
-        "Last-Modified": "Thu, 05 Mar 2020 22:13:01 GMT",
-=======
+        "x-ms-version": "2019-12-12"
+      },
+      "RequestBody": null,
+      "StatusCode": 201,
+      "ResponseHeaders": {
+        "Content-Length": "0",
         "Date": "Fri, 03 Apr 2020 20:57:35 GMT",
         "ETag": "\u00220x8D7D811A2D66614\u0022",
         "Last-Modified": "Fri, 03 Apr 2020 20:57:35 GMT",
->>>>>>> 32e373e2
         "Server": [
           "Windows-Azure-Blob/1.0",
           "Microsoft-HTTPAPI/2.0"
         ],
         "x-ms-client-request-id": "4a3bf8f2-b4fd-aaf9-4b6d-5c1e46611dcc",
         "x-ms-lease-id": "d9af1a9f-195a-476b-c62d-0c8d2e5328d0",
-<<<<<<< HEAD
-        "x-ms-request-id": "83084fa7-a01e-001f-603b-f3213f000000",
-        "x-ms-version": "2019-10-10"
-=======
         "x-ms-request-id": "9621d411-f01e-0012-7cfa-093670000000",
         "x-ms-version": "2019-12-12"
->>>>>>> 32e373e2
-      },
-      "ResponseBody": []
-    },
-    {
-<<<<<<< HEAD
-      "RequestUri": "https://seanstagehierarchical.blob.core.windows.net/test-filesystem-0de00ba8-1aef-2669-f1d0-130b220e8737/test-directory-4c0c825d-a18e-8d2d-7de2-423e14588199?comp=lease",
-      "RequestMethod": "PUT",
-      "RequestHeaders": {
-        "Authorization": "Sanitized",
-        "If-Modified-Since": "Fri, 06 Mar 2020 22:13:00 GMT",
-        "traceparent": "00-a51135c0180bb446aa649677e3bda1c4-a454a13a4370b74d-00",
-        "User-Agent": [
-          "azsdk-net-Storage.Files.DataLake/12.0.0-dev.20200305.1",
-          "(.NET Core 4.6.28325.01; Microsoft Windows 10.0.18363 )"
+      },
+      "ResponseBody": []
+    },
+    {
+      "RequestUri": "http://seannsecanary.blob.core.windows.net/test-filesystem-0de00ba8-1aef-2669-f1d0-130b220e8737/test-directory-4c0c825d-a18e-8d2d-7de2-423e14588199?comp=lease",
+      "RequestMethod": "PUT",
+      "RequestHeaders": {
+        "Authorization": "Sanitized",
+        "If-Modified-Since": "Sat, 04 Apr 2020 20:57:36 GMT",
+        "traceparent": "00-dc29638964316140b7231701f8b1785b-336aa73b5687b842-00",
+        "User-Agent": [
+          "azsdk-net-Storage.Files.DataLake/12.1.0-dev.20200403.1",
+          "(.NET Core 4.6.28325.01; Microsoft Windows 10.0.18362 )"
         ],
         "x-ms-client-request-id": "359b422d-dd17-9fd3-f6d1-113701309945",
-        "x-ms-date": "Thu, 05 Mar 2020 22:13:01 GMT",
+        "x-ms-date": "Fri, 03 Apr 2020 20:57:37 GMT",
         "x-ms-lease-action": "release",
         "x-ms-lease-id": "d9af1a9f-195a-476b-c62d-0c8d2e5328d0",
         "x-ms-return-client-request-id": "true",
-        "x-ms-version": "2019-10-10"
-=======
-      "RequestUri": "http://seannsecanary.blob.core.windows.net/test-filesystem-0de00ba8-1aef-2669-f1d0-130b220e8737/test-directory-4c0c825d-a18e-8d2d-7de2-423e14588199?comp=lease",
-      "RequestMethod": "PUT",
-      "RequestHeaders": {
-        "Authorization": "Sanitized",
-        "If-Modified-Since": "Sat, 04 Apr 2020 20:57:36 GMT",
-        "traceparent": "00-dc29638964316140b7231701f8b1785b-336aa73b5687b842-00",
-        "User-Agent": [
-          "azsdk-net-Storage.Files.DataLake/12.1.0-dev.20200403.1",
-          "(.NET Core 4.6.28325.01; Microsoft Windows 10.0.18362 )"
-        ],
-        "x-ms-client-request-id": "359b422d-dd17-9fd3-f6d1-113701309945",
-        "x-ms-date": "Fri, 03 Apr 2020 20:57:37 GMT",
-        "x-ms-lease-action": "release",
-        "x-ms-lease-id": "d9af1a9f-195a-476b-c62d-0c8d2e5328d0",
-        "x-ms-return-client-request-id": "true",
-        "x-ms-version": "2019-12-12"
->>>>>>> 32e373e2
+        "x-ms-version": "2019-12-12"
       },
       "RequestBody": null,
       "StatusCode": 412,
       "ResponseHeaders": {
         "Content-Length": "252",
         "Content-Type": "application/xml",
-<<<<<<< HEAD
-        "Date": "Thu, 05 Mar 2020 22:13:00 GMT",
-=======
-        "Date": "Fri, 03 Apr 2020 20:57:35 GMT",
->>>>>>> 32e373e2
+        "Date": "Fri, 03 Apr 2020 20:57:35 GMT",
         "Server": [
           "Windows-Azure-Blob/1.0",
           "Microsoft-HTTPAPI/2.0"
         ],
         "x-ms-client-request-id": "359b422d-dd17-9fd3-f6d1-113701309945",
         "x-ms-error-code": "ConditionNotMet",
-<<<<<<< HEAD
-        "x-ms-request-id": "83084fa9-a01e-001f-623b-f3213f000000",
-        "x-ms-version": "2019-10-10"
-      },
-      "ResponseBody": [
-        "\uFEFF\u003C?xml version=\u00221.0\u0022 encoding=\u0022utf-8\u0022?\u003E\u003CError\u003E\u003CCode\u003EConditionNotMet\u003C/Code\u003E\u003CMessage\u003EThe condition specified using HTTP conditional header(s) is not met.\n",
-        "RequestId:83084fa9-a01e-001f-623b-f3213f000000\n",
-        "Time:2020-03-05T22:13:01.3166115Z\u003C/Message\u003E\u003C/Error\u003E"
-      ]
-    },
-    {
-      "RequestUri": "https://seanstagehierarchical.blob.core.windows.net/test-filesystem-0de00ba8-1aef-2669-f1d0-130b220e8737?restype=container",
-      "RequestMethod": "DELETE",
-      "RequestHeaders": {
-        "Authorization": "Sanitized",
-        "traceparent": "00-0a0cd1b525387e42832e1f8d3dba8040-38dda044ac27cc43-00",
-        "User-Agent": [
-          "azsdk-net-Storage.Files.DataLake/12.0.0-dev.20200305.1",
-          "(.NET Core 4.6.28325.01; Microsoft Windows 10.0.18363 )"
-        ],
-        "x-ms-client-request-id": "03f0b748-e7c6-97b4-50a5-fa2a9f9e409b",
-        "x-ms-date": "Thu, 05 Mar 2020 22:13:01 GMT",
-        "x-ms-return-client-request-id": "true",
-        "x-ms-version": "2019-10-10"
-=======
         "x-ms-request-id": "9621d421-f01e-0012-0afa-093670000000",
         "x-ms-version": "2019-12-12"
       },
@@ -286,295 +154,153 @@
         "x-ms-date": "Fri, 03 Apr 2020 20:57:37 GMT",
         "x-ms-return-client-request-id": "true",
         "x-ms-version": "2019-12-12"
->>>>>>> 32e373e2
       },
       "RequestBody": null,
       "StatusCode": 202,
       "ResponseHeaders": {
         "Content-Length": "0",
-<<<<<<< HEAD
-        "Date": "Thu, 05 Mar 2020 22:13:00 GMT",
-=======
-        "Date": "Fri, 03 Apr 2020 20:57:35 GMT",
->>>>>>> 32e373e2
+        "Date": "Fri, 03 Apr 2020 20:57:35 GMT",
         "Server": [
           "Windows-Azure-Blob/1.0",
           "Microsoft-HTTPAPI/2.0"
         ],
         "x-ms-client-request-id": "03f0b748-e7c6-97b4-50a5-fa2a9f9e409b",
-<<<<<<< HEAD
-        "x-ms-request-id": "83084fac-a01e-001f-643b-f3213f000000",
-        "x-ms-version": "2019-10-10"
-=======
         "x-ms-request-id": "9621d42d-f01e-0012-16fa-093670000000",
         "x-ms-version": "2019-12-12"
->>>>>>> 32e373e2
-      },
-      "ResponseBody": []
-    },
-    {
-<<<<<<< HEAD
-      "RequestUri": "https://seanstagehierarchical.blob.core.windows.net/test-filesystem-7bd3ed35-2555-1fc8-7559-121d5ea51e85?restype=container",
-      "RequestMethod": "PUT",
-      "RequestHeaders": {
-        "Authorization": "Sanitized",
-        "traceparent": "00-4d74fb1f74aeb747b1a3805f2869d5c7-c485c64309363346-00",
-        "User-Agent": [
-          "azsdk-net-Storage.Files.DataLake/12.0.0-dev.20200305.1",
-          "(.NET Core 4.6.28325.01; Microsoft Windows 10.0.18363 )"
+      },
+      "ResponseBody": []
+    },
+    {
+      "RequestUri": "http://seannsecanary.blob.core.windows.net/test-filesystem-7bd3ed35-2555-1fc8-7559-121d5ea51e85?restype=container",
+      "RequestMethod": "PUT",
+      "RequestHeaders": {
+        "Authorization": "Sanitized",
+        "traceparent": "00-1f45d4fe2c979f4eab2dea93030c8ac8-1a8bf76083c80549-00",
+        "User-Agent": [
+          "azsdk-net-Storage.Files.DataLake/12.1.0-dev.20200403.1",
+          "(.NET Core 4.6.28325.01; Microsoft Windows 10.0.18362 )"
         ],
         "x-ms-blob-public-access": "container",
         "x-ms-client-request-id": "94f7e3b9-cb9c-23d0-efd0-8d6dd49739aa",
-        "x-ms-date": "Thu, 05 Mar 2020 22:13:01 GMT",
-        "x-ms-return-client-request-id": "true",
-        "x-ms-version": "2019-10-10"
-=======
-      "RequestUri": "http://seannsecanary.blob.core.windows.net/test-filesystem-7bd3ed35-2555-1fc8-7559-121d5ea51e85?restype=container",
-      "RequestMethod": "PUT",
-      "RequestHeaders": {
-        "Authorization": "Sanitized",
-        "traceparent": "00-1f45d4fe2c979f4eab2dea93030c8ac8-1a8bf76083c80549-00",
-        "User-Agent": [
-          "azsdk-net-Storage.Files.DataLake/12.1.0-dev.20200403.1",
-          "(.NET Core 4.6.28325.01; Microsoft Windows 10.0.18362 )"
-        ],
-        "x-ms-blob-public-access": "container",
-        "x-ms-client-request-id": "94f7e3b9-cb9c-23d0-efd0-8d6dd49739aa",
-        "x-ms-date": "Fri, 03 Apr 2020 20:57:37 GMT",
-        "x-ms-return-client-request-id": "true",
-        "x-ms-version": "2019-12-12"
->>>>>>> 32e373e2
-      },
-      "RequestBody": null,
-      "StatusCode": 201,
-      "ResponseHeaders": {
-        "Content-Length": "0",
-<<<<<<< HEAD
-        "Date": "Thu, 05 Mar 2020 22:13:01 GMT",
-        "ETag": "\u00220x8D7C1525EBCC298\u0022",
-        "Last-Modified": "Thu, 05 Mar 2020 22:13:01 GMT",
-=======
+        "x-ms-date": "Fri, 03 Apr 2020 20:57:37 GMT",
+        "x-ms-return-client-request-id": "true",
+        "x-ms-version": "2019-12-12"
+      },
+      "RequestBody": null,
+      "StatusCode": 201,
+      "ResponseHeaders": {
+        "Content-Length": "0",
         "Date": "Fri, 03 Apr 2020 20:57:35 GMT",
         "ETag": "\u00220x8D7D811A30B79CD\u0022",
         "Last-Modified": "Fri, 03 Apr 2020 20:57:35 GMT",
->>>>>>> 32e373e2
         "Server": [
           "Windows-Azure-Blob/1.0",
           "Microsoft-HTTPAPI/2.0"
         ],
         "x-ms-client-request-id": "94f7e3b9-cb9c-23d0-efd0-8d6dd49739aa",
-<<<<<<< HEAD
-        "x-ms-request-id": "64e3c12a-b01e-0003-083b-f3735f000000",
-        "x-ms-version": "2019-10-10"
-=======
         "x-ms-request-id": "9621d43c-f01e-0012-23fa-093670000000",
         "x-ms-version": "2019-12-12"
->>>>>>> 32e373e2
-      },
-      "ResponseBody": []
-    },
-    {
-<<<<<<< HEAD
-      "RequestUri": "https://seanstagehierarchical.dfs.core.windows.net/test-filesystem-7bd3ed35-2555-1fc8-7559-121d5ea51e85/test-directory-b49f7586-f6af-9f5a-6d06-471c76920cd2?resource=directory",
-      "RequestMethod": "PUT",
-      "RequestHeaders": {
-        "Authorization": "Sanitized",
-        "traceparent": "00-f4cd6b416547bf4bb8e58a06bba4362d-0f19880ef7c02c4d-00",
-        "User-Agent": [
-          "azsdk-net-Storage.Files.DataLake/12.0.0-dev.20200305.1",
-          "(.NET Core 4.6.28325.01; Microsoft Windows 10.0.18363 )"
+      },
+      "ResponseBody": []
+    },
+    {
+      "RequestUri": "http://seannsecanary.dfs.core.windows.net/test-filesystem-7bd3ed35-2555-1fc8-7559-121d5ea51e85/test-directory-b49f7586-f6af-9f5a-6d06-471c76920cd2?resource=directory",
+      "RequestMethod": "PUT",
+      "RequestHeaders": {
+        "Authorization": "Sanitized",
+        "traceparent": "00-a762d22fe5d79a459bb7f9304d3ea40f-fda4c148087a4545-00",
+        "User-Agent": [
+          "azsdk-net-Storage.Files.DataLake/12.1.0-dev.20200403.1",
+          "(.NET Core 4.6.28325.01; Microsoft Windows 10.0.18362 )"
         ],
         "x-ms-client-request-id": "9eaf04ff-ee04-c2d6-8858-269684b4ad5c",
-        "x-ms-date": "Thu, 05 Mar 2020 22:13:01 GMT",
-        "x-ms-return-client-request-id": "true",
-        "x-ms-version": "2019-10-10"
-=======
-      "RequestUri": "http://seannsecanary.dfs.core.windows.net/test-filesystem-7bd3ed35-2555-1fc8-7559-121d5ea51e85/test-directory-b49f7586-f6af-9f5a-6d06-471c76920cd2?resource=directory",
-      "RequestMethod": "PUT",
-      "RequestHeaders": {
-        "Authorization": "Sanitized",
-        "traceparent": "00-a762d22fe5d79a459bb7f9304d3ea40f-fda4c148087a4545-00",
-        "User-Agent": [
-          "azsdk-net-Storage.Files.DataLake/12.1.0-dev.20200403.1",
-          "(.NET Core 4.6.28325.01; Microsoft Windows 10.0.18362 )"
-        ],
-        "x-ms-client-request-id": "9eaf04ff-ee04-c2d6-8858-269684b4ad5c",
-        "x-ms-date": "Fri, 03 Apr 2020 20:57:37 GMT",
-        "x-ms-return-client-request-id": "true",
-        "x-ms-version": "2019-12-12"
->>>>>>> 32e373e2
-      },
-      "RequestBody": null,
-      "StatusCode": 201,
-      "ResponseHeaders": {
-        "Content-Length": "0",
-<<<<<<< HEAD
-        "Date": "Thu, 05 Mar 2020 22:13:01 GMT",
-        "ETag": "\u00220x8D7C1525EEFEA1A\u0022",
-        "Last-Modified": "Thu, 05 Mar 2020 22:13:02 GMT",
-=======
+        "x-ms-date": "Fri, 03 Apr 2020 20:57:37 GMT",
+        "x-ms-return-client-request-id": "true",
+        "x-ms-version": "2019-12-12"
+      },
+      "RequestBody": null,
+      "StatusCode": 201,
+      "ResponseHeaders": {
+        "Content-Length": "0",
         "Date": "Fri, 03 Apr 2020 20:57:35 GMT",
         "ETag": "\u00220x8D7D811A31A99E1\u0022",
         "Last-Modified": "Fri, 03 Apr 2020 20:57:35 GMT",
->>>>>>> 32e373e2
         "Server": [
           "Windows-Azure-HDFS/1.0",
           "Microsoft-HTTPAPI/2.0"
         ],
         "x-ms-client-request-id": "9eaf04ff-ee04-c2d6-8858-269684b4ad5c",
-<<<<<<< HEAD
-        "x-ms-request-id": "22528d52-001f-0006-073b-f3a184000000",
-        "x-ms-version": "2019-10-10"
-=======
         "x-ms-request-id": "fa43fdd2-201f-0097-5afa-091bad000000",
         "x-ms-version": "2019-12-12"
->>>>>>> 32e373e2
-      },
-      "ResponseBody": []
-    },
-    {
-<<<<<<< HEAD
-      "RequestUri": "https://seanstagehierarchical.blob.core.windows.net/test-filesystem-7bd3ed35-2555-1fc8-7559-121d5ea51e85/test-directory-b49f7586-f6af-9f5a-6d06-471c76920cd2?comp=lease",
-      "RequestMethod": "PUT",
-      "RequestHeaders": {
-        "Authorization": "Sanitized",
-        "traceparent": "00-968ff0b2a8685f4fa258e94ab08d1a46-af3879dce042bd44-00",
-        "User-Agent": [
-          "azsdk-net-Storage.Files.DataLake/12.0.0-dev.20200305.1",
-          "(.NET Core 4.6.28325.01; Microsoft Windows 10.0.18363 )"
+      },
+      "ResponseBody": []
+    },
+    {
+      "RequestUri": "http://seannsecanary.blob.core.windows.net/test-filesystem-7bd3ed35-2555-1fc8-7559-121d5ea51e85/test-directory-b49f7586-f6af-9f5a-6d06-471c76920cd2?comp=lease",
+      "RequestMethod": "PUT",
+      "RequestHeaders": {
+        "Authorization": "Sanitized",
+        "traceparent": "00-71fd11b67982954896c3258458eee970-1d46b0bfc577a142-00",
+        "User-Agent": [
+          "azsdk-net-Storage.Files.DataLake/12.1.0-dev.20200403.1",
+          "(.NET Core 4.6.28325.01; Microsoft Windows 10.0.18362 )"
         ],
         "x-ms-client-request-id": "4eacfd1e-b05b-416a-07b3-112455f2259e",
-        "x-ms-date": "Thu, 05 Mar 2020 22:13:02 GMT",
-=======
-      "RequestUri": "http://seannsecanary.blob.core.windows.net/test-filesystem-7bd3ed35-2555-1fc8-7559-121d5ea51e85/test-directory-b49f7586-f6af-9f5a-6d06-471c76920cd2?comp=lease",
-      "RequestMethod": "PUT",
-      "RequestHeaders": {
-        "Authorization": "Sanitized",
-        "traceparent": "00-71fd11b67982954896c3258458eee970-1d46b0bfc577a142-00",
-        "User-Agent": [
-          "azsdk-net-Storage.Files.DataLake/12.1.0-dev.20200403.1",
-          "(.NET Core 4.6.28325.01; Microsoft Windows 10.0.18362 )"
-        ],
-        "x-ms-client-request-id": "4eacfd1e-b05b-416a-07b3-112455f2259e",
-        "x-ms-date": "Fri, 03 Apr 2020 20:57:37 GMT",
->>>>>>> 32e373e2
+        "x-ms-date": "Fri, 03 Apr 2020 20:57:37 GMT",
         "x-ms-lease-action": "acquire",
         "x-ms-lease-duration": "15",
         "x-ms-proposed-lease-id": "47b6bac3-bd32-fcfd-8cdf-99e39cea955b",
         "x-ms-return-client-request-id": "true",
-<<<<<<< HEAD
-        "x-ms-version": "2019-10-10"
-=======
-        "x-ms-version": "2019-12-12"
->>>>>>> 32e373e2
-      },
-      "RequestBody": null,
-      "StatusCode": 201,
-      "ResponseHeaders": {
-        "Content-Length": "0",
-<<<<<<< HEAD
-        "Date": "Thu, 05 Mar 2020 22:13:02 GMT",
-        "ETag": "\u00220x8D7C1525EEFEA1A\u0022",
-        "Last-Modified": "Thu, 05 Mar 2020 22:13:02 GMT",
-=======
+        "x-ms-version": "2019-12-12"
+      },
+      "RequestBody": null,
+      "StatusCode": 201,
+      "ResponseHeaders": {
+        "Content-Length": "0",
         "Date": "Fri, 03 Apr 2020 20:57:35 GMT",
         "ETag": "\u00220x8D7D811A31A99E1\u0022",
         "Last-Modified": "Fri, 03 Apr 2020 20:57:35 GMT",
->>>>>>> 32e373e2
         "Server": [
           "Windows-Azure-Blob/1.0",
           "Microsoft-HTTPAPI/2.0"
         ],
         "x-ms-client-request-id": "4eacfd1e-b05b-416a-07b3-112455f2259e",
         "x-ms-lease-id": "47b6bac3-bd32-fcfd-8cdf-99e39cea955b",
-<<<<<<< HEAD
-        "x-ms-request-id": "64e3c13e-b01e-0003-1a3b-f3735f000000",
-        "x-ms-version": "2019-10-10"
-=======
         "x-ms-request-id": "9621d454-f01e-0012-39fa-093670000000",
         "x-ms-version": "2019-12-12"
->>>>>>> 32e373e2
-      },
-      "ResponseBody": []
-    },
-    {
-<<<<<<< HEAD
-      "RequestUri": "https://seanstagehierarchical.blob.core.windows.net/test-filesystem-7bd3ed35-2555-1fc8-7559-121d5ea51e85/test-directory-b49f7586-f6af-9f5a-6d06-471c76920cd2?comp=lease",
-      "RequestMethod": "PUT",
-      "RequestHeaders": {
-        "Authorization": "Sanitized",
-        "If-Unmodified-Since": "Wed, 04 Mar 2020 22:13:00 GMT",
-        "traceparent": "00-042460e485586c4685eb287f1ca0f50f-8ba1efbbfdc87c4f-00",
-        "User-Agent": [
-          "azsdk-net-Storage.Files.DataLake/12.0.0-dev.20200305.1",
-          "(.NET Core 4.6.28325.01; Microsoft Windows 10.0.18363 )"
+      },
+      "ResponseBody": []
+    },
+    {
+      "RequestUri": "http://seannsecanary.blob.core.windows.net/test-filesystem-7bd3ed35-2555-1fc8-7559-121d5ea51e85/test-directory-b49f7586-f6af-9f5a-6d06-471c76920cd2?comp=lease",
+      "RequestMethod": "PUT",
+      "RequestHeaders": {
+        "Authorization": "Sanitized",
+        "If-Unmodified-Since": "Thu, 02 Apr 2020 20:57:36 GMT",
+        "traceparent": "00-f26c6e6be62a7e4887d8ad50d3490091-ff71146c2c3e2d45-00",
+        "User-Agent": [
+          "azsdk-net-Storage.Files.DataLake/12.1.0-dev.20200403.1",
+          "(.NET Core 4.6.28325.01; Microsoft Windows 10.0.18362 )"
         ],
         "x-ms-client-request-id": "9ec433a3-473d-5dff-40db-692f5da973c4",
-        "x-ms-date": "Thu, 05 Mar 2020 22:13:02 GMT",
+        "x-ms-date": "Fri, 03 Apr 2020 20:57:37 GMT",
         "x-ms-lease-action": "release",
         "x-ms-lease-id": "47b6bac3-bd32-fcfd-8cdf-99e39cea955b",
         "x-ms-return-client-request-id": "true",
-        "x-ms-version": "2019-10-10"
-=======
-      "RequestUri": "http://seannsecanary.blob.core.windows.net/test-filesystem-7bd3ed35-2555-1fc8-7559-121d5ea51e85/test-directory-b49f7586-f6af-9f5a-6d06-471c76920cd2?comp=lease",
-      "RequestMethod": "PUT",
-      "RequestHeaders": {
-        "Authorization": "Sanitized",
-        "If-Unmodified-Since": "Thu, 02 Apr 2020 20:57:36 GMT",
-        "traceparent": "00-f26c6e6be62a7e4887d8ad50d3490091-ff71146c2c3e2d45-00",
-        "User-Agent": [
-          "azsdk-net-Storage.Files.DataLake/12.1.0-dev.20200403.1",
-          "(.NET Core 4.6.28325.01; Microsoft Windows 10.0.18362 )"
-        ],
-        "x-ms-client-request-id": "9ec433a3-473d-5dff-40db-692f5da973c4",
-        "x-ms-date": "Fri, 03 Apr 2020 20:57:37 GMT",
-        "x-ms-lease-action": "release",
-        "x-ms-lease-id": "47b6bac3-bd32-fcfd-8cdf-99e39cea955b",
-        "x-ms-return-client-request-id": "true",
-        "x-ms-version": "2019-12-12"
->>>>>>> 32e373e2
+        "x-ms-version": "2019-12-12"
       },
       "RequestBody": null,
       "StatusCode": 412,
       "ResponseHeaders": {
         "Content-Length": "252",
         "Content-Type": "application/xml",
-<<<<<<< HEAD
-        "Date": "Thu, 05 Mar 2020 22:13:02 GMT",
-=======
-        "Date": "Fri, 03 Apr 2020 20:57:35 GMT",
->>>>>>> 32e373e2
+        "Date": "Fri, 03 Apr 2020 20:57:35 GMT",
         "Server": [
           "Windows-Azure-Blob/1.0",
           "Microsoft-HTTPAPI/2.0"
         ],
         "x-ms-client-request-id": "9ec433a3-473d-5dff-40db-692f5da973c4",
         "x-ms-error-code": "ConditionNotMet",
-<<<<<<< HEAD
-        "x-ms-request-id": "64e3c142-b01e-0003-1e3b-f3735f000000",
-        "x-ms-version": "2019-10-10"
-      },
-      "ResponseBody": [
-        "\uFEFF\u003C?xml version=\u00221.0\u0022 encoding=\u0022utf-8\u0022?\u003E\u003CError\u003E\u003CCode\u003EConditionNotMet\u003C/Code\u003E\u003CMessage\u003EThe condition specified using HTTP conditional header(s) is not met.\n",
-        "RequestId:64e3c142-b01e-0003-1e3b-f3735f000000\n",
-        "Time:2020-03-05T22:13:02.2293160Z\u003C/Message\u003E\u003C/Error\u003E"
-      ]
-    },
-    {
-      "RequestUri": "https://seanstagehierarchical.blob.core.windows.net/test-filesystem-7bd3ed35-2555-1fc8-7559-121d5ea51e85?restype=container",
-      "RequestMethod": "DELETE",
-      "RequestHeaders": {
-        "Authorization": "Sanitized",
-        "traceparent": "00-5a5f5e7f55ced34e91987119d07ad3d4-f5742878c6d0d142-00",
-        "User-Agent": [
-          "azsdk-net-Storage.Files.DataLake/12.0.0-dev.20200305.1",
-          "(.NET Core 4.6.28325.01; Microsoft Windows 10.0.18363 )"
-        ],
-        "x-ms-client-request-id": "2281d71a-872e-7b61-cc2a-99bcd149f842",
-        "x-ms-date": "Thu, 05 Mar 2020 22:13:02 GMT",
-        "x-ms-return-client-request-id": "true",
-        "x-ms-version": "2019-10-10"
-=======
         "x-ms-request-id": "9621d466-f01e-0012-4afa-093670000000",
         "x-ms-version": "2019-12-12"
       },
@@ -598,294 +324,153 @@
         "x-ms-date": "Fri, 03 Apr 2020 20:57:37 GMT",
         "x-ms-return-client-request-id": "true",
         "x-ms-version": "2019-12-12"
->>>>>>> 32e373e2
       },
       "RequestBody": null,
       "StatusCode": 202,
       "ResponseHeaders": {
         "Content-Length": "0",
-<<<<<<< HEAD
-        "Date": "Thu, 05 Mar 2020 22:13:02 GMT",
-=======
-        "Date": "Fri, 03 Apr 2020 20:57:35 GMT",
->>>>>>> 32e373e2
+        "Date": "Fri, 03 Apr 2020 20:57:35 GMT",
         "Server": [
           "Windows-Azure-Blob/1.0",
           "Microsoft-HTTPAPI/2.0"
         ],
         "x-ms-client-request-id": "2281d71a-872e-7b61-cc2a-99bcd149f842",
-<<<<<<< HEAD
-        "x-ms-request-id": "64e3c148-b01e-0003-233b-f3735f000000",
-        "x-ms-version": "2019-10-10"
-=======
         "x-ms-request-id": "9621d47a-f01e-0012-5cfa-093670000000",
         "x-ms-version": "2019-12-12"
->>>>>>> 32e373e2
-      },
-      "ResponseBody": []
-    },
-    {
-<<<<<<< HEAD
-      "RequestUri": "https://seanstagehierarchical.blob.core.windows.net/test-filesystem-7715cb7b-ff16-416f-64e0-1ae5e5913c67?restype=container",
-      "RequestMethod": "PUT",
-      "RequestHeaders": {
-        "Authorization": "Sanitized",
-        "traceparent": "00-06463ce6e82b3a4db863028010a49073-e87c28f15ad0fe44-00",
-        "User-Agent": [
-          "azsdk-net-Storage.Files.DataLake/12.0.0-dev.20200305.1",
-          "(.NET Core 4.6.28325.01; Microsoft Windows 10.0.18363 )"
+      },
+      "ResponseBody": []
+    },
+    {
+      "RequestUri": "http://seannsecanary.blob.core.windows.net/test-filesystem-7715cb7b-ff16-416f-64e0-1ae5e5913c67?restype=container",
+      "RequestMethod": "PUT",
+      "RequestHeaders": {
+        "Authorization": "Sanitized",
+        "traceparent": "00-b1e405d95bfff544a31c93d65a973898-b1f1b3e99bbe254d-00",
+        "User-Agent": [
+          "azsdk-net-Storage.Files.DataLake/12.1.0-dev.20200403.1",
+          "(.NET Core 4.6.28325.01; Microsoft Windows 10.0.18362 )"
         ],
         "x-ms-blob-public-access": "container",
         "x-ms-client-request-id": "55f21f5f-ffc3-1a47-673f-bd4d6c7b963a",
-        "x-ms-date": "Thu, 05 Mar 2020 22:13:02 GMT",
-        "x-ms-return-client-request-id": "true",
-        "x-ms-version": "2019-10-10"
-=======
-      "RequestUri": "http://seannsecanary.blob.core.windows.net/test-filesystem-7715cb7b-ff16-416f-64e0-1ae5e5913c67?restype=container",
-      "RequestMethod": "PUT",
-      "RequestHeaders": {
-        "Authorization": "Sanitized",
-        "traceparent": "00-b1e405d95bfff544a31c93d65a973898-b1f1b3e99bbe254d-00",
-        "User-Agent": [
-          "azsdk-net-Storage.Files.DataLake/12.1.0-dev.20200403.1",
-          "(.NET Core 4.6.28325.01; Microsoft Windows 10.0.18362 )"
-        ],
-        "x-ms-blob-public-access": "container",
-        "x-ms-client-request-id": "55f21f5f-ffc3-1a47-673f-bd4d6c7b963a",
-        "x-ms-date": "Fri, 03 Apr 2020 20:57:37 GMT",
-        "x-ms-return-client-request-id": "true",
-        "x-ms-version": "2019-12-12"
->>>>>>> 32e373e2
-      },
-      "RequestBody": null,
-      "StatusCode": 201,
-      "ResponseHeaders": {
-        "Content-Length": "0",
-<<<<<<< HEAD
-        "Date": "Thu, 05 Mar 2020 22:13:02 GMT",
-        "ETag": "\u00220x8D7C1525F495BDD\u0022",
-        "Last-Modified": "Thu, 05 Mar 2020 22:13:02 GMT",
-=======
+        "x-ms-date": "Fri, 03 Apr 2020 20:57:37 GMT",
+        "x-ms-return-client-request-id": "true",
+        "x-ms-version": "2019-12-12"
+      },
+      "RequestBody": null,
+      "StatusCode": 201,
+      "ResponseHeaders": {
+        "Content-Length": "0",
         "Date": "Fri, 03 Apr 2020 20:57:35 GMT",
         "ETag": "\u00220x8D7D811A3553A5D\u0022",
         "Last-Modified": "Fri, 03 Apr 2020 20:57:36 GMT",
->>>>>>> 32e373e2
         "Server": [
           "Windows-Azure-Blob/1.0",
           "Microsoft-HTTPAPI/2.0"
         ],
         "x-ms-client-request-id": "55f21f5f-ffc3-1a47-673f-bd4d6c7b963a",
-<<<<<<< HEAD
-        "x-ms-request-id": "0fb1166a-d01e-0015-483b-f38588000000",
-        "x-ms-version": "2019-10-10"
-=======
         "x-ms-request-id": "9621d48a-f01e-0012-69fa-093670000000",
         "x-ms-version": "2019-12-12"
->>>>>>> 32e373e2
-      },
-      "ResponseBody": []
-    },
-    {
-<<<<<<< HEAD
-      "RequestUri": "https://seanstagehierarchical.dfs.core.windows.net/test-filesystem-7715cb7b-ff16-416f-64e0-1ae5e5913c67/test-directory-c65832ee-7234-2a1a-3520-840133cf7851?resource=directory",
-      "RequestMethod": "PUT",
-      "RequestHeaders": {
-        "Authorization": "Sanitized",
-        "traceparent": "00-ecaa14cd2e5ae14892b113e49d5d7071-4c0907a8f35ee24c-00",
-        "User-Agent": [
-          "azsdk-net-Storage.Files.DataLake/12.0.0-dev.20200305.1",
-          "(.NET Core 4.6.28325.01; Microsoft Windows 10.0.18363 )"
+      },
+      "ResponseBody": []
+    },
+    {
+      "RequestUri": "http://seannsecanary.dfs.core.windows.net/test-filesystem-7715cb7b-ff16-416f-64e0-1ae5e5913c67/test-directory-c65832ee-7234-2a1a-3520-840133cf7851?resource=directory",
+      "RequestMethod": "PUT",
+      "RequestHeaders": {
+        "Authorization": "Sanitized",
+        "traceparent": "00-e03ba4ee789d674388dc0160aaf46e18-ca0ecdd2dad1db4d-00",
+        "User-Agent": [
+          "azsdk-net-Storage.Files.DataLake/12.1.0-dev.20200403.1",
+          "(.NET Core 4.6.28325.01; Microsoft Windows 10.0.18362 )"
         ],
         "x-ms-client-request-id": "96b1927e-4bba-ed05-05c7-1fa27a46e797",
-        "x-ms-date": "Thu, 05 Mar 2020 22:13:02 GMT",
-        "x-ms-return-client-request-id": "true",
-        "x-ms-version": "2019-10-10"
-=======
-      "RequestUri": "http://seannsecanary.dfs.core.windows.net/test-filesystem-7715cb7b-ff16-416f-64e0-1ae5e5913c67/test-directory-c65832ee-7234-2a1a-3520-840133cf7851?resource=directory",
-      "RequestMethod": "PUT",
-      "RequestHeaders": {
-        "Authorization": "Sanitized",
-        "traceparent": "00-e03ba4ee789d674388dc0160aaf46e18-ca0ecdd2dad1db4d-00",
-        "User-Agent": [
-          "azsdk-net-Storage.Files.DataLake/12.1.0-dev.20200403.1",
-          "(.NET Core 4.6.28325.01; Microsoft Windows 10.0.18362 )"
-        ],
-        "x-ms-client-request-id": "96b1927e-4bba-ed05-05c7-1fa27a46e797",
-        "x-ms-date": "Fri, 03 Apr 2020 20:57:37 GMT",
-        "x-ms-return-client-request-id": "true",
-        "x-ms-version": "2019-12-12"
->>>>>>> 32e373e2
-      },
-      "RequestBody": null,
-      "StatusCode": 201,
-      "ResponseHeaders": {
-        "Content-Length": "0",
-<<<<<<< HEAD
-        "Date": "Thu, 05 Mar 2020 22:13:02 GMT",
-        "ETag": "\u00220x8D7C1525F7B325A\u0022",
-        "Last-Modified": "Thu, 05 Mar 2020 22:13:02 GMT",
-=======
+        "x-ms-date": "Fri, 03 Apr 2020 20:57:37 GMT",
+        "x-ms-return-client-request-id": "true",
+        "x-ms-version": "2019-12-12"
+      },
+      "RequestBody": null,
+      "StatusCode": 201,
+      "ResponseHeaders": {
+        "Content-Length": "0",
         "Date": "Fri, 03 Apr 2020 20:57:35 GMT",
         "ETag": "\u00220x8D7D811A3636137\u0022",
         "Last-Modified": "Fri, 03 Apr 2020 20:57:36 GMT",
->>>>>>> 32e373e2
         "Server": [
           "Windows-Azure-HDFS/1.0",
           "Microsoft-HTTPAPI/2.0"
         ],
         "x-ms-client-request-id": "96b1927e-4bba-ed05-05c7-1fa27a46e797",
-<<<<<<< HEAD
-        "x-ms-request-id": "4d3b96bd-201f-002e-153b-f3c02c000000",
-        "x-ms-version": "2019-10-10"
-=======
         "x-ms-request-id": "fa43fdd3-201f-0097-5bfa-091bad000000",
         "x-ms-version": "2019-12-12"
->>>>>>> 32e373e2
-      },
-      "ResponseBody": []
-    },
-    {
-<<<<<<< HEAD
-      "RequestUri": "https://seanstagehierarchical.blob.core.windows.net/test-filesystem-7715cb7b-ff16-416f-64e0-1ae5e5913c67/test-directory-c65832ee-7234-2a1a-3520-840133cf7851?comp=lease",
-      "RequestMethod": "PUT",
-      "RequestHeaders": {
-        "Authorization": "Sanitized",
-        "traceparent": "00-7b79ac2d0dc10c4ea7b5a7fa25dd4be0-095eee9b27830f41-00",
-        "User-Agent": [
-          "azsdk-net-Storage.Files.DataLake/12.0.0-dev.20200305.1",
-          "(.NET Core 4.6.28325.01; Microsoft Windows 10.0.18363 )"
+      },
+      "ResponseBody": []
+    },
+    {
+      "RequestUri": "http://seannsecanary.blob.core.windows.net/test-filesystem-7715cb7b-ff16-416f-64e0-1ae5e5913c67/test-directory-c65832ee-7234-2a1a-3520-840133cf7851?comp=lease",
+      "RequestMethod": "PUT",
+      "RequestHeaders": {
+        "Authorization": "Sanitized",
+        "traceparent": "00-e38aba328176394fb4723c12e1c53142-1b9fe5700df09343-00",
+        "User-Agent": [
+          "azsdk-net-Storage.Files.DataLake/12.1.0-dev.20200403.1",
+          "(.NET Core 4.6.28325.01; Microsoft Windows 10.0.18362 )"
         ],
         "x-ms-client-request-id": "26228712-fdc9-ad82-f7aa-08c747ca99d4",
-        "x-ms-date": "Thu, 05 Mar 2020 22:13:03 GMT",
-=======
-      "RequestUri": "http://seannsecanary.blob.core.windows.net/test-filesystem-7715cb7b-ff16-416f-64e0-1ae5e5913c67/test-directory-c65832ee-7234-2a1a-3520-840133cf7851?comp=lease",
-      "RequestMethod": "PUT",
-      "RequestHeaders": {
-        "Authorization": "Sanitized",
-        "traceparent": "00-e38aba328176394fb4723c12e1c53142-1b9fe5700df09343-00",
-        "User-Agent": [
-          "azsdk-net-Storage.Files.DataLake/12.1.0-dev.20200403.1",
-          "(.NET Core 4.6.28325.01; Microsoft Windows 10.0.18362 )"
-        ],
-        "x-ms-client-request-id": "26228712-fdc9-ad82-f7aa-08c747ca99d4",
-        "x-ms-date": "Fri, 03 Apr 2020 20:57:37 GMT",
->>>>>>> 32e373e2
+        "x-ms-date": "Fri, 03 Apr 2020 20:57:37 GMT",
         "x-ms-lease-action": "acquire",
         "x-ms-lease-duration": "15",
         "x-ms-proposed-lease-id": "8b7e6cc6-d1f4-079a-8ef3-033a533197ed",
         "x-ms-return-client-request-id": "true",
-<<<<<<< HEAD
-        "x-ms-version": "2019-10-10"
-=======
-        "x-ms-version": "2019-12-12"
->>>>>>> 32e373e2
-      },
-      "RequestBody": null,
-      "StatusCode": 201,
-      "ResponseHeaders": {
-        "Content-Length": "0",
-<<<<<<< HEAD
-        "Date": "Thu, 05 Mar 2020 22:13:02 GMT",
-        "ETag": "\u00220x8D7C1525F7B325A\u0022",
-        "Last-Modified": "Thu, 05 Mar 2020 22:13:02 GMT",
-=======
+        "x-ms-version": "2019-12-12"
+      },
+      "RequestBody": null,
+      "StatusCode": 201,
+      "ResponseHeaders": {
+        "Content-Length": "0",
         "Date": "Fri, 03 Apr 2020 20:57:35 GMT",
         "ETag": "\u00220x8D7D811A3636137\u0022",
         "Last-Modified": "Fri, 03 Apr 2020 20:57:36 GMT",
->>>>>>> 32e373e2
         "Server": [
           "Windows-Azure-Blob/1.0",
           "Microsoft-HTTPAPI/2.0"
         ],
         "x-ms-client-request-id": "26228712-fdc9-ad82-f7aa-08c747ca99d4",
         "x-ms-lease-id": "8b7e6cc6-d1f4-079a-8ef3-033a533197ed",
-<<<<<<< HEAD
-        "x-ms-request-id": "0fb1168b-d01e-0015-633b-f38588000000",
-        "x-ms-version": "2019-10-10"
-=======
         "x-ms-request-id": "9621d497-f01e-0012-74fa-093670000000",
         "x-ms-version": "2019-12-12"
->>>>>>> 32e373e2
-      },
-      "ResponseBody": []
-    },
-    {
-<<<<<<< HEAD
-      "RequestUri": "https://seanstagehierarchical.blob.core.windows.net/test-filesystem-7715cb7b-ff16-416f-64e0-1ae5e5913c67/test-directory-c65832ee-7234-2a1a-3520-840133cf7851?comp=lease",
-=======
+      },
+      "ResponseBody": []
+    },
+    {
       "RequestUri": "http://seannsecanary.blob.core.windows.net/test-filesystem-7715cb7b-ff16-416f-64e0-1ae5e5913c67/test-directory-c65832ee-7234-2a1a-3520-840133cf7851?comp=lease",
->>>>>>> 32e373e2
       "RequestMethod": "PUT",
       "RequestHeaders": {
         "Authorization": "Sanitized",
         "If-Match": "\u0022garbage\u0022",
-<<<<<<< HEAD
-        "traceparent": "00-c78584ac07d1184388fdb337e0be6fa5-2274c7d8ecff0242-00",
-        "User-Agent": [
-          "azsdk-net-Storage.Files.DataLake/12.0.0-dev.20200305.1",
-          "(.NET Core 4.6.28325.01; Microsoft Windows 10.0.18363 )"
+        "traceparent": "00-0cc58510cf476f4983e8a84693f5f31b-a5755bd865708149-00",
+        "User-Agent": [
+          "azsdk-net-Storage.Files.DataLake/12.1.0-dev.20200403.1",
+          "(.NET Core 4.6.28325.01; Microsoft Windows 10.0.18362 )"
         ],
         "x-ms-client-request-id": "cc278709-700e-9b24-8ad4-aa73dad03c10",
-        "x-ms-date": "Thu, 05 Mar 2020 22:13:03 GMT",
+        "x-ms-date": "Fri, 03 Apr 2020 20:57:37 GMT",
         "x-ms-lease-action": "release",
         "x-ms-lease-id": "8b7e6cc6-d1f4-079a-8ef3-033a533197ed",
         "x-ms-return-client-request-id": "true",
-        "x-ms-version": "2019-10-10"
-=======
-        "traceparent": "00-0cc58510cf476f4983e8a84693f5f31b-a5755bd865708149-00",
-        "User-Agent": [
-          "azsdk-net-Storage.Files.DataLake/12.1.0-dev.20200403.1",
-          "(.NET Core 4.6.28325.01; Microsoft Windows 10.0.18362 )"
-        ],
-        "x-ms-client-request-id": "cc278709-700e-9b24-8ad4-aa73dad03c10",
-        "x-ms-date": "Fri, 03 Apr 2020 20:57:37 GMT",
-        "x-ms-lease-action": "release",
-        "x-ms-lease-id": "8b7e6cc6-d1f4-079a-8ef3-033a533197ed",
-        "x-ms-return-client-request-id": "true",
-        "x-ms-version": "2019-12-12"
->>>>>>> 32e373e2
+        "x-ms-version": "2019-12-12"
       },
       "RequestBody": null,
       "StatusCode": 412,
       "ResponseHeaders": {
         "Content-Length": "252",
         "Content-Type": "application/xml",
-<<<<<<< HEAD
-        "Date": "Thu, 05 Mar 2020 22:13:02 GMT",
-=======
         "Date": "Fri, 03 Apr 2020 20:57:36 GMT",
->>>>>>> 32e373e2
         "Server": [
           "Windows-Azure-Blob/1.0",
           "Microsoft-HTTPAPI/2.0"
         ],
         "x-ms-client-request-id": "cc278709-700e-9b24-8ad4-aa73dad03c10",
         "x-ms-error-code": "ConditionNotMet",
-<<<<<<< HEAD
-        "x-ms-request-id": "0fb11693-d01e-0015-6a3b-f38588000000",
-        "x-ms-version": "2019-10-10"
-      },
-      "ResponseBody": [
-        "\uFEFF\u003C?xml version=\u00221.0\u0022 encoding=\u0022utf-8\u0022?\u003E\u003CError\u003E\u003CCode\u003EConditionNotMet\u003C/Code\u003E\u003CMessage\u003EThe condition specified using HTTP conditional header(s) is not met.\n",
-        "RequestId:0fb11693-d01e-0015-6a3b-f38588000000\n",
-        "Time:2020-03-05T22:13:03.1238516Z\u003C/Message\u003E\u003C/Error\u003E"
-      ]
-    },
-    {
-      "RequestUri": "https://seanstagehierarchical.blob.core.windows.net/test-filesystem-7715cb7b-ff16-416f-64e0-1ae5e5913c67?restype=container",
-      "RequestMethod": "DELETE",
-      "RequestHeaders": {
-        "Authorization": "Sanitized",
-        "traceparent": "00-2c4935f86fc52d4890d2f472d51a6bc0-c70537f55aa1df4c-00",
-        "User-Agent": [
-          "azsdk-net-Storage.Files.DataLake/12.0.0-dev.20200305.1",
-          "(.NET Core 4.6.28325.01; Microsoft Windows 10.0.18363 )"
-        ],
-        "x-ms-client-request-id": "c0be7a6a-cca3-bfc5-0d6e-e2ef9b050a05",
-        "x-ms-date": "Thu, 05 Mar 2020 22:13:03 GMT",
-        "x-ms-return-client-request-id": "true",
-        "x-ms-version": "2019-10-10"
-=======
         "x-ms-request-id": "9621d49f-f01e-0012-7afa-093670000000",
         "x-ms-version": "2019-12-12"
       },
@@ -909,49 +494,23 @@
         "x-ms-date": "Fri, 03 Apr 2020 20:57:38 GMT",
         "x-ms-return-client-request-id": "true",
         "x-ms-version": "2019-12-12"
->>>>>>> 32e373e2
       },
       "RequestBody": null,
       "StatusCode": 202,
       "ResponseHeaders": {
         "Content-Length": "0",
-<<<<<<< HEAD
-        "Date": "Thu, 05 Mar 2020 22:13:02 GMT",
-=======
         "Date": "Fri, 03 Apr 2020 20:57:36 GMT",
->>>>>>> 32e373e2
         "Server": [
           "Windows-Azure-Blob/1.0",
           "Microsoft-HTTPAPI/2.0"
         ],
         "x-ms-client-request-id": "c0be7a6a-cca3-bfc5-0d6e-e2ef9b050a05",
-<<<<<<< HEAD
-        "x-ms-request-id": "0fb1169b-d01e-0015-723b-f38588000000",
-        "x-ms-version": "2019-10-10"
-=======
         "x-ms-request-id": "9621d4a3-f01e-0012-7efa-093670000000",
         "x-ms-version": "2019-12-12"
->>>>>>> 32e373e2
-      },
-      "ResponseBody": []
-    },
-    {
-<<<<<<< HEAD
-      "RequestUri": "https://seanstagehierarchical.blob.core.windows.net/test-filesystem-245b9ebe-ab1b-8c96-ce5a-bfd11f564e63?restype=container",
-      "RequestMethod": "PUT",
-      "RequestHeaders": {
-        "Authorization": "Sanitized",
-        "traceparent": "00-7f10488e59dbf443a75a761b09b9ee2c-03050efb51a69b4b-00",
-        "User-Agent": [
-          "azsdk-net-Storage.Files.DataLake/12.0.0-dev.20200305.1",
-          "(.NET Core 4.6.28325.01; Microsoft Windows 10.0.18363 )"
-        ],
-        "x-ms-blob-public-access": "container",
-        "x-ms-client-request-id": "ae0f4c33-78cb-be19-e432-f1480df4a0b7",
-        "x-ms-date": "Thu, 05 Mar 2020 22:13:03 GMT",
-        "x-ms-return-client-request-id": "true",
-        "x-ms-version": "2019-10-10"
-=======
+      },
+      "ResponseBody": []
+    },
+    {
       "RequestUri": "http://seannsecanary.blob.core.windows.net/test-filesystem-245b9ebe-ab1b-8c96-ce5a-bfd11f564e63?restype=container",
       "RequestMethod": "PUT",
       "RequestHeaders": {
@@ -966,52 +525,25 @@
         "x-ms-date": "Fri, 03 Apr 2020 20:57:38 GMT",
         "x-ms-return-client-request-id": "true",
         "x-ms-version": "2019-12-12"
->>>>>>> 32e373e2
-      },
-      "RequestBody": null,
-      "StatusCode": 201,
-      "ResponseHeaders": {
-        "Content-Length": "0",
-<<<<<<< HEAD
-        "Date": "Thu, 05 Mar 2020 22:13:02 GMT",
-        "ETag": "\u00220x8D7C1525FD3001D\u0022",
-        "Last-Modified": "Thu, 05 Mar 2020 22:13:03 GMT",
-=======
+      },
+      "RequestBody": null,
+      "StatusCode": 201,
+      "ResponseHeaders": {
+        "Content-Length": "0",
         "Date": "Fri, 03 Apr 2020 20:57:36 GMT",
         "ETag": "\u00220x8D7D811A3966DE9\u0022",
         "Last-Modified": "Fri, 03 Apr 2020 20:57:36 GMT",
->>>>>>> 32e373e2
         "Server": [
           "Windows-Azure-Blob/1.0",
           "Microsoft-HTTPAPI/2.0"
         ],
         "x-ms-client-request-id": "ae0f4c33-78cb-be19-e432-f1480df4a0b7",
-<<<<<<< HEAD
-        "x-ms-request-id": "916642a7-501e-0024-743b-f3649b000000",
-        "x-ms-version": "2019-10-10"
-=======
         "x-ms-request-id": "9621d4ae-f01e-0012-08fa-093670000000",
         "x-ms-version": "2019-12-12"
->>>>>>> 32e373e2
-      },
-      "ResponseBody": []
-    },
-    {
-<<<<<<< HEAD
-      "RequestUri": "https://seanstagehierarchical.dfs.core.windows.net/test-filesystem-245b9ebe-ab1b-8c96-ce5a-bfd11f564e63/test-directory-26b87e20-aafc-42f3-3129-fe32240df106?resource=directory",
-      "RequestMethod": "PUT",
-      "RequestHeaders": {
-        "Authorization": "Sanitized",
-        "traceparent": "00-e195b8380045c84cb1f131edb2fdc68b-642520dcdd014145-00",
-        "User-Agent": [
-          "azsdk-net-Storage.Files.DataLake/12.0.0-dev.20200305.1",
-          "(.NET Core 4.6.28325.01; Microsoft Windows 10.0.18363 )"
-        ],
-        "x-ms-client-request-id": "1b68cf47-0b10-890a-58cd-7da27ae69ad7",
-        "x-ms-date": "Thu, 05 Mar 2020 22:13:03 GMT",
-        "x-ms-return-client-request-id": "true",
-        "x-ms-version": "2019-10-10"
-=======
+      },
+      "ResponseBody": []
+    },
+    {
       "RequestUri": "http://seannsecanary.dfs.core.windows.net/test-filesystem-245b9ebe-ab1b-8c96-ce5a-bfd11f564e63/test-directory-26b87e20-aafc-42f3-3129-fe32240df106?resource=directory",
       "RequestMethod": "PUT",
       "RequestHeaders": {
@@ -1025,55 +557,30 @@
         "x-ms-date": "Fri, 03 Apr 2020 20:57:38 GMT",
         "x-ms-return-client-request-id": "true",
         "x-ms-version": "2019-12-12"
->>>>>>> 32e373e2
-      },
-      "RequestBody": null,
-      "StatusCode": 201,
-      "ResponseHeaders": {
-        "Content-Length": "0",
-<<<<<<< HEAD
-        "Date": "Thu, 05 Mar 2020 22:13:03 GMT",
-        "ETag": "\u00220x8D7C152600694C9\u0022",
-        "Last-Modified": "Thu, 05 Mar 2020 22:13:03 GMT",
-=======
+      },
+      "RequestBody": null,
+      "StatusCode": 201,
+      "ResponseHeaders": {
+        "Content-Length": "0",
         "Date": "Fri, 03 Apr 2020 20:57:36 GMT",
         "ETag": "\u00220x8D7D811A3A4BDE8\u0022",
         "Last-Modified": "Fri, 03 Apr 2020 20:57:36 GMT",
->>>>>>> 32e373e2
         "Server": [
           "Windows-Azure-HDFS/1.0",
           "Microsoft-HTTPAPI/2.0"
         ],
         "x-ms-client-request-id": "1b68cf47-0b10-890a-58cd-7da27ae69ad7",
-<<<<<<< HEAD
-        "x-ms-request-id": "6c255589-a01f-0020-6e3b-f3e99c000000",
-        "x-ms-version": "2019-10-10"
-=======
         "x-ms-request-id": "fa43fdd4-201f-0097-5cfa-091bad000000",
         "x-ms-version": "2019-12-12"
->>>>>>> 32e373e2
-      },
-      "ResponseBody": []
-    },
-    {
-<<<<<<< HEAD
-      "RequestUri": "https://seanstagehierarchical.blob.core.windows.net/test-filesystem-245b9ebe-ab1b-8c96-ce5a-bfd11f564e63/test-directory-26b87e20-aafc-42f3-3129-fe32240df106",
-=======
+      },
+      "ResponseBody": []
+    },
+    {
       "RequestUri": "http://seannsecanary.blob.core.windows.net/test-filesystem-245b9ebe-ab1b-8c96-ce5a-bfd11f564e63/test-directory-26b87e20-aafc-42f3-3129-fe32240df106",
->>>>>>> 32e373e2
       "RequestMethod": "HEAD",
       "RequestHeaders": {
         "Authorization": "Sanitized",
         "User-Agent": [
-<<<<<<< HEAD
-          "azsdk-net-Storage.Files.DataLake/12.0.0-dev.20200305.1",
-          "(.NET Core 4.6.28325.01; Microsoft Windows 10.0.18363 )"
-        ],
-        "x-ms-client-request-id": "9f9fa3af-ce05-7adb-5ee7-341740585945",
-        "x-ms-date": "Thu, 05 Mar 2020 22:13:03 GMT",
-        "x-ms-return-client-request-id": "true",
-        "x-ms-version": "2019-10-10"
-=======
           "azsdk-net-Storage.Files.DataLake/12.1.0-dev.20200403.1",
           "(.NET Core 4.6.28325.01; Microsoft Windows 10.0.18362 )"
         ],
@@ -1081,7 +588,6 @@
         "x-ms-date": "Fri, 03 Apr 2020 20:57:38 GMT",
         "x-ms-return-client-request-id": "true",
         "x-ms-version": "2019-12-12"
->>>>>>> 32e373e2
       },
       "RequestBody": null,
       "StatusCode": 200,
@@ -1089,15 +595,9 @@
         "Accept-Ranges": "bytes",
         "Content-Length": "0",
         "Content-Type": "application/octet-stream",
-<<<<<<< HEAD
-        "Date": "Thu, 05 Mar 2020 22:13:03 GMT",
-        "ETag": "\u00220x8D7C152600694C9\u0022",
-        "Last-Modified": "Thu, 05 Mar 2020 22:13:03 GMT",
-=======
         "Date": "Fri, 03 Apr 2020 20:57:36 GMT",
         "ETag": "\u00220x8D7D811A3A4BDE8\u0022",
         "Last-Modified": "Fri, 03 Apr 2020 20:57:36 GMT",
->>>>>>> 32e373e2
         "Server": [
           "Windows-Azure-Blob/1.0",
           "Microsoft-HTTPAPI/2.0"
@@ -1106,15 +606,6 @@
         "x-ms-access-tier-inferred": "true",
         "x-ms-blob-type": "BlockBlob",
         "x-ms-client-request-id": "9f9fa3af-ce05-7adb-5ee7-341740585945",
-<<<<<<< HEAD
-        "x-ms-creation-time": "Thu, 05 Mar 2020 22:13:03 GMT",
-        "x-ms-lease-state": "available",
-        "x-ms-lease-status": "unlocked",
-        "x-ms-meta-hdi_isfolder": "true",
-        "x-ms-request-id": "916642ae-501e-0024-7a3b-f3649b000000",
-        "x-ms-server-encrypted": "true",
-        "x-ms-version": "2019-10-10"
-=======
         "x-ms-creation-time": "Fri, 03 Apr 2020 20:57:36 GMT",
         "x-ms-lease-state": "available",
         "x-ms-lease-status": "unlocked",
@@ -1122,24 +613,10 @@
         "x-ms-request-id": "9621d4c3-f01e-0012-17fa-093670000000",
         "x-ms-server-encrypted": "true",
         "x-ms-version": "2019-12-12"
->>>>>>> 32e373e2
-      },
-      "ResponseBody": []
-    },
-    {
-<<<<<<< HEAD
-      "RequestUri": "https://seanstagehierarchical.blob.core.windows.net/test-filesystem-245b9ebe-ab1b-8c96-ce5a-bfd11f564e63/test-directory-26b87e20-aafc-42f3-3129-fe32240df106?comp=lease",
-      "RequestMethod": "PUT",
-      "RequestHeaders": {
-        "Authorization": "Sanitized",
-        "traceparent": "00-392e5154896411468546a336f9bec4fb-822e64d1a293474d-00",
-        "User-Agent": [
-          "azsdk-net-Storage.Files.DataLake/12.0.0-dev.20200305.1",
-          "(.NET Core 4.6.28325.01; Microsoft Windows 10.0.18363 )"
-        ],
-        "x-ms-client-request-id": "8c0255b4-1874-3507-ef70-f6bda1dedd53",
-        "x-ms-date": "Thu, 05 Mar 2020 22:13:04 GMT",
-=======
+      },
+      "ResponseBody": []
+    },
+    {
       "RequestUri": "http://seannsecanary.blob.core.windows.net/test-filesystem-245b9ebe-ab1b-8c96-ce5a-bfd11f564e63/test-directory-26b87e20-aafc-42f3-3129-fe32240df106?comp=lease",
       "RequestMethod": "PUT",
       "RequestHeaders": {
@@ -1151,65 +628,31 @@
         ],
         "x-ms-client-request-id": "8c0255b4-1874-3507-ef70-f6bda1dedd53",
         "x-ms-date": "Fri, 03 Apr 2020 20:57:38 GMT",
->>>>>>> 32e373e2
         "x-ms-lease-action": "acquire",
         "x-ms-lease-duration": "15",
         "x-ms-proposed-lease-id": "561feb40-cd56-8071-e6f9-cab22f13b80c",
         "x-ms-return-client-request-id": "true",
-<<<<<<< HEAD
-        "x-ms-version": "2019-10-10"
-=======
-        "x-ms-version": "2019-12-12"
->>>>>>> 32e373e2
-      },
-      "RequestBody": null,
-      "StatusCode": 201,
-      "ResponseHeaders": {
-        "Content-Length": "0",
-<<<<<<< HEAD
-        "Date": "Thu, 05 Mar 2020 22:13:03 GMT",
-        "ETag": "\u00220x8D7C152600694C9\u0022",
-        "Last-Modified": "Thu, 05 Mar 2020 22:13:03 GMT",
-=======
+        "x-ms-version": "2019-12-12"
+      },
+      "RequestBody": null,
+      "StatusCode": 201,
+      "ResponseHeaders": {
+        "Content-Length": "0",
         "Date": "Fri, 03 Apr 2020 20:57:36 GMT",
         "ETag": "\u00220x8D7D811A3A4BDE8\u0022",
         "Last-Modified": "Fri, 03 Apr 2020 20:57:36 GMT",
->>>>>>> 32e373e2
         "Server": [
           "Windows-Azure-Blob/1.0",
           "Microsoft-HTTPAPI/2.0"
         ],
         "x-ms-client-request-id": "8c0255b4-1874-3507-ef70-f6bda1dedd53",
         "x-ms-lease-id": "561feb40-cd56-8071-e6f9-cab22f13b80c",
-<<<<<<< HEAD
-        "x-ms-request-id": "916642b0-501e-0024-7c3b-f3649b000000",
-        "x-ms-version": "2019-10-10"
-=======
         "x-ms-request-id": "9621d4cc-f01e-0012-1efa-093670000000",
         "x-ms-version": "2019-12-12"
->>>>>>> 32e373e2
-      },
-      "ResponseBody": []
-    },
-    {
-<<<<<<< HEAD
-      "RequestUri": "https://seanstagehierarchical.blob.core.windows.net/test-filesystem-245b9ebe-ab1b-8c96-ce5a-bfd11f564e63/test-directory-26b87e20-aafc-42f3-3129-fe32240df106?comp=lease",
-      "RequestMethod": "PUT",
-      "RequestHeaders": {
-        "Authorization": "Sanitized",
-        "If-None-Match": "\u00220x8D7C152600694C9\u0022",
-        "traceparent": "00-c33b0380b4e2d04a96d32d1dc3da30ec-e89510276fa18f4b-00",
-        "User-Agent": [
-          "azsdk-net-Storage.Files.DataLake/12.0.0-dev.20200305.1",
-          "(.NET Core 4.6.28325.01; Microsoft Windows 10.0.18363 )"
-        ],
-        "x-ms-client-request-id": "eb634489-cd56-fcd1-6968-be8a4f75c916",
-        "x-ms-date": "Thu, 05 Mar 2020 22:13:04 GMT",
-        "x-ms-lease-action": "release",
-        "x-ms-lease-id": "561feb40-cd56-8071-e6f9-cab22f13b80c",
-        "x-ms-return-client-request-id": "true",
-        "x-ms-version": "2019-10-10"
-=======
+      },
+      "ResponseBody": []
+    },
+    {
       "RequestUri": "http://seannsecanary.blob.core.windows.net/test-filesystem-245b9ebe-ab1b-8c96-ce5a-bfd11f564e63/test-directory-26b87e20-aafc-42f3-3129-fe32240df106?comp=lease",
       "RequestMethod": "PUT",
       "RequestHeaders": {
@@ -1226,49 +669,19 @@
         "x-ms-lease-id": "561feb40-cd56-8071-e6f9-cab22f13b80c",
         "x-ms-return-client-request-id": "true",
         "x-ms-version": "2019-12-12"
->>>>>>> 32e373e2
       },
       "RequestBody": null,
       "StatusCode": 412,
       "ResponseHeaders": {
         "Content-Length": "252",
         "Content-Type": "application/xml",
-<<<<<<< HEAD
-        "Date": "Thu, 05 Mar 2020 22:13:03 GMT",
-=======
         "Date": "Fri, 03 Apr 2020 20:57:36 GMT",
->>>>>>> 32e373e2
         "Server": [
           "Windows-Azure-Blob/1.0",
           "Microsoft-HTTPAPI/2.0"
         ],
         "x-ms-client-request-id": "eb634489-cd56-fcd1-6968-be8a4f75c916",
         "x-ms-error-code": "ConditionNotMet",
-<<<<<<< HEAD
-        "x-ms-request-id": "916642b1-501e-0024-7d3b-f3649b000000",
-        "x-ms-version": "2019-10-10"
-      },
-      "ResponseBody": [
-        "\uFEFF\u003C?xml version=\u00221.0\u0022 encoding=\u0022utf-8\u0022?\u003E\u003CError\u003E\u003CCode\u003EConditionNotMet\u003C/Code\u003E\u003CMessage\u003EThe condition specified using HTTP conditional header(s) is not met.\n",
-        "RequestId:916642b1-501e-0024-7d3b-f3649b000000\n",
-        "Time:2020-03-05T22:13:04.1357397Z\u003C/Message\u003E\u003C/Error\u003E"
-      ]
-    },
-    {
-      "RequestUri": "https://seanstagehierarchical.blob.core.windows.net/test-filesystem-245b9ebe-ab1b-8c96-ce5a-bfd11f564e63?restype=container",
-      "RequestMethod": "DELETE",
-      "RequestHeaders": {
-        "Authorization": "Sanitized",
-        "traceparent": "00-4ed6f72b48596e48aad7478efa4b74be-5ffc179fcd275d4f-00",
-        "User-Agent": [
-          "azsdk-net-Storage.Files.DataLake/12.0.0-dev.20200305.1",
-          "(.NET Core 4.6.28325.01; Microsoft Windows 10.0.18363 )"
-        ],
-        "x-ms-client-request-id": "5c339049-f17b-edfd-6367-47efd7ee1afb",
-        "x-ms-date": "Thu, 05 Mar 2020 22:13:04 GMT",
-        "x-ms-return-client-request-id": "true",
-        "x-ms-version": "2019-10-10"
-=======
         "x-ms-request-id": "9621d4cf-f01e-0012-20fa-093670000000",
         "x-ms-version": "2019-12-12"
       },
@@ -1292,42 +705,26 @@
         "x-ms-date": "Fri, 03 Apr 2020 20:57:38 GMT",
         "x-ms-return-client-request-id": "true",
         "x-ms-version": "2019-12-12"
->>>>>>> 32e373e2
       },
       "RequestBody": null,
       "StatusCode": 202,
       "ResponseHeaders": {
         "Content-Length": "0",
-<<<<<<< HEAD
-        "Date": "Thu, 05 Mar 2020 22:13:03 GMT",
-=======
         "Date": "Fri, 03 Apr 2020 20:57:36 GMT",
->>>>>>> 32e373e2
         "Server": [
           "Windows-Azure-Blob/1.0",
           "Microsoft-HTTPAPI/2.0"
         ],
         "x-ms-client-request-id": "5c339049-f17b-edfd-6367-47efd7ee1afb",
-<<<<<<< HEAD
-        "x-ms-request-id": "916642b3-501e-0024-7f3b-f3649b000000",
-        "x-ms-version": "2019-10-10"
-=======
         "x-ms-request-id": "9621d4dd-f01e-0012-2dfa-093670000000",
         "x-ms-version": "2019-12-12"
->>>>>>> 32e373e2
       },
       "ResponseBody": []
     }
   ],
   "Variables": {
-<<<<<<< HEAD
-    "DateTimeOffsetNow": "2020-03-05T14:13:00.6036651-08:00",
-    "RandomSeed": "1342180517",
-    "Storage_TestConfigHierarchicalNamespace": "NamespaceTenant\nseanstagehierarchical\nU2FuaXRpemVk\nhttps://seanstagehierarchical.blob.core.windows.net\nhttp://seanstagehierarchical.file.core.windows.net\nhttp://seanstagehierarchical.queue.core.windows.net\nhttp://seanstagehierarchical.table.core.windows.net\n\n\n\n\nhttp://seanstagehierarchical-secondary.blob.core.windows.net\nhttp://seanstagehierarchical-secondary.file.core.windows.net\nhttp://seanstagehierarchical-secondary.queue.core.windows.net\nhttp://seanstagehierarchical-secondary.table.core.windows.net\n68390a19-a643-458b-b726-408abf67b4fc\nSanitized\n72f988bf-86f1-41af-91ab-2d7cd011db47\nhttps://login.microsoftonline.com/\nCloud\nBlobEndpoint=https://seanstagehierarchical.blob.core.windows.net/;QueueEndpoint=http://seanstagehierarchical.queue.core.windows.net/;FileEndpoint=http://seanstagehierarchical.file.core.windows.net/;BlobSecondaryEndpoint=http://seanstagehierarchical-secondary.blob.core.windows.net/;QueueSecondaryEndpoint=http://seanstagehierarchical-secondary.queue.core.windows.net/;FileSecondaryEndpoint=http://seanstagehierarchical-secondary.file.core.windows.net/;AccountName=seanstagehierarchical;AccountKey=Sanitized\n"
-=======
     "DateTimeOffsetNow": "2020-04-03T13:57:36.7619460-07:00",
     "RandomSeed": "1342180517",
     "Storage_TestConfigHierarchicalNamespace": "NamespaceTenant\nseannsecanary\nU2FuaXRpemVk\nhttp://seannsecanary.blob.core.windows.net\nhttp://seannsecanary.file.core.windows.net\nhttp://seannsecanary.queue.core.windows.net\nhttp://seannsecanary.table.core.windows.net\n\n\n\n\nhttp://seannsecanary-secondary.blob.core.windows.net\nhttp://seannsecanary-secondary.file.core.windows.net\nhttp://seannsecanary-secondary.queue.core.windows.net\nhttp://seannsecanary-secondary.table.core.windows.net\n68390a19-a643-458b-b726-408abf67b4fc\nSanitized\n72f988bf-86f1-41af-91ab-2d7cd011db47\nhttps://login.microsoftonline.com/\nCloud\nBlobEndpoint=http://seannsecanary.blob.core.windows.net/;QueueEndpoint=http://seannsecanary.queue.core.windows.net/;FileEndpoint=http://seannsecanary.file.core.windows.net/;BlobSecondaryEndpoint=http://seannsecanary-secondary.blob.core.windows.net/;QueueSecondaryEndpoint=http://seannsecanary-secondary.queue.core.windows.net/;FileSecondaryEndpoint=http://seannsecanary-secondary.file.core.windows.net/;AccountName=seannsecanary;AccountKey=Sanitized\n"
->>>>>>> 32e373e2
   }
 }