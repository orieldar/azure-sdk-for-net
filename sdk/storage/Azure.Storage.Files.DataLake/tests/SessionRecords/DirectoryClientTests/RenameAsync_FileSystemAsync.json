--- conflicted
+++ resolved
@@ -1,22 +1,6 @@
 {
   "Entries": [
     {
-<<<<<<< HEAD
-      "RequestUri": "https://seanstagehierarchical.blob.core.windows.net/test-filesystem-5e04e273-6bb7-3a6a-31e7-91550cff5c98?restype=container",
-      "RequestMethod": "PUT",
-      "RequestHeaders": {
-        "Authorization": "Sanitized",
-        "traceparent": "00-4657107919b3da4c925b001d7586c507-76c8454105ee3946-00",
-        "User-Agent": [
-          "azsdk-net-Storage.Files.DataLake/12.0.0-dev.20200305.1",
-          "(.NET Core 4.6.28325.01; Microsoft Windows 10.0.18363 )"
-        ],
-        "x-ms-blob-public-access": "container",
-        "x-ms-client-request-id": "a947eace-2e51-bed8-19d2-bf6ed1878f47",
-        "x-ms-date": "Thu, 05 Mar 2020 22:13:18 GMT",
-        "x-ms-return-client-request-id": "true",
-        "x-ms-version": "2019-10-10"
-=======
       "RequestUri": "http://seannsecanary.blob.core.windows.net/test-filesystem-5e04e273-6bb7-3a6a-31e7-91550cff5c98?restype=container",
       "RequestMethod": "PUT",
       "RequestHeaders": {
@@ -31,53 +15,25 @@
         "x-ms-date": "Fri, 03 Apr 2020 20:57:45 GMT",
         "x-ms-return-client-request-id": "true",
         "x-ms-version": "2019-12-12"
->>>>>>> 32e373e2
-      },
-      "RequestBody": null,
-      "StatusCode": 201,
-      "ResponseHeaders": {
-        "Content-Length": "0",
-<<<<<<< HEAD
-        "Date": "Thu, 05 Mar 2020 22:13:17 GMT",
-        "ETag": "\u00220x8D7C15268A3174B\u0022",
-        "Last-Modified": "Thu, 05 Mar 2020 22:13:18 GMT",
-=======
+      },
+      "RequestBody": null,
+      "StatusCode": 201,
+      "ResponseHeaders": {
+        "Content-Length": "0",
         "Date": "Fri, 03 Apr 2020 20:57:43 GMT",
         "ETag": "\u00220x8D7D811A822208B\u0022",
         "Last-Modified": "Fri, 03 Apr 2020 20:57:44 GMT",
->>>>>>> 32e373e2
         "Server": [
           "Windows-Azure-Blob/1.0",
           "Microsoft-HTTPAPI/2.0"
         ],
         "x-ms-client-request-id": "a947eace-2e51-bed8-19d2-bf6ed1878f47",
-<<<<<<< HEAD
-        "x-ms-request-id": "b51b7ea4-501e-0046-6f3b-f3a6bc000000",
-        "x-ms-version": "2019-10-10"
-=======
         "x-ms-request-id": "9621d8b9-f01e-0012-0cfa-093670000000",
         "x-ms-version": "2019-12-12"
->>>>>>> 32e373e2
-      },
-      "ResponseBody": []
-    },
-    {
-<<<<<<< HEAD
-      "RequestUri": "https://seanstagehierarchical.blob.core.windows.net/test-filesystem-f75be5ea-3a54-0a90-c43c-bffc58af360f?restype=container",
-      "RequestMethod": "PUT",
-      "RequestHeaders": {
-        "Authorization": "Sanitized",
-        "traceparent": "00-926955dd4f79dd4eb3face0308108c97-fff86206b530d94c-00",
-        "User-Agent": [
-          "azsdk-net-Storage.Files.DataLake/12.0.0-dev.20200305.1",
-          "(.NET Core 4.6.28325.01; Microsoft Windows 10.0.18363 )"
-        ],
-        "x-ms-blob-public-access": "container",
-        "x-ms-client-request-id": "1fd0cb2b-53c7-94ca-593d-e5146edc656a",
-        "x-ms-date": "Thu, 05 Mar 2020 22:13:18 GMT",
-        "x-ms-return-client-request-id": "true",
-        "x-ms-version": "2019-10-10"
-=======
+      },
+      "ResponseBody": []
+    },
+    {
       "RequestUri": "http://seannsecanary.blob.core.windows.net/test-filesystem-f75be5ea-3a54-0a90-c43c-bffc58af360f?restype=container",
       "RequestMethod": "PUT",
       "RequestHeaders": {
@@ -92,52 +48,25 @@
         "x-ms-date": "Fri, 03 Apr 2020 20:57:45 GMT",
         "x-ms-return-client-request-id": "true",
         "x-ms-version": "2019-12-12"
->>>>>>> 32e373e2
-      },
-      "RequestBody": null,
-      "StatusCode": 201,
-      "ResponseHeaders": {
-        "Content-Length": "0",
-<<<<<<< HEAD
-        "Date": "Thu, 05 Mar 2020 22:13:18 GMT",
-        "ETag": "\u00220x8D7C15268D4AA8F\u0022",
-        "Last-Modified": "Thu, 05 Mar 2020 22:13:18 GMT",
-=======
+      },
+      "RequestBody": null,
+      "StatusCode": 201,
+      "ResponseHeaders": {
+        "Content-Length": "0",
         "Date": "Fri, 03 Apr 2020 20:57:43 GMT",
         "ETag": "\u00220x8D7D811A831DADA\u0022",
         "Last-Modified": "Fri, 03 Apr 2020 20:57:44 GMT",
->>>>>>> 32e373e2
         "Server": [
           "Windows-Azure-Blob/1.0",
           "Microsoft-HTTPAPI/2.0"
         ],
         "x-ms-client-request-id": "1fd0cb2b-53c7-94ca-593d-e5146edc656a",
-<<<<<<< HEAD
-        "x-ms-request-id": "d522d43e-301e-0022-053b-f35724000000",
-        "x-ms-version": "2019-10-10"
-=======
         "x-ms-request-id": "9621d8c4-f01e-0012-14fa-093670000000",
         "x-ms-version": "2019-12-12"
->>>>>>> 32e373e2
-      },
-      "ResponseBody": []
-    },
-    {
-<<<<<<< HEAD
-      "RequestUri": "https://seanstagehierarchical.dfs.core.windows.net/test-filesystem-5e04e273-6bb7-3a6a-31e7-91550cff5c98/test-directory-5ed1b09c-6d00-388f-9d24-bacbb1716115?resource=directory",
-      "RequestMethod": "PUT",
-      "RequestHeaders": {
-        "Authorization": "Sanitized",
-        "traceparent": "00-27024bd6fe1f8947b9f5a128db37a42e-cbc095fdf90fea47-00",
-        "User-Agent": [
-          "azsdk-net-Storage.Files.DataLake/12.0.0-dev.20200305.1",
-          "(.NET Core 4.6.28325.01; Microsoft Windows 10.0.18363 )"
-        ],
-        "x-ms-client-request-id": "f8831e24-97de-be16-3b98-81a298ffe2e8",
-        "x-ms-date": "Thu, 05 Mar 2020 22:13:18 GMT",
-        "x-ms-return-client-request-id": "true",
-        "x-ms-version": "2019-10-10"
-=======
+      },
+      "ResponseBody": []
+    },
+    {
       "RequestUri": "http://seannsecanary.dfs.core.windows.net/test-filesystem-5e04e273-6bb7-3a6a-31e7-91550cff5c98/test-directory-5ed1b09c-6d00-388f-9d24-bacbb1716115?resource=directory",
       "RequestMethod": "PUT",
       "RequestHeaders": {
@@ -151,117 +80,67 @@
         "x-ms-date": "Fri, 03 Apr 2020 20:57:45 GMT",
         "x-ms-return-client-request-id": "true",
         "x-ms-version": "2019-12-12"
->>>>>>> 32e373e2
-      },
-      "RequestBody": null,
-      "StatusCode": 201,
-      "ResponseHeaders": {
-        "Content-Length": "0",
-<<<<<<< HEAD
-        "Date": "Thu, 05 Mar 2020 22:13:18 GMT",
-        "ETag": "\u00220x8D7C1526905204A\u0022",
-        "Last-Modified": "Thu, 05 Mar 2020 22:13:18 GMT",
-=======
+      },
+      "RequestBody": null,
+      "StatusCode": 201,
+      "ResponseHeaders": {
+        "Content-Length": "0",
         "Date": "Fri, 03 Apr 2020 20:57:44 GMT",
         "ETag": "\u00220x8D7D811A8410F99\u0022",
         "Last-Modified": "Fri, 03 Apr 2020 20:57:44 GMT",
->>>>>>> 32e373e2
         "Server": [
           "Windows-Azure-HDFS/1.0",
           "Microsoft-HTTPAPI/2.0"
         ],
         "x-ms-client-request-id": "f8831e24-97de-be16-3b98-81a298ffe2e8",
-<<<<<<< HEAD
-        "x-ms-request-id": "327ddf3e-b01f-002c-593b-f37e94000000",
-        "x-ms-version": "2019-10-10"
-=======
         "x-ms-request-id": "fa43fdff-201f-0097-03fa-091bad000000",
         "x-ms-version": "2019-12-12"
->>>>>>> 32e373e2
-      },
-      "ResponseBody": []
-    },
-    {
-<<<<<<< HEAD
-      "RequestUri": "https://seanstagehierarchical.dfs.core.windows.net/test-filesystem-f75be5ea-3a54-0a90-c43c-bffc58af360f/test-directory-c6cfcfdc-d80b-848b-6887-b70ea3146b6a?mode=legacy",
-=======
+      },
+      "ResponseBody": []
+    },
+    {
       "RequestUri": "http://seannsecanary.dfs.core.windows.net/test-filesystem-f75be5ea-3a54-0a90-c43c-bffc58af360f/test-directory-c6cfcfdc-d80b-848b-6887-b70ea3146b6a?mode=legacy",
->>>>>>> 32e373e2
-      "RequestMethod": "PUT",
-      "RequestHeaders": {
-        "Authorization": "Sanitized",
-        "User-Agent": [
-<<<<<<< HEAD
-          "azsdk-net-Storage.Files.DataLake/12.0.0-dev.20200305.1",
-          "(.NET Core 4.6.28325.01; Microsoft Windows 10.0.18363 )"
+      "RequestMethod": "PUT",
+      "RequestHeaders": {
+        "Authorization": "Sanitized",
+        "User-Agent": [
+          "azsdk-net-Storage.Files.DataLake/12.1.0-dev.20200403.1",
+          "(.NET Core 4.6.28325.01; Microsoft Windows 10.0.18362 )"
         ],
         "x-ms-client-request-id": "fd9ee10f-0163-4c54-92fe-8f56e0071a26",
-        "x-ms-date": "Thu, 05 Mar 2020 22:13:19 GMT",
+        "x-ms-date": "Fri, 03 Apr 2020 20:57:46 GMT",
         "x-ms-rename-source": "/test-filesystem-5e04e273-6bb7-3a6a-31e7-91550cff5c98/test-directory-5ed1b09c-6d00-388f-9d24-bacbb1716115",
         "x-ms-return-client-request-id": "true",
-        "x-ms-version": "2019-10-10"
-=======
-          "azsdk-net-Storage.Files.DataLake/12.1.0-dev.20200403.1",
-          "(.NET Core 4.6.28325.01; Microsoft Windows 10.0.18362 )"
+        "x-ms-version": "2019-12-12"
+      },
+      "RequestBody": null,
+      "StatusCode": 201,
+      "ResponseHeaders": {
+        "Content-Length": "0",
+        "Date": "Fri, 03 Apr 2020 20:57:44 GMT",
+        "Server": [
+          "Windows-Azure-HDFS/1.0",
+          "Microsoft-HTTPAPI/2.0"
         ],
         "x-ms-client-request-id": "fd9ee10f-0163-4c54-92fe-8f56e0071a26",
-        "x-ms-date": "Fri, 03 Apr 2020 20:57:46 GMT",
-        "x-ms-rename-source": "/test-filesystem-5e04e273-6bb7-3a6a-31e7-91550cff5c98/test-directory-5ed1b09c-6d00-388f-9d24-bacbb1716115",
-        "x-ms-return-client-request-id": "true",
-        "x-ms-version": "2019-12-12"
->>>>>>> 32e373e2
-      },
-      "RequestBody": null,
-      "StatusCode": 201,
-      "ResponseHeaders": {
-        "Content-Length": "0",
-<<<<<<< HEAD
-        "Date": "Thu, 05 Mar 2020 22:13:18 GMT",
-=======
-        "Date": "Fri, 03 Apr 2020 20:57:44 GMT",
->>>>>>> 32e373e2
-        "Server": [
-          "Windows-Azure-HDFS/1.0",
-          "Microsoft-HTTPAPI/2.0"
-        ],
-        "x-ms-client-request-id": "fd9ee10f-0163-4c54-92fe-8f56e0071a26",
-<<<<<<< HEAD
-        "x-ms-request-id": "327ddf3f-b01f-002c-5a3b-f37e94000000",
-        "x-ms-version": "2019-10-10"
-=======
         "x-ms-request-id": "fa43fe00-201f-0097-04fa-091bad000000",
         "x-ms-version": "2019-12-12"
->>>>>>> 32e373e2
-      },
-      "ResponseBody": []
-    },
-    {
-<<<<<<< HEAD
-      "RequestUri": "https://seanstagehierarchical.blob.core.windows.net/test-filesystem-f75be5ea-3a54-0a90-c43c-bffc58af360f/test-directory-c6cfcfdc-d80b-848b-6887-b70ea3146b6a",
-=======
+      },
+      "ResponseBody": []
+    },
+    {
       "RequestUri": "http://seannsecanary.blob.core.windows.net/test-filesystem-f75be5ea-3a54-0a90-c43c-bffc58af360f/test-directory-c6cfcfdc-d80b-848b-6887-b70ea3146b6a",
->>>>>>> 32e373e2
       "RequestMethod": "HEAD",
       "RequestHeaders": {
         "Authorization": "Sanitized",
         "User-Agent": [
-<<<<<<< HEAD
-          "azsdk-net-Storage.Files.DataLake/12.0.0-dev.20200305.1",
-          "(.NET Core 4.6.28325.01; Microsoft Windows 10.0.18363 )"
+          "azsdk-net-Storage.Files.DataLake/12.1.0-dev.20200403.1",
+          "(.NET Core 4.6.28325.01; Microsoft Windows 10.0.18362 )"
         ],
         "x-ms-client-request-id": "c1ff0ed5-6d76-5c07-065a-01eed9e0cd8b",
-        "x-ms-date": "Thu, 05 Mar 2020 22:13:19 GMT",
-        "x-ms-return-client-request-id": "true",
-        "x-ms-version": "2019-10-10"
-=======
-          "azsdk-net-Storage.Files.DataLake/12.1.0-dev.20200403.1",
-          "(.NET Core 4.6.28325.01; Microsoft Windows 10.0.18362 )"
-        ],
-        "x-ms-client-request-id": "c1ff0ed5-6d76-5c07-065a-01eed9e0cd8b",
-        "x-ms-date": "Fri, 03 Apr 2020 20:57:46 GMT",
-        "x-ms-return-client-request-id": "true",
-        "x-ms-version": "2019-12-12"
->>>>>>> 32e373e2
+        "x-ms-date": "Fri, 03 Apr 2020 20:57:46 GMT",
+        "x-ms-return-client-request-id": "true",
+        "x-ms-version": "2019-12-12"
       },
       "RequestBody": null,
       "StatusCode": 200,
@@ -269,15 +148,9 @@
         "Accept-Ranges": "bytes",
         "Content-Length": "0",
         "Content-Type": "application/octet-stream",
-<<<<<<< HEAD
-        "Date": "Thu, 05 Mar 2020 22:13:18 GMT",
-        "ETag": "\u00220x8D7C1526905204A\u0022",
-        "Last-Modified": "Thu, 05 Mar 2020 22:13:18 GMT",
-=======
         "Date": "Fri, 03 Apr 2020 20:57:44 GMT",
         "ETag": "\u00220x8D7D811A8410F99\u0022",
         "Last-Modified": "Fri, 03 Apr 2020 20:57:44 GMT",
->>>>>>> 32e373e2
         "Server": [
           "Windows-Azure-Blob/1.0",
           "Microsoft-HTTPAPI/2.0"
@@ -286,15 +159,6 @@
         "x-ms-access-tier-inferred": "true",
         "x-ms-blob-type": "BlockBlob",
         "x-ms-client-request-id": "c1ff0ed5-6d76-5c07-065a-01eed9e0cd8b",
-<<<<<<< HEAD
-        "x-ms-creation-time": "Thu, 05 Mar 2020 22:13:18 GMT",
-        "x-ms-lease-state": "available",
-        "x-ms-lease-status": "unlocked",
-        "x-ms-meta-hdi_isfolder": "true",
-        "x-ms-request-id": "b51b7eac-501e-0046-733b-f3a6bc000000",
-        "x-ms-server-encrypted": "true",
-        "x-ms-version": "2019-10-10"
-=======
         "x-ms-creation-time": "Fri, 03 Apr 2020 20:57:44 GMT",
         "x-ms-lease-state": "available",
         "x-ms-lease-status": "unlocked",
@@ -302,26 +166,10 @@
         "x-ms-request-id": "9621d8d8-f01e-0012-23fa-093670000000",
         "x-ms-server-encrypted": "true",
         "x-ms-version": "2019-12-12"
->>>>>>> 32e373e2
-      },
-      "ResponseBody": []
-    },
-    {
-<<<<<<< HEAD
-      "RequestUri": "https://seanstagehierarchical.blob.core.windows.net/test-filesystem-f75be5ea-3a54-0a90-c43c-bffc58af360f?restype=container",
-      "RequestMethod": "DELETE",
-      "RequestHeaders": {
-        "Authorization": "Sanitized",
-        "traceparent": "00-28ea806f36b1a94f85f930d2607110d5-c49d1cd703ada94b-00",
-        "User-Agent": [
-          "azsdk-net-Storage.Files.DataLake/12.0.0-dev.20200305.1",
-          "(.NET Core 4.6.28325.01; Microsoft Windows 10.0.18363 )"
-        ],
-        "x-ms-client-request-id": "d280cb0f-5907-bfb0-0fe9-37fd4d0c9ab6",
-        "x-ms-date": "Thu, 05 Mar 2020 22:13:19 GMT",
-        "x-ms-return-client-request-id": "true",
-        "x-ms-version": "2019-10-10"
-=======
+      },
+      "ResponseBody": []
+    },
+    {
       "RequestUri": "http://seannsecanary.blob.core.windows.net/test-filesystem-f75be5ea-3a54-0a90-c43c-bffc58af360f?restype=container",
       "RequestMethod": "DELETE",
       "RequestHeaders": {
@@ -335,48 +183,23 @@
         "x-ms-date": "Fri, 03 Apr 2020 20:57:46 GMT",
         "x-ms-return-client-request-id": "true",
         "x-ms-version": "2019-12-12"
->>>>>>> 32e373e2
       },
       "RequestBody": null,
       "StatusCode": 202,
       "ResponseHeaders": {
         "Content-Length": "0",
-<<<<<<< HEAD
-        "Date": "Thu, 05 Mar 2020 22:13:18 GMT",
-=======
-        "Date": "Fri, 03 Apr 2020 20:57:44 GMT",
->>>>>>> 32e373e2
+        "Date": "Fri, 03 Apr 2020 20:57:44 GMT",
         "Server": [
           "Windows-Azure-Blob/1.0",
           "Microsoft-HTTPAPI/2.0"
         ],
         "x-ms-client-request-id": "d280cb0f-5907-bfb0-0fe9-37fd4d0c9ab6",
-<<<<<<< HEAD
-        "x-ms-request-id": "d522d447-301e-0022-0b3b-f35724000000",
-        "x-ms-version": "2019-10-10"
-=======
         "x-ms-request-id": "9621d8dc-f01e-0012-25fa-093670000000",
         "x-ms-version": "2019-12-12"
->>>>>>> 32e373e2
-      },
-      "ResponseBody": []
-    },
-    {
-<<<<<<< HEAD
-      "RequestUri": "https://seanstagehierarchical.blob.core.windows.net/test-filesystem-5e04e273-6bb7-3a6a-31e7-91550cff5c98?restype=container",
-      "RequestMethod": "DELETE",
-      "RequestHeaders": {
-        "Authorization": "Sanitized",
-        "traceparent": "00-1912947470da024fa17147873e8fb9e3-8671325e7775a240-00",
-        "User-Agent": [
-          "azsdk-net-Storage.Files.DataLake/12.0.0-dev.20200305.1",
-          "(.NET Core 4.6.28325.01; Microsoft Windows 10.0.18363 )"
-        ],
-        "x-ms-client-request-id": "0ddeb495-fa60-9f83-7959-6f763c5373da",
-        "x-ms-date": "Thu, 05 Mar 2020 22:13:19 GMT",
-        "x-ms-return-client-request-id": "true",
-        "x-ms-version": "2019-10-10"
-=======
+      },
+      "ResponseBody": []
+    },
+    {
       "RequestUri": "http://seannsecanary.blob.core.windows.net/test-filesystem-5e04e273-6bb7-3a6a-31e7-91550cff5c98?restype=container",
       "RequestMethod": "DELETE",
       "RequestHeaders": {
@@ -390,39 +213,25 @@
         "x-ms-date": "Fri, 03 Apr 2020 20:57:46 GMT",
         "x-ms-return-client-request-id": "true",
         "x-ms-version": "2019-12-12"
->>>>>>> 32e373e2
       },
       "RequestBody": null,
       "StatusCode": 202,
       "ResponseHeaders": {
         "Content-Length": "0",
-<<<<<<< HEAD
-        "Date": "Thu, 05 Mar 2020 22:13:18 GMT",
-=======
-        "Date": "Fri, 03 Apr 2020 20:57:44 GMT",
->>>>>>> 32e373e2
+        "Date": "Fri, 03 Apr 2020 20:57:44 GMT",
         "Server": [
           "Windows-Azure-Blob/1.0",
           "Microsoft-HTTPAPI/2.0"
         ],
         "x-ms-client-request-id": "0ddeb495-fa60-9f83-7959-6f763c5373da",
-<<<<<<< HEAD
-        "x-ms-request-id": "b51b7eb1-501e-0046-773b-f3a6bc000000",
-        "x-ms-version": "2019-10-10"
-=======
         "x-ms-request-id": "9621d8e4-f01e-0012-2cfa-093670000000",
         "x-ms-version": "2019-12-12"
->>>>>>> 32e373e2
       },
       "ResponseBody": []
     }
   ],
   "Variables": {
     "RandomSeed": "889464798",
-<<<<<<< HEAD
-    "Storage_TestConfigHierarchicalNamespace": "NamespaceTenant\nseanstagehierarchical\nU2FuaXRpemVk\nhttps://seanstagehierarchical.blob.core.windows.net\nhttp://seanstagehierarchical.file.core.windows.net\nhttp://seanstagehierarchical.queue.core.windows.net\nhttp://seanstagehierarchical.table.core.windows.net\n\n\n\n\nhttp://seanstagehierarchical-secondary.blob.core.windows.net\nhttp://seanstagehierarchical-secondary.file.core.windows.net\nhttp://seanstagehierarchical-secondary.queue.core.windows.net\nhttp://seanstagehierarchical-secondary.table.core.windows.net\n68390a19-a643-458b-b726-408abf67b4fc\nSanitized\n72f988bf-86f1-41af-91ab-2d7cd011db47\nhttps://login.microsoftonline.com/\nCloud\nBlobEndpoint=https://seanstagehierarchical.blob.core.windows.net/;QueueEndpoint=http://seanstagehierarchical.queue.core.windows.net/;FileEndpoint=http://seanstagehierarchical.file.core.windows.net/;BlobSecondaryEndpoint=http://seanstagehierarchical-secondary.blob.core.windows.net/;QueueSecondaryEndpoint=http://seanstagehierarchical-secondary.queue.core.windows.net/;FileSecondaryEndpoint=http://seanstagehierarchical-secondary.file.core.windows.net/;AccountName=seanstagehierarchical;AccountKey=Sanitized\n"
-=======
     "Storage_TestConfigHierarchicalNamespace": "NamespaceTenant\nseannsecanary\nU2FuaXRpemVk\nhttp://seannsecanary.blob.core.windows.net\nhttp://seannsecanary.file.core.windows.net\nhttp://seannsecanary.queue.core.windows.net\nhttp://seannsecanary.table.core.windows.net\n\n\n\n\nhttp://seannsecanary-secondary.blob.core.windows.net\nhttp://seannsecanary-secondary.file.core.windows.net\nhttp://seannsecanary-secondary.queue.core.windows.net\nhttp://seannsecanary-secondary.table.core.windows.net\n68390a19-a643-458b-b726-408abf67b4fc\nSanitized\n72f988bf-86f1-41af-91ab-2d7cd011db47\nhttps://login.microsoftonline.com/\nCloud\nBlobEndpoint=http://seannsecanary.blob.core.windows.net/;QueueEndpoint=http://seannsecanary.queue.core.windows.net/;FileEndpoint=http://seannsecanary.file.core.windows.net/;BlobSecondaryEndpoint=http://seannsecanary-secondary.blob.core.windows.net/;QueueSecondaryEndpoint=http://seannsecanary-secondary.queue.core.windows.net/;FileSecondaryEndpoint=http://seannsecanary-secondary.file.core.windows.net/;AccountName=seannsecanary;AccountKey=Sanitized\n"
->>>>>>> 32e373e2
   }
 }