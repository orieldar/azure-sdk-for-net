--- conflicted
+++ resolved
@@ -1,22 +1,6 @@
 {
   "Entries": [
     {
-<<<<<<< HEAD
-      "RequestUri": "https://seanstagehierarchical.blob.core.windows.net/test-filesystem-6583fc66-3cce-5312-9ea6-afc5f0c9b0af?restype=container",
-      "RequestMethod": "PUT",
-      "RequestHeaders": {
-        "Authorization": "Sanitized",
-        "traceparent": "00-8758ec559e231048bf666943a4fde6ed-a199226d3269ef43-00",
-        "User-Agent": [
-          "azsdk-net-Storage.Files.DataLake/12.0.0-dev.20200305.1",
-          "(.NET Core 4.6.28325.01; Microsoft Windows 10.0.18363 )"
-        ],
-        "x-ms-blob-public-access": "container",
-        "x-ms-client-request-id": "8c9f42b9-5271-974e-7d7a-e4a9cf510838",
-        "x-ms-date": "Thu, 05 Mar 2020 22:33:03 GMT",
-        "x-ms-return-client-request-id": "true",
-        "x-ms-version": "2019-10-10"
-=======
       "RequestUri": "http://seannsecanary.blob.core.windows.net/test-filesystem-6583fc66-3cce-5312-9ea6-afc5f0c9b0af?restype=container",
       "RequestMethod": "PUT",
       "RequestHeaders": {
@@ -31,52 +15,25 @@
         "x-ms-date": "Fri, 03 Apr 2020 21:13:15 GMT",
         "x-ms-return-client-request-id": "true",
         "x-ms-version": "2019-12-12"
->>>>>>> 32e373e2
       },
       "RequestBody": null,
       "StatusCode": 201,
       "ResponseHeaders": {
         "Content-Length": "0",
-<<<<<<< HEAD
-        "Date": "Thu, 05 Mar 2020 22:33:03 GMT",
-        "ETag": "\u00220x8D7C1552B729262\u0022",
-        "Last-Modified": "Thu, 05 Mar 2020 22:33:04 GMT",
-=======
         "Date": "Fri, 03 Apr 2020 21:13:13 GMT",
         "ETag": "\u00220x8D7D813D2949CDA\u0022",
         "Last-Modified": "Fri, 03 Apr 2020 21:13:14 GMT",
->>>>>>> 32e373e2
         "Server": [
           "Windows-Azure-Blob/1.0",
           "Microsoft-HTTPAPI/2.0"
         ],
         "x-ms-client-request-id": "8c9f42b9-5271-974e-7d7a-e4a9cf510838",
-<<<<<<< HEAD
-        "x-ms-request-id": "1795c821-101e-0025-663e-f33b47000000",
-        "x-ms-version": "2019-10-10"
-=======
         "x-ms-request-id": "5699ee10-501e-0079-64fc-09b184000000",
         "x-ms-version": "2019-12-12"
->>>>>>> 32e373e2
       },
       "ResponseBody": []
     },
     {
-<<<<<<< HEAD
-      "RequestUri": "https://seanstagehierarchical.dfs.core.windows.net/test-filesystem-6583fc66-3cce-5312-9ea6-afc5f0c9b0af/test-directory-5cf96cd2-caea-a7f2-15dc-062915beed6d?resource=directory",
-      "RequestMethod": "PUT",
-      "RequestHeaders": {
-        "Authorization": "Sanitized",
-        "traceparent": "00-5eade8fec1c4454b89e64c9bb78301b8-abde712d47124c4d-00",
-        "User-Agent": [
-          "azsdk-net-Storage.Files.DataLake/12.0.0-dev.20200305.1",
-          "(.NET Core 4.6.28325.01; Microsoft Windows 10.0.18363 )"
-        ],
-        "x-ms-client-request-id": "5de71b02-2d3d-e4ad-33ff-3a33c2dbcbb8",
-        "x-ms-date": "Thu, 05 Mar 2020 22:33:04 GMT",
-        "x-ms-return-client-request-id": "true",
-        "x-ms-version": "2019-10-10"
-=======
       "RequestUri": "http://seannsecanary.dfs.core.windows.net/test-filesystem-6583fc66-3cce-5312-9ea6-afc5f0c9b0af/test-directory-5cf96cd2-caea-a7f2-15dc-062915beed6d?resource=directory",
       "RequestMethod": "PUT",
       "RequestHeaders": {
@@ -90,55 +47,30 @@
         "x-ms-date": "Fri, 03 Apr 2020 21:13:16 GMT",
         "x-ms-return-client-request-id": "true",
         "x-ms-version": "2019-12-12"
->>>>>>> 32e373e2
       },
       "RequestBody": null,
       "StatusCode": 201,
       "ResponseHeaders": {
         "Content-Length": "0",
-<<<<<<< HEAD
-        "Date": "Thu, 05 Mar 2020 22:33:04 GMT",
-        "ETag": "\u00220x8D7C1552BA6FED4\u0022",
-        "Last-Modified": "Thu, 05 Mar 2020 22:33:04 GMT",
-=======
         "Date": "Fri, 03 Apr 2020 21:13:14 GMT",
         "ETag": "\u00220x8D7D813D2AA1B46\u0022",
         "Last-Modified": "Fri, 03 Apr 2020 21:13:14 GMT",
->>>>>>> 32e373e2
         "Server": [
           "Windows-Azure-HDFS/1.0",
           "Microsoft-HTTPAPI/2.0"
         ],
         "x-ms-client-request-id": "5de71b02-2d3d-e4ad-33ff-3a33c2dbcbb8",
-<<<<<<< HEAD
-        "x-ms-request-id": "265fe6d6-e01f-000e-603e-f3bb8b000000",
-        "x-ms-version": "2019-10-10"
-=======
         "x-ms-request-id": "4ae6a215-401f-0038-3cfc-09e960000000",
         "x-ms-version": "2019-12-12"
->>>>>>> 32e373e2
       },
       "ResponseBody": []
     },
     {
-<<<<<<< HEAD
-      "RequestUri": "https://seanstagehierarchical.dfs.core.windows.net/test-filesystem-6583fc66-3cce-5312-9ea6-afc5f0c9b0af/test-directory-5cf96cd2-caea-a7f2-15dc-062915beed6d/test-directory-5e586325-3a61-7fef-7840-fba09fdcba1e?resource=directory",
-=======
       "RequestUri": "http://seannsecanary.dfs.core.windows.net/test-filesystem-6583fc66-3cce-5312-9ea6-afc5f0c9b0af/test-directory-5cf96cd2-caea-a7f2-15dc-062915beed6d/test-directory-5e586325-3a61-7fef-7840-fba09fdcba1e?resource=directory",
->>>>>>> 32e373e2
       "RequestMethod": "PUT",
       "RequestHeaders": {
         "Authorization": "Sanitized",
         "User-Agent": [
-<<<<<<< HEAD
-          "azsdk-net-Storage.Files.DataLake/12.0.0-dev.20200305.1",
-          "(.NET Core 4.6.28325.01; Microsoft Windows 10.0.18363 )"
-        ],
-        "x-ms-client-request-id": "b4a75531-ab6a-f4fb-3a0d-6028fb8bbd02",
-        "x-ms-date": "Thu, 05 Mar 2020 22:33:04 GMT",
-        "x-ms-return-client-request-id": "true",
-        "x-ms-version": "2019-10-10"
-=======
           "azsdk-net-Storage.Files.DataLake/12.1.0-dev.20200403.1",
           "(.NET Core 4.6.28325.01; Microsoft Windows 10.0.18362 )"
         ],
@@ -146,50 +78,25 @@
         "x-ms-date": "Fri, 03 Apr 2020 21:13:16 GMT",
         "x-ms-return-client-request-id": "true",
         "x-ms-version": "2019-12-12"
->>>>>>> 32e373e2
       },
       "RequestBody": null,
       "StatusCode": 201,
       "ResponseHeaders": {
         "Content-Length": "0",
-<<<<<<< HEAD
-        "Date": "Thu, 05 Mar 2020 22:33:04 GMT",
-        "ETag": "\u00220x8D7C1552BB615BD\u0022",
-        "Last-Modified": "Thu, 05 Mar 2020 22:33:04 GMT",
-=======
         "Date": "Fri, 03 Apr 2020 21:13:14 GMT",
         "ETag": "\u00220x8D7D813D2C8C6DD\u0022",
         "Last-Modified": "Fri, 03 Apr 2020 21:13:14 GMT",
->>>>>>> 32e373e2
         "Server": [
           "Windows-Azure-HDFS/1.0",
           "Microsoft-HTTPAPI/2.0"
         ],
         "x-ms-client-request-id": "b4a75531-ab6a-f4fb-3a0d-6028fb8bbd02",
-<<<<<<< HEAD
-        "x-ms-request-id": "265fe6d7-e01f-000e-613e-f3bb8b000000",
-        "x-ms-version": "2019-10-10"
-=======
         "x-ms-request-id": "4ae6a216-401f-0038-3dfc-09e960000000",
         "x-ms-version": "2019-12-12"
->>>>>>> 32e373e2
       },
       "ResponseBody": []
     },
     {
-<<<<<<< HEAD
-      "RequestUri": "https://seanstagehierarchical.blob.core.windows.net/test-filesystem-6583fc66-3cce-5312-9ea6-afc5f0c9b0af/test-directory-5cf96cd2-caea-a7f2-15dc-062915beed6d/test-directory-5e586325-3a61-7fef-7840-fba09fdcba1e?sv=2019-10-10\u0026ss=b\u0026srt=sco\u0026st=2020-03-05T21%3A33%3A04Z\u0026se=2020-03-05T23%3A33%3A04Z\u0026sp=rwdlac\u0026sig=Sanitized",
-      "RequestMethod": "HEAD",
-      "RequestHeaders": {
-        "traceparent": "00-dc8eb4c221a088489d8cd4ad53f0b5ef-bc12bc60c129a749-00",
-        "User-Agent": [
-          "azsdk-net-Storage.Files.DataLake/12.0.0-dev.20200305.1",
-          "(.NET Core 4.6.28325.01; Microsoft Windows 10.0.18363 )"
-        ],
-        "x-ms-client-request-id": "6c01bb52-1734-284e-1bda-14ea4a8f86f7",
-        "x-ms-return-client-request-id": "true",
-        "x-ms-version": "2019-10-10"
-=======
       "RequestUri": "http://seannsecanary.blob.core.windows.net/test-filesystem-6583fc66-3cce-5312-9ea6-afc5f0c9b0af/test-directory-5cf96cd2-caea-a7f2-15dc-062915beed6d/test-directory-5e586325-3a61-7fef-7840-fba09fdcba1e?sv=2019-07-07\u0026ss=b\u0026srt=sco\u0026st=2020-04-03T20%3A13%3A16Z\u0026se=2020-04-03T22%3A13%3A16Z\u0026sp=rwdlac\u0026sig=Sanitized",
       "RequestMethod": "HEAD",
       "RequestHeaders": {
@@ -201,7 +108,6 @@
         "x-ms-client-request-id": "6c01bb52-1734-284e-1bda-14ea4a8f86f7",
         "x-ms-return-client-request-id": "true",
         "x-ms-version": "2019-12-12"
->>>>>>> 32e373e2
       },
       "RequestBody": null,
       "StatusCode": 200,
@@ -209,15 +115,9 @@
         "Accept-Ranges": "bytes",
         "Content-Length": "0",
         "Content-Type": "application/octet-stream",
-<<<<<<< HEAD
-        "Date": "Thu, 05 Mar 2020 22:33:04 GMT",
-        "ETag": "\u00220x8D7C1552BB615BD\u0022",
-        "Last-Modified": "Thu, 05 Mar 2020 22:33:04 GMT",
-=======
         "Date": "Fri, 03 Apr 2020 21:13:14 GMT",
         "ETag": "\u00220x8D7D813D2C8C6DD\u0022",
         "Last-Modified": "Fri, 03 Apr 2020 21:13:14 GMT",
->>>>>>> 32e373e2
         "Server": [
           "Windows-Azure-Blob/1.0",
           "Microsoft-HTTPAPI/2.0"
@@ -226,15 +126,6 @@
         "x-ms-access-tier-inferred": "true",
         "x-ms-blob-type": "BlockBlob",
         "x-ms-client-request-id": "6c01bb52-1734-284e-1bda-14ea4a8f86f7",
-<<<<<<< HEAD
-        "x-ms-creation-time": "Thu, 05 Mar 2020 22:33:04 GMT",
-        "x-ms-lease-state": "available",
-        "x-ms-lease-status": "unlocked",
-        "x-ms-meta-hdi_isfolder": "true",
-        "x-ms-request-id": "42820499-601e-003f-5f3e-f35a98000000",
-        "x-ms-server-encrypted": "true",
-        "x-ms-version": "2019-10-10"
-=======
         "x-ms-creation-time": "Fri, 03 Apr 2020 21:13:14 GMT",
         "x-ms-lease-state": "available",
         "x-ms-lease-status": "unlocked",
@@ -242,26 +133,10 @@
         "x-ms-request-id": "5699ee30-501e-0079-7ffc-09b184000000",
         "x-ms-server-encrypted": "true",
         "x-ms-version": "2019-12-12"
->>>>>>> 32e373e2
       },
       "ResponseBody": []
     },
     {
-<<<<<<< HEAD
-      "RequestUri": "https://seanstagehierarchical.blob.core.windows.net/test-filesystem-6583fc66-3cce-5312-9ea6-afc5f0c9b0af?restype=container",
-      "RequestMethod": "DELETE",
-      "RequestHeaders": {
-        "Authorization": "Sanitized",
-        "traceparent": "00-a380e4a492eb014ca0cb8243f07d0e3a-6f73aa3564f2ab4d-00",
-        "User-Agent": [
-          "azsdk-net-Storage.Files.DataLake/12.0.0-dev.20200305.1",
-          "(.NET Core 4.6.28325.01; Microsoft Windows 10.0.18363 )"
-        ],
-        "x-ms-client-request-id": "40d6f427-5089-dace-4c8a-b854e6ac0dd3",
-        "x-ms-date": "Thu, 05 Mar 2020 22:33:04 GMT",
-        "x-ms-return-client-request-id": "true",
-        "x-ms-version": "2019-10-10"
-=======
       "RequestUri": "http://seannsecanary.blob.core.windows.net/test-filesystem-6583fc66-3cce-5312-9ea6-afc5f0c9b0af?restype=container",
       "RequestMethod": "DELETE",
       "RequestHeaders": {
@@ -275,42 +150,26 @@
         "x-ms-date": "Fri, 03 Apr 2020 21:13:16 GMT",
         "x-ms-return-client-request-id": "true",
         "x-ms-version": "2019-12-12"
->>>>>>> 32e373e2
       },
       "RequestBody": null,
       "StatusCode": 202,
       "ResponseHeaders": {
         "Content-Length": "0",
-<<<<<<< HEAD
-        "Date": "Thu, 05 Mar 2020 22:33:04 GMT",
-=======
         "Date": "Fri, 03 Apr 2020 21:13:14 GMT",
->>>>>>> 32e373e2
         "Server": [
           "Windows-Azure-Blob/1.0",
           "Microsoft-HTTPAPI/2.0"
         ],
         "x-ms-client-request-id": "40d6f427-5089-dace-4c8a-b854e6ac0dd3",
-<<<<<<< HEAD
-        "x-ms-request-id": "1795c833-101e-0025-713e-f33b47000000",
-        "x-ms-version": "2019-10-10"
-=======
         "x-ms-request-id": "5699ee3b-501e-0079-08fc-09b184000000",
         "x-ms-version": "2019-12-12"
->>>>>>> 32e373e2
       },
       "ResponseBody": []
     }
   ],
   "Variables": {
-<<<<<<< HEAD
-    "DateTimeOffsetNow": "2020-03-05T14:33:04.7049030-08:00",
-    "RandomSeed": "1407567101",
-    "Storage_TestConfigHierarchicalNamespace": "NamespaceTenant\nseanstagehierarchical\nU2FuaXRpemVk\nhttps://seanstagehierarchical.blob.core.windows.net\nhttp://seanstagehierarchical.file.core.windows.net\nhttp://seanstagehierarchical.queue.core.windows.net\nhttp://seanstagehierarchical.table.core.windows.net\n\n\n\n\nhttp://seanstagehierarchical-secondary.blob.core.windows.net\nhttp://seanstagehierarchical-secondary.file.core.windows.net\nhttp://seanstagehierarchical-secondary.queue.core.windows.net\nhttp://seanstagehierarchical-secondary.table.core.windows.net\n68390a19-a643-458b-b726-408abf67b4fc\nSanitized\n72f988bf-86f1-41af-91ab-2d7cd011db47\nhttps://login.microsoftonline.com/\nCloud\nBlobEndpoint=https://seanstagehierarchical.blob.core.windows.net/;QueueEndpoint=http://seanstagehierarchical.queue.core.windows.net/;FileEndpoint=http://seanstagehierarchical.file.core.windows.net/;BlobSecondaryEndpoint=http://seanstagehierarchical-secondary.blob.core.windows.net/;QueueSecondaryEndpoint=http://seanstagehierarchical-secondary.queue.core.windows.net/;FileSecondaryEndpoint=http://seanstagehierarchical-secondary.file.core.windows.net/;AccountName=seanstagehierarchical;AccountKey=Sanitized\n"
-=======
     "DateTimeOffsetNow": "2020-04-03T14:13:16.4807857-07:00",
     "RandomSeed": "1407567101",
     "Storage_TestConfigHierarchicalNamespace": "NamespaceTenant\nseannsecanary\nU2FuaXRpemVk\nhttp://seannsecanary.blob.core.windows.net\nhttp://seannsecanary.file.core.windows.net\nhttp://seannsecanary.queue.core.windows.net\nhttp://seannsecanary.table.core.windows.net\n\n\n\n\nhttp://seannsecanary-secondary.blob.core.windows.net\nhttp://seannsecanary-secondary.file.core.windows.net\nhttp://seannsecanary-secondary.queue.core.windows.net\nhttp://seannsecanary-secondary.table.core.windows.net\n68390a19-a643-458b-b726-408abf67b4fc\nSanitized\n72f988bf-86f1-41af-91ab-2d7cd011db47\nhttps://login.microsoftonline.com/\nCloud\nBlobEndpoint=http://seannsecanary.blob.core.windows.net/;QueueEndpoint=http://seannsecanary.queue.core.windows.net/;FileEndpoint=http://seannsecanary.file.core.windows.net/;BlobSecondaryEndpoint=http://seannsecanary-secondary.blob.core.windows.net/;QueueSecondaryEndpoint=http://seannsecanary-secondary.queue.core.windows.net/;FileSecondaryEndpoint=http://seannsecanary-secondary.file.core.windows.net/;AccountName=seannsecanary;AccountKey=Sanitized\n"
->>>>>>> 32e373e2
   }
 }