--- conflicted
+++ resolved
@@ -14,7 +14,7 @@
         "x-ms-client-request-id": "4901984f-d304-0019-9d48-658eb7f51ba2",
         "x-ms-date": "Thu, 02 Apr 2020 16:52:51 GMT",
         "x-ms-return-client-request-id": "true",
-        "x-ms-version": "2019-12-12"
+        "x-ms-version": "2019-10-10"
       },
       "RequestBody": null,
       "StatusCode": 201,
@@ -28,13 +28,8 @@
         ],
         "Transfer-Encoding": "chunked",
         "x-ms-client-request-id": "4901984f-d304-0019-9d48-658eb7f51ba2",
-<<<<<<< HEAD
-        "x-ms-request-id": "7e70e73b-701e-0002-3713-f788f4000000",
-        "x-ms-version": "2019-12-12"
-=======
         "x-ms-request-id": "eb1e8448-101e-002b-310f-09b680000000",
         "x-ms-version": "2019-10-10"
->>>>>>> 1e01f370
       },
       "ResponseBody": []
     },
@@ -51,7 +46,7 @@
         "x-ms-client-request-id": "b064d8c0-dbf4-e6a0-acc3-cdb6ba5389fa",
         "x-ms-date": "Thu, 02 Apr 2020 16:52:51 GMT",
         "x-ms-return-client-request-id": "true",
-        "x-ms-version": "2019-12-12"
+        "x-ms-version": "2019-10-10"
       },
       "RequestBody": null,
       "StatusCode": 201,
@@ -65,13 +60,8 @@
           "Microsoft-HTTPAPI/2.0"
         ],
         "x-ms-client-request-id": "b064d8c0-dbf4-e6a0-acc3-cdb6ba5389fa",
-<<<<<<< HEAD
-        "x-ms-request-id": "e25f58c0-301f-005e-5713-f7ddac000000",
-        "x-ms-version": "2019-12-12"
-=======
         "x-ms-request-id": "339eb3a9-801f-0016-640f-09c09b000000",
         "x-ms-version": "2019-10-10"
->>>>>>> 1e01f370
       },
       "ResponseBody": []
     },
@@ -87,7 +77,7 @@
         "x-ms-client-request-id": "d5d736c1-12e2-0c77-4387-e9e0d247adba",
         "x-ms-date": "Thu, 02 Apr 2020 16:52:51 GMT",
         "x-ms-return-client-request-id": "true",
-        "x-ms-version": "2019-12-12"
+        "x-ms-version": "2019-10-10"
       },
       "RequestBody": null,
       "StatusCode": 201,
@@ -101,13 +91,8 @@
           "Microsoft-HTTPAPI/2.0"
         ],
         "x-ms-client-request-id": "d5d736c1-12e2-0c77-4387-e9e0d247adba",
-<<<<<<< HEAD
-        "x-ms-request-id": "e25f58c1-301f-005e-5813-f7ddac000000",
-        "x-ms-version": "2019-12-12"
-=======
         "x-ms-request-id": "339eb3ab-801f-0016-650f-09c09b000000",
         "x-ms-version": "2019-10-10"
->>>>>>> 1e01f370
       },
       "ResponseBody": []
     },
@@ -123,7 +108,7 @@
         "x-ms-client-request-id": "988900f9-d188-d696-792a-7d48d2b612f7",
         "x-ms-date": "Thu, 02 Apr 2020 16:52:51 GMT",
         "x-ms-return-client-request-id": "true",
-        "x-ms-version": "2019-12-12"
+        "x-ms-version": "2019-10-10"
       },
       "RequestBody": null,
       "StatusCode": 201,
@@ -137,13 +122,8 @@
           "Microsoft-HTTPAPI/2.0"
         ],
         "x-ms-client-request-id": "988900f9-d188-d696-792a-7d48d2b612f7",
-<<<<<<< HEAD
-        "x-ms-request-id": "e25f58c2-301f-005e-5913-f7ddac000000",
-        "x-ms-version": "2019-12-12"
-=======
         "x-ms-request-id": "339eb3ac-801f-0016-660f-09c09b000000",
         "x-ms-version": "2019-10-10"
->>>>>>> 1e01f370
       },
       "ResponseBody": []
     },
@@ -159,7 +139,7 @@
         "x-ms-client-request-id": "3a1b63e6-0e0d-4ef2-61f7-d0de0f424774",
         "x-ms-date": "Thu, 02 Apr 2020 16:52:52 GMT",
         "x-ms-return-client-request-id": "true",
-        "x-ms-version": "2019-12-12"
+        "x-ms-version": "2019-10-10"
       },
       "RequestBody": null,
       "StatusCode": 201,
@@ -173,13 +153,8 @@
           "Microsoft-HTTPAPI/2.0"
         ],
         "x-ms-client-request-id": "3a1b63e6-0e0d-4ef2-61f7-d0de0f424774",
-<<<<<<< HEAD
-        "x-ms-request-id": "e25f58c3-301f-005e-5a13-f7ddac000000",
-        "x-ms-version": "2019-12-12"
-=======
         "x-ms-request-id": "339eb3ad-801f-0016-670f-09c09b000000",
         "x-ms-version": "2019-10-10"
->>>>>>> 1e01f370
       },
       "ResponseBody": []
     },
@@ -195,7 +170,7 @@
         "x-ms-client-request-id": "5de51479-f3de-cd1d-2fd3-f8dcf1022db3",
         "x-ms-date": "Thu, 02 Apr 2020 16:52:52 GMT",
         "x-ms-return-client-request-id": "true",
-        "x-ms-version": "2019-12-12"
+        "x-ms-version": "2019-10-10"
       },
       "RequestBody": null,
       "StatusCode": 201,
@@ -209,13 +184,8 @@
           "Microsoft-HTTPAPI/2.0"
         ],
         "x-ms-client-request-id": "5de51479-f3de-cd1d-2fd3-f8dcf1022db3",
-<<<<<<< HEAD
-        "x-ms-request-id": "e25f58c4-301f-005e-5b13-f7ddac000000",
-        "x-ms-version": "2019-12-12"
-=======
         "x-ms-request-id": "339eb3ae-801f-0016-680f-09c09b000000",
         "x-ms-version": "2019-10-10"
->>>>>>> 1e01f370
       },
       "ResponseBody": []
     },
@@ -231,7 +201,7 @@
         "x-ms-client-request-id": "32b4e34c-85d2-5d78-88bf-294667a94bc7",
         "x-ms-date": "Thu, 02 Apr 2020 16:52:52 GMT",
         "x-ms-return-client-request-id": "true",
-        "x-ms-version": "2019-12-12"
+        "x-ms-version": "2019-10-10"
       },
       "RequestBody": null,
       "StatusCode": 201,
@@ -245,13 +215,8 @@
           "Microsoft-HTTPAPI/2.0"
         ],
         "x-ms-client-request-id": "32b4e34c-85d2-5d78-88bf-294667a94bc7",
-<<<<<<< HEAD
-        "x-ms-request-id": "e25f58c5-301f-005e-5c13-f7ddac000000",
-        "x-ms-version": "2019-12-12"
-=======
         "x-ms-request-id": "339eb3af-801f-0016-690f-09c09b000000",
         "x-ms-version": "2019-10-10"
->>>>>>> 1e01f370
       },
       "ResponseBody": []
     },
@@ -267,7 +232,7 @@
         "x-ms-client-request-id": "04073453-bbb6-2b1c-f921-83ffc6423d12",
         "x-ms-date": "Thu, 02 Apr 2020 16:52:52 GMT",
         "x-ms-return-client-request-id": "true",
-        "x-ms-version": "2019-12-12"
+        "x-ms-version": "2019-10-10"
       },
       "RequestBody": null,
       "StatusCode": 201,
@@ -281,13 +246,8 @@
           "Microsoft-HTTPAPI/2.0"
         ],
         "x-ms-client-request-id": "04073453-bbb6-2b1c-f921-83ffc6423d12",
-<<<<<<< HEAD
-        "x-ms-request-id": "e25f58c7-301f-005e-5d13-f7ddac000000",
-        "x-ms-version": "2019-12-12"
-=======
         "x-ms-request-id": "339eb3b0-801f-0016-6a0f-09c09b000000",
         "x-ms-version": "2019-10-10"
->>>>>>> 1e01f370
       },
       "ResponseBody": []
     },
@@ -304,7 +264,7 @@
         "x-ms-client-request-id": "ebe1cfae-356e-fd3c-c7fb-a4920f3e0513",
         "x-ms-date": "Thu, 02 Apr 2020 16:52:52 GMT",
         "x-ms-return-client-request-id": "true",
-        "x-ms-version": "2019-12-12"
+        "x-ms-version": "2019-10-10"
       },
       "RequestBody": null,
       "StatusCode": 200,
@@ -318,13 +278,8 @@
         "x-ms-client-request-id": "ebe1cfae-356e-fd3c-c7fb-a4920f3e0513",
         "x-ms-continuation": "VBbvttvq0Nn15CsYgAIY\u002BgEvYWNsY2JuMDZzdGYBMDFENUQ3RTNEQ0VDNkJFMC90ZXN0LWZpbGVzeXN0ZW0tZWU0NDEzZGUtZjJhMi04MWE1LTE3ODQtZDBkY2ZmMGUwOGU4ATAxRDYwOTBGMjU4NTFEODMvdGVzdC1kaXJlY3RvcnktNDAyMmFiOWQtNjlhMy0zZWViLTdjNGUtMThjNjc3YTMyNjAwL3Rlc3QtZGlyZWN0b3J5LTJiMjY2NDIyLWI0NjgtZGQ5NS1jNjEzLTA5NTgzOGYyMDM3My90ZXN0LWZpbGUtODJhNjU5YmYtZWE0ZC1hY2JjLTU3OTktNDBjMWY5NGNlYjk3FgAAAA==",
         "x-ms-namespace-enabled": "true",
-<<<<<<< HEAD
-        "x-ms-request-id": "e25f58c8-301f-005e-5e13-f7ddac000000",
-        "x-ms-version": "2019-12-12"
-=======
         "x-ms-request-id": "339eb3b1-801f-0016-6b0f-09c09b000000",
         "x-ms-version": "2019-10-10"
->>>>>>> 1e01f370
       },
       "ResponseBody": "eyJkaXJlY3Rvcmllc1N1Y2Nlc3NmdWwiOjIsImZhaWxlZEVudHJpZXMiOltdLCJmYWlsdXJlQ291bnQiOjAsImZpbGVzU3VjY2Vzc2Z1bCI6MH0K"
     },
@@ -341,7 +296,7 @@
         "x-ms-client-request-id": "f6512fe7-5260-50a4-fa90-bb8508806a6a",
         "x-ms-date": "Thu, 02 Apr 2020 16:52:52 GMT",
         "x-ms-return-client-request-id": "true",
-        "x-ms-version": "2019-12-12"
+        "x-ms-version": "2019-10-10"
       },
       "RequestBody": null,
       "StatusCode": 200,
@@ -355,13 +310,8 @@
         "x-ms-client-request-id": "f6512fe7-5260-50a4-fa90-bb8508806a6a",
         "x-ms-continuation": "VBaL2\u002B6grLD2r5UBGNEBGMsBL2FjbGNibjA2c3RmATAxRDVEN0UzRENFQzZCRTAvdGVzdC1maWxlc3lzdGVtLWVlNDQxM2RlLWYyYTItODFhNS0xNzg0LWQwZGNmZjBlMDhlOAEwMUQ2MDkwRjI1ODUxRDgzL3Rlc3QtZGlyZWN0b3J5LTQwMjJhYjlkLTY5YTMtM2VlYi03YzRlLTE4YzY3N2EzMjYwMC90ZXN0LWRpcmVjdG9yeS0zNjY5NTIwYi0xOWVkLTQ4MzQtNDIzMC0xY2YwMjFhZWUxODAWAAAA",
         "x-ms-namespace-enabled": "true",
-<<<<<<< HEAD
-        "x-ms-request-id": "e25f58c9-301f-005e-5f13-f7ddac000000",
-        "x-ms-version": "2019-12-12"
-=======
         "x-ms-request-id": "339eb3b2-801f-0016-6c0f-09c09b000000",
         "x-ms-version": "2019-10-10"
->>>>>>> 1e01f370
       },
       "ResponseBody": "eyJkaXJlY3Rvcmllc1N1Y2Nlc3NmdWwiOjAsImZhaWxlZEVudHJpZXMiOltdLCJmYWlsdXJlQ291bnQiOjAsImZpbGVzU3VjY2Vzc2Z1bCI6Mn0K"
     },
@@ -378,7 +328,7 @@
         "x-ms-client-request-id": "e0ab8b6c-0eed-89b3-cc34-293de4e89d9f",
         "x-ms-date": "Thu, 02 Apr 2020 16:52:52 GMT",
         "x-ms-return-client-request-id": "true",
-        "x-ms-version": "2019-12-12"
+        "x-ms-version": "2019-10-10"
       },
       "RequestBody": null,
       "StatusCode": 200,
@@ -392,13 +342,8 @@
         "x-ms-client-request-id": "e0ab8b6c-0eed-89b3-cc34-293de4e89d9f",
         "x-ms-continuation": "VBarys\u002BohOa\u002BuNoBGMwBGMYBL2FjbGNibjA2c3RmATAxRDVEN0UzRENFQzZCRTAvdGVzdC1maWxlc3lzdGVtLWVlNDQxM2RlLWYyYTItODFhNS0xNzg0LWQwZGNmZjBlMDhlOAEwMUQ2MDkwRjI1ODUxRDgzL3Rlc3QtZGlyZWN0b3J5LTQwMjJhYjlkLTY5YTMtM2VlYi03YzRlLTE4YzY3N2EzMjYwMC90ZXN0LWZpbGUtMjM4YWU3MGQtMjA4YS05M2VhLWFlZDItYmYzNTFmNzUzOWYzFgAAAA==",
         "x-ms-namespace-enabled": "true",
-<<<<<<< HEAD
-        "x-ms-request-id": "e25f58ca-301f-005e-6013-f7ddac000000",
-        "x-ms-version": "2019-12-12"
-=======
         "x-ms-request-id": "339eb3b3-801f-0016-6d0f-09c09b000000",
         "x-ms-version": "2019-10-10"
->>>>>>> 1e01f370
       },
       "ResponseBody": "eyJkaXJlY3Rvcmllc1N1Y2Nlc3NmdWwiOjEsImZhaWxlZEVudHJpZXMiOltdLCJmYWlsdXJlQ291bnQiOjAsImZpbGVzU3VjY2Vzc2Z1bCI6MX0K"
     },
@@ -415,7 +360,7 @@
         "x-ms-client-request-id": "7c199f81-8ad5-aa7d-050c-5d27ed482878",
         "x-ms-date": "Thu, 02 Apr 2020 16:52:52 GMT",
         "x-ms-return-client-request-id": "true",
-        "x-ms-version": "2019-12-12"
+        "x-ms-version": "2019-10-10"
       },
       "RequestBody": null,
       "StatusCode": 200,
@@ -428,13 +373,8 @@
         "Transfer-Encoding": "chunked",
         "x-ms-client-request-id": "7c199f81-8ad5-aa7d-050c-5d27ed482878",
         "x-ms-namespace-enabled": "true",
-<<<<<<< HEAD
-        "x-ms-request-id": "e25f58cb-301f-005e-6113-f7ddac000000",
-        "x-ms-version": "2019-12-12"
-=======
         "x-ms-request-id": "339eb3b4-801f-0016-6e0f-09c09b000000",
         "x-ms-version": "2019-10-10"
->>>>>>> 1e01f370
       },
       "ResponseBody": "eyJkaXJlY3Rvcmllc1N1Y2Nlc3NmdWwiOjAsImZhaWxlZEVudHJpZXMiOltdLCJmYWlsdXJlQ291bnQiOjAsImZpbGVzU3VjY2Vzc2Z1bCI6MX0K"
     },
@@ -451,7 +391,7 @@
         "x-ms-client-request-id": "44bb72bd-20ce-98ca-7395-31090794e360",
         "x-ms-date": "Thu, 02 Apr 2020 16:52:52 GMT",
         "x-ms-return-client-request-id": "true",
-        "x-ms-version": "2019-12-12"
+        "x-ms-version": "2019-10-10"
       },
       "RequestBody": null,
       "StatusCode": 202,
@@ -463,13 +403,8 @@
         ],
         "Transfer-Encoding": "chunked",
         "x-ms-client-request-id": "44bb72bd-20ce-98ca-7395-31090794e360",
-<<<<<<< HEAD
-        "x-ms-request-id": "7e70e741-701e-0002-3813-f788f4000000",
-        "x-ms-version": "2019-12-12"
-=======
         "x-ms-request-id": "eb1e844d-101e-002b-320f-09b680000000",
         "x-ms-version": "2019-10-10"
->>>>>>> 1e01f370
       },
       "ResponseBody": []
     }
