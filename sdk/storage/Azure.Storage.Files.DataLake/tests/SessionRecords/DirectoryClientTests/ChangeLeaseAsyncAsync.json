{
  "Entries": [
    {
<<<<<<< HEAD
      "RequestUri": "https://seanstagehierarchical.blob.core.windows.net/test-filesystem-5450c7a5-080c-96d7-efb4-1b4bc05e5706?restype=container",
      "RequestMethod": "PUT",
      "RequestHeaders": {
        "Authorization": "Sanitized",
        "traceparent": "00-c7ef41da0107af4986e1f908a76cf4f6-17b500d6c0e0554c-00",
        "User-Agent": [
          "azsdk-net-Storage.Files.DataLake/12.0.0-dev.20200305.1",
          "(.NET Core 4.6.28325.01; Microsoft Windows 10.0.18363 )"
        ],
        "x-ms-blob-public-access": "container",
        "x-ms-client-request-id": "a108d87c-0c87-a4ca-454b-1243d0709bba",
        "x-ms-date": "Thu, 05 Mar 2020 22:10:59 GMT",
        "x-ms-return-client-request-id": "true",
        "x-ms-version": "2019-10-10"
=======
      "RequestUri": "http://seannsecanary.blob.core.windows.net/test-filesystem-5450c7a5-080c-96d7-efb4-1b4bc05e5706?restype=container",
      "RequestMethod": "PUT",
      "RequestHeaders": {
        "Authorization": "Sanitized",
        "traceparent": "00-72d62338eb7d5949a2fa92f21b1611cf-9aa15b74a3c7e047-00",
        "User-Agent": [
          "azsdk-net-Storage.Files.DataLake/12.1.0-dev.20200403.1",
          "(.NET Core 4.6.28325.01; Microsoft Windows 10.0.18362 )"
        ],
        "x-ms-blob-public-access": "container",
        "x-ms-client-request-id": "a108d87c-0c87-a4ca-454b-1243d0709bba",
        "x-ms-date": "Fri, 03 Apr 2020 20:56:21 GMT",
        "x-ms-return-client-request-id": "true",
        "x-ms-version": "2019-12-12"
>>>>>>> 32e373e2
      },
      "RequestBody": null,
      "StatusCode": 201,
      "ResponseHeaders": {
        "Content-Length": "0",
<<<<<<< HEAD
        "Date": "Thu, 05 Mar 2020 22:10:59 GMT",
        "ETag": "\u00220x8D7C1521631847A\u0022",
        "Last-Modified": "Thu, 05 Mar 2020 22:11:00 GMT",
=======
        "Date": "Fri, 03 Apr 2020 20:56:19 GMT",
        "ETag": "\u00220x8D7D81175B3A98E\u0022",
        "Last-Modified": "Fri, 03 Apr 2020 20:56:19 GMT",
>>>>>>> 32e373e2
        "Server": [
          "Windows-Azure-Blob/1.0",
          "Microsoft-HTTPAPI/2.0"
        ],
        "x-ms-client-request-id": "a108d87c-0c87-a4ca-454b-1243d0709bba",
<<<<<<< HEAD
        "x-ms-request-id": "8d52bd87-d01e-0048-143a-f38f0c000000",
        "x-ms-version": "2019-10-10"
=======
        "x-ms-request-id": "9621af01-f01e-0012-18fa-093670000000",
        "x-ms-version": "2019-12-12"
>>>>>>> 32e373e2
      },
      "ResponseBody": []
    },
    {
<<<<<<< HEAD
      "RequestUri": "https://seanstagehierarchical.dfs.core.windows.net/test-filesystem-5450c7a5-080c-96d7-efb4-1b4bc05e5706/test-directory-11e96343-97fe-86d8-7020-6c0ee1433b3a?resource=directory",
      "RequestMethod": "PUT",
      "RequestHeaders": {
        "Authorization": "Sanitized",
        "traceparent": "00-3a3057f957c1dd42aab1197eeae8b252-3ae4018baaf99d40-00",
        "User-Agent": [
          "azsdk-net-Storage.Files.DataLake/12.0.0-dev.20200305.1",
          "(.NET Core 4.6.28325.01; Microsoft Windows 10.0.18363 )"
        ],
        "x-ms-client-request-id": "f6506c61-87cc-e5ae-ff81-3167a0bbc302",
        "x-ms-date": "Thu, 05 Mar 2020 22:11:00 GMT",
        "x-ms-return-client-request-id": "true",
        "x-ms-version": "2019-10-10"
=======
      "RequestUri": "http://seannsecanary.dfs.core.windows.net/test-filesystem-5450c7a5-080c-96d7-efb4-1b4bc05e5706/test-directory-11e96343-97fe-86d8-7020-6c0ee1433b3a?resource=directory",
      "RequestMethod": "PUT",
      "RequestHeaders": {
        "Authorization": "Sanitized",
        "traceparent": "00-6e949f850dc6b34ab4d388fa4453f4e7-9ae697b385926146-00",
        "User-Agent": [
          "azsdk-net-Storage.Files.DataLake/12.1.0-dev.20200403.1",
          "(.NET Core 4.6.28325.01; Microsoft Windows 10.0.18362 )"
        ],
        "x-ms-client-request-id": "f6506c61-87cc-e5ae-ff81-3167a0bbc302",
        "x-ms-date": "Fri, 03 Apr 2020 20:56:21 GMT",
        "x-ms-return-client-request-id": "true",
        "x-ms-version": "2019-12-12"
>>>>>>> 32e373e2
      },
      "RequestBody": null,
      "StatusCode": 201,
      "ResponseHeaders": {
        "Content-Length": "0",
<<<<<<< HEAD
        "Date": "Thu, 05 Mar 2020 22:10:59 GMT",
        "ETag": "\u00220x8D7C1521664D96C\u0022",
        "Last-Modified": "Thu, 05 Mar 2020 22:11:00 GMT",
=======
        "Date": "Fri, 03 Apr 2020 20:56:19 GMT",
        "ETag": "\u00220x8D7D81175C41097\u0022",
        "Last-Modified": "Fri, 03 Apr 2020 20:56:19 GMT",
>>>>>>> 32e373e2
        "Server": [
          "Windows-Azure-HDFS/1.0",
          "Microsoft-HTTPAPI/2.0"
        ],
        "x-ms-client-request-id": "f6506c61-87cc-e5ae-ff81-3167a0bbc302",
<<<<<<< HEAD
        "x-ms-request-id": "d35d3248-201f-003e-183a-f30544000000",
        "x-ms-version": "2019-10-10"
=======
        "x-ms-request-id": "fa43fcb0-201f-0097-73fa-091bad000000",
        "x-ms-version": "2019-12-12"
>>>>>>> 32e373e2
      },
      "ResponseBody": []
    },
    {
<<<<<<< HEAD
      "RequestUri": "https://seanstagehierarchical.blob.core.windows.net/test-filesystem-5450c7a5-080c-96d7-efb4-1b4bc05e5706/test-directory-11e96343-97fe-86d8-7020-6c0ee1433b3a?comp=lease",
      "RequestMethod": "PUT",
      "RequestHeaders": {
        "Authorization": "Sanitized",
        "traceparent": "00-425f68fd3ee3aa41821b6215cc63d767-ce4db353301bcc47-00",
        "User-Agent": [
          "azsdk-net-Storage.Files.DataLake/12.0.0-dev.20200305.1",
          "(.NET Core 4.6.28325.01; Microsoft Windows 10.0.18363 )"
        ],
        "x-ms-client-request-id": "aba5d408-4f0e-ca10-6a95-a3b7cc900ace",
        "x-ms-date": "Thu, 05 Mar 2020 22:11:00 GMT",
=======
      "RequestUri": "http://seannsecanary.blob.core.windows.net/test-filesystem-5450c7a5-080c-96d7-efb4-1b4bc05e5706/test-directory-11e96343-97fe-86d8-7020-6c0ee1433b3a?comp=lease",
      "RequestMethod": "PUT",
      "RequestHeaders": {
        "Authorization": "Sanitized",
        "traceparent": "00-86f326c6e8147e44bb66397d9a2379fe-7650658c20a0bf4a-00",
        "User-Agent": [
          "azsdk-net-Storage.Files.DataLake/12.1.0-dev.20200403.1",
          "(.NET Core 4.6.28325.01; Microsoft Windows 10.0.18362 )"
        ],
        "x-ms-client-request-id": "aba5d408-4f0e-ca10-6a95-a3b7cc900ace",
        "x-ms-date": "Fri, 03 Apr 2020 20:56:21 GMT",
>>>>>>> 32e373e2
        "x-ms-lease-action": "acquire",
        "x-ms-lease-duration": "15",
        "x-ms-proposed-lease-id": "6228d70f-b3a1-8d64-e525-08e3ce47795c",
        "x-ms-return-client-request-id": "true",
<<<<<<< HEAD
        "x-ms-version": "2019-10-10"
=======
        "x-ms-version": "2019-12-12"
>>>>>>> 32e373e2
      },
      "RequestBody": null,
      "StatusCode": 201,
      "ResponseHeaders": {
        "Content-Length": "0",
<<<<<<< HEAD
        "Date": "Thu, 05 Mar 2020 22:11:00 GMT",
        "ETag": "\u00220x8D7C1521664D96C\u0022",
        "Last-Modified": "Thu, 05 Mar 2020 22:11:00 GMT",
=======
        "Date": "Fri, 03 Apr 2020 20:56:19 GMT",
        "ETag": "\u00220x8D7D81175C41097\u0022",
        "Last-Modified": "Fri, 03 Apr 2020 20:56:19 GMT",
>>>>>>> 32e373e2
        "Server": [
          "Windows-Azure-Blob/1.0",
          "Microsoft-HTTPAPI/2.0"
        ],
        "x-ms-client-request-id": "aba5d408-4f0e-ca10-6a95-a3b7cc900ace",
        "x-ms-lease-id": "6228d70f-b3a1-8d64-e525-08e3ce47795c",
<<<<<<< HEAD
        "x-ms-request-id": "8d52bd8b-d01e-0048-173a-f38f0c000000",
        "x-ms-version": "2019-10-10"
=======
        "x-ms-request-id": "9621af1e-f01e-0012-31fa-093670000000",
        "x-ms-version": "2019-12-12"
>>>>>>> 32e373e2
      },
      "ResponseBody": []
    },
    {
<<<<<<< HEAD
      "RequestUri": "https://seanstagehierarchical.blob.core.windows.net/test-filesystem-5450c7a5-080c-96d7-efb4-1b4bc05e5706/test-directory-11e96343-97fe-86d8-7020-6c0ee1433b3a?comp=lease",
      "RequestMethod": "PUT",
      "RequestHeaders": {
        "Authorization": "Sanitized",
        "traceparent": "00-385abfbcd65a7a4d962f7442fb140ac0-1c363a7c24787740-00",
        "User-Agent": [
          "azsdk-net-Storage.Files.DataLake/12.0.0-dev.20200305.1",
          "(.NET Core 4.6.28325.01; Microsoft Windows 10.0.18363 )"
        ],
        "x-ms-client-request-id": "afcb2fd2-7871-093f-b6b6-cb55591fe177",
        "x-ms-date": "Thu, 05 Mar 2020 22:11:00 GMT",
=======
      "RequestUri": "http://seannsecanary.blob.core.windows.net/test-filesystem-5450c7a5-080c-96d7-efb4-1b4bc05e5706/test-directory-11e96343-97fe-86d8-7020-6c0ee1433b3a?comp=lease",
      "RequestMethod": "PUT",
      "RequestHeaders": {
        "Authorization": "Sanitized",
        "traceparent": "00-960b9a0451f0754295ad2433397b17c3-eb7de94e421a1249-00",
        "User-Agent": [
          "azsdk-net-Storage.Files.DataLake/12.1.0-dev.20200403.1",
          "(.NET Core 4.6.28325.01; Microsoft Windows 10.0.18362 )"
        ],
        "x-ms-client-request-id": "afcb2fd2-7871-093f-b6b6-cb55591fe177",
        "x-ms-date": "Fri, 03 Apr 2020 20:56:21 GMT",
>>>>>>> 32e373e2
        "x-ms-lease-action": "change",
        "x-ms-lease-id": "6228d70f-b3a1-8d64-e525-08e3ce47795c",
        "x-ms-proposed-lease-id": "74acf4c1-45f2-936d-bfe9-e7d38317234d",
        "x-ms-return-client-request-id": "true",
<<<<<<< HEAD
        "x-ms-version": "2019-10-10"
=======
        "x-ms-version": "2019-12-12"
>>>>>>> 32e373e2
      },
      "RequestBody": null,
      "StatusCode": 200,
      "ResponseHeaders": {
        "Content-Length": "0",
<<<<<<< HEAD
        "Date": "Thu, 05 Mar 2020 22:11:00 GMT",
        "ETag": "\u00220x8D7C1521664D96C\u0022",
        "Last-Modified": "Thu, 05 Mar 2020 22:11:00 GMT",
=======
        "Date": "Fri, 03 Apr 2020 20:56:19 GMT",
        "ETag": "\u00220x8D7D81175C41097\u0022",
        "Last-Modified": "Fri, 03 Apr 2020 20:56:19 GMT",
>>>>>>> 32e373e2
        "Server": [
          "Windows-Azure-Blob/1.0",
          "Microsoft-HTTPAPI/2.0"
        ],
        "x-ms-client-request-id": "afcb2fd2-7871-093f-b6b6-cb55591fe177",
        "x-ms-lease-id": "74acf4c1-45f2-936d-bfe9-e7d38317234d",
<<<<<<< HEAD
        "x-ms-request-id": "8d52bd8c-d01e-0048-183a-f38f0c000000",
        "x-ms-version": "2019-10-10"
=======
        "x-ms-request-id": "9621af27-f01e-0012-3afa-093670000000",
        "x-ms-version": "2019-12-12"
>>>>>>> 32e373e2
      },
      "ResponseBody": []
    },
    {
<<<<<<< HEAD
      "RequestUri": "https://seanstagehierarchical.blob.core.windows.net/test-filesystem-5450c7a5-080c-96d7-efb4-1b4bc05e5706?restype=container",
      "RequestMethod": "DELETE",
      "RequestHeaders": {
        "Authorization": "Sanitized",
        "traceparent": "00-88e5075d5e087c4f83b3e1ee794745c6-8d2511406eff4942-00",
        "User-Agent": [
          "azsdk-net-Storage.Files.DataLake/12.0.0-dev.20200305.1",
          "(.NET Core 4.6.28325.01; Microsoft Windows 10.0.18363 )"
        ],
        "x-ms-client-request-id": "9ce4ae80-5ac5-895c-7b82-5010791c6bfe",
        "x-ms-date": "Thu, 05 Mar 2020 22:11:00 GMT",
        "x-ms-return-client-request-id": "true",
        "x-ms-version": "2019-10-10"
=======
      "RequestUri": "http://seannsecanary.blob.core.windows.net/test-filesystem-5450c7a5-080c-96d7-efb4-1b4bc05e5706?restype=container",
      "RequestMethod": "DELETE",
      "RequestHeaders": {
        "Authorization": "Sanitized",
        "traceparent": "00-446a4ed22ae22944a9a0c5bd2e4fefde-f0ce6d1acff8a141-00",
        "User-Agent": [
          "azsdk-net-Storage.Files.DataLake/12.1.0-dev.20200403.1",
          "(.NET Core 4.6.28325.01; Microsoft Windows 10.0.18362 )"
        ],
        "x-ms-client-request-id": "9ce4ae80-5ac5-895c-7b82-5010791c6bfe",
        "x-ms-date": "Fri, 03 Apr 2020 20:56:21 GMT",
        "x-ms-return-client-request-id": "true",
        "x-ms-version": "2019-12-12"
>>>>>>> 32e373e2
      },
      "RequestBody": null,
      "StatusCode": 202,
      "ResponseHeaders": {
        "Content-Length": "0",
<<<<<<< HEAD
        "Date": "Thu, 05 Mar 2020 22:11:00 GMT",
=======
        "Date": "Fri, 03 Apr 2020 20:56:19 GMT",
>>>>>>> 32e373e2
        "Server": [
          "Windows-Azure-Blob/1.0",
          "Microsoft-HTTPAPI/2.0"
        ],
        "x-ms-client-request-id": "9ce4ae80-5ac5-895c-7b82-5010791c6bfe",
<<<<<<< HEAD
        "x-ms-request-id": "8d52bd8d-d01e-0048-193a-f38f0c000000",
        "x-ms-version": "2019-10-10"
=======
        "x-ms-request-id": "9621af33-f01e-0012-43fa-093670000000",
        "x-ms-version": "2019-12-12"
>>>>>>> 32e373e2
      },
      "ResponseBody": []
    }
  ],
  "Variables": {
    "RandomSeed": "46324551",
<<<<<<< HEAD
    "Storage_TestConfigHierarchicalNamespace": "NamespaceTenant\nseanstagehierarchical\nU2FuaXRpemVk\nhttps://seanstagehierarchical.blob.core.windows.net\nhttp://seanstagehierarchical.file.core.windows.net\nhttp://seanstagehierarchical.queue.core.windows.net\nhttp://seanstagehierarchical.table.core.windows.net\n\n\n\n\nhttp://seanstagehierarchical-secondary.blob.core.windows.net\nhttp://seanstagehierarchical-secondary.file.core.windows.net\nhttp://seanstagehierarchical-secondary.queue.core.windows.net\nhttp://seanstagehierarchical-secondary.table.core.windows.net\n68390a19-a643-458b-b726-408abf67b4fc\nSanitized\n72f988bf-86f1-41af-91ab-2d7cd011db47\nhttps://login.microsoftonline.com/\nCloud\nBlobEndpoint=https://seanstagehierarchical.blob.core.windows.net/;QueueEndpoint=http://seanstagehierarchical.queue.core.windows.net/;FileEndpoint=http://seanstagehierarchical.file.core.windows.net/;BlobSecondaryEndpoint=http://seanstagehierarchical-secondary.blob.core.windows.net/;QueueSecondaryEndpoint=http://seanstagehierarchical-secondary.queue.core.windows.net/;FileSecondaryEndpoint=http://seanstagehierarchical-secondary.file.core.windows.net/;AccountName=seanstagehierarchical;AccountKey=Sanitized\n"
=======
    "Storage_TestConfigHierarchicalNamespace": "NamespaceTenant\nseannsecanary\nU2FuaXRpemVk\nhttp://seannsecanary.blob.core.windows.net\nhttp://seannsecanary.file.core.windows.net\nhttp://seannsecanary.queue.core.windows.net\nhttp://seannsecanary.table.core.windows.net\n\n\n\n\nhttp://seannsecanary-secondary.blob.core.windows.net\nhttp://seannsecanary-secondary.file.core.windows.net\nhttp://seannsecanary-secondary.queue.core.windows.net\nhttp://seannsecanary-secondary.table.core.windows.net\n68390a19-a643-458b-b726-408abf67b4fc\nSanitized\n72f988bf-86f1-41af-91ab-2d7cd011db47\nhttps://login.microsoftonline.com/\nCloud\nBlobEndpoint=http://seannsecanary.blob.core.windows.net/;QueueEndpoint=http://seannsecanary.queue.core.windows.net/;FileEndpoint=http://seannsecanary.file.core.windows.net/;BlobSecondaryEndpoint=http://seannsecanary-secondary.blob.core.windows.net/;QueueSecondaryEndpoint=http://seannsecanary-secondary.queue.core.windows.net/;FileSecondaryEndpoint=http://seannsecanary-secondary.file.core.windows.net/;AccountName=seannsecanary;AccountKey=Sanitized\n"
>>>>>>> 32e373e2
  }
}<|MERGE_RESOLUTION|>--- conflicted
+++ resolved
@@ -1,22 +1,6 @@
 {
   "Entries": [
     {
-<<<<<<< HEAD
-      "RequestUri": "https://seanstagehierarchical.blob.core.windows.net/test-filesystem-5450c7a5-080c-96d7-efb4-1b4bc05e5706?restype=container",
-      "RequestMethod": "PUT",
-      "RequestHeaders": {
-        "Authorization": "Sanitized",
-        "traceparent": "00-c7ef41da0107af4986e1f908a76cf4f6-17b500d6c0e0554c-00",
-        "User-Agent": [
-          "azsdk-net-Storage.Files.DataLake/12.0.0-dev.20200305.1",
-          "(.NET Core 4.6.28325.01; Microsoft Windows 10.0.18363 )"
-        ],
-        "x-ms-blob-public-access": "container",
-        "x-ms-client-request-id": "a108d87c-0c87-a4ca-454b-1243d0709bba",
-        "x-ms-date": "Thu, 05 Mar 2020 22:10:59 GMT",
-        "x-ms-return-client-request-id": "true",
-        "x-ms-version": "2019-10-10"
-=======
       "RequestUri": "http://seannsecanary.blob.core.windows.net/test-filesystem-5450c7a5-080c-96d7-efb4-1b4bc05e5706?restype=container",
       "RequestMethod": "PUT",
       "RequestHeaders": {
@@ -31,52 +15,25 @@
         "x-ms-date": "Fri, 03 Apr 2020 20:56:21 GMT",
         "x-ms-return-client-request-id": "true",
         "x-ms-version": "2019-12-12"
->>>>>>> 32e373e2
       },
       "RequestBody": null,
       "StatusCode": 201,
       "ResponseHeaders": {
         "Content-Length": "0",
-<<<<<<< HEAD
-        "Date": "Thu, 05 Mar 2020 22:10:59 GMT",
-        "ETag": "\u00220x8D7C1521631847A\u0022",
-        "Last-Modified": "Thu, 05 Mar 2020 22:11:00 GMT",
-=======
         "Date": "Fri, 03 Apr 2020 20:56:19 GMT",
         "ETag": "\u00220x8D7D81175B3A98E\u0022",
         "Last-Modified": "Fri, 03 Apr 2020 20:56:19 GMT",
->>>>>>> 32e373e2
         "Server": [
           "Windows-Azure-Blob/1.0",
           "Microsoft-HTTPAPI/2.0"
         ],
         "x-ms-client-request-id": "a108d87c-0c87-a4ca-454b-1243d0709bba",
-<<<<<<< HEAD
-        "x-ms-request-id": "8d52bd87-d01e-0048-143a-f38f0c000000",
-        "x-ms-version": "2019-10-10"
-=======
         "x-ms-request-id": "9621af01-f01e-0012-18fa-093670000000",
         "x-ms-version": "2019-12-12"
->>>>>>> 32e373e2
       },
       "ResponseBody": []
     },
     {
-<<<<<<< HEAD
-      "RequestUri": "https://seanstagehierarchical.dfs.core.windows.net/test-filesystem-5450c7a5-080c-96d7-efb4-1b4bc05e5706/test-directory-11e96343-97fe-86d8-7020-6c0ee1433b3a?resource=directory",
-      "RequestMethod": "PUT",
-      "RequestHeaders": {
-        "Authorization": "Sanitized",
-        "traceparent": "00-3a3057f957c1dd42aab1197eeae8b252-3ae4018baaf99d40-00",
-        "User-Agent": [
-          "azsdk-net-Storage.Files.DataLake/12.0.0-dev.20200305.1",
-          "(.NET Core 4.6.28325.01; Microsoft Windows 10.0.18363 )"
-        ],
-        "x-ms-client-request-id": "f6506c61-87cc-e5ae-ff81-3167a0bbc302",
-        "x-ms-date": "Thu, 05 Mar 2020 22:11:00 GMT",
-        "x-ms-return-client-request-id": "true",
-        "x-ms-version": "2019-10-10"
-=======
       "RequestUri": "http://seannsecanary.dfs.core.windows.net/test-filesystem-5450c7a5-080c-96d7-efb4-1b4bc05e5706/test-directory-11e96343-97fe-86d8-7020-6c0ee1433b3a?resource=directory",
       "RequestMethod": "PUT",
       "RequestHeaders": {
@@ -90,50 +47,25 @@
         "x-ms-date": "Fri, 03 Apr 2020 20:56:21 GMT",
         "x-ms-return-client-request-id": "true",
         "x-ms-version": "2019-12-12"
->>>>>>> 32e373e2
       },
       "RequestBody": null,
       "StatusCode": 201,
       "ResponseHeaders": {
         "Content-Length": "0",
-<<<<<<< HEAD
-        "Date": "Thu, 05 Mar 2020 22:10:59 GMT",
-        "ETag": "\u00220x8D7C1521664D96C\u0022",
-        "Last-Modified": "Thu, 05 Mar 2020 22:11:00 GMT",
-=======
         "Date": "Fri, 03 Apr 2020 20:56:19 GMT",
         "ETag": "\u00220x8D7D81175C41097\u0022",
         "Last-Modified": "Fri, 03 Apr 2020 20:56:19 GMT",
->>>>>>> 32e373e2
         "Server": [
           "Windows-Azure-HDFS/1.0",
           "Microsoft-HTTPAPI/2.0"
         ],
         "x-ms-client-request-id": "f6506c61-87cc-e5ae-ff81-3167a0bbc302",
-<<<<<<< HEAD
-        "x-ms-request-id": "d35d3248-201f-003e-183a-f30544000000",
-        "x-ms-version": "2019-10-10"
-=======
         "x-ms-request-id": "fa43fcb0-201f-0097-73fa-091bad000000",
         "x-ms-version": "2019-12-12"
->>>>>>> 32e373e2
       },
       "ResponseBody": []
     },
     {
-<<<<<<< HEAD
-      "RequestUri": "https://seanstagehierarchical.blob.core.windows.net/test-filesystem-5450c7a5-080c-96d7-efb4-1b4bc05e5706/test-directory-11e96343-97fe-86d8-7020-6c0ee1433b3a?comp=lease",
-      "RequestMethod": "PUT",
-      "RequestHeaders": {
-        "Authorization": "Sanitized",
-        "traceparent": "00-425f68fd3ee3aa41821b6215cc63d767-ce4db353301bcc47-00",
-        "User-Agent": [
-          "azsdk-net-Storage.Files.DataLake/12.0.0-dev.20200305.1",
-          "(.NET Core 4.6.28325.01; Microsoft Windows 10.0.18363 )"
-        ],
-        "x-ms-client-request-id": "aba5d408-4f0e-ca10-6a95-a3b7cc900ace",
-        "x-ms-date": "Thu, 05 Mar 2020 22:11:00 GMT",
-=======
       "RequestUri": "http://seannsecanary.blob.core.windows.net/test-filesystem-5450c7a5-080c-96d7-efb4-1b4bc05e5706/test-directory-11e96343-97fe-86d8-7020-6c0ee1433b3a?comp=lease",
       "RequestMethod": "PUT",
       "RequestHeaders": {
@@ -145,60 +77,31 @@
         ],
         "x-ms-client-request-id": "aba5d408-4f0e-ca10-6a95-a3b7cc900ace",
         "x-ms-date": "Fri, 03 Apr 2020 20:56:21 GMT",
->>>>>>> 32e373e2
         "x-ms-lease-action": "acquire",
         "x-ms-lease-duration": "15",
         "x-ms-proposed-lease-id": "6228d70f-b3a1-8d64-e525-08e3ce47795c",
         "x-ms-return-client-request-id": "true",
-<<<<<<< HEAD
-        "x-ms-version": "2019-10-10"
-=======
         "x-ms-version": "2019-12-12"
->>>>>>> 32e373e2
       },
       "RequestBody": null,
       "StatusCode": 201,
       "ResponseHeaders": {
         "Content-Length": "0",
-<<<<<<< HEAD
-        "Date": "Thu, 05 Mar 2020 22:11:00 GMT",
-        "ETag": "\u00220x8D7C1521664D96C\u0022",
-        "Last-Modified": "Thu, 05 Mar 2020 22:11:00 GMT",
-=======
         "Date": "Fri, 03 Apr 2020 20:56:19 GMT",
         "ETag": "\u00220x8D7D81175C41097\u0022",
         "Last-Modified": "Fri, 03 Apr 2020 20:56:19 GMT",
->>>>>>> 32e373e2
         "Server": [
           "Windows-Azure-Blob/1.0",
           "Microsoft-HTTPAPI/2.0"
         ],
         "x-ms-client-request-id": "aba5d408-4f0e-ca10-6a95-a3b7cc900ace",
         "x-ms-lease-id": "6228d70f-b3a1-8d64-e525-08e3ce47795c",
-<<<<<<< HEAD
-        "x-ms-request-id": "8d52bd8b-d01e-0048-173a-f38f0c000000",
-        "x-ms-version": "2019-10-10"
-=======
         "x-ms-request-id": "9621af1e-f01e-0012-31fa-093670000000",
         "x-ms-version": "2019-12-12"
->>>>>>> 32e373e2
       },
       "ResponseBody": []
     },
     {
-<<<<<<< HEAD
-      "RequestUri": "https://seanstagehierarchical.blob.core.windows.net/test-filesystem-5450c7a5-080c-96d7-efb4-1b4bc05e5706/test-directory-11e96343-97fe-86d8-7020-6c0ee1433b3a?comp=lease",
-      "RequestMethod": "PUT",
-      "RequestHeaders": {
-        "Authorization": "Sanitized",
-        "traceparent": "00-385abfbcd65a7a4d962f7442fb140ac0-1c363a7c24787740-00",
-        "User-Agent": [
-          "azsdk-net-Storage.Files.DataLake/12.0.0-dev.20200305.1",
-          "(.NET Core 4.6.28325.01; Microsoft Windows 10.0.18363 )"
-        ],
-        "x-ms-client-request-id": "afcb2fd2-7871-093f-b6b6-cb55591fe177",
-        "x-ms-date": "Thu, 05 Mar 2020 22:11:00 GMT",
-=======
       "RequestUri": "http://seannsecanary.blob.core.windows.net/test-filesystem-5450c7a5-080c-96d7-efb4-1b4bc05e5706/test-directory-11e96343-97fe-86d8-7020-6c0ee1433b3a?comp=lease",
       "RequestMethod": "PUT",
       "RequestHeaders": {
@@ -210,62 +113,31 @@
         ],
         "x-ms-client-request-id": "afcb2fd2-7871-093f-b6b6-cb55591fe177",
         "x-ms-date": "Fri, 03 Apr 2020 20:56:21 GMT",
->>>>>>> 32e373e2
         "x-ms-lease-action": "change",
         "x-ms-lease-id": "6228d70f-b3a1-8d64-e525-08e3ce47795c",
         "x-ms-proposed-lease-id": "74acf4c1-45f2-936d-bfe9-e7d38317234d",
         "x-ms-return-client-request-id": "true",
-<<<<<<< HEAD
-        "x-ms-version": "2019-10-10"
-=======
         "x-ms-version": "2019-12-12"
->>>>>>> 32e373e2
       },
       "RequestBody": null,
       "StatusCode": 200,
       "ResponseHeaders": {
         "Content-Length": "0",
-<<<<<<< HEAD
-        "Date": "Thu, 05 Mar 2020 22:11:00 GMT",
-        "ETag": "\u00220x8D7C1521664D96C\u0022",
-        "Last-Modified": "Thu, 05 Mar 2020 22:11:00 GMT",
-=======
         "Date": "Fri, 03 Apr 2020 20:56:19 GMT",
         "ETag": "\u00220x8D7D81175C41097\u0022",
         "Last-Modified": "Fri, 03 Apr 2020 20:56:19 GMT",
->>>>>>> 32e373e2
         "Server": [
           "Windows-Azure-Blob/1.0",
           "Microsoft-HTTPAPI/2.0"
         ],
         "x-ms-client-request-id": "afcb2fd2-7871-093f-b6b6-cb55591fe177",
         "x-ms-lease-id": "74acf4c1-45f2-936d-bfe9-e7d38317234d",
-<<<<<<< HEAD
-        "x-ms-request-id": "8d52bd8c-d01e-0048-183a-f38f0c000000",
-        "x-ms-version": "2019-10-10"
-=======
         "x-ms-request-id": "9621af27-f01e-0012-3afa-093670000000",
         "x-ms-version": "2019-12-12"
->>>>>>> 32e373e2
       },
       "ResponseBody": []
     },
     {
-<<<<<<< HEAD
-      "RequestUri": "https://seanstagehierarchical.blob.core.windows.net/test-filesystem-5450c7a5-080c-96d7-efb4-1b4bc05e5706?restype=container",
-      "RequestMethod": "DELETE",
-      "RequestHeaders": {
-        "Authorization": "Sanitized",
-        "traceparent": "00-88e5075d5e087c4f83b3e1ee794745c6-8d2511406eff4942-00",
-        "User-Agent": [
-          "azsdk-net-Storage.Files.DataLake/12.0.0-dev.20200305.1",
-          "(.NET Core 4.6.28325.01; Microsoft Windows 10.0.18363 )"
-        ],
-        "x-ms-client-request-id": "9ce4ae80-5ac5-895c-7b82-5010791c6bfe",
-        "x-ms-date": "Thu, 05 Mar 2020 22:11:00 GMT",
-        "x-ms-return-client-request-id": "true",
-        "x-ms-version": "2019-10-10"
-=======
       "RequestUri": "http://seannsecanary.blob.core.windows.net/test-filesystem-5450c7a5-080c-96d7-efb4-1b4bc05e5706?restype=container",
       "RequestMethod": "DELETE",
       "RequestHeaders": {
@@ -279,39 +151,25 @@
         "x-ms-date": "Fri, 03 Apr 2020 20:56:21 GMT",
         "x-ms-return-client-request-id": "true",
         "x-ms-version": "2019-12-12"
->>>>>>> 32e373e2
       },
       "RequestBody": null,
       "StatusCode": 202,
       "ResponseHeaders": {
         "Content-Length": "0",
-<<<<<<< HEAD
-        "Date": "Thu, 05 Mar 2020 22:11:00 GMT",
-=======
         "Date": "Fri, 03 Apr 2020 20:56:19 GMT",
->>>>>>> 32e373e2
         "Server": [
           "Windows-Azure-Blob/1.0",
           "Microsoft-HTTPAPI/2.0"
         ],
         "x-ms-client-request-id": "9ce4ae80-5ac5-895c-7b82-5010791c6bfe",
-<<<<<<< HEAD
-        "x-ms-request-id": "8d52bd8d-d01e-0048-193a-f38f0c000000",
-        "x-ms-version": "2019-10-10"
-=======
         "x-ms-request-id": "9621af33-f01e-0012-43fa-093670000000",
         "x-ms-version": "2019-12-12"
->>>>>>> 32e373e2
       },
       "ResponseBody": []
     }
   ],
   "Variables": {
     "RandomSeed": "46324551",
-<<<<<<< HEAD
-    "Storage_TestConfigHierarchicalNamespace": "NamespaceTenant\nseanstagehierarchical\nU2FuaXRpemVk\nhttps://seanstagehierarchical.blob.core.windows.net\nhttp://seanstagehierarchical.file.core.windows.net\nhttp://seanstagehierarchical.queue.core.windows.net\nhttp://seanstagehierarchical.table.core.windows.net\n\n\n\n\nhttp://seanstagehierarchical-secondary.blob.core.windows.net\nhttp://seanstagehierarchical-secondary.file.core.windows.net\nhttp://seanstagehierarchical-secondary.queue.core.windows.net\nhttp://seanstagehierarchical-secondary.table.core.windows.net\n68390a19-a643-458b-b726-408abf67b4fc\nSanitized\n72f988bf-86f1-41af-91ab-2d7cd011db47\nhttps://login.microsoftonline.com/\nCloud\nBlobEndpoint=https://seanstagehierarchical.blob.core.windows.net/;QueueEndpoint=http://seanstagehierarchical.queue.core.windows.net/;FileEndpoint=http://seanstagehierarchical.file.core.windows.net/;BlobSecondaryEndpoint=http://seanstagehierarchical-secondary.blob.core.windows.net/;QueueSecondaryEndpoint=http://seanstagehierarchical-secondary.queue.core.windows.net/;FileSecondaryEndpoint=http://seanstagehierarchical-secondary.file.core.windows.net/;AccountName=seanstagehierarchical;AccountKey=Sanitized\n"
-=======
     "Storage_TestConfigHierarchicalNamespace": "NamespaceTenant\nseannsecanary\nU2FuaXRpemVk\nhttp://seannsecanary.blob.core.windows.net\nhttp://seannsecanary.file.core.windows.net\nhttp://seannsecanary.queue.core.windows.net\nhttp://seannsecanary.table.core.windows.net\n\n\n\n\nhttp://seannsecanary-secondary.blob.core.windows.net\nhttp://seannsecanary-secondary.file.core.windows.net\nhttp://seannsecanary-secondary.queue.core.windows.net\nhttp://seannsecanary-secondary.table.core.windows.net\n68390a19-a643-458b-b726-408abf67b4fc\nSanitized\n72f988bf-86f1-41af-91ab-2d7cd011db47\nhttps://login.microsoftonline.com/\nCloud\nBlobEndpoint=http://seannsecanary.blob.core.windows.net/;QueueEndpoint=http://seannsecanary.queue.core.windows.net/;FileEndpoint=http://seannsecanary.file.core.windows.net/;BlobSecondaryEndpoint=http://seannsecanary-secondary.blob.core.windows.net/;QueueSecondaryEndpoint=http://seannsecanary-secondary.queue.core.windows.net/;FileSecondaryEndpoint=http://seannsecanary-secondary.file.core.windows.net/;AccountName=seannsecanary;AccountKey=Sanitized\n"
->>>>>>> 32e373e2
   }
 }