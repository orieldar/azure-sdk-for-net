--- conflicted
+++ resolved
@@ -1,22 +1,6 @@
 {
   "Entries": [
     {
-<<<<<<< HEAD
-      "RequestUri": "https://seanstagehierarchical.blob.core.windows.net/test-filesystem-8efa31c0-dfd3-7543-25fa-67efb04b5340?restype=container",
-      "RequestMethod": "PUT",
-      "RequestHeaders": {
-        "Authorization": "Sanitized",
-        "traceparent": "00-1c43f58f951e0844a00131836e74dee0-90d154a3bf23bd46-00",
-        "User-Agent": [
-          "azsdk-net-Storage.Files.DataLake/12.0.0-dev.20200305.1",
-          "(.NET Core 4.6.28325.01; Microsoft Windows 10.0.18363 )"
-        ],
-        "x-ms-blob-public-access": "container",
-        "x-ms-client-request-id": "dde0454e-dc96-d93e-401b-10560f03386d",
-        "x-ms-date": "Thu, 05 Mar 2020 22:12:23 GMT",
-        "x-ms-return-client-request-id": "true",
-        "x-ms-version": "2019-10-10"
-=======
       "RequestUri": "http://seannsecanary.blob.core.windows.net/test-filesystem-8efa31c0-dfd3-7543-25fa-67efb04b5340?restype=container",
       "RequestMethod": "PUT",
       "RequestHeaders": {
@@ -31,52 +15,25 @@
         "x-ms-date": "Fri, 03 Apr 2020 20:56:59 GMT",
         "x-ms-return-client-request-id": "true",
         "x-ms-version": "2019-12-12"
->>>>>>> 32e373e2
       },
       "RequestBody": null,
       "StatusCode": 201,
       "ResponseHeaders": {
         "Content-Length": "0",
-<<<<<<< HEAD
-        "Date": "Thu, 05 Mar 2020 22:12:23 GMT",
-        "ETag": "\u00220x8D7C15248583048\u0022",
-        "Last-Modified": "Thu, 05 Mar 2020 22:12:24 GMT",
-=======
         "Date": "Fri, 03 Apr 2020 20:56:58 GMT",
         "ETag": "\u00220x8D7D8118CC9EC06\u0022",
         "Last-Modified": "Fri, 03 Apr 2020 20:56:58 GMT",
->>>>>>> 32e373e2
         "Server": [
           "Windows-Azure-Blob/1.0",
           "Microsoft-HTTPAPI/2.0"
         ],
         "x-ms-client-request-id": "dde0454e-dc96-d93e-401b-10560f03386d",
-<<<<<<< HEAD
-        "x-ms-request-id": "b51b7a89-501e-0046-103b-f3a6bc000000",
-        "x-ms-version": "2019-10-10"
-=======
         "x-ms-request-id": "9621c20c-f01e-0012-6ffa-093670000000",
         "x-ms-version": "2019-12-12"
->>>>>>> 32e373e2
       },
       "ResponseBody": []
     },
     {
-<<<<<<< HEAD
-      "RequestUri": "https://seanstagehierarchical.dfs.core.windows.net/test-filesystem-8efa31c0-dfd3-7543-25fa-67efb04b5340/test-directory-d0af0254-fbcc-1901-6f60-3b51abc7ea85?action=getAccessControl",
-      "RequestMethod": "HEAD",
-      "RequestHeaders": {
-        "Authorization": "Sanitized",
-        "traceparent": "00-c3cc3ffacafbc44097c6658830fad31d-abc5b49e5957fd49-00",
-        "User-Agent": [
-          "azsdk-net-Storage.Files.DataLake/12.0.0-dev.20200305.1",
-          "(.NET Core 4.6.28325.01; Microsoft Windows 10.0.18363 )"
-        ],
-        "x-ms-client-request-id": "8827c649-36f0-520a-44c6-6d35a0ec2e78",
-        "x-ms-date": "Thu, 05 Mar 2020 22:12:24 GMT",
-        "x-ms-return-client-request-id": "true",
-        "x-ms-version": "2019-10-10"
-=======
       "RequestUri": "http://seannsecanary.dfs.core.windows.net/test-filesystem-8efa31c0-dfd3-7543-25fa-67efb04b5340/test-directory-d0af0254-fbcc-1901-6f60-3b51abc7ea85?action=getAccessControl",
       "RequestMethod": "HEAD",
       "RequestHeaders": {
@@ -90,48 +47,23 @@
         "x-ms-date": "Fri, 03 Apr 2020 20:56:59 GMT",
         "x-ms-return-client-request-id": "true",
         "x-ms-version": "2019-12-12"
->>>>>>> 32e373e2
       },
       "RequestBody": null,
       "StatusCode": 404,
       "ResponseHeaders": {
-<<<<<<< HEAD
-        "Date": "Thu, 05 Mar 2020 22:12:23 GMT",
-=======
         "Date": "Fri, 03 Apr 2020 20:56:58 GMT",
->>>>>>> 32e373e2
         "Server": [
           "Windows-Azure-HDFS/1.0",
           "Microsoft-HTTPAPI/2.0"
         ],
         "x-ms-client-request-id": "8827c649-36f0-520a-44c6-6d35a0ec2e78",
         "x-ms-error-code": "PathNotFound",
-<<<<<<< HEAD
-        "x-ms-request-id": "66a93e16-b01f-0003-4a3b-f3735f000000",
-        "x-ms-version": "2019-10-10"
-=======
         "x-ms-request-id": "fa43fd8e-201f-0097-34fa-091bad000000",
         "x-ms-version": "2019-12-12"
->>>>>>> 32e373e2
       },
       "ResponseBody": []
     },
     {
-<<<<<<< HEAD
-      "RequestUri": "https://seanstagehierarchical.blob.core.windows.net/test-filesystem-8efa31c0-dfd3-7543-25fa-67efb04b5340?restype=container",
-      "RequestMethod": "DELETE",
-      "RequestHeaders": {
-        "Authorization": "Sanitized",
-        "traceparent": "00-b8742b92ce6cc046a36f615125cd1473-362dc4191e42434b-00",
-        "User-Agent": [
-          "azsdk-net-Storage.Files.DataLake/12.0.0-dev.20200305.1",
-          "(.NET Core 4.6.28325.01; Microsoft Windows 10.0.18363 )"
-        ],
-        "x-ms-client-request-id": "e408ebd6-619f-bc94-864d-26a30874bd09",
-        "x-ms-date": "Thu, 05 Mar 2020 22:12:24 GMT",
-        "x-ms-return-client-request-id": "true",
-        "x-ms-version": "2019-10-10"
-=======
       "RequestUri": "http://seannsecanary.blob.core.windows.net/test-filesystem-8efa31c0-dfd3-7543-25fa-67efb04b5340?restype=container",
       "RequestMethod": "DELETE",
       "RequestHeaders": {
@@ -145,39 +77,25 @@
         "x-ms-date": "Fri, 03 Apr 2020 20:57:00 GMT",
         "x-ms-return-client-request-id": "true",
         "x-ms-version": "2019-12-12"
->>>>>>> 32e373e2
       },
       "RequestBody": null,
       "StatusCode": 202,
       "ResponseHeaders": {
         "Content-Length": "0",
-<<<<<<< HEAD
-        "Date": "Thu, 05 Mar 2020 22:12:24 GMT",
-=======
         "Date": "Fri, 03 Apr 2020 20:56:58 GMT",
->>>>>>> 32e373e2
         "Server": [
           "Windows-Azure-Blob/1.0",
           "Microsoft-HTTPAPI/2.0"
         ],
         "x-ms-client-request-id": "e408ebd6-619f-bc94-864d-26a30874bd09",
-<<<<<<< HEAD
-        "x-ms-request-id": "b51b7a98-501e-0046-1d3b-f3a6bc000000",
-        "x-ms-version": "2019-10-10"
-=======
         "x-ms-request-id": "9621c221-f01e-0012-01fa-093670000000",
         "x-ms-version": "2019-12-12"
->>>>>>> 32e373e2
       },
       "ResponseBody": []
     }
   ],
   "Variables": {
     "RandomSeed": "794012978",
-<<<<<<< HEAD
-    "Storage_TestConfigHierarchicalNamespace": "NamespaceTenant\nseanstagehierarchical\nU2FuaXRpemVk\nhttps://seanstagehierarchical.blob.core.windows.net\nhttp://seanstagehierarchical.file.core.windows.net\nhttp://seanstagehierarchical.queue.core.windows.net\nhttp://seanstagehierarchical.table.core.windows.net\n\n\n\n\nhttp://seanstagehierarchical-secondary.blob.core.windows.net\nhttp://seanstagehierarchical-secondary.file.core.windows.net\nhttp://seanstagehierarchical-secondary.queue.core.windows.net\nhttp://seanstagehierarchical-secondary.table.core.windows.net\n68390a19-a643-458b-b726-408abf67b4fc\nSanitized\n72f988bf-86f1-41af-91ab-2d7cd011db47\nhttps://login.microsoftonline.com/\nCloud\nBlobEndpoint=https://seanstagehierarchical.blob.core.windows.net/;QueueEndpoint=http://seanstagehierarchical.queue.core.windows.net/;FileEndpoint=http://seanstagehierarchical.file.core.windows.net/;BlobSecondaryEndpoint=http://seanstagehierarchical-secondary.blob.core.windows.net/;QueueSecondaryEndpoint=http://seanstagehierarchical-secondary.queue.core.windows.net/;FileSecondaryEndpoint=http://seanstagehierarchical-secondary.file.core.windows.net/;AccountName=seanstagehierarchical;AccountKey=Sanitized\n"
-=======
     "Storage_TestConfigHierarchicalNamespace": "NamespaceTenant\nseannsecanary\nU2FuaXRpemVk\nhttp://seannsecanary.blob.core.windows.net\nhttp://seannsecanary.file.core.windows.net\nhttp://seannsecanary.queue.core.windows.net\nhttp://seannsecanary.table.core.windows.net\n\n\n\n\nhttp://seannsecanary-secondary.blob.core.windows.net\nhttp://seannsecanary-secondary.file.core.windows.net\nhttp://seannsecanary-secondary.queue.core.windows.net\nhttp://seannsecanary-secondary.table.core.windows.net\n68390a19-a643-458b-b726-408abf67b4fc\nSanitized\n72f988bf-86f1-41af-91ab-2d7cd011db47\nhttps://login.microsoftonline.com/\nCloud\nBlobEndpoint=http://seannsecanary.blob.core.windows.net/;QueueEndpoint=http://seannsecanary.queue.core.windows.net/;FileEndpoint=http://seannsecanary.file.core.windows.net/;BlobSecondaryEndpoint=http://seannsecanary-secondary.blob.core.windows.net/;QueueSecondaryEndpoint=http://seannsecanary-secondary.queue.core.windows.net/;FileSecondaryEndpoint=http://seannsecanary-secondary.file.core.windows.net/;AccountName=seannsecanary;AccountKey=Sanitized\n"
->>>>>>> 32e373e2
   }
 }