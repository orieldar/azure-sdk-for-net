{
  "Entries": [
    {
<<<<<<< HEAD
      "RequestUri": "https://seanstagehierarchical.blob.core.windows.net/test-filesystem-b31675d3-5087-5390-d77f-5fd74fc5bb2d?restype=container",
      "RequestMethod": "PUT",
      "RequestHeaders": {
        "Authorization": "Sanitized",
        "traceparent": "00-5331394a5fcc1f4992aba29332d63947-77a7563c84ce0445-00",
        "User-Agent": [
          "azsdk-net-Storage.Files.DataLake/12.0.0-dev.20200305.1",
          "(.NET Core 4.6.28325.01; Microsoft Windows 10.0.18363 )"
        ],
        "x-ms-blob-public-access": "container",
        "x-ms-client-request-id": "6e585f6c-946b-2949-afaa-06d31be69dfe",
        "x-ms-date": "Thu, 05 Mar 2020 22:11:41 GMT",
        "x-ms-return-client-request-id": "true",
        "x-ms-version": "2019-10-10"
=======
      "RequestUri": "http://seannsecanary.blob.core.windows.net/test-filesystem-b31675d3-5087-5390-d77f-5fd74fc5bb2d?restype=container",
      "RequestMethod": "PUT",
      "RequestHeaders": {
        "Authorization": "Sanitized",
        "traceparent": "00-55bd0a7ac191fd4dbf9299a5dec8212e-eded75eaf00c7a4b-00",
        "User-Agent": [
          "azsdk-net-Storage.Files.DataLake/12.1.0-dev.20200403.1",
          "(.NET Core 4.6.28325.01; Microsoft Windows 10.0.18362 )"
        ],
        "x-ms-blob-public-access": "container",
        "x-ms-client-request-id": "6e585f6c-946b-2949-afaa-06d31be69dfe",
        "x-ms-date": "Fri, 03 Apr 2020 20:56:40 GMT",
        "x-ms-return-client-request-id": "true",
        "x-ms-version": "2019-12-12"
>>>>>>> 32e373e2
      },
      "RequestBody": null,
      "StatusCode": 201,
      "ResponseHeaders": {
        "Content-Length": "0",
<<<<<<< HEAD
        "Date": "Thu, 05 Mar 2020 22:11:41 GMT",
        "ETag": "\u00220x8D7C1522F1BED9B\u0022",
        "Last-Modified": "Thu, 05 Mar 2020 22:11:41 GMT",
=======
        "Date": "Fri, 03 Apr 2020 20:56:38 GMT",
        "ETag": "\u00220x8D7D811811D0BD9\u0022",
        "Last-Modified": "Fri, 03 Apr 2020 20:56:38 GMT",
>>>>>>> 32e373e2
        "Server": [
          "Windows-Azure-Blob/1.0",
          "Microsoft-HTTPAPI/2.0"
        ],
        "x-ms-client-request-id": "6e585f6c-946b-2949-afaa-06d31be69dfe",
<<<<<<< HEAD
        "x-ms-request-id": "50f717ca-701e-0041-7e3b-f3cadf000000",
        "x-ms-version": "2019-10-10"
=======
        "x-ms-request-id": "9621b87f-f01e-0012-26fa-093670000000",
        "x-ms-version": "2019-12-12"
>>>>>>> 32e373e2
      },
      "ResponseBody": []
    },
    {
<<<<<<< HEAD
      "RequestUri": "https://seanstagehierarchical.dfs.core.windows.net/test-filesystem-b31675d3-5087-5390-d77f-5fd74fc5bb2d/test-directory-6829ddfc-061d-4fcc-feb9-1ed1b67519c4?resource=directory",
      "RequestMethod": "PUT",
      "RequestHeaders": {
        "Authorization": "Sanitized",
        "traceparent": "00-a1a8edbd5459b3499c2549fa377b2f62-bd66d1e7fc1bb24a-00",
        "User-Agent": [
          "azsdk-net-Storage.Files.DataLake/12.0.0-dev.20200305.1",
          "(.NET Core 4.6.28325.01; Microsoft Windows 10.0.18363 )"
        ],
        "x-ms-client-request-id": "5c1e9b18-2be9-657f-9208-6fb17577733a",
        "x-ms-date": "Thu, 05 Mar 2020 22:11:41 GMT",
        "x-ms-return-client-request-id": "true",
        "x-ms-version": "2019-10-10"
=======
      "RequestUri": "http://seannsecanary.dfs.core.windows.net/test-filesystem-b31675d3-5087-5390-d77f-5fd74fc5bb2d/test-directory-6829ddfc-061d-4fcc-feb9-1ed1b67519c4?resource=directory",
      "RequestMethod": "PUT",
      "RequestHeaders": {
        "Authorization": "Sanitized",
        "traceparent": "00-8403ba33a2ba9e44938d01d587cb5c48-67292579d3850742-00",
        "User-Agent": [
          "azsdk-net-Storage.Files.DataLake/12.1.0-dev.20200403.1",
          "(.NET Core 4.6.28325.01; Microsoft Windows 10.0.18362 )"
        ],
        "x-ms-client-request-id": "5c1e9b18-2be9-657f-9208-6fb17577733a",
        "x-ms-date": "Fri, 03 Apr 2020 20:56:40 GMT",
        "x-ms-return-client-request-id": "true",
        "x-ms-version": "2019-12-12"
>>>>>>> 32e373e2
      },
      "RequestBody": null,
      "StatusCode": 201,
      "ResponseHeaders": {
        "Content-Length": "0",
<<<<<<< HEAD
        "Date": "Thu, 05 Mar 2020 22:11:41 GMT",
        "ETag": "\u00220x8D7C1522F4D0F51\u0022",
        "Last-Modified": "Thu, 05 Mar 2020 22:11:42 GMT",
=======
        "Date": "Fri, 03 Apr 2020 20:56:38 GMT",
        "ETag": "\u00220x8D7D811812D4833\u0022",
        "Last-Modified": "Fri, 03 Apr 2020 20:56:38 GMT",
>>>>>>> 32e373e2
        "Server": [
          "Windows-Azure-HDFS/1.0",
          "Microsoft-HTTPAPI/2.0"
        ],
        "x-ms-client-request-id": "5c1e9b18-2be9-657f-9208-6fb17577733a",
<<<<<<< HEAD
        "x-ms-request-id": "5895a1fb-d01f-003a-353b-f38843000000",
        "x-ms-version": "2019-10-10"
=======
        "x-ms-request-id": "fa43fd22-201f-0097-50fa-091bad000000",
        "x-ms-version": "2019-12-12"
>>>>>>> 32e373e2
      },
      "ResponseBody": []
    },
    {
<<<<<<< HEAD
      "RequestUri": "https://seanstagehierarchical.dfs.core.windows.net/test-filesystem-b31675d3-5087-5390-d77f-5fd74fc5bb2d/test-directory-6829ddfc-061d-4fcc-feb9-1ed1b67519c4/test-directory-5ae74291-ad7c-ae91-1bbf-1de92de2d25a?resource=directory",
=======
      "RequestUri": "http://seannsecanary.dfs.core.windows.net/test-filesystem-b31675d3-5087-5390-d77f-5fd74fc5bb2d/test-directory-6829ddfc-061d-4fcc-feb9-1ed1b67519c4/test-directory-5ae74291-ad7c-ae91-1bbf-1de92de2d25a?resource=directory",
>>>>>>> 32e373e2
      "RequestMethod": "PUT",
      "RequestHeaders": {
        "Authorization": "Sanitized",
        "User-Agent": [
<<<<<<< HEAD
          "azsdk-net-Storage.Files.DataLake/12.0.0-dev.20200305.1",
          "(.NET Core 4.6.28325.01; Microsoft Windows 10.0.18363 )"
=======
          "azsdk-net-Storage.Files.DataLake/12.1.0-dev.20200403.1",
          "(.NET Core 4.6.28325.01; Microsoft Windows 10.0.18362 )"
>>>>>>> 32e373e2
        ],
        "x-ms-cache-control": "control",
        "x-ms-client-request-id": "3a599ec1-e6bc-6b31-0a6f-402a0d9637b0",
        "x-ms-content-disposition": "disposition",
        "x-ms-content-encoding": "encoding",
        "x-ms-content-language": "language",
        "x-ms-content-type": "type",
<<<<<<< HEAD
        "x-ms-date": "Thu, 05 Mar 2020 22:11:42 GMT",
        "x-ms-return-client-request-id": "true",
        "x-ms-version": "2019-10-10"
=======
        "x-ms-date": "Fri, 03 Apr 2020 20:56:40 GMT",
        "x-ms-return-client-request-id": "true",
        "x-ms-version": "2019-12-12"
>>>>>>> 32e373e2
      },
      "RequestBody": null,
      "StatusCode": 201,
      "ResponseHeaders": {
        "Content-Length": "0",
<<<<<<< HEAD
        "Date": "Thu, 05 Mar 2020 22:11:41 GMT",
        "ETag": "\u00220x8D7C1522F5985ED\u0022",
        "Last-Modified": "Thu, 05 Mar 2020 22:11:42 GMT",
=======
        "Date": "Fri, 03 Apr 2020 20:56:38 GMT",
        "ETag": "\u00220x8D7D81181398C86\u0022",
        "Last-Modified": "Fri, 03 Apr 2020 20:56:39 GMT",
>>>>>>> 32e373e2
        "Server": [
          "Windows-Azure-HDFS/1.0",
          "Microsoft-HTTPAPI/2.0"
        ],
        "x-ms-client-request-id": "3a599ec1-e6bc-6b31-0a6f-402a0d9637b0",
<<<<<<< HEAD
        "x-ms-request-id": "5895a1fc-d01f-003a-363b-f38843000000",
        "x-ms-version": "2019-10-10"
=======
        "x-ms-request-id": "fa43fd23-201f-0097-51fa-091bad000000",
        "x-ms-version": "2019-12-12"
>>>>>>> 32e373e2
      },
      "ResponseBody": []
    },
    {
<<<<<<< HEAD
      "RequestUri": "https://seanstagehierarchical.blob.core.windows.net/test-filesystem-b31675d3-5087-5390-d77f-5fd74fc5bb2d/test-directory-6829ddfc-061d-4fcc-feb9-1ed1b67519c4/test-directory-5ae74291-ad7c-ae91-1bbf-1de92de2d25a",
=======
      "RequestUri": "http://seannsecanary.blob.core.windows.net/test-filesystem-b31675d3-5087-5390-d77f-5fd74fc5bb2d/test-directory-6829ddfc-061d-4fcc-feb9-1ed1b67519c4/test-directory-5ae74291-ad7c-ae91-1bbf-1de92de2d25a",
>>>>>>> 32e373e2
      "RequestMethod": "HEAD",
      "RequestHeaders": {
        "Authorization": "Sanitized",
        "User-Agent": [
<<<<<<< HEAD
          "azsdk-net-Storage.Files.DataLake/12.0.0-dev.20200305.1",
          "(.NET Core 4.6.28325.01; Microsoft Windows 10.0.18363 )"
        ],
        "x-ms-client-request-id": "8f274aca-9888-929d-3f4c-10e77cafb2ab",
        "x-ms-date": "Thu, 05 Mar 2020 22:11:42 GMT",
        "x-ms-return-client-request-id": "true",
        "x-ms-version": "2019-10-10"
=======
          "azsdk-net-Storage.Files.DataLake/12.1.0-dev.20200403.1",
          "(.NET Core 4.6.28325.01; Microsoft Windows 10.0.18362 )"
        ],
        "x-ms-client-request-id": "8f274aca-9888-929d-3f4c-10e77cafb2ab",
        "x-ms-date": "Fri, 03 Apr 2020 20:56:40 GMT",
        "x-ms-return-client-request-id": "true",
        "x-ms-version": "2019-12-12"
>>>>>>> 32e373e2
      },
      "RequestBody": null,
      "StatusCode": 200,
      "ResponseHeaders": {
        "Accept-Ranges": "bytes",
        "Cache-Control": "control",
        "Content-Disposition": "disposition",
        "Content-Encoding": "encoding",
        "Content-Language": "language",
        "Content-Length": "0",
        "Content-Type": "type",
<<<<<<< HEAD
        "Date": "Thu, 05 Mar 2020 22:11:42 GMT",
        "ETag": "\u00220x8D7C1522F5985ED\u0022",
        "Last-Modified": "Thu, 05 Mar 2020 22:11:42 GMT",
=======
        "Date": "Fri, 03 Apr 2020 20:56:38 GMT",
        "ETag": "\u00220x8D7D81181398C86\u0022",
        "Last-Modified": "Fri, 03 Apr 2020 20:56:39 GMT",
>>>>>>> 32e373e2
        "Server": [
          "Windows-Azure-Blob/1.0",
          "Microsoft-HTTPAPI/2.0"
        ],
        "x-ms-access-tier": "Hot",
        "x-ms-access-tier-inferred": "true",
        "x-ms-blob-type": "BlockBlob",
        "x-ms-client-request-id": "8f274aca-9888-929d-3f4c-10e77cafb2ab",
<<<<<<< HEAD
        "x-ms-creation-time": "Thu, 05 Mar 2020 22:11:42 GMT",
        "x-ms-lease-state": "available",
        "x-ms-lease-status": "unlocked",
        "x-ms-meta-hdi_isfolder": "true",
        "x-ms-request-id": "50f71812-701e-0041-343b-f3cadf000000",
        "x-ms-server-encrypted": "true",
        "x-ms-version": "2019-10-10"
=======
        "x-ms-creation-time": "Fri, 03 Apr 2020 20:56:39 GMT",
        "x-ms-lease-state": "available",
        "x-ms-lease-status": "unlocked",
        "x-ms-meta-hdi_isfolder": "true",
        "x-ms-request-id": "9621b8a5-f01e-0012-47fa-093670000000",
        "x-ms-server-encrypted": "true",
        "x-ms-version": "2019-12-12"
>>>>>>> 32e373e2
      },
      "ResponseBody": []
    },
    {
<<<<<<< HEAD
      "RequestUri": "https://seanstagehierarchical.blob.core.windows.net/test-filesystem-b31675d3-5087-5390-d77f-5fd74fc5bb2d?restype=container",
      "RequestMethod": "DELETE",
      "RequestHeaders": {
        "Authorization": "Sanitized",
        "traceparent": "00-364ea74ac92da748bf02f58fc004d4a2-d1dad5546ae7314d-00",
        "User-Agent": [
          "azsdk-net-Storage.Files.DataLake/12.0.0-dev.20200305.1",
          "(.NET Core 4.6.28325.01; Microsoft Windows 10.0.18363 )"
        ],
        "x-ms-client-request-id": "c360349d-a86e-9d27-77a6-c37248fb57b8",
        "x-ms-date": "Thu, 05 Mar 2020 22:11:42 GMT",
        "x-ms-return-client-request-id": "true",
        "x-ms-version": "2019-10-10"
=======
      "RequestUri": "http://seannsecanary.blob.core.windows.net/test-filesystem-b31675d3-5087-5390-d77f-5fd74fc5bb2d?restype=container",
      "RequestMethod": "DELETE",
      "RequestHeaders": {
        "Authorization": "Sanitized",
        "traceparent": "00-34b63ba449589d419cda93f0959817be-1d2658afb17e1c42-00",
        "User-Agent": [
          "azsdk-net-Storage.Files.DataLake/12.1.0-dev.20200403.1",
          "(.NET Core 4.6.28325.01; Microsoft Windows 10.0.18362 )"
        ],
        "x-ms-client-request-id": "c360349d-a86e-9d27-77a6-c37248fb57b8",
        "x-ms-date": "Fri, 03 Apr 2020 20:56:40 GMT",
        "x-ms-return-client-request-id": "true",
        "x-ms-version": "2019-12-12"
>>>>>>> 32e373e2
      },
      "RequestBody": null,
      "StatusCode": 202,
      "ResponseHeaders": {
        "Content-Length": "0",
<<<<<<< HEAD
        "Date": "Thu, 05 Mar 2020 22:11:42 GMT",
=======
        "Date": "Fri, 03 Apr 2020 20:56:38 GMT",
>>>>>>> 32e373e2
        "Server": [
          "Windows-Azure-Blob/1.0",
          "Microsoft-HTTPAPI/2.0"
        ],
        "x-ms-client-request-id": "c360349d-a86e-9d27-77a6-c37248fb57b8",
<<<<<<< HEAD
        "x-ms-request-id": "50f71826-701e-0041-423b-f3cadf000000",
        "x-ms-version": "2019-10-10"
=======
        "x-ms-request-id": "9621b8b5-f01e-0012-54fa-093670000000",
        "x-ms-version": "2019-12-12"
>>>>>>> 32e373e2
      },
      "ResponseBody": []
    }
  ],
  "Variables": {
    "RandomSeed": "775171252",
<<<<<<< HEAD
    "Storage_TestConfigHierarchicalNamespace": "NamespaceTenant\nseanstagehierarchical\nU2FuaXRpemVk\nhttps://seanstagehierarchical.blob.core.windows.net\nhttp://seanstagehierarchical.file.core.windows.net\nhttp://seanstagehierarchical.queue.core.windows.net\nhttp://seanstagehierarchical.table.core.windows.net\n\n\n\n\nhttp://seanstagehierarchical-secondary.blob.core.windows.net\nhttp://seanstagehierarchical-secondary.file.core.windows.net\nhttp://seanstagehierarchical-secondary.queue.core.windows.net\nhttp://seanstagehierarchical-secondary.table.core.windows.net\n68390a19-a643-458b-b726-408abf67b4fc\nSanitized\n72f988bf-86f1-41af-91ab-2d7cd011db47\nhttps://login.microsoftonline.com/\nCloud\nBlobEndpoint=https://seanstagehierarchical.blob.core.windows.net/;QueueEndpoint=http://seanstagehierarchical.queue.core.windows.net/;FileEndpoint=http://seanstagehierarchical.file.core.windows.net/;BlobSecondaryEndpoint=http://seanstagehierarchical-secondary.blob.core.windows.net/;QueueSecondaryEndpoint=http://seanstagehierarchical-secondary.queue.core.windows.net/;FileSecondaryEndpoint=http://seanstagehierarchical-secondary.file.core.windows.net/;AccountName=seanstagehierarchical;AccountKey=Sanitized\n"
=======
    "Storage_TestConfigHierarchicalNamespace": "NamespaceTenant\nseannsecanary\nU2FuaXRpemVk\nhttp://seannsecanary.blob.core.windows.net\nhttp://seannsecanary.file.core.windows.net\nhttp://seannsecanary.queue.core.windows.net\nhttp://seannsecanary.table.core.windows.net\n\n\n\n\nhttp://seannsecanary-secondary.blob.core.windows.net\nhttp://seannsecanary-secondary.file.core.windows.net\nhttp://seannsecanary-secondary.queue.core.windows.net\nhttp://seannsecanary-secondary.table.core.windows.net\n68390a19-a643-458b-b726-408abf67b4fc\nSanitized\n72f988bf-86f1-41af-91ab-2d7cd011db47\nhttps://login.microsoftonline.com/\nCloud\nBlobEndpoint=http://seannsecanary.blob.core.windows.net/;QueueEndpoint=http://seannsecanary.queue.core.windows.net/;FileEndpoint=http://seannsecanary.file.core.windows.net/;BlobSecondaryEndpoint=http://seannsecanary-secondary.blob.core.windows.net/;QueueSecondaryEndpoint=http://seannsecanary-secondary.queue.core.windows.net/;FileSecondaryEndpoint=http://seannsecanary-secondary.file.core.windows.net/;AccountName=seannsecanary;AccountKey=Sanitized\n"
>>>>>>> 32e373e2
  }
}<|MERGE_RESOLUTION|>--- conflicted
+++ resolved
@@ -1,22 +1,6 @@
 {
   "Entries": [
     {
-<<<<<<< HEAD
-      "RequestUri": "https://seanstagehierarchical.blob.core.windows.net/test-filesystem-b31675d3-5087-5390-d77f-5fd74fc5bb2d?restype=container",
-      "RequestMethod": "PUT",
-      "RequestHeaders": {
-        "Authorization": "Sanitized",
-        "traceparent": "00-5331394a5fcc1f4992aba29332d63947-77a7563c84ce0445-00",
-        "User-Agent": [
-          "azsdk-net-Storage.Files.DataLake/12.0.0-dev.20200305.1",
-          "(.NET Core 4.6.28325.01; Microsoft Windows 10.0.18363 )"
-        ],
-        "x-ms-blob-public-access": "container",
-        "x-ms-client-request-id": "6e585f6c-946b-2949-afaa-06d31be69dfe",
-        "x-ms-date": "Thu, 05 Mar 2020 22:11:41 GMT",
-        "x-ms-return-client-request-id": "true",
-        "x-ms-version": "2019-10-10"
-=======
       "RequestUri": "http://seannsecanary.blob.core.windows.net/test-filesystem-b31675d3-5087-5390-d77f-5fd74fc5bb2d?restype=container",
       "RequestMethod": "PUT",
       "RequestHeaders": {
@@ -31,52 +15,25 @@
         "x-ms-date": "Fri, 03 Apr 2020 20:56:40 GMT",
         "x-ms-return-client-request-id": "true",
         "x-ms-version": "2019-12-12"
->>>>>>> 32e373e2
       },
       "RequestBody": null,
       "StatusCode": 201,
       "ResponseHeaders": {
         "Content-Length": "0",
-<<<<<<< HEAD
-        "Date": "Thu, 05 Mar 2020 22:11:41 GMT",
-        "ETag": "\u00220x8D7C1522F1BED9B\u0022",
-        "Last-Modified": "Thu, 05 Mar 2020 22:11:41 GMT",
-=======
         "Date": "Fri, 03 Apr 2020 20:56:38 GMT",
         "ETag": "\u00220x8D7D811811D0BD9\u0022",
         "Last-Modified": "Fri, 03 Apr 2020 20:56:38 GMT",
->>>>>>> 32e373e2
         "Server": [
           "Windows-Azure-Blob/1.0",
           "Microsoft-HTTPAPI/2.0"
         ],
         "x-ms-client-request-id": "6e585f6c-946b-2949-afaa-06d31be69dfe",
-<<<<<<< HEAD
-        "x-ms-request-id": "50f717ca-701e-0041-7e3b-f3cadf000000",
-        "x-ms-version": "2019-10-10"
-=======
         "x-ms-request-id": "9621b87f-f01e-0012-26fa-093670000000",
         "x-ms-version": "2019-12-12"
->>>>>>> 32e373e2
       },
       "ResponseBody": []
     },
     {
-<<<<<<< HEAD
-      "RequestUri": "https://seanstagehierarchical.dfs.core.windows.net/test-filesystem-b31675d3-5087-5390-d77f-5fd74fc5bb2d/test-directory-6829ddfc-061d-4fcc-feb9-1ed1b67519c4?resource=directory",
-      "RequestMethod": "PUT",
-      "RequestHeaders": {
-        "Authorization": "Sanitized",
-        "traceparent": "00-a1a8edbd5459b3499c2549fa377b2f62-bd66d1e7fc1bb24a-00",
-        "User-Agent": [
-          "azsdk-net-Storage.Files.DataLake/12.0.0-dev.20200305.1",
-          "(.NET Core 4.6.28325.01; Microsoft Windows 10.0.18363 )"
-        ],
-        "x-ms-client-request-id": "5c1e9b18-2be9-657f-9208-6fb17577733a",
-        "x-ms-date": "Thu, 05 Mar 2020 22:11:41 GMT",
-        "x-ms-return-client-request-id": "true",
-        "x-ms-version": "2019-10-10"
-=======
       "RequestUri": "http://seannsecanary.dfs.core.windows.net/test-filesystem-b31675d3-5087-5390-d77f-5fd74fc5bb2d/test-directory-6829ddfc-061d-4fcc-feb9-1ed1b67519c4?resource=directory",
       "RequestMethod": "PUT",
       "RequestHeaders": {
@@ -90,53 +47,32 @@
         "x-ms-date": "Fri, 03 Apr 2020 20:56:40 GMT",
         "x-ms-return-client-request-id": "true",
         "x-ms-version": "2019-12-12"
->>>>>>> 32e373e2
       },
       "RequestBody": null,
       "StatusCode": 201,
       "ResponseHeaders": {
         "Content-Length": "0",
-<<<<<<< HEAD
-        "Date": "Thu, 05 Mar 2020 22:11:41 GMT",
-        "ETag": "\u00220x8D7C1522F4D0F51\u0022",
-        "Last-Modified": "Thu, 05 Mar 2020 22:11:42 GMT",
-=======
         "Date": "Fri, 03 Apr 2020 20:56:38 GMT",
         "ETag": "\u00220x8D7D811812D4833\u0022",
         "Last-Modified": "Fri, 03 Apr 2020 20:56:38 GMT",
->>>>>>> 32e373e2
         "Server": [
           "Windows-Azure-HDFS/1.0",
           "Microsoft-HTTPAPI/2.0"
         ],
         "x-ms-client-request-id": "5c1e9b18-2be9-657f-9208-6fb17577733a",
-<<<<<<< HEAD
-        "x-ms-request-id": "5895a1fb-d01f-003a-353b-f38843000000",
-        "x-ms-version": "2019-10-10"
-=======
         "x-ms-request-id": "fa43fd22-201f-0097-50fa-091bad000000",
         "x-ms-version": "2019-12-12"
->>>>>>> 32e373e2
       },
       "ResponseBody": []
     },
     {
-<<<<<<< HEAD
-      "RequestUri": "https://seanstagehierarchical.dfs.core.windows.net/test-filesystem-b31675d3-5087-5390-d77f-5fd74fc5bb2d/test-directory-6829ddfc-061d-4fcc-feb9-1ed1b67519c4/test-directory-5ae74291-ad7c-ae91-1bbf-1de92de2d25a?resource=directory",
-=======
       "RequestUri": "http://seannsecanary.dfs.core.windows.net/test-filesystem-b31675d3-5087-5390-d77f-5fd74fc5bb2d/test-directory-6829ddfc-061d-4fcc-feb9-1ed1b67519c4/test-directory-5ae74291-ad7c-ae91-1bbf-1de92de2d25a?resource=directory",
->>>>>>> 32e373e2
       "RequestMethod": "PUT",
       "RequestHeaders": {
         "Authorization": "Sanitized",
         "User-Agent": [
-<<<<<<< HEAD
-          "azsdk-net-Storage.Files.DataLake/12.0.0-dev.20200305.1",
-          "(.NET Core 4.6.28325.01; Microsoft Windows 10.0.18363 )"
-=======
           "azsdk-net-Storage.Files.DataLake/12.1.0-dev.20200403.1",
           "(.NET Core 4.6.28325.01; Microsoft Windows 10.0.18362 )"
->>>>>>> 32e373e2
         ],
         "x-ms-cache-control": "control",
         "x-ms-client-request-id": "3a599ec1-e6bc-6b31-0a6f-402a0d9637b0",
@@ -144,63 +80,33 @@
         "x-ms-content-encoding": "encoding",
         "x-ms-content-language": "language",
         "x-ms-content-type": "type",
-<<<<<<< HEAD
-        "x-ms-date": "Thu, 05 Mar 2020 22:11:42 GMT",
-        "x-ms-return-client-request-id": "true",
-        "x-ms-version": "2019-10-10"
-=======
         "x-ms-date": "Fri, 03 Apr 2020 20:56:40 GMT",
         "x-ms-return-client-request-id": "true",
         "x-ms-version": "2019-12-12"
->>>>>>> 32e373e2
       },
       "RequestBody": null,
       "StatusCode": 201,
       "ResponseHeaders": {
         "Content-Length": "0",
-<<<<<<< HEAD
-        "Date": "Thu, 05 Mar 2020 22:11:41 GMT",
-        "ETag": "\u00220x8D7C1522F5985ED\u0022",
-        "Last-Modified": "Thu, 05 Mar 2020 22:11:42 GMT",
-=======
         "Date": "Fri, 03 Apr 2020 20:56:38 GMT",
         "ETag": "\u00220x8D7D81181398C86\u0022",
         "Last-Modified": "Fri, 03 Apr 2020 20:56:39 GMT",
->>>>>>> 32e373e2
         "Server": [
           "Windows-Azure-HDFS/1.0",
           "Microsoft-HTTPAPI/2.0"
         ],
         "x-ms-client-request-id": "3a599ec1-e6bc-6b31-0a6f-402a0d9637b0",
-<<<<<<< HEAD
-        "x-ms-request-id": "5895a1fc-d01f-003a-363b-f38843000000",
-        "x-ms-version": "2019-10-10"
-=======
         "x-ms-request-id": "fa43fd23-201f-0097-51fa-091bad000000",
         "x-ms-version": "2019-12-12"
->>>>>>> 32e373e2
       },
       "ResponseBody": []
     },
     {
-<<<<<<< HEAD
-      "RequestUri": "https://seanstagehierarchical.blob.core.windows.net/test-filesystem-b31675d3-5087-5390-d77f-5fd74fc5bb2d/test-directory-6829ddfc-061d-4fcc-feb9-1ed1b67519c4/test-directory-5ae74291-ad7c-ae91-1bbf-1de92de2d25a",
-=======
       "RequestUri": "http://seannsecanary.blob.core.windows.net/test-filesystem-b31675d3-5087-5390-d77f-5fd74fc5bb2d/test-directory-6829ddfc-061d-4fcc-feb9-1ed1b67519c4/test-directory-5ae74291-ad7c-ae91-1bbf-1de92de2d25a",
->>>>>>> 32e373e2
       "RequestMethod": "HEAD",
       "RequestHeaders": {
         "Authorization": "Sanitized",
         "User-Agent": [
-<<<<<<< HEAD
-          "azsdk-net-Storage.Files.DataLake/12.0.0-dev.20200305.1",
-          "(.NET Core 4.6.28325.01; Microsoft Windows 10.0.18363 )"
-        ],
-        "x-ms-client-request-id": "8f274aca-9888-929d-3f4c-10e77cafb2ab",
-        "x-ms-date": "Thu, 05 Mar 2020 22:11:42 GMT",
-        "x-ms-return-client-request-id": "true",
-        "x-ms-version": "2019-10-10"
-=======
           "azsdk-net-Storage.Files.DataLake/12.1.0-dev.20200403.1",
           "(.NET Core 4.6.28325.01; Microsoft Windows 10.0.18362 )"
         ],
@@ -208,7 +114,6 @@
         "x-ms-date": "Fri, 03 Apr 2020 20:56:40 GMT",
         "x-ms-return-client-request-id": "true",
         "x-ms-version": "2019-12-12"
->>>>>>> 32e373e2
       },
       "RequestBody": null,
       "StatusCode": 200,
@@ -220,15 +125,9 @@
         "Content-Language": "language",
         "Content-Length": "0",
         "Content-Type": "type",
-<<<<<<< HEAD
-        "Date": "Thu, 05 Mar 2020 22:11:42 GMT",
-        "ETag": "\u00220x8D7C1522F5985ED\u0022",
-        "Last-Modified": "Thu, 05 Mar 2020 22:11:42 GMT",
-=======
         "Date": "Fri, 03 Apr 2020 20:56:38 GMT",
         "ETag": "\u00220x8D7D81181398C86\u0022",
         "Last-Modified": "Fri, 03 Apr 2020 20:56:39 GMT",
->>>>>>> 32e373e2
         "Server": [
           "Windows-Azure-Blob/1.0",
           "Microsoft-HTTPAPI/2.0"
@@ -237,15 +136,6 @@
         "x-ms-access-tier-inferred": "true",
         "x-ms-blob-type": "BlockBlob",
         "x-ms-client-request-id": "8f274aca-9888-929d-3f4c-10e77cafb2ab",
-<<<<<<< HEAD
-        "x-ms-creation-time": "Thu, 05 Mar 2020 22:11:42 GMT",
-        "x-ms-lease-state": "available",
-        "x-ms-lease-status": "unlocked",
-        "x-ms-meta-hdi_isfolder": "true",
-        "x-ms-request-id": "50f71812-701e-0041-343b-f3cadf000000",
-        "x-ms-server-encrypted": "true",
-        "x-ms-version": "2019-10-10"
-=======
         "x-ms-creation-time": "Fri, 03 Apr 2020 20:56:39 GMT",
         "x-ms-lease-state": "available",
         "x-ms-lease-status": "unlocked",
@@ -253,26 +143,10 @@
         "x-ms-request-id": "9621b8a5-f01e-0012-47fa-093670000000",
         "x-ms-server-encrypted": "true",
         "x-ms-version": "2019-12-12"
->>>>>>> 32e373e2
       },
       "ResponseBody": []
     },
     {
-<<<<<<< HEAD
-      "RequestUri": "https://seanstagehierarchical.blob.core.windows.net/test-filesystem-b31675d3-5087-5390-d77f-5fd74fc5bb2d?restype=container",
-      "RequestMethod": "DELETE",
-      "RequestHeaders": {
-        "Authorization": "Sanitized",
-        "traceparent": "00-364ea74ac92da748bf02f58fc004d4a2-d1dad5546ae7314d-00",
-        "User-Agent": [
-          "azsdk-net-Storage.Files.DataLake/12.0.0-dev.20200305.1",
-          "(.NET Core 4.6.28325.01; Microsoft Windows 10.0.18363 )"
-        ],
-        "x-ms-client-request-id": "c360349d-a86e-9d27-77a6-c37248fb57b8",
-        "x-ms-date": "Thu, 05 Mar 2020 22:11:42 GMT",
-        "x-ms-return-client-request-id": "true",
-        "x-ms-version": "2019-10-10"
-=======
       "RequestUri": "http://seannsecanary.blob.core.windows.net/test-filesystem-b31675d3-5087-5390-d77f-5fd74fc5bb2d?restype=container",
       "RequestMethod": "DELETE",
       "RequestHeaders": {
@@ -286,39 +160,25 @@
         "x-ms-date": "Fri, 03 Apr 2020 20:56:40 GMT",
         "x-ms-return-client-request-id": "true",
         "x-ms-version": "2019-12-12"
->>>>>>> 32e373e2
       },
       "RequestBody": null,
       "StatusCode": 202,
       "ResponseHeaders": {
         "Content-Length": "0",
-<<<<<<< HEAD
-        "Date": "Thu, 05 Mar 2020 22:11:42 GMT",
-=======
         "Date": "Fri, 03 Apr 2020 20:56:38 GMT",
->>>>>>> 32e373e2
         "Server": [
           "Windows-Azure-Blob/1.0",
           "Microsoft-HTTPAPI/2.0"
         ],
         "x-ms-client-request-id": "c360349d-a86e-9d27-77a6-c37248fb57b8",
-<<<<<<< HEAD
-        "x-ms-request-id": "50f71826-701e-0041-423b-f3cadf000000",
-        "x-ms-version": "2019-10-10"
-=======
         "x-ms-request-id": "9621b8b5-f01e-0012-54fa-093670000000",
         "x-ms-version": "2019-12-12"
->>>>>>> 32e373e2
       },
       "ResponseBody": []
     }
   ],
   "Variables": {
     "RandomSeed": "775171252",
-<<<<<<< HEAD
-    "Storage_TestConfigHierarchicalNamespace": "NamespaceTenant\nseanstagehierarchical\nU2FuaXRpemVk\nhttps://seanstagehierarchical.blob.core.windows.net\nhttp://seanstagehierarchical.file.core.windows.net\nhttp://seanstagehierarchical.queue.core.windows.net\nhttp://seanstagehierarchical.table.core.windows.net\n\n\n\n\nhttp://seanstagehierarchical-secondary.blob.core.windows.net\nhttp://seanstagehierarchical-secondary.file.core.windows.net\nhttp://seanstagehierarchical-secondary.queue.core.windows.net\nhttp://seanstagehierarchical-secondary.table.core.windows.net\n68390a19-a643-458b-b726-408abf67b4fc\nSanitized\n72f988bf-86f1-41af-91ab-2d7cd011db47\nhttps://login.microsoftonline.com/\nCloud\nBlobEndpoint=https://seanstagehierarchical.blob.core.windows.net/;QueueEndpoint=http://seanstagehierarchical.queue.core.windows.net/;FileEndpoint=http://seanstagehierarchical.file.core.windows.net/;BlobSecondaryEndpoint=http://seanstagehierarchical-secondary.blob.core.windows.net/;QueueSecondaryEndpoint=http://seanstagehierarchical-secondary.queue.core.windows.net/;FileSecondaryEndpoint=http://seanstagehierarchical-secondary.file.core.windows.net/;AccountName=seanstagehierarchical;AccountKey=Sanitized\n"
-=======
     "Storage_TestConfigHierarchicalNamespace": "NamespaceTenant\nseannsecanary\nU2FuaXRpemVk\nhttp://seannsecanary.blob.core.windows.net\nhttp://seannsecanary.file.core.windows.net\nhttp://seannsecanary.queue.core.windows.net\nhttp://seannsecanary.table.core.windows.net\n\n\n\n\nhttp://seannsecanary-secondary.blob.core.windows.net\nhttp://seannsecanary-secondary.file.core.windows.net\nhttp://seannsecanary-secondary.queue.core.windows.net\nhttp://seannsecanary-secondary.table.core.windows.net\n68390a19-a643-458b-b726-408abf67b4fc\nSanitized\n72f988bf-86f1-41af-91ab-2d7cd011db47\nhttps://login.microsoftonline.com/\nCloud\nBlobEndpoint=http://seannsecanary.blob.core.windows.net/;QueueEndpoint=http://seannsecanary.queue.core.windows.net/;FileEndpoint=http://seannsecanary.file.core.windows.net/;BlobSecondaryEndpoint=http://seannsecanary-secondary.blob.core.windows.net/;QueueSecondaryEndpoint=http://seannsecanary-secondary.queue.core.windows.net/;FileSecondaryEndpoint=http://seannsecanary-secondary.file.core.windows.net/;AccountName=seannsecanary;AccountKey=Sanitized\n"
->>>>>>> 32e373e2
   }
 }