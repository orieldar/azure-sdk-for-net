--- conflicted
+++ resolved
@@ -1,142 +1,71 @@
 {
   "Entries": [
     {
-<<<<<<< HEAD
-      "RequestUri": "https://seanstagehierarchical.blob.core.windows.net/test-filesystem-562fe70d-b38e-900a-4d31-8fbe74b5978d?restype=container",
-      "RequestMethod": "PUT",
-      "RequestHeaders": {
-        "Authorization": "Sanitized",
-        "traceparent": "00-bfd76db058107943a00cc5f278a2217f-4d48f491fdb17347-00",
-        "User-Agent": [
-          "azsdk-net-Storage.Files.DataLake/12.0.0-dev.20200305.1",
-          "(.NET Core 4.6.28325.01; Microsoft Windows 10.0.18363 )"
+      "RequestUri": "http://seannsecanary.blob.core.windows.net/test-filesystem-562fe70d-b38e-900a-4d31-8fbe74b5978d?restype=container",
+      "RequestMethod": "PUT",
+      "RequestHeaders": {
+        "Authorization": "Sanitized",
+        "traceparent": "00-242601a2165f1b4db0ae23fb1a857c31-bc276c68c9bdf54e-00",
+        "User-Agent": [
+          "azsdk-net-Storage.Files.DataLake/12.1.0-dev.20200403.1",
+          "(.NET Core 4.6.28325.01; Microsoft Windows 10.0.18362 )"
         ],
         "x-ms-blob-public-access": "container",
         "x-ms-client-request-id": "b0c292d5-e9cc-7daf-e22e-038df6efc739",
-        "x-ms-date": "Thu, 05 Mar 2020 22:10:34 GMT",
-        "x-ms-return-client-request-id": "true",
-        "x-ms-version": "2019-10-10"
-=======
-      "RequestUri": "http://seannsecanary.blob.core.windows.net/test-filesystem-562fe70d-b38e-900a-4d31-8fbe74b5978d?restype=container",
-      "RequestMethod": "PUT",
-      "RequestHeaders": {
-        "Authorization": "Sanitized",
-        "traceparent": "00-242601a2165f1b4db0ae23fb1a857c31-bc276c68c9bdf54e-00",
-        "User-Agent": [
-          "azsdk-net-Storage.Files.DataLake/12.1.0-dev.20200403.1",
-          "(.NET Core 4.6.28325.01; Microsoft Windows 10.0.18362 )"
-        ],
-        "x-ms-blob-public-access": "container",
-        "x-ms-client-request-id": "b0c292d5-e9cc-7daf-e22e-038df6efc739",
-        "x-ms-date": "Fri, 03 Apr 2020 20:56:05 GMT",
-        "x-ms-return-client-request-id": "true",
-        "x-ms-version": "2019-12-12"
->>>>>>> 32e373e2
-      },
-      "RequestBody": null,
-      "StatusCode": 201,
-      "ResponseHeaders": {
-        "Content-Length": "0",
-<<<<<<< HEAD
-        "Date": "Thu, 05 Mar 2020 22:10:34 GMT",
-        "ETag": "\u00220x8D7C152075F8544\u0022",
-        "Last-Modified": "Thu, 05 Mar 2020 22:10:35 GMT",
-=======
+        "x-ms-date": "Fri, 03 Apr 2020 20:56:05 GMT",
+        "x-ms-return-client-request-id": "true",
+        "x-ms-version": "2019-12-12"
+      },
+      "RequestBody": null,
+      "StatusCode": 201,
+      "ResponseHeaders": {
+        "Content-Length": "0",
         "Date": "Fri, 03 Apr 2020 20:56:03 GMT",
         "ETag": "\u00220x8D7D8116C1792D5\u0022",
         "Last-Modified": "Fri, 03 Apr 2020 20:56:03 GMT",
->>>>>>> 32e373e2
         "Server": [
           "Windows-Azure-Blob/1.0",
           "Microsoft-HTTPAPI/2.0"
         ],
         "x-ms-client-request-id": "b0c292d5-e9cc-7daf-e22e-038df6efc739",
-<<<<<<< HEAD
-        "x-ms-request-id": "33bac7d2-201e-002e-2c3a-f3c02c000000",
-        "x-ms-version": "2019-10-10"
-=======
         "x-ms-request-id": "9621a748-f01e-0012-18fa-093670000000",
         "x-ms-version": "2019-12-12"
->>>>>>> 32e373e2
-      },
-      "ResponseBody": []
-    },
-    {
-<<<<<<< HEAD
-      "RequestUri": "https://seanstagehierarchical.dfs.core.windows.net/test-filesystem-562fe70d-b38e-900a-4d31-8fbe74b5978d/test-directory-2fbd0aa2-064c-4bdb-ac7e-4c15e45c107f?resource=directory",
-      "RequestMethod": "PUT",
-      "RequestHeaders": {
-        "Authorization": "Sanitized",
-        "traceparent": "00-68e09f1c016acb4ba6fb74d713038939-89ad1aa5f14f194d-00",
-        "User-Agent": [
-          "azsdk-net-Storage.Files.DataLake/12.0.0-dev.20200305.1",
-          "(.NET Core 4.6.28325.01; Microsoft Windows 10.0.18363 )"
+      },
+      "ResponseBody": []
+    },
+    {
+      "RequestUri": "http://seannsecanary.dfs.core.windows.net/test-filesystem-562fe70d-b38e-900a-4d31-8fbe74b5978d/test-directory-2fbd0aa2-064c-4bdb-ac7e-4c15e45c107f?resource=directory",
+      "RequestMethod": "PUT",
+      "RequestHeaders": {
+        "Authorization": "Sanitized",
+        "traceparent": "00-6ca819a8c2e7524989f03aa9a0b526c9-4bcb18eaf17b6a40-00",
+        "User-Agent": [
+          "azsdk-net-Storage.Files.DataLake/12.1.0-dev.20200403.1",
+          "(.NET Core 4.6.28325.01; Microsoft Windows 10.0.18362 )"
         ],
         "x-ms-client-request-id": "760a95b1-7910-cf8d-b676-044e9c9a9985",
-        "x-ms-date": "Thu, 05 Mar 2020 22:10:35 GMT",
-        "x-ms-return-client-request-id": "true",
-        "x-ms-version": "2019-10-10"
-=======
-      "RequestUri": "http://seannsecanary.dfs.core.windows.net/test-filesystem-562fe70d-b38e-900a-4d31-8fbe74b5978d/test-directory-2fbd0aa2-064c-4bdb-ac7e-4c15e45c107f?resource=directory",
-      "RequestMethod": "PUT",
-      "RequestHeaders": {
-        "Authorization": "Sanitized",
-        "traceparent": "00-6ca819a8c2e7524989f03aa9a0b526c9-4bcb18eaf17b6a40-00",
-        "User-Agent": [
-          "azsdk-net-Storage.Files.DataLake/12.1.0-dev.20200403.1",
-          "(.NET Core 4.6.28325.01; Microsoft Windows 10.0.18362 )"
-        ],
-        "x-ms-client-request-id": "760a95b1-7910-cf8d-b676-044e9c9a9985",
-        "x-ms-date": "Fri, 03 Apr 2020 20:56:05 GMT",
-        "x-ms-return-client-request-id": "true",
-        "x-ms-version": "2019-12-12"
->>>>>>> 32e373e2
-      },
-      "RequestBody": null,
-      "StatusCode": 201,
-      "ResponseHeaders": {
-        "Content-Length": "0",
-<<<<<<< HEAD
-        "Date": "Thu, 05 Mar 2020 22:10:35 GMT",
-        "ETag": "\u00220x8D7C15207908A34\u0022",
-        "Last-Modified": "Thu, 05 Mar 2020 22:10:35 GMT",
-=======
+        "x-ms-date": "Fri, 03 Apr 2020 20:56:05 GMT",
+        "x-ms-return-client-request-id": "true",
+        "x-ms-version": "2019-12-12"
+      },
+      "RequestBody": null,
+      "StatusCode": 201,
+      "ResponseHeaders": {
+        "Content-Length": "0",
         "Date": "Fri, 03 Apr 2020 20:56:03 GMT",
         "ETag": "\u00220x8D7D8116C278248\u0022",
         "Last-Modified": "Fri, 03 Apr 2020 20:56:03 GMT",
->>>>>>> 32e373e2
         "Server": [
           "Windows-Azure-HDFS/1.0",
           "Microsoft-HTTPAPI/2.0"
         ],
         "x-ms-client-request-id": "760a95b1-7910-cf8d-b676-044e9c9a9985",
-<<<<<<< HEAD
-        "x-ms-request-id": "54515a05-901f-0014-6d3a-f3da54000000",
-        "x-ms-version": "2019-10-10"
-=======
         "x-ms-request-id": "fa43fc86-201f-0097-50fa-091bad000000",
         "x-ms-version": "2019-12-12"
->>>>>>> 32e373e2
-      },
-      "ResponseBody": []
-    },
-    {
-<<<<<<< HEAD
-      "RequestUri": "https://seanstagehierarchical.dfs.core.windows.net/test-filesystem-562fe70d-b38e-900a-4d31-8fbe74b5978d/test-directory-2fbd0aa2-064c-4bdb-ac7e-4c15e45c107f?action=setAccessControl",
-      "RequestMethod": "PATCH",
-      "RequestHeaders": {
-        "Authorization": "Sanitized",
-        "If-Modified-Since": "Fri, 06 Mar 2020 22:10:34 GMT",
-        "User-Agent": [
-          "azsdk-net-Storage.Files.DataLake/12.0.0-dev.20200305.1",
-          "(.NET Core 4.6.28325.01; Microsoft Windows 10.0.18363 )"
-        ],
-        "x-ms-client-request-id": "4e6331c3-9952-0f6e-2619-2b7ce272803f",
-        "x-ms-date": "Thu, 05 Mar 2020 22:10:35 GMT",
-        "x-ms-permissions": "rwxrwxrwx",
-        "x-ms-return-client-request-id": "true",
-        "x-ms-version": "2019-10-10"
-=======
+      },
+      "ResponseBody": []
+    },
+    {
       "RequestUri": "http://seannsecanary.dfs.core.windows.net/test-filesystem-562fe70d-b38e-900a-4d31-8fbe74b5978d/test-directory-2fbd0aa2-064c-4bdb-ac7e-4c15e45c107f?action=setAccessControl",
       "RequestMethod": "PATCH",
       "RequestHeaders": {
@@ -151,55 +80,25 @@
         "x-ms-permissions": "rwxrwxrwx",
         "x-ms-return-client-request-id": "true",
         "x-ms-version": "2019-12-12"
->>>>>>> 32e373e2
       },
       "RequestBody": null,
       "StatusCode": 412,
       "ResponseHeaders": {
         "Content-Length": "200",
         "Content-Type": "application/json; charset=utf-8",
-<<<<<<< HEAD
-        "Date": "Thu, 05 Mar 2020 22:10:35 GMT",
-=======
         "Date": "Fri, 03 Apr 2020 20:56:03 GMT",
->>>>>>> 32e373e2
         "Server": [
           "Windows-Azure-HDFS/1.0",
           "Microsoft-HTTPAPI/2.0"
         ],
         "x-ms-client-request-id": "4e6331c3-9952-0f6e-2619-2b7ce272803f",
         "x-ms-error-code": "ConditionNotMet",
-<<<<<<< HEAD
-        "x-ms-request-id": "54515a06-901f-0014-6e3a-f3da54000000",
-        "x-ms-version": "2019-10-10"
-=======
         "x-ms-request-id": "fa43fc87-201f-0097-51fa-091bad000000",
         "x-ms-version": "2019-12-12"
->>>>>>> 32e373e2
       },
       "ResponseBody": {
         "error": {
           "code": "ConditionNotMet",
-<<<<<<< HEAD
-          "message": "The condition specified using HTTP conditional header(s) is not met.\nRequestId:54515a06-901f-0014-6e3a-f3da54000000\nTime:2020-03-05T22:10:35.7678133Z"
-        }
-      }
-    },
-    {
-      "RequestUri": "https://seanstagehierarchical.blob.core.windows.net/test-filesystem-562fe70d-b38e-900a-4d31-8fbe74b5978d?restype=container",
-      "RequestMethod": "DELETE",
-      "RequestHeaders": {
-        "Authorization": "Sanitized",
-        "traceparent": "00-0c26702fe1edb64bac327a93536af1d3-9c33197eaa1ae548-00",
-        "User-Agent": [
-          "azsdk-net-Storage.Files.DataLake/12.0.0-dev.20200305.1",
-          "(.NET Core 4.6.28325.01; Microsoft Windows 10.0.18363 )"
-        ],
-        "x-ms-client-request-id": "6b8b05e8-4a36-8433-15f4-1aecb9cad9d6",
-        "x-ms-date": "Thu, 05 Mar 2020 22:10:35 GMT",
-        "x-ms-return-client-request-id": "true",
-        "x-ms-version": "2019-10-10"
-=======
           "message": "The condition specified using HTTP conditional header(s) is not met.\nRequestId:fa43fc87-201f-0097-51fa-091bad000000\nTime:2020-04-03T20:56:03.7548667Z"
         }
       }
@@ -218,169 +117,88 @@
         "x-ms-date": "Fri, 03 Apr 2020 20:56:05 GMT",
         "x-ms-return-client-request-id": "true",
         "x-ms-version": "2019-12-12"
->>>>>>> 32e373e2
       },
       "RequestBody": null,
       "StatusCode": 202,
       "ResponseHeaders": {
         "Content-Length": "0",
-<<<<<<< HEAD
-        "Date": "Thu, 05 Mar 2020 22:10:35 GMT",
-=======
         "Date": "Fri, 03 Apr 2020 20:56:03 GMT",
->>>>>>> 32e373e2
         "Server": [
           "Windows-Azure-Blob/1.0",
           "Microsoft-HTTPAPI/2.0"
         ],
         "x-ms-client-request-id": "6b8b05e8-4a36-8433-15f4-1aecb9cad9d6",
-<<<<<<< HEAD
-        "x-ms-request-id": "33bac7d7-201e-002e-2e3a-f3c02c000000",
-        "x-ms-version": "2019-10-10"
-=======
         "x-ms-request-id": "9621a765-f01e-0012-32fa-093670000000",
         "x-ms-version": "2019-12-12"
->>>>>>> 32e373e2
-      },
-      "ResponseBody": []
-    },
-    {
-<<<<<<< HEAD
-      "RequestUri": "https://seanstagehierarchical.blob.core.windows.net/test-filesystem-d793161f-53c6-4956-1d97-ff036dfdeb3c?restype=container",
-      "RequestMethod": "PUT",
-      "RequestHeaders": {
-        "Authorization": "Sanitized",
-        "traceparent": "00-d1ea6e58ecc60d459457907ddaa9d32c-a22d235dae7bd743-00",
-        "User-Agent": [
-          "azsdk-net-Storage.Files.DataLake/12.0.0-dev.20200305.1",
-          "(.NET Core 4.6.28325.01; Microsoft Windows 10.0.18363 )"
+      },
+      "ResponseBody": []
+    },
+    {
+      "RequestUri": "http://seannsecanary.blob.core.windows.net/test-filesystem-d793161f-53c6-4956-1d97-ff036dfdeb3c?restype=container",
+      "RequestMethod": "PUT",
+      "RequestHeaders": {
+        "Authorization": "Sanitized",
+        "traceparent": "00-ef15101e7110314cb7d9e64b7489836b-cedb9da7351e3f49-00",
+        "User-Agent": [
+          "azsdk-net-Storage.Files.DataLake/12.1.0-dev.20200403.1",
+          "(.NET Core 4.6.28325.01; Microsoft Windows 10.0.18362 )"
         ],
         "x-ms-blob-public-access": "container",
         "x-ms-client-request-id": "0d515574-cb57-952f-af42-4d9f4b301717",
-        "x-ms-date": "Thu, 05 Mar 2020 22:10:35 GMT",
-        "x-ms-return-client-request-id": "true",
-        "x-ms-version": "2019-10-10"
-=======
-      "RequestUri": "http://seannsecanary.blob.core.windows.net/test-filesystem-d793161f-53c6-4956-1d97-ff036dfdeb3c?restype=container",
-      "RequestMethod": "PUT",
-      "RequestHeaders": {
-        "Authorization": "Sanitized",
-        "traceparent": "00-ef15101e7110314cb7d9e64b7489836b-cedb9da7351e3f49-00",
-        "User-Agent": [
-          "azsdk-net-Storage.Files.DataLake/12.1.0-dev.20200403.1",
-          "(.NET Core 4.6.28325.01; Microsoft Windows 10.0.18362 )"
-        ],
-        "x-ms-blob-public-access": "container",
-        "x-ms-client-request-id": "0d515574-cb57-952f-af42-4d9f4b301717",
-        "x-ms-date": "Fri, 03 Apr 2020 20:56:05 GMT",
-        "x-ms-return-client-request-id": "true",
-        "x-ms-version": "2019-12-12"
->>>>>>> 32e373e2
-      },
-      "RequestBody": null,
-      "StatusCode": 201,
-      "ResponseHeaders": {
-        "Content-Length": "0",
-<<<<<<< HEAD
-        "Date": "Thu, 05 Mar 2020 22:10:35 GMT",
-        "ETag": "\u00220x8D7C15207FD84AF\u0022",
-        "Last-Modified": "Thu, 05 Mar 2020 22:10:36 GMT",
-=======
+        "x-ms-date": "Fri, 03 Apr 2020 20:56:05 GMT",
+        "x-ms-return-client-request-id": "true",
+        "x-ms-version": "2019-12-12"
+      },
+      "RequestBody": null,
+      "StatusCode": 201,
+      "ResponseHeaders": {
+        "Content-Length": "0",
         "Date": "Fri, 03 Apr 2020 20:56:03 GMT",
         "ETag": "\u00220x8D7D8116C4C40FA\u0022",
         "Last-Modified": "Fri, 03 Apr 2020 20:56:03 GMT",
->>>>>>> 32e373e2
         "Server": [
           "Windows-Azure-Blob/1.0",
           "Microsoft-HTTPAPI/2.0"
         ],
         "x-ms-client-request-id": "0d515574-cb57-952f-af42-4d9f4b301717",
-<<<<<<< HEAD
-        "x-ms-request-id": "fcb36cc6-001e-0039-483a-f36927000000",
-        "x-ms-version": "2019-10-10"
-=======
         "x-ms-request-id": "9621a76a-f01e-0012-36fa-093670000000",
         "x-ms-version": "2019-12-12"
->>>>>>> 32e373e2
-      },
-      "ResponseBody": []
-    },
-    {
-<<<<<<< HEAD
-      "RequestUri": "https://seanstagehierarchical.dfs.core.windows.net/test-filesystem-d793161f-53c6-4956-1d97-ff036dfdeb3c/test-directory-8275de08-fd36-09ef-0dcd-b64f2ea2eaf6?resource=directory",
-      "RequestMethod": "PUT",
-      "RequestHeaders": {
-        "Authorization": "Sanitized",
-        "traceparent": "00-b73a62249fb3f14ba1b013fcc216bc4d-00b34ff54d43c64e-00",
-        "User-Agent": [
-          "azsdk-net-Storage.Files.DataLake/12.0.0-dev.20200305.1",
-          "(.NET Core 4.6.28325.01; Microsoft Windows 10.0.18363 )"
+      },
+      "ResponseBody": []
+    },
+    {
+      "RequestUri": "http://seannsecanary.dfs.core.windows.net/test-filesystem-d793161f-53c6-4956-1d97-ff036dfdeb3c/test-directory-8275de08-fd36-09ef-0dcd-b64f2ea2eaf6?resource=directory",
+      "RequestMethod": "PUT",
+      "RequestHeaders": {
+        "Authorization": "Sanitized",
+        "traceparent": "00-54fa1323e142234fb367698ea61dcfed-48e475fec7aadc48-00",
+        "User-Agent": [
+          "azsdk-net-Storage.Files.DataLake/12.1.0-dev.20200403.1",
+          "(.NET Core 4.6.28325.01; Microsoft Windows 10.0.18362 )"
         ],
         "x-ms-client-request-id": "81aa0c5e-91b1-774e-6648-008a14df660d",
-        "x-ms-date": "Thu, 05 Mar 2020 22:10:36 GMT",
-        "x-ms-return-client-request-id": "true",
-        "x-ms-version": "2019-10-10"
-=======
-      "RequestUri": "http://seannsecanary.dfs.core.windows.net/test-filesystem-d793161f-53c6-4956-1d97-ff036dfdeb3c/test-directory-8275de08-fd36-09ef-0dcd-b64f2ea2eaf6?resource=directory",
-      "RequestMethod": "PUT",
-      "RequestHeaders": {
-        "Authorization": "Sanitized",
-        "traceparent": "00-54fa1323e142234fb367698ea61dcfed-48e475fec7aadc48-00",
-        "User-Agent": [
-          "azsdk-net-Storage.Files.DataLake/12.1.0-dev.20200403.1",
-          "(.NET Core 4.6.28325.01; Microsoft Windows 10.0.18362 )"
-        ],
-        "x-ms-client-request-id": "81aa0c5e-91b1-774e-6648-008a14df660d",
-        "x-ms-date": "Fri, 03 Apr 2020 20:56:05 GMT",
-        "x-ms-return-client-request-id": "true",
-        "x-ms-version": "2019-12-12"
->>>>>>> 32e373e2
-      },
-      "RequestBody": null,
-      "StatusCode": 201,
-      "ResponseHeaders": {
-        "Content-Length": "0",
-<<<<<<< HEAD
-        "Date": "Thu, 05 Mar 2020 22:10:36 GMT",
-        "ETag": "\u00220x8D7C1520831BFA7\u0022",
-        "Last-Modified": "Thu, 05 Mar 2020 22:10:36 GMT",
-=======
+        "x-ms-date": "Fri, 03 Apr 2020 20:56:05 GMT",
+        "x-ms-return-client-request-id": "true",
+        "x-ms-version": "2019-12-12"
+      },
+      "RequestBody": null,
+      "StatusCode": 201,
+      "ResponseHeaders": {
+        "Content-Length": "0",
         "Date": "Fri, 03 Apr 2020 20:56:03 GMT",
         "ETag": "\u00220x8D7D8116C5FCEE1\u0022",
         "Last-Modified": "Fri, 03 Apr 2020 20:56:04 GMT",
->>>>>>> 32e373e2
         "Server": [
           "Windows-Azure-HDFS/1.0",
           "Microsoft-HTTPAPI/2.0"
         ],
         "x-ms-client-request-id": "81aa0c5e-91b1-774e-6648-008a14df660d",
-<<<<<<< HEAD
-        "x-ms-request-id": "b06eb431-501f-0034-703a-f3a1f3000000",
-        "x-ms-version": "2019-10-10"
-=======
         "x-ms-request-id": "fa43fc88-201f-0097-52fa-091bad000000",
         "x-ms-version": "2019-12-12"
->>>>>>> 32e373e2
-      },
-      "ResponseBody": []
-    },
-    {
-<<<<<<< HEAD
-      "RequestUri": "https://seanstagehierarchical.dfs.core.windows.net/test-filesystem-d793161f-53c6-4956-1d97-ff036dfdeb3c/test-directory-8275de08-fd36-09ef-0dcd-b64f2ea2eaf6?action=setAccessControl",
-      "RequestMethod": "PATCH",
-      "RequestHeaders": {
-        "Authorization": "Sanitized",
-        "If-Unmodified-Since": "Wed, 04 Mar 2020 22:10:34 GMT",
-        "User-Agent": [
-          "azsdk-net-Storage.Files.DataLake/12.0.0-dev.20200305.1",
-          "(.NET Core 4.6.28325.01; Microsoft Windows 10.0.18363 )"
-        ],
-        "x-ms-client-request-id": "21f0c553-69f7-f245-2b16-b163de5a9727",
-        "x-ms-date": "Thu, 05 Mar 2020 22:10:36 GMT",
-        "x-ms-permissions": "rwxrwxrwx",
-        "x-ms-return-client-request-id": "true",
-        "x-ms-version": "2019-10-10"
-=======
+      },
+      "ResponseBody": []
+    },
+    {
       "RequestUri": "http://seannsecanary.dfs.core.windows.net/test-filesystem-d793161f-53c6-4956-1d97-ff036dfdeb3c/test-directory-8275de08-fd36-09ef-0dcd-b64f2ea2eaf6?action=setAccessControl",
       "RequestMethod": "PATCH",
       "RequestHeaders": {
@@ -395,55 +213,25 @@
         "x-ms-permissions": "rwxrwxrwx",
         "x-ms-return-client-request-id": "true",
         "x-ms-version": "2019-12-12"
->>>>>>> 32e373e2
       },
       "RequestBody": null,
       "StatusCode": 412,
       "ResponseHeaders": {
         "Content-Length": "200",
         "Content-Type": "application/json; charset=utf-8",
-<<<<<<< HEAD
-        "Date": "Thu, 05 Mar 2020 22:10:36 GMT",
-=======
         "Date": "Fri, 03 Apr 2020 20:56:03 GMT",
->>>>>>> 32e373e2
         "Server": [
           "Windows-Azure-HDFS/1.0",
           "Microsoft-HTTPAPI/2.0"
         ],
         "x-ms-client-request-id": "21f0c553-69f7-f245-2b16-b163de5a9727",
         "x-ms-error-code": "ConditionNotMet",
-<<<<<<< HEAD
-        "x-ms-request-id": "b06eb432-501f-0034-713a-f3a1f3000000",
-        "x-ms-version": "2019-10-10"
-=======
         "x-ms-request-id": "fa43fc89-201f-0097-53fa-091bad000000",
         "x-ms-version": "2019-12-12"
->>>>>>> 32e373e2
       },
       "ResponseBody": {
         "error": {
           "code": "ConditionNotMet",
-<<<<<<< HEAD
-          "message": "The condition specified using HTTP conditional header(s) is not met.\nRequestId:b06eb432-501f-0034-713a-f3a1f3000000\nTime:2020-03-05T22:10:36.7643884Z"
-        }
-      }
-    },
-    {
-      "RequestUri": "https://seanstagehierarchical.blob.core.windows.net/test-filesystem-d793161f-53c6-4956-1d97-ff036dfdeb3c?restype=container",
-      "RequestMethod": "DELETE",
-      "RequestHeaders": {
-        "Authorization": "Sanitized",
-        "traceparent": "00-740fcabe7f22a24883429bab45961149-ca1e3e08eb73c94b-00",
-        "User-Agent": [
-          "azsdk-net-Storage.Files.DataLake/12.0.0-dev.20200305.1",
-          "(.NET Core 4.6.28325.01; Microsoft Windows 10.0.18363 )"
-        ],
-        "x-ms-client-request-id": "4e365c06-45ef-ee16-1029-a58b4e084c9f",
-        "x-ms-date": "Thu, 05 Mar 2020 22:10:36 GMT",
-        "x-ms-return-client-request-id": "true",
-        "x-ms-version": "2019-10-10"
-=======
           "message": "The condition specified using HTTP conditional header(s) is not met.\nRequestId:fa43fc89-201f-0097-53fa-091bad000000\nTime:2020-04-03T20:56:04.1411384Z"
         }
       }
@@ -462,230 +250,121 @@
         "x-ms-date": "Fri, 03 Apr 2020 20:56:05 GMT",
         "x-ms-return-client-request-id": "true",
         "x-ms-version": "2019-12-12"
->>>>>>> 32e373e2
       },
       "RequestBody": null,
       "StatusCode": 202,
       "ResponseHeaders": {
         "Content-Length": "0",
-<<<<<<< HEAD
-        "Date": "Thu, 05 Mar 2020 22:10:36 GMT",
-=======
-        "Date": "Fri, 03 Apr 2020 20:56:04 GMT",
->>>>>>> 32e373e2
+        "Date": "Fri, 03 Apr 2020 20:56:04 GMT",
         "Server": [
           "Windows-Azure-Blob/1.0",
           "Microsoft-HTTPAPI/2.0"
         ],
         "x-ms-client-request-id": "4e365c06-45ef-ee16-1029-a58b4e084c9f",
-<<<<<<< HEAD
-        "x-ms-request-id": "fcb36cd3-001e-0039-503a-f36927000000",
-        "x-ms-version": "2019-10-10"
-=======
         "x-ms-request-id": "9621a794-f01e-0012-57fa-093670000000",
         "x-ms-version": "2019-12-12"
->>>>>>> 32e373e2
-      },
-      "ResponseBody": []
-    },
-    {
-<<<<<<< HEAD
-      "RequestUri": "https://seanstagehierarchical.blob.core.windows.net/test-filesystem-afa05332-cffd-aa55-7691-8176e15edc14?restype=container",
-      "RequestMethod": "PUT",
-      "RequestHeaders": {
-        "Authorization": "Sanitized",
-        "traceparent": "00-49633abf45cab44e9551a003863edf30-6afee5629f7fd246-00",
-        "User-Agent": [
-          "azsdk-net-Storage.Files.DataLake/12.0.0-dev.20200305.1",
-          "(.NET Core 4.6.28325.01; Microsoft Windows 10.0.18363 )"
+      },
+      "ResponseBody": []
+    },
+    {
+      "RequestUri": "http://seannsecanary.blob.core.windows.net/test-filesystem-afa05332-cffd-aa55-7691-8176e15edc14?restype=container",
+      "RequestMethod": "PUT",
+      "RequestHeaders": {
+        "Authorization": "Sanitized",
+        "traceparent": "00-4559d4ea8e81e6458ddd4e2e66303cad-f3adc6e2f47ff347-00",
+        "User-Agent": [
+          "azsdk-net-Storage.Files.DataLake/12.1.0-dev.20200403.1",
+          "(.NET Core 4.6.28325.01; Microsoft Windows 10.0.18362 )"
         ],
         "x-ms-blob-public-access": "container",
         "x-ms-client-request-id": "c3b4e834-f875-371e-078c-d75dc39f0db2",
-        "x-ms-date": "Thu, 05 Mar 2020 22:10:36 GMT",
-        "x-ms-return-client-request-id": "true",
-        "x-ms-version": "2019-10-10"
-=======
-      "RequestUri": "http://seannsecanary.blob.core.windows.net/test-filesystem-afa05332-cffd-aa55-7691-8176e15edc14?restype=container",
-      "RequestMethod": "PUT",
-      "RequestHeaders": {
-        "Authorization": "Sanitized",
-        "traceparent": "00-4559d4ea8e81e6458ddd4e2e66303cad-f3adc6e2f47ff347-00",
-        "User-Agent": [
-          "azsdk-net-Storage.Files.DataLake/12.1.0-dev.20200403.1",
-          "(.NET Core 4.6.28325.01; Microsoft Windows 10.0.18362 )"
-        ],
-        "x-ms-blob-public-access": "container",
-        "x-ms-client-request-id": "c3b4e834-f875-371e-078c-d75dc39f0db2",
-        "x-ms-date": "Fri, 03 Apr 2020 20:56:05 GMT",
-        "x-ms-return-client-request-id": "true",
-        "x-ms-version": "2019-12-12"
->>>>>>> 32e373e2
-      },
-      "RequestBody": null,
-      "StatusCode": 201,
-      "ResponseHeaders": {
-        "Content-Length": "0",
-<<<<<<< HEAD
-        "Date": "Thu, 05 Mar 2020 22:10:37 GMT",
-        "ETag": "\u00220x8D7C15208959059\u0022",
-        "Last-Modified": "Thu, 05 Mar 2020 22:10:37 GMT",
-=======
+        "x-ms-date": "Fri, 03 Apr 2020 20:56:05 GMT",
+        "x-ms-return-client-request-id": "true",
+        "x-ms-version": "2019-12-12"
+      },
+      "RequestBody": null,
+      "StatusCode": 201,
+      "ResponseHeaders": {
+        "Content-Length": "0",
         "Date": "Fri, 03 Apr 2020 20:56:04 GMT",
         "ETag": "\u00220x8D7D8116C897C29\u0022",
         "Last-Modified": "Fri, 03 Apr 2020 20:56:04 GMT",
->>>>>>> 32e373e2
         "Server": [
           "Windows-Azure-Blob/1.0",
           "Microsoft-HTTPAPI/2.0"
         ],
         "x-ms-client-request-id": "c3b4e834-f875-371e-078c-d75dc39f0db2",
-<<<<<<< HEAD
-        "x-ms-request-id": "816086a3-d01e-002a-343a-f34d2b000000",
-        "x-ms-version": "2019-10-10"
-=======
         "x-ms-request-id": "9621a7af-f01e-0012-6ffa-093670000000",
         "x-ms-version": "2019-12-12"
->>>>>>> 32e373e2
-      },
-      "ResponseBody": []
-    },
-    {
-<<<<<<< HEAD
-      "RequestUri": "https://seanstagehierarchical.dfs.core.windows.net/test-filesystem-afa05332-cffd-aa55-7691-8176e15edc14/test-directory-b91c904d-caac-ea7b-1a4e-a59e6e31a6b3?resource=directory",
-      "RequestMethod": "PUT",
-      "RequestHeaders": {
-        "Authorization": "Sanitized",
-        "traceparent": "00-ef69ad55a23c594eb50714e7dd695880-860f94bb555fc648-00",
-        "User-Agent": [
-          "azsdk-net-Storage.Files.DataLake/12.0.0-dev.20200305.1",
-          "(.NET Core 4.6.28325.01; Microsoft Windows 10.0.18363 )"
+      },
+      "ResponseBody": []
+    },
+    {
+      "RequestUri": "http://seannsecanary.dfs.core.windows.net/test-filesystem-afa05332-cffd-aa55-7691-8176e15edc14/test-directory-b91c904d-caac-ea7b-1a4e-a59e6e31a6b3?resource=directory",
+      "RequestMethod": "PUT",
+      "RequestHeaders": {
+        "Authorization": "Sanitized",
+        "traceparent": "00-b50a4a8b13d3fd4ba5edb4859afd5c21-aad62c037b6bcf47-00",
+        "User-Agent": [
+          "azsdk-net-Storage.Files.DataLake/12.1.0-dev.20200403.1",
+          "(.NET Core 4.6.28325.01; Microsoft Windows 10.0.18362 )"
         ],
         "x-ms-client-request-id": "72d6ae51-56a7-69eb-6cca-a827527fc8d5",
-        "x-ms-date": "Thu, 05 Mar 2020 22:10:37 GMT",
-        "x-ms-return-client-request-id": "true",
-        "x-ms-version": "2019-10-10"
-=======
-      "RequestUri": "http://seannsecanary.dfs.core.windows.net/test-filesystem-afa05332-cffd-aa55-7691-8176e15edc14/test-directory-b91c904d-caac-ea7b-1a4e-a59e6e31a6b3?resource=directory",
-      "RequestMethod": "PUT",
-      "RequestHeaders": {
-        "Authorization": "Sanitized",
-        "traceparent": "00-b50a4a8b13d3fd4ba5edb4859afd5c21-aad62c037b6bcf47-00",
-        "User-Agent": [
-          "azsdk-net-Storage.Files.DataLake/12.1.0-dev.20200403.1",
-          "(.NET Core 4.6.28325.01; Microsoft Windows 10.0.18362 )"
-        ],
-        "x-ms-client-request-id": "72d6ae51-56a7-69eb-6cca-a827527fc8d5",
-        "x-ms-date": "Fri, 03 Apr 2020 20:56:05 GMT",
-        "x-ms-return-client-request-id": "true",
-        "x-ms-version": "2019-12-12"
->>>>>>> 32e373e2
-      },
-      "RequestBody": null,
-      "StatusCode": 201,
-      "ResponseHeaders": {
-        "Content-Length": "0",
-<<<<<<< HEAD
-        "Date": "Thu, 05 Mar 2020 22:10:37 GMT",
-        "ETag": "\u00220x8D7C15208C6E93D\u0022",
-        "Last-Modified": "Thu, 05 Mar 2020 22:10:37 GMT",
-=======
+        "x-ms-date": "Fri, 03 Apr 2020 20:56:05 GMT",
+        "x-ms-return-client-request-id": "true",
+        "x-ms-version": "2019-12-12"
+      },
+      "RequestBody": null,
+      "StatusCode": 201,
+      "ResponseHeaders": {
+        "Content-Length": "0",
         "Date": "Fri, 03 Apr 2020 20:56:04 GMT",
         "ETag": "\u00220x8D7D8116C982395\u0022",
         "Last-Modified": "Fri, 03 Apr 2020 20:56:04 GMT",
->>>>>>> 32e373e2
         "Server": [
           "Windows-Azure-HDFS/1.0",
           "Microsoft-HTTPAPI/2.0"
         ],
         "x-ms-client-request-id": "72d6ae51-56a7-69eb-6cca-a827527fc8d5",
-<<<<<<< HEAD
-        "x-ms-request-id": "30548ae0-501f-000b-6c3a-f36950000000",
-        "x-ms-version": "2019-10-10"
-=======
         "x-ms-request-id": "fa43fc8b-201f-0097-54fa-091bad000000",
         "x-ms-version": "2019-12-12"
->>>>>>> 32e373e2
-      },
-      "ResponseBody": []
-    },
-    {
-<<<<<<< HEAD
-      "RequestUri": "https://seanstagehierarchical.dfs.core.windows.net/test-filesystem-afa05332-cffd-aa55-7691-8176e15edc14/test-directory-b91c904d-caac-ea7b-1a4e-a59e6e31a6b3?action=setAccessControl",
-=======
+      },
+      "ResponseBody": []
+    },
+    {
       "RequestUri": "http://seannsecanary.dfs.core.windows.net/test-filesystem-afa05332-cffd-aa55-7691-8176e15edc14/test-directory-b91c904d-caac-ea7b-1a4e-a59e6e31a6b3?action=setAccessControl",
->>>>>>> 32e373e2
       "RequestMethod": "PATCH",
       "RequestHeaders": {
         "Authorization": "Sanitized",
         "If-Match": "\u0022garbage\u0022",
         "User-Agent": [
-<<<<<<< HEAD
-          "azsdk-net-Storage.Files.DataLake/12.0.0-dev.20200305.1",
-          "(.NET Core 4.6.28325.01; Microsoft Windows 10.0.18363 )"
+          "azsdk-net-Storage.Files.DataLake/12.1.0-dev.20200403.1",
+          "(.NET Core 4.6.28325.01; Microsoft Windows 10.0.18362 )"
         ],
         "x-ms-client-request-id": "c04d3bbf-345b-2b0b-fed8-8ce0707724f8",
-        "x-ms-date": "Thu, 05 Mar 2020 22:10:37 GMT",
+        "x-ms-date": "Fri, 03 Apr 2020 20:56:05 GMT",
         "x-ms-permissions": "rwxrwxrwx",
         "x-ms-return-client-request-id": "true",
-        "x-ms-version": "2019-10-10"
-=======
-          "azsdk-net-Storage.Files.DataLake/12.1.0-dev.20200403.1",
-          "(.NET Core 4.6.28325.01; Microsoft Windows 10.0.18362 )"
-        ],
-        "x-ms-client-request-id": "c04d3bbf-345b-2b0b-fed8-8ce0707724f8",
-        "x-ms-date": "Fri, 03 Apr 2020 20:56:05 GMT",
-        "x-ms-permissions": "rwxrwxrwx",
-        "x-ms-return-client-request-id": "true",
-        "x-ms-version": "2019-12-12"
->>>>>>> 32e373e2
+        "x-ms-version": "2019-12-12"
       },
       "RequestBody": null,
       "StatusCode": 412,
       "ResponseHeaders": {
         "Content-Length": "200",
         "Content-Type": "application/json; charset=utf-8",
-<<<<<<< HEAD
-        "Date": "Thu, 05 Mar 2020 22:10:37 GMT",
-=======
-        "Date": "Fri, 03 Apr 2020 20:56:04 GMT",
->>>>>>> 32e373e2
+        "Date": "Fri, 03 Apr 2020 20:56:04 GMT",
         "Server": [
           "Windows-Azure-HDFS/1.0",
           "Microsoft-HTTPAPI/2.0"
         ],
         "x-ms-client-request-id": "c04d3bbf-345b-2b0b-fed8-8ce0707724f8",
         "x-ms-error-code": "ConditionNotMet",
-<<<<<<< HEAD
-        "x-ms-request-id": "30548ae1-501f-000b-6d3a-f36950000000",
-        "x-ms-version": "2019-10-10"
-=======
         "x-ms-request-id": "fa43fc8c-201f-0097-55fa-091bad000000",
         "x-ms-version": "2019-12-12"
->>>>>>> 32e373e2
       },
       "ResponseBody": {
         "error": {
           "code": "ConditionNotMet",
-<<<<<<< HEAD
-          "message": "The condition specified using HTTP conditional header(s) is not met.\nRequestId:30548ae1-501f-000b-6d3a-f36950000000\nTime:2020-03-05T22:10:37.5713886Z"
-        }
-      }
-    },
-    {
-      "RequestUri": "https://seanstagehierarchical.blob.core.windows.net/test-filesystem-afa05332-cffd-aa55-7691-8176e15edc14?restype=container",
-      "RequestMethod": "DELETE",
-      "RequestHeaders": {
-        "Authorization": "Sanitized",
-        "traceparent": "00-0d28012d333f8740ac45cadc5e0fbd16-4c3cee6d53e95c4b-00",
-        "User-Agent": [
-          "azsdk-net-Storage.Files.DataLake/12.0.0-dev.20200305.1",
-          "(.NET Core 4.6.28325.01; Microsoft Windows 10.0.18363 )"
-        ],
-        "x-ms-client-request-id": "16676950-0832-b17a-19b0-dc858727c379",
-        "x-ms-date": "Thu, 05 Mar 2020 22:10:37 GMT",
-        "x-ms-return-client-request-id": "true",
-        "x-ms-version": "2019-10-10"
-=======
           "message": "The condition specified using HTTP conditional header(s) is not met.\nRequestId:fa43fc8c-201f-0097-55fa-091bad000000\nTime:2020-04-03T20:56:04.4933862Z"
         }
       }
@@ -704,179 +383,100 @@
         "x-ms-date": "Fri, 03 Apr 2020 20:56:06 GMT",
         "x-ms-return-client-request-id": "true",
         "x-ms-version": "2019-12-12"
->>>>>>> 32e373e2
       },
       "RequestBody": null,
       "StatusCode": 202,
       "ResponseHeaders": {
         "Content-Length": "0",
-<<<<<<< HEAD
-        "Date": "Thu, 05 Mar 2020 22:10:37 GMT",
-=======
-        "Date": "Fri, 03 Apr 2020 20:56:04 GMT",
->>>>>>> 32e373e2
+        "Date": "Fri, 03 Apr 2020 20:56:04 GMT",
         "Server": [
           "Windows-Azure-Blob/1.0",
           "Microsoft-HTTPAPI/2.0"
         ],
         "x-ms-client-request-id": "16676950-0832-b17a-19b0-dc858727c379",
-<<<<<<< HEAD
-        "x-ms-request-id": "816086bc-d01e-002a-4a3a-f34d2b000000",
-        "x-ms-version": "2019-10-10"
-=======
         "x-ms-request-id": "9621a7e3-f01e-0012-1efa-093670000000",
         "x-ms-version": "2019-12-12"
->>>>>>> 32e373e2
-      },
-      "ResponseBody": []
-    },
-    {
-<<<<<<< HEAD
-      "RequestUri": "https://seanstagehierarchical.blob.core.windows.net/test-filesystem-ac2a4881-2c34-0b3f-2f0f-19b8b30a1599?restype=container",
-      "RequestMethod": "PUT",
-      "RequestHeaders": {
-        "Authorization": "Sanitized",
-        "traceparent": "00-dbe073f580a37744bd691ec9d59a2a96-15a3b3995d2aa542-00",
-        "User-Agent": [
-          "azsdk-net-Storage.Files.DataLake/12.0.0-dev.20200305.1",
-          "(.NET Core 4.6.28325.01; Microsoft Windows 10.0.18363 )"
+      },
+      "ResponseBody": []
+    },
+    {
+      "RequestUri": "http://seannsecanary.blob.core.windows.net/test-filesystem-ac2a4881-2c34-0b3f-2f0f-19b8b30a1599?restype=container",
+      "RequestMethod": "PUT",
+      "RequestHeaders": {
+        "Authorization": "Sanitized",
+        "traceparent": "00-657aee85e73dd34fac910ef0768e2cd6-4950d53264986245-00",
+        "User-Agent": [
+          "azsdk-net-Storage.Files.DataLake/12.1.0-dev.20200403.1",
+          "(.NET Core 4.6.28325.01; Microsoft Windows 10.0.18362 )"
         ],
         "x-ms-blob-public-access": "container",
         "x-ms-client-request-id": "cc7f07de-6c3a-2453-2a5b-e722eec1fe0e",
-        "x-ms-date": "Thu, 05 Mar 2020 22:10:37 GMT",
-        "x-ms-return-client-request-id": "true",
-        "x-ms-version": "2019-10-10"
-=======
-      "RequestUri": "http://seannsecanary.blob.core.windows.net/test-filesystem-ac2a4881-2c34-0b3f-2f0f-19b8b30a1599?restype=container",
-      "RequestMethod": "PUT",
-      "RequestHeaders": {
-        "Authorization": "Sanitized",
-        "traceparent": "00-657aee85e73dd34fac910ef0768e2cd6-4950d53264986245-00",
-        "User-Agent": [
-          "azsdk-net-Storage.Files.DataLake/12.1.0-dev.20200403.1",
-          "(.NET Core 4.6.28325.01; Microsoft Windows 10.0.18362 )"
-        ],
-        "x-ms-blob-public-access": "container",
-        "x-ms-client-request-id": "cc7f07de-6c3a-2453-2a5b-e722eec1fe0e",
-        "x-ms-date": "Fri, 03 Apr 2020 20:56:06 GMT",
-        "x-ms-return-client-request-id": "true",
-        "x-ms-version": "2019-12-12"
->>>>>>> 32e373e2
-      },
-      "RequestBody": null,
-      "StatusCode": 201,
-      "ResponseHeaders": {
-        "Content-Length": "0",
-<<<<<<< HEAD
-        "Date": "Thu, 05 Mar 2020 22:10:37 GMT",
-        "ETag": "\u00220x8D7C152091049B6\u0022",
-        "Last-Modified": "Thu, 05 Mar 2020 22:10:37 GMT",
-=======
+        "x-ms-date": "Fri, 03 Apr 2020 20:56:06 GMT",
+        "x-ms-return-client-request-id": "true",
+        "x-ms-version": "2019-12-12"
+      },
+      "RequestBody": null,
+      "StatusCode": 201,
+      "ResponseHeaders": {
+        "Content-Length": "0",
         "Date": "Fri, 03 Apr 2020 20:56:04 GMT",
         "ETag": "\u00220x8D7D8116CBE032A\u0022",
         "Last-Modified": "Fri, 03 Apr 2020 20:56:04 GMT",
->>>>>>> 32e373e2
         "Server": [
           "Windows-Azure-Blob/1.0",
           "Microsoft-HTTPAPI/2.0"
         ],
         "x-ms-client-request-id": "cc7f07de-6c3a-2453-2a5b-e722eec1fe0e",
-<<<<<<< HEAD
-        "x-ms-request-id": "b51b7031-501e-0046-743a-f3a6bc000000",
-        "x-ms-version": "2019-10-10"
-=======
         "x-ms-request-id": "9621a7f6-f01e-0012-31fa-093670000000",
         "x-ms-version": "2019-12-12"
->>>>>>> 32e373e2
-      },
-      "ResponseBody": []
-    },
-    {
-<<<<<<< HEAD
-      "RequestUri": "https://seanstagehierarchical.dfs.core.windows.net/test-filesystem-ac2a4881-2c34-0b3f-2f0f-19b8b30a1599/test-directory-82c5429a-bd98-7469-82d6-8235f9ef33a8?resource=directory",
-      "RequestMethod": "PUT",
-      "RequestHeaders": {
-        "Authorization": "Sanitized",
-        "traceparent": "00-c9fbbddd3aee4847934961f940ec3522-75d60d053e95104f-00",
-        "User-Agent": [
-          "azsdk-net-Storage.Files.DataLake/12.0.0-dev.20200305.1",
-          "(.NET Core 4.6.28325.01; Microsoft Windows 10.0.18363 )"
+      },
+      "ResponseBody": []
+    },
+    {
+      "RequestUri": "http://seannsecanary.dfs.core.windows.net/test-filesystem-ac2a4881-2c34-0b3f-2f0f-19b8b30a1599/test-directory-82c5429a-bd98-7469-82d6-8235f9ef33a8?resource=directory",
+      "RequestMethod": "PUT",
+      "RequestHeaders": {
+        "Authorization": "Sanitized",
+        "traceparent": "00-57578e67d759c043b1fe0036a6f37eaf-d6691586263c9f4f-00",
+        "User-Agent": [
+          "azsdk-net-Storage.Files.DataLake/12.1.0-dev.20200403.1",
+          "(.NET Core 4.6.28325.01; Microsoft Windows 10.0.18362 )"
         ],
         "x-ms-client-request-id": "95b52400-33c1-21e6-9d0b-4963ea1d2a3a",
-        "x-ms-date": "Thu, 05 Mar 2020 22:10:38 GMT",
-        "x-ms-return-client-request-id": "true",
-        "x-ms-version": "2019-10-10"
-=======
-      "RequestUri": "http://seannsecanary.dfs.core.windows.net/test-filesystem-ac2a4881-2c34-0b3f-2f0f-19b8b30a1599/test-directory-82c5429a-bd98-7469-82d6-8235f9ef33a8?resource=directory",
-      "RequestMethod": "PUT",
-      "RequestHeaders": {
-        "Authorization": "Sanitized",
-        "traceparent": "00-57578e67d759c043b1fe0036a6f37eaf-d6691586263c9f4f-00",
-        "User-Agent": [
-          "azsdk-net-Storage.Files.DataLake/12.1.0-dev.20200403.1",
-          "(.NET Core 4.6.28325.01; Microsoft Windows 10.0.18362 )"
-        ],
-        "x-ms-client-request-id": "95b52400-33c1-21e6-9d0b-4963ea1d2a3a",
-        "x-ms-date": "Fri, 03 Apr 2020 20:56:06 GMT",
-        "x-ms-return-client-request-id": "true",
-        "x-ms-version": "2019-12-12"
->>>>>>> 32e373e2
-      },
-      "RequestBody": null,
-      "StatusCode": 201,
-      "ResponseHeaders": {
-        "Content-Length": "0",
-<<<<<<< HEAD
-        "Date": "Thu, 05 Mar 2020 22:10:38 GMT",
-        "ETag": "\u00220x8D7C1520951E65A\u0022",
-        "Last-Modified": "Thu, 05 Mar 2020 22:10:38 GMT",
-=======
+        "x-ms-date": "Fri, 03 Apr 2020 20:56:06 GMT",
+        "x-ms-return-client-request-id": "true",
+        "x-ms-version": "2019-12-12"
+      },
+      "RequestBody": null,
+      "StatusCode": 201,
+      "ResponseHeaders": {
+        "Content-Length": "0",
         "Date": "Fri, 03 Apr 2020 20:56:04 GMT",
         "ETag": "\u00220x8D7D8116CCEA71B\u0022",
         "Last-Modified": "Fri, 03 Apr 2020 20:56:04 GMT",
->>>>>>> 32e373e2
         "Server": [
           "Windows-Azure-HDFS/1.0",
           "Microsoft-HTTPAPI/2.0"
         ],
         "x-ms-client-request-id": "95b52400-33c1-21e6-9d0b-4963ea1d2a3a",
-<<<<<<< HEAD
-        "x-ms-request-id": "0f34ba9b-401f-0038-343a-f336fb000000",
-        "x-ms-version": "2019-10-10"
-=======
         "x-ms-request-id": "fa43fc8f-201f-0097-58fa-091bad000000",
         "x-ms-version": "2019-12-12"
->>>>>>> 32e373e2
-      },
-      "ResponseBody": []
-    },
-    {
-<<<<<<< HEAD
-      "RequestUri": "https://seanstagehierarchical.blob.core.windows.net/test-filesystem-ac2a4881-2c34-0b3f-2f0f-19b8b30a1599/test-directory-82c5429a-bd98-7469-82d6-8235f9ef33a8",
-=======
+      },
+      "ResponseBody": []
+    },
+    {
       "RequestUri": "http://seannsecanary.blob.core.windows.net/test-filesystem-ac2a4881-2c34-0b3f-2f0f-19b8b30a1599/test-directory-82c5429a-bd98-7469-82d6-8235f9ef33a8",
->>>>>>> 32e373e2
       "RequestMethod": "HEAD",
       "RequestHeaders": {
         "Authorization": "Sanitized",
         "User-Agent": [
-<<<<<<< HEAD
-          "azsdk-net-Storage.Files.DataLake/12.0.0-dev.20200305.1",
-          "(.NET Core 4.6.28325.01; Microsoft Windows 10.0.18363 )"
+          "azsdk-net-Storage.Files.DataLake/12.1.0-dev.20200403.1",
+          "(.NET Core 4.6.28325.01; Microsoft Windows 10.0.18362 )"
         ],
         "x-ms-client-request-id": "d5351a70-9e3a-25e6-b5b9-0e7ffffb6993",
-        "x-ms-date": "Thu, 05 Mar 2020 22:10:38 GMT",
-        "x-ms-return-client-request-id": "true",
-        "x-ms-version": "2019-10-10"
-=======
-          "azsdk-net-Storage.Files.DataLake/12.1.0-dev.20200403.1",
-          "(.NET Core 4.6.28325.01; Microsoft Windows 10.0.18362 )"
-        ],
-        "x-ms-client-request-id": "d5351a70-9e3a-25e6-b5b9-0e7ffffb6993",
-        "x-ms-date": "Fri, 03 Apr 2020 20:56:06 GMT",
-        "x-ms-return-client-request-id": "true",
-        "x-ms-version": "2019-12-12"
->>>>>>> 32e373e2
+        "x-ms-date": "Fri, 03 Apr 2020 20:56:06 GMT",
+        "x-ms-return-client-request-id": "true",
+        "x-ms-version": "2019-12-12"
       },
       "RequestBody": null,
       "StatusCode": 200,
@@ -884,15 +484,9 @@
         "Accept-Ranges": "bytes",
         "Content-Length": "0",
         "Content-Type": "application/octet-stream",
-<<<<<<< HEAD
-        "Date": "Thu, 05 Mar 2020 22:10:38 GMT",
-        "ETag": "\u00220x8D7C1520951E65A\u0022",
-        "Last-Modified": "Thu, 05 Mar 2020 22:10:38 GMT",
-=======
         "Date": "Fri, 03 Apr 2020 20:56:04 GMT",
         "ETag": "\u00220x8D7D8116CCEA71B\u0022",
         "Last-Modified": "Fri, 03 Apr 2020 20:56:04 GMT",
->>>>>>> 32e373e2
         "Server": [
           "Windows-Azure-Blob/1.0",
           "Microsoft-HTTPAPI/2.0"
@@ -901,15 +495,6 @@
         "x-ms-access-tier-inferred": "true",
         "x-ms-blob-type": "BlockBlob",
         "x-ms-client-request-id": "d5351a70-9e3a-25e6-b5b9-0e7ffffb6993",
-<<<<<<< HEAD
-        "x-ms-creation-time": "Thu, 05 Mar 2020 22:10:38 GMT",
-        "x-ms-lease-state": "available",
-        "x-ms-lease-status": "unlocked",
-        "x-ms-meta-hdi_isfolder": "true",
-        "x-ms-request-id": "b51b703d-501e-0046-7c3a-f3a6bc000000",
-        "x-ms-server-encrypted": "true",
-        "x-ms-version": "2019-10-10"
-=======
         "x-ms-creation-time": "Fri, 03 Apr 2020 20:56:04 GMT",
         "x-ms-lease-state": "available",
         "x-ms-lease-status": "unlocked",
@@ -917,27 +502,10 @@
         "x-ms-request-id": "9621a808-f01e-0012-41fa-093670000000",
         "x-ms-server-encrypted": "true",
         "x-ms-version": "2019-12-12"
->>>>>>> 32e373e2
-      },
-      "ResponseBody": []
-    },
-    {
-<<<<<<< HEAD
-      "RequestUri": "https://seanstagehierarchical.dfs.core.windows.net/test-filesystem-ac2a4881-2c34-0b3f-2f0f-19b8b30a1599/test-directory-82c5429a-bd98-7469-82d6-8235f9ef33a8?action=setAccessControl",
-      "RequestMethod": "PATCH",
-      "RequestHeaders": {
-        "Authorization": "Sanitized",
-        "If-None-Match": "\u00220x8D7C1520951E65A\u0022",
-        "User-Agent": [
-          "azsdk-net-Storage.Files.DataLake/12.0.0-dev.20200305.1",
-          "(.NET Core 4.6.28325.01; Microsoft Windows 10.0.18363 )"
-        ],
-        "x-ms-client-request-id": "d0f36abc-55e8-8900-58a4-9e2d430451e6",
-        "x-ms-date": "Thu, 05 Mar 2020 22:10:38 GMT",
-        "x-ms-permissions": "rwxrwxrwx",
-        "x-ms-return-client-request-id": "true",
-        "x-ms-version": "2019-10-10"
-=======
+      },
+      "ResponseBody": []
+    },
+    {
       "RequestUri": "http://seannsecanary.dfs.core.windows.net/test-filesystem-ac2a4881-2c34-0b3f-2f0f-19b8b30a1599/test-directory-82c5429a-bd98-7469-82d6-8235f9ef33a8?action=setAccessControl",
       "RequestMethod": "PATCH",
       "RequestHeaders": {
@@ -952,55 +520,25 @@
         "x-ms-permissions": "rwxrwxrwx",
         "x-ms-return-client-request-id": "true",
         "x-ms-version": "2019-12-12"
->>>>>>> 32e373e2
       },
       "RequestBody": null,
       "StatusCode": 412,
       "ResponseHeaders": {
         "Content-Length": "200",
         "Content-Type": "application/json; charset=utf-8",
-<<<<<<< HEAD
-        "Date": "Thu, 05 Mar 2020 22:10:38 GMT",
-=======
-        "Date": "Fri, 03 Apr 2020 20:56:04 GMT",
->>>>>>> 32e373e2
+        "Date": "Fri, 03 Apr 2020 20:56:04 GMT",
         "Server": [
           "Windows-Azure-HDFS/1.0",
           "Microsoft-HTTPAPI/2.0"
         ],
         "x-ms-client-request-id": "d0f36abc-55e8-8900-58a4-9e2d430451e6",
         "x-ms-error-code": "ConditionNotMet",
-<<<<<<< HEAD
-        "x-ms-request-id": "0f34ba9c-401f-0038-353a-f336fb000000",
-        "x-ms-version": "2019-10-10"
-=======
         "x-ms-request-id": "fa43fc90-201f-0097-59fa-091bad000000",
         "x-ms-version": "2019-12-12"
->>>>>>> 32e373e2
       },
       "ResponseBody": {
         "error": {
           "code": "ConditionNotMet",
-<<<<<<< HEAD
-          "message": "The condition specified using HTTP conditional header(s) is not met.\nRequestId:0f34ba9c-401f-0038-353a-f336fb000000\nTime:2020-03-05T22:10:38.7249665Z"
-        }
-      }
-    },
-    {
-      "RequestUri": "https://seanstagehierarchical.blob.core.windows.net/test-filesystem-ac2a4881-2c34-0b3f-2f0f-19b8b30a1599?restype=container",
-      "RequestMethod": "DELETE",
-      "RequestHeaders": {
-        "Authorization": "Sanitized",
-        "traceparent": "00-dccac5591e665a449ebe226e5915e146-417a43da608e6b45-00",
-        "User-Agent": [
-          "azsdk-net-Storage.Files.DataLake/12.0.0-dev.20200305.1",
-          "(.NET Core 4.6.28325.01; Microsoft Windows 10.0.18363 )"
-        ],
-        "x-ms-client-request-id": "94c32579-9908-ebaa-a103-8e3573536a9c",
-        "x-ms-date": "Thu, 05 Mar 2020 22:10:38 GMT",
-        "x-ms-return-client-request-id": "true",
-        "x-ms-version": "2019-10-10"
-=======
           "message": "The condition specified using HTTP conditional header(s) is not met.\nRequestId:fa43fc90-201f-0097-59fa-091bad000000\nTime:2020-04-03T20:56:04.9306934Z"
         }
       }
@@ -1019,231 +557,121 @@
         "x-ms-date": "Fri, 03 Apr 2020 20:56:06 GMT",
         "x-ms-return-client-request-id": "true",
         "x-ms-version": "2019-12-12"
->>>>>>> 32e373e2
       },
       "RequestBody": null,
       "StatusCode": 202,
       "ResponseHeaders": {
         "Content-Length": "0",
-<<<<<<< HEAD
-        "Date": "Thu, 05 Mar 2020 22:10:38 GMT",
-=======
-        "Date": "Fri, 03 Apr 2020 20:56:04 GMT",
->>>>>>> 32e373e2
+        "Date": "Fri, 03 Apr 2020 20:56:04 GMT",
         "Server": [
           "Windows-Azure-Blob/1.0",
           "Microsoft-HTTPAPI/2.0"
         ],
         "x-ms-client-request-id": "94c32579-9908-ebaa-a103-8e3573536a9c",
-<<<<<<< HEAD
-        "x-ms-request-id": "b51b7045-501e-0046-023a-f3a6bc000000",
-        "x-ms-version": "2019-10-10"
-=======
         "x-ms-request-id": "9621a813-f01e-0012-4cfa-093670000000",
         "x-ms-version": "2019-12-12"
->>>>>>> 32e373e2
-      },
-      "ResponseBody": []
-    },
-    {
-<<<<<<< HEAD
-      "RequestUri": "https://seanstagehierarchical.blob.core.windows.net/test-filesystem-2346cb12-00cc-54c2-6594-376020299ec0?restype=container",
-      "RequestMethod": "PUT",
-      "RequestHeaders": {
-        "Authorization": "Sanitized",
-        "traceparent": "00-d9f56a942935c047b6ead0a5da966074-e861de8e9da1444b-00",
-        "User-Agent": [
-          "azsdk-net-Storage.Files.DataLake/12.0.0-dev.20200305.1",
-          "(.NET Core 4.6.28325.01; Microsoft Windows 10.0.18363 )"
+      },
+      "ResponseBody": []
+    },
+    {
+      "RequestUri": "http://seannsecanary.blob.core.windows.net/test-filesystem-2346cb12-00cc-54c2-6594-376020299ec0?restype=container",
+      "RequestMethod": "PUT",
+      "RequestHeaders": {
+        "Authorization": "Sanitized",
+        "traceparent": "00-e20521a68554b84cb56e27a5fbfc9508-b34d3bf45f6b4340-00",
+        "User-Agent": [
+          "azsdk-net-Storage.Files.DataLake/12.1.0-dev.20200403.1",
+          "(.NET Core 4.6.28325.01; Microsoft Windows 10.0.18362 )"
         ],
         "x-ms-blob-public-access": "container",
         "x-ms-client-request-id": "1fc4981c-9f51-782f-626e-2e746149ca77",
-        "x-ms-date": "Thu, 05 Mar 2020 22:10:38 GMT",
-        "x-ms-return-client-request-id": "true",
-        "x-ms-version": "2019-10-10"
-=======
-      "RequestUri": "http://seannsecanary.blob.core.windows.net/test-filesystem-2346cb12-00cc-54c2-6594-376020299ec0?restype=container",
-      "RequestMethod": "PUT",
-      "RequestHeaders": {
-        "Authorization": "Sanitized",
-        "traceparent": "00-e20521a68554b84cb56e27a5fbfc9508-b34d3bf45f6b4340-00",
-        "User-Agent": [
-          "azsdk-net-Storage.Files.DataLake/12.1.0-dev.20200403.1",
-          "(.NET Core 4.6.28325.01; Microsoft Windows 10.0.18362 )"
-        ],
-        "x-ms-blob-public-access": "container",
-        "x-ms-client-request-id": "1fc4981c-9f51-782f-626e-2e746149ca77",
-        "x-ms-date": "Fri, 03 Apr 2020 20:56:06 GMT",
-        "x-ms-return-client-request-id": "true",
-        "x-ms-version": "2019-12-12"
->>>>>>> 32e373e2
-      },
-      "RequestBody": null,
-      "StatusCode": 201,
-      "ResponseHeaders": {
-        "Content-Length": "0",
-<<<<<<< HEAD
-        "Date": "Thu, 05 Mar 2020 22:10:38 GMT",
-        "ETag": "\u00220x8D7C15209C95386\u0022",
-        "Last-Modified": "Thu, 05 Mar 2020 22:10:39 GMT",
-=======
+        "x-ms-date": "Fri, 03 Apr 2020 20:56:06 GMT",
+        "x-ms-return-client-request-id": "true",
+        "x-ms-version": "2019-12-12"
+      },
+      "RequestBody": null,
+      "StatusCode": 201,
+      "ResponseHeaders": {
+        "Content-Length": "0",
         "Date": "Fri, 03 Apr 2020 20:56:04 GMT",
         "ETag": "\u00220x8D7D8116D0292B6\u0022",
         "Last-Modified": "Fri, 03 Apr 2020 20:56:05 GMT",
->>>>>>> 32e373e2
         "Server": [
           "Windows-Azure-Blob/1.0",
           "Microsoft-HTTPAPI/2.0"
         ],
         "x-ms-client-request-id": "1fc4981c-9f51-782f-626e-2e746149ca77",
-<<<<<<< HEAD
-        "x-ms-request-id": "6afb38d5-f01e-0012-4e3a-f3e9eb000000",
-        "x-ms-version": "2019-10-10"
-=======
         "x-ms-request-id": "9621a82c-f01e-0012-60fa-093670000000",
         "x-ms-version": "2019-12-12"
->>>>>>> 32e373e2
-      },
-      "ResponseBody": []
-    },
-    {
-<<<<<<< HEAD
-      "RequestUri": "https://seanstagehierarchical.dfs.core.windows.net/test-filesystem-2346cb12-00cc-54c2-6594-376020299ec0/test-directory-d154cd64-4c9f-555b-edd5-8fcb629e7b96?resource=directory",
-      "RequestMethod": "PUT",
-      "RequestHeaders": {
-        "Authorization": "Sanitized",
-        "traceparent": "00-79e26f1b33320342b489e5eb4638d8c6-f2c19e63cb809144-00",
-        "User-Agent": [
-          "azsdk-net-Storage.Files.DataLake/12.0.0-dev.20200305.1",
-          "(.NET Core 4.6.28325.01; Microsoft Windows 10.0.18363 )"
+      },
+      "ResponseBody": []
+    },
+    {
+      "RequestUri": "http://seannsecanary.dfs.core.windows.net/test-filesystem-2346cb12-00cc-54c2-6594-376020299ec0/test-directory-d154cd64-4c9f-555b-edd5-8fcb629e7b96?resource=directory",
+      "RequestMethod": "PUT",
+      "RequestHeaders": {
+        "Authorization": "Sanitized",
+        "traceparent": "00-79747bdb889e334fac773bcd664c66dd-09ee87ec38825243-00",
+        "User-Agent": [
+          "azsdk-net-Storage.Files.DataLake/12.1.0-dev.20200403.1",
+          "(.NET Core 4.6.28325.01; Microsoft Windows 10.0.18362 )"
         ],
         "x-ms-client-request-id": "0bbf2637-187a-d0a5-3d6f-317b0f6416c4",
-        "x-ms-date": "Thu, 05 Mar 2020 22:10:39 GMT",
-        "x-ms-return-client-request-id": "true",
-        "x-ms-version": "2019-10-10"
-=======
-      "RequestUri": "http://seannsecanary.dfs.core.windows.net/test-filesystem-2346cb12-00cc-54c2-6594-376020299ec0/test-directory-d154cd64-4c9f-555b-edd5-8fcb629e7b96?resource=directory",
-      "RequestMethod": "PUT",
-      "RequestHeaders": {
-        "Authorization": "Sanitized",
-        "traceparent": "00-79747bdb889e334fac773bcd664c66dd-09ee87ec38825243-00",
-        "User-Agent": [
-          "azsdk-net-Storage.Files.DataLake/12.1.0-dev.20200403.1",
-          "(.NET Core 4.6.28325.01; Microsoft Windows 10.0.18362 )"
-        ],
-        "x-ms-client-request-id": "0bbf2637-187a-d0a5-3d6f-317b0f6416c4",
-        "x-ms-date": "Fri, 03 Apr 2020 20:56:06 GMT",
-        "x-ms-return-client-request-id": "true",
-        "x-ms-version": "2019-12-12"
->>>>>>> 32e373e2
-      },
-      "RequestBody": null,
-      "StatusCode": 201,
-      "ResponseHeaders": {
-        "Content-Length": "0",
-<<<<<<< HEAD
-        "Date": "Thu, 05 Mar 2020 22:10:39 GMT",
-        "ETag": "\u00220x8D7C15209FD6E8F\u0022",
-        "Last-Modified": "Thu, 05 Mar 2020 22:10:39 GMT",
-=======
+        "x-ms-date": "Fri, 03 Apr 2020 20:56:06 GMT",
+        "x-ms-return-client-request-id": "true",
+        "x-ms-version": "2019-12-12"
+      },
+      "RequestBody": null,
+      "StatusCode": 201,
+      "ResponseHeaders": {
+        "Content-Length": "0",
         "Date": "Fri, 03 Apr 2020 20:56:04 GMT",
         "ETag": "\u00220x8D7D8116D1302D2\u0022",
         "Last-Modified": "Fri, 03 Apr 2020 20:56:05 GMT",
->>>>>>> 32e373e2
         "Server": [
           "Windows-Azure-HDFS/1.0",
           "Microsoft-HTTPAPI/2.0"
         ],
         "x-ms-client-request-id": "0bbf2637-187a-d0a5-3d6f-317b0f6416c4",
-<<<<<<< HEAD
-        "x-ms-request-id": "923c077e-001f-0029-553a-f3ac4f000000",
-        "x-ms-version": "2019-10-10"
-=======
         "x-ms-request-id": "fa43fc91-201f-0097-5afa-091bad000000",
         "x-ms-version": "2019-12-12"
->>>>>>> 32e373e2
-      },
-      "ResponseBody": []
-    },
-    {
-<<<<<<< HEAD
-      "RequestUri": "https://seanstagehierarchical.dfs.core.windows.net/test-filesystem-2346cb12-00cc-54c2-6594-376020299ec0/test-directory-d154cd64-4c9f-555b-edd5-8fcb629e7b96?action=setAccessControl",
-=======
+      },
+      "ResponseBody": []
+    },
+    {
       "RequestUri": "http://seannsecanary.dfs.core.windows.net/test-filesystem-2346cb12-00cc-54c2-6594-376020299ec0/test-directory-d154cd64-4c9f-555b-edd5-8fcb629e7b96?action=setAccessControl",
->>>>>>> 32e373e2
       "RequestMethod": "PATCH",
       "RequestHeaders": {
         "Authorization": "Sanitized",
         "User-Agent": [
-<<<<<<< HEAD
-          "azsdk-net-Storage.Files.DataLake/12.0.0-dev.20200305.1",
-          "(.NET Core 4.6.28325.01; Microsoft Windows 10.0.18363 )"
+          "azsdk-net-Storage.Files.DataLake/12.1.0-dev.20200403.1",
+          "(.NET Core 4.6.28325.01; Microsoft Windows 10.0.18362 )"
         ],
         "x-ms-client-request-id": "3c9445c7-70de-901c-4d74-4bf54df3330d",
-        "x-ms-date": "Thu, 05 Mar 2020 22:10:39 GMT",
+        "x-ms-date": "Fri, 03 Apr 2020 20:56:06 GMT",
         "x-ms-lease-id": "51bfec30-85bf-3cad-ee39-98c4b972c225",
         "x-ms-permissions": "rwxrwxrwx",
         "x-ms-return-client-request-id": "true",
-        "x-ms-version": "2019-10-10"
-=======
-          "azsdk-net-Storage.Files.DataLake/12.1.0-dev.20200403.1",
-          "(.NET Core 4.6.28325.01; Microsoft Windows 10.0.18362 )"
-        ],
-        "x-ms-client-request-id": "3c9445c7-70de-901c-4d74-4bf54df3330d",
-        "x-ms-date": "Fri, 03 Apr 2020 20:56:06 GMT",
-        "x-ms-lease-id": "51bfec30-85bf-3cad-ee39-98c4b972c225",
-        "x-ms-permissions": "rwxrwxrwx",
-        "x-ms-return-client-request-id": "true",
-        "x-ms-version": "2019-12-12"
->>>>>>> 32e373e2
+        "x-ms-version": "2019-12-12"
       },
       "RequestBody": null,
       "StatusCode": 412,
       "ResponseHeaders": {
         "Content-Length": "176",
         "Content-Type": "application/json; charset=utf-8",
-<<<<<<< HEAD
-        "Date": "Thu, 05 Mar 2020 22:10:39 GMT",
-=======
         "Date": "Fri, 03 Apr 2020 20:56:05 GMT",
->>>>>>> 32e373e2
         "Server": [
           "Windows-Azure-HDFS/1.0",
           "Microsoft-HTTPAPI/2.0"
         ],
         "x-ms-client-request-id": "3c9445c7-70de-901c-4d74-4bf54df3330d",
         "x-ms-error-code": "LeaseNotPresent",
-<<<<<<< HEAD
-        "x-ms-request-id": "923c077f-001f-0029-563a-f3ac4f000000",
-        "x-ms-version": "2019-10-10"
-=======
         "x-ms-request-id": "fa43fc92-201f-0097-5bfa-091bad000000",
         "x-ms-version": "2019-12-12"
->>>>>>> 32e373e2
       },
       "ResponseBody": {
         "error": {
           "code": "LeaseNotPresent",
-<<<<<<< HEAD
-          "message": "There is currently no lease on the resource.\nRequestId:923c077f-001f-0029-563a-f3ac4f000000\nTime:2020-03-05T22:10:39.6296090Z"
-        }
-      }
-    },
-    {
-      "RequestUri": "https://seanstagehierarchical.blob.core.windows.net/test-filesystem-2346cb12-00cc-54c2-6594-376020299ec0?restype=container",
-      "RequestMethod": "DELETE",
-      "RequestHeaders": {
-        "Authorization": "Sanitized",
-        "traceparent": "00-2bd0914e6ae9834b9ec7aebc62d141ee-0a9baf8fc6ddf345-00",
-        "User-Agent": [
-          "azsdk-net-Storage.Files.DataLake/12.0.0-dev.20200305.1",
-          "(.NET Core 4.6.28325.01; Microsoft Windows 10.0.18363 )"
-        ],
-        "x-ms-client-request-id": "c9b3aea7-d9d0-81e5-7c39-2291f61d976a",
-        "x-ms-date": "Thu, 05 Mar 2020 22:10:39 GMT",
-        "x-ms-return-client-request-id": "true",
-        "x-ms-version": "2019-10-10"
-=======
           "message": "There is currently no lease on the resource.\nRequestId:fa43fc92-201f-0097-5bfa-091bad000000\nTime:2020-04-03T20:56:05.3039563Z"
         }
       }
@@ -1262,42 +690,26 @@
         "x-ms-date": "Fri, 03 Apr 2020 20:56:06 GMT",
         "x-ms-return-client-request-id": "true",
         "x-ms-version": "2019-12-12"
->>>>>>> 32e373e2
       },
       "RequestBody": null,
       "StatusCode": 202,
       "ResponseHeaders": {
         "Content-Length": "0",
-<<<<<<< HEAD
-        "Date": "Thu, 05 Mar 2020 22:10:38 GMT",
-=======
         "Date": "Fri, 03 Apr 2020 20:56:05 GMT",
->>>>>>> 32e373e2
         "Server": [
           "Windows-Azure-Blob/1.0",
           "Microsoft-HTTPAPI/2.0"
         ],
         "x-ms-client-request-id": "c9b3aea7-d9d0-81e5-7c39-2291f61d976a",
-<<<<<<< HEAD
-        "x-ms-request-id": "6afb38e9-f01e-0012-5d3a-f3e9eb000000",
-        "x-ms-version": "2019-10-10"
-=======
         "x-ms-request-id": "9621a841-f01e-0012-6ffa-093670000000",
         "x-ms-version": "2019-12-12"
->>>>>>> 32e373e2
       },
       "ResponseBody": []
     }
   ],
   "Variables": {
-<<<<<<< HEAD
-    "DateTimeOffsetNow": "2020-03-05T14:10:34.9551714-08:00",
-    "RandomSeed": "2121768410",
-    "Storage_TestConfigHierarchicalNamespace": "NamespaceTenant\nseanstagehierarchical\nU2FuaXRpemVk\nhttps://seanstagehierarchical.blob.core.windows.net\nhttp://seanstagehierarchical.file.core.windows.net\nhttp://seanstagehierarchical.queue.core.windows.net\nhttp://seanstagehierarchical.table.core.windows.net\n\n\n\n\nhttp://seanstagehierarchical-secondary.blob.core.windows.net\nhttp://seanstagehierarchical-secondary.file.core.windows.net\nhttp://seanstagehierarchical-secondary.queue.core.windows.net\nhttp://seanstagehierarchical-secondary.table.core.windows.net\n68390a19-a643-458b-b726-408abf67b4fc\nSanitized\n72f988bf-86f1-41af-91ab-2d7cd011db47\nhttps://login.microsoftonline.com/\nCloud\nBlobEndpoint=https://seanstagehierarchical.blob.core.windows.net/;QueueEndpoint=http://seanstagehierarchical.queue.core.windows.net/;FileEndpoint=http://seanstagehierarchical.file.core.windows.net/;BlobSecondaryEndpoint=http://seanstagehierarchical-secondary.blob.core.windows.net/;QueueSecondaryEndpoint=http://seanstagehierarchical-secondary.queue.core.windows.net/;FileSecondaryEndpoint=http://seanstagehierarchical-secondary.file.core.windows.net/;AccountName=seanstagehierarchical;AccountKey=Sanitized\n"
-=======
     "DateTimeOffsetNow": "2020-04-03T13:56:05.0134301-07:00",
     "RandomSeed": "2121768410",
     "Storage_TestConfigHierarchicalNamespace": "NamespaceTenant\nseannsecanary\nU2FuaXRpemVk\nhttp://seannsecanary.blob.core.windows.net\nhttp://seannsecanary.file.core.windows.net\nhttp://seannsecanary.queue.core.windows.net\nhttp://seannsecanary.table.core.windows.net\n\n\n\n\nhttp://seannsecanary-secondary.blob.core.windows.net\nhttp://seannsecanary-secondary.file.core.windows.net\nhttp://seannsecanary-secondary.queue.core.windows.net\nhttp://seannsecanary-secondary.table.core.windows.net\n68390a19-a643-458b-b726-408abf67b4fc\nSanitized\n72f988bf-86f1-41af-91ab-2d7cd011db47\nhttps://login.microsoftonline.com/\nCloud\nBlobEndpoint=http://seannsecanary.blob.core.windows.net/;QueueEndpoint=http://seannsecanary.queue.core.windows.net/;FileEndpoint=http://seannsecanary.file.core.windows.net/;BlobSecondaryEndpoint=http://seannsecanary-secondary.blob.core.windows.net/;QueueSecondaryEndpoint=http://seannsecanary-secondary.queue.core.windows.net/;FileSecondaryEndpoint=http://seannsecanary-secondary.file.core.windows.net/;AccountName=seannsecanary;AccountKey=Sanitized\n"
->>>>>>> 32e373e2
   }
 }