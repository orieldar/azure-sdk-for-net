--- conflicted
+++ resolved
@@ -6,17 +6,10 @@
       "RequestHeaders": {
         "Content-Length": "169",
         "Content-Type": "application/x-www-form-urlencoded",
-<<<<<<< HEAD
-        "traceparent": "00-893fbdaa3f4ea648bcc137d3080e0192-42e497bc2936b549-00",
+        "traceparent": "00-6b51dc69519a534cb22db13100b79fe1-78a2dbd434ff5b4b-00",
         "User-Agent": [
           "azsdk-net-Identity/1.1.1",
-          "(.NET Core 4.6.28325.01; Microsoft Windows 10.0.18363 )"
-=======
-        "traceparent": "00-6b51dc69519a534cb22db13100b79fe1-78a2dbd434ff5b4b-00",
-        "User-Agent": [
-          "azsdk-net-Identity/1.1.1",
-          "(.NET Core 4.6.28325.01; Microsoft Windows 10.0.18362 )"
->>>>>>> 32e373e2
+          "(.NET Core 4.6.28325.01; Microsoft Windows 10.0.18362 )"
         ],
         "x-ms-client-request-id": "104ab907c8372ea5af0fd0486d1b676c",
         "x-ms-return-client-request-id": "true"
@@ -27,25 +20,11 @@
         "Cache-Control": "no-store, no-cache",
         "Content-Length": "92",
         "Content-Type": "application/json; charset=utf-8",
-<<<<<<< HEAD
-        "Date": "Thu, 05 Mar 2020 22:33:05 GMT",
-=======
         "Date": "Fri, 03 Apr 2020 21:13:22 GMT",
->>>>>>> 32e373e2
         "Expires": "-1",
         "P3P": "CP=\u0022DSP CUR OTPi IND OTRi ONL FIN\u0022",
         "Pragma": "no-cache",
         "Set-Cookie": [
-<<<<<<< HEAD
-          "fpc=AjTj1R0T3MpMpp15cgRZC-jeSEc1BQAAABJ189UOAAAA; expires=Sat, 04-Apr-2020 22:33:05 GMT; path=/; secure; HttpOnly; SameSite=None",
-          "x-ms-gateway-slice=corp; path=/; SameSite=None; secure; HttpOnly",
-          "stsservicecookie=estscorp; path=/; secure; HttpOnly; SameSite=None"
-        ],
-        "Strict-Transport-Security": "max-age=31536000; includeSubDomains",
-        "X-Content-Type-Options": "nosniff",
-        "x-ms-ests-server": "2.1.10155.16 - SAN ProdSlices",
-        "x-ms-request-id": "686f5d59-8bb3-4f86-97bf-42d5e4b40700"
-=======
           "fpc=Asxj6vsL2E1NtnyGKiBtAOfeSEc1AQAAAPKdGdYOAAAA; expires=Sun, 03-May-2020 21:13:23 GMT; path=/; secure; HttpOnly; SameSite=None",
           "x-ms-gateway-slice=prod; path=/; SameSite=None; secure; HttpOnly",
           "stsservicecookie=ests; path=/; SameSite=None; secure; HttpOnly"
@@ -54,7 +33,6 @@
         "X-Content-Type-Options": "nosniff",
         "x-ms-ests-server": "2.1.10321.6 - SAN ProdSlices",
         "x-ms-request-id": "bf6e22f5-1c7c-4f8b-bca2-73c7edb40b00"
->>>>>>> 32e373e2
       },
       "ResponseBody": {
         "token_type": "Bearer",
@@ -68,52 +46,30 @@
       "RequestMethod": "PUT",
       "RequestHeaders": {
         "Authorization": "Sanitized",
-<<<<<<< HEAD
-        "traceparent": "00-893fbdaa3f4ea648bcc137d3080e0192-270413a9fd991149-00",
-        "User-Agent": [
-          "azsdk-net-Storage.Files.DataLake/12.0.0-dev.20200305.1",
-          "(.NET Core 4.6.28325.01; Microsoft Windows 10.0.18363 )"
-=======
         "traceparent": "00-6b51dc69519a534cb22db13100b79fe1-b416a9186785dc4d-00",
         "User-Agent": [
           "azsdk-net-Storage.Files.DataLake/12.1.0-dev.20200403.1",
           "(.NET Core 4.6.28325.01; Microsoft Windows 10.0.18362 )"
->>>>>>> 32e373e2
         ],
         "x-ms-blob-public-access": "container",
         "x-ms-client-request-id": "59e77a4e-6a0a-e98c-e5b6-52ef61de8add",
         "x-ms-return-client-request-id": "true",
-<<<<<<< HEAD
-        "x-ms-version": "2019-10-10"
-=======
-        "x-ms-version": "2019-12-12"
->>>>>>> 32e373e2
+        "x-ms-version": "2019-12-12"
       },
       "RequestBody": null,
       "StatusCode": 201,
       "ResponseHeaders": {
         "Content-Length": "0",
-<<<<<<< HEAD
-        "Date": "Thu, 05 Mar 2020 22:33:05 GMT",
-        "ETag": "\u00220x8D7C1552C4AA583\u0022",
-        "Last-Modified": "Thu, 05 Mar 2020 22:33:05 GMT",
-=======
         "Date": "Fri, 03 Apr 2020 21:13:23 GMT",
         "ETag": "\u00220x8D7D813D7F11E09\u0022",
         "Last-Modified": "Fri, 03 Apr 2020 21:13:23 GMT",
->>>>>>> 32e373e2
         "Server": [
           "Windows-Azure-Blob/1.0",
           "Microsoft-HTTPAPI/2.0"
         ],
         "x-ms-client-request-id": "59e77a4e-6a0a-e98c-e5b6-52ef61de8add",
-<<<<<<< HEAD
-        "x-ms-request-id": "91668cce-501e-0024-6c3e-f3649b000000",
-        "x-ms-version": "2019-10-10"
-=======
         "x-ms-request-id": "9dc41090-901e-0092-3efc-09c976000000",
         "x-ms-version": "2019-12-12"
->>>>>>> 32e373e2
       },
       "ResponseBody": []
     },
@@ -122,51 +78,29 @@
       "RequestMethod": "PUT",
       "RequestHeaders": {
         "Authorization": "Sanitized",
-<<<<<<< HEAD
-        "traceparent": "00-0c432e0ddef7c549a7c9287c044596a7-4f5c7d01d4ce4c42-00",
-        "User-Agent": [
-          "azsdk-net-Storage.Files.DataLake/12.0.0-dev.20200305.1",
-          "(.NET Core 4.6.28325.01; Microsoft Windows 10.0.18363 )"
+        "traceparent": "00-06dd151cd80c3a4384107a2e961f5283-de10b2f1cbf40a4b-00",
+        "User-Agent": [
+          "azsdk-net-Storage.Files.DataLake/12.1.0-dev.20200403.1",
+          "(.NET Core 4.6.28325.01; Microsoft Windows 10.0.18362 )"
         ],
         "x-ms-client-request-id": "9a29b23c-c2cf-859c-d4b9-aafb9a447cc9",
         "x-ms-return-client-request-id": "true",
-        "x-ms-version": "2019-10-10"
-=======
-        "traceparent": "00-06dd151cd80c3a4384107a2e961f5283-de10b2f1cbf40a4b-00",
-        "User-Agent": [
-          "azsdk-net-Storage.Files.DataLake/12.1.0-dev.20200403.1",
-          "(.NET Core 4.6.28325.01; Microsoft Windows 10.0.18362 )"
-        ],
-        "x-ms-client-request-id": "9a29b23c-c2cf-859c-d4b9-aafb9a447cc9",
-        "x-ms-return-client-request-id": "true",
-        "x-ms-version": "2019-12-12"
->>>>>>> 32e373e2
+        "x-ms-version": "2019-12-12"
       },
       "RequestBody": null,
       "StatusCode": 201,
       "ResponseHeaders": {
         "Content-Length": "0",
-<<<<<<< HEAD
-        "Date": "Thu, 05 Mar 2020 22:33:05 GMT",
-        "ETag": "\u00220x8D7C1552C91EC51\u0022",
-        "Last-Modified": "Thu, 05 Mar 2020 22:33:06 GMT",
-=======
         "Date": "Fri, 03 Apr 2020 21:13:24 GMT",
         "ETag": "\u00220x8D7D813D890F488\u0022",
         "Last-Modified": "Fri, 03 Apr 2020 21:13:24 GMT",
->>>>>>> 32e373e2
         "Server": [
           "Windows-Azure-HDFS/1.0",
           "Microsoft-HTTPAPI/2.0"
         ],
         "x-ms-client-request-id": "9a29b23c-c2cf-859c-d4b9-aafb9a447cc9",
-<<<<<<< HEAD
-        "x-ms-request-id": "66a9405f-b01f-0003-7b3e-f3735f000000",
-        "x-ms-version": "2019-10-10"
-=======
         "x-ms-request-id": "63e68fa7-301f-007f-10fc-09823b000000",
         "x-ms-version": "2019-12-12"
->>>>>>> 32e373e2
       },
       "ResponseBody": []
     },
@@ -177,22 +111,6 @@
         "Authorization": "Sanitized",
         "Content-Length": "56",
         "Content-Type": "application/xml",
-<<<<<<< HEAD
-        "traceparent": "00-818fcde55666154e925836e5afe9adbb-ae1fea3631c0b945-00",
-        "User-Agent": [
-          "azsdk-net-Storage.Files.DataLake/12.0.0-dev.20200305.1",
-          "(.NET Core 4.6.28325.01; Microsoft Windows 10.0.18363 )"
-        ],
-        "x-ms-client-request-id": "ba0b773f-ccf2-5d9d-ab61-70947e54e56c",
-        "x-ms-return-client-request-id": "true",
-        "x-ms-version": "2019-10-10"
-      },
-      "RequestBody": "\u003CKeyInfo\u003E\u003CExpiry\u003E2020-03-05T23:33:06Z\u003C/Expiry\u003E\u003C/KeyInfo\u003E",
-      "StatusCode": 200,
-      "ResponseHeaders": {
-        "Content-Type": "application/xml",
-        "Date": "Thu, 05 Mar 2020 22:33:05 GMT",
-=======
         "traceparent": "00-62de211bb7a43945a90d43153ddb6359-d16851c08e6e1a45-00",
         "User-Agent": [
           "azsdk-net-Storage.Files.DataLake/12.1.0-dev.20200403.1",
@@ -207,32 +125,12 @@
       "ResponseHeaders": {
         "Content-Type": "application/xml",
         "Date": "Fri, 03 Apr 2020 21:13:23 GMT",
->>>>>>> 32e373e2
         "Server": [
           "Windows-Azure-Blob/1.0",
           "Microsoft-HTTPAPI/2.0"
         ],
         "Transfer-Encoding": "chunked",
         "x-ms-client-request-id": "ba0b773f-ccf2-5d9d-ab61-70947e54e56c",
-<<<<<<< HEAD
-        "x-ms-request-id": "91668cd4-501e-0024-6f3e-f3649b000000",
-        "x-ms-version": "2019-10-10"
-      },
-      "ResponseBody": "\uFEFF\u003C?xml version=\u00221.0\u0022 encoding=\u0022utf-8\u0022?\u003E\u003CUserDelegationKey\u003E\u003CSignedOid\u003Ec4f48289-bb84-4086-b250-6f94a8f64cee\u003C/SignedOid\u003E\u003CSignedTid\u003E72f988bf-86f1-41af-91ab-2d7cd011db47\u003C/SignedTid\u003E\u003CSignedStart\u003E2020-03-05T22:33:06Z\u003C/SignedStart\u003E\u003CSignedExpiry\u003E2020-03-05T23:33:06Z\u003C/SignedExpiry\u003E\u003CSignedService\u003Eb\u003C/SignedService\u003E\u003CSignedVersion\u003E2019-10-10\u003C/SignedVersion\u003E\u003CValue\u003Eh0HEeh656L0NYeG2Kmb7oLlsYSrFQwC22Q05vvhfjPM=\u003C/Value\u003E\u003C/UserDelegationKey\u003E"
-    },
-    {
-      "RequestUri": "https://seanstagehierarchical.dfs.core.windows.net/test-filesystem-d87231e6-7ce2-4914-1389-13344e0cdf94/test-directory-0840ebd8-fd0f-bb4c-86f3-1b35bf35825a?skoid=c4f48289-bb84-4086-b250-6f94a8f64cee\u0026sktid=72f988bf-86f1-41af-91ab-2d7cd011db47\u0026skt=2020-03-05T22%3A33%3A06Z\u0026ske=2020-03-05T23%3A33%3A06Z\u0026sks=b\u0026skv=2019-10-10\u0026sv=2019-10-10\u0026st=2020-03-05T21%3A33%3A06Z\u0026se=2020-03-05T23%3A33%3A06Z\u0026sr=c\u0026sp=racwdl\u0026sig=Sanitized\u0026action=getAccessControl",
-      "RequestMethod": "HEAD",
-      "RequestHeaders": {
-        "traceparent": "00-e3a99fac4283db4d89e94bbc6f666235-498304b817f5fa4f-00",
-        "User-Agent": [
-          "azsdk-net-Storage.Files.DataLake/12.0.0-dev.20200305.1",
-          "(.NET Core 4.6.28325.01; Microsoft Windows 10.0.18363 )"
-        ],
-        "x-ms-client-request-id": "22bb46e2-c139-82d6-4871-6d95d4fb6015",
-        "x-ms-return-client-request-id": "true",
-        "x-ms-version": "2019-10-10"
-=======
         "x-ms-request-id": "9dc41182-901e-0092-1efc-09c976000000",
         "x-ms-version": "2019-12-12"
       },
@@ -250,20 +148,13 @@
         "x-ms-client-request-id": "22bb46e2-c139-82d6-4871-6d95d4fb6015",
         "x-ms-return-client-request-id": "true",
         "x-ms-version": "2019-12-12"
->>>>>>> 32e373e2
       },
       "RequestBody": null,
       "StatusCode": 200,
       "ResponseHeaders": {
-<<<<<<< HEAD
-        "Date": "Thu, 05 Mar 2020 22:33:06 GMT",
-        "ETag": "\u00220x8D7C1552C91EC51\u0022",
-        "Last-Modified": "Thu, 05 Mar 2020 22:33:06 GMT",
-=======
         "Date": "Fri, 03 Apr 2020 21:13:24 GMT",
         "ETag": "\u00220x8D7D813D890F488\u0022",
         "Last-Modified": "Fri, 03 Apr 2020 21:13:24 GMT",
->>>>>>> 32e373e2
         "Server": [
           "Windows-Azure-HDFS/1.0",
           "Microsoft-HTTPAPI/2.0"
@@ -273,13 +164,8 @@
         "x-ms-group": "c4f48289-bb84-4086-b250-6f94a8f64cee",
         "x-ms-owner": "c4f48289-bb84-4086-b250-6f94a8f64cee",
         "x-ms-permissions": "rwxr-x---",
-<<<<<<< HEAD
-        "x-ms-request-id": "5895a45c-d01f-003a-7b3e-f38843000000",
-        "x-ms-version": "2019-10-10"
-=======
         "x-ms-request-id": "034fc2e1-c01f-0036-60fc-09c0d0000000",
         "x-ms-version": "2019-12-12"
->>>>>>> 32e373e2
       },
       "ResponseBody": []
     },
@@ -288,60 +174,34 @@
       "RequestMethod": "DELETE",
       "RequestHeaders": {
         "Authorization": "Sanitized",
-<<<<<<< HEAD
-        "traceparent": "00-fbd2eefd4b959d41929015ed2e8d9dbd-d883a4900b2c8a42-00",
-        "User-Agent": [
-          "azsdk-net-Storage.Files.DataLake/12.0.0-dev.20200305.1",
-          "(.NET Core 4.6.28325.01; Microsoft Windows 10.0.18363 )"
+        "traceparent": "00-b16bae6bdbbe6641832ae957d24c49df-0cb52f5e68a97246-00",
+        "User-Agent": [
+          "azsdk-net-Storage.Files.DataLake/12.1.0-dev.20200403.1",
+          "(.NET Core 4.6.28325.01; Microsoft Windows 10.0.18362 )"
         ],
         "x-ms-client-request-id": "38b20972-c298-ae33-9166-290a48cd2227",
         "x-ms-return-client-request-id": "true",
-        "x-ms-version": "2019-10-10"
-=======
-        "traceparent": "00-b16bae6bdbbe6641832ae957d24c49df-0cb52f5e68a97246-00",
-        "User-Agent": [
-          "azsdk-net-Storage.Files.DataLake/12.1.0-dev.20200403.1",
-          "(.NET Core 4.6.28325.01; Microsoft Windows 10.0.18362 )"
+        "x-ms-version": "2019-12-12"
+      },
+      "RequestBody": null,
+      "StatusCode": 202,
+      "ResponseHeaders": {
+        "Content-Length": "0",
+        "Date": "Fri, 03 Apr 2020 21:13:24 GMT",
+        "Server": [
+          "Windows-Azure-Blob/1.0",
+          "Microsoft-HTTPAPI/2.0"
         ],
         "x-ms-client-request-id": "38b20972-c298-ae33-9166-290a48cd2227",
-        "x-ms-return-client-request-id": "true",
-        "x-ms-version": "2019-12-12"
->>>>>>> 32e373e2
-      },
-      "RequestBody": null,
-      "StatusCode": 202,
-      "ResponseHeaders": {
-        "Content-Length": "0",
-<<<<<<< HEAD
-        "Date": "Thu, 05 Mar 2020 22:33:06 GMT",
-=======
-        "Date": "Fri, 03 Apr 2020 21:13:24 GMT",
->>>>>>> 32e373e2
-        "Server": [
-          "Windows-Azure-Blob/1.0",
-          "Microsoft-HTTPAPI/2.0"
-        ],
-        "x-ms-client-request-id": "38b20972-c298-ae33-9166-290a48cd2227",
-<<<<<<< HEAD
-        "x-ms-request-id": "91668cdf-501e-0024-763e-f3649b000000",
-        "x-ms-version": "2019-10-10"
-=======
         "x-ms-request-id": "9dc41218-901e-0092-1efc-09c976000000",
         "x-ms-version": "2019-12-12"
->>>>>>> 32e373e2
       },
       "ResponseBody": []
     }
   ],
   "Variables": {
-<<<<<<< HEAD
-    "DateTimeOffsetNow": "2020-03-05T14:33:06.1436797-08:00",
-    "RandomSeed": "961989506",
-    "Storage_TestConfigHierarchicalNamespace": "NamespaceTenant\nseanstagehierarchical\nU2FuaXRpemVk\nhttps://seanstagehierarchical.blob.core.windows.net\nhttp://seanstagehierarchical.file.core.windows.net\nhttp://seanstagehierarchical.queue.core.windows.net\nhttp://seanstagehierarchical.table.core.windows.net\n\n\n\n\nhttp://seanstagehierarchical-secondary.blob.core.windows.net\nhttp://seanstagehierarchical-secondary.file.core.windows.net\nhttp://seanstagehierarchical-secondary.queue.core.windows.net\nhttp://seanstagehierarchical-secondary.table.core.windows.net\n68390a19-a643-458b-b726-408abf67b4fc\nSanitized\n72f988bf-86f1-41af-91ab-2d7cd011db47\nhttps://login.microsoftonline.com/\nCloud\nBlobEndpoint=https://seanstagehierarchical.blob.core.windows.net/;QueueEndpoint=http://seanstagehierarchical.queue.core.windows.net/;FileEndpoint=http://seanstagehierarchical.file.core.windows.net/;BlobSecondaryEndpoint=http://seanstagehierarchical-secondary.blob.core.windows.net/;QueueSecondaryEndpoint=http://seanstagehierarchical-secondary.queue.core.windows.net/;FileSecondaryEndpoint=http://seanstagehierarchical-secondary.file.core.windows.net/;AccountName=seanstagehierarchical;AccountKey=Sanitized\n"
-=======
     "DateTimeOffsetNow": "2020-04-03T14:13:26.1277359-07:00",
     "RandomSeed": "961989506",
     "Storage_TestConfigHierarchicalNamespace": "NamespaceTenant\nseannsecanary\nU2FuaXRpemVk\nhttp://seannsecanary.blob.core.windows.net\nhttp://seannsecanary.file.core.windows.net\nhttp://seannsecanary.queue.core.windows.net\nhttp://seannsecanary.table.core.windows.net\n\n\n\n\nhttp://seannsecanary-secondary.blob.core.windows.net\nhttp://seannsecanary-secondary.file.core.windows.net\nhttp://seannsecanary-secondary.queue.core.windows.net\nhttp://seannsecanary-secondary.table.core.windows.net\n68390a19-a643-458b-b726-408abf67b4fc\nSanitized\n72f988bf-86f1-41af-91ab-2d7cd011db47\nhttps://login.microsoftonline.com/\nCloud\nBlobEndpoint=http://seannsecanary.blob.core.windows.net/;QueueEndpoint=http://seannsecanary.queue.core.windows.net/;FileEndpoint=http://seannsecanary.file.core.windows.net/;BlobSecondaryEndpoint=http://seannsecanary-secondary.blob.core.windows.net/;QueueSecondaryEndpoint=http://seannsecanary-secondary.queue.core.windows.net/;FileSecondaryEndpoint=http://seannsecanary-secondary.file.core.windows.net/;AccountName=seannsecanary;AccountKey=Sanitized\n"
->>>>>>> 32e373e2
   }
 }