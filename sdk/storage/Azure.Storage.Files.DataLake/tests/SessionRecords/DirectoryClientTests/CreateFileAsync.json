{
  "Entries": [
    {
<<<<<<< HEAD
      "RequestUri": "https://seanstagehierarchical.blob.core.windows.net/test-filesystem-352b1a21-34ac-8907-0515-2f5409a61eff?restype=container",
      "RequestMethod": "PUT",
      "RequestHeaders": {
        "Authorization": "Sanitized",
        "traceparent": "00-23a770e63270924c8b0fb3979be91576-ff8fa4d02b3d8742-00",
        "User-Agent": [
          "azsdk-net-Storage.Files.DataLake/12.0.0-dev.20200305.1",
          "(.NET Core 4.6.28325.01; Microsoft Windows 10.0.18363 )"
        ],
        "x-ms-blob-public-access": "container",
        "x-ms-client-request-id": "285f294f-ad0a-495d-c513-f7c74de88690",
        "x-ms-date": "Thu, 05 Mar 2020 22:07:26 GMT",
        "x-ms-return-client-request-id": "true",
        "x-ms-version": "2019-10-10"
=======
      "RequestUri": "http://seannsecanary.blob.core.windows.net/test-filesystem-352b1a21-34ac-8907-0515-2f5409a61eff?restype=container",
      "RequestMethod": "PUT",
      "RequestHeaders": {
        "Authorization": "Sanitized",
        "traceparent": "00-79de3fcf45012844b489ba8d5bf7ac1d-cae814ea5a8d1749-00",
        "User-Agent": [
          "azsdk-net-Storage.Files.DataLake/12.1.0-dev.20200403.1",
          "(.NET Core 4.6.28325.01; Microsoft Windows 10.0.18362 )"
        ],
        "x-ms-blob-public-access": "container",
        "x-ms-client-request-id": "285f294f-ad0a-495d-c513-f7c74de88690",
        "x-ms-date": "Fri, 03 Apr 2020 20:53:10 GMT",
        "x-ms-return-client-request-id": "true",
        "x-ms-version": "2019-12-12"
>>>>>>> 32e373e2
      },
      "RequestBody": null,
      "StatusCode": 201,
      "ResponseHeaders": {
        "Content-Length": "0",
<<<<<<< HEAD
        "Date": "Thu, 05 Mar 2020 22:07:26 GMT",
        "ETag": "\u00220x8D7C15196FB8444\u0022",
        "Last-Modified": "Thu, 05 Mar 2020 22:07:26 GMT",
=======
        "Date": "Fri, 03 Apr 2020 20:53:08 GMT",
        "ETag": "\u00220x8D7D81103F46C76\u0022",
        "Last-Modified": "Fri, 03 Apr 2020 20:53:08 GMT",
>>>>>>> 32e373e2
        "Server": [
          "Windows-Azure-Blob/1.0",
          "Microsoft-HTTPAPI/2.0"
        ],
        "x-ms-client-request-id": "285f294f-ad0a-495d-c513-f7c74de88690",
<<<<<<< HEAD
        "x-ms-request-id": "b2d5d894-501e-0034-753a-f3a1f3000000",
        "x-ms-version": "2019-10-10"
=======
        "x-ms-request-id": "962158c7-f01e-0012-2af9-093670000000",
        "x-ms-version": "2019-12-12"
>>>>>>> 32e373e2
      },
      "ResponseBody": []
    },
    {
<<<<<<< HEAD
      "RequestUri": "https://seanstagehierarchical.dfs.core.windows.net/test-filesystem-352b1a21-34ac-8907-0515-2f5409a61eff/test-directory-37a9aa4a-6cbf-84ba-8b2a-edd9faf5ae99?resource=directory",
      "RequestMethod": "PUT",
      "RequestHeaders": {
        "Authorization": "Sanitized",
        "traceparent": "00-d672378b32a3ba4da05ebbd24b59a873-df316659fef6f840-00",
        "User-Agent": [
          "azsdk-net-Storage.Files.DataLake/12.0.0-dev.20200305.1",
          "(.NET Core 4.6.28325.01; Microsoft Windows 10.0.18363 )"
        ],
        "x-ms-client-request-id": "31c7a84c-2dc2-e212-6edb-9ddfbf844ed0",
        "x-ms-date": "Thu, 05 Mar 2020 22:07:26 GMT",
        "x-ms-return-client-request-id": "true",
        "x-ms-version": "2019-10-10"
=======
      "RequestUri": "http://seannsecanary.dfs.core.windows.net/test-filesystem-352b1a21-34ac-8907-0515-2f5409a61eff/test-directory-37a9aa4a-6cbf-84ba-8b2a-edd9faf5ae99?resource=directory",
      "RequestMethod": "PUT",
      "RequestHeaders": {
        "Authorization": "Sanitized",
        "traceparent": "00-524098675db7fe4b80f70a9c3aafd71c-c1d02a1741097b41-00",
        "User-Agent": [
          "azsdk-net-Storage.Files.DataLake/12.1.0-dev.20200403.1",
          "(.NET Core 4.6.28325.01; Microsoft Windows 10.0.18362 )"
        ],
        "x-ms-client-request-id": "31c7a84c-2dc2-e212-6edb-9ddfbf844ed0",
        "x-ms-date": "Fri, 03 Apr 2020 20:53:10 GMT",
        "x-ms-return-client-request-id": "true",
        "x-ms-version": "2019-12-12"
>>>>>>> 32e373e2
      },
      "RequestBody": null,
      "StatusCode": 201,
      "ResponseHeaders": {
        "Content-Length": "0",
<<<<<<< HEAD
        "Date": "Thu, 05 Mar 2020 22:07:26 GMT",
        "ETag": "\u00220x8D7C151972D1C05\u0022",
        "Last-Modified": "Thu, 05 Mar 2020 22:07:26 GMT",
=======
        "Date": "Fri, 03 Apr 2020 20:53:08 GMT",
        "ETag": "\u00220x8D7D811040395AC\u0022",
        "Last-Modified": "Fri, 03 Apr 2020 20:53:08 GMT",
>>>>>>> 32e373e2
        "Server": [
          "Windows-Azure-HDFS/1.0",
          "Microsoft-HTTPAPI/2.0"
        ],
        "x-ms-client-request-id": "31c7a84c-2dc2-e212-6edb-9ddfbf844ed0",
<<<<<<< HEAD
        "x-ms-request-id": "265fe393-e01f-000e-773a-f3bb8b000000",
        "x-ms-version": "2019-10-10"
=======
        "x-ms-request-id": "fa43faaa-201f-0097-67f9-091bad000000",
        "x-ms-version": "2019-12-12"
>>>>>>> 32e373e2
      },
      "ResponseBody": []
    },
    {
<<<<<<< HEAD
      "RequestUri": "https://seanstagehierarchical.dfs.core.windows.net/test-filesystem-352b1a21-34ac-8907-0515-2f5409a61eff/test-directory-37a9aa4a-6cbf-84ba-8b2a-edd9faf5ae99/test-file-ef175e65-a7e3-534a-b5b8-f7df1d30dec3?resource=file",
=======
      "RequestUri": "http://seannsecanary.dfs.core.windows.net/test-filesystem-352b1a21-34ac-8907-0515-2f5409a61eff/test-directory-37a9aa4a-6cbf-84ba-8b2a-edd9faf5ae99/test-file-ef175e65-a7e3-534a-b5b8-f7df1d30dec3?resource=file",
>>>>>>> 32e373e2
      "RequestMethod": "PUT",
      "RequestHeaders": {
        "Authorization": "Sanitized",
        "User-Agent": [
<<<<<<< HEAD
          "azsdk-net-Storage.Files.DataLake/12.0.0-dev.20200305.1",
          "(.NET Core 4.6.28325.01; Microsoft Windows 10.0.18363 )"
        ],
        "x-ms-client-request-id": "47247e90-c4b1-a47b-5e74-7c093532c53d",
        "x-ms-date": "Thu, 05 Mar 2020 22:07:27 GMT",
        "x-ms-return-client-request-id": "true",
        "x-ms-version": "2019-10-10"
=======
          "azsdk-net-Storage.Files.DataLake/12.1.0-dev.20200403.1",
          "(.NET Core 4.6.28325.01; Microsoft Windows 10.0.18362 )"
        ],
        "x-ms-client-request-id": "47247e90-c4b1-a47b-5e74-7c093532c53d",
        "x-ms-date": "Fri, 03 Apr 2020 20:53:10 GMT",
        "x-ms-return-client-request-id": "true",
        "x-ms-version": "2019-12-12"
>>>>>>> 32e373e2
      },
      "RequestBody": null,
      "StatusCode": 201,
      "ResponseHeaders": {
        "Content-Length": "0",
<<<<<<< HEAD
        "Date": "Thu, 05 Mar 2020 22:07:26 GMT",
        "ETag": "\u00220x8D7C1519741A3CA\u0022",
        "Last-Modified": "Thu, 05 Mar 2020 22:07:27 GMT",
=======
        "Date": "Fri, 03 Apr 2020 20:53:08 GMT",
        "ETag": "\u00220x8D7D8110413BB8A\u0022",
        "Last-Modified": "Fri, 03 Apr 2020 20:53:09 GMT",
>>>>>>> 32e373e2
        "Server": [
          "Windows-Azure-HDFS/1.0",
          "Microsoft-HTTPAPI/2.0"
        ],
        "x-ms-client-request-id": "47247e90-c4b1-a47b-5e74-7c093532c53d",
<<<<<<< HEAD
        "x-ms-request-id": "265fe394-e01f-000e-783a-f3bb8b000000",
        "x-ms-version": "2019-10-10"
=======
        "x-ms-request-id": "fa43faab-201f-0097-68f9-091bad000000",
        "x-ms-version": "2019-12-12"
>>>>>>> 32e373e2
      },
      "ResponseBody": []
    },
    {
<<<<<<< HEAD
      "RequestUri": "https://seanstagehierarchical.blob.core.windows.net/test-filesystem-352b1a21-34ac-8907-0515-2f5409a61eff?restype=container",
      "RequestMethod": "DELETE",
      "RequestHeaders": {
        "Authorization": "Sanitized",
        "traceparent": "00-e1c9101000e1d844b750baa3ea2241e1-aab316e28ce90944-00",
        "User-Agent": [
          "azsdk-net-Storage.Files.DataLake/12.0.0-dev.20200305.1",
          "(.NET Core 4.6.28325.01; Microsoft Windows 10.0.18363 )"
        ],
        "x-ms-client-request-id": "9e4e3c88-970c-b212-13e8-f4b900cc4c19",
        "x-ms-date": "Thu, 05 Mar 2020 22:07:27 GMT",
        "x-ms-return-client-request-id": "true",
        "x-ms-version": "2019-10-10"
=======
      "RequestUri": "http://seannsecanary.blob.core.windows.net/test-filesystem-352b1a21-34ac-8907-0515-2f5409a61eff?restype=container",
      "RequestMethod": "DELETE",
      "RequestHeaders": {
        "Authorization": "Sanitized",
        "traceparent": "00-ce9529a28676e747b58983030b65ab2f-92b6147a6310b84f-00",
        "User-Agent": [
          "azsdk-net-Storage.Files.DataLake/12.1.0-dev.20200403.1",
          "(.NET Core 4.6.28325.01; Microsoft Windows 10.0.18362 )"
        ],
        "x-ms-client-request-id": "9e4e3c88-970c-b212-13e8-f4b900cc4c19",
        "x-ms-date": "Fri, 03 Apr 2020 20:53:10 GMT",
        "x-ms-return-client-request-id": "true",
        "x-ms-version": "2019-12-12"
>>>>>>> 32e373e2
      },
      "RequestBody": null,
      "StatusCode": 202,
      "ResponseHeaders": {
        "Content-Length": "0",
<<<<<<< HEAD
        "Date": "Thu, 05 Mar 2020 22:07:26 GMT",
=======
        "Date": "Fri, 03 Apr 2020 20:53:08 GMT",
>>>>>>> 32e373e2
        "Server": [
          "Windows-Azure-Blob/1.0",
          "Microsoft-HTTPAPI/2.0"
        ],
        "x-ms-client-request-id": "9e4e3c88-970c-b212-13e8-f4b900cc4c19",
<<<<<<< HEAD
        "x-ms-request-id": "b2d5d8b3-501e-0034-103a-f3a1f3000000",
        "x-ms-version": "2019-10-10"
=======
        "x-ms-request-id": "962158fc-f01e-0012-57f9-093670000000",
        "x-ms-version": "2019-12-12"
>>>>>>> 32e373e2
      },
      "ResponseBody": []
    }
  ],
  "Variables": {
    "RandomSeed": "1313463079",
<<<<<<< HEAD
    "Storage_TestConfigHierarchicalNamespace": "NamespaceTenant\nseanstagehierarchical\nU2FuaXRpemVk\nhttps://seanstagehierarchical.blob.core.windows.net\nhttp://seanstagehierarchical.file.core.windows.net\nhttp://seanstagehierarchical.queue.core.windows.net\nhttp://seanstagehierarchical.table.core.windows.net\n\n\n\n\nhttp://seanstagehierarchical-secondary.blob.core.windows.net\nhttp://seanstagehierarchical-secondary.file.core.windows.net\nhttp://seanstagehierarchical-secondary.queue.core.windows.net\nhttp://seanstagehierarchical-secondary.table.core.windows.net\n68390a19-a643-458b-b726-408abf67b4fc\nSanitized\n72f988bf-86f1-41af-91ab-2d7cd011db47\nhttps://login.microsoftonline.com/\nCloud\nBlobEndpoint=https://seanstagehierarchical.blob.core.windows.net/;QueueEndpoint=http://seanstagehierarchical.queue.core.windows.net/;FileEndpoint=http://seanstagehierarchical.file.core.windows.net/;BlobSecondaryEndpoint=http://seanstagehierarchical-secondary.blob.core.windows.net/;QueueSecondaryEndpoint=http://seanstagehierarchical-secondary.queue.core.windows.net/;FileSecondaryEndpoint=http://seanstagehierarchical-secondary.file.core.windows.net/;AccountName=seanstagehierarchical;AccountKey=Sanitized\n"
=======
    "Storage_TestConfigHierarchicalNamespace": "NamespaceTenant\nseannsecanary\nU2FuaXRpemVk\nhttp://seannsecanary.blob.core.windows.net\nhttp://seannsecanary.file.core.windows.net\nhttp://seannsecanary.queue.core.windows.net\nhttp://seannsecanary.table.core.windows.net\n\n\n\n\nhttp://seannsecanary-secondary.blob.core.windows.net\nhttp://seannsecanary-secondary.file.core.windows.net\nhttp://seannsecanary-secondary.queue.core.windows.net\nhttp://seannsecanary-secondary.table.core.windows.net\n68390a19-a643-458b-b726-408abf67b4fc\nSanitized\n72f988bf-86f1-41af-91ab-2d7cd011db47\nhttps://login.microsoftonline.com/\nCloud\nBlobEndpoint=http://seannsecanary.blob.core.windows.net/;QueueEndpoint=http://seannsecanary.queue.core.windows.net/;FileEndpoint=http://seannsecanary.file.core.windows.net/;BlobSecondaryEndpoint=http://seannsecanary-secondary.blob.core.windows.net/;QueueSecondaryEndpoint=http://seannsecanary-secondary.queue.core.windows.net/;FileSecondaryEndpoint=http://seannsecanary-secondary.file.core.windows.net/;AccountName=seannsecanary;AccountKey=Sanitized\n"
>>>>>>> 32e373e2
  }
}<|MERGE_RESOLUTION|>--- conflicted
+++ resolved
@@ -1,22 +1,6 @@
 {
   "Entries": [
     {
-<<<<<<< HEAD
-      "RequestUri": "https://seanstagehierarchical.blob.core.windows.net/test-filesystem-352b1a21-34ac-8907-0515-2f5409a61eff?restype=container",
-      "RequestMethod": "PUT",
-      "RequestHeaders": {
-        "Authorization": "Sanitized",
-        "traceparent": "00-23a770e63270924c8b0fb3979be91576-ff8fa4d02b3d8742-00",
-        "User-Agent": [
-          "azsdk-net-Storage.Files.DataLake/12.0.0-dev.20200305.1",
-          "(.NET Core 4.6.28325.01; Microsoft Windows 10.0.18363 )"
-        ],
-        "x-ms-blob-public-access": "container",
-        "x-ms-client-request-id": "285f294f-ad0a-495d-c513-f7c74de88690",
-        "x-ms-date": "Thu, 05 Mar 2020 22:07:26 GMT",
-        "x-ms-return-client-request-id": "true",
-        "x-ms-version": "2019-10-10"
-=======
       "RequestUri": "http://seannsecanary.blob.core.windows.net/test-filesystem-352b1a21-34ac-8907-0515-2f5409a61eff?restype=container",
       "RequestMethod": "PUT",
       "RequestHeaders": {
@@ -31,52 +15,25 @@
         "x-ms-date": "Fri, 03 Apr 2020 20:53:10 GMT",
         "x-ms-return-client-request-id": "true",
         "x-ms-version": "2019-12-12"
->>>>>>> 32e373e2
       },
       "RequestBody": null,
       "StatusCode": 201,
       "ResponseHeaders": {
         "Content-Length": "0",
-<<<<<<< HEAD
-        "Date": "Thu, 05 Mar 2020 22:07:26 GMT",
-        "ETag": "\u00220x8D7C15196FB8444\u0022",
-        "Last-Modified": "Thu, 05 Mar 2020 22:07:26 GMT",
-=======
         "Date": "Fri, 03 Apr 2020 20:53:08 GMT",
         "ETag": "\u00220x8D7D81103F46C76\u0022",
         "Last-Modified": "Fri, 03 Apr 2020 20:53:08 GMT",
->>>>>>> 32e373e2
         "Server": [
           "Windows-Azure-Blob/1.0",
           "Microsoft-HTTPAPI/2.0"
         ],
         "x-ms-client-request-id": "285f294f-ad0a-495d-c513-f7c74de88690",
-<<<<<<< HEAD
-        "x-ms-request-id": "b2d5d894-501e-0034-753a-f3a1f3000000",
-        "x-ms-version": "2019-10-10"
-=======
         "x-ms-request-id": "962158c7-f01e-0012-2af9-093670000000",
         "x-ms-version": "2019-12-12"
->>>>>>> 32e373e2
       },
       "ResponseBody": []
     },
     {
-<<<<<<< HEAD
-      "RequestUri": "https://seanstagehierarchical.dfs.core.windows.net/test-filesystem-352b1a21-34ac-8907-0515-2f5409a61eff/test-directory-37a9aa4a-6cbf-84ba-8b2a-edd9faf5ae99?resource=directory",
-      "RequestMethod": "PUT",
-      "RequestHeaders": {
-        "Authorization": "Sanitized",
-        "traceparent": "00-d672378b32a3ba4da05ebbd24b59a873-df316659fef6f840-00",
-        "User-Agent": [
-          "azsdk-net-Storage.Files.DataLake/12.0.0-dev.20200305.1",
-          "(.NET Core 4.6.28325.01; Microsoft Windows 10.0.18363 )"
-        ],
-        "x-ms-client-request-id": "31c7a84c-2dc2-e212-6edb-9ddfbf844ed0",
-        "x-ms-date": "Thu, 05 Mar 2020 22:07:26 GMT",
-        "x-ms-return-client-request-id": "true",
-        "x-ms-version": "2019-10-10"
-=======
       "RequestUri": "http://seannsecanary.dfs.core.windows.net/test-filesystem-352b1a21-34ac-8907-0515-2f5409a61eff/test-directory-37a9aa4a-6cbf-84ba-8b2a-edd9faf5ae99?resource=directory",
       "RequestMethod": "PUT",
       "RequestHeaders": {
@@ -90,55 +47,30 @@
         "x-ms-date": "Fri, 03 Apr 2020 20:53:10 GMT",
         "x-ms-return-client-request-id": "true",
         "x-ms-version": "2019-12-12"
->>>>>>> 32e373e2
       },
       "RequestBody": null,
       "StatusCode": 201,
       "ResponseHeaders": {
         "Content-Length": "0",
-<<<<<<< HEAD
-        "Date": "Thu, 05 Mar 2020 22:07:26 GMT",
-        "ETag": "\u00220x8D7C151972D1C05\u0022",
-        "Last-Modified": "Thu, 05 Mar 2020 22:07:26 GMT",
-=======
         "Date": "Fri, 03 Apr 2020 20:53:08 GMT",
         "ETag": "\u00220x8D7D811040395AC\u0022",
         "Last-Modified": "Fri, 03 Apr 2020 20:53:08 GMT",
->>>>>>> 32e373e2
         "Server": [
           "Windows-Azure-HDFS/1.0",
           "Microsoft-HTTPAPI/2.0"
         ],
         "x-ms-client-request-id": "31c7a84c-2dc2-e212-6edb-9ddfbf844ed0",
-<<<<<<< HEAD
-        "x-ms-request-id": "265fe393-e01f-000e-773a-f3bb8b000000",
-        "x-ms-version": "2019-10-10"
-=======
         "x-ms-request-id": "fa43faaa-201f-0097-67f9-091bad000000",
         "x-ms-version": "2019-12-12"
->>>>>>> 32e373e2
       },
       "ResponseBody": []
     },
     {
-<<<<<<< HEAD
-      "RequestUri": "https://seanstagehierarchical.dfs.core.windows.net/test-filesystem-352b1a21-34ac-8907-0515-2f5409a61eff/test-directory-37a9aa4a-6cbf-84ba-8b2a-edd9faf5ae99/test-file-ef175e65-a7e3-534a-b5b8-f7df1d30dec3?resource=file",
-=======
       "RequestUri": "http://seannsecanary.dfs.core.windows.net/test-filesystem-352b1a21-34ac-8907-0515-2f5409a61eff/test-directory-37a9aa4a-6cbf-84ba-8b2a-edd9faf5ae99/test-file-ef175e65-a7e3-534a-b5b8-f7df1d30dec3?resource=file",
->>>>>>> 32e373e2
       "RequestMethod": "PUT",
       "RequestHeaders": {
         "Authorization": "Sanitized",
         "User-Agent": [
-<<<<<<< HEAD
-          "azsdk-net-Storage.Files.DataLake/12.0.0-dev.20200305.1",
-          "(.NET Core 4.6.28325.01; Microsoft Windows 10.0.18363 )"
-        ],
-        "x-ms-client-request-id": "47247e90-c4b1-a47b-5e74-7c093532c53d",
-        "x-ms-date": "Thu, 05 Mar 2020 22:07:27 GMT",
-        "x-ms-return-client-request-id": "true",
-        "x-ms-version": "2019-10-10"
-=======
           "azsdk-net-Storage.Files.DataLake/12.1.0-dev.20200403.1",
           "(.NET Core 4.6.28325.01; Microsoft Windows 10.0.18362 )"
         ],
@@ -146,52 +78,25 @@
         "x-ms-date": "Fri, 03 Apr 2020 20:53:10 GMT",
         "x-ms-return-client-request-id": "true",
         "x-ms-version": "2019-12-12"
->>>>>>> 32e373e2
       },
       "RequestBody": null,
       "StatusCode": 201,
       "ResponseHeaders": {
         "Content-Length": "0",
-<<<<<<< HEAD
-        "Date": "Thu, 05 Mar 2020 22:07:26 GMT",
-        "ETag": "\u00220x8D7C1519741A3CA\u0022",
-        "Last-Modified": "Thu, 05 Mar 2020 22:07:27 GMT",
-=======
         "Date": "Fri, 03 Apr 2020 20:53:08 GMT",
         "ETag": "\u00220x8D7D8110413BB8A\u0022",
         "Last-Modified": "Fri, 03 Apr 2020 20:53:09 GMT",
->>>>>>> 32e373e2
         "Server": [
           "Windows-Azure-HDFS/1.0",
           "Microsoft-HTTPAPI/2.0"
         ],
         "x-ms-client-request-id": "47247e90-c4b1-a47b-5e74-7c093532c53d",
-<<<<<<< HEAD
-        "x-ms-request-id": "265fe394-e01f-000e-783a-f3bb8b000000",
-        "x-ms-version": "2019-10-10"
-=======
         "x-ms-request-id": "fa43faab-201f-0097-68f9-091bad000000",
         "x-ms-version": "2019-12-12"
->>>>>>> 32e373e2
       },
       "ResponseBody": []
     },
     {
-<<<<<<< HEAD
-      "RequestUri": "https://seanstagehierarchical.blob.core.windows.net/test-filesystem-352b1a21-34ac-8907-0515-2f5409a61eff?restype=container",
-      "RequestMethod": "DELETE",
-      "RequestHeaders": {
-        "Authorization": "Sanitized",
-        "traceparent": "00-e1c9101000e1d844b750baa3ea2241e1-aab316e28ce90944-00",
-        "User-Agent": [
-          "azsdk-net-Storage.Files.DataLake/12.0.0-dev.20200305.1",
-          "(.NET Core 4.6.28325.01; Microsoft Windows 10.0.18363 )"
-        ],
-        "x-ms-client-request-id": "9e4e3c88-970c-b212-13e8-f4b900cc4c19",
-        "x-ms-date": "Thu, 05 Mar 2020 22:07:27 GMT",
-        "x-ms-return-client-request-id": "true",
-        "x-ms-version": "2019-10-10"
-=======
       "RequestUri": "http://seannsecanary.blob.core.windows.net/test-filesystem-352b1a21-34ac-8907-0515-2f5409a61eff?restype=container",
       "RequestMethod": "DELETE",
       "RequestHeaders": {
@@ -205,39 +110,25 @@
         "x-ms-date": "Fri, 03 Apr 2020 20:53:10 GMT",
         "x-ms-return-client-request-id": "true",
         "x-ms-version": "2019-12-12"
->>>>>>> 32e373e2
       },
       "RequestBody": null,
       "StatusCode": 202,
       "ResponseHeaders": {
         "Content-Length": "0",
-<<<<<<< HEAD
-        "Date": "Thu, 05 Mar 2020 22:07:26 GMT",
-=======
         "Date": "Fri, 03 Apr 2020 20:53:08 GMT",
->>>>>>> 32e373e2
         "Server": [
           "Windows-Azure-Blob/1.0",
           "Microsoft-HTTPAPI/2.0"
         ],
         "x-ms-client-request-id": "9e4e3c88-970c-b212-13e8-f4b900cc4c19",
-<<<<<<< HEAD
-        "x-ms-request-id": "b2d5d8b3-501e-0034-103a-f3a1f3000000",
-        "x-ms-version": "2019-10-10"
-=======
         "x-ms-request-id": "962158fc-f01e-0012-57f9-093670000000",
         "x-ms-version": "2019-12-12"
->>>>>>> 32e373e2
       },
       "ResponseBody": []
     }
   ],
   "Variables": {
     "RandomSeed": "1313463079",
-<<<<<<< HEAD
-    "Storage_TestConfigHierarchicalNamespace": "NamespaceTenant\nseanstagehierarchical\nU2FuaXRpemVk\nhttps://seanstagehierarchical.blob.core.windows.net\nhttp://seanstagehierarchical.file.core.windows.net\nhttp://seanstagehierarchical.queue.core.windows.net\nhttp://seanstagehierarchical.table.core.windows.net\n\n\n\n\nhttp://seanstagehierarchical-secondary.blob.core.windows.net\nhttp://seanstagehierarchical-secondary.file.core.windows.net\nhttp://seanstagehierarchical-secondary.queue.core.windows.net\nhttp://seanstagehierarchical-secondary.table.core.windows.net\n68390a19-a643-458b-b726-408abf67b4fc\nSanitized\n72f988bf-86f1-41af-91ab-2d7cd011db47\nhttps://login.microsoftonline.com/\nCloud\nBlobEndpoint=https://seanstagehierarchical.blob.core.windows.net/;QueueEndpoint=http://seanstagehierarchical.queue.core.windows.net/;FileEndpoint=http://seanstagehierarchical.file.core.windows.net/;BlobSecondaryEndpoint=http://seanstagehierarchical-secondary.blob.core.windows.net/;QueueSecondaryEndpoint=http://seanstagehierarchical-secondary.queue.core.windows.net/;FileSecondaryEndpoint=http://seanstagehierarchical-secondary.file.core.windows.net/;AccountName=seanstagehierarchical;AccountKey=Sanitized\n"
-=======
     "Storage_TestConfigHierarchicalNamespace": "NamespaceTenant\nseannsecanary\nU2FuaXRpemVk\nhttp://seannsecanary.blob.core.windows.net\nhttp://seannsecanary.file.core.windows.net\nhttp://seannsecanary.queue.core.windows.net\nhttp://seannsecanary.table.core.windows.net\n\n\n\n\nhttp://seannsecanary-secondary.blob.core.windows.net\nhttp://seannsecanary-secondary.file.core.windows.net\nhttp://seannsecanary-secondary.queue.core.windows.net\nhttp://seannsecanary-secondary.table.core.windows.net\n68390a19-a643-458b-b726-408abf67b4fc\nSanitized\n72f988bf-86f1-41af-91ab-2d7cd011db47\nhttps://login.microsoftonline.com/\nCloud\nBlobEndpoint=http://seannsecanary.blob.core.windows.net/;QueueEndpoint=http://seannsecanary.queue.core.windows.net/;FileEndpoint=http://seannsecanary.file.core.windows.net/;BlobSecondaryEndpoint=http://seannsecanary-secondary.blob.core.windows.net/;QueueSecondaryEndpoint=http://seannsecanary-secondary.queue.core.windows.net/;FileSecondaryEndpoint=http://seannsecanary-secondary.file.core.windows.net/;AccountName=seannsecanary;AccountKey=Sanitized\n"
->>>>>>> 32e373e2
   }
 }