--- conflicted
+++ resolved
@@ -1,22 +1,6 @@
 {
   "Entries": [
     {
-<<<<<<< HEAD
-      "RequestUri": "https://seanstagehierarchical.blob.core.windows.net/test-filesystem-507d32ba-166b-f44b-d191-8025add4aa3f?restype=container",
-      "RequestMethod": "PUT",
-      "RequestHeaders": {
-        "Authorization": "Sanitized",
-        "traceparent": "00-b9e5188e63fa074bb75feb587ac11ded-c337747e47f10248-00",
-        "User-Agent": [
-          "azsdk-net-Storage.Files.DataLake/12.0.0-dev.20200305.1",
-          "(.NET Core 4.6.28325.01; Microsoft Windows 10.0.18363 )"
-        ],
-        "x-ms-blob-public-access": "container",
-        "x-ms-client-request-id": "57205c31-1cfb-1148-8307-bcc33af14b6d",
-        "x-ms-date": "Thu, 05 Mar 2020 22:10:15 GMT",
-        "x-ms-return-client-request-id": "true",
-        "x-ms-version": "2019-10-10"
-=======
       "RequestUri": "http://seannsecanary.blob.core.windows.net/test-filesystem-507d32ba-166b-f44b-d191-8025add4aa3f?restype=container",
       "RequestMethod": "PUT",
       "RequestHeaders": {
@@ -31,47 +15,25 @@
         "x-ms-date": "Fri, 03 Apr 2020 20:55:57 GMT",
         "x-ms-return-client-request-id": "true",
         "x-ms-version": "2019-12-12"
->>>>>>> 32e373e2
       },
       "RequestBody": null,
       "StatusCode": 201,
       "ResponseHeaders": {
         "Content-Length": "0",
-<<<<<<< HEAD
-        "Date": "Thu, 05 Mar 2020 22:10:15 GMT",
-        "ETag": "\u00220x8D7C151FB8B75BD\u0022",
-        "Last-Modified": "Thu, 05 Mar 2020 22:10:15 GMT",
-=======
         "Date": "Fri, 03 Apr 2020 20:55:55 GMT",
         "ETag": "\u00220x8D7D81167669E2F\u0022",
         "Last-Modified": "Fri, 03 Apr 2020 20:55:55 GMT",
->>>>>>> 32e373e2
         "Server": [
           "Windows-Azure-Blob/1.0",
           "Microsoft-HTTPAPI/2.0"
         ],
         "x-ms-client-request-id": "57205c31-1cfb-1148-8307-bcc33af14b6d",
-<<<<<<< HEAD
-        "x-ms-request-id": "fcb36b72-001e-0039-443a-f36927000000",
-        "x-ms-version": "2019-10-10"
-=======
         "x-ms-request-id": "9621a3a6-f01e-0012-09fa-093670000000",
         "x-ms-version": "2019-12-12"
->>>>>>> 32e373e2
       },
       "ResponseBody": []
     },
     {
-<<<<<<< HEAD
-      "RequestUri": "https://seanstagehierarchical.blob.core.windows.net/test-filesystem-507d32ba-166b-f44b-d191-8025add4aa3f/test-directory-9d3dc7f9-9a1b-ffa3-73cf-f57527ce74e8?comp=properties",
-      "RequestMethod": "PUT",
-      "RequestHeaders": {
-        "Authorization": "Sanitized",
-        "traceparent": "00-75f2a88a7efaa549b1564fb4513e6184-2237b39c31b8b641-00",
-        "User-Agent": [
-          "azsdk-net-Storage.Files.DataLake/12.0.0-dev.20200305.1",
-          "(.NET Core 4.6.28325.01; Microsoft Windows 10.0.18363 )"
-=======
       "RequestUri": "http://seannsecanary.blob.core.windows.net/test-filesystem-507d32ba-166b-f44b-d191-8025add4aa3f/test-directory-9d3dc7f9-9a1b-ffa3-73cf-f57527ce74e8?comp=properties",
       "RequestMethod": "PUT",
       "RequestHeaders": {
@@ -80,7 +42,6 @@
         "User-Agent": [
           "azsdk-net-Storage.Files.DataLake/12.1.0-dev.20200403.1",
           "(.NET Core 4.6.28325.01; Microsoft Windows 10.0.18362 )"
->>>>>>> 32e373e2
         ],
         "x-ms-blob-cache-control": "buonrejknexvyvhidigc",
         "x-ms-blob-content-disposition": "bagpjibevhxkhcnclvvt",
@@ -89,57 +50,22 @@
         "x-ms-blob-content-md5": "owJ9\u002BRGm5cx\u002BNr4PLFlp9g==",
         "x-ms-blob-content-type": "ptovebjiemnnrlrjsees",
         "x-ms-client-request-id": "b88381aa-c8ab-976e-b821-e32b26d3eab4",
-<<<<<<< HEAD
-        "x-ms-date": "Thu, 05 Mar 2020 22:10:15 GMT",
-        "x-ms-return-client-request-id": "true",
-        "x-ms-version": "2019-10-10"
-=======
         "x-ms-date": "Fri, 03 Apr 2020 20:55:57 GMT",
         "x-ms-return-client-request-id": "true",
         "x-ms-version": "2019-12-12"
->>>>>>> 32e373e2
       },
       "RequestBody": null,
       "StatusCode": 404,
       "ResponseHeaders": {
         "Content-Length": "215",
         "Content-Type": "application/xml",
-<<<<<<< HEAD
-        "Date": "Thu, 05 Mar 2020 22:10:15 GMT",
-=======
         "Date": "Fri, 03 Apr 2020 20:55:55 GMT",
->>>>>>> 32e373e2
         "Server": [
           "Windows-Azure-Blob/1.0",
           "Microsoft-HTTPAPI/2.0"
         ],
         "x-ms-client-request-id": "b88381aa-c8ab-976e-b821-e32b26d3eab4",
         "x-ms-error-code": "BlobNotFound",
-<<<<<<< HEAD
-        "x-ms-request-id": "fcb36b78-001e-0039-463a-f36927000000",
-        "x-ms-version": "2019-10-10"
-      },
-      "ResponseBody": [
-        "\uFEFF\u003C?xml version=\u00221.0\u0022 encoding=\u0022utf-8\u0022?\u003E\u003CError\u003E\u003CCode\u003EBlobNotFound\u003C/Code\u003E\u003CMessage\u003EThe specified blob does not exist.\n",
-        "RequestId:fcb36b78-001e-0039-463a-f36927000000\n",
-        "Time:2020-03-05T22:10:15.4957146Z\u003C/Message\u003E\u003C/Error\u003E"
-      ]
-    },
-    {
-      "RequestUri": "https://seanstagehierarchical.blob.core.windows.net/test-filesystem-507d32ba-166b-f44b-d191-8025add4aa3f?restype=container",
-      "RequestMethod": "DELETE",
-      "RequestHeaders": {
-        "Authorization": "Sanitized",
-        "traceparent": "00-10b78b1985e8c54687088f64817a78a4-e9d6b17153e38b4d-00",
-        "User-Agent": [
-          "azsdk-net-Storage.Files.DataLake/12.0.0-dev.20200305.1",
-          "(.NET Core 4.6.28325.01; Microsoft Windows 10.0.18363 )"
-        ],
-        "x-ms-client-request-id": "a6ca8c5d-bb4b-623c-885b-98926f1834a5",
-        "x-ms-date": "Thu, 05 Mar 2020 22:10:15 GMT",
-        "x-ms-return-client-request-id": "true",
-        "x-ms-version": "2019-10-10"
-=======
         "x-ms-request-id": "9621a3b1-f01e-0012-12fa-093670000000",
         "x-ms-version": "2019-12-12"
       },
@@ -163,42 +89,26 @@
         "x-ms-date": "Fri, 03 Apr 2020 20:55:57 GMT",
         "x-ms-return-client-request-id": "true",
         "x-ms-version": "2019-12-12"
->>>>>>> 32e373e2
       },
       "RequestBody": null,
       "StatusCode": 202,
       "ResponseHeaders": {
         "Content-Length": "0",
-<<<<<<< HEAD
-        "Date": "Thu, 05 Mar 2020 22:10:15 GMT",
-=======
         "Date": "Fri, 03 Apr 2020 20:55:55 GMT",
->>>>>>> 32e373e2
         "Server": [
           "Windows-Azure-Blob/1.0",
           "Microsoft-HTTPAPI/2.0"
         ],
         "x-ms-client-request-id": "a6ca8c5d-bb4b-623c-885b-98926f1834a5",
-<<<<<<< HEAD
-        "x-ms-request-id": "fcb36b79-001e-0039-473a-f36927000000",
-        "x-ms-version": "2019-10-10"
-=======
         "x-ms-request-id": "9621a3b9-f01e-0012-19fa-093670000000",
         "x-ms-version": "2019-12-12"
->>>>>>> 32e373e2
       },
       "ResponseBody": []
     }
   ],
   "Variables": {
-<<<<<<< HEAD
-    "DateTimeOffsetNow": "2020-03-05T14:10:15.1103531-08:00",
-    "RandomSeed": "1117113705",
-    "Storage_TestConfigHierarchicalNamespace": "NamespaceTenant\nseanstagehierarchical\nU2FuaXRpemVk\nhttps://seanstagehierarchical.blob.core.windows.net\nhttp://seanstagehierarchical.file.core.windows.net\nhttp://seanstagehierarchical.queue.core.windows.net\nhttp://seanstagehierarchical.table.core.windows.net\n\n\n\n\nhttp://seanstagehierarchical-secondary.blob.core.windows.net\nhttp://seanstagehierarchical-secondary.file.core.windows.net\nhttp://seanstagehierarchical-secondary.queue.core.windows.net\nhttp://seanstagehierarchical-secondary.table.core.windows.net\n68390a19-a643-458b-b726-408abf67b4fc\nSanitized\n72f988bf-86f1-41af-91ab-2d7cd011db47\nhttps://login.microsoftonline.com/\nCloud\nBlobEndpoint=https://seanstagehierarchical.blob.core.windows.net/;QueueEndpoint=http://seanstagehierarchical.queue.core.windows.net/;FileEndpoint=http://seanstagehierarchical.file.core.windows.net/;BlobSecondaryEndpoint=http://seanstagehierarchical-secondary.blob.core.windows.net/;QueueSecondaryEndpoint=http://seanstagehierarchical-secondary.queue.core.windows.net/;FileSecondaryEndpoint=http://seanstagehierarchical-secondary.file.core.windows.net/;AccountName=seanstagehierarchical;AccountKey=Sanitized\n"
-=======
     "DateTimeOffsetNow": "2020-04-03T13:55:57.1418432-07:00",
     "RandomSeed": "1117113705",
     "Storage_TestConfigHierarchicalNamespace": "NamespaceTenant\nseannsecanary\nU2FuaXRpemVk\nhttp://seannsecanary.blob.core.windows.net\nhttp://seannsecanary.file.core.windows.net\nhttp://seannsecanary.queue.core.windows.net\nhttp://seannsecanary.table.core.windows.net\n\n\n\n\nhttp://seannsecanary-secondary.blob.core.windows.net\nhttp://seannsecanary-secondary.file.core.windows.net\nhttp://seannsecanary-secondary.queue.core.windows.net\nhttp://seannsecanary-secondary.table.core.windows.net\n68390a19-a643-458b-b726-408abf67b4fc\nSanitized\n72f988bf-86f1-41af-91ab-2d7cd011db47\nhttps://login.microsoftonline.com/\nCloud\nBlobEndpoint=http://seannsecanary.blob.core.windows.net/;QueueEndpoint=http://seannsecanary.queue.core.windows.net/;FileEndpoint=http://seannsecanary.file.core.windows.net/;BlobSecondaryEndpoint=http://seannsecanary-secondary.blob.core.windows.net/;QueueSecondaryEndpoint=http://seannsecanary-secondary.queue.core.windows.net/;FileSecondaryEndpoint=http://seannsecanary-secondary.file.core.windows.net/;AccountName=seannsecanary;AccountKey=Sanitized\n"
->>>>>>> 32e373e2
   }
 }