{
  "Entries": [
    {
<<<<<<< HEAD
      "RequestUri": "https://seanstagehierarchical.blob.core.windows.net/test-filesystem-cbc64562-d4db-4e88-6691-97fbed3b8d07?restype=container",
      "RequestMethod": "PUT",
      "RequestHeaders": {
        "Authorization": "Sanitized",
        "traceparent": "00-e79053daa7a1514fa95000e6c8a80977-e8ae54921f9dfb43-00",
        "User-Agent": [
          "azsdk-net-Storage.Files.DataLake/12.0.0-dev.20200305.1",
          "(.NET Core 4.6.28325.01; Microsoft Windows 10.0.18363 )"
        ],
        "x-ms-blob-public-access": "container",
        "x-ms-client-request-id": "7a10d00f-02d2-8f7a-adc7-7959d5c80ff5",
        "x-ms-date": "Thu, 05 Mar 2020 22:11:46 GMT",
        "x-ms-return-client-request-id": "true",
        "x-ms-version": "2019-10-10"
=======
      "RequestUri": "http://seannsecanary.blob.core.windows.net/test-filesystem-cbc64562-d4db-4e88-6691-97fbed3b8d07?restype=container",
      "RequestMethod": "PUT",
      "RequestHeaders": {
        "Authorization": "Sanitized",
        "traceparent": "00-bc70de3f582eb04f9223c497992ac81f-371859757b5f364d-00",
        "User-Agent": [
          "azsdk-net-Storage.Files.DataLake/12.1.0-dev.20200403.1",
          "(.NET Core 4.6.28325.01; Microsoft Windows 10.0.18362 )"
        ],
        "x-ms-blob-public-access": "container",
        "x-ms-client-request-id": "7a10d00f-02d2-8f7a-adc7-7959d5c80ff5",
        "x-ms-date": "Fri, 03 Apr 2020 20:56:42 GMT",
        "x-ms-return-client-request-id": "true",
        "x-ms-version": "2019-12-12"
>>>>>>> 32e373e2
      },
      "RequestBody": null,
      "StatusCode": 201,
      "ResponseHeaders": {
        "Content-Length": "0",
<<<<<<< HEAD
        "Date": "Thu, 05 Mar 2020 22:11:46 GMT",
        "ETag": "\u00220x8D7C15231BC5C6D\u0022",
        "Last-Modified": "Thu, 05 Mar 2020 22:11:46 GMT",
=======
        "Date": "Fri, 03 Apr 2020 20:56:40 GMT",
        "ETag": "\u00220x8D7D811822D269F\u0022",
        "Last-Modified": "Fri, 03 Apr 2020 20:56:40 GMT",
>>>>>>> 32e373e2
        "Server": [
          "Windows-Azure-Blob/1.0",
          "Microsoft-HTTPAPI/2.0"
        ],
        "x-ms-client-request-id": "7a10d00f-02d2-8f7a-adc7-7959d5c80ff5",
<<<<<<< HEAD
        "x-ms-request-id": "27aa6cd3-e01e-000e-153b-f3bb8b000000",
        "x-ms-version": "2019-10-10"
=======
        "x-ms-request-id": "9621b97b-f01e-0012-0afa-093670000000",
        "x-ms-version": "2019-12-12"
>>>>>>> 32e373e2
      },
      "ResponseBody": []
    },
    {
<<<<<<< HEAD
      "RequestUri": "https://seanstagehierarchical.dfs.core.windows.net/test-filesystem-cbc64562-d4db-4e88-6691-97fbed3b8d07/test-directory-4e9592a2-9f88-4637-7ab9-e256ea6b81c6?resource=directory",
      "RequestMethod": "PUT",
      "RequestHeaders": {
        "Authorization": "Sanitized",
        "traceparent": "00-f9f4dcaba977a34eb20cbce46d55fc5e-148c3650c522f545-00",
        "User-Agent": [
          "azsdk-net-Storage.Files.DataLake/12.0.0-dev.20200305.1",
          "(.NET Core 4.6.28325.01; Microsoft Windows 10.0.18363 )"
        ],
        "x-ms-client-request-id": "665ececa-d474-d75d-00b9-183400bced45",
        "x-ms-date": "Thu, 05 Mar 2020 22:11:46 GMT",
        "x-ms-return-client-request-id": "true",
        "x-ms-version": "2019-10-10"
=======
      "RequestUri": "http://seannsecanary.dfs.core.windows.net/test-filesystem-cbc64562-d4db-4e88-6691-97fbed3b8d07/test-directory-4e9592a2-9f88-4637-7ab9-e256ea6b81c6?resource=directory",
      "RequestMethod": "PUT",
      "RequestHeaders": {
        "Authorization": "Sanitized",
        "traceparent": "00-c2e1c69f71bc6446a51ed5263d89fc35-8c3170bc95995f41-00",
        "User-Agent": [
          "azsdk-net-Storage.Files.DataLake/12.1.0-dev.20200403.1",
          "(.NET Core 4.6.28325.01; Microsoft Windows 10.0.18362 )"
        ],
        "x-ms-client-request-id": "665ececa-d474-d75d-00b9-183400bced45",
        "x-ms-date": "Fri, 03 Apr 2020 20:56:42 GMT",
        "x-ms-return-client-request-id": "true",
        "x-ms-version": "2019-12-12"
>>>>>>> 32e373e2
      },
      "RequestBody": null,
      "StatusCode": 201,
      "ResponseHeaders": {
        "Content-Length": "0",
<<<<<<< HEAD
        "Date": "Thu, 05 Mar 2020 22:11:46 GMT",
        "ETag": "\u00220x8D7C15231EDC70C\u0022",
        "Last-Modified": "Thu, 05 Mar 2020 22:11:46 GMT",
=======
        "Date": "Fri, 03 Apr 2020 20:56:40 GMT",
        "ETag": "\u00220x8D7D811823BF6A1\u0022",
        "Last-Modified": "Fri, 03 Apr 2020 20:56:40 GMT",
>>>>>>> 32e373e2
        "Server": [
          "Windows-Azure-HDFS/1.0",
          "Microsoft-HTTPAPI/2.0"
        ],
        "x-ms-client-request-id": "665ececa-d474-d75d-00b9-183400bced45",
<<<<<<< HEAD
        "x-ms-request-id": "8a0a22d8-701f-0041-613b-f3cadf000000",
        "x-ms-version": "2019-10-10"
=======
        "x-ms-request-id": "fa43fd2e-201f-0097-5afa-091bad000000",
        "x-ms-version": "2019-12-12"
>>>>>>> 32e373e2
      },
      "ResponseBody": []
    },
    {
<<<<<<< HEAD
      "RequestUri": "https://seanstagehierarchical.dfs.core.windows.net/test-filesystem-cbc64562-d4db-4e88-6691-97fbed3b8d07/test-directory-4e9592a2-9f88-4637-7ab9-e256ea6b81c6/test-directory-8b6873eb-138c-cde4-d52e-ca6e37854e30?resource=directory",
=======
      "RequestUri": "http://seannsecanary.dfs.core.windows.net/test-filesystem-cbc64562-d4db-4e88-6691-97fbed3b8d07/test-directory-4e9592a2-9f88-4637-7ab9-e256ea6b81c6/test-directory-8b6873eb-138c-cde4-d52e-ca6e37854e30?resource=directory",
>>>>>>> 32e373e2
      "RequestMethod": "PUT",
      "RequestHeaders": {
        "Authorization": "Sanitized",
        "User-Agent": [
<<<<<<< HEAD
          "azsdk-net-Storage.Files.DataLake/12.0.0-dev.20200305.1",
          "(.NET Core 4.6.28325.01; Microsoft Windows 10.0.18363 )"
        ],
        "x-ms-client-request-id": "068ed5ec-a86a-9681-53a6-6f68a39570a0",
        "x-ms-date": "Thu, 05 Mar 2020 22:11:46 GMT",
        "x-ms-return-client-request-id": "true",
        "x-ms-version": "2019-10-10"
=======
          "azsdk-net-Storage.Files.DataLake/12.1.0-dev.20200403.1",
          "(.NET Core 4.6.28325.01; Microsoft Windows 10.0.18362 )"
        ],
        "x-ms-client-request-id": "068ed5ec-a86a-9681-53a6-6f68a39570a0",
        "x-ms-date": "Fri, 03 Apr 2020 20:56:42 GMT",
        "x-ms-return-client-request-id": "true",
        "x-ms-version": "2019-12-12"
>>>>>>> 32e373e2
      },
      "RequestBody": null,
      "StatusCode": 201,
      "ResponseHeaders": {
        "Content-Length": "0",
<<<<<<< HEAD
        "Date": "Thu, 05 Mar 2020 22:11:46 GMT",
        "ETag": "\u00220x8D7C15231FA89C0\u0022",
        "Last-Modified": "Thu, 05 Mar 2020 22:11:46 GMT",
=======
        "Date": "Fri, 03 Apr 2020 20:56:40 GMT",
        "ETag": "\u00220x8D7D811824828FE\u0022",
        "Last-Modified": "Fri, 03 Apr 2020 20:56:40 GMT",
>>>>>>> 32e373e2
        "Server": [
          "Windows-Azure-HDFS/1.0",
          "Microsoft-HTTPAPI/2.0"
        ],
        "x-ms-client-request-id": "068ed5ec-a86a-9681-53a6-6f68a39570a0",
<<<<<<< HEAD
        "x-ms-request-id": "8a0a22d9-701f-0041-623b-f3cadf000000",
        "x-ms-version": "2019-10-10"
=======
        "x-ms-request-id": "fa43fd30-201f-0097-5cfa-091bad000000",
        "x-ms-version": "2019-12-12"
>>>>>>> 32e373e2
      },
      "ResponseBody": []
    },
    {
      "RequestUri": "https://login.microsoftonline.com/72f988bf-86f1-41af-91ab-2d7cd011db47/oauth2/v2.0/token",
      "RequestMethod": "POST",
      "RequestHeaders": {
        "Content-Length": "169",
        "Content-Type": "application/x-www-form-urlencoded",
<<<<<<< HEAD
        "traceparent": "00-d642bf2e31938e419450ef56e526cef9-25998d5ad944ef46-00",
        "User-Agent": [
          "azsdk-net-Identity/1.1.1",
          "(.NET Core 4.6.28325.01; Microsoft Windows 10.0.18363 )"
=======
        "traceparent": "00-a59931e8d93e8f4e850a765df4b1b902-de80d7cbed94334b-00",
        "User-Agent": [
          "azsdk-net-Identity/1.1.1",
          "(.NET Core 4.6.28325.01; Microsoft Windows 10.0.18362 )"
>>>>>>> 32e373e2
        ],
        "x-ms-client-request-id": "4c737c2e65d052e1e6b8115f47abdf22",
        "x-ms-return-client-request-id": "true"
      },
      "RequestBody": "response_type=token\u0026grant_type=client_credentials\u0026client_id=68390a19-a643-458b-b726-408abf67b4fc\u0026client_secret=Sanitized\u0026scope=https%3A%2F%2Fstorage.azure.com%2F.default",
      "StatusCode": 200,
      "ResponseHeaders": {
        "Cache-Control": "no-store, no-cache",
        "Content-Length": "92",
        "Content-Type": "application/json; charset=utf-8",
<<<<<<< HEAD
        "Date": "Thu, 05 Mar 2020 22:11:46 GMT",
=======
        "Date": "Fri, 03 Apr 2020 20:56:40 GMT",
>>>>>>> 32e373e2
        "Expires": "-1",
        "P3P": "CP=\u0022DSP CUR OTPi IND OTRi ONL FIN\u0022",
        "Pragma": "no-cache",
        "Set-Cookie": [
<<<<<<< HEAD
          "fpc=AhJbsq3msZ1KvWW9lPeIK0_eSEc1CAAAADZv89UOAAAA; expires=Sat, 04-Apr-2020 22:11:47 GMT; path=/; secure; HttpOnly; SameSite=None",
          "x-ms-gateway-slice=corp; path=/; SameSite=None; secure; HttpOnly",
          "stsservicecookie=estscorp; path=/; secure; HttpOnly; SameSite=None"
        ],
        "Strict-Transport-Security": "max-age=31536000; includeSubDomains",
        "X-Content-Type-Options": "nosniff",
        "x-ms-ests-server": "2.1.10155.16 - SAN ProdSlices",
        "x-ms-request-id": "d0fde060-36fb-41ff-b721-4951ed1d0700"
=======
          "fpc=AmiC7I-wAtZDqs9keO1rcuLeSEc1AQAAAAiaGdYOAAAA; expires=Sun, 03-May-2020 20:56:41 GMT; path=/; secure; HttpOnly; SameSite=None",
          "x-ms-gateway-slice=prod; path=/; SameSite=None; secure; HttpOnly",
          "stsservicecookie=ests; path=/; SameSite=None; secure; HttpOnly"
        ],
        "Strict-Transport-Security": "max-age=31536000; includeSubDomains",
        "X-Content-Type-Options": "nosniff",
        "x-ms-ests-server": "2.1.10321.6 - SAN ProdSlices",
        "x-ms-request-id": "e19d0321-d82e-4df5-8fdd-93b2e3820b00"
>>>>>>> 32e373e2
      },
      "ResponseBody": {
        "token_type": "Bearer",
        "expires_in": 86399,
        "ext_expires_in": 86399,
        "access_token": "Sanitized"
      }
    },
    {
      "RequestUri": "https://seannsecanary.blob.core.windows.net/test-filesystem-cbc64562-d4db-4e88-6691-97fbed3b8d07/test-directory-4e9592a2-9f88-4637-7ab9-e256ea6b81c6/test-directory-8b6873eb-138c-cde4-d52e-ca6e37854e30",
      "RequestMethod": "HEAD",
      "RequestHeaders": {
        "Authorization": "Sanitized",
<<<<<<< HEAD
        "traceparent": "00-d642bf2e31938e419450ef56e526cef9-de1aca305958f447-00",
        "User-Agent": [
          "azsdk-net-Storage.Files.DataLake/12.0.0-dev.20200305.1",
          "(.NET Core 4.6.28325.01; Microsoft Windows 10.0.18363 )"
        ],
        "x-ms-client-request-id": "2b472ced-e62d-c8db-da21-ec0e8571b06f",
        "x-ms-return-client-request-id": "true",
        "x-ms-version": "2019-10-10"
=======
        "traceparent": "00-a59931e8d93e8f4e850a765df4b1b902-172e053a5e518049-00",
        "User-Agent": [
          "azsdk-net-Storage.Files.DataLake/12.1.0-dev.20200403.1",
          "(.NET Core 4.6.28325.01; Microsoft Windows 10.0.18362 )"
        ],
        "x-ms-client-request-id": "2b472ced-e62d-c8db-da21-ec0e8571b06f",
        "x-ms-return-client-request-id": "true",
        "x-ms-version": "2019-12-12"
>>>>>>> 32e373e2
      },
      "RequestBody": null,
      "StatusCode": 200,
      "ResponseHeaders": {
        "Accept-Ranges": "bytes",
        "Content-Length": "0",
        "Content-Type": "application/octet-stream",
<<<<<<< HEAD
        "Date": "Thu, 05 Mar 2020 22:11:47 GMT",
        "ETag": "\u00220x8D7C15231FA89C0\u0022",
        "Last-Modified": "Thu, 05 Mar 2020 22:11:46 GMT",
=======
        "Date": "Fri, 03 Apr 2020 20:56:42 GMT",
        "ETag": "\u00220x8D7D811824828FE\u0022",
        "Last-Modified": "Fri, 03 Apr 2020 20:56:40 GMT",
>>>>>>> 32e373e2
        "Server": [
          "Windows-Azure-Blob/1.0",
          "Microsoft-HTTPAPI/2.0"
        ],
        "x-ms-access-tier": "Hot",
        "x-ms-access-tier-inferred": "true",
        "x-ms-blob-type": "BlockBlob",
        "x-ms-client-request-id": "2b472ced-e62d-c8db-da21-ec0e8571b06f",
<<<<<<< HEAD
        "x-ms-creation-time": "Thu, 05 Mar 2020 22:11:46 GMT",
        "x-ms-lease-state": "available",
        "x-ms-lease-status": "unlocked",
        "x-ms-meta-hdi_isfolder": "true",
        "x-ms-request-id": "816090bd-d01e-002a-083b-f34d2b000000",
        "x-ms-server-encrypted": "true",
        "x-ms-version": "2019-10-10"
=======
        "x-ms-creation-time": "Fri, 03 Apr 2020 20:56:40 GMT",
        "x-ms-lease-state": "available",
        "x-ms-lease-status": "unlocked",
        "x-ms-meta-hdi_isfolder": "true",
        "x-ms-request-id": "2637cf27-901e-0066-25fa-090280000000",
        "x-ms-server-encrypted": "true",
        "x-ms-version": "2019-12-12"
>>>>>>> 32e373e2
      },
      "ResponseBody": []
    },
    {
<<<<<<< HEAD
      "RequestUri": "https://seanstagehierarchical.blob.core.windows.net/test-filesystem-cbc64562-d4db-4e88-6691-97fbed3b8d07?restype=container",
      "RequestMethod": "DELETE",
      "RequestHeaders": {
        "Authorization": "Sanitized",
        "traceparent": "00-1f9782bbc4e34844931428382ecfedfa-ac41e77ec8fc784c-00",
        "User-Agent": [
          "azsdk-net-Storage.Files.DataLake/12.0.0-dev.20200305.1",
          "(.NET Core 4.6.28325.01; Microsoft Windows 10.0.18363 )"
        ],
        "x-ms-client-request-id": "39a7f15a-05bd-87c1-4bf5-4575d47b802e",
        "x-ms-date": "Thu, 05 Mar 2020 22:11:47 GMT",
        "x-ms-return-client-request-id": "true",
        "x-ms-version": "2019-10-10"
=======
      "RequestUri": "http://seannsecanary.blob.core.windows.net/test-filesystem-cbc64562-d4db-4e88-6691-97fbed3b8d07?restype=container",
      "RequestMethod": "DELETE",
      "RequestHeaders": {
        "Authorization": "Sanitized",
        "traceparent": "00-f2585809a4973945942f317b72296939-b7c7bca987fa7947-00",
        "User-Agent": [
          "azsdk-net-Storage.Files.DataLake/12.1.0-dev.20200403.1",
          "(.NET Core 4.6.28325.01; Microsoft Windows 10.0.18362 )"
        ],
        "x-ms-client-request-id": "39a7f15a-05bd-87c1-4bf5-4575d47b802e",
        "x-ms-date": "Fri, 03 Apr 2020 20:56:43 GMT",
        "x-ms-return-client-request-id": "true",
        "x-ms-version": "2019-12-12"
>>>>>>> 32e373e2
      },
      "RequestBody": null,
      "StatusCode": 202,
      "ResponseHeaders": {
        "Content-Length": "0",
<<<<<<< HEAD
        "Date": "Thu, 05 Mar 2020 22:11:47 GMT",
=======
        "Date": "Fri, 03 Apr 2020 20:56:42 GMT",
>>>>>>> 32e373e2
        "Server": [
          "Windows-Azure-Blob/1.0",
          "Microsoft-HTTPAPI/2.0"
        ],
        "x-ms-client-request-id": "39a7f15a-05bd-87c1-4bf5-4575d47b802e",
<<<<<<< HEAD
        "x-ms-request-id": "27aa6cf6-e01e-000e-2d3b-f3bb8b000000",
        "x-ms-version": "2019-10-10"
=======
        "x-ms-request-id": "9621ba4f-f01e-0012-41fa-093670000000",
        "x-ms-version": "2019-12-12"
>>>>>>> 32e373e2
      },
      "ResponseBody": []
    }
  ],
  "Variables": {
    "RandomSeed": "1751572077",
<<<<<<< HEAD
    "Storage_TestConfigHierarchicalNamespace": "NamespaceTenant\nseanstagehierarchical\nU2FuaXRpemVk\nhttps://seanstagehierarchical.blob.core.windows.net\nhttp://seanstagehierarchical.file.core.windows.net\nhttp://seanstagehierarchical.queue.core.windows.net\nhttp://seanstagehierarchical.table.core.windows.net\n\n\n\n\nhttp://seanstagehierarchical-secondary.blob.core.windows.net\nhttp://seanstagehierarchical-secondary.file.core.windows.net\nhttp://seanstagehierarchical-secondary.queue.core.windows.net\nhttp://seanstagehierarchical-secondary.table.core.windows.net\n68390a19-a643-458b-b726-408abf67b4fc\nSanitized\n72f988bf-86f1-41af-91ab-2d7cd011db47\nhttps://login.microsoftonline.com/\nCloud\nBlobEndpoint=https://seanstagehierarchical.blob.core.windows.net/;QueueEndpoint=http://seanstagehierarchical.queue.core.windows.net/;FileEndpoint=http://seanstagehierarchical.file.core.windows.net/;BlobSecondaryEndpoint=http://seanstagehierarchical-secondary.blob.core.windows.net/;QueueSecondaryEndpoint=http://seanstagehierarchical-secondary.queue.core.windows.net/;FileSecondaryEndpoint=http://seanstagehierarchical-secondary.file.core.windows.net/;AccountName=seanstagehierarchical;AccountKey=Sanitized\n"
=======
    "Storage_TestConfigHierarchicalNamespace": "NamespaceTenant\nseannsecanary\nU2FuaXRpemVk\nhttp://seannsecanary.blob.core.windows.net\nhttp://seannsecanary.file.core.windows.net\nhttp://seannsecanary.queue.core.windows.net\nhttp://seannsecanary.table.core.windows.net\n\n\n\n\nhttp://seannsecanary-secondary.blob.core.windows.net\nhttp://seannsecanary-secondary.file.core.windows.net\nhttp://seannsecanary-secondary.queue.core.windows.net\nhttp://seannsecanary-secondary.table.core.windows.net\n68390a19-a643-458b-b726-408abf67b4fc\nSanitized\n72f988bf-86f1-41af-91ab-2d7cd011db47\nhttps://login.microsoftonline.com/\nCloud\nBlobEndpoint=http://seannsecanary.blob.core.windows.net/;QueueEndpoint=http://seannsecanary.queue.core.windows.net/;FileEndpoint=http://seannsecanary.file.core.windows.net/;BlobSecondaryEndpoint=http://seannsecanary-secondary.blob.core.windows.net/;QueueSecondaryEndpoint=http://seannsecanary-secondary.queue.core.windows.net/;FileSecondaryEndpoint=http://seannsecanary-secondary.file.core.windows.net/;AccountName=seannsecanary;AccountKey=Sanitized\n"
>>>>>>> 32e373e2
  }
}<|MERGE_RESOLUTION|>--- conflicted
+++ resolved
@@ -1,22 +1,6 @@
 {
   "Entries": [
     {
-<<<<<<< HEAD
-      "RequestUri": "https://seanstagehierarchical.blob.core.windows.net/test-filesystem-cbc64562-d4db-4e88-6691-97fbed3b8d07?restype=container",
-      "RequestMethod": "PUT",
-      "RequestHeaders": {
-        "Authorization": "Sanitized",
-        "traceparent": "00-e79053daa7a1514fa95000e6c8a80977-e8ae54921f9dfb43-00",
-        "User-Agent": [
-          "azsdk-net-Storage.Files.DataLake/12.0.0-dev.20200305.1",
-          "(.NET Core 4.6.28325.01; Microsoft Windows 10.0.18363 )"
-        ],
-        "x-ms-blob-public-access": "container",
-        "x-ms-client-request-id": "7a10d00f-02d2-8f7a-adc7-7959d5c80ff5",
-        "x-ms-date": "Thu, 05 Mar 2020 22:11:46 GMT",
-        "x-ms-return-client-request-id": "true",
-        "x-ms-version": "2019-10-10"
-=======
       "RequestUri": "http://seannsecanary.blob.core.windows.net/test-filesystem-cbc64562-d4db-4e88-6691-97fbed3b8d07?restype=container",
       "RequestMethod": "PUT",
       "RequestHeaders": {
@@ -31,52 +15,25 @@
         "x-ms-date": "Fri, 03 Apr 2020 20:56:42 GMT",
         "x-ms-return-client-request-id": "true",
         "x-ms-version": "2019-12-12"
->>>>>>> 32e373e2
       },
       "RequestBody": null,
       "StatusCode": 201,
       "ResponseHeaders": {
         "Content-Length": "0",
-<<<<<<< HEAD
-        "Date": "Thu, 05 Mar 2020 22:11:46 GMT",
-        "ETag": "\u00220x8D7C15231BC5C6D\u0022",
-        "Last-Modified": "Thu, 05 Mar 2020 22:11:46 GMT",
-=======
         "Date": "Fri, 03 Apr 2020 20:56:40 GMT",
         "ETag": "\u00220x8D7D811822D269F\u0022",
         "Last-Modified": "Fri, 03 Apr 2020 20:56:40 GMT",
->>>>>>> 32e373e2
         "Server": [
           "Windows-Azure-Blob/1.0",
           "Microsoft-HTTPAPI/2.0"
         ],
         "x-ms-client-request-id": "7a10d00f-02d2-8f7a-adc7-7959d5c80ff5",
-<<<<<<< HEAD
-        "x-ms-request-id": "27aa6cd3-e01e-000e-153b-f3bb8b000000",
-        "x-ms-version": "2019-10-10"
-=======
         "x-ms-request-id": "9621b97b-f01e-0012-0afa-093670000000",
         "x-ms-version": "2019-12-12"
->>>>>>> 32e373e2
-      },
-      "ResponseBody": []
-    },
-    {
-<<<<<<< HEAD
-      "RequestUri": "https://seanstagehierarchical.dfs.core.windows.net/test-filesystem-cbc64562-d4db-4e88-6691-97fbed3b8d07/test-directory-4e9592a2-9f88-4637-7ab9-e256ea6b81c6?resource=directory",
-      "RequestMethod": "PUT",
-      "RequestHeaders": {
-        "Authorization": "Sanitized",
-        "traceparent": "00-f9f4dcaba977a34eb20cbce46d55fc5e-148c3650c522f545-00",
-        "User-Agent": [
-          "azsdk-net-Storage.Files.DataLake/12.0.0-dev.20200305.1",
-          "(.NET Core 4.6.28325.01; Microsoft Windows 10.0.18363 )"
-        ],
-        "x-ms-client-request-id": "665ececa-d474-d75d-00b9-183400bced45",
-        "x-ms-date": "Thu, 05 Mar 2020 22:11:46 GMT",
-        "x-ms-return-client-request-id": "true",
-        "x-ms-version": "2019-10-10"
-=======
+      },
+      "ResponseBody": []
+    },
+    {
       "RequestUri": "http://seannsecanary.dfs.core.windows.net/test-filesystem-cbc64562-d4db-4e88-6691-97fbed3b8d07/test-directory-4e9592a2-9f88-4637-7ab9-e256ea6b81c6?resource=directory",
       "RequestMethod": "PUT",
       "RequestHeaders": {
@@ -90,55 +47,30 @@
         "x-ms-date": "Fri, 03 Apr 2020 20:56:42 GMT",
         "x-ms-return-client-request-id": "true",
         "x-ms-version": "2019-12-12"
->>>>>>> 32e373e2
       },
       "RequestBody": null,
       "StatusCode": 201,
       "ResponseHeaders": {
         "Content-Length": "0",
-<<<<<<< HEAD
-        "Date": "Thu, 05 Mar 2020 22:11:46 GMT",
-        "ETag": "\u00220x8D7C15231EDC70C\u0022",
-        "Last-Modified": "Thu, 05 Mar 2020 22:11:46 GMT",
-=======
         "Date": "Fri, 03 Apr 2020 20:56:40 GMT",
         "ETag": "\u00220x8D7D811823BF6A1\u0022",
         "Last-Modified": "Fri, 03 Apr 2020 20:56:40 GMT",
->>>>>>> 32e373e2
         "Server": [
           "Windows-Azure-HDFS/1.0",
           "Microsoft-HTTPAPI/2.0"
         ],
         "x-ms-client-request-id": "665ececa-d474-d75d-00b9-183400bced45",
-<<<<<<< HEAD
-        "x-ms-request-id": "8a0a22d8-701f-0041-613b-f3cadf000000",
-        "x-ms-version": "2019-10-10"
-=======
         "x-ms-request-id": "fa43fd2e-201f-0097-5afa-091bad000000",
         "x-ms-version": "2019-12-12"
->>>>>>> 32e373e2
-      },
-      "ResponseBody": []
-    },
-    {
-<<<<<<< HEAD
-      "RequestUri": "https://seanstagehierarchical.dfs.core.windows.net/test-filesystem-cbc64562-d4db-4e88-6691-97fbed3b8d07/test-directory-4e9592a2-9f88-4637-7ab9-e256ea6b81c6/test-directory-8b6873eb-138c-cde4-d52e-ca6e37854e30?resource=directory",
-=======
+      },
+      "ResponseBody": []
+    },
+    {
       "RequestUri": "http://seannsecanary.dfs.core.windows.net/test-filesystem-cbc64562-d4db-4e88-6691-97fbed3b8d07/test-directory-4e9592a2-9f88-4637-7ab9-e256ea6b81c6/test-directory-8b6873eb-138c-cde4-d52e-ca6e37854e30?resource=directory",
->>>>>>> 32e373e2
       "RequestMethod": "PUT",
       "RequestHeaders": {
         "Authorization": "Sanitized",
         "User-Agent": [
-<<<<<<< HEAD
-          "azsdk-net-Storage.Files.DataLake/12.0.0-dev.20200305.1",
-          "(.NET Core 4.6.28325.01; Microsoft Windows 10.0.18363 )"
-        ],
-        "x-ms-client-request-id": "068ed5ec-a86a-9681-53a6-6f68a39570a0",
-        "x-ms-date": "Thu, 05 Mar 2020 22:11:46 GMT",
-        "x-ms-return-client-request-id": "true",
-        "x-ms-version": "2019-10-10"
-=======
           "azsdk-net-Storage.Files.DataLake/12.1.0-dev.20200403.1",
           "(.NET Core 4.6.28325.01; Microsoft Windows 10.0.18362 )"
         ],
@@ -146,33 +78,21 @@
         "x-ms-date": "Fri, 03 Apr 2020 20:56:42 GMT",
         "x-ms-return-client-request-id": "true",
         "x-ms-version": "2019-12-12"
->>>>>>> 32e373e2
       },
       "RequestBody": null,
       "StatusCode": 201,
       "ResponseHeaders": {
         "Content-Length": "0",
-<<<<<<< HEAD
-        "Date": "Thu, 05 Mar 2020 22:11:46 GMT",
-        "ETag": "\u00220x8D7C15231FA89C0\u0022",
-        "Last-Modified": "Thu, 05 Mar 2020 22:11:46 GMT",
-=======
         "Date": "Fri, 03 Apr 2020 20:56:40 GMT",
         "ETag": "\u00220x8D7D811824828FE\u0022",
         "Last-Modified": "Fri, 03 Apr 2020 20:56:40 GMT",
->>>>>>> 32e373e2
         "Server": [
           "Windows-Azure-HDFS/1.0",
           "Microsoft-HTTPAPI/2.0"
         ],
         "x-ms-client-request-id": "068ed5ec-a86a-9681-53a6-6f68a39570a0",
-<<<<<<< HEAD
-        "x-ms-request-id": "8a0a22d9-701f-0041-623b-f3cadf000000",
-        "x-ms-version": "2019-10-10"
-=======
         "x-ms-request-id": "fa43fd30-201f-0097-5cfa-091bad000000",
         "x-ms-version": "2019-12-12"
->>>>>>> 32e373e2
       },
       "ResponseBody": []
     },
@@ -182,17 +102,10 @@
       "RequestHeaders": {
         "Content-Length": "169",
         "Content-Type": "application/x-www-form-urlencoded",
-<<<<<<< HEAD
-        "traceparent": "00-d642bf2e31938e419450ef56e526cef9-25998d5ad944ef46-00",
+        "traceparent": "00-a59931e8d93e8f4e850a765df4b1b902-de80d7cbed94334b-00",
         "User-Agent": [
           "azsdk-net-Identity/1.1.1",
-          "(.NET Core 4.6.28325.01; Microsoft Windows 10.0.18363 )"
-=======
-        "traceparent": "00-a59931e8d93e8f4e850a765df4b1b902-de80d7cbed94334b-00",
-        "User-Agent": [
-          "azsdk-net-Identity/1.1.1",
-          "(.NET Core 4.6.28325.01; Microsoft Windows 10.0.18362 )"
->>>>>>> 32e373e2
+          "(.NET Core 4.6.28325.01; Microsoft Windows 10.0.18362 )"
         ],
         "x-ms-client-request-id": "4c737c2e65d052e1e6b8115f47abdf22",
         "x-ms-return-client-request-id": "true"
@@ -203,25 +116,11 @@
         "Cache-Control": "no-store, no-cache",
         "Content-Length": "92",
         "Content-Type": "application/json; charset=utf-8",
-<<<<<<< HEAD
-        "Date": "Thu, 05 Mar 2020 22:11:46 GMT",
-=======
-        "Date": "Fri, 03 Apr 2020 20:56:40 GMT",
->>>>>>> 32e373e2
+        "Date": "Fri, 03 Apr 2020 20:56:40 GMT",
         "Expires": "-1",
         "P3P": "CP=\u0022DSP CUR OTPi IND OTRi ONL FIN\u0022",
         "Pragma": "no-cache",
         "Set-Cookie": [
-<<<<<<< HEAD
-          "fpc=AhJbsq3msZ1KvWW9lPeIK0_eSEc1CAAAADZv89UOAAAA; expires=Sat, 04-Apr-2020 22:11:47 GMT; path=/; secure; HttpOnly; SameSite=None",
-          "x-ms-gateway-slice=corp; path=/; SameSite=None; secure; HttpOnly",
-          "stsservicecookie=estscorp; path=/; secure; HttpOnly; SameSite=None"
-        ],
-        "Strict-Transport-Security": "max-age=31536000; includeSubDomains",
-        "X-Content-Type-Options": "nosniff",
-        "x-ms-ests-server": "2.1.10155.16 - SAN ProdSlices",
-        "x-ms-request-id": "d0fde060-36fb-41ff-b721-4951ed1d0700"
-=======
           "fpc=AmiC7I-wAtZDqs9keO1rcuLeSEc1AQAAAAiaGdYOAAAA; expires=Sun, 03-May-2020 20:56:41 GMT; path=/; secure; HttpOnly; SameSite=None",
           "x-ms-gateway-slice=prod; path=/; SameSite=None; secure; HttpOnly",
           "stsservicecookie=ests; path=/; SameSite=None; secure; HttpOnly"
@@ -230,7 +129,6 @@
         "X-Content-Type-Options": "nosniff",
         "x-ms-ests-server": "2.1.10321.6 - SAN ProdSlices",
         "x-ms-request-id": "e19d0321-d82e-4df5-8fdd-93b2e3820b00"
->>>>>>> 32e373e2
       },
       "ResponseBody": {
         "token_type": "Bearer",
@@ -244,25 +142,14 @@
       "RequestMethod": "HEAD",
       "RequestHeaders": {
         "Authorization": "Sanitized",
-<<<<<<< HEAD
-        "traceparent": "00-d642bf2e31938e419450ef56e526cef9-de1aca305958f447-00",
-        "User-Agent": [
-          "azsdk-net-Storage.Files.DataLake/12.0.0-dev.20200305.1",
-          "(.NET Core 4.6.28325.01; Microsoft Windows 10.0.18363 )"
+        "traceparent": "00-a59931e8d93e8f4e850a765df4b1b902-172e053a5e518049-00",
+        "User-Agent": [
+          "azsdk-net-Storage.Files.DataLake/12.1.0-dev.20200403.1",
+          "(.NET Core 4.6.28325.01; Microsoft Windows 10.0.18362 )"
         ],
         "x-ms-client-request-id": "2b472ced-e62d-c8db-da21-ec0e8571b06f",
         "x-ms-return-client-request-id": "true",
-        "x-ms-version": "2019-10-10"
-=======
-        "traceparent": "00-a59931e8d93e8f4e850a765df4b1b902-172e053a5e518049-00",
-        "User-Agent": [
-          "azsdk-net-Storage.Files.DataLake/12.1.0-dev.20200403.1",
-          "(.NET Core 4.6.28325.01; Microsoft Windows 10.0.18362 )"
-        ],
-        "x-ms-client-request-id": "2b472ced-e62d-c8db-da21-ec0e8571b06f",
-        "x-ms-return-client-request-id": "true",
-        "x-ms-version": "2019-12-12"
->>>>>>> 32e373e2
+        "x-ms-version": "2019-12-12"
       },
       "RequestBody": null,
       "StatusCode": 200,
@@ -270,15 +157,9 @@
         "Accept-Ranges": "bytes",
         "Content-Length": "0",
         "Content-Type": "application/octet-stream",
-<<<<<<< HEAD
-        "Date": "Thu, 05 Mar 2020 22:11:47 GMT",
-        "ETag": "\u00220x8D7C15231FA89C0\u0022",
-        "Last-Modified": "Thu, 05 Mar 2020 22:11:46 GMT",
-=======
         "Date": "Fri, 03 Apr 2020 20:56:42 GMT",
         "ETag": "\u00220x8D7D811824828FE\u0022",
         "Last-Modified": "Fri, 03 Apr 2020 20:56:40 GMT",
->>>>>>> 32e373e2
         "Server": [
           "Windows-Azure-Blob/1.0",
           "Microsoft-HTTPAPI/2.0"
@@ -287,15 +168,6 @@
         "x-ms-access-tier-inferred": "true",
         "x-ms-blob-type": "BlockBlob",
         "x-ms-client-request-id": "2b472ced-e62d-c8db-da21-ec0e8571b06f",
-<<<<<<< HEAD
-        "x-ms-creation-time": "Thu, 05 Mar 2020 22:11:46 GMT",
-        "x-ms-lease-state": "available",
-        "x-ms-lease-status": "unlocked",
-        "x-ms-meta-hdi_isfolder": "true",
-        "x-ms-request-id": "816090bd-d01e-002a-083b-f34d2b000000",
-        "x-ms-server-encrypted": "true",
-        "x-ms-version": "2019-10-10"
-=======
         "x-ms-creation-time": "Fri, 03 Apr 2020 20:56:40 GMT",
         "x-ms-lease-state": "available",
         "x-ms-lease-status": "unlocked",
@@ -303,26 +175,10 @@
         "x-ms-request-id": "2637cf27-901e-0066-25fa-090280000000",
         "x-ms-server-encrypted": "true",
         "x-ms-version": "2019-12-12"
->>>>>>> 32e373e2
-      },
-      "ResponseBody": []
-    },
-    {
-<<<<<<< HEAD
-      "RequestUri": "https://seanstagehierarchical.blob.core.windows.net/test-filesystem-cbc64562-d4db-4e88-6691-97fbed3b8d07?restype=container",
-      "RequestMethod": "DELETE",
-      "RequestHeaders": {
-        "Authorization": "Sanitized",
-        "traceparent": "00-1f9782bbc4e34844931428382ecfedfa-ac41e77ec8fc784c-00",
-        "User-Agent": [
-          "azsdk-net-Storage.Files.DataLake/12.0.0-dev.20200305.1",
-          "(.NET Core 4.6.28325.01; Microsoft Windows 10.0.18363 )"
-        ],
-        "x-ms-client-request-id": "39a7f15a-05bd-87c1-4bf5-4575d47b802e",
-        "x-ms-date": "Thu, 05 Mar 2020 22:11:47 GMT",
-        "x-ms-return-client-request-id": "true",
-        "x-ms-version": "2019-10-10"
-=======
+      },
+      "ResponseBody": []
+    },
+    {
       "RequestUri": "http://seannsecanary.blob.core.windows.net/test-filesystem-cbc64562-d4db-4e88-6691-97fbed3b8d07?restype=container",
       "RequestMethod": "DELETE",
       "RequestHeaders": {
@@ -336,39 +192,25 @@
         "x-ms-date": "Fri, 03 Apr 2020 20:56:43 GMT",
         "x-ms-return-client-request-id": "true",
         "x-ms-version": "2019-12-12"
->>>>>>> 32e373e2
       },
       "RequestBody": null,
       "StatusCode": 202,
       "ResponseHeaders": {
         "Content-Length": "0",
-<<<<<<< HEAD
-        "Date": "Thu, 05 Mar 2020 22:11:47 GMT",
-=======
         "Date": "Fri, 03 Apr 2020 20:56:42 GMT",
->>>>>>> 32e373e2
         "Server": [
           "Windows-Azure-Blob/1.0",
           "Microsoft-HTTPAPI/2.0"
         ],
         "x-ms-client-request-id": "39a7f15a-05bd-87c1-4bf5-4575d47b802e",
-<<<<<<< HEAD
-        "x-ms-request-id": "27aa6cf6-e01e-000e-2d3b-f3bb8b000000",
-        "x-ms-version": "2019-10-10"
-=======
         "x-ms-request-id": "9621ba4f-f01e-0012-41fa-093670000000",
         "x-ms-version": "2019-12-12"
->>>>>>> 32e373e2
       },
       "ResponseBody": []
     }
   ],
   "Variables": {
     "RandomSeed": "1751572077",
-<<<<<<< HEAD
-    "Storage_TestConfigHierarchicalNamespace": "NamespaceTenant\nseanstagehierarchical\nU2FuaXRpemVk\nhttps://seanstagehierarchical.blob.core.windows.net\nhttp://seanstagehierarchical.file.core.windows.net\nhttp://seanstagehierarchical.queue.core.windows.net\nhttp://seanstagehierarchical.table.core.windows.net\n\n\n\n\nhttp://seanstagehierarchical-secondary.blob.core.windows.net\nhttp://seanstagehierarchical-secondary.file.core.windows.net\nhttp://seanstagehierarchical-secondary.queue.core.windows.net\nhttp://seanstagehierarchical-secondary.table.core.windows.net\n68390a19-a643-458b-b726-408abf67b4fc\nSanitized\n72f988bf-86f1-41af-91ab-2d7cd011db47\nhttps://login.microsoftonline.com/\nCloud\nBlobEndpoint=https://seanstagehierarchical.blob.core.windows.net/;QueueEndpoint=http://seanstagehierarchical.queue.core.windows.net/;FileEndpoint=http://seanstagehierarchical.file.core.windows.net/;BlobSecondaryEndpoint=http://seanstagehierarchical-secondary.blob.core.windows.net/;QueueSecondaryEndpoint=http://seanstagehierarchical-secondary.queue.core.windows.net/;FileSecondaryEndpoint=http://seanstagehierarchical-secondary.file.core.windows.net/;AccountName=seanstagehierarchical;AccountKey=Sanitized\n"
-=======
     "Storage_TestConfigHierarchicalNamespace": "NamespaceTenant\nseannsecanary\nU2FuaXRpemVk\nhttp://seannsecanary.blob.core.windows.net\nhttp://seannsecanary.file.core.windows.net\nhttp://seannsecanary.queue.core.windows.net\nhttp://seannsecanary.table.core.windows.net\n\n\n\n\nhttp://seannsecanary-secondary.blob.core.windows.net\nhttp://seannsecanary-secondary.file.core.windows.net\nhttp://seannsecanary-secondary.queue.core.windows.net\nhttp://seannsecanary-secondary.table.core.windows.net\n68390a19-a643-458b-b726-408abf67b4fc\nSanitized\n72f988bf-86f1-41af-91ab-2d7cd011db47\nhttps://login.microsoftonline.com/\nCloud\nBlobEndpoint=http://seannsecanary.blob.core.windows.net/;QueueEndpoint=http://seannsecanary.queue.core.windows.net/;FileEndpoint=http://seannsecanary.file.core.windows.net/;BlobSecondaryEndpoint=http://seannsecanary-secondary.blob.core.windows.net/;QueueSecondaryEndpoint=http://seannsecanary-secondary.queue.core.windows.net/;FileSecondaryEndpoint=http://seannsecanary-secondary.file.core.windows.net/;AccountName=seannsecanary;AccountKey=Sanitized\n"
->>>>>>> 32e373e2
   }
 }