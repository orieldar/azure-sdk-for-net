--- conflicted
+++ resolved
@@ -1,29 +1,12 @@
 {
   "Entries": [
     {
-<<<<<<< HEAD
-      "RequestUri": "https://seanstagehierarchical.blob.core.windows.net/?restype=service\u0026comp=userdelegationkey",
-=======
       "RequestUri": "http://seannsecanary.blob.core.windows.net/?restype=service\u0026comp=userdelegationkey",
->>>>>>> 32e373e2
       "RequestMethod": "POST",
       "RequestHeaders": {
         "Authorization": "Sanitized",
         "Content-Length": "56",
         "Content-Type": "application/xml",
-<<<<<<< HEAD
-        "traceparent": "00-7f11d9ea04d15144a39b7d9d289a098a-c39becf7d4d76b4b-00",
-        "User-Agent": [
-          "azsdk-net-Storage.Files.DataLake/12.0.0-dev.20200305.1",
-          "(.NET Core 4.6.28325.01; Microsoft Windows 10.0.18363 )"
-        ],
-        "x-ms-client-request-id": "d1a8fe5d-adce-4957-da6e-453785b2861a",
-        "x-ms-date": "Thu, 05 Mar 2020 21:56:30 GMT",
-        "x-ms-return-client-request-id": "true",
-        "x-ms-version": "2019-10-10"
-      },
-      "RequestBody": "\u003CKeyInfo\u003E\u003CExpiry\u003E2020-03-05T22:56:30Z\u003C/Expiry\u003E\u003C/KeyInfo\u003E",
-=======
         "traceparent": "00-3133810ab9a0c94987a55b79cbdc7afd-1d72220f2339fe4e-00",
         "User-Agent": [
           "azsdk-net-Storage.Files.DataLake/12.1.0-dev.20200403.1",
@@ -35,31 +18,17 @@
         "x-ms-version": "2019-12-12"
       },
       "RequestBody": "\u003CKeyInfo\u003E\u003CExpiry\u003E2020-04-03T22:06:15Z\u003C/Expiry\u003E\u003C/KeyInfo\u003E",
->>>>>>> 32e373e2
       "StatusCode": 403,
       "ResponseHeaders": {
         "Content-Length": "421",
         "Content-Type": "application/xml",
-<<<<<<< HEAD
-        "Date": "Thu, 05 Mar 2020 21:56:29 GMT",
-=======
         "Date": "Fri, 03 Apr 2020 21:06:13 GMT",
->>>>>>> 32e373e2
         "Server": [
           "Windows-Azure-Blob/1.0",
           "Microsoft-HTTPAPI/2.0"
         ],
         "x-ms-client-request-id": "d1a8fe5d-adce-4957-da6e-453785b2861a",
         "x-ms-error-code": "AuthenticationFailed",
-<<<<<<< HEAD
-        "x-ms-request-id": "05090c58-b01e-002c-3a38-f37e94000000",
-        "x-ms-version": "2019-10-10"
-      },
-      "ResponseBody": [
-        "\uFEFF\u003C?xml version=\u00221.0\u0022 encoding=\u0022utf-8\u0022?\u003E\u003CError\u003E\u003CCode\u003EAuthenticationFailed\u003C/Code\u003E\u003CMessage\u003EServer failed to authenticate the request. Make sure the value of Authorization header is formed correctly including the signature.\n",
-        "RequestId:05090c58-b01e-002c-3a38-f37e94000000\n",
-        "Time:2020-03-05T21:56:30.3493859Z\u003C/Message\u003E\u003CAuthenticationErrorDetail\u003EOnly authentication scheme Bearer is supported\u003C/AuthenticationErrorDetail\u003E\u003C/Error\u003E"
-=======
         "x-ms-request-id": "9622cc45-f01e-0012-47fb-093670000000",
         "x-ms-version": "2019-12-12"
       },
@@ -67,19 +36,12 @@
         "\uFEFF\u003C?xml version=\u00221.0\u0022 encoding=\u0022utf-8\u0022?\u003E\u003CError\u003E\u003CCode\u003EAuthenticationFailed\u003C/Code\u003E\u003CMessage\u003EServer failed to authenticate the request. Make sure the value of Authorization header is formed correctly including the signature.\n",
         "RequestId:9622cc45-f01e-0012-47fb-093670000000\n",
         "Time:2020-04-03T21:06:13.7959629Z\u003C/Message\u003E\u003CAuthenticationErrorDetail\u003EOnly authentication scheme Bearer is supported\u003C/AuthenticationErrorDetail\u003E\u003C/Error\u003E"
->>>>>>> 32e373e2
       ]
     }
   ],
   "Variables": {
-<<<<<<< HEAD
-    "DateTimeOffsetNow": "2020-03-05T13:56:30.1667954-08:00",
-    "RandomSeed": "465413953",
-    "Storage_TestConfigHierarchicalNamespace": "NamespaceTenant\nseanstagehierarchical\nU2FuaXRpemVk\nhttps://seanstagehierarchical.blob.core.windows.net\nhttp://seanstagehierarchical.file.core.windows.net\nhttp://seanstagehierarchical.queue.core.windows.net\nhttp://seanstagehierarchical.table.core.windows.net\n\n\n\n\nhttp://seanstagehierarchical-secondary.blob.core.windows.net\nhttp://seanstagehierarchical-secondary.file.core.windows.net\nhttp://seanstagehierarchical-secondary.queue.core.windows.net\nhttp://seanstagehierarchical-secondary.table.core.windows.net\n68390a19-a643-458b-b726-408abf67b4fc\nSanitized\n72f988bf-86f1-41af-91ab-2d7cd011db47\nhttps://login.microsoftonline.com/\nCloud\nBlobEndpoint=https://seanstagehierarchical.blob.core.windows.net/;QueueEndpoint=http://seanstagehierarchical.queue.core.windows.net/;FileEndpoint=http://seanstagehierarchical.file.core.windows.net/;BlobSecondaryEndpoint=http://seanstagehierarchical-secondary.blob.core.windows.net/;QueueSecondaryEndpoint=http://seanstagehierarchical-secondary.queue.core.windows.net/;FileSecondaryEndpoint=http://seanstagehierarchical-secondary.file.core.windows.net/;AccountName=seanstagehierarchical;AccountKey=Sanitized\n"
-=======
     "DateTimeOffsetNow": "2020-04-03T14:06:15.2448102-07:00",
     "RandomSeed": "465413953",
     "Storage_TestConfigHierarchicalNamespace": "NamespaceTenant\nseannsecanary\nU2FuaXRpemVk\nhttp://seannsecanary.blob.core.windows.net\nhttp://seannsecanary.file.core.windows.net\nhttp://seannsecanary.queue.core.windows.net\nhttp://seannsecanary.table.core.windows.net\n\n\n\n\nhttp://seannsecanary-secondary.blob.core.windows.net\nhttp://seannsecanary-secondary.file.core.windows.net\nhttp://seannsecanary-secondary.queue.core.windows.net\nhttp://seannsecanary-secondary.table.core.windows.net\n68390a19-a643-458b-b726-408abf67b4fc\nSanitized\n72f988bf-86f1-41af-91ab-2d7cd011db47\nhttps://login.microsoftonline.com/\nCloud\nBlobEndpoint=http://seannsecanary.blob.core.windows.net/;QueueEndpoint=http://seannsecanary.queue.core.windows.net/;FileEndpoint=http://seannsecanary.file.core.windows.net/;BlobSecondaryEndpoint=http://seannsecanary-secondary.blob.core.windows.net/;QueueSecondaryEndpoint=http://seannsecanary-secondary.queue.core.windows.net/;FileSecondaryEndpoint=http://seannsecanary-secondary.file.core.windows.net/;AccountName=seannsecanary;AccountKey=Sanitized\n"
->>>>>>> 32e373e2
   }
 }