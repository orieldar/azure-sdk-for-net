{
  "Entries": [
    {
      "RequestUri": "http://seannsecanary.blob.core.windows.net/test-filesystem-a60470e0-cedb-c82a-345e-035f32ac11fe?restype=container",
      "RequestMethod": "PUT",
      "RequestHeaders": {
        "Authorization": "Sanitized",
<<<<<<< HEAD
        "traceparent": "00-b7385fa276df894db4751f604d112e60-551dd347d5374348-00",
        "User-Agent": [
          "azsdk-net-Storage.Files.DataLake/12.1.0-dev.20200403.1",
=======
        "traceparent": "00-8b3d9fcc822faa4db660df067db37805-9c95c2b33b44604e-00",
        "User-Agent": [
          "azsdk-net-Storage.Files.DataLake/12.2.0-dev.20200413.1",
>>>>>>> b9bd85cb
          "(.NET Core 4.6.28325.01; Microsoft Windows 10.0.18362 )"
        ],
        "x-ms-blob-public-access": "container",
        "x-ms-client-request-id": "a63b8ddc-42fa-ce9d-14a8-4fb7fddc6d00",
<<<<<<< HEAD
        "x-ms-date": "Fri, 03 Apr 2020 21:02:58 GMT",
=======
        "x-ms-date": "Tue, 14 Apr 2020 00:03:54 GMT",
>>>>>>> b9bd85cb
        "x-ms-return-client-request-id": "true",
        "x-ms-version": "2019-12-12"
      },
      "RequestBody": null,
      "StatusCode": 201,
      "ResponseHeaders": {
        "Content-Length": "0",
<<<<<<< HEAD
        "Date": "Fri, 03 Apr 2020 21:02:56 GMT",
        "ETag": "\u00220x8D7D81262A4847F\u0022",
        "Last-Modified": "Fri, 03 Apr 2020 21:02:57 GMT",
=======
        "Date": "Tue, 14 Apr 2020 00:03:54 GMT",
        "ETag": "\u00220x8D7E0075242435E\u0022",
        "Last-Modified": "Tue, 14 Apr 2020 00:03:54 GMT",
>>>>>>> b9bd85cb
        "Server": [
          "Windows-Azure-Blob/1.0",
          "Microsoft-HTTPAPI/2.0"
        ],
        "x-ms-client-request-id": "a63b8ddc-42fa-ce9d-14a8-4fb7fddc6d00",
<<<<<<< HEAD
        "x-ms-request-id": "96226178-f01e-0012-11fb-093670000000",
        "x-ms-version": "2019-12-12"
=======
        "x-ms-request-id": "d24491f7-d01e-002a-49f0-1192b0000000",
        "x-ms-version": "2019-07-07"
>>>>>>> b9bd85cb
      },
      "ResponseBody": []
    },
    {
      "RequestUri": "http://seannsecanary.dfs.core.windows.net/test-filesystem-a60470e0-cedb-c82a-345e-035f32ac11fe/test-file-c27d559d-17a4-e2ff-d422-75eb98cd55f2?resource=file",
      "RequestMethod": "PUT",
      "RequestHeaders": {
        "Authorization": "Sanitized",
<<<<<<< HEAD
        "traceparent": "00-393eb7a179c84249baf5c6d29db16deb-07b68de3c5a0ad41-00",
        "User-Agent": [
          "azsdk-net-Storage.Files.DataLake/12.1.0-dev.20200403.1",
          "(.NET Core 4.6.28325.01; Microsoft Windows 10.0.18362 )"
        ],
        "x-ms-client-request-id": "1dc03583-83c4-c4f2-8e58-d2d8cdb23547",
        "x-ms-date": "Fri, 03 Apr 2020 21:02:58 GMT",
=======
        "traceparent": "00-074903becd414740895a05856d7d6984-6daffc0ab86b4140-00",
        "User-Agent": [
          "azsdk-net-Storage.Files.DataLake/12.2.0-dev.20200413.1",
          "(.NET Core 4.6.28325.01; Microsoft Windows 10.0.18362 )"
        ],
        "x-ms-client-request-id": "1dc03583-83c4-c4f2-8e58-d2d8cdb23547",
        "x-ms-date": "Tue, 14 Apr 2020 00:03:55 GMT",
>>>>>>> b9bd85cb
        "x-ms-return-client-request-id": "true",
        "x-ms-version": "2019-12-12"
      },
      "RequestBody": null,
      "StatusCode": 201,
      "ResponseHeaders": {
        "Content-Length": "0",
<<<<<<< HEAD
        "Date": "Fri, 03 Apr 2020 21:02:57 GMT",
        "ETag": "\u00220x8D7D81262BA7CE9\u0022",
        "Last-Modified": "Fri, 03 Apr 2020 21:02:57 GMT",
=======
        "Date": "Tue, 14 Apr 2020 00:03:53 GMT",
        "ETag": "\u00220x8D7E007526F8682\u0022",
        "Last-Modified": "Tue, 14 Apr 2020 00:03:54 GMT",
>>>>>>> b9bd85cb
        "Server": [
          "Windows-Azure-HDFS/1.0",
          "Microsoft-HTTPAPI/2.0"
        ],
        "x-ms-client-request-id": "1dc03583-83c4-c4f2-8e58-d2d8cdb23547",
<<<<<<< HEAD
        "x-ms-request-id": "fa4402be-201f-0097-6dfb-091bad000000",
        "x-ms-version": "2019-12-12"
=======
        "x-ms-request-id": "c4ebf6b1-501f-000b-2bf0-11b6cb000000",
        "x-ms-version": "2019-07-07"
>>>>>>> b9bd85cb
      },
      "ResponseBody": []
    },
    {
      "RequestUri": "http://seannsecanary.dfs.core.windows.net/test-filesystem-a60470e0-cedb-c82a-345e-035f32ac11fe/test-file-919e5d52-c958-318f-51a1-f721180534ee?resource=file",
      "RequestMethod": "PUT",
      "RequestHeaders": {
        "Authorization": "Sanitized",
<<<<<<< HEAD
        "traceparent": "00-c273365b9bda9a4fb409b1c17a70f27e-fdee3c11ef3e5d41-00",
        "User-Agent": [
          "azsdk-net-Storage.Files.DataLake/12.1.0-dev.20200403.1",
          "(.NET Core 4.6.28325.01; Microsoft Windows 10.0.18362 )"
        ],
        "x-ms-client-request-id": "50a6b74c-5346-bafb-a58f-cc228bd1ab89",
        "x-ms-date": "Fri, 03 Apr 2020 21:02:58 GMT",
=======
        "traceparent": "00-08b5aac648e6284e89d76de7d2be335e-43263a209b78a046-00",
        "User-Agent": [
          "azsdk-net-Storage.Files.DataLake/12.2.0-dev.20200413.1",
          "(.NET Core 4.6.28325.01; Microsoft Windows 10.0.18362 )"
        ],
        "x-ms-client-request-id": "50a6b74c-5346-bafb-a58f-cc228bd1ab89",
        "x-ms-date": "Tue, 14 Apr 2020 00:03:55 GMT",
>>>>>>> b9bd85cb
        "x-ms-return-client-request-id": "true",
        "x-ms-version": "2019-12-12"
      },
      "RequestBody": null,
      "StatusCode": 201,
      "ResponseHeaders": {
        "Content-Length": "0",
<<<<<<< HEAD
        "Date": "Fri, 03 Apr 2020 21:02:57 GMT",
        "ETag": "\u00220x8D7D81262C76BF6\u0022",
        "Last-Modified": "Fri, 03 Apr 2020 21:02:57 GMT",
=======
        "Date": "Tue, 14 Apr 2020 00:03:54 GMT",
        "ETag": "\u00220x8D7E007527CC2C0\u0022",
        "Last-Modified": "Tue, 14 Apr 2020 00:03:54 GMT",
>>>>>>> b9bd85cb
        "Server": [
          "Windows-Azure-HDFS/1.0",
          "Microsoft-HTTPAPI/2.0"
        ],
        "x-ms-client-request-id": "50a6b74c-5346-bafb-a58f-cc228bd1ab89",
<<<<<<< HEAD
        "x-ms-request-id": "fa4402bf-201f-0097-6efb-091bad000000",
        "x-ms-version": "2019-12-12"
=======
        "x-ms-request-id": "c4ebf6b3-501f-000b-2cf0-11b6cb000000",
        "x-ms-version": "2019-07-07"
>>>>>>> b9bd85cb
      },
      "ResponseBody": []
    },
    {
      "RequestUri": "http://seannsecanary.dfs.core.windows.net/test-filesystem-a60470e0-cedb-c82a-345e-035f32ac11fe/test-file-919e5d52-c958-318f-51a1-f721180534ee?mode=legacy",
      "RequestMethod": "PUT",
      "RequestHeaders": {
        "Authorization": "Sanitized",
        "User-Agent": [
<<<<<<< HEAD
          "azsdk-net-Storage.Files.DataLake/12.1.0-dev.20200403.1",
          "(.NET Core 4.6.28325.01; Microsoft Windows 10.0.18362 )"
        ],
        "x-ms-client-request-id": "61d4df93-e35e-eaa8-25ae-bd7d6b0a09a8",
        "x-ms-date": "Fri, 03 Apr 2020 21:02:58 GMT",
        "x-ms-rename-source": "/test-filesystem-a60470e0-cedb-c82a-345e-035f32ac11fe/test-file-c27d559d-17a4-e2ff-d422-75eb98cd55f2",
=======
          "azsdk-net-Storage.Files.DataLake/12.2.0-dev.20200413.1",
          "(.NET Core 4.6.28325.01; Microsoft Windows 10.0.18362 )"
        ],
        "x-ms-client-request-id": "61d4df93-e35e-eaa8-25ae-bd7d6b0a09a8",
        "x-ms-date": "Tue, 14 Apr 2020 00:03:55 GMT",
        "x-ms-rename-source": "%2Ftest-filesystem-a60470e0-cedb-c82a-345e-035f32ac11fe%2Ftest-file-c27d559d-17a4-e2ff-d422-75eb98cd55f2=",
>>>>>>> b9bd85cb
        "x-ms-return-client-request-id": "true",
        "x-ms-version": "2019-12-12"
      },
      "RequestBody": null,
      "StatusCode": 201,
      "ResponseHeaders": {
        "Content-Length": "0",
<<<<<<< HEAD
        "Date": "Fri, 03 Apr 2020 21:02:57 GMT",
=======
        "Date": "Tue, 14 Apr 2020 00:03:54 GMT",
>>>>>>> b9bd85cb
        "Server": [
          "Windows-Azure-HDFS/1.0",
          "Microsoft-HTTPAPI/2.0"
        ],
        "x-ms-client-request-id": "61d4df93-e35e-eaa8-25ae-bd7d6b0a09a8",
<<<<<<< HEAD
        "x-ms-request-id": "fa4402c0-201f-0097-6ffb-091bad000000",
        "x-ms-version": "2019-12-12"
=======
        "x-ms-request-id": "c4ebf6b4-501f-000b-2df0-11b6cb000000",
        "x-ms-version": "2019-07-07"
>>>>>>> b9bd85cb
      },
      "ResponseBody": []
    },
    {
      "RequestUri": "http://seannsecanary.blob.core.windows.net/test-filesystem-a60470e0-cedb-c82a-345e-035f32ac11fe/test-file-919e5d52-c958-318f-51a1-f721180534ee",
      "RequestMethod": "HEAD",
      "RequestHeaders": {
        "Authorization": "Sanitized",
        "User-Agent": [
<<<<<<< HEAD
          "azsdk-net-Storage.Files.DataLake/12.1.0-dev.20200403.1",
          "(.NET Core 4.6.28325.01; Microsoft Windows 10.0.18362 )"
        ],
        "x-ms-client-request-id": "ab8fa6f6-4afc-402a-3ab0-879c14beaf25",
        "x-ms-date": "Fri, 03 Apr 2020 21:02:59 GMT",
=======
          "azsdk-net-Storage.Files.DataLake/12.2.0-dev.20200413.1",
          "(.NET Core 4.6.28325.01; Microsoft Windows 10.0.18362 )"
        ],
        "x-ms-client-request-id": "ab8fa6f6-4afc-402a-3ab0-879c14beaf25",
        "x-ms-date": "Tue, 14 Apr 2020 00:03:55 GMT",
>>>>>>> b9bd85cb
        "x-ms-return-client-request-id": "true",
        "x-ms-version": "2019-12-12"
      },
      "RequestBody": null,
      "StatusCode": 200,
      "ResponseHeaders": {
        "Accept-Ranges": "bytes",
        "Content-Length": "0",
        "Content-Type": "application/octet-stream",
<<<<<<< HEAD
        "Date": "Fri, 03 Apr 2020 21:02:57 GMT",
        "ETag": "\u00220x8D7D81262BA7CE9\u0022",
        "Last-Modified": "Fri, 03 Apr 2020 21:02:57 GMT",
=======
        "Date": "Tue, 14 Apr 2020 00:03:55 GMT",
        "ETag": "\u00220x8D7E007526F8682\u0022",
        "Last-Modified": "Tue, 14 Apr 2020 00:03:54 GMT",
>>>>>>> b9bd85cb
        "Server": [
          "Windows-Azure-Blob/1.0",
          "Microsoft-HTTPAPI/2.0"
        ],
        "x-ms-access-tier": "Hot",
        "x-ms-access-tier-inferred": "true",
        "x-ms-blob-type": "BlockBlob",
        "x-ms-client-request-id": "ab8fa6f6-4afc-402a-3ab0-879c14beaf25",
<<<<<<< HEAD
        "x-ms-creation-time": "Fri, 03 Apr 2020 21:02:57 GMT",
        "x-ms-lease-state": "available",
        "x-ms-lease-status": "unlocked",
        "x-ms-request-id": "962261b5-f01e-0012-48fb-093670000000",
=======
        "x-ms-creation-time": "Tue, 14 Apr 2020 00:03:54 GMT",
        "x-ms-lease-state": "available",
        "x-ms-lease-status": "unlocked",
        "x-ms-request-id": "d244923e-d01e-002a-7ef0-1192b0000000",
>>>>>>> b9bd85cb
        "x-ms-server-encrypted": "true",
        "x-ms-version": "2019-12-12"
      },
      "ResponseBody": []
    },
    {
      "RequestUri": "http://seannsecanary.blob.core.windows.net/test-filesystem-a60470e0-cedb-c82a-345e-035f32ac11fe?restype=container",
      "RequestMethod": "DELETE",
      "RequestHeaders": {
        "Authorization": "Sanitized",
<<<<<<< HEAD
        "traceparent": "00-7db866060aa0be4f863cc47ce2f5e83d-3a8c25df381c7242-00",
        "User-Agent": [
          "azsdk-net-Storage.Files.DataLake/12.1.0-dev.20200403.1",
          "(.NET Core 4.6.28325.01; Microsoft Windows 10.0.18362 )"
        ],
        "x-ms-client-request-id": "c4868fa7-5e7a-c8ab-61b3-7be0da3165bd",
        "x-ms-date": "Fri, 03 Apr 2020 21:02:59 GMT",
=======
        "traceparent": "00-01fef05c782f754e9fc62151b58c76c3-37925f11a5eca744-00",
        "User-Agent": [
          "azsdk-net-Storage.Files.DataLake/12.2.0-dev.20200413.1",
          "(.NET Core 4.6.28325.01; Microsoft Windows 10.0.18362 )"
        ],
        "x-ms-client-request-id": "c4868fa7-5e7a-c8ab-61b3-7be0da3165bd",
        "x-ms-date": "Tue, 14 Apr 2020 00:03:56 GMT",
>>>>>>> b9bd85cb
        "x-ms-return-client-request-id": "true",
        "x-ms-version": "2019-12-12"
      },
      "RequestBody": null,
      "StatusCode": 202,
      "ResponseHeaders": {
        "Content-Length": "0",
<<<<<<< HEAD
        "Date": "Fri, 03 Apr 2020 21:02:57 GMT",
=======
        "Date": "Tue, 14 Apr 2020 00:03:55 GMT",
>>>>>>> b9bd85cb
        "Server": [
          "Windows-Azure-Blob/1.0",
          "Microsoft-HTTPAPI/2.0"
        ],
        "x-ms-client-request-id": "c4868fa7-5e7a-c8ab-61b3-7be0da3165bd",
<<<<<<< HEAD
        "x-ms-request-id": "962261ba-f01e-0012-4dfb-093670000000",
        "x-ms-version": "2019-12-12"
=======
        "x-ms-request-id": "d244927b-d01e-002a-33f0-1192b0000000",
        "x-ms-version": "2019-07-07"
>>>>>>> b9bd85cb
      },
      "ResponseBody": []
    },
    {
      "RequestUri": "http://seannsecanary.blob.core.windows.net/test-filesystem-cb3dfcdb-dfdb-14aa-125e-99a164577dcf?restype=container",
      "RequestMethod": "PUT",
      "RequestHeaders": {
        "Authorization": "Sanitized",
<<<<<<< HEAD
        "traceparent": "00-d80aaccf5e7eb84db55da26322e6bcfa-dee158b0871cf14c-00",
        "User-Agent": [
          "azsdk-net-Storage.Files.DataLake/12.1.0-dev.20200403.1",
=======
        "traceparent": "00-d17349f6af00d3449d815771566ba87e-cc7aadeb9b09dd4c-00",
        "User-Agent": [
          "azsdk-net-Storage.Files.DataLake/12.2.0-dev.20200413.1",
>>>>>>> b9bd85cb
          "(.NET Core 4.6.28325.01; Microsoft Windows 10.0.18362 )"
        ],
        "x-ms-blob-public-access": "container",
        "x-ms-client-request-id": "c6f728f4-e32d-c8e7-e471-b21cc4096309",
<<<<<<< HEAD
        "x-ms-date": "Fri, 03 Apr 2020 21:02:59 GMT",
=======
        "x-ms-date": "Tue, 14 Apr 2020 00:03:56 GMT",
>>>>>>> b9bd85cb
        "x-ms-return-client-request-id": "true",
        "x-ms-version": "2019-12-12"
      },
      "RequestBody": null,
      "StatusCode": 201,
      "ResponseHeaders": {
        "Content-Length": "0",
<<<<<<< HEAD
        "Date": "Fri, 03 Apr 2020 21:02:57 GMT",
        "ETag": "\u00220x8D7D812631694E1\u0022",
        "Last-Modified": "Fri, 03 Apr 2020 21:02:57 GMT",
=======
        "Date": "Tue, 14 Apr 2020 00:03:55 GMT",
        "ETag": "\u00220x8D7E007530090C5\u0022",
        "Last-Modified": "Tue, 14 Apr 2020 00:03:55 GMT",
>>>>>>> b9bd85cb
        "Server": [
          "Windows-Azure-Blob/1.0",
          "Microsoft-HTTPAPI/2.0"
        ],
        "x-ms-client-request-id": "c6f728f4-e32d-c8e7-e471-b21cc4096309",
<<<<<<< HEAD
        "x-ms-request-id": "962261d0-f01e-0012-61fb-093670000000",
        "x-ms-version": "2019-12-12"
=======
        "x-ms-request-id": "aa0c1c60-c01e-0054-77f0-1102f7000000",
        "x-ms-version": "2019-07-07"
>>>>>>> b9bd85cb
      },
      "ResponseBody": []
    },
    {
      "RequestUri": "http://seannsecanary.dfs.core.windows.net/test-filesystem-cb3dfcdb-dfdb-14aa-125e-99a164577dcf/test-file-16dfab36-e03d-f084-519c-061e19daad5e?resource=file",
      "RequestMethod": "PUT",
      "RequestHeaders": {
        "Authorization": "Sanitized",
<<<<<<< HEAD
        "traceparent": "00-5a7abc183072964e84c34bd763207f62-43061f41e777814b-00",
        "User-Agent": [
          "azsdk-net-Storage.Files.DataLake/12.1.0-dev.20200403.1",
          "(.NET Core 4.6.28325.01; Microsoft Windows 10.0.18362 )"
        ],
        "x-ms-client-request-id": "ba99bc59-3fd4-14a3-a306-7490dcc9ae0a",
        "x-ms-date": "Fri, 03 Apr 2020 21:02:59 GMT",
=======
        "traceparent": "00-baf067d4a184d74fa846ae52e9117741-8daa188dc8dc4745-00",
        "User-Agent": [
          "azsdk-net-Storage.Files.DataLake/12.2.0-dev.20200413.1",
          "(.NET Core 4.6.28325.01; Microsoft Windows 10.0.18362 )"
        ],
        "x-ms-client-request-id": "ba99bc59-3fd4-14a3-a306-7490dcc9ae0a",
        "x-ms-date": "Tue, 14 Apr 2020 00:03:56 GMT",
>>>>>>> b9bd85cb
        "x-ms-return-client-request-id": "true",
        "x-ms-version": "2019-12-12"
      },
      "RequestBody": null,
      "StatusCode": 201,
      "ResponseHeaders": {
        "Content-Length": "0",
<<<<<<< HEAD
        "Date": "Fri, 03 Apr 2020 21:02:58 GMT",
        "ETag": "\u00220x8D7D81263315277\u0022",
        "Last-Modified": "Fri, 03 Apr 2020 21:02:58 GMT",
=======
        "Date": "Tue, 14 Apr 2020 00:03:55 GMT",
        "ETag": "\u00220x8D7E0075320801D\u0022",
        "Last-Modified": "Tue, 14 Apr 2020 00:03:56 GMT",
>>>>>>> b9bd85cb
        "Server": [
          "Windows-Azure-HDFS/1.0",
          "Microsoft-HTTPAPI/2.0"
        ],
        "x-ms-client-request-id": "ba99bc59-3fd4-14a3-a306-7490dcc9ae0a",
<<<<<<< HEAD
        "x-ms-request-id": "fa4402c1-201f-0097-70fb-091bad000000",
        "x-ms-version": "2019-12-12"
=======
        "x-ms-request-id": "18952c01-801f-0018-6bf0-1192c7000000",
        "x-ms-version": "2019-07-07"
>>>>>>> b9bd85cb
      },
      "ResponseBody": []
    },
    {
      "RequestUri": "http://seannsecanary.dfs.core.windows.net/test-filesystem-cb3dfcdb-dfdb-14aa-125e-99a164577dcf/test-file-0b1353c3-275c-7fa8-09c1-39103fbeb8c3?resource=file",
      "RequestMethod": "PUT",
      "RequestHeaders": {
        "Authorization": "Sanitized",
<<<<<<< HEAD
        "traceparent": "00-b5668dafa99aa34ba5bbdd5b7bcf6fbb-a8d65cf160ca2749-00",
        "User-Agent": [
          "azsdk-net-Storage.Files.DataLake/12.1.0-dev.20200403.1",
          "(.NET Core 4.6.28325.01; Microsoft Windows 10.0.18362 )"
        ],
        "x-ms-client-request-id": "e402967e-d179-325d-131a-b1120592d5e5",
        "x-ms-date": "Fri, 03 Apr 2020 21:02:59 GMT",
=======
        "traceparent": "00-375e1667e5e73a4d8ca0f8b243f644f3-10773fccb60dba4e-00",
        "User-Agent": [
          "azsdk-net-Storage.Files.DataLake/12.2.0-dev.20200413.1",
          "(.NET Core 4.6.28325.01; Microsoft Windows 10.0.18362 )"
        ],
        "x-ms-client-request-id": "e402967e-d179-325d-131a-b1120592d5e5",
        "x-ms-date": "Tue, 14 Apr 2020 00:03:56 GMT",
>>>>>>> b9bd85cb
        "x-ms-return-client-request-id": "true",
        "x-ms-version": "2019-12-12"
      },
      "RequestBody": null,
      "StatusCode": 201,
      "ResponseHeaders": {
        "Content-Length": "0",
<<<<<<< HEAD
        "Date": "Fri, 03 Apr 2020 21:02:58 GMT",
        "ETag": "\u00220x8D7D81263431E70\u0022",
        "Last-Modified": "Fri, 03 Apr 2020 21:02:58 GMT",
=======
        "Date": "Tue, 14 Apr 2020 00:03:55 GMT",
        "ETag": "\u00220x8D7E007532DC812\u0022",
        "Last-Modified": "Tue, 14 Apr 2020 00:03:56 GMT",
>>>>>>> b9bd85cb
        "Server": [
          "Windows-Azure-HDFS/1.0",
          "Microsoft-HTTPAPI/2.0"
        ],
        "x-ms-client-request-id": "e402967e-d179-325d-131a-b1120592d5e5",
<<<<<<< HEAD
        "x-ms-request-id": "fa4402c2-201f-0097-71fb-091bad000000",
        "x-ms-version": "2019-12-12"
=======
        "x-ms-request-id": "18952c02-801f-0018-6cf0-1192c7000000",
        "x-ms-version": "2019-07-07"
>>>>>>> b9bd85cb
      },
      "ResponseBody": []
    },
    {
      "RequestUri": "http://seannsecanary.dfs.core.windows.net/test-filesystem-cb3dfcdb-dfdb-14aa-125e-99a164577dcf/test-file-0b1353c3-275c-7fa8-09c1-39103fbeb8c3?mode=legacy",
      "RequestMethod": "PUT",
      "RequestHeaders": {
        "Authorization": "Sanitized",
        "User-Agent": [
<<<<<<< HEAD
          "azsdk-net-Storage.Files.DataLake/12.1.0-dev.20200403.1",
          "(.NET Core 4.6.28325.01; Microsoft Windows 10.0.18362 )"
        ],
        "x-ms-client-request-id": "a8922681-d4bb-ee49-ef92-49264278c383",
        "x-ms-date": "Fri, 03 Apr 2020 21:02:59 GMT",
        "x-ms-rename-source": "/test-filesystem-cb3dfcdb-dfdb-14aa-125e-99a164577dcf/test-file-16dfab36-e03d-f084-519c-061e19daad5e",
        "x-ms-return-client-request-id": "true",
        "x-ms-source-if-modified-since": "Thu, 02 Apr 2020 21:02:58 GMT",
        "x-ms-version": "2019-12-12"
=======
          "azsdk-net-Storage.Files.DataLake/12.2.0-dev.20200413.1",
          "(.NET Core 4.6.28325.01; Microsoft Windows 10.0.18362 )"
        ],
        "x-ms-client-request-id": "a8922681-d4bb-ee49-ef92-49264278c383",
        "x-ms-date": "Tue, 14 Apr 2020 00:03:56 GMT",
        "x-ms-rename-source": "%2Ftest-filesystem-cb3dfcdb-dfdb-14aa-125e-99a164577dcf%2Ftest-file-16dfab36-e03d-f084-519c-061e19daad5e=",
        "x-ms-return-client-request-id": "true",
        "x-ms-source-if-modified-since": "Mon, 13 Apr 2020 00:03:54 GMT",
        "x-ms-version": "2019-07-07"
>>>>>>> b9bd85cb
      },
      "RequestBody": null,
      "StatusCode": 201,
      "ResponseHeaders": {
        "Content-Length": "0",
<<<<<<< HEAD
        "Date": "Fri, 03 Apr 2020 21:02:58 GMT",
=======
        "Date": "Tue, 14 Apr 2020 00:03:55 GMT",
>>>>>>> b9bd85cb
        "Server": [
          "Windows-Azure-HDFS/1.0",
          "Microsoft-HTTPAPI/2.0"
        ],
        "x-ms-client-request-id": "a8922681-d4bb-ee49-ef92-49264278c383",
<<<<<<< HEAD
        "x-ms-request-id": "fa4402c3-201f-0097-72fb-091bad000000",
        "x-ms-version": "2019-12-12"
=======
        "x-ms-request-id": "18952c03-801f-0018-6df0-1192c7000000",
        "x-ms-version": "2019-07-07"
>>>>>>> b9bd85cb
      },
      "ResponseBody": []
    },
    {
      "RequestUri": "http://seannsecanary.blob.core.windows.net/test-filesystem-cb3dfcdb-dfdb-14aa-125e-99a164577dcf/test-file-0b1353c3-275c-7fa8-09c1-39103fbeb8c3",
      "RequestMethod": "HEAD",
      "RequestHeaders": {
        "Authorization": "Sanitized",
        "User-Agent": [
<<<<<<< HEAD
          "azsdk-net-Storage.Files.DataLake/12.1.0-dev.20200403.1",
          "(.NET Core 4.6.28325.01; Microsoft Windows 10.0.18362 )"
        ],
        "x-ms-client-request-id": "de91b9dd-2d00-7929-67e1-a07207a18e51",
        "x-ms-date": "Fri, 03 Apr 2020 21:02:59 GMT",
=======
          "azsdk-net-Storage.Files.DataLake/12.2.0-dev.20200413.1",
          "(.NET Core 4.6.28325.01; Microsoft Windows 10.0.18362 )"
        ],
        "x-ms-client-request-id": "de91b9dd-2d00-7929-67e1-a07207a18e51",
        "x-ms-date": "Tue, 14 Apr 2020 00:03:56 GMT",
>>>>>>> b9bd85cb
        "x-ms-return-client-request-id": "true",
        "x-ms-version": "2019-12-12"
      },
      "RequestBody": null,
      "StatusCode": 200,
      "ResponseHeaders": {
        "Accept-Ranges": "bytes",
        "Content-Length": "0",
        "Content-Type": "application/octet-stream",
<<<<<<< HEAD
        "Date": "Fri, 03 Apr 2020 21:02:58 GMT",
        "ETag": "\u00220x8D7D81263315277\u0022",
        "Last-Modified": "Fri, 03 Apr 2020 21:02:58 GMT",
=======
        "Date": "Tue, 14 Apr 2020 00:03:56 GMT",
        "ETag": "\u00220x8D7E0075320801D\u0022",
        "Last-Modified": "Tue, 14 Apr 2020 00:03:56 GMT",
>>>>>>> b9bd85cb
        "Server": [
          "Windows-Azure-Blob/1.0",
          "Microsoft-HTTPAPI/2.0"
        ],
        "x-ms-access-tier": "Hot",
        "x-ms-access-tier-inferred": "true",
        "x-ms-blob-type": "BlockBlob",
        "x-ms-client-request-id": "de91b9dd-2d00-7929-67e1-a07207a18e51",
<<<<<<< HEAD
        "x-ms-creation-time": "Fri, 03 Apr 2020 21:02:58 GMT",
        "x-ms-lease-state": "available",
        "x-ms-lease-status": "unlocked",
        "x-ms-request-id": "9622622d-f01e-0012-34fb-093670000000",
=======
        "x-ms-creation-time": "Tue, 14 Apr 2020 00:03:56 GMT",
        "x-ms-lease-state": "available",
        "x-ms-lease-status": "unlocked",
        "x-ms-request-id": "aa0c1cba-c01e-0054-42f0-1102f7000000",
>>>>>>> b9bd85cb
        "x-ms-server-encrypted": "true",
        "x-ms-version": "2019-12-12"
      },
      "ResponseBody": []
    },
    {
      "RequestUri": "http://seannsecanary.blob.core.windows.net/test-filesystem-cb3dfcdb-dfdb-14aa-125e-99a164577dcf?restype=container",
      "RequestMethod": "DELETE",
      "RequestHeaders": {
        "Authorization": "Sanitized",
<<<<<<< HEAD
        "traceparent": "00-ee9f36c12b25e649b7ec051fe0efc42a-1d53d0a25c8f3e47-00",
        "User-Agent": [
          "azsdk-net-Storage.Files.DataLake/12.1.0-dev.20200403.1",
          "(.NET Core 4.6.28325.01; Microsoft Windows 10.0.18362 )"
        ],
        "x-ms-client-request-id": "884984ee-e4e7-9583-8994-295f0f9b252c",
        "x-ms-date": "Fri, 03 Apr 2020 21:03:00 GMT",
=======
        "traceparent": "00-ff7ed88972e5ed4bbd8dae50c27e3a01-6fb3f56da076b84b-00",
        "User-Agent": [
          "azsdk-net-Storage.Files.DataLake/12.2.0-dev.20200413.1",
          "(.NET Core 4.6.28325.01; Microsoft Windows 10.0.18362 )"
        ],
        "x-ms-client-request-id": "884984ee-e4e7-9583-8994-295f0f9b252c",
        "x-ms-date": "Tue, 14 Apr 2020 00:03:56 GMT",
>>>>>>> b9bd85cb
        "x-ms-return-client-request-id": "true",
        "x-ms-version": "2019-12-12"
      },
      "RequestBody": null,
      "StatusCode": 202,
      "ResponseHeaders": {
        "Content-Length": "0",
<<<<<<< HEAD
        "Date": "Fri, 03 Apr 2020 21:02:58 GMT",
=======
        "Date": "Tue, 14 Apr 2020 00:03:56 GMT",
>>>>>>> b9bd85cb
        "Server": [
          "Windows-Azure-Blob/1.0",
          "Microsoft-HTTPAPI/2.0"
        ],
        "x-ms-client-request-id": "884984ee-e4e7-9583-8994-295f0f9b252c",
<<<<<<< HEAD
        "x-ms-request-id": "9622623a-f01e-0012-41fb-093670000000",
        "x-ms-version": "2019-12-12"
=======
        "x-ms-request-id": "aa0c1cbf-c01e-0054-47f0-1102f7000000",
        "x-ms-version": "2019-07-07"
>>>>>>> b9bd85cb
      },
      "ResponseBody": []
    },
    {
      "RequestUri": "http://seannsecanary.blob.core.windows.net/test-filesystem-6ba6caa3-c896-3284-02c0-c59b52a0bf4c?restype=container",
      "RequestMethod": "PUT",
      "RequestHeaders": {
        "Authorization": "Sanitized",
<<<<<<< HEAD
        "traceparent": "00-f56222636b5f114fb6880a6145755ffb-396002ebe6c5794a-00",
        "User-Agent": [
          "azsdk-net-Storage.Files.DataLake/12.1.0-dev.20200403.1",
=======
        "traceparent": "00-f4e2634dc2dc1c43afd69643f052bd27-9049eaa869a59b4a-00",
        "User-Agent": [
          "azsdk-net-Storage.Files.DataLake/12.2.0-dev.20200413.1",
>>>>>>> b9bd85cb
          "(.NET Core 4.6.28325.01; Microsoft Windows 10.0.18362 )"
        ],
        "x-ms-blob-public-access": "container",
        "x-ms-client-request-id": "efe5ae3f-a674-25c0-0016-86261ee742e9",
<<<<<<< HEAD
        "x-ms-date": "Fri, 03 Apr 2020 21:03:00 GMT",
=======
        "x-ms-date": "Tue, 14 Apr 2020 00:03:57 GMT",
>>>>>>> b9bd85cb
        "x-ms-return-client-request-id": "true",
        "x-ms-version": "2019-12-12"
      },
      "RequestBody": null,
      "StatusCode": 201,
      "ResponseHeaders": {
        "Content-Length": "0",
<<<<<<< HEAD
        "Date": "Fri, 03 Apr 2020 21:02:58 GMT",
        "ETag": "\u00220x8D7D812638E2488\u0022",
        "Last-Modified": "Fri, 03 Apr 2020 21:02:58 GMT",
=======
        "Date": "Tue, 14 Apr 2020 00:03:55 GMT",
        "ETag": "\u00220x8D7E0075377E78F\u0022",
        "Last-Modified": "Tue, 14 Apr 2020 00:03:56 GMT",
>>>>>>> b9bd85cb
        "Server": [
          "Windows-Azure-Blob/1.0",
          "Microsoft-HTTPAPI/2.0"
        ],
        "x-ms-client-request-id": "efe5ae3f-a674-25c0-0016-86261ee742e9",
<<<<<<< HEAD
        "x-ms-request-id": "9622625d-f01e-0012-61fb-093670000000",
        "x-ms-version": "2019-12-12"
=======
        "x-ms-request-id": "eaef5cb8-201e-002e-77f0-111fb7000000",
        "x-ms-version": "2019-07-07"
>>>>>>> b9bd85cb
      },
      "ResponseBody": []
    },
    {
      "RequestUri": "http://seannsecanary.dfs.core.windows.net/test-filesystem-6ba6caa3-c896-3284-02c0-c59b52a0bf4c/test-file-c690ddd4-a217-9dd3-6003-7d2977d7b1aa?resource=file",
      "RequestMethod": "PUT",
      "RequestHeaders": {
        "Authorization": "Sanitized",
<<<<<<< HEAD
        "traceparent": "00-b98b6371f35a5a408aa6e0e995259aed-48e674372d6dfb44-00",
        "User-Agent": [
          "azsdk-net-Storage.Files.DataLake/12.1.0-dev.20200403.1",
          "(.NET Core 4.6.28325.01; Microsoft Windows 10.0.18362 )"
        ],
        "x-ms-client-request-id": "a3d86729-fac7-9c66-da48-8f702896ad28",
        "x-ms-date": "Fri, 03 Apr 2020 21:03:00 GMT",
=======
        "traceparent": "00-d91de40b8819b24f8c667853818f8806-44f4b0a7f8887542-00",
        "User-Agent": [
          "azsdk-net-Storage.Files.DataLake/12.2.0-dev.20200413.1",
          "(.NET Core 4.6.28325.01; Microsoft Windows 10.0.18362 )"
        ],
        "x-ms-client-request-id": "a3d86729-fac7-9c66-da48-8f702896ad28",
        "x-ms-date": "Tue, 14 Apr 2020 00:03:57 GMT",
>>>>>>> b9bd85cb
        "x-ms-return-client-request-id": "true",
        "x-ms-version": "2019-12-12"
      },
      "RequestBody": null,
      "StatusCode": 201,
      "ResponseHeaders": {
        "Content-Length": "0",
<<<<<<< HEAD
        "Date": "Fri, 03 Apr 2020 21:02:58 GMT",
        "ETag": "\u00220x8D7D812639F29D8\u0022",
        "Last-Modified": "Fri, 03 Apr 2020 21:02:58 GMT",
=======
        "Date": "Tue, 14 Apr 2020 00:03:56 GMT",
        "ETag": "\u00220x8D7E007539F0A68\u0022",
        "Last-Modified": "Tue, 14 Apr 2020 00:03:56 GMT",
>>>>>>> b9bd85cb
        "Server": [
          "Windows-Azure-HDFS/1.0",
          "Microsoft-HTTPAPI/2.0"
        ],
        "x-ms-client-request-id": "a3d86729-fac7-9c66-da48-8f702896ad28",
<<<<<<< HEAD
        "x-ms-request-id": "fa4402c6-201f-0097-75fb-091bad000000",
        "x-ms-version": "2019-12-12"
=======
        "x-ms-request-id": "52645e1f-201f-004c-3ff0-11dd90000000",
        "x-ms-version": "2019-07-07"
>>>>>>> b9bd85cb
      },
      "ResponseBody": []
    },
    {
      "RequestUri": "http://seannsecanary.dfs.core.windows.net/test-filesystem-6ba6caa3-c896-3284-02c0-c59b52a0bf4c/test-file-d626dc65-9e8b-032f-0567-3db820911e1c?resource=file",
      "RequestMethod": "PUT",
      "RequestHeaders": {
        "Authorization": "Sanitized",
<<<<<<< HEAD
        "traceparent": "00-891aea0eba828d45974da2eb61b125dd-cbf6485f77b8774a-00",
        "User-Agent": [
          "azsdk-net-Storage.Files.DataLake/12.1.0-dev.20200403.1",
          "(.NET Core 4.6.28325.01; Microsoft Windows 10.0.18362 )"
        ],
        "x-ms-client-request-id": "a3dd5ab0-ae1d-8b7a-37d4-9e60bcad7c49",
        "x-ms-date": "Fri, 03 Apr 2020 21:03:00 GMT",
=======
        "traceparent": "00-a89b76518abc38489164435288efcb16-c63fe8fdc980f94f-00",
        "User-Agent": [
          "azsdk-net-Storage.Files.DataLake/12.2.0-dev.20200413.1",
          "(.NET Core 4.6.28325.01; Microsoft Windows 10.0.18362 )"
        ],
        "x-ms-client-request-id": "a3dd5ab0-ae1d-8b7a-37d4-9e60bcad7c49",
        "x-ms-date": "Tue, 14 Apr 2020 00:03:57 GMT",
>>>>>>> b9bd85cb
        "x-ms-return-client-request-id": "true",
        "x-ms-version": "2019-12-12"
      },
      "RequestBody": null,
      "StatusCode": 201,
      "ResponseHeaders": {
        "Content-Length": "0",
<<<<<<< HEAD
        "Date": "Fri, 03 Apr 2020 21:02:58 GMT",
        "ETag": "\u00220x8D7D81263ADEA86\u0022",
        "Last-Modified": "Fri, 03 Apr 2020 21:02:58 GMT",
=======
        "Date": "Tue, 14 Apr 2020 00:03:56 GMT",
        "ETag": "\u00220x8D7E00753AC0D05\u0022",
        "Last-Modified": "Tue, 14 Apr 2020 00:03:56 GMT",
>>>>>>> b9bd85cb
        "Server": [
          "Windows-Azure-HDFS/1.0",
          "Microsoft-HTTPAPI/2.0"
        ],
        "x-ms-client-request-id": "a3dd5ab0-ae1d-8b7a-37d4-9e60bcad7c49",
<<<<<<< HEAD
        "x-ms-request-id": "fa4402c7-201f-0097-76fb-091bad000000",
        "x-ms-version": "2019-12-12"
=======
        "x-ms-request-id": "52645e20-201f-004c-40f0-11dd90000000",
        "x-ms-version": "2019-07-07"
>>>>>>> b9bd85cb
      },
      "ResponseBody": []
    },
    {
      "RequestUri": "http://seannsecanary.dfs.core.windows.net/test-filesystem-6ba6caa3-c896-3284-02c0-c59b52a0bf4c/test-file-d626dc65-9e8b-032f-0567-3db820911e1c?mode=legacy",
      "RequestMethod": "PUT",
      "RequestHeaders": {
        "Authorization": "Sanitized",
        "User-Agent": [
<<<<<<< HEAD
          "azsdk-net-Storage.Files.DataLake/12.1.0-dev.20200403.1",
          "(.NET Core 4.6.28325.01; Microsoft Windows 10.0.18362 )"
        ],
        "x-ms-client-request-id": "c5084a67-7bb4-d0ff-fd75-d82a6e824934",
        "x-ms-date": "Fri, 03 Apr 2020 21:03:00 GMT",
        "x-ms-rename-source": "/test-filesystem-6ba6caa3-c896-3284-02c0-c59b52a0bf4c/test-file-c690ddd4-a217-9dd3-6003-7d2977d7b1aa",
        "x-ms-return-client-request-id": "true",
        "x-ms-source-if-unmodified-since": "Sat, 04 Apr 2020 21:02:58 GMT",
        "x-ms-version": "2019-12-12"
=======
          "azsdk-net-Storage.Files.DataLake/12.2.0-dev.20200413.1",
          "(.NET Core 4.6.28325.01; Microsoft Windows 10.0.18362 )"
        ],
        "x-ms-client-request-id": "c5084a67-7bb4-d0ff-fd75-d82a6e824934",
        "x-ms-date": "Tue, 14 Apr 2020 00:03:57 GMT",
        "x-ms-rename-source": "%2Ftest-filesystem-6ba6caa3-c896-3284-02c0-c59b52a0bf4c%2Ftest-file-c690ddd4-a217-9dd3-6003-7d2977d7b1aa=",
        "x-ms-return-client-request-id": "true",
        "x-ms-source-if-unmodified-since": "Wed, 15 Apr 2020 00:03:54 GMT",
        "x-ms-version": "2019-07-07"
>>>>>>> b9bd85cb
      },
      "RequestBody": null,
      "StatusCode": 201,
      "ResponseHeaders": {
        "Content-Length": "0",
<<<<<<< HEAD
        "Date": "Fri, 03 Apr 2020 21:02:59 GMT",
=======
        "Date": "Tue, 14 Apr 2020 00:03:56 GMT",
>>>>>>> b9bd85cb
        "Server": [
          "Windows-Azure-HDFS/1.0",
          "Microsoft-HTTPAPI/2.0"
        ],
        "x-ms-client-request-id": "c5084a67-7bb4-d0ff-fd75-d82a6e824934",
<<<<<<< HEAD
        "x-ms-request-id": "fa4402c8-201f-0097-77fb-091bad000000",
        "x-ms-version": "2019-12-12"
=======
        "x-ms-request-id": "52645e21-201f-004c-41f0-11dd90000000",
        "x-ms-version": "2019-07-07"
>>>>>>> b9bd85cb
      },
      "ResponseBody": []
    },
    {
      "RequestUri": "http://seannsecanary.blob.core.windows.net/test-filesystem-6ba6caa3-c896-3284-02c0-c59b52a0bf4c/test-file-d626dc65-9e8b-032f-0567-3db820911e1c",
      "RequestMethod": "HEAD",
      "RequestHeaders": {
        "Authorization": "Sanitized",
        "User-Agent": [
<<<<<<< HEAD
          "azsdk-net-Storage.Files.DataLake/12.1.0-dev.20200403.1",
          "(.NET Core 4.6.28325.01; Microsoft Windows 10.0.18362 )"
        ],
        "x-ms-client-request-id": "72f80112-b6a4-ad94-7221-b320c4ffe876",
        "x-ms-date": "Fri, 03 Apr 2020 21:03:00 GMT",
=======
          "azsdk-net-Storage.Files.DataLake/12.2.0-dev.20200413.1",
          "(.NET Core 4.6.28325.01; Microsoft Windows 10.0.18362 )"
        ],
        "x-ms-client-request-id": "72f80112-b6a4-ad94-7221-b320c4ffe876",
        "x-ms-date": "Tue, 14 Apr 2020 00:03:57 GMT",
>>>>>>> b9bd85cb
        "x-ms-return-client-request-id": "true",
        "x-ms-version": "2019-12-12"
      },
      "RequestBody": null,
      "StatusCode": 200,
      "ResponseHeaders": {
        "Accept-Ranges": "bytes",
        "Content-Length": "0",
        "Content-Type": "application/octet-stream",
<<<<<<< HEAD
        "Date": "Fri, 03 Apr 2020 21:02:58 GMT",
        "ETag": "\u00220x8D7D812639F29D8\u0022",
        "Last-Modified": "Fri, 03 Apr 2020 21:02:58 GMT",
=======
        "Date": "Tue, 14 Apr 2020 00:03:56 GMT",
        "ETag": "\u00220x8D7E007539F0A68\u0022",
        "Last-Modified": "Tue, 14 Apr 2020 00:03:56 GMT",
>>>>>>> b9bd85cb
        "Server": [
          "Windows-Azure-Blob/1.0",
          "Microsoft-HTTPAPI/2.0"
        ],
        "x-ms-access-tier": "Hot",
        "x-ms-access-tier-inferred": "true",
        "x-ms-blob-type": "BlockBlob",
        "x-ms-client-request-id": "72f80112-b6a4-ad94-7221-b320c4ffe876",
<<<<<<< HEAD
        "x-ms-creation-time": "Fri, 03 Apr 2020 21:02:58 GMT",
        "x-ms-lease-state": "available",
        "x-ms-lease-status": "unlocked",
        "x-ms-request-id": "96226296-f01e-0012-15fb-093670000000",
=======
        "x-ms-creation-time": "Tue, 14 Apr 2020 00:03:56 GMT",
        "x-ms-lease-state": "available",
        "x-ms-lease-status": "unlocked",
        "x-ms-request-id": "eaef5d0e-201e-002e-3af0-111fb7000000",
>>>>>>> b9bd85cb
        "x-ms-server-encrypted": "true",
        "x-ms-version": "2019-12-12"
      },
      "ResponseBody": []
    },
    {
      "RequestUri": "http://seannsecanary.blob.core.windows.net/test-filesystem-6ba6caa3-c896-3284-02c0-c59b52a0bf4c?restype=container",
      "RequestMethod": "DELETE",
      "RequestHeaders": {
        "Authorization": "Sanitized",
<<<<<<< HEAD
        "traceparent": "00-53337bad062be04cbc916e33d49d9b5c-3bd2b56617bcea4d-00",
        "User-Agent": [
          "azsdk-net-Storage.Files.DataLake/12.1.0-dev.20200403.1",
          "(.NET Core 4.6.28325.01; Microsoft Windows 10.0.18362 )"
        ],
        "x-ms-client-request-id": "6d175ebe-d78a-8c8f-eb9b-5c549b3b4e31",
        "x-ms-date": "Fri, 03 Apr 2020 21:03:00 GMT",
=======
        "traceparent": "00-09217c42974da746be11e414a9bdbc7a-56e391fa546e3d47-00",
        "User-Agent": [
          "azsdk-net-Storage.Files.DataLake/12.2.0-dev.20200413.1",
          "(.NET Core 4.6.28325.01; Microsoft Windows 10.0.18362 )"
        ],
        "x-ms-client-request-id": "6d175ebe-d78a-8c8f-eb9b-5c549b3b4e31",
        "x-ms-date": "Tue, 14 Apr 2020 00:03:57 GMT",
>>>>>>> b9bd85cb
        "x-ms-return-client-request-id": "true",
        "x-ms-version": "2019-12-12"
      },
      "RequestBody": null,
      "StatusCode": 202,
      "ResponseHeaders": {
        "Content-Length": "0",
<<<<<<< HEAD
        "Date": "Fri, 03 Apr 2020 21:02:59 GMT",
=======
        "Date": "Tue, 14 Apr 2020 00:03:56 GMT",
>>>>>>> b9bd85cb
        "Server": [
          "Windows-Azure-Blob/1.0",
          "Microsoft-HTTPAPI/2.0"
        ],
        "x-ms-client-request-id": "6d175ebe-d78a-8c8f-eb9b-5c549b3b4e31",
<<<<<<< HEAD
        "x-ms-request-id": "9622629c-f01e-0012-1afb-093670000000",
        "x-ms-version": "2019-12-12"
=======
        "x-ms-request-id": "eaef5d17-201e-002e-42f0-111fb7000000",
        "x-ms-version": "2019-07-07"
>>>>>>> b9bd85cb
      },
      "ResponseBody": []
    },
    {
      "RequestUri": "http://seannsecanary.blob.core.windows.net/test-filesystem-fa25339d-6325-1f06-dadf-83af2166db70?restype=container",
      "RequestMethod": "PUT",
      "RequestHeaders": {
        "Authorization": "Sanitized",
<<<<<<< HEAD
        "traceparent": "00-5e5e9e354f38354b8d20e8ec0bad7427-81de71ddbb999f4c-00",
        "User-Agent": [
          "azsdk-net-Storage.Files.DataLake/12.1.0-dev.20200403.1",
=======
        "traceparent": "00-0d190d58424fc84d896aafa236ae46d3-235875c27690dd47-00",
        "User-Agent": [
          "azsdk-net-Storage.Files.DataLake/12.2.0-dev.20200413.1",
>>>>>>> b9bd85cb
          "(.NET Core 4.6.28325.01; Microsoft Windows 10.0.18362 )"
        ],
        "x-ms-blob-public-access": "container",
        "x-ms-client-request-id": "9d9164a6-1adc-5b2a-57f7-92ab53df6b85",
<<<<<<< HEAD
        "x-ms-date": "Fri, 03 Apr 2020 21:03:00 GMT",
=======
        "x-ms-date": "Tue, 14 Apr 2020 00:03:57 GMT",
>>>>>>> b9bd85cb
        "x-ms-return-client-request-id": "true",
        "x-ms-version": "2019-12-12"
      },
      "RequestBody": null,
      "StatusCode": 201,
      "ResponseHeaders": {
        "Content-Length": "0",
<<<<<<< HEAD
        "Date": "Fri, 03 Apr 2020 21:02:59 GMT",
        "ETag": "\u00220x8D7D81263F44BE9\u0022",
        "Last-Modified": "Fri, 03 Apr 2020 21:02:59 GMT",
=======
        "Date": "Tue, 14 Apr 2020 00:03:56 GMT",
        "ETag": "\u00220x8D7E00753F9BE40\u0022",
        "Last-Modified": "Tue, 14 Apr 2020 00:03:57 GMT",
>>>>>>> b9bd85cb
        "Server": [
          "Windows-Azure-Blob/1.0",
          "Microsoft-HTTPAPI/2.0"
        ],
        "x-ms-client-request-id": "9d9164a6-1adc-5b2a-57f7-92ab53df6b85",
<<<<<<< HEAD
        "x-ms-request-id": "962262a3-f01e-0012-21fb-093670000000",
        "x-ms-version": "2019-12-12"
=======
        "x-ms-request-id": "dac56ff9-901e-0059-09f0-11ca23000000",
        "x-ms-version": "2019-07-07"
>>>>>>> b9bd85cb
      },
      "ResponseBody": []
    },
    {
      "RequestUri": "http://seannsecanary.dfs.core.windows.net/test-filesystem-fa25339d-6325-1f06-dadf-83af2166db70/test-file-3748ebbf-e9d9-2149-4826-ca28fb2d8908?resource=file",
      "RequestMethod": "PUT",
      "RequestHeaders": {
        "Authorization": "Sanitized",
<<<<<<< HEAD
        "traceparent": "00-aff987bcc9599a4f9a0ef408ab383b1a-20fbf7b240d1084d-00",
        "User-Agent": [
          "azsdk-net-Storage.Files.DataLake/12.1.0-dev.20200403.1",
          "(.NET Core 4.6.28325.01; Microsoft Windows 10.0.18362 )"
        ],
        "x-ms-client-request-id": "aa19e191-4589-bdd9-1a6f-55b650015f2a",
        "x-ms-date": "Fri, 03 Apr 2020 21:03:00 GMT",
=======
        "traceparent": "00-4e7311d06153184ebcb678c43c2620b7-f25b406bf562e04b-00",
        "User-Agent": [
          "azsdk-net-Storage.Files.DataLake/12.2.0-dev.20200413.1",
          "(.NET Core 4.6.28325.01; Microsoft Windows 10.0.18362 )"
        ],
        "x-ms-client-request-id": "aa19e191-4589-bdd9-1a6f-55b650015f2a",
        "x-ms-date": "Tue, 14 Apr 2020 00:03:58 GMT",
>>>>>>> b9bd85cb
        "x-ms-return-client-request-id": "true",
        "x-ms-version": "2019-12-12"
      },
      "RequestBody": null,
      "StatusCode": 201,
      "ResponseHeaders": {
        "Content-Length": "0",
<<<<<<< HEAD
        "Date": "Fri, 03 Apr 2020 21:02:59 GMT",
        "ETag": "\u00220x8D7D81264098B19\u0022",
        "Last-Modified": "Fri, 03 Apr 2020 21:02:59 GMT",
=======
        "Date": "Tue, 14 Apr 2020 00:03:56 GMT",
        "ETag": "\u00220x8D7E007541F976D\u0022",
        "Last-Modified": "Tue, 14 Apr 2020 00:03:57 GMT",
>>>>>>> b9bd85cb
        "Server": [
          "Windows-Azure-HDFS/1.0",
          "Microsoft-HTTPAPI/2.0"
        ],
        "x-ms-client-request-id": "aa19e191-4589-bdd9-1a6f-55b650015f2a",
<<<<<<< HEAD
        "x-ms-request-id": "fa4402ca-201f-0097-78fb-091bad000000",
        "x-ms-version": "2019-12-12"
=======
        "x-ms-request-id": "0563bdf8-301f-001d-71f0-11401c000000",
        "x-ms-version": "2019-07-07"
>>>>>>> b9bd85cb
      },
      "ResponseBody": []
    },
    {
      "RequestUri": "http://seannsecanary.dfs.core.windows.net/test-filesystem-fa25339d-6325-1f06-dadf-83af2166db70/test-file-8249896e-aed6-81b0-5758-fdd3da583808?resource=file",
      "RequestMethod": "PUT",
      "RequestHeaders": {
        "Authorization": "Sanitized",
<<<<<<< HEAD
        "traceparent": "00-5256b2fe1c521a43986939a7f13bd5c3-b08d750714089f40-00",
        "User-Agent": [
          "azsdk-net-Storage.Files.DataLake/12.1.0-dev.20200403.1",
          "(.NET Core 4.6.28325.01; Microsoft Windows 10.0.18362 )"
        ],
        "x-ms-client-request-id": "5f81e3a6-29f7-e379-3198-52314806e2c2",
        "x-ms-date": "Fri, 03 Apr 2020 21:03:01 GMT",
=======
        "traceparent": "00-8bd5dd1cd3d25842913f79c0f57dc84d-3d98f28c832f7847-00",
        "User-Agent": [
          "azsdk-net-Storage.Files.DataLake/12.2.0-dev.20200413.1",
          "(.NET Core 4.6.28325.01; Microsoft Windows 10.0.18362 )"
        ],
        "x-ms-client-request-id": "5f81e3a6-29f7-e379-3198-52314806e2c2",
        "x-ms-date": "Tue, 14 Apr 2020 00:03:58 GMT",
>>>>>>> b9bd85cb
        "x-ms-return-client-request-id": "true",
        "x-ms-version": "2019-12-12"
      },
      "RequestBody": null,
      "StatusCode": 201,
      "ResponseHeaders": {
        "Content-Length": "0",
<<<<<<< HEAD
        "Date": "Fri, 03 Apr 2020 21:02:59 GMT",
        "ETag": "\u00220x8D7D812641689EF\u0022",
        "Last-Modified": "Fri, 03 Apr 2020 21:02:59 GMT",
=======
        "Date": "Tue, 14 Apr 2020 00:03:56 GMT",
        "ETag": "\u00220x8D7E007542D0538\u0022",
        "Last-Modified": "Tue, 14 Apr 2020 00:03:57 GMT",
>>>>>>> b9bd85cb
        "Server": [
          "Windows-Azure-HDFS/1.0",
          "Microsoft-HTTPAPI/2.0"
        ],
        "x-ms-client-request-id": "5f81e3a6-29f7-e379-3198-52314806e2c2",
<<<<<<< HEAD
        "x-ms-request-id": "fa4402cb-201f-0097-79fb-091bad000000",
        "x-ms-version": "2019-12-12"
=======
        "x-ms-request-id": "0563bdf9-301f-001d-72f0-11401c000000",
        "x-ms-version": "2019-07-07"
>>>>>>> b9bd85cb
      },
      "ResponseBody": []
    },
    {
      "RequestUri": "http://seannsecanary.blob.core.windows.net/test-filesystem-fa25339d-6325-1f06-dadf-83af2166db70/test-file-3748ebbf-e9d9-2149-4826-ca28fb2d8908",
      "RequestMethod": "HEAD",
      "RequestHeaders": {
        "Authorization": "Sanitized",
        "User-Agent": [
<<<<<<< HEAD
          "azsdk-net-Storage.Files.DataLake/12.1.0-dev.20200403.1",
          "(.NET Core 4.6.28325.01; Microsoft Windows 10.0.18362 )"
        ],
        "x-ms-client-request-id": "f72cc5b7-d9d7-4f11-00b4-e87b8b4ed4f1",
        "x-ms-date": "Fri, 03 Apr 2020 21:03:01 GMT",
=======
          "azsdk-net-Storage.Files.DataLake/12.2.0-dev.20200413.1",
          "(.NET Core 4.6.28325.01; Microsoft Windows 10.0.18362 )"
        ],
        "x-ms-client-request-id": "f72cc5b7-d9d7-4f11-00b4-e87b8b4ed4f1",
        "x-ms-date": "Tue, 14 Apr 2020 00:03:58 GMT",
>>>>>>> b9bd85cb
        "x-ms-return-client-request-id": "true",
        "x-ms-version": "2019-12-12"
      },
      "RequestBody": null,
      "StatusCode": 200,
      "ResponseHeaders": {
        "Accept-Ranges": "bytes",
        "Content-Length": "0",
        "Content-Type": "application/octet-stream",
<<<<<<< HEAD
        "Date": "Fri, 03 Apr 2020 21:02:59 GMT",
        "ETag": "\u00220x8D7D81264098B19\u0022",
        "Last-Modified": "Fri, 03 Apr 2020 21:02:59 GMT",
=======
        "Date": "Tue, 14 Apr 2020 00:03:57 GMT",
        "ETag": "\u00220x8D7E007541F976D\u0022",
        "Last-Modified": "Tue, 14 Apr 2020 00:03:57 GMT",
>>>>>>> b9bd85cb
        "Server": [
          "Windows-Azure-Blob/1.0",
          "Microsoft-HTTPAPI/2.0"
        ],
        "x-ms-access-tier": "Hot",
        "x-ms-access-tier-inferred": "true",
        "x-ms-blob-type": "BlockBlob",
        "x-ms-client-request-id": "f72cc5b7-d9d7-4f11-00b4-e87b8b4ed4f1",
<<<<<<< HEAD
        "x-ms-creation-time": "Fri, 03 Apr 2020 21:02:59 GMT",
        "x-ms-lease-state": "available",
        "x-ms-lease-status": "unlocked",
        "x-ms-request-id": "962262d1-f01e-0012-45fb-093670000000",
=======
        "x-ms-creation-time": "Tue, 14 Apr 2020 00:03:57 GMT",
        "x-ms-lease-state": "available",
        "x-ms-lease-status": "unlocked",
        "x-ms-request-id": "dac5701e-901e-0059-2af0-11ca23000000",
>>>>>>> b9bd85cb
        "x-ms-server-encrypted": "true",
        "x-ms-version": "2019-12-12"
      },
      "ResponseBody": []
    },
    {
      "RequestUri": "http://seannsecanary.dfs.core.windows.net/test-filesystem-fa25339d-6325-1f06-dadf-83af2166db70/test-file-8249896e-aed6-81b0-5758-fdd3da583808?mode=legacy",
      "RequestMethod": "PUT",
      "RequestHeaders": {
        "Authorization": "Sanitized",
        "User-Agent": [
<<<<<<< HEAD
          "azsdk-net-Storage.Files.DataLake/12.1.0-dev.20200403.1",
          "(.NET Core 4.6.28325.01; Microsoft Windows 10.0.18362 )"
        ],
        "x-ms-client-request-id": "8279d8ff-ead9-5dea-3ced-d4b65e9b05bb",
        "x-ms-date": "Fri, 03 Apr 2020 21:03:01 GMT",
        "x-ms-rename-source": "/test-filesystem-fa25339d-6325-1f06-dadf-83af2166db70/test-file-3748ebbf-e9d9-2149-4826-ca28fb2d8908",
        "x-ms-return-client-request-id": "true",
        "x-ms-source-if-match": "\u00220x8D7D81264098B19\u0022",
        "x-ms-version": "2019-12-12"
=======
          "azsdk-net-Storage.Files.DataLake/12.2.0-dev.20200413.1",
          "(.NET Core 4.6.28325.01; Microsoft Windows 10.0.18362 )"
        ],
        "x-ms-client-request-id": "8279d8ff-ead9-5dea-3ced-d4b65e9b05bb",
        "x-ms-date": "Tue, 14 Apr 2020 00:03:59 GMT",
        "x-ms-rename-source": "%2Ftest-filesystem-fa25339d-6325-1f06-dadf-83af2166db70%2Ftest-file-3748ebbf-e9d9-2149-4826-ca28fb2d8908=",
        "x-ms-return-client-request-id": "true",
        "x-ms-source-if-match": "\u00220x8D7E007541F976D\u0022",
        "x-ms-version": "2019-07-07"
>>>>>>> b9bd85cb
      },
      "RequestBody": null,
      "StatusCode": 201,
      "ResponseHeaders": {
        "Content-Length": "0",
<<<<<<< HEAD
        "Date": "Fri, 03 Apr 2020 21:02:59 GMT",
=======
        "Date": "Tue, 14 Apr 2020 00:03:57 GMT",
>>>>>>> b9bd85cb
        "Server": [
          "Windows-Azure-HDFS/1.0",
          "Microsoft-HTTPAPI/2.0"
        ],
        "x-ms-client-request-id": "8279d8ff-ead9-5dea-3ced-d4b65e9b05bb",
<<<<<<< HEAD
        "x-ms-request-id": "fa4402cc-201f-0097-7afb-091bad000000",
        "x-ms-version": "2019-12-12"
=======
        "x-ms-request-id": "0563bdfa-301f-001d-73f0-11401c000000",
        "x-ms-version": "2019-07-07"
>>>>>>> b9bd85cb
      },
      "ResponseBody": []
    },
    {
      "RequestUri": "http://seannsecanary.blob.core.windows.net/test-filesystem-fa25339d-6325-1f06-dadf-83af2166db70/test-file-8249896e-aed6-81b0-5758-fdd3da583808",
      "RequestMethod": "HEAD",
      "RequestHeaders": {
        "Authorization": "Sanitized",
        "User-Agent": [
<<<<<<< HEAD
          "azsdk-net-Storage.Files.DataLake/12.1.0-dev.20200403.1",
          "(.NET Core 4.6.28325.01; Microsoft Windows 10.0.18362 )"
        ],
        "x-ms-client-request-id": "b27b02dc-51d4-7f17-f5d0-5eb3f6170230",
        "x-ms-date": "Fri, 03 Apr 2020 21:03:01 GMT",
=======
          "azsdk-net-Storage.Files.DataLake/12.2.0-dev.20200413.1",
          "(.NET Core 4.6.28325.01; Microsoft Windows 10.0.18362 )"
        ],
        "x-ms-client-request-id": "b27b02dc-51d4-7f17-f5d0-5eb3f6170230",
        "x-ms-date": "Tue, 14 Apr 2020 00:03:59 GMT",
>>>>>>> b9bd85cb
        "x-ms-return-client-request-id": "true",
        "x-ms-version": "2019-12-12"
      },
      "RequestBody": null,
      "StatusCode": 200,
      "ResponseHeaders": {
        "Accept-Ranges": "bytes",
        "Content-Length": "0",
        "Content-Type": "application/octet-stream",
<<<<<<< HEAD
        "Date": "Fri, 03 Apr 2020 21:02:59 GMT",
        "ETag": "\u00220x8D7D81264098B19\u0022",
        "Last-Modified": "Fri, 03 Apr 2020 21:02:59 GMT",
=======
        "Date": "Tue, 14 Apr 2020 00:03:57 GMT",
        "ETag": "\u00220x8D7E007541F976D\u0022",
        "Last-Modified": "Tue, 14 Apr 2020 00:03:57 GMT",
>>>>>>> b9bd85cb
        "Server": [
          "Windows-Azure-Blob/1.0",
          "Microsoft-HTTPAPI/2.0"
        ],
        "x-ms-access-tier": "Hot",
        "x-ms-access-tier-inferred": "true",
        "x-ms-blob-type": "BlockBlob",
        "x-ms-client-request-id": "b27b02dc-51d4-7f17-f5d0-5eb3f6170230",
<<<<<<< HEAD
        "x-ms-creation-time": "Fri, 03 Apr 2020 21:02:59 GMT",
        "x-ms-lease-state": "available",
        "x-ms-lease-status": "unlocked",
        "x-ms-request-id": "962262fc-f01e-0012-66fb-093670000000",
=======
        "x-ms-creation-time": "Tue, 14 Apr 2020 00:03:57 GMT",
        "x-ms-lease-state": "available",
        "x-ms-lease-status": "unlocked",
        "x-ms-request-id": "dac5716f-901e-0059-73f0-11ca23000000",
>>>>>>> b9bd85cb
        "x-ms-server-encrypted": "true",
        "x-ms-version": "2019-12-12"
      },
      "ResponseBody": []
    },
    {
      "RequestUri": "http://seannsecanary.blob.core.windows.net/test-filesystem-fa25339d-6325-1f06-dadf-83af2166db70?restype=container",
      "RequestMethod": "DELETE",
      "RequestHeaders": {
        "Authorization": "Sanitized",
<<<<<<< HEAD
        "traceparent": "00-9976abe28f490f4cb6b14e9eb5de996a-f5fd240a8ea7724b-00",
        "User-Agent": [
          "azsdk-net-Storage.Files.DataLake/12.1.0-dev.20200403.1",
          "(.NET Core 4.6.28325.01; Microsoft Windows 10.0.18362 )"
        ],
        "x-ms-client-request-id": "5bd9c33c-521f-07e6-81a1-374c9f26f5df",
        "x-ms-date": "Fri, 03 Apr 2020 21:03:01 GMT",
=======
        "traceparent": "00-0c29250eac578449acdff9830159967b-192a47e857b3e246-00",
        "User-Agent": [
          "azsdk-net-Storage.Files.DataLake/12.2.0-dev.20200413.1",
          "(.NET Core 4.6.28325.01; Microsoft Windows 10.0.18362 )"
        ],
        "x-ms-client-request-id": "5bd9c33c-521f-07e6-81a1-374c9f26f5df",
        "x-ms-date": "Tue, 14 Apr 2020 00:03:59 GMT",
>>>>>>> b9bd85cb
        "x-ms-return-client-request-id": "true",
        "x-ms-version": "2019-12-12"
      },
      "RequestBody": null,
      "StatusCode": 202,
      "ResponseHeaders": {
        "Content-Length": "0",
<<<<<<< HEAD
        "Date": "Fri, 03 Apr 2020 21:02:59 GMT",
=======
        "Date": "Tue, 14 Apr 2020 00:03:57 GMT",
>>>>>>> b9bd85cb
        "Server": [
          "Windows-Azure-Blob/1.0",
          "Microsoft-HTTPAPI/2.0"
        ],
        "x-ms-client-request-id": "5bd9c33c-521f-07e6-81a1-374c9f26f5df",
<<<<<<< HEAD
        "x-ms-request-id": "96226314-f01e-0012-77fb-093670000000",
        "x-ms-version": "2019-12-12"
=======
        "x-ms-request-id": "dac5718e-901e-0059-11f0-11ca23000000",
        "x-ms-version": "2019-07-07"
>>>>>>> b9bd85cb
      },
      "ResponseBody": []
    },
    {
      "RequestUri": "http://seannsecanary.blob.core.windows.net/test-filesystem-eaf9faca-abd5-3142-397a-b446c60abff0?restype=container",
      "RequestMethod": "PUT",
      "RequestHeaders": {
        "Authorization": "Sanitized",
<<<<<<< HEAD
        "traceparent": "00-1df0e219f540d448b2c23da1948b0d15-e6ff22fbcae78349-00",
        "User-Agent": [
          "azsdk-net-Storage.Files.DataLake/12.1.0-dev.20200403.1",
=======
        "traceparent": "00-5430b67a179a5d4ca2584da9dee68469-d2b1df68eef3df4e-00",
        "User-Agent": [
          "azsdk-net-Storage.Files.DataLake/12.2.0-dev.20200413.1",
>>>>>>> b9bd85cb
          "(.NET Core 4.6.28325.01; Microsoft Windows 10.0.18362 )"
        ],
        "x-ms-blob-public-access": "container",
        "x-ms-client-request-id": "c442ab98-ed0a-9020-81a7-21a59da04076",
<<<<<<< HEAD
        "x-ms-date": "Fri, 03 Apr 2020 21:03:01 GMT",
=======
        "x-ms-date": "Tue, 14 Apr 2020 00:03:59 GMT",
>>>>>>> b9bd85cb
        "x-ms-return-client-request-id": "true",
        "x-ms-version": "2019-12-12"
      },
      "RequestBody": null,
      "StatusCode": 201,
      "ResponseHeaders": {
        "Content-Length": "0",
<<<<<<< HEAD
        "Date": "Fri, 03 Apr 2020 21:02:59 GMT",
        "ETag": "\u00220x8D7D812646FACD1\u0022",
        "Last-Modified": "Fri, 03 Apr 2020 21:03:00 GMT",
=======
        "Date": "Tue, 14 Apr 2020 00:03:58 GMT",
        "ETag": "\u00220x8D7E00754F4E2E4\u0022",
        "Last-Modified": "Tue, 14 Apr 2020 00:03:59 GMT",
>>>>>>> b9bd85cb
        "Server": [
          "Windows-Azure-Blob/1.0",
          "Microsoft-HTTPAPI/2.0"
        ],
        "x-ms-client-request-id": "c442ab98-ed0a-9020-81a7-21a59da04076",
<<<<<<< HEAD
        "x-ms-request-id": "96226325-f01e-0012-06fb-093670000000",
        "x-ms-version": "2019-12-12"
=======
        "x-ms-request-id": "710191b2-001e-005b-28f0-11749b000000",
        "x-ms-version": "2019-07-07"
>>>>>>> b9bd85cb
      },
      "ResponseBody": []
    },
    {
      "RequestUri": "http://seannsecanary.dfs.core.windows.net/test-filesystem-eaf9faca-abd5-3142-397a-b446c60abff0/test-file-365446e1-c2af-23a1-e960-386b2815bdbd?resource=file",
      "RequestMethod": "PUT",
      "RequestHeaders": {
        "Authorization": "Sanitized",
<<<<<<< HEAD
        "traceparent": "00-1b8399b6f5b38e4185ed800ef650a659-8f037a9ba5a3d84c-00",
        "User-Agent": [
          "azsdk-net-Storage.Files.DataLake/12.1.0-dev.20200403.1",
          "(.NET Core 4.6.28325.01; Microsoft Windows 10.0.18362 )"
        ],
        "x-ms-client-request-id": "2d4b0c29-2b27-d528-091e-daaab5b4686c",
        "x-ms-date": "Fri, 03 Apr 2020 21:03:01 GMT",
=======
        "traceparent": "00-17b44e3225e32f45b0ca6e0d6f92c0bd-8996980ca931de44-00",
        "User-Agent": [
          "azsdk-net-Storage.Files.DataLake/12.2.0-dev.20200413.1",
          "(.NET Core 4.6.28325.01; Microsoft Windows 10.0.18362 )"
        ],
        "x-ms-client-request-id": "2d4b0c29-2b27-d528-091e-daaab5b4686c",
        "x-ms-date": "Tue, 14 Apr 2020 00:03:59 GMT",
>>>>>>> b9bd85cb
        "x-ms-return-client-request-id": "true",
        "x-ms-version": "2019-12-12"
      },
      "RequestBody": null,
      "StatusCode": 201,
      "ResponseHeaders": {
        "Content-Length": "0",
<<<<<<< HEAD
        "Date": "Fri, 03 Apr 2020 21:03:00 GMT",
        "ETag": "\u00220x8D7D812647E9043\u0022",
        "Last-Modified": "Fri, 03 Apr 2020 21:03:00 GMT",
=======
        "Date": "Tue, 14 Apr 2020 00:03:59 GMT",
        "ETag": "\u00220x8D7E007552672FF\u0022",
        "Last-Modified": "Tue, 14 Apr 2020 00:03:59 GMT",
>>>>>>> b9bd85cb
        "Server": [
          "Windows-Azure-HDFS/1.0",
          "Microsoft-HTTPAPI/2.0"
        ],
        "x-ms-client-request-id": "2d4b0c29-2b27-d528-091e-daaab5b4686c",
<<<<<<< HEAD
        "x-ms-request-id": "fa4402cd-201f-0097-7bfb-091bad000000",
        "x-ms-version": "2019-12-12"
=======
        "x-ms-request-id": "02f99f66-501f-008d-1bf0-117a72000000",
        "x-ms-version": "2019-07-07"
>>>>>>> b9bd85cb
      },
      "ResponseBody": []
    },
    {
      "RequestUri": "http://seannsecanary.dfs.core.windows.net/test-filesystem-eaf9faca-abd5-3142-397a-b446c60abff0/test-file-c18c63e9-25f1-e7ae-614a-edc8100b9f7e?resource=file",
      "RequestMethod": "PUT",
      "RequestHeaders": {
        "Authorization": "Sanitized",
<<<<<<< HEAD
        "traceparent": "00-1e5e67747b304244a12d0df14a884372-3ec2ff6be37c894c-00",
        "User-Agent": [
          "azsdk-net-Storage.Files.DataLake/12.1.0-dev.20200403.1",
          "(.NET Core 4.6.28325.01; Microsoft Windows 10.0.18362 )"
        ],
        "x-ms-client-request-id": "20ac457e-3ade-0421-5e64-cbdd3e60c5fe",
        "x-ms-date": "Fri, 03 Apr 2020 21:03:01 GMT",
=======
        "traceparent": "00-65cf913340888944a0aae22d6b4a241c-c9939ba59b143740-00",
        "User-Agent": [
          "azsdk-net-Storage.Files.DataLake/12.2.0-dev.20200413.1",
          "(.NET Core 4.6.28325.01; Microsoft Windows 10.0.18362 )"
        ],
        "x-ms-client-request-id": "20ac457e-3ade-0421-5e64-cbdd3e60c5fe",
        "x-ms-date": "Tue, 14 Apr 2020 00:03:59 GMT",
>>>>>>> b9bd85cb
        "x-ms-return-client-request-id": "true",
        "x-ms-version": "2019-12-12"
      },
      "RequestBody": null,
      "StatusCode": 201,
      "ResponseHeaders": {
        "Content-Length": "0",
<<<<<<< HEAD
        "Date": "Fri, 03 Apr 2020 21:03:00 GMT",
        "ETag": "\u00220x8D7D812648BB4B8\u0022",
        "Last-Modified": "Fri, 03 Apr 2020 21:03:00 GMT",
=======
        "Date": "Tue, 14 Apr 2020 00:03:59 GMT",
        "ETag": "\u00220x8D7E0075533E2CC\u0022",
        "Last-Modified": "Tue, 14 Apr 2020 00:03:59 GMT",
>>>>>>> b9bd85cb
        "Server": [
          "Windows-Azure-HDFS/1.0",
          "Microsoft-HTTPAPI/2.0"
        ],
        "x-ms-client-request-id": "20ac457e-3ade-0421-5e64-cbdd3e60c5fe",
<<<<<<< HEAD
        "x-ms-request-id": "fa4402ce-201f-0097-7cfb-091bad000000",
        "x-ms-version": "2019-12-12"
=======
        "x-ms-request-id": "02f99f67-501f-008d-1cf0-117a72000000",
        "x-ms-version": "2019-07-07"
>>>>>>> b9bd85cb
      },
      "ResponseBody": []
    },
    {
      "RequestUri": "http://seannsecanary.dfs.core.windows.net/test-filesystem-eaf9faca-abd5-3142-397a-b446c60abff0/test-file-c18c63e9-25f1-e7ae-614a-edc8100b9f7e?mode=legacy",
      "RequestMethod": "PUT",
      "RequestHeaders": {
        "Authorization": "Sanitized",
        "User-Agent": [
<<<<<<< HEAD
          "azsdk-net-Storage.Files.DataLake/12.1.0-dev.20200403.1",
          "(.NET Core 4.6.28325.01; Microsoft Windows 10.0.18362 )"
        ],
        "x-ms-client-request-id": "ca4959f5-7e5e-299f-043c-bc65c4b8ae52",
        "x-ms-date": "Fri, 03 Apr 2020 21:03:01 GMT",
        "x-ms-rename-source": "/test-filesystem-eaf9faca-abd5-3142-397a-b446c60abff0/test-file-365446e1-c2af-23a1-e960-386b2815bdbd",
=======
          "azsdk-net-Storage.Files.DataLake/12.2.0-dev.20200413.1",
          "(.NET Core 4.6.28325.01; Microsoft Windows 10.0.18362 )"
        ],
        "x-ms-client-request-id": "ca4959f5-7e5e-299f-043c-bc65c4b8ae52",
        "x-ms-date": "Tue, 14 Apr 2020 00:04:00 GMT",
        "x-ms-rename-source": "%2Ftest-filesystem-eaf9faca-abd5-3142-397a-b446c60abff0%2Ftest-file-365446e1-c2af-23a1-e960-386b2815bdbd=",
>>>>>>> b9bd85cb
        "x-ms-return-client-request-id": "true",
        "x-ms-source-if-none-match": "\u0022garbage\u0022",
        "x-ms-version": "2019-12-12"
      },
      "RequestBody": null,
      "StatusCode": 201,
      "ResponseHeaders": {
        "Content-Length": "0",
<<<<<<< HEAD
        "Date": "Fri, 03 Apr 2020 21:03:00 GMT",
=======
        "Date": "Tue, 14 Apr 2020 00:03:59 GMT",
>>>>>>> b9bd85cb
        "Server": [
          "Windows-Azure-HDFS/1.0",
          "Microsoft-HTTPAPI/2.0"
        ],
        "x-ms-client-request-id": "ca4959f5-7e5e-299f-043c-bc65c4b8ae52",
<<<<<<< HEAD
        "x-ms-request-id": "fa4402cf-201f-0097-7dfb-091bad000000",
        "x-ms-version": "2019-12-12"
=======
        "x-ms-request-id": "02f99f68-501f-008d-1df0-117a72000000",
        "x-ms-version": "2019-07-07"
>>>>>>> b9bd85cb
      },
      "ResponseBody": []
    },
    {
      "RequestUri": "http://seannsecanary.blob.core.windows.net/test-filesystem-eaf9faca-abd5-3142-397a-b446c60abff0/test-file-c18c63e9-25f1-e7ae-614a-edc8100b9f7e",
      "RequestMethod": "HEAD",
      "RequestHeaders": {
        "Authorization": "Sanitized",
        "User-Agent": [
<<<<<<< HEAD
          "azsdk-net-Storage.Files.DataLake/12.1.0-dev.20200403.1",
          "(.NET Core 4.6.28325.01; Microsoft Windows 10.0.18362 )"
        ],
        "x-ms-client-request-id": "e5e8a49d-fa17-019f-bc1d-8c36903d9415",
        "x-ms-date": "Fri, 03 Apr 2020 21:03:02 GMT",
=======
          "azsdk-net-Storage.Files.DataLake/12.2.0-dev.20200413.1",
          "(.NET Core 4.6.28325.01; Microsoft Windows 10.0.18362 )"
        ],
        "x-ms-client-request-id": "e5e8a49d-fa17-019f-bc1d-8c36903d9415",
        "x-ms-date": "Tue, 14 Apr 2020 00:04:00 GMT",
>>>>>>> b9bd85cb
        "x-ms-return-client-request-id": "true",
        "x-ms-version": "2019-12-12"
      },
      "RequestBody": null,
      "StatusCode": 200,
      "ResponseHeaders": {
        "Accept-Ranges": "bytes",
        "Content-Length": "0",
        "Content-Type": "application/octet-stream",
<<<<<<< HEAD
        "Date": "Fri, 03 Apr 2020 21:03:00 GMT",
        "ETag": "\u00220x8D7D812647E9043\u0022",
        "Last-Modified": "Fri, 03 Apr 2020 21:03:00 GMT",
=======
        "Date": "Tue, 14 Apr 2020 00:03:58 GMT",
        "ETag": "\u00220x8D7E007552672FF\u0022",
        "Last-Modified": "Tue, 14 Apr 2020 00:03:59 GMT",
>>>>>>> b9bd85cb
        "Server": [
          "Windows-Azure-Blob/1.0",
          "Microsoft-HTTPAPI/2.0"
        ],
        "x-ms-access-tier": "Hot",
        "x-ms-access-tier-inferred": "true",
        "x-ms-blob-type": "BlockBlob",
        "x-ms-client-request-id": "e5e8a49d-fa17-019f-bc1d-8c36903d9415",
<<<<<<< HEAD
        "x-ms-creation-time": "Fri, 03 Apr 2020 21:03:00 GMT",
        "x-ms-lease-state": "available",
        "x-ms-lease-status": "unlocked",
        "x-ms-request-id": "9622634f-f01e-0012-24fb-093670000000",
=======
        "x-ms-creation-time": "Tue, 14 Apr 2020 00:03:59 GMT",
        "x-ms-lease-state": "available",
        "x-ms-lease-status": "unlocked",
        "x-ms-request-id": "710191dc-001e-005b-42f0-11749b000000",
>>>>>>> b9bd85cb
        "x-ms-server-encrypted": "true",
        "x-ms-version": "2019-12-12"
      },
      "ResponseBody": []
    },
    {
      "RequestUri": "http://seannsecanary.blob.core.windows.net/test-filesystem-eaf9faca-abd5-3142-397a-b446c60abff0?restype=container",
      "RequestMethod": "DELETE",
      "RequestHeaders": {
        "Authorization": "Sanitized",
<<<<<<< HEAD
        "traceparent": "00-a6eedf661fdc914daa7fa281244f1f54-987abc32f8563444-00",
        "User-Agent": [
          "azsdk-net-Storage.Files.DataLake/12.1.0-dev.20200403.1",
          "(.NET Core 4.6.28325.01; Microsoft Windows 10.0.18362 )"
        ],
        "x-ms-client-request-id": "20c8634b-c8d0-183b-7428-07d537eaa166",
        "x-ms-date": "Fri, 03 Apr 2020 21:03:02 GMT",
=======
        "traceparent": "00-e48a83e039ae294696f4d16b738e3010-24858e6bec4d4748-00",
        "User-Agent": [
          "azsdk-net-Storage.Files.DataLake/12.2.0-dev.20200413.1",
          "(.NET Core 4.6.28325.01; Microsoft Windows 10.0.18362 )"
        ],
        "x-ms-client-request-id": "20c8634b-c8d0-183b-7428-07d537eaa166",
        "x-ms-date": "Tue, 14 Apr 2020 00:04:00 GMT",
>>>>>>> b9bd85cb
        "x-ms-return-client-request-id": "true",
        "x-ms-version": "2019-12-12"
      },
      "RequestBody": null,
      "StatusCode": 202,
      "ResponseHeaders": {
        "Content-Length": "0",
<<<<<<< HEAD
        "Date": "Fri, 03 Apr 2020 21:03:00 GMT",
=======
        "Date": "Tue, 14 Apr 2020 00:03:58 GMT",
>>>>>>> b9bd85cb
        "Server": [
          "Windows-Azure-Blob/1.0",
          "Microsoft-HTTPAPI/2.0"
        ],
        "x-ms-client-request-id": "20c8634b-c8d0-183b-7428-07d537eaa166",
<<<<<<< HEAD
        "x-ms-request-id": "9622635e-f01e-0012-31fb-093670000000",
        "x-ms-version": "2019-12-12"
=======
        "x-ms-request-id": "710191e0-001e-005b-46f0-11749b000000",
        "x-ms-version": "2019-07-07"
>>>>>>> b9bd85cb
      },
      "ResponseBody": []
    },
    {
      "RequestUri": "http://seannsecanary.blob.core.windows.net/test-filesystem-704c3dbe-f200-9a7d-70b6-acffd394d55a?restype=container",
      "RequestMethod": "PUT",
      "RequestHeaders": {
        "Authorization": "Sanitized",
<<<<<<< HEAD
        "traceparent": "00-a255037ee2820f49b1609e025e6c6e8d-d89debac30974247-00",
        "User-Agent": [
          "azsdk-net-Storage.Files.DataLake/12.1.0-dev.20200403.1",
=======
        "traceparent": "00-75cffc8f9fdf6745b1151d707b7546f9-3c9c13521faa694d-00",
        "User-Agent": [
          "azsdk-net-Storage.Files.DataLake/12.2.0-dev.20200413.1",
>>>>>>> b9bd85cb
          "(.NET Core 4.6.28325.01; Microsoft Windows 10.0.18362 )"
        ],
        "x-ms-blob-public-access": "container",
        "x-ms-client-request-id": "ed4cc075-8b14-58fb-e52d-b0191c3c45df",
<<<<<<< HEAD
        "x-ms-date": "Fri, 03 Apr 2020 21:03:02 GMT",
=======
        "x-ms-date": "Tue, 14 Apr 2020 00:04:00 GMT",
>>>>>>> b9bd85cb
        "x-ms-return-client-request-id": "true",
        "x-ms-version": "2019-12-12"
      },
      "RequestBody": null,
      "StatusCode": 201,
      "ResponseHeaders": {
        "Content-Length": "0",
<<<<<<< HEAD
        "Date": "Fri, 03 Apr 2020 21:03:00 GMT",
        "ETag": "\u00220x8D7D81264C1852A\u0022",
        "Last-Modified": "Fri, 03 Apr 2020 21:03:00 GMT",
=======
        "Date": "Tue, 14 Apr 2020 00:03:59 GMT",
        "ETag": "\u00220x8D7E007558639A2\u0022",
        "Last-Modified": "Tue, 14 Apr 2020 00:04:00 GMT",
>>>>>>> b9bd85cb
        "Server": [
          "Windows-Azure-Blob/1.0",
          "Microsoft-HTTPAPI/2.0"
        ],
        "x-ms-client-request-id": "ed4cc075-8b14-58fb-e52d-b0191c3c45df",
<<<<<<< HEAD
        "x-ms-request-id": "9622636a-f01e-0012-3afb-093670000000",
        "x-ms-version": "2019-12-12"
=======
        "x-ms-request-id": "0fd0e07a-e01e-0021-64f0-1169db000000",
        "x-ms-version": "2019-07-07"
>>>>>>> b9bd85cb
      },
      "ResponseBody": []
    },
    {
      "RequestUri": "http://seannsecanary.dfs.core.windows.net/test-filesystem-704c3dbe-f200-9a7d-70b6-acffd394d55a/test-file-a8b4ac52-75ff-4bf1-f923-f11267ca9e12?resource=file",
      "RequestMethod": "PUT",
      "RequestHeaders": {
        "Authorization": "Sanitized",
<<<<<<< HEAD
        "traceparent": "00-da11880aceff4f40b4d0ad4902910773-2289498d592f2443-00",
        "User-Agent": [
          "azsdk-net-Storage.Files.DataLake/12.1.0-dev.20200403.1",
          "(.NET Core 4.6.28325.01; Microsoft Windows 10.0.18362 )"
        ],
        "x-ms-client-request-id": "4e60aba8-51a9-004f-cf00-f4f09ae8f11a",
        "x-ms-date": "Fri, 03 Apr 2020 21:03:02 GMT",
=======
        "traceparent": "00-a69a6ed90cf92d4da655201b855f7bab-05fa491fb76ed34f-00",
        "User-Agent": [
          "azsdk-net-Storage.Files.DataLake/12.2.0-dev.20200413.1",
          "(.NET Core 4.6.28325.01; Microsoft Windows 10.0.18362 )"
        ],
        "x-ms-client-request-id": "4e60aba8-51a9-004f-cf00-f4f09ae8f11a",
        "x-ms-date": "Tue, 14 Apr 2020 00:04:00 GMT",
>>>>>>> b9bd85cb
        "x-ms-return-client-request-id": "true",
        "x-ms-version": "2019-12-12"
      },
      "RequestBody": null,
      "StatusCode": 201,
      "ResponseHeaders": {
        "Content-Length": "0",
<<<<<<< HEAD
        "Date": "Fri, 03 Apr 2020 21:03:00 GMT",
        "ETag": "\u00220x8D7D81264D86614\u0022",
        "Last-Modified": "Fri, 03 Apr 2020 21:03:00 GMT",
=======
        "Date": "Tue, 14 Apr 2020 00:03:59 GMT",
        "ETag": "\u00220x8D7E00755A536C6\u0022",
        "Last-Modified": "Tue, 14 Apr 2020 00:04:00 GMT",
>>>>>>> b9bd85cb
        "Server": [
          "Windows-Azure-HDFS/1.0",
          "Microsoft-HTTPAPI/2.0"
        ],
        "x-ms-client-request-id": "4e60aba8-51a9-004f-cf00-f4f09ae8f11a",
<<<<<<< HEAD
        "x-ms-request-id": "fa4402d1-201f-0097-7efb-091bad000000",
        "x-ms-version": "2019-12-12"
=======
        "x-ms-request-id": "deb1b5bb-601f-0086-7ef0-118119000000",
        "x-ms-version": "2019-07-07"
>>>>>>> b9bd85cb
      },
      "ResponseBody": []
    },
    {
      "RequestUri": "http://seannsecanary.dfs.core.windows.net/test-filesystem-704c3dbe-f200-9a7d-70b6-acffd394d55a/test-file-bd5c9d8f-33b2-6a96-661f-146c2eaa87ce?resource=file",
      "RequestMethod": "PUT",
      "RequestHeaders": {
        "Authorization": "Sanitized",
<<<<<<< HEAD
        "traceparent": "00-ff6511455b25f44bb8c8a544b15212cc-55156a4eb7321f44-00",
        "User-Agent": [
          "azsdk-net-Storage.Files.DataLake/12.1.0-dev.20200403.1",
          "(.NET Core 4.6.28325.01; Microsoft Windows 10.0.18362 )"
        ],
        "x-ms-client-request-id": "25b72ca1-4fce-7590-15f5-e88a3ce2d224",
        "x-ms-date": "Fri, 03 Apr 2020 21:03:02 GMT",
=======
        "traceparent": "00-7f830daf9dc15740bc8e0396ead53543-f883864dfd5d364c-00",
        "User-Agent": [
          "azsdk-net-Storage.Files.DataLake/12.2.0-dev.20200413.1",
          "(.NET Core 4.6.28325.01; Microsoft Windows 10.0.18362 )"
        ],
        "x-ms-client-request-id": "25b72ca1-4fce-7590-15f5-e88a3ce2d224",
        "x-ms-date": "Tue, 14 Apr 2020 00:04:00 GMT",
>>>>>>> b9bd85cb
        "x-ms-return-client-request-id": "true",
        "x-ms-version": "2019-12-12"
      },
      "RequestBody": null,
      "StatusCode": 201,
      "ResponseHeaders": {
        "Content-Length": "0",
<<<<<<< HEAD
        "Date": "Fri, 03 Apr 2020 21:03:00 GMT",
        "ETag": "\u00220x8D7D81264E627D5\u0022",
        "Last-Modified": "Fri, 03 Apr 2020 21:03:01 GMT",
=======
        "Date": "Tue, 14 Apr 2020 00:03:59 GMT",
        "ETag": "\u00220x8D7E00755B2E2FA\u0022",
        "Last-Modified": "Tue, 14 Apr 2020 00:04:00 GMT",
>>>>>>> b9bd85cb
        "Server": [
          "Windows-Azure-HDFS/1.0",
          "Microsoft-HTTPAPI/2.0"
        ],
        "x-ms-client-request-id": "25b72ca1-4fce-7590-15f5-e88a3ce2d224",
<<<<<<< HEAD
        "x-ms-request-id": "fa4402d2-201f-0097-7ffb-091bad000000",
        "x-ms-version": "2019-12-12"
=======
        "x-ms-request-id": "deb1b5bc-601f-0086-7ff0-118119000000",
        "x-ms-version": "2019-07-07"
>>>>>>> b9bd85cb
      },
      "ResponseBody": []
    },
    {
      "RequestUri": "http://seannsecanary.blob.core.windows.net/test-filesystem-704c3dbe-f200-9a7d-70b6-acffd394d55a/test-file-a8b4ac52-75ff-4bf1-f923-f11267ca9e12?comp=lease",
      "RequestMethod": "PUT",
      "RequestHeaders": {
        "Authorization": "Sanitized",
<<<<<<< HEAD
        "traceparent": "00-7ff55ee31d88b649972ddb4b9190b60c-5e61a2ca4ea7494c-00",
        "User-Agent": [
          "azsdk-net-Storage.Files.DataLake/12.1.0-dev.20200403.1",
          "(.NET Core 4.6.28325.01; Microsoft Windows 10.0.18362 )"
        ],
        "x-ms-client-request-id": "cece1db5-0d7b-6b2c-7d78-f0dea16684c7",
        "x-ms-date": "Fri, 03 Apr 2020 21:03:02 GMT",
=======
        "traceparent": "00-b4a19c87bb1d2c4f9ee4ff2f89db449e-64cb24303a10a54f-00",
        "User-Agent": [
          "azsdk-net-Storage.Files.DataLake/12.2.0-dev.20200413.1",
          "(.NET Core 4.6.28325.01; Microsoft Windows 10.0.18362 )"
        ],
        "x-ms-client-request-id": "cece1db5-0d7b-6b2c-7d78-f0dea16684c7",
        "x-ms-date": "Tue, 14 Apr 2020 00:04:00 GMT",
>>>>>>> b9bd85cb
        "x-ms-lease-action": "acquire",
        "x-ms-lease-duration": "-1",
        "x-ms-proposed-lease-id": "edd92579-357e-3faf-35f0-ad2af04e7611",
        "x-ms-return-client-request-id": "true",
        "x-ms-version": "2019-12-12"
      },
      "RequestBody": null,
      "StatusCode": 201,
      "ResponseHeaders": {
        "Content-Length": "0",
<<<<<<< HEAD
        "Date": "Fri, 03 Apr 2020 21:03:00 GMT",
        "ETag": "\u00220x8D7D81264D86614\u0022",
        "Last-Modified": "Fri, 03 Apr 2020 21:03:00 GMT",
=======
        "Date": "Tue, 14 Apr 2020 00:03:59 GMT",
        "ETag": "\u00220x8D7E00755A536C6\u0022",
        "Last-Modified": "Tue, 14 Apr 2020 00:04:00 GMT",
>>>>>>> b9bd85cb
        "Server": [
          "Windows-Azure-Blob/1.0",
          "Microsoft-HTTPAPI/2.0"
        ],
        "x-ms-client-request-id": "cece1db5-0d7b-6b2c-7d78-f0dea16684c7",
        "x-ms-lease-id": "edd92579-357e-3faf-35f0-ad2af04e7611",
<<<<<<< HEAD
        "x-ms-request-id": "96226398-f01e-0012-60fb-093670000000",
        "x-ms-version": "2019-12-12"
=======
        "x-ms-request-id": "0fd0e0b7-e01e-0021-17f0-1169db000000",
        "x-ms-version": "2019-07-07"
>>>>>>> b9bd85cb
      },
      "ResponseBody": []
    },
    {
      "RequestUri": "http://seannsecanary.dfs.core.windows.net/test-filesystem-704c3dbe-f200-9a7d-70b6-acffd394d55a/test-file-bd5c9d8f-33b2-6a96-661f-146c2eaa87ce?mode=legacy",
      "RequestMethod": "PUT",
      "RequestHeaders": {
        "Authorization": "Sanitized",
        "User-Agent": [
<<<<<<< HEAD
          "azsdk-net-Storage.Files.DataLake/12.1.0-dev.20200403.1",
          "(.NET Core 4.6.28325.01; Microsoft Windows 10.0.18362 )"
        ],
        "x-ms-client-request-id": "d27480c0-a87f-1795-3d60-847a712126b6",
        "x-ms-date": "Fri, 03 Apr 2020 21:03:02 GMT",
        "x-ms-rename-source": "/test-filesystem-704c3dbe-f200-9a7d-70b6-acffd394d55a/test-file-a8b4ac52-75ff-4bf1-f923-f11267ca9e12",
=======
          "azsdk-net-Storage.Files.DataLake/12.2.0-dev.20200413.1",
          "(.NET Core 4.6.28325.01; Microsoft Windows 10.0.18362 )"
        ],
        "x-ms-client-request-id": "d27480c0-a87f-1795-3d60-847a712126b6",
        "x-ms-date": "Tue, 14 Apr 2020 00:04:01 GMT",
        "x-ms-rename-source": "%2Ftest-filesystem-704c3dbe-f200-9a7d-70b6-acffd394d55a%2Ftest-file-a8b4ac52-75ff-4bf1-f923-f11267ca9e12=",
>>>>>>> b9bd85cb
        "x-ms-return-client-request-id": "true",
        "x-ms-source-lease-id": "edd92579-357e-3faf-35f0-ad2af04e7611",
        "x-ms-version": "2019-12-12"
      },
      "RequestBody": null,
      "StatusCode": 201,
      "ResponseHeaders": {
        "Content-Length": "0",
<<<<<<< HEAD
        "Date": "Fri, 03 Apr 2020 21:03:01 GMT",
=======
        "Date": "Tue, 14 Apr 2020 00:03:59 GMT",
>>>>>>> b9bd85cb
        "Server": [
          "Windows-Azure-HDFS/1.0",
          "Microsoft-HTTPAPI/2.0"
        ],
        "x-ms-client-request-id": "d27480c0-a87f-1795-3d60-847a712126b6",
<<<<<<< HEAD
        "x-ms-request-id": "fa4402d3-201f-0097-80fb-091bad000000",
        "x-ms-version": "2019-12-12"
=======
        "x-ms-request-id": "deb1b5bd-601f-0086-80f0-118119000000",
        "x-ms-version": "2019-07-07"
>>>>>>> b9bd85cb
      },
      "ResponseBody": []
    },
    {
      "RequestUri": "http://seannsecanary.blob.core.windows.net/test-filesystem-704c3dbe-f200-9a7d-70b6-acffd394d55a/test-file-bd5c9d8f-33b2-6a96-661f-146c2eaa87ce",
      "RequestMethod": "HEAD",
      "RequestHeaders": {
        "Authorization": "Sanitized",
        "User-Agent": [
<<<<<<< HEAD
          "azsdk-net-Storage.Files.DataLake/12.1.0-dev.20200403.1",
          "(.NET Core 4.6.28325.01; Microsoft Windows 10.0.18362 )"
        ],
        "x-ms-client-request-id": "201e999f-b2f1-d647-414e-96b64cb7a504",
        "x-ms-date": "Fri, 03 Apr 2020 21:03:02 GMT",
=======
          "azsdk-net-Storage.Files.DataLake/12.2.0-dev.20200413.1",
          "(.NET Core 4.6.28325.01; Microsoft Windows 10.0.18362 )"
        ],
        "x-ms-client-request-id": "201e999f-b2f1-d647-414e-96b64cb7a504",
        "x-ms-date": "Tue, 14 Apr 2020 00:04:01 GMT",
>>>>>>> b9bd85cb
        "x-ms-return-client-request-id": "true",
        "x-ms-version": "2019-12-12"
      },
      "RequestBody": null,
      "StatusCode": 200,
      "ResponseHeaders": {
        "Accept-Ranges": "bytes",
        "Content-Length": "0",
        "Content-Type": "application/octet-stream",
<<<<<<< HEAD
        "Date": "Fri, 03 Apr 2020 21:03:00 GMT",
        "ETag": "\u00220x8D7D81264D86614\u0022",
        "Last-Modified": "Fri, 03 Apr 2020 21:03:00 GMT",
=======
        "Date": "Tue, 14 Apr 2020 00:04:00 GMT",
        "ETag": "\u00220x8D7E00755A536C6\u0022",
        "Last-Modified": "Tue, 14 Apr 2020 00:04:00 GMT",
>>>>>>> b9bd85cb
        "Server": [
          "Windows-Azure-Blob/1.0",
          "Microsoft-HTTPAPI/2.0"
        ],
        "x-ms-access-tier": "Hot",
        "x-ms-access-tier-inferred": "true",
        "x-ms-blob-type": "BlockBlob",
        "x-ms-client-request-id": "201e999f-b2f1-d647-414e-96b64cb7a504",
<<<<<<< HEAD
        "x-ms-creation-time": "Fri, 03 Apr 2020 21:03:00 GMT",
        "x-ms-lease-duration": "infinite",
        "x-ms-lease-state": "leased",
        "x-ms-lease-status": "locked",
        "x-ms-request-id": "962263b1-f01e-0012-75fb-093670000000",
=======
        "x-ms-creation-time": "Tue, 14 Apr 2020 00:04:00 GMT",
        "x-ms-lease-duration": "infinite",
        "x-ms-lease-state": "leased",
        "x-ms-lease-status": "locked",
        "x-ms-request-id": "0fd0e0e2-e01e-0021-3ef0-1169db000000",
>>>>>>> b9bd85cb
        "x-ms-server-encrypted": "true",
        "x-ms-version": "2019-12-12"
      },
      "ResponseBody": []
    },
    {
      "RequestUri": "http://seannsecanary.blob.core.windows.net/test-filesystem-704c3dbe-f200-9a7d-70b6-acffd394d55a?restype=container",
      "RequestMethod": "DELETE",
      "RequestHeaders": {
        "Authorization": "Sanitized",
<<<<<<< HEAD
        "traceparent": "00-d24da060f9cbbf4199600b9105b603c1-13ca7080f8f25c41-00",
        "User-Agent": [
          "azsdk-net-Storage.Files.DataLake/12.1.0-dev.20200403.1",
          "(.NET Core 4.6.28325.01; Microsoft Windows 10.0.18362 )"
        ],
        "x-ms-client-request-id": "d8db4184-0503-bdc4-9620-4e2ac6609734",
        "x-ms-date": "Fri, 03 Apr 2020 21:03:02 GMT",
=======
        "traceparent": "00-065896949eecef498e6053227e157306-68fc540701218c4c-00",
        "User-Agent": [
          "azsdk-net-Storage.Files.DataLake/12.2.0-dev.20200413.1",
          "(.NET Core 4.6.28325.01; Microsoft Windows 10.0.18362 )"
        ],
        "x-ms-client-request-id": "d8db4184-0503-bdc4-9620-4e2ac6609734",
        "x-ms-date": "Tue, 14 Apr 2020 00:04:01 GMT",
>>>>>>> b9bd85cb
        "x-ms-return-client-request-id": "true",
        "x-ms-version": "2019-12-12"
      },
      "RequestBody": null,
      "StatusCode": 202,
      "ResponseHeaders": {
        "Content-Length": "0",
<<<<<<< HEAD
        "Date": "Fri, 03 Apr 2020 21:03:01 GMT",
=======
        "Date": "Tue, 14 Apr 2020 00:04:00 GMT",
>>>>>>> b9bd85cb
        "Server": [
          "Windows-Azure-Blob/1.0",
          "Microsoft-HTTPAPI/2.0"
        ],
        "x-ms-client-request-id": "d8db4184-0503-bdc4-9620-4e2ac6609734",
<<<<<<< HEAD
        "x-ms-request-id": "962263b9-f01e-0012-7cfb-093670000000",
        "x-ms-version": "2019-12-12"
=======
        "x-ms-request-id": "0fd0e12b-e01e-0021-7df0-1169db000000",
        "x-ms-version": "2019-07-07"
>>>>>>> b9bd85cb
      },
      "ResponseBody": []
    }
  ],
  "Variables": {
<<<<<<< HEAD
    "DateTimeOffsetNow": "2020-04-03T14:02:58.6564674-07:00",
=======
    "DateTimeOffsetNow": "2020-04-13T17:03:54.9713589-07:00",
>>>>>>> b9bd85cb
    "RandomSeed": "1900310507",
    "Storage_TestConfigHierarchicalNamespace": "NamespaceTenant\nseannsecanary\nU2FuaXRpemVk\nhttp://seannsecanary.blob.core.windows.net\nhttp://seannsecanary.file.core.windows.net\nhttp://seannsecanary.queue.core.windows.net\nhttp://seannsecanary.table.core.windows.net\n\n\n\n\nhttp://seannsecanary-secondary.blob.core.windows.net\nhttp://seannsecanary-secondary.file.core.windows.net\nhttp://seannsecanary-secondary.queue.core.windows.net\nhttp://seannsecanary-secondary.table.core.windows.net\n68390a19-a643-458b-b726-408abf67b4fc\nSanitized\n72f988bf-86f1-41af-91ab-2d7cd011db47\nhttps://login.microsoftonline.com/\nCloud\nBlobEndpoint=http://seannsecanary.blob.core.windows.net/;QueueEndpoint=http://seannsecanary.queue.core.windows.net/;FileEndpoint=http://seannsecanary.file.core.windows.net/;BlobSecondaryEndpoint=http://seannsecanary-secondary.blob.core.windows.net/;QueueSecondaryEndpoint=http://seannsecanary-secondary.queue.core.windows.net/;FileSecondaryEndpoint=http://seannsecanary-secondary.file.core.windows.net/;AccountName=seannsecanary;AccountKey=Sanitized\n"
  }
}<|MERGE_RESOLUTION|>--- conflicted
+++ resolved
@@ -1,232 +1,143 @@
 {
   "Entries": [
     {
-      "RequestUri": "http://seannsecanary.blob.core.windows.net/test-filesystem-a60470e0-cedb-c82a-345e-035f32ac11fe?restype=container",
-      "RequestMethod": "PUT",
-      "RequestHeaders": {
-        "Authorization": "Sanitized",
-<<<<<<< HEAD
-        "traceparent": "00-b7385fa276df894db4751f604d112e60-551dd347d5374348-00",
-        "User-Agent": [
-          "azsdk-net-Storage.Files.DataLake/12.1.0-dev.20200403.1",
-=======
-        "traceparent": "00-8b3d9fcc822faa4db660df067db37805-9c95c2b33b44604e-00",
-        "User-Agent": [
-          "azsdk-net-Storage.Files.DataLake/12.2.0-dev.20200413.1",
->>>>>>> b9bd85cb
+      "RequestUri": "https://seannsecanary.blob.core.windows.net/test-filesystem-28cf39a2-ed26-364a-2bcf-8d59f6444099?restype=container",
+      "RequestMethod": "PUT",
+      "RequestHeaders": {
+        "Authorization": "Sanitized",
+        "traceparent": "00-f4ae3aa07740ae4583bdc4c4a9045665-d6d8a46847b54344-00",
+        "User-Agent": [
+          "azsdk-net-Storage.Files.DataLake/12.2.0-dev.20200430.1",
           "(.NET Core 4.6.28325.01; Microsoft Windows 10.0.18362 )"
         ],
         "x-ms-blob-public-access": "container",
-        "x-ms-client-request-id": "a63b8ddc-42fa-ce9d-14a8-4fb7fddc6d00",
-<<<<<<< HEAD
-        "x-ms-date": "Fri, 03 Apr 2020 21:02:58 GMT",
-=======
-        "x-ms-date": "Tue, 14 Apr 2020 00:03:54 GMT",
->>>>>>> b9bd85cb
-        "x-ms-return-client-request-id": "true",
-        "x-ms-version": "2019-12-12"
-      },
-      "RequestBody": null,
-      "StatusCode": 201,
-      "ResponseHeaders": {
-        "Content-Length": "0",
-<<<<<<< HEAD
-        "Date": "Fri, 03 Apr 2020 21:02:56 GMT",
-        "ETag": "\u00220x8D7D81262A4847F\u0022",
-        "Last-Modified": "Fri, 03 Apr 2020 21:02:57 GMT",
-=======
-        "Date": "Tue, 14 Apr 2020 00:03:54 GMT",
-        "ETag": "\u00220x8D7E0075242435E\u0022",
-        "Last-Modified": "Tue, 14 Apr 2020 00:03:54 GMT",
->>>>>>> b9bd85cb
-        "Server": [
-          "Windows-Azure-Blob/1.0",
-          "Microsoft-HTTPAPI/2.0"
-        ],
-        "x-ms-client-request-id": "a63b8ddc-42fa-ce9d-14a8-4fb7fddc6d00",
-<<<<<<< HEAD
-        "x-ms-request-id": "96226178-f01e-0012-11fb-093670000000",
-        "x-ms-version": "2019-12-12"
-=======
-        "x-ms-request-id": "d24491f7-d01e-002a-49f0-1192b0000000",
-        "x-ms-version": "2019-07-07"
->>>>>>> b9bd85cb
-      },
-      "ResponseBody": []
-    },
-    {
-      "RequestUri": "http://seannsecanary.dfs.core.windows.net/test-filesystem-a60470e0-cedb-c82a-345e-035f32ac11fe/test-file-c27d559d-17a4-e2ff-d422-75eb98cd55f2?resource=file",
-      "RequestMethod": "PUT",
-      "RequestHeaders": {
-        "Authorization": "Sanitized",
-<<<<<<< HEAD
-        "traceparent": "00-393eb7a179c84249baf5c6d29db16deb-07b68de3c5a0ad41-00",
-        "User-Agent": [
-          "azsdk-net-Storage.Files.DataLake/12.1.0-dev.20200403.1",
-          "(.NET Core 4.6.28325.01; Microsoft Windows 10.0.18362 )"
-        ],
-        "x-ms-client-request-id": "1dc03583-83c4-c4f2-8e58-d2d8cdb23547",
-        "x-ms-date": "Fri, 03 Apr 2020 21:02:58 GMT",
-=======
-        "traceparent": "00-074903becd414740895a05856d7d6984-6daffc0ab86b4140-00",
-        "User-Agent": [
-          "azsdk-net-Storage.Files.DataLake/12.2.0-dev.20200413.1",
-          "(.NET Core 4.6.28325.01; Microsoft Windows 10.0.18362 )"
-        ],
-        "x-ms-client-request-id": "1dc03583-83c4-c4f2-8e58-d2d8cdb23547",
-        "x-ms-date": "Tue, 14 Apr 2020 00:03:55 GMT",
->>>>>>> b9bd85cb
-        "x-ms-return-client-request-id": "true",
-        "x-ms-version": "2019-12-12"
-      },
-      "RequestBody": null,
-      "StatusCode": 201,
-      "ResponseHeaders": {
-        "Content-Length": "0",
-<<<<<<< HEAD
-        "Date": "Fri, 03 Apr 2020 21:02:57 GMT",
-        "ETag": "\u00220x8D7D81262BA7CE9\u0022",
-        "Last-Modified": "Fri, 03 Apr 2020 21:02:57 GMT",
-=======
-        "Date": "Tue, 14 Apr 2020 00:03:53 GMT",
-        "ETag": "\u00220x8D7E007526F8682\u0022",
-        "Last-Modified": "Tue, 14 Apr 2020 00:03:54 GMT",
->>>>>>> b9bd85cb
-        "Server": [
-          "Windows-Azure-HDFS/1.0",
-          "Microsoft-HTTPAPI/2.0"
-        ],
-        "x-ms-client-request-id": "1dc03583-83c4-c4f2-8e58-d2d8cdb23547",
-<<<<<<< HEAD
-        "x-ms-request-id": "fa4402be-201f-0097-6dfb-091bad000000",
-        "x-ms-version": "2019-12-12"
-=======
-        "x-ms-request-id": "c4ebf6b1-501f-000b-2bf0-11b6cb000000",
-        "x-ms-version": "2019-07-07"
->>>>>>> b9bd85cb
-      },
-      "ResponseBody": []
-    },
-    {
-      "RequestUri": "http://seannsecanary.dfs.core.windows.net/test-filesystem-a60470e0-cedb-c82a-345e-035f32ac11fe/test-file-919e5d52-c958-318f-51a1-f721180534ee?resource=file",
-      "RequestMethod": "PUT",
-      "RequestHeaders": {
-        "Authorization": "Sanitized",
-<<<<<<< HEAD
-        "traceparent": "00-c273365b9bda9a4fb409b1c17a70f27e-fdee3c11ef3e5d41-00",
-        "User-Agent": [
-          "azsdk-net-Storage.Files.DataLake/12.1.0-dev.20200403.1",
-          "(.NET Core 4.6.28325.01; Microsoft Windows 10.0.18362 )"
-        ],
-        "x-ms-client-request-id": "50a6b74c-5346-bafb-a58f-cc228bd1ab89",
-        "x-ms-date": "Fri, 03 Apr 2020 21:02:58 GMT",
-=======
-        "traceparent": "00-08b5aac648e6284e89d76de7d2be335e-43263a209b78a046-00",
-        "User-Agent": [
-          "azsdk-net-Storage.Files.DataLake/12.2.0-dev.20200413.1",
-          "(.NET Core 4.6.28325.01; Microsoft Windows 10.0.18362 )"
-        ],
-        "x-ms-client-request-id": "50a6b74c-5346-bafb-a58f-cc228bd1ab89",
-        "x-ms-date": "Tue, 14 Apr 2020 00:03:55 GMT",
->>>>>>> b9bd85cb
-        "x-ms-return-client-request-id": "true",
-        "x-ms-version": "2019-12-12"
-      },
-      "RequestBody": null,
-      "StatusCode": 201,
-      "ResponseHeaders": {
-        "Content-Length": "0",
-<<<<<<< HEAD
-        "Date": "Fri, 03 Apr 2020 21:02:57 GMT",
-        "ETag": "\u00220x8D7D81262C76BF6\u0022",
-        "Last-Modified": "Fri, 03 Apr 2020 21:02:57 GMT",
-=======
-        "Date": "Tue, 14 Apr 2020 00:03:54 GMT",
-        "ETag": "\u00220x8D7E007527CC2C0\u0022",
-        "Last-Modified": "Tue, 14 Apr 2020 00:03:54 GMT",
->>>>>>> b9bd85cb
-        "Server": [
-          "Windows-Azure-HDFS/1.0",
-          "Microsoft-HTTPAPI/2.0"
-        ],
-        "x-ms-client-request-id": "50a6b74c-5346-bafb-a58f-cc228bd1ab89",
-<<<<<<< HEAD
-        "x-ms-request-id": "fa4402bf-201f-0097-6efb-091bad000000",
-        "x-ms-version": "2019-12-12"
-=======
-        "x-ms-request-id": "c4ebf6b3-501f-000b-2cf0-11b6cb000000",
-        "x-ms-version": "2019-07-07"
->>>>>>> b9bd85cb
-      },
-      "ResponseBody": []
-    },
-    {
-      "RequestUri": "http://seannsecanary.dfs.core.windows.net/test-filesystem-a60470e0-cedb-c82a-345e-035f32ac11fe/test-file-919e5d52-c958-318f-51a1-f721180534ee?mode=legacy",
-      "RequestMethod": "PUT",
-      "RequestHeaders": {
-        "Authorization": "Sanitized",
-        "User-Agent": [
-<<<<<<< HEAD
-          "azsdk-net-Storage.Files.DataLake/12.1.0-dev.20200403.1",
-          "(.NET Core 4.6.28325.01; Microsoft Windows 10.0.18362 )"
-        ],
-        "x-ms-client-request-id": "61d4df93-e35e-eaa8-25ae-bd7d6b0a09a8",
-        "x-ms-date": "Fri, 03 Apr 2020 21:02:58 GMT",
-        "x-ms-rename-source": "/test-filesystem-a60470e0-cedb-c82a-345e-035f32ac11fe/test-file-c27d559d-17a4-e2ff-d422-75eb98cd55f2",
-=======
-          "azsdk-net-Storage.Files.DataLake/12.2.0-dev.20200413.1",
-          "(.NET Core 4.6.28325.01; Microsoft Windows 10.0.18362 )"
-        ],
-        "x-ms-client-request-id": "61d4df93-e35e-eaa8-25ae-bd7d6b0a09a8",
-        "x-ms-date": "Tue, 14 Apr 2020 00:03:55 GMT",
-        "x-ms-rename-source": "%2Ftest-filesystem-a60470e0-cedb-c82a-345e-035f32ac11fe%2Ftest-file-c27d559d-17a4-e2ff-d422-75eb98cd55f2=",
->>>>>>> b9bd85cb
-        "x-ms-return-client-request-id": "true",
-        "x-ms-version": "2019-12-12"
-      },
-      "RequestBody": null,
-      "StatusCode": 201,
-      "ResponseHeaders": {
-        "Content-Length": "0",
-<<<<<<< HEAD
-        "Date": "Fri, 03 Apr 2020 21:02:57 GMT",
-=======
-        "Date": "Tue, 14 Apr 2020 00:03:54 GMT",
->>>>>>> b9bd85cb
-        "Server": [
-          "Windows-Azure-HDFS/1.0",
-          "Microsoft-HTTPAPI/2.0"
-        ],
-        "x-ms-client-request-id": "61d4df93-e35e-eaa8-25ae-bd7d6b0a09a8",
-<<<<<<< HEAD
-        "x-ms-request-id": "fa4402c0-201f-0097-6ffb-091bad000000",
-        "x-ms-version": "2019-12-12"
-=======
-        "x-ms-request-id": "c4ebf6b4-501f-000b-2df0-11b6cb000000",
-        "x-ms-version": "2019-07-07"
->>>>>>> b9bd85cb
-      },
-      "ResponseBody": []
-    },
-    {
-      "RequestUri": "http://seannsecanary.blob.core.windows.net/test-filesystem-a60470e0-cedb-c82a-345e-035f32ac11fe/test-file-919e5d52-c958-318f-51a1-f721180534ee",
+        "x-ms-client-request-id": "57a18e7a-ac8b-02d3-3f26-d2b757a831fc",
+        "x-ms-date": "Fri, 01 May 2020 01:05:41 GMT",
+        "x-ms-return-client-request-id": "true",
+        "x-ms-version": "2019-12-12"
+      },
+      "RequestBody": null,
+      "StatusCode": 201,
+      "ResponseHeaders": {
+        "Content-Length": "0",
+        "Date": "Fri, 01 May 2020 01:05:42 GMT",
+        "ETag": "\u00220x8D7ED6BC558EAD9\u0022",
+        "Last-Modified": "Fri, 01 May 2020 01:05:42 GMT",
+        "Server": [
+          "Windows-Azure-Blob/1.0",
+          "Microsoft-HTTPAPI/2.0"
+        ],
+        "x-ms-client-request-id": "57a18e7a-ac8b-02d3-3f26-d2b757a831fc",
+        "x-ms-request-id": "c2eeeb1e-b01e-004e-7854-1f6328000000",
+        "x-ms-version": "2019-12-12"
+      },
+      "ResponseBody": []
+    },
+    {
+      "RequestUri": "https://seannsecanary.dfs.core.windows.net/test-filesystem-28cf39a2-ed26-364a-2bcf-8d59f6444099/test-file-123b4e53-b0f9-046f-22e8-ade6371a1c15?resource=file",
+      "RequestMethod": "PUT",
+      "RequestHeaders": {
+        "Authorization": "Sanitized",
+        "traceparent": "00-8f31b35f4776bd458362e86832cae564-1e402e5eafb9b44c-00",
+        "User-Agent": [
+          "azsdk-net-Storage.Files.DataLake/12.2.0-dev.20200430.1",
+          "(.NET Core 4.6.28325.01; Microsoft Windows 10.0.18362 )"
+        ],
+        "x-ms-client-request-id": "cadbba0d-30da-c91f-1f9d-34a3feeccb25",
+        "x-ms-date": "Fri, 01 May 2020 01:05:41 GMT",
+        "x-ms-return-client-request-id": "true",
+        "x-ms-version": "2019-12-12"
+      },
+      "RequestBody": null,
+      "StatusCode": 201,
+      "ResponseHeaders": {
+        "Content-Length": "0",
+        "Date": "Fri, 01 May 2020 01:05:42 GMT",
+        "ETag": "\u00220x8D7ED6BC58BCA6C\u0022",
+        "Last-Modified": "Fri, 01 May 2020 01:05:42 GMT",
+        "Server": [
+          "Windows-Azure-HDFS/1.0",
+          "Microsoft-HTTPAPI/2.0"
+        ],
+        "x-ms-client-request-id": "cadbba0d-30da-c91f-1f9d-34a3feeccb25",
+        "x-ms-request-id": "72866875-401f-0017-3754-1fe4ab000000",
+        "x-ms-version": "2019-12-12"
+      },
+      "ResponseBody": []
+    },
+    {
+      "RequestUri": "https://seannsecanary.dfs.core.windows.net/test-filesystem-28cf39a2-ed26-364a-2bcf-8d59f6444099/test-file-e32abd09-c9c9-6a59-41d9-4b66614138c1?resource=file",
+      "RequestMethod": "PUT",
+      "RequestHeaders": {
+        "Authorization": "Sanitized",
+        "traceparent": "00-2a7b5af7e60f734fbd7ff6bb97fe20b1-93e8c074250e3340-00",
+        "User-Agent": [
+          "azsdk-net-Storage.Files.DataLake/12.2.0-dev.20200430.1",
+          "(.NET Core 4.6.28325.01; Microsoft Windows 10.0.18362 )"
+        ],
+        "x-ms-client-request-id": "0e232ac7-aa35-4308-6070-8901e5b968dd",
+        "x-ms-date": "Fri, 01 May 2020 01:05:42 GMT",
+        "x-ms-return-client-request-id": "true",
+        "x-ms-version": "2019-12-12"
+      },
+      "RequestBody": null,
+      "StatusCode": 201,
+      "ResponseHeaders": {
+        "Content-Length": "0",
+        "Date": "Fri, 01 May 2020 01:05:42 GMT",
+        "ETag": "\u00220x8D7ED6BC598C862\u0022",
+        "Last-Modified": "Fri, 01 May 2020 01:05:42 GMT",
+        "Server": [
+          "Windows-Azure-HDFS/1.0",
+          "Microsoft-HTTPAPI/2.0"
+        ],
+        "x-ms-client-request-id": "0e232ac7-aa35-4308-6070-8901e5b968dd",
+        "x-ms-request-id": "72866887-401f-0017-4954-1fe4ab000000",
+        "x-ms-version": "2019-12-12"
+      },
+      "ResponseBody": []
+    },
+    {
+      "RequestUri": "https://seannsecanary.dfs.core.windows.net/test-filesystem-28cf39a2-ed26-364a-2bcf-8d59f6444099/test-file-e32abd09-c9c9-6a59-41d9-4b66614138c1?mode=legacy",
+      "RequestMethod": "PUT",
+      "RequestHeaders": {
+        "Authorization": "Sanitized",
+        "User-Agent": [
+          "azsdk-net-Storage.Files.DataLake/12.2.0-dev.20200430.1",
+          "(.NET Core 4.6.28325.01; Microsoft Windows 10.0.18362 )"
+        ],
+        "x-ms-client-request-id": "369e7076-291d-af8b-d195-1bcdc839779a",
+        "x-ms-date": "Fri, 01 May 2020 01:05:42 GMT",
+        "x-ms-rename-source": "%2Ftest-filesystem-28cf39a2-ed26-364a-2bcf-8d59f6444099%2Ftest-file-123b4e53-b0f9-046f-22e8-ade6371a1c15=",
+        "x-ms-return-client-request-id": "true",
+        "x-ms-version": "2019-12-12"
+      },
+      "RequestBody": null,
+      "StatusCode": 201,
+      "ResponseHeaders": {
+        "Content-Length": "0",
+        "Date": "Fri, 01 May 2020 01:05:42 GMT",
+        "Server": [
+          "Windows-Azure-HDFS/1.0",
+          "Microsoft-HTTPAPI/2.0"
+        ],
+        "x-ms-client-request-id": "369e7076-291d-af8b-d195-1bcdc839779a",
+        "x-ms-request-id": "728668a0-401f-0017-6254-1fe4ab000000",
+        "x-ms-version": "2019-12-12"
+      },
+      "ResponseBody": []
+    },
+    {
+      "RequestUri": "https://seannsecanary.blob.core.windows.net/test-filesystem-28cf39a2-ed26-364a-2bcf-8d59f6444099/test-file-e32abd09-c9c9-6a59-41d9-4b66614138c1",
       "RequestMethod": "HEAD",
       "RequestHeaders": {
         "Authorization": "Sanitized",
         "User-Agent": [
-<<<<<<< HEAD
-          "azsdk-net-Storage.Files.DataLake/12.1.0-dev.20200403.1",
-          "(.NET Core 4.6.28325.01; Microsoft Windows 10.0.18362 )"
-        ],
-        "x-ms-client-request-id": "ab8fa6f6-4afc-402a-3ab0-879c14beaf25",
-        "x-ms-date": "Fri, 03 Apr 2020 21:02:59 GMT",
-=======
-          "azsdk-net-Storage.Files.DataLake/12.2.0-dev.20200413.1",
-          "(.NET Core 4.6.28325.01; Microsoft Windows 10.0.18362 )"
-        ],
-        "x-ms-client-request-id": "ab8fa6f6-4afc-402a-3ab0-879c14beaf25",
-        "x-ms-date": "Tue, 14 Apr 2020 00:03:55 GMT",
->>>>>>> b9bd85cb
+          "azsdk-net-Storage.Files.DataLake/12.2.0-dev.20200430.1",
+          "(.NET Core 4.6.28325.01; Microsoft Windows 10.0.18362 )"
+        ],
+        "x-ms-client-request-id": "748bb2b9-311b-3bbf-e799-527e3219ef49",
+        "x-ms-date": "Fri, 01 May 2020 01:05:42 GMT",
         "x-ms-return-client-request-id": "true",
         "x-ms-version": "2019-12-12"
       },
@@ -236,15 +147,9 @@
         "Accept-Ranges": "bytes",
         "Content-Length": "0",
         "Content-Type": "application/octet-stream",
-<<<<<<< HEAD
-        "Date": "Fri, 03 Apr 2020 21:02:57 GMT",
-        "ETag": "\u00220x8D7D81262BA7CE9\u0022",
-        "Last-Modified": "Fri, 03 Apr 2020 21:02:57 GMT",
-=======
-        "Date": "Tue, 14 Apr 2020 00:03:55 GMT",
-        "ETag": "\u00220x8D7E007526F8682\u0022",
-        "Last-Modified": "Tue, 14 Apr 2020 00:03:54 GMT",
->>>>>>> b9bd85cb
+        "Date": "Fri, 01 May 2020 01:05:42 GMT",
+        "ETag": "\u00220x8D7ED6BC58BCA6C\u0022",
+        "Last-Modified": "Fri, 01 May 2020 01:05:42 GMT",
         "Server": [
           "Windows-Azure-Blob/1.0",
           "Microsoft-HTTPAPI/2.0"
@@ -252,45 +157,28 @@
         "x-ms-access-tier": "Hot",
         "x-ms-access-tier-inferred": "true",
         "x-ms-blob-type": "BlockBlob",
-        "x-ms-client-request-id": "ab8fa6f6-4afc-402a-3ab0-879c14beaf25",
-<<<<<<< HEAD
-        "x-ms-creation-time": "Fri, 03 Apr 2020 21:02:57 GMT",
+        "x-ms-client-request-id": "748bb2b9-311b-3bbf-e799-527e3219ef49",
+        "x-ms-creation-time": "Fri, 01 May 2020 01:05:42 GMT",
         "x-ms-lease-state": "available",
         "x-ms-lease-status": "unlocked",
-        "x-ms-request-id": "962261b5-f01e-0012-48fb-093670000000",
-=======
-        "x-ms-creation-time": "Tue, 14 Apr 2020 00:03:54 GMT",
-        "x-ms-lease-state": "available",
-        "x-ms-lease-status": "unlocked",
-        "x-ms-request-id": "d244923e-d01e-002a-7ef0-1192b0000000",
->>>>>>> b9bd85cb
+        "x-ms-request-id": "c2eeeb8a-b01e-004e-4a54-1f6328000000",
         "x-ms-server-encrypted": "true",
         "x-ms-version": "2019-12-12"
       },
       "ResponseBody": []
     },
     {
-      "RequestUri": "http://seannsecanary.blob.core.windows.net/test-filesystem-a60470e0-cedb-c82a-345e-035f32ac11fe?restype=container",
+      "RequestUri": "https://seannsecanary.blob.core.windows.net/test-filesystem-28cf39a2-ed26-364a-2bcf-8d59f6444099?restype=container",
       "RequestMethod": "DELETE",
       "RequestHeaders": {
         "Authorization": "Sanitized",
-<<<<<<< HEAD
-        "traceparent": "00-7db866060aa0be4f863cc47ce2f5e83d-3a8c25df381c7242-00",
-        "User-Agent": [
-          "azsdk-net-Storage.Files.DataLake/12.1.0-dev.20200403.1",
-          "(.NET Core 4.6.28325.01; Microsoft Windows 10.0.18362 )"
-        ],
-        "x-ms-client-request-id": "c4868fa7-5e7a-c8ab-61b3-7be0da3165bd",
-        "x-ms-date": "Fri, 03 Apr 2020 21:02:59 GMT",
-=======
-        "traceparent": "00-01fef05c782f754e9fc62151b58c76c3-37925f11a5eca744-00",
-        "User-Agent": [
-          "azsdk-net-Storage.Files.DataLake/12.2.0-dev.20200413.1",
-          "(.NET Core 4.6.28325.01; Microsoft Windows 10.0.18362 )"
-        ],
-        "x-ms-client-request-id": "c4868fa7-5e7a-c8ab-61b3-7be0da3165bd",
-        "x-ms-date": "Tue, 14 Apr 2020 00:03:56 GMT",
->>>>>>> b9bd85cb
+        "traceparent": "00-dd07425ecca24c46b5f78526bc9cf9e2-0cead6982d023849-00",
+        "User-Agent": [
+          "azsdk-net-Storage.Files.DataLake/12.2.0-dev.20200430.1",
+          "(.NET Core 4.6.28325.01; Microsoft Windows 10.0.18362 )"
+        ],
+        "x-ms-client-request-id": "15130ed2-02ae-7a7f-ab64-5988ed484729",
+        "x-ms-date": "Fri, 01 May 2020 01:05:42 GMT",
         "x-ms-return-client-request-id": "true",
         "x-ms-version": "2019-12-12"
       },
@@ -298,257 +186,156 @@
       "StatusCode": 202,
       "ResponseHeaders": {
         "Content-Length": "0",
-<<<<<<< HEAD
-        "Date": "Fri, 03 Apr 2020 21:02:57 GMT",
-=======
-        "Date": "Tue, 14 Apr 2020 00:03:55 GMT",
->>>>>>> b9bd85cb
-        "Server": [
-          "Windows-Azure-Blob/1.0",
-          "Microsoft-HTTPAPI/2.0"
-        ],
-        "x-ms-client-request-id": "c4868fa7-5e7a-c8ab-61b3-7be0da3165bd",
-<<<<<<< HEAD
-        "x-ms-request-id": "962261ba-f01e-0012-4dfb-093670000000",
-        "x-ms-version": "2019-12-12"
-=======
-        "x-ms-request-id": "d244927b-d01e-002a-33f0-1192b0000000",
-        "x-ms-version": "2019-07-07"
->>>>>>> b9bd85cb
-      },
-      "ResponseBody": []
-    },
-    {
-      "RequestUri": "http://seannsecanary.blob.core.windows.net/test-filesystem-cb3dfcdb-dfdb-14aa-125e-99a164577dcf?restype=container",
-      "RequestMethod": "PUT",
-      "RequestHeaders": {
-        "Authorization": "Sanitized",
-<<<<<<< HEAD
-        "traceparent": "00-d80aaccf5e7eb84db55da26322e6bcfa-dee158b0871cf14c-00",
-        "User-Agent": [
-          "azsdk-net-Storage.Files.DataLake/12.1.0-dev.20200403.1",
-=======
-        "traceparent": "00-d17349f6af00d3449d815771566ba87e-cc7aadeb9b09dd4c-00",
-        "User-Agent": [
-          "azsdk-net-Storage.Files.DataLake/12.2.0-dev.20200413.1",
->>>>>>> b9bd85cb
+        "Date": "Fri, 01 May 2020 01:05:42 GMT",
+        "Server": [
+          "Windows-Azure-Blob/1.0",
+          "Microsoft-HTTPAPI/2.0"
+        ],
+        "x-ms-client-request-id": "15130ed2-02ae-7a7f-ab64-5988ed484729",
+        "x-ms-request-id": "c2eeeba5-b01e-004e-5d54-1f6328000000",
+        "x-ms-version": "2019-12-12"
+      },
+      "ResponseBody": []
+    },
+    {
+      "RequestUri": "https://seannsecanary.blob.core.windows.net/test-filesystem-270f427c-ac4a-4359-fd54-caf63e0d9ec2?restype=container",
+      "RequestMethod": "PUT",
+      "RequestHeaders": {
+        "Authorization": "Sanitized",
+        "traceparent": "00-1e248e0b3a578d4cb768d0a39c0c6877-853ff5b0c59aee48-00",
+        "User-Agent": [
+          "azsdk-net-Storage.Files.DataLake/12.2.0-dev.20200430.1",
           "(.NET Core 4.6.28325.01; Microsoft Windows 10.0.18362 )"
         ],
         "x-ms-blob-public-access": "container",
-        "x-ms-client-request-id": "c6f728f4-e32d-c8e7-e471-b21cc4096309",
-<<<<<<< HEAD
-        "x-ms-date": "Fri, 03 Apr 2020 21:02:59 GMT",
-=======
-        "x-ms-date": "Tue, 14 Apr 2020 00:03:56 GMT",
->>>>>>> b9bd85cb
-        "x-ms-return-client-request-id": "true",
-        "x-ms-version": "2019-12-12"
-      },
-      "RequestBody": null,
-      "StatusCode": 201,
-      "ResponseHeaders": {
-        "Content-Length": "0",
-<<<<<<< HEAD
-        "Date": "Fri, 03 Apr 2020 21:02:57 GMT",
-        "ETag": "\u00220x8D7D812631694E1\u0022",
-        "Last-Modified": "Fri, 03 Apr 2020 21:02:57 GMT",
-=======
-        "Date": "Tue, 14 Apr 2020 00:03:55 GMT",
-        "ETag": "\u00220x8D7E007530090C5\u0022",
-        "Last-Modified": "Tue, 14 Apr 2020 00:03:55 GMT",
->>>>>>> b9bd85cb
-        "Server": [
-          "Windows-Azure-Blob/1.0",
-          "Microsoft-HTTPAPI/2.0"
-        ],
-        "x-ms-client-request-id": "c6f728f4-e32d-c8e7-e471-b21cc4096309",
-<<<<<<< HEAD
-        "x-ms-request-id": "962261d0-f01e-0012-61fb-093670000000",
-        "x-ms-version": "2019-12-12"
-=======
-        "x-ms-request-id": "aa0c1c60-c01e-0054-77f0-1102f7000000",
-        "x-ms-version": "2019-07-07"
->>>>>>> b9bd85cb
-      },
-      "ResponseBody": []
-    },
-    {
-      "RequestUri": "http://seannsecanary.dfs.core.windows.net/test-filesystem-cb3dfcdb-dfdb-14aa-125e-99a164577dcf/test-file-16dfab36-e03d-f084-519c-061e19daad5e?resource=file",
-      "RequestMethod": "PUT",
-      "RequestHeaders": {
-        "Authorization": "Sanitized",
-<<<<<<< HEAD
-        "traceparent": "00-5a7abc183072964e84c34bd763207f62-43061f41e777814b-00",
-        "User-Agent": [
-          "azsdk-net-Storage.Files.DataLake/12.1.0-dev.20200403.1",
-          "(.NET Core 4.6.28325.01; Microsoft Windows 10.0.18362 )"
-        ],
-        "x-ms-client-request-id": "ba99bc59-3fd4-14a3-a306-7490dcc9ae0a",
-        "x-ms-date": "Fri, 03 Apr 2020 21:02:59 GMT",
-=======
-        "traceparent": "00-baf067d4a184d74fa846ae52e9117741-8daa188dc8dc4745-00",
-        "User-Agent": [
-          "azsdk-net-Storage.Files.DataLake/12.2.0-dev.20200413.1",
-          "(.NET Core 4.6.28325.01; Microsoft Windows 10.0.18362 )"
-        ],
-        "x-ms-client-request-id": "ba99bc59-3fd4-14a3-a306-7490dcc9ae0a",
-        "x-ms-date": "Tue, 14 Apr 2020 00:03:56 GMT",
->>>>>>> b9bd85cb
-        "x-ms-return-client-request-id": "true",
-        "x-ms-version": "2019-12-12"
-      },
-      "RequestBody": null,
-      "StatusCode": 201,
-      "ResponseHeaders": {
-        "Content-Length": "0",
-<<<<<<< HEAD
-        "Date": "Fri, 03 Apr 2020 21:02:58 GMT",
-        "ETag": "\u00220x8D7D81263315277\u0022",
-        "Last-Modified": "Fri, 03 Apr 2020 21:02:58 GMT",
-=======
-        "Date": "Tue, 14 Apr 2020 00:03:55 GMT",
-        "ETag": "\u00220x8D7E0075320801D\u0022",
-        "Last-Modified": "Tue, 14 Apr 2020 00:03:56 GMT",
->>>>>>> b9bd85cb
-        "Server": [
-          "Windows-Azure-HDFS/1.0",
-          "Microsoft-HTTPAPI/2.0"
-        ],
-        "x-ms-client-request-id": "ba99bc59-3fd4-14a3-a306-7490dcc9ae0a",
-<<<<<<< HEAD
-        "x-ms-request-id": "fa4402c1-201f-0097-70fb-091bad000000",
-        "x-ms-version": "2019-12-12"
-=======
-        "x-ms-request-id": "18952c01-801f-0018-6bf0-1192c7000000",
-        "x-ms-version": "2019-07-07"
->>>>>>> b9bd85cb
-      },
-      "ResponseBody": []
-    },
-    {
-      "RequestUri": "http://seannsecanary.dfs.core.windows.net/test-filesystem-cb3dfcdb-dfdb-14aa-125e-99a164577dcf/test-file-0b1353c3-275c-7fa8-09c1-39103fbeb8c3?resource=file",
-      "RequestMethod": "PUT",
-      "RequestHeaders": {
-        "Authorization": "Sanitized",
-<<<<<<< HEAD
-        "traceparent": "00-b5668dafa99aa34ba5bbdd5b7bcf6fbb-a8d65cf160ca2749-00",
-        "User-Agent": [
-          "azsdk-net-Storage.Files.DataLake/12.1.0-dev.20200403.1",
-          "(.NET Core 4.6.28325.01; Microsoft Windows 10.0.18362 )"
-        ],
-        "x-ms-client-request-id": "e402967e-d179-325d-131a-b1120592d5e5",
-        "x-ms-date": "Fri, 03 Apr 2020 21:02:59 GMT",
-=======
-        "traceparent": "00-375e1667e5e73a4d8ca0f8b243f644f3-10773fccb60dba4e-00",
-        "User-Agent": [
-          "azsdk-net-Storage.Files.DataLake/12.2.0-dev.20200413.1",
-          "(.NET Core 4.6.28325.01; Microsoft Windows 10.0.18362 )"
-        ],
-        "x-ms-client-request-id": "e402967e-d179-325d-131a-b1120592d5e5",
-        "x-ms-date": "Tue, 14 Apr 2020 00:03:56 GMT",
->>>>>>> b9bd85cb
-        "x-ms-return-client-request-id": "true",
-        "x-ms-version": "2019-12-12"
-      },
-      "RequestBody": null,
-      "StatusCode": 201,
-      "ResponseHeaders": {
-        "Content-Length": "0",
-<<<<<<< HEAD
-        "Date": "Fri, 03 Apr 2020 21:02:58 GMT",
-        "ETag": "\u00220x8D7D81263431E70\u0022",
-        "Last-Modified": "Fri, 03 Apr 2020 21:02:58 GMT",
-=======
-        "Date": "Tue, 14 Apr 2020 00:03:55 GMT",
-        "ETag": "\u00220x8D7E007532DC812\u0022",
-        "Last-Modified": "Tue, 14 Apr 2020 00:03:56 GMT",
->>>>>>> b9bd85cb
-        "Server": [
-          "Windows-Azure-HDFS/1.0",
-          "Microsoft-HTTPAPI/2.0"
-        ],
-        "x-ms-client-request-id": "e402967e-d179-325d-131a-b1120592d5e5",
-<<<<<<< HEAD
-        "x-ms-request-id": "fa4402c2-201f-0097-71fb-091bad000000",
-        "x-ms-version": "2019-12-12"
-=======
-        "x-ms-request-id": "18952c02-801f-0018-6cf0-1192c7000000",
-        "x-ms-version": "2019-07-07"
->>>>>>> b9bd85cb
-      },
-      "ResponseBody": []
-    },
-    {
-      "RequestUri": "http://seannsecanary.dfs.core.windows.net/test-filesystem-cb3dfcdb-dfdb-14aa-125e-99a164577dcf/test-file-0b1353c3-275c-7fa8-09c1-39103fbeb8c3?mode=legacy",
-      "RequestMethod": "PUT",
-      "RequestHeaders": {
-        "Authorization": "Sanitized",
-        "User-Agent": [
-<<<<<<< HEAD
-          "azsdk-net-Storage.Files.DataLake/12.1.0-dev.20200403.1",
-          "(.NET Core 4.6.28325.01; Microsoft Windows 10.0.18362 )"
-        ],
-        "x-ms-client-request-id": "a8922681-d4bb-ee49-ef92-49264278c383",
-        "x-ms-date": "Fri, 03 Apr 2020 21:02:59 GMT",
-        "x-ms-rename-source": "/test-filesystem-cb3dfcdb-dfdb-14aa-125e-99a164577dcf/test-file-16dfab36-e03d-f084-519c-061e19daad5e",
-        "x-ms-return-client-request-id": "true",
-        "x-ms-source-if-modified-since": "Thu, 02 Apr 2020 21:02:58 GMT",
-        "x-ms-version": "2019-12-12"
-=======
-          "azsdk-net-Storage.Files.DataLake/12.2.0-dev.20200413.1",
-          "(.NET Core 4.6.28325.01; Microsoft Windows 10.0.18362 )"
-        ],
-        "x-ms-client-request-id": "a8922681-d4bb-ee49-ef92-49264278c383",
-        "x-ms-date": "Tue, 14 Apr 2020 00:03:56 GMT",
-        "x-ms-rename-source": "%2Ftest-filesystem-cb3dfcdb-dfdb-14aa-125e-99a164577dcf%2Ftest-file-16dfab36-e03d-f084-519c-061e19daad5e=",
-        "x-ms-return-client-request-id": "true",
-        "x-ms-source-if-modified-since": "Mon, 13 Apr 2020 00:03:54 GMT",
-        "x-ms-version": "2019-07-07"
->>>>>>> b9bd85cb
-      },
-      "RequestBody": null,
-      "StatusCode": 201,
-      "ResponseHeaders": {
-        "Content-Length": "0",
-<<<<<<< HEAD
-        "Date": "Fri, 03 Apr 2020 21:02:58 GMT",
-=======
-        "Date": "Tue, 14 Apr 2020 00:03:55 GMT",
->>>>>>> b9bd85cb
-        "Server": [
-          "Windows-Azure-HDFS/1.0",
-          "Microsoft-HTTPAPI/2.0"
-        ],
-        "x-ms-client-request-id": "a8922681-d4bb-ee49-ef92-49264278c383",
-<<<<<<< HEAD
-        "x-ms-request-id": "fa4402c3-201f-0097-72fb-091bad000000",
-        "x-ms-version": "2019-12-12"
-=======
-        "x-ms-request-id": "18952c03-801f-0018-6df0-1192c7000000",
-        "x-ms-version": "2019-07-07"
->>>>>>> b9bd85cb
-      },
-      "ResponseBody": []
-    },
-    {
-      "RequestUri": "http://seannsecanary.blob.core.windows.net/test-filesystem-cb3dfcdb-dfdb-14aa-125e-99a164577dcf/test-file-0b1353c3-275c-7fa8-09c1-39103fbeb8c3",
+        "x-ms-client-request-id": "5a35c9dd-6c14-2533-b5cf-175938883c9e",
+        "x-ms-date": "Fri, 01 May 2020 01:05:42 GMT",
+        "x-ms-return-client-request-id": "true",
+        "x-ms-version": "2019-12-12"
+      },
+      "RequestBody": null,
+      "StatusCode": 201,
+      "ResponseHeaders": {
+        "Content-Length": "0",
+        "Date": "Fri, 01 May 2020 01:05:43 GMT",
+        "ETag": "\u00220x8D7ED6BC5F71178\u0022",
+        "Last-Modified": "Fri, 01 May 2020 01:05:43 GMT",
+        "Server": [
+          "Windows-Azure-Blob/1.0",
+          "Microsoft-HTTPAPI/2.0"
+        ],
+        "x-ms-client-request-id": "5a35c9dd-6c14-2533-b5cf-175938883c9e",
+        "x-ms-request-id": "3871745e-a01e-000f-6554-1f3bcc000000",
+        "x-ms-version": "2019-12-12"
+      },
+      "ResponseBody": []
+    },
+    {
+      "RequestUri": "https://seannsecanary.dfs.core.windows.net/test-filesystem-270f427c-ac4a-4359-fd54-caf63e0d9ec2/test-file-198297c5-239b-a323-a7bb-b2bb420a27d1?resource=file",
+      "RequestMethod": "PUT",
+      "RequestHeaders": {
+        "Authorization": "Sanitized",
+        "traceparent": "00-ef6007022dd05c4b9c8f5ac6e0ae3a44-158d93a75f788446-00",
+        "User-Agent": [
+          "azsdk-net-Storage.Files.DataLake/12.2.0-dev.20200430.1",
+          "(.NET Core 4.6.28325.01; Microsoft Windows 10.0.18362 )"
+        ],
+        "x-ms-client-request-id": "8589cc52-30a9-b9c5-a591-b259ba77e2ab",
+        "x-ms-date": "Fri, 01 May 2020 01:05:43 GMT",
+        "x-ms-return-client-request-id": "true",
+        "x-ms-version": "2019-12-12"
+      },
+      "RequestBody": null,
+      "StatusCode": 201,
+      "ResponseHeaders": {
+        "Content-Length": "0",
+        "Date": "Fri, 01 May 2020 01:05:43 GMT",
+        "ETag": "\u00220x8D7ED6BC62D3B13\u0022",
+        "Last-Modified": "Fri, 01 May 2020 01:05:43 GMT",
+        "Server": [
+          "Windows-Azure-HDFS/1.0",
+          "Microsoft-HTTPAPI/2.0"
+        ],
+        "x-ms-client-request-id": "8589cc52-30a9-b9c5-a591-b259ba77e2ab",
+        "x-ms-request-id": "f183d40d-501f-0046-4654-1f7927000000",
+        "x-ms-version": "2019-12-12"
+      },
+      "ResponseBody": []
+    },
+    {
+      "RequestUri": "https://seannsecanary.dfs.core.windows.net/test-filesystem-270f427c-ac4a-4359-fd54-caf63e0d9ec2/test-file-cf4f46a8-c76e-81c5-e9e9-7915b5ede266?resource=file",
+      "RequestMethod": "PUT",
+      "RequestHeaders": {
+        "Authorization": "Sanitized",
+        "traceparent": "00-59c2cf9e5ec7fc4999af9887be51a62e-a9a372f1755b5547-00",
+        "User-Agent": [
+          "azsdk-net-Storage.Files.DataLake/12.2.0-dev.20200430.1",
+          "(.NET Core 4.6.28325.01; Microsoft Windows 10.0.18362 )"
+        ],
+        "x-ms-client-request-id": "7b8dc3a3-4df2-8a7d-0608-9cbfb7b004b7",
+        "x-ms-date": "Fri, 01 May 2020 01:05:43 GMT",
+        "x-ms-return-client-request-id": "true",
+        "x-ms-version": "2019-12-12"
+      },
+      "RequestBody": null,
+      "StatusCode": 201,
+      "ResponseHeaders": {
+        "Content-Length": "0",
+        "Date": "Fri, 01 May 2020 01:05:43 GMT",
+        "ETag": "\u00220x8D7ED6BC63B9033\u0022",
+        "Last-Modified": "Fri, 01 May 2020 01:05:43 GMT",
+        "Server": [
+          "Windows-Azure-HDFS/1.0",
+          "Microsoft-HTTPAPI/2.0"
+        ],
+        "x-ms-client-request-id": "7b8dc3a3-4df2-8a7d-0608-9cbfb7b004b7",
+        "x-ms-request-id": "f183d448-501f-0046-0154-1f7927000000",
+        "x-ms-version": "2019-12-12"
+      },
+      "ResponseBody": []
+    },
+    {
+      "RequestUri": "https://seannsecanary.dfs.core.windows.net/test-filesystem-270f427c-ac4a-4359-fd54-caf63e0d9ec2/test-file-cf4f46a8-c76e-81c5-e9e9-7915b5ede266?mode=legacy",
+      "RequestMethod": "PUT",
+      "RequestHeaders": {
+        "Authorization": "Sanitized",
+        "User-Agent": [
+          "azsdk-net-Storage.Files.DataLake/12.2.0-dev.20200430.1",
+          "(.NET Core 4.6.28325.01; Microsoft Windows 10.0.18362 )"
+        ],
+        "x-ms-client-request-id": "f171500b-6760-5173-47df-6f78056822f1",
+        "x-ms-date": "Fri, 01 May 2020 01:05:43 GMT",
+        "x-ms-rename-source": "%2Ftest-filesystem-270f427c-ac4a-4359-fd54-caf63e0d9ec2%2Ftest-file-198297c5-239b-a323-a7bb-b2bb420a27d1=",
+        "x-ms-return-client-request-id": "true",
+        "x-ms-source-if-modified-since": "Thu, 30 Apr 2020 01:05:41 GMT",
+        "x-ms-version": "2019-12-12"
+      },
+      "RequestBody": null,
+      "StatusCode": 201,
+      "ResponseHeaders": {
+        "Content-Length": "0",
+        "Date": "Fri, 01 May 2020 01:05:43 GMT",
+        "Server": [
+          "Windows-Azure-HDFS/1.0",
+          "Microsoft-HTTPAPI/2.0"
+        ],
+        "x-ms-client-request-id": "f171500b-6760-5173-47df-6f78056822f1",
+        "x-ms-request-id": "f183d469-501f-0046-2254-1f7927000000",
+        "x-ms-version": "2019-12-12"
+      },
+      "ResponseBody": []
+    },
+    {
+      "RequestUri": "https://seannsecanary.blob.core.windows.net/test-filesystem-270f427c-ac4a-4359-fd54-caf63e0d9ec2/test-file-cf4f46a8-c76e-81c5-e9e9-7915b5ede266",
       "RequestMethod": "HEAD",
       "RequestHeaders": {
         "Authorization": "Sanitized",
         "User-Agent": [
-<<<<<<< HEAD
-          "azsdk-net-Storage.Files.DataLake/12.1.0-dev.20200403.1",
-          "(.NET Core 4.6.28325.01; Microsoft Windows 10.0.18362 )"
-        ],
-        "x-ms-client-request-id": "de91b9dd-2d00-7929-67e1-a07207a18e51",
-        "x-ms-date": "Fri, 03 Apr 2020 21:02:59 GMT",
-=======
-          "azsdk-net-Storage.Files.DataLake/12.2.0-dev.20200413.1",
-          "(.NET Core 4.6.28325.01; Microsoft Windows 10.0.18362 )"
-        ],
-        "x-ms-client-request-id": "de91b9dd-2d00-7929-67e1-a07207a18e51",
-        "x-ms-date": "Tue, 14 Apr 2020 00:03:56 GMT",
->>>>>>> b9bd85cb
+          "azsdk-net-Storage.Files.DataLake/12.2.0-dev.20200430.1",
+          "(.NET Core 4.6.28325.01; Microsoft Windows 10.0.18362 )"
+        ],
+        "x-ms-client-request-id": "66b40618-123f-4857-d86a-ad2ffdb101b6",
+        "x-ms-date": "Fri, 01 May 2020 01:05:43 GMT",
         "x-ms-return-client-request-id": "true",
         "x-ms-version": "2019-12-12"
       },
@@ -558,15 +345,9 @@
         "Accept-Ranges": "bytes",
         "Content-Length": "0",
         "Content-Type": "application/octet-stream",
-<<<<<<< HEAD
-        "Date": "Fri, 03 Apr 2020 21:02:58 GMT",
-        "ETag": "\u00220x8D7D81263315277\u0022",
-        "Last-Modified": "Fri, 03 Apr 2020 21:02:58 GMT",
-=======
-        "Date": "Tue, 14 Apr 2020 00:03:56 GMT",
-        "ETag": "\u00220x8D7E0075320801D\u0022",
-        "Last-Modified": "Tue, 14 Apr 2020 00:03:56 GMT",
->>>>>>> b9bd85cb
+        "Date": "Fri, 01 May 2020 01:05:44 GMT",
+        "ETag": "\u00220x8D7ED6BC62D3B13\u0022",
+        "Last-Modified": "Fri, 01 May 2020 01:05:43 GMT",
         "Server": [
           "Windows-Azure-Blob/1.0",
           "Microsoft-HTTPAPI/2.0"
@@ -574,45 +355,28 @@
         "x-ms-access-tier": "Hot",
         "x-ms-access-tier-inferred": "true",
         "x-ms-blob-type": "BlockBlob",
-        "x-ms-client-request-id": "de91b9dd-2d00-7929-67e1-a07207a18e51",
-<<<<<<< HEAD
-        "x-ms-creation-time": "Fri, 03 Apr 2020 21:02:58 GMT",
+        "x-ms-client-request-id": "66b40618-123f-4857-d86a-ad2ffdb101b6",
+        "x-ms-creation-time": "Fri, 01 May 2020 01:05:43 GMT",
         "x-ms-lease-state": "available",
         "x-ms-lease-status": "unlocked",
-        "x-ms-request-id": "9622622d-f01e-0012-34fb-093670000000",
-=======
-        "x-ms-creation-time": "Tue, 14 Apr 2020 00:03:56 GMT",
-        "x-ms-lease-state": "available",
-        "x-ms-lease-status": "unlocked",
-        "x-ms-request-id": "aa0c1cba-c01e-0054-42f0-1102f7000000",
->>>>>>> b9bd85cb
+        "x-ms-request-id": "38717502-a01e-000f-6a54-1f3bcc000000",
         "x-ms-server-encrypted": "true",
         "x-ms-version": "2019-12-12"
       },
       "ResponseBody": []
     },
     {
-      "RequestUri": "http://seannsecanary.blob.core.windows.net/test-filesystem-cb3dfcdb-dfdb-14aa-125e-99a164577dcf?restype=container",
+      "RequestUri": "https://seannsecanary.blob.core.windows.net/test-filesystem-270f427c-ac4a-4359-fd54-caf63e0d9ec2?restype=container",
       "RequestMethod": "DELETE",
       "RequestHeaders": {
         "Authorization": "Sanitized",
-<<<<<<< HEAD
-        "traceparent": "00-ee9f36c12b25e649b7ec051fe0efc42a-1d53d0a25c8f3e47-00",
-        "User-Agent": [
-          "azsdk-net-Storage.Files.DataLake/12.1.0-dev.20200403.1",
-          "(.NET Core 4.6.28325.01; Microsoft Windows 10.0.18362 )"
-        ],
-        "x-ms-client-request-id": "884984ee-e4e7-9583-8994-295f0f9b252c",
-        "x-ms-date": "Fri, 03 Apr 2020 21:03:00 GMT",
-=======
-        "traceparent": "00-ff7ed88972e5ed4bbd8dae50c27e3a01-6fb3f56da076b84b-00",
-        "User-Agent": [
-          "azsdk-net-Storage.Files.DataLake/12.2.0-dev.20200413.1",
-          "(.NET Core 4.6.28325.01; Microsoft Windows 10.0.18362 )"
-        ],
-        "x-ms-client-request-id": "884984ee-e4e7-9583-8994-295f0f9b252c",
-        "x-ms-date": "Tue, 14 Apr 2020 00:03:56 GMT",
->>>>>>> b9bd85cb
+        "traceparent": "00-e54b7f0969d8e8428aba6dbdf1abad50-27d67f2da83fea4a-00",
+        "User-Agent": [
+          "azsdk-net-Storage.Files.DataLake/12.2.0-dev.20200430.1",
+          "(.NET Core 4.6.28325.01; Microsoft Windows 10.0.18362 )"
+        ],
+        "x-ms-client-request-id": "fe60e74d-bbb3-48b2-c04e-6c2e3ceb39e7",
+        "x-ms-date": "Fri, 01 May 2020 01:05:43 GMT",
         "x-ms-return-client-request-id": "true",
         "x-ms-version": "2019-12-12"
       },
@@ -620,257 +384,156 @@
       "StatusCode": 202,
       "ResponseHeaders": {
         "Content-Length": "0",
-<<<<<<< HEAD
-        "Date": "Fri, 03 Apr 2020 21:02:58 GMT",
-=======
-        "Date": "Tue, 14 Apr 2020 00:03:56 GMT",
->>>>>>> b9bd85cb
-        "Server": [
-          "Windows-Azure-Blob/1.0",
-          "Microsoft-HTTPAPI/2.0"
-        ],
-        "x-ms-client-request-id": "884984ee-e4e7-9583-8994-295f0f9b252c",
-<<<<<<< HEAD
-        "x-ms-request-id": "9622623a-f01e-0012-41fb-093670000000",
-        "x-ms-version": "2019-12-12"
-=======
-        "x-ms-request-id": "aa0c1cbf-c01e-0054-47f0-1102f7000000",
-        "x-ms-version": "2019-07-07"
->>>>>>> b9bd85cb
-      },
-      "ResponseBody": []
-    },
-    {
-      "RequestUri": "http://seannsecanary.blob.core.windows.net/test-filesystem-6ba6caa3-c896-3284-02c0-c59b52a0bf4c?restype=container",
-      "RequestMethod": "PUT",
-      "RequestHeaders": {
-        "Authorization": "Sanitized",
-<<<<<<< HEAD
-        "traceparent": "00-f56222636b5f114fb6880a6145755ffb-396002ebe6c5794a-00",
-        "User-Agent": [
-          "azsdk-net-Storage.Files.DataLake/12.1.0-dev.20200403.1",
-=======
-        "traceparent": "00-f4e2634dc2dc1c43afd69643f052bd27-9049eaa869a59b4a-00",
-        "User-Agent": [
-          "azsdk-net-Storage.Files.DataLake/12.2.0-dev.20200413.1",
->>>>>>> b9bd85cb
+        "Date": "Fri, 01 May 2020 01:05:44 GMT",
+        "Server": [
+          "Windows-Azure-Blob/1.0",
+          "Microsoft-HTTPAPI/2.0"
+        ],
+        "x-ms-client-request-id": "fe60e74d-bbb3-48b2-c04e-6c2e3ceb39e7",
+        "x-ms-request-id": "38717529-a01e-000f-0254-1f3bcc000000",
+        "x-ms-version": "2019-12-12"
+      },
+      "ResponseBody": []
+    },
+    {
+      "RequestUri": "https://seannsecanary.blob.core.windows.net/test-filesystem-e529a684-afbb-6ea0-0993-3005b97c3ee1?restype=container",
+      "RequestMethod": "PUT",
+      "RequestHeaders": {
+        "Authorization": "Sanitized",
+        "traceparent": "00-b8c4ac4d35dcf4459e37276617fe7483-0e66aaa7c35d2949-00",
+        "User-Agent": [
+          "azsdk-net-Storage.Files.DataLake/12.2.0-dev.20200430.1",
           "(.NET Core 4.6.28325.01; Microsoft Windows 10.0.18362 )"
         ],
         "x-ms-blob-public-access": "container",
-        "x-ms-client-request-id": "efe5ae3f-a674-25c0-0016-86261ee742e9",
-<<<<<<< HEAD
-        "x-ms-date": "Fri, 03 Apr 2020 21:03:00 GMT",
-=======
-        "x-ms-date": "Tue, 14 Apr 2020 00:03:57 GMT",
->>>>>>> b9bd85cb
-        "x-ms-return-client-request-id": "true",
-        "x-ms-version": "2019-12-12"
-      },
-      "RequestBody": null,
-      "StatusCode": 201,
-      "ResponseHeaders": {
-        "Content-Length": "0",
-<<<<<<< HEAD
-        "Date": "Fri, 03 Apr 2020 21:02:58 GMT",
-        "ETag": "\u00220x8D7D812638E2488\u0022",
-        "Last-Modified": "Fri, 03 Apr 2020 21:02:58 GMT",
-=======
-        "Date": "Tue, 14 Apr 2020 00:03:55 GMT",
-        "ETag": "\u00220x8D7E0075377E78F\u0022",
-        "Last-Modified": "Tue, 14 Apr 2020 00:03:56 GMT",
->>>>>>> b9bd85cb
-        "Server": [
-          "Windows-Azure-Blob/1.0",
-          "Microsoft-HTTPAPI/2.0"
-        ],
-        "x-ms-client-request-id": "efe5ae3f-a674-25c0-0016-86261ee742e9",
-<<<<<<< HEAD
-        "x-ms-request-id": "9622625d-f01e-0012-61fb-093670000000",
-        "x-ms-version": "2019-12-12"
-=======
-        "x-ms-request-id": "eaef5cb8-201e-002e-77f0-111fb7000000",
-        "x-ms-version": "2019-07-07"
->>>>>>> b9bd85cb
-      },
-      "ResponseBody": []
-    },
-    {
-      "RequestUri": "http://seannsecanary.dfs.core.windows.net/test-filesystem-6ba6caa3-c896-3284-02c0-c59b52a0bf4c/test-file-c690ddd4-a217-9dd3-6003-7d2977d7b1aa?resource=file",
-      "RequestMethod": "PUT",
-      "RequestHeaders": {
-        "Authorization": "Sanitized",
-<<<<<<< HEAD
-        "traceparent": "00-b98b6371f35a5a408aa6e0e995259aed-48e674372d6dfb44-00",
-        "User-Agent": [
-          "azsdk-net-Storage.Files.DataLake/12.1.0-dev.20200403.1",
-          "(.NET Core 4.6.28325.01; Microsoft Windows 10.0.18362 )"
-        ],
-        "x-ms-client-request-id": "a3d86729-fac7-9c66-da48-8f702896ad28",
-        "x-ms-date": "Fri, 03 Apr 2020 21:03:00 GMT",
-=======
-        "traceparent": "00-d91de40b8819b24f8c667853818f8806-44f4b0a7f8887542-00",
-        "User-Agent": [
-          "azsdk-net-Storage.Files.DataLake/12.2.0-dev.20200413.1",
-          "(.NET Core 4.6.28325.01; Microsoft Windows 10.0.18362 )"
-        ],
-        "x-ms-client-request-id": "a3d86729-fac7-9c66-da48-8f702896ad28",
-        "x-ms-date": "Tue, 14 Apr 2020 00:03:57 GMT",
->>>>>>> b9bd85cb
-        "x-ms-return-client-request-id": "true",
-        "x-ms-version": "2019-12-12"
-      },
-      "RequestBody": null,
-      "StatusCode": 201,
-      "ResponseHeaders": {
-        "Content-Length": "0",
-<<<<<<< HEAD
-        "Date": "Fri, 03 Apr 2020 21:02:58 GMT",
-        "ETag": "\u00220x8D7D812639F29D8\u0022",
-        "Last-Modified": "Fri, 03 Apr 2020 21:02:58 GMT",
-=======
-        "Date": "Tue, 14 Apr 2020 00:03:56 GMT",
-        "ETag": "\u00220x8D7E007539F0A68\u0022",
-        "Last-Modified": "Tue, 14 Apr 2020 00:03:56 GMT",
->>>>>>> b9bd85cb
-        "Server": [
-          "Windows-Azure-HDFS/1.0",
-          "Microsoft-HTTPAPI/2.0"
-        ],
-        "x-ms-client-request-id": "a3d86729-fac7-9c66-da48-8f702896ad28",
-<<<<<<< HEAD
-        "x-ms-request-id": "fa4402c6-201f-0097-75fb-091bad000000",
-        "x-ms-version": "2019-12-12"
-=======
-        "x-ms-request-id": "52645e1f-201f-004c-3ff0-11dd90000000",
-        "x-ms-version": "2019-07-07"
->>>>>>> b9bd85cb
-      },
-      "ResponseBody": []
-    },
-    {
-      "RequestUri": "http://seannsecanary.dfs.core.windows.net/test-filesystem-6ba6caa3-c896-3284-02c0-c59b52a0bf4c/test-file-d626dc65-9e8b-032f-0567-3db820911e1c?resource=file",
-      "RequestMethod": "PUT",
-      "RequestHeaders": {
-        "Authorization": "Sanitized",
-<<<<<<< HEAD
-        "traceparent": "00-891aea0eba828d45974da2eb61b125dd-cbf6485f77b8774a-00",
-        "User-Agent": [
-          "azsdk-net-Storage.Files.DataLake/12.1.0-dev.20200403.1",
-          "(.NET Core 4.6.28325.01; Microsoft Windows 10.0.18362 )"
-        ],
-        "x-ms-client-request-id": "a3dd5ab0-ae1d-8b7a-37d4-9e60bcad7c49",
-        "x-ms-date": "Fri, 03 Apr 2020 21:03:00 GMT",
-=======
-        "traceparent": "00-a89b76518abc38489164435288efcb16-c63fe8fdc980f94f-00",
-        "User-Agent": [
-          "azsdk-net-Storage.Files.DataLake/12.2.0-dev.20200413.1",
-          "(.NET Core 4.6.28325.01; Microsoft Windows 10.0.18362 )"
-        ],
-        "x-ms-client-request-id": "a3dd5ab0-ae1d-8b7a-37d4-9e60bcad7c49",
-        "x-ms-date": "Tue, 14 Apr 2020 00:03:57 GMT",
->>>>>>> b9bd85cb
-        "x-ms-return-client-request-id": "true",
-        "x-ms-version": "2019-12-12"
-      },
-      "RequestBody": null,
-      "StatusCode": 201,
-      "ResponseHeaders": {
-        "Content-Length": "0",
-<<<<<<< HEAD
-        "Date": "Fri, 03 Apr 2020 21:02:58 GMT",
-        "ETag": "\u00220x8D7D81263ADEA86\u0022",
-        "Last-Modified": "Fri, 03 Apr 2020 21:02:58 GMT",
-=======
-        "Date": "Tue, 14 Apr 2020 00:03:56 GMT",
-        "ETag": "\u00220x8D7E00753AC0D05\u0022",
-        "Last-Modified": "Tue, 14 Apr 2020 00:03:56 GMT",
->>>>>>> b9bd85cb
-        "Server": [
-          "Windows-Azure-HDFS/1.0",
-          "Microsoft-HTTPAPI/2.0"
-        ],
-        "x-ms-client-request-id": "a3dd5ab0-ae1d-8b7a-37d4-9e60bcad7c49",
-<<<<<<< HEAD
-        "x-ms-request-id": "fa4402c7-201f-0097-76fb-091bad000000",
-        "x-ms-version": "2019-12-12"
-=======
-        "x-ms-request-id": "52645e20-201f-004c-40f0-11dd90000000",
-        "x-ms-version": "2019-07-07"
->>>>>>> b9bd85cb
-      },
-      "ResponseBody": []
-    },
-    {
-      "RequestUri": "http://seannsecanary.dfs.core.windows.net/test-filesystem-6ba6caa3-c896-3284-02c0-c59b52a0bf4c/test-file-d626dc65-9e8b-032f-0567-3db820911e1c?mode=legacy",
-      "RequestMethod": "PUT",
-      "RequestHeaders": {
-        "Authorization": "Sanitized",
-        "User-Agent": [
-<<<<<<< HEAD
-          "azsdk-net-Storage.Files.DataLake/12.1.0-dev.20200403.1",
-          "(.NET Core 4.6.28325.01; Microsoft Windows 10.0.18362 )"
-        ],
-        "x-ms-client-request-id": "c5084a67-7bb4-d0ff-fd75-d82a6e824934",
-        "x-ms-date": "Fri, 03 Apr 2020 21:03:00 GMT",
-        "x-ms-rename-source": "/test-filesystem-6ba6caa3-c896-3284-02c0-c59b52a0bf4c/test-file-c690ddd4-a217-9dd3-6003-7d2977d7b1aa",
-        "x-ms-return-client-request-id": "true",
-        "x-ms-source-if-unmodified-since": "Sat, 04 Apr 2020 21:02:58 GMT",
-        "x-ms-version": "2019-12-12"
-=======
-          "azsdk-net-Storage.Files.DataLake/12.2.0-dev.20200413.1",
-          "(.NET Core 4.6.28325.01; Microsoft Windows 10.0.18362 )"
-        ],
-        "x-ms-client-request-id": "c5084a67-7bb4-d0ff-fd75-d82a6e824934",
-        "x-ms-date": "Tue, 14 Apr 2020 00:03:57 GMT",
-        "x-ms-rename-source": "%2Ftest-filesystem-6ba6caa3-c896-3284-02c0-c59b52a0bf4c%2Ftest-file-c690ddd4-a217-9dd3-6003-7d2977d7b1aa=",
-        "x-ms-return-client-request-id": "true",
-        "x-ms-source-if-unmodified-since": "Wed, 15 Apr 2020 00:03:54 GMT",
-        "x-ms-version": "2019-07-07"
->>>>>>> b9bd85cb
-      },
-      "RequestBody": null,
-      "StatusCode": 201,
-      "ResponseHeaders": {
-        "Content-Length": "0",
-<<<<<<< HEAD
-        "Date": "Fri, 03 Apr 2020 21:02:59 GMT",
-=======
-        "Date": "Tue, 14 Apr 2020 00:03:56 GMT",
->>>>>>> b9bd85cb
-        "Server": [
-          "Windows-Azure-HDFS/1.0",
-          "Microsoft-HTTPAPI/2.0"
-        ],
-        "x-ms-client-request-id": "c5084a67-7bb4-d0ff-fd75-d82a6e824934",
-<<<<<<< HEAD
-        "x-ms-request-id": "fa4402c8-201f-0097-77fb-091bad000000",
-        "x-ms-version": "2019-12-12"
-=======
-        "x-ms-request-id": "52645e21-201f-004c-41f0-11dd90000000",
-        "x-ms-version": "2019-07-07"
->>>>>>> b9bd85cb
-      },
-      "ResponseBody": []
-    },
-    {
-      "RequestUri": "http://seannsecanary.blob.core.windows.net/test-filesystem-6ba6caa3-c896-3284-02c0-c59b52a0bf4c/test-file-d626dc65-9e8b-032f-0567-3db820911e1c",
+        "x-ms-client-request-id": "63567000-4bcd-9d1d-46f1-f5208bac8e43",
+        "x-ms-date": "Fri, 01 May 2020 01:05:43 GMT",
+        "x-ms-return-client-request-id": "true",
+        "x-ms-version": "2019-12-12"
+      },
+      "RequestBody": null,
+      "StatusCode": 201,
+      "ResponseHeaders": {
+        "Content-Length": "0",
+        "Date": "Fri, 01 May 2020 01:05:44 GMT",
+        "ETag": "\u00220x8D7ED6BC69C3789\u0022",
+        "Last-Modified": "Fri, 01 May 2020 01:05:44 GMT",
+        "Server": [
+          "Windows-Azure-Blob/1.0",
+          "Microsoft-HTTPAPI/2.0"
+        ],
+        "x-ms-client-request-id": "63567000-4bcd-9d1d-46f1-f5208bac8e43",
+        "x-ms-request-id": "af922d44-b01e-0085-4554-1f607d000000",
+        "x-ms-version": "2019-12-12"
+      },
+      "ResponseBody": []
+    },
+    {
+      "RequestUri": "https://seannsecanary.dfs.core.windows.net/test-filesystem-e529a684-afbb-6ea0-0993-3005b97c3ee1/test-file-66f58a10-2309-8196-a492-5d4f8d07303b?resource=file",
+      "RequestMethod": "PUT",
+      "RequestHeaders": {
+        "Authorization": "Sanitized",
+        "traceparent": "00-004a5572db3a774fa8590ee7584d46a5-eae80d0e433d8d43-00",
+        "User-Agent": [
+          "azsdk-net-Storage.Files.DataLake/12.2.0-dev.20200430.1",
+          "(.NET Core 4.6.28325.01; Microsoft Windows 10.0.18362 )"
+        ],
+        "x-ms-client-request-id": "b288dedc-7dd8-dc41-dad5-bf3aedcd103f",
+        "x-ms-date": "Fri, 01 May 2020 01:05:44 GMT",
+        "x-ms-return-client-request-id": "true",
+        "x-ms-version": "2019-12-12"
+      },
+      "RequestBody": null,
+      "StatusCode": 201,
+      "ResponseHeaders": {
+        "Content-Length": "0",
+        "Date": "Fri, 01 May 2020 01:05:44 GMT",
+        "ETag": "\u00220x8D7ED6BC6CFE649\u0022",
+        "Last-Modified": "Fri, 01 May 2020 01:05:44 GMT",
+        "Server": [
+          "Windows-Azure-HDFS/1.0",
+          "Microsoft-HTTPAPI/2.0"
+        ],
+        "x-ms-client-request-id": "b288dedc-7dd8-dc41-dad5-bf3aedcd103f",
+        "x-ms-request-id": "f58b2048-001f-0074-1a54-1f7950000000",
+        "x-ms-version": "2019-12-12"
+      },
+      "ResponseBody": []
+    },
+    {
+      "RequestUri": "https://seannsecanary.dfs.core.windows.net/test-filesystem-e529a684-afbb-6ea0-0993-3005b97c3ee1/test-file-a671b9c1-45a7-361d-7607-aec6543773c1?resource=file",
+      "RequestMethod": "PUT",
+      "RequestHeaders": {
+        "Authorization": "Sanitized",
+        "traceparent": "00-331e94a5a0a16f4c944a8aa4539cf69e-538c55d5041f284e-00",
+        "User-Agent": [
+          "azsdk-net-Storage.Files.DataLake/12.2.0-dev.20200430.1",
+          "(.NET Core 4.6.28325.01; Microsoft Windows 10.0.18362 )"
+        ],
+        "x-ms-client-request-id": "539d8f33-6470-9734-c052-3cd1cf7b87a2",
+        "x-ms-date": "Fri, 01 May 2020 01:05:44 GMT",
+        "x-ms-return-client-request-id": "true",
+        "x-ms-version": "2019-12-12"
+      },
+      "RequestBody": null,
+      "StatusCode": 201,
+      "ResponseHeaders": {
+        "Content-Length": "0",
+        "Date": "Fri, 01 May 2020 01:05:44 GMT",
+        "ETag": "\u00220x8D7ED6BC6DDEDF7\u0022",
+        "Last-Modified": "Fri, 01 May 2020 01:05:44 GMT",
+        "Server": [
+          "Windows-Azure-HDFS/1.0",
+          "Microsoft-HTTPAPI/2.0"
+        ],
+        "x-ms-client-request-id": "539d8f33-6470-9734-c052-3cd1cf7b87a2",
+        "x-ms-request-id": "f58b204f-001f-0074-2154-1f7950000000",
+        "x-ms-version": "2019-12-12"
+      },
+      "ResponseBody": []
+    },
+    {
+      "RequestUri": "https://seannsecanary.dfs.core.windows.net/test-filesystem-e529a684-afbb-6ea0-0993-3005b97c3ee1/test-file-a671b9c1-45a7-361d-7607-aec6543773c1?mode=legacy",
+      "RequestMethod": "PUT",
+      "RequestHeaders": {
+        "Authorization": "Sanitized",
+        "User-Agent": [
+          "azsdk-net-Storage.Files.DataLake/12.2.0-dev.20200430.1",
+          "(.NET Core 4.6.28325.01; Microsoft Windows 10.0.18362 )"
+        ],
+        "x-ms-client-request-id": "c592c306-1f99-2350-4cdb-ee2c41906127",
+        "x-ms-date": "Fri, 01 May 2020 01:05:44 GMT",
+        "x-ms-rename-source": "%2Ftest-filesystem-e529a684-afbb-6ea0-0993-3005b97c3ee1%2Ftest-file-66f58a10-2309-8196-a492-5d4f8d07303b=",
+        "x-ms-return-client-request-id": "true",
+        "x-ms-source-if-unmodified-since": "Sat, 02 May 2020 01:05:41 GMT",
+        "x-ms-version": "2019-12-12"
+      },
+      "RequestBody": null,
+      "StatusCode": 201,
+      "ResponseHeaders": {
+        "Content-Length": "0",
+        "Date": "Fri, 01 May 2020 01:05:44 GMT",
+        "Server": [
+          "Windows-Azure-HDFS/1.0",
+          "Microsoft-HTTPAPI/2.0"
+        ],
+        "x-ms-client-request-id": "c592c306-1f99-2350-4cdb-ee2c41906127",
+        "x-ms-request-id": "f58b2062-001f-0074-3454-1f7950000000",
+        "x-ms-version": "2019-12-12"
+      },
+      "ResponseBody": []
+    },
+    {
+      "RequestUri": "https://seannsecanary.blob.core.windows.net/test-filesystem-e529a684-afbb-6ea0-0993-3005b97c3ee1/test-file-a671b9c1-45a7-361d-7607-aec6543773c1",
       "RequestMethod": "HEAD",
       "RequestHeaders": {
         "Authorization": "Sanitized",
         "User-Agent": [
-<<<<<<< HEAD
-          "azsdk-net-Storage.Files.DataLake/12.1.0-dev.20200403.1",
-          "(.NET Core 4.6.28325.01; Microsoft Windows 10.0.18362 )"
-        ],
-        "x-ms-client-request-id": "72f80112-b6a4-ad94-7221-b320c4ffe876",
-        "x-ms-date": "Fri, 03 Apr 2020 21:03:00 GMT",
-=======
-          "azsdk-net-Storage.Files.DataLake/12.2.0-dev.20200413.1",
-          "(.NET Core 4.6.28325.01; Microsoft Windows 10.0.18362 )"
-        ],
-        "x-ms-client-request-id": "72f80112-b6a4-ad94-7221-b320c4ffe876",
-        "x-ms-date": "Tue, 14 Apr 2020 00:03:57 GMT",
->>>>>>> b9bd85cb
+          "azsdk-net-Storage.Files.DataLake/12.2.0-dev.20200430.1",
+          "(.NET Core 4.6.28325.01; Microsoft Windows 10.0.18362 )"
+        ],
+        "x-ms-client-request-id": "0bca9e37-c2e8-4208-ad90-1f7e729402c6",
+        "x-ms-date": "Fri, 01 May 2020 01:05:44 GMT",
         "x-ms-return-client-request-id": "true",
         "x-ms-version": "2019-12-12"
       },
@@ -880,15 +543,9 @@
         "Accept-Ranges": "bytes",
         "Content-Length": "0",
         "Content-Type": "application/octet-stream",
-<<<<<<< HEAD
-        "Date": "Fri, 03 Apr 2020 21:02:58 GMT",
-        "ETag": "\u00220x8D7D812639F29D8\u0022",
-        "Last-Modified": "Fri, 03 Apr 2020 21:02:58 GMT",
-=======
-        "Date": "Tue, 14 Apr 2020 00:03:56 GMT",
-        "ETag": "\u00220x8D7E007539F0A68\u0022",
-        "Last-Modified": "Tue, 14 Apr 2020 00:03:56 GMT",
->>>>>>> b9bd85cb
+        "Date": "Fri, 01 May 2020 01:05:44 GMT",
+        "ETag": "\u00220x8D7ED6BC6CFE649\u0022",
+        "Last-Modified": "Fri, 01 May 2020 01:05:44 GMT",
         "Server": [
           "Windows-Azure-Blob/1.0",
           "Microsoft-HTTPAPI/2.0"
@@ -896,45 +553,28 @@
         "x-ms-access-tier": "Hot",
         "x-ms-access-tier-inferred": "true",
         "x-ms-blob-type": "BlockBlob",
-        "x-ms-client-request-id": "72f80112-b6a4-ad94-7221-b320c4ffe876",
-<<<<<<< HEAD
-        "x-ms-creation-time": "Fri, 03 Apr 2020 21:02:58 GMT",
+        "x-ms-client-request-id": "0bca9e37-c2e8-4208-ad90-1f7e729402c6",
+        "x-ms-creation-time": "Fri, 01 May 2020 01:05:44 GMT",
         "x-ms-lease-state": "available",
         "x-ms-lease-status": "unlocked",
-        "x-ms-request-id": "96226296-f01e-0012-15fb-093670000000",
-=======
-        "x-ms-creation-time": "Tue, 14 Apr 2020 00:03:56 GMT",
-        "x-ms-lease-state": "available",
-        "x-ms-lease-status": "unlocked",
-        "x-ms-request-id": "eaef5d0e-201e-002e-3af0-111fb7000000",
->>>>>>> b9bd85cb
+        "x-ms-request-id": "af922db3-b01e-0085-1454-1f607d000000",
         "x-ms-server-encrypted": "true",
         "x-ms-version": "2019-12-12"
       },
       "ResponseBody": []
     },
     {
-      "RequestUri": "http://seannsecanary.blob.core.windows.net/test-filesystem-6ba6caa3-c896-3284-02c0-c59b52a0bf4c?restype=container",
+      "RequestUri": "https://seannsecanary.blob.core.windows.net/test-filesystem-e529a684-afbb-6ea0-0993-3005b97c3ee1?restype=container",
       "RequestMethod": "DELETE",
       "RequestHeaders": {
         "Authorization": "Sanitized",
-<<<<<<< HEAD
-        "traceparent": "00-53337bad062be04cbc916e33d49d9b5c-3bd2b56617bcea4d-00",
-        "User-Agent": [
-          "azsdk-net-Storage.Files.DataLake/12.1.0-dev.20200403.1",
-          "(.NET Core 4.6.28325.01; Microsoft Windows 10.0.18362 )"
-        ],
-        "x-ms-client-request-id": "6d175ebe-d78a-8c8f-eb9b-5c549b3b4e31",
-        "x-ms-date": "Fri, 03 Apr 2020 21:03:00 GMT",
-=======
-        "traceparent": "00-09217c42974da746be11e414a9bdbc7a-56e391fa546e3d47-00",
-        "User-Agent": [
-          "azsdk-net-Storage.Files.DataLake/12.2.0-dev.20200413.1",
-          "(.NET Core 4.6.28325.01; Microsoft Windows 10.0.18362 )"
-        ],
-        "x-ms-client-request-id": "6d175ebe-d78a-8c8f-eb9b-5c549b3b4e31",
-        "x-ms-date": "Tue, 14 Apr 2020 00:03:57 GMT",
->>>>>>> b9bd85cb
+        "traceparent": "00-244ebad8e8dc8c4da5a302976ce7a303-d0762d9ee228c443-00",
+        "User-Agent": [
+          "azsdk-net-Storage.Files.DataLake/12.2.0-dev.20200430.1",
+          "(.NET Core 4.6.28325.01; Microsoft Windows 10.0.18362 )"
+        ],
+        "x-ms-client-request-id": "a2f5fb1b-56c6-dd3e-c3ac-6f9574125f3a",
+        "x-ms-date": "Fri, 01 May 2020 01:05:44 GMT",
         "x-ms-return-client-request-id": "true",
         "x-ms-version": "2019-12-12"
       },
@@ -942,205 +582,125 @@
       "StatusCode": 202,
       "ResponseHeaders": {
         "Content-Length": "0",
-<<<<<<< HEAD
-        "Date": "Fri, 03 Apr 2020 21:02:59 GMT",
-=======
-        "Date": "Tue, 14 Apr 2020 00:03:56 GMT",
->>>>>>> b9bd85cb
-        "Server": [
-          "Windows-Azure-Blob/1.0",
-          "Microsoft-HTTPAPI/2.0"
-        ],
-        "x-ms-client-request-id": "6d175ebe-d78a-8c8f-eb9b-5c549b3b4e31",
-<<<<<<< HEAD
-        "x-ms-request-id": "9622629c-f01e-0012-1afb-093670000000",
-        "x-ms-version": "2019-12-12"
-=======
-        "x-ms-request-id": "eaef5d17-201e-002e-42f0-111fb7000000",
-        "x-ms-version": "2019-07-07"
->>>>>>> b9bd85cb
-      },
-      "ResponseBody": []
-    },
-    {
-      "RequestUri": "http://seannsecanary.blob.core.windows.net/test-filesystem-fa25339d-6325-1f06-dadf-83af2166db70?restype=container",
-      "RequestMethod": "PUT",
-      "RequestHeaders": {
-        "Authorization": "Sanitized",
-<<<<<<< HEAD
-        "traceparent": "00-5e5e9e354f38354b8d20e8ec0bad7427-81de71ddbb999f4c-00",
-        "User-Agent": [
-          "azsdk-net-Storage.Files.DataLake/12.1.0-dev.20200403.1",
-=======
-        "traceparent": "00-0d190d58424fc84d896aafa236ae46d3-235875c27690dd47-00",
-        "User-Agent": [
-          "azsdk-net-Storage.Files.DataLake/12.2.0-dev.20200413.1",
->>>>>>> b9bd85cb
+        "Date": "Fri, 01 May 2020 01:05:44 GMT",
+        "Server": [
+          "Windows-Azure-Blob/1.0",
+          "Microsoft-HTTPAPI/2.0"
+        ],
+        "x-ms-client-request-id": "a2f5fb1b-56c6-dd3e-c3ac-6f9574125f3a",
+        "x-ms-request-id": "af922db9-b01e-0085-1954-1f607d000000",
+        "x-ms-version": "2019-12-12"
+      },
+      "ResponseBody": []
+    },
+    {
+      "RequestUri": "https://seannsecanary.blob.core.windows.net/test-filesystem-85503557-b6d7-3814-2757-d828ccc81e8c?restype=container",
+      "RequestMethod": "PUT",
+      "RequestHeaders": {
+        "Authorization": "Sanitized",
+        "traceparent": "00-cde45b15480e264ca1394e005561ad67-c19f385d87a0bb44-00",
+        "User-Agent": [
+          "azsdk-net-Storage.Files.DataLake/12.2.0-dev.20200430.1",
           "(.NET Core 4.6.28325.01; Microsoft Windows 10.0.18362 )"
         ],
         "x-ms-blob-public-access": "container",
-        "x-ms-client-request-id": "9d9164a6-1adc-5b2a-57f7-92ab53df6b85",
-<<<<<<< HEAD
-        "x-ms-date": "Fri, 03 Apr 2020 21:03:00 GMT",
-=======
-        "x-ms-date": "Tue, 14 Apr 2020 00:03:57 GMT",
->>>>>>> b9bd85cb
-        "x-ms-return-client-request-id": "true",
-        "x-ms-version": "2019-12-12"
-      },
-      "RequestBody": null,
-      "StatusCode": 201,
-      "ResponseHeaders": {
-        "Content-Length": "0",
-<<<<<<< HEAD
-        "Date": "Fri, 03 Apr 2020 21:02:59 GMT",
-        "ETag": "\u00220x8D7D81263F44BE9\u0022",
-        "Last-Modified": "Fri, 03 Apr 2020 21:02:59 GMT",
-=======
-        "Date": "Tue, 14 Apr 2020 00:03:56 GMT",
-        "ETag": "\u00220x8D7E00753F9BE40\u0022",
-        "Last-Modified": "Tue, 14 Apr 2020 00:03:57 GMT",
->>>>>>> b9bd85cb
-        "Server": [
-          "Windows-Azure-Blob/1.0",
-          "Microsoft-HTTPAPI/2.0"
-        ],
-        "x-ms-client-request-id": "9d9164a6-1adc-5b2a-57f7-92ab53df6b85",
-<<<<<<< HEAD
-        "x-ms-request-id": "962262a3-f01e-0012-21fb-093670000000",
-        "x-ms-version": "2019-12-12"
-=======
-        "x-ms-request-id": "dac56ff9-901e-0059-09f0-11ca23000000",
-        "x-ms-version": "2019-07-07"
->>>>>>> b9bd85cb
-      },
-      "ResponseBody": []
-    },
-    {
-      "RequestUri": "http://seannsecanary.dfs.core.windows.net/test-filesystem-fa25339d-6325-1f06-dadf-83af2166db70/test-file-3748ebbf-e9d9-2149-4826-ca28fb2d8908?resource=file",
-      "RequestMethod": "PUT",
-      "RequestHeaders": {
-        "Authorization": "Sanitized",
-<<<<<<< HEAD
-        "traceparent": "00-aff987bcc9599a4f9a0ef408ab383b1a-20fbf7b240d1084d-00",
-        "User-Agent": [
-          "azsdk-net-Storage.Files.DataLake/12.1.0-dev.20200403.1",
-          "(.NET Core 4.6.28325.01; Microsoft Windows 10.0.18362 )"
-        ],
-        "x-ms-client-request-id": "aa19e191-4589-bdd9-1a6f-55b650015f2a",
-        "x-ms-date": "Fri, 03 Apr 2020 21:03:00 GMT",
-=======
-        "traceparent": "00-4e7311d06153184ebcb678c43c2620b7-f25b406bf562e04b-00",
-        "User-Agent": [
-          "azsdk-net-Storage.Files.DataLake/12.2.0-dev.20200413.1",
-          "(.NET Core 4.6.28325.01; Microsoft Windows 10.0.18362 )"
-        ],
-        "x-ms-client-request-id": "aa19e191-4589-bdd9-1a6f-55b650015f2a",
-        "x-ms-date": "Tue, 14 Apr 2020 00:03:58 GMT",
->>>>>>> b9bd85cb
-        "x-ms-return-client-request-id": "true",
-        "x-ms-version": "2019-12-12"
-      },
-      "RequestBody": null,
-      "StatusCode": 201,
-      "ResponseHeaders": {
-        "Content-Length": "0",
-<<<<<<< HEAD
-        "Date": "Fri, 03 Apr 2020 21:02:59 GMT",
-        "ETag": "\u00220x8D7D81264098B19\u0022",
-        "Last-Modified": "Fri, 03 Apr 2020 21:02:59 GMT",
-=======
-        "Date": "Tue, 14 Apr 2020 00:03:56 GMT",
-        "ETag": "\u00220x8D7E007541F976D\u0022",
-        "Last-Modified": "Tue, 14 Apr 2020 00:03:57 GMT",
->>>>>>> b9bd85cb
-        "Server": [
-          "Windows-Azure-HDFS/1.0",
-          "Microsoft-HTTPAPI/2.0"
-        ],
-        "x-ms-client-request-id": "aa19e191-4589-bdd9-1a6f-55b650015f2a",
-<<<<<<< HEAD
-        "x-ms-request-id": "fa4402ca-201f-0097-78fb-091bad000000",
-        "x-ms-version": "2019-12-12"
-=======
-        "x-ms-request-id": "0563bdf8-301f-001d-71f0-11401c000000",
-        "x-ms-version": "2019-07-07"
->>>>>>> b9bd85cb
-      },
-      "ResponseBody": []
-    },
-    {
-      "RequestUri": "http://seannsecanary.dfs.core.windows.net/test-filesystem-fa25339d-6325-1f06-dadf-83af2166db70/test-file-8249896e-aed6-81b0-5758-fdd3da583808?resource=file",
-      "RequestMethod": "PUT",
-      "RequestHeaders": {
-        "Authorization": "Sanitized",
-<<<<<<< HEAD
-        "traceparent": "00-5256b2fe1c521a43986939a7f13bd5c3-b08d750714089f40-00",
-        "User-Agent": [
-          "azsdk-net-Storage.Files.DataLake/12.1.0-dev.20200403.1",
-          "(.NET Core 4.6.28325.01; Microsoft Windows 10.0.18362 )"
-        ],
-        "x-ms-client-request-id": "5f81e3a6-29f7-e379-3198-52314806e2c2",
-        "x-ms-date": "Fri, 03 Apr 2020 21:03:01 GMT",
-=======
-        "traceparent": "00-8bd5dd1cd3d25842913f79c0f57dc84d-3d98f28c832f7847-00",
-        "User-Agent": [
-          "azsdk-net-Storage.Files.DataLake/12.2.0-dev.20200413.1",
-          "(.NET Core 4.6.28325.01; Microsoft Windows 10.0.18362 )"
-        ],
-        "x-ms-client-request-id": "5f81e3a6-29f7-e379-3198-52314806e2c2",
-        "x-ms-date": "Tue, 14 Apr 2020 00:03:58 GMT",
->>>>>>> b9bd85cb
-        "x-ms-return-client-request-id": "true",
-        "x-ms-version": "2019-12-12"
-      },
-      "RequestBody": null,
-      "StatusCode": 201,
-      "ResponseHeaders": {
-        "Content-Length": "0",
-<<<<<<< HEAD
-        "Date": "Fri, 03 Apr 2020 21:02:59 GMT",
-        "ETag": "\u00220x8D7D812641689EF\u0022",
-        "Last-Modified": "Fri, 03 Apr 2020 21:02:59 GMT",
-=======
-        "Date": "Tue, 14 Apr 2020 00:03:56 GMT",
-        "ETag": "\u00220x8D7E007542D0538\u0022",
-        "Last-Modified": "Tue, 14 Apr 2020 00:03:57 GMT",
->>>>>>> b9bd85cb
-        "Server": [
-          "Windows-Azure-HDFS/1.0",
-          "Microsoft-HTTPAPI/2.0"
-        ],
-        "x-ms-client-request-id": "5f81e3a6-29f7-e379-3198-52314806e2c2",
-<<<<<<< HEAD
-        "x-ms-request-id": "fa4402cb-201f-0097-79fb-091bad000000",
-        "x-ms-version": "2019-12-12"
-=======
-        "x-ms-request-id": "0563bdf9-301f-001d-72f0-11401c000000",
-        "x-ms-version": "2019-07-07"
->>>>>>> b9bd85cb
-      },
-      "ResponseBody": []
-    },
-    {
-      "RequestUri": "http://seannsecanary.blob.core.windows.net/test-filesystem-fa25339d-6325-1f06-dadf-83af2166db70/test-file-3748ebbf-e9d9-2149-4826-ca28fb2d8908",
+        "x-ms-client-request-id": "eee8bb60-3dd0-64bf-e6bc-7b6e7e1611fb",
+        "x-ms-date": "Fri, 01 May 2020 01:05:44 GMT",
+        "x-ms-return-client-request-id": "true",
+        "x-ms-version": "2019-12-12"
+      },
+      "RequestBody": null,
+      "StatusCode": 201,
+      "ResponseHeaders": {
+        "Content-Length": "0",
+        "Date": "Fri, 01 May 2020 01:05:45 GMT",
+        "ETag": "\u00220x8D7ED6BC73B760B\u0022",
+        "Last-Modified": "Fri, 01 May 2020 01:05:45 GMT",
+        "Server": [
+          "Windows-Azure-Blob/1.0",
+          "Microsoft-HTTPAPI/2.0"
+        ],
+        "x-ms-client-request-id": "eee8bb60-3dd0-64bf-e6bc-7b6e7e1611fb",
+        "x-ms-request-id": "06165788-101e-000a-0d54-1fe917000000",
+        "x-ms-version": "2019-12-12"
+      },
+      "ResponseBody": []
+    },
+    {
+      "RequestUri": "https://seannsecanary.dfs.core.windows.net/test-filesystem-85503557-b6d7-3814-2757-d828ccc81e8c/test-file-ecc7e38e-e9af-f79b-35c7-e8d770e2a945?resource=file",
+      "RequestMethod": "PUT",
+      "RequestHeaders": {
+        "Authorization": "Sanitized",
+        "traceparent": "00-7b8f7a06b8e911438ddbf8ef34a12e08-9d1d200a1f935c4e-00",
+        "User-Agent": [
+          "azsdk-net-Storage.Files.DataLake/12.2.0-dev.20200430.1",
+          "(.NET Core 4.6.28325.01; Microsoft Windows 10.0.18362 )"
+        ],
+        "x-ms-client-request-id": "aba34aee-111a-7770-20f0-b90954e8f304",
+        "x-ms-date": "Fri, 01 May 2020 01:05:45 GMT",
+        "x-ms-return-client-request-id": "true",
+        "x-ms-version": "2019-12-12"
+      },
+      "RequestBody": null,
+      "StatusCode": 201,
+      "ResponseHeaders": {
+        "Content-Length": "0",
+        "Date": "Fri, 01 May 2020 01:05:45 GMT",
+        "ETag": "\u00220x8D7ED6BC76DC506\u0022",
+        "Last-Modified": "Fri, 01 May 2020 01:05:45 GMT",
+        "Server": [
+          "Windows-Azure-HDFS/1.0",
+          "Microsoft-HTTPAPI/2.0"
+        ],
+        "x-ms-client-request-id": "aba34aee-111a-7770-20f0-b90954e8f304",
+        "x-ms-request-id": "9f3c3092-c01f-008f-5f54-1fc4ca000000",
+        "x-ms-version": "2019-12-12"
+      },
+      "ResponseBody": []
+    },
+    {
+      "RequestUri": "https://seannsecanary.dfs.core.windows.net/test-filesystem-85503557-b6d7-3814-2757-d828ccc81e8c/test-file-c6143613-004f-5e1b-2736-23b059b813a2?resource=file",
+      "RequestMethod": "PUT",
+      "RequestHeaders": {
+        "Authorization": "Sanitized",
+        "traceparent": "00-ca9fcf93898bcd4dae5bfb1759d9cb03-d32aa2c26de98d49-00",
+        "User-Agent": [
+          "azsdk-net-Storage.Files.DataLake/12.2.0-dev.20200430.1",
+          "(.NET Core 4.6.28325.01; Microsoft Windows 10.0.18362 )"
+        ],
+        "x-ms-client-request-id": "aecf8b0a-447d-ee37-2f45-84e4eebf1e67",
+        "x-ms-date": "Fri, 01 May 2020 01:05:45 GMT",
+        "x-ms-return-client-request-id": "true",
+        "x-ms-version": "2019-12-12"
+      },
+      "RequestBody": null,
+      "StatusCode": 201,
+      "ResponseHeaders": {
+        "Content-Length": "0",
+        "Date": "Fri, 01 May 2020 01:05:45 GMT",
+        "ETag": "\u00220x8D7ED6BC77B1F9E\u0022",
+        "Last-Modified": "Fri, 01 May 2020 01:05:46 GMT",
+        "Server": [
+          "Windows-Azure-HDFS/1.0",
+          "Microsoft-HTTPAPI/2.0"
+        ],
+        "x-ms-client-request-id": "aecf8b0a-447d-ee37-2f45-84e4eebf1e67",
+        "x-ms-request-id": "9f3c30a9-c01f-008f-7654-1fc4ca000000",
+        "x-ms-version": "2019-12-12"
+      },
+      "ResponseBody": []
+    },
+    {
+      "RequestUri": "https://seannsecanary.blob.core.windows.net/test-filesystem-85503557-b6d7-3814-2757-d828ccc81e8c/test-file-ecc7e38e-e9af-f79b-35c7-e8d770e2a945",
       "RequestMethod": "HEAD",
       "RequestHeaders": {
         "Authorization": "Sanitized",
         "User-Agent": [
-<<<<<<< HEAD
-          "azsdk-net-Storage.Files.DataLake/12.1.0-dev.20200403.1",
-          "(.NET Core 4.6.28325.01; Microsoft Windows 10.0.18362 )"
-        ],
-        "x-ms-client-request-id": "f72cc5b7-d9d7-4f11-00b4-e87b8b4ed4f1",
-        "x-ms-date": "Fri, 03 Apr 2020 21:03:01 GMT",
-=======
-          "azsdk-net-Storage.Files.DataLake/12.2.0-dev.20200413.1",
-          "(.NET Core 4.6.28325.01; Microsoft Windows 10.0.18362 )"
-        ],
-        "x-ms-client-request-id": "f72cc5b7-d9d7-4f11-00b4-e87b8b4ed4f1",
-        "x-ms-date": "Tue, 14 Apr 2020 00:03:58 GMT",
->>>>>>> b9bd85cb
+          "azsdk-net-Storage.Files.DataLake/12.2.0-dev.20200430.1",
+          "(.NET Core 4.6.28325.01; Microsoft Windows 10.0.18362 )"
+        ],
+        "x-ms-client-request-id": "cea643f9-65e9-7825-2afa-f5f878465987",
+        "x-ms-date": "Fri, 01 May 2020 01:05:45 GMT",
         "x-ms-return-client-request-id": "true",
         "x-ms-version": "2019-12-12"
       },
@@ -1150,15 +710,9 @@
         "Accept-Ranges": "bytes",
         "Content-Length": "0",
         "Content-Type": "application/octet-stream",
-<<<<<<< HEAD
-        "Date": "Fri, 03 Apr 2020 21:02:59 GMT",
-        "ETag": "\u00220x8D7D81264098B19\u0022",
-        "Last-Modified": "Fri, 03 Apr 2020 21:02:59 GMT",
-=======
-        "Date": "Tue, 14 Apr 2020 00:03:57 GMT",
-        "ETag": "\u00220x8D7E007541F976D\u0022",
-        "Last-Modified": "Tue, 14 Apr 2020 00:03:57 GMT",
->>>>>>> b9bd85cb
+        "Date": "Fri, 01 May 2020 01:05:45 GMT",
+        "ETag": "\u00220x8D7ED6BC76DC506\u0022",
+        "Last-Modified": "Fri, 01 May 2020 01:05:45 GMT",
         "Server": [
           "Windows-Azure-Blob/1.0",
           "Microsoft-HTTPAPI/2.0"
@@ -1166,94 +720,58 @@
         "x-ms-access-tier": "Hot",
         "x-ms-access-tier-inferred": "true",
         "x-ms-blob-type": "BlockBlob",
-        "x-ms-client-request-id": "f72cc5b7-d9d7-4f11-00b4-e87b8b4ed4f1",
-<<<<<<< HEAD
-        "x-ms-creation-time": "Fri, 03 Apr 2020 21:02:59 GMT",
+        "x-ms-client-request-id": "cea643f9-65e9-7825-2afa-f5f878465987",
+        "x-ms-creation-time": "Fri, 01 May 2020 01:05:45 GMT",
         "x-ms-lease-state": "available",
         "x-ms-lease-status": "unlocked",
-        "x-ms-request-id": "962262d1-f01e-0012-45fb-093670000000",
-=======
-        "x-ms-creation-time": "Tue, 14 Apr 2020 00:03:57 GMT",
-        "x-ms-lease-state": "available",
-        "x-ms-lease-status": "unlocked",
-        "x-ms-request-id": "dac5701e-901e-0059-2af0-11ca23000000",
->>>>>>> b9bd85cb
+        "x-ms-request-id": "061657e0-101e-000a-4b54-1fe917000000",
         "x-ms-server-encrypted": "true",
         "x-ms-version": "2019-12-12"
       },
       "ResponseBody": []
     },
     {
-      "RequestUri": "http://seannsecanary.dfs.core.windows.net/test-filesystem-fa25339d-6325-1f06-dadf-83af2166db70/test-file-8249896e-aed6-81b0-5758-fdd3da583808?mode=legacy",
-      "RequestMethod": "PUT",
-      "RequestHeaders": {
-        "Authorization": "Sanitized",
-        "User-Agent": [
-<<<<<<< HEAD
-          "azsdk-net-Storage.Files.DataLake/12.1.0-dev.20200403.1",
-          "(.NET Core 4.6.28325.01; Microsoft Windows 10.0.18362 )"
-        ],
-        "x-ms-client-request-id": "8279d8ff-ead9-5dea-3ced-d4b65e9b05bb",
-        "x-ms-date": "Fri, 03 Apr 2020 21:03:01 GMT",
-        "x-ms-rename-source": "/test-filesystem-fa25339d-6325-1f06-dadf-83af2166db70/test-file-3748ebbf-e9d9-2149-4826-ca28fb2d8908",
-        "x-ms-return-client-request-id": "true",
-        "x-ms-source-if-match": "\u00220x8D7D81264098B19\u0022",
-        "x-ms-version": "2019-12-12"
-=======
-          "azsdk-net-Storage.Files.DataLake/12.2.0-dev.20200413.1",
-          "(.NET Core 4.6.28325.01; Microsoft Windows 10.0.18362 )"
-        ],
-        "x-ms-client-request-id": "8279d8ff-ead9-5dea-3ced-d4b65e9b05bb",
-        "x-ms-date": "Tue, 14 Apr 2020 00:03:59 GMT",
-        "x-ms-rename-source": "%2Ftest-filesystem-fa25339d-6325-1f06-dadf-83af2166db70%2Ftest-file-3748ebbf-e9d9-2149-4826-ca28fb2d8908=",
-        "x-ms-return-client-request-id": "true",
-        "x-ms-source-if-match": "\u00220x8D7E007541F976D\u0022",
-        "x-ms-version": "2019-07-07"
->>>>>>> b9bd85cb
-      },
-      "RequestBody": null,
-      "StatusCode": 201,
-      "ResponseHeaders": {
-        "Content-Length": "0",
-<<<<<<< HEAD
-        "Date": "Fri, 03 Apr 2020 21:02:59 GMT",
-=======
-        "Date": "Tue, 14 Apr 2020 00:03:57 GMT",
->>>>>>> b9bd85cb
-        "Server": [
-          "Windows-Azure-HDFS/1.0",
-          "Microsoft-HTTPAPI/2.0"
-        ],
-        "x-ms-client-request-id": "8279d8ff-ead9-5dea-3ced-d4b65e9b05bb",
-<<<<<<< HEAD
-        "x-ms-request-id": "fa4402cc-201f-0097-7afb-091bad000000",
-        "x-ms-version": "2019-12-12"
-=======
-        "x-ms-request-id": "0563bdfa-301f-001d-73f0-11401c000000",
-        "x-ms-version": "2019-07-07"
->>>>>>> b9bd85cb
-      },
-      "ResponseBody": []
-    },
-    {
-      "RequestUri": "http://seannsecanary.blob.core.windows.net/test-filesystem-fa25339d-6325-1f06-dadf-83af2166db70/test-file-8249896e-aed6-81b0-5758-fdd3da583808",
+      "RequestUri": "https://seannsecanary.dfs.core.windows.net/test-filesystem-85503557-b6d7-3814-2757-d828ccc81e8c/test-file-c6143613-004f-5e1b-2736-23b059b813a2?mode=legacy",
+      "RequestMethod": "PUT",
+      "RequestHeaders": {
+        "Authorization": "Sanitized",
+        "User-Agent": [
+          "azsdk-net-Storage.Files.DataLake/12.2.0-dev.20200430.1",
+          "(.NET Core 4.6.28325.01; Microsoft Windows 10.0.18362 )"
+        ],
+        "x-ms-client-request-id": "aaea105e-4f19-777e-f0d4-c805d8cd9cc4",
+        "x-ms-date": "Fri, 01 May 2020 01:05:45 GMT",
+        "x-ms-rename-source": "%2Ftest-filesystem-85503557-b6d7-3814-2757-d828ccc81e8c%2Ftest-file-ecc7e38e-e9af-f79b-35c7-e8d770e2a945=",
+        "x-ms-return-client-request-id": "true",
+        "x-ms-source-if-match": "\u00220x8D7ED6BC76DC506\u0022",
+        "x-ms-version": "2019-12-12"
+      },
+      "RequestBody": null,
+      "StatusCode": 201,
+      "ResponseHeaders": {
+        "Content-Length": "0",
+        "Date": "Fri, 01 May 2020 01:05:45 GMT",
+        "Server": [
+          "Windows-Azure-HDFS/1.0",
+          "Microsoft-HTTPAPI/2.0"
+        ],
+        "x-ms-client-request-id": "aaea105e-4f19-777e-f0d4-c805d8cd9cc4",
+        "x-ms-request-id": "9f3c30dd-c01f-008f-2a54-1fc4ca000000",
+        "x-ms-version": "2019-12-12"
+      },
+      "ResponseBody": []
+    },
+    {
+      "RequestUri": "https://seannsecanary.blob.core.windows.net/test-filesystem-85503557-b6d7-3814-2757-d828ccc81e8c/test-file-c6143613-004f-5e1b-2736-23b059b813a2",
       "RequestMethod": "HEAD",
       "RequestHeaders": {
         "Authorization": "Sanitized",
         "User-Agent": [
-<<<<<<< HEAD
-          "azsdk-net-Storage.Files.DataLake/12.1.0-dev.20200403.1",
-          "(.NET Core 4.6.28325.01; Microsoft Windows 10.0.18362 )"
-        ],
-        "x-ms-client-request-id": "b27b02dc-51d4-7f17-f5d0-5eb3f6170230",
-        "x-ms-date": "Fri, 03 Apr 2020 21:03:01 GMT",
-=======
-          "azsdk-net-Storage.Files.DataLake/12.2.0-dev.20200413.1",
-          "(.NET Core 4.6.28325.01; Microsoft Windows 10.0.18362 )"
-        ],
-        "x-ms-client-request-id": "b27b02dc-51d4-7f17-f5d0-5eb3f6170230",
-        "x-ms-date": "Tue, 14 Apr 2020 00:03:59 GMT",
->>>>>>> b9bd85cb
+          "azsdk-net-Storage.Files.DataLake/12.2.0-dev.20200430.1",
+          "(.NET Core 4.6.28325.01; Microsoft Windows 10.0.18362 )"
+        ],
+        "x-ms-client-request-id": "689af11b-ae5c-e26e-0a9b-709281dc63f7",
+        "x-ms-date": "Fri, 01 May 2020 01:05:45 GMT",
         "x-ms-return-client-request-id": "true",
         "x-ms-version": "2019-12-12"
       },
@@ -1263,15 +781,9 @@
         "Accept-Ranges": "bytes",
         "Content-Length": "0",
         "Content-Type": "application/octet-stream",
-<<<<<<< HEAD
-        "Date": "Fri, 03 Apr 2020 21:02:59 GMT",
-        "ETag": "\u00220x8D7D81264098B19\u0022",
-        "Last-Modified": "Fri, 03 Apr 2020 21:02:59 GMT",
-=======
-        "Date": "Tue, 14 Apr 2020 00:03:57 GMT",
-        "ETag": "\u00220x8D7E007541F976D\u0022",
-        "Last-Modified": "Tue, 14 Apr 2020 00:03:57 GMT",
->>>>>>> b9bd85cb
+        "Date": "Fri, 01 May 2020 01:05:45 GMT",
+        "ETag": "\u00220x8D7ED6BC76DC506\u0022",
+        "Last-Modified": "Fri, 01 May 2020 01:05:45 GMT",
         "Server": [
           "Windows-Azure-Blob/1.0",
           "Microsoft-HTTPAPI/2.0"
@@ -1279,45 +791,28 @@
         "x-ms-access-tier": "Hot",
         "x-ms-access-tier-inferred": "true",
         "x-ms-blob-type": "BlockBlob",
-        "x-ms-client-request-id": "b27b02dc-51d4-7f17-f5d0-5eb3f6170230",
-<<<<<<< HEAD
-        "x-ms-creation-time": "Fri, 03 Apr 2020 21:02:59 GMT",
+        "x-ms-client-request-id": "689af11b-ae5c-e26e-0a9b-709281dc63f7",
+        "x-ms-creation-time": "Fri, 01 May 2020 01:05:45 GMT",
         "x-ms-lease-state": "available",
         "x-ms-lease-status": "unlocked",
-        "x-ms-request-id": "962262fc-f01e-0012-66fb-093670000000",
-=======
-        "x-ms-creation-time": "Tue, 14 Apr 2020 00:03:57 GMT",
-        "x-ms-lease-state": "available",
-        "x-ms-lease-status": "unlocked",
-        "x-ms-request-id": "dac5716f-901e-0059-73f0-11ca23000000",
->>>>>>> b9bd85cb
+        "x-ms-request-id": "061657fb-101e-000a-6654-1fe917000000",
         "x-ms-server-encrypted": "true",
         "x-ms-version": "2019-12-12"
       },
       "ResponseBody": []
     },
     {
-      "RequestUri": "http://seannsecanary.blob.core.windows.net/test-filesystem-fa25339d-6325-1f06-dadf-83af2166db70?restype=container",
+      "RequestUri": "https://seannsecanary.blob.core.windows.net/test-filesystem-85503557-b6d7-3814-2757-d828ccc81e8c?restype=container",
       "RequestMethod": "DELETE",
       "RequestHeaders": {
         "Authorization": "Sanitized",
-<<<<<<< HEAD
-        "traceparent": "00-9976abe28f490f4cb6b14e9eb5de996a-f5fd240a8ea7724b-00",
-        "User-Agent": [
-          "azsdk-net-Storage.Files.DataLake/12.1.0-dev.20200403.1",
-          "(.NET Core 4.6.28325.01; Microsoft Windows 10.0.18362 )"
-        ],
-        "x-ms-client-request-id": "5bd9c33c-521f-07e6-81a1-374c9f26f5df",
-        "x-ms-date": "Fri, 03 Apr 2020 21:03:01 GMT",
-=======
-        "traceparent": "00-0c29250eac578449acdff9830159967b-192a47e857b3e246-00",
-        "User-Agent": [
-          "azsdk-net-Storage.Files.DataLake/12.2.0-dev.20200413.1",
-          "(.NET Core 4.6.28325.01; Microsoft Windows 10.0.18362 )"
-        ],
-        "x-ms-client-request-id": "5bd9c33c-521f-07e6-81a1-374c9f26f5df",
-        "x-ms-date": "Tue, 14 Apr 2020 00:03:59 GMT",
->>>>>>> b9bd85cb
+        "traceparent": "00-8ba85f7156492d4d964d950af824c0f6-40a2a5f8c21f6c4a-00",
+        "User-Agent": [
+          "azsdk-net-Storage.Files.DataLake/12.2.0-dev.20200430.1",
+          "(.NET Core 4.6.28325.01; Microsoft Windows 10.0.18362 )"
+        ],
+        "x-ms-client-request-id": "e7e9d521-3433-c567-89ea-7c7d157b2e85",
+        "x-ms-date": "Fri, 01 May 2020 01:05:45 GMT",
         "x-ms-return-client-request-id": "true",
         "x-ms-version": "2019-12-12"
       },
@@ -1325,207 +820,126 @@
       "StatusCode": 202,
       "ResponseHeaders": {
         "Content-Length": "0",
-<<<<<<< HEAD
-        "Date": "Fri, 03 Apr 2020 21:02:59 GMT",
-=======
-        "Date": "Tue, 14 Apr 2020 00:03:57 GMT",
->>>>>>> b9bd85cb
-        "Server": [
-          "Windows-Azure-Blob/1.0",
-          "Microsoft-HTTPAPI/2.0"
-        ],
-        "x-ms-client-request-id": "5bd9c33c-521f-07e6-81a1-374c9f26f5df",
-<<<<<<< HEAD
-        "x-ms-request-id": "96226314-f01e-0012-77fb-093670000000",
-        "x-ms-version": "2019-12-12"
-=======
-        "x-ms-request-id": "dac5718e-901e-0059-11f0-11ca23000000",
-        "x-ms-version": "2019-07-07"
->>>>>>> b9bd85cb
-      },
-      "ResponseBody": []
-    },
-    {
-      "RequestUri": "http://seannsecanary.blob.core.windows.net/test-filesystem-eaf9faca-abd5-3142-397a-b446c60abff0?restype=container",
-      "RequestMethod": "PUT",
-      "RequestHeaders": {
-        "Authorization": "Sanitized",
-<<<<<<< HEAD
-        "traceparent": "00-1df0e219f540d448b2c23da1948b0d15-e6ff22fbcae78349-00",
-        "User-Agent": [
-          "azsdk-net-Storage.Files.DataLake/12.1.0-dev.20200403.1",
-=======
-        "traceparent": "00-5430b67a179a5d4ca2584da9dee68469-d2b1df68eef3df4e-00",
-        "User-Agent": [
-          "azsdk-net-Storage.Files.DataLake/12.2.0-dev.20200413.1",
->>>>>>> b9bd85cb
+        "Date": "Fri, 01 May 2020 01:05:46 GMT",
+        "Server": [
+          "Windows-Azure-Blob/1.0",
+          "Microsoft-HTTPAPI/2.0"
+        ],
+        "x-ms-client-request-id": "e7e9d521-3433-c567-89ea-7c7d157b2e85",
+        "x-ms-request-id": "06165802-101e-000a-6d54-1fe917000000",
+        "x-ms-version": "2019-12-12"
+      },
+      "ResponseBody": []
+    },
+    {
+      "RequestUri": "https://seannsecanary.blob.core.windows.net/test-filesystem-e3121106-e539-c387-05c1-662265be9bbc?restype=container",
+      "RequestMethod": "PUT",
+      "RequestHeaders": {
+        "Authorization": "Sanitized",
+        "traceparent": "00-4dc9a38e513e5941a9ca024554a2d285-4ca0cb3152fcdd4e-00",
+        "User-Agent": [
+          "azsdk-net-Storage.Files.DataLake/12.2.0-dev.20200430.1",
           "(.NET Core 4.6.28325.01; Microsoft Windows 10.0.18362 )"
         ],
         "x-ms-blob-public-access": "container",
-        "x-ms-client-request-id": "c442ab98-ed0a-9020-81a7-21a59da04076",
-<<<<<<< HEAD
-        "x-ms-date": "Fri, 03 Apr 2020 21:03:01 GMT",
-=======
-        "x-ms-date": "Tue, 14 Apr 2020 00:03:59 GMT",
->>>>>>> b9bd85cb
-        "x-ms-return-client-request-id": "true",
-        "x-ms-version": "2019-12-12"
-      },
-      "RequestBody": null,
-      "StatusCode": 201,
-      "ResponseHeaders": {
-        "Content-Length": "0",
-<<<<<<< HEAD
-        "Date": "Fri, 03 Apr 2020 21:02:59 GMT",
-        "ETag": "\u00220x8D7D812646FACD1\u0022",
-        "Last-Modified": "Fri, 03 Apr 2020 21:03:00 GMT",
-=======
-        "Date": "Tue, 14 Apr 2020 00:03:58 GMT",
-        "ETag": "\u00220x8D7E00754F4E2E4\u0022",
-        "Last-Modified": "Tue, 14 Apr 2020 00:03:59 GMT",
->>>>>>> b9bd85cb
-        "Server": [
-          "Windows-Azure-Blob/1.0",
-          "Microsoft-HTTPAPI/2.0"
-        ],
-        "x-ms-client-request-id": "c442ab98-ed0a-9020-81a7-21a59da04076",
-<<<<<<< HEAD
-        "x-ms-request-id": "96226325-f01e-0012-06fb-093670000000",
-        "x-ms-version": "2019-12-12"
-=======
-        "x-ms-request-id": "710191b2-001e-005b-28f0-11749b000000",
-        "x-ms-version": "2019-07-07"
->>>>>>> b9bd85cb
-      },
-      "ResponseBody": []
-    },
-    {
-      "RequestUri": "http://seannsecanary.dfs.core.windows.net/test-filesystem-eaf9faca-abd5-3142-397a-b446c60abff0/test-file-365446e1-c2af-23a1-e960-386b2815bdbd?resource=file",
-      "RequestMethod": "PUT",
-      "RequestHeaders": {
-        "Authorization": "Sanitized",
-<<<<<<< HEAD
-        "traceparent": "00-1b8399b6f5b38e4185ed800ef650a659-8f037a9ba5a3d84c-00",
-        "User-Agent": [
-          "azsdk-net-Storage.Files.DataLake/12.1.0-dev.20200403.1",
-          "(.NET Core 4.6.28325.01; Microsoft Windows 10.0.18362 )"
-        ],
-        "x-ms-client-request-id": "2d4b0c29-2b27-d528-091e-daaab5b4686c",
-        "x-ms-date": "Fri, 03 Apr 2020 21:03:01 GMT",
-=======
-        "traceparent": "00-17b44e3225e32f45b0ca6e0d6f92c0bd-8996980ca931de44-00",
-        "User-Agent": [
-          "azsdk-net-Storage.Files.DataLake/12.2.0-dev.20200413.1",
-          "(.NET Core 4.6.28325.01; Microsoft Windows 10.0.18362 )"
-        ],
-        "x-ms-client-request-id": "2d4b0c29-2b27-d528-091e-daaab5b4686c",
-        "x-ms-date": "Tue, 14 Apr 2020 00:03:59 GMT",
->>>>>>> b9bd85cb
-        "x-ms-return-client-request-id": "true",
-        "x-ms-version": "2019-12-12"
-      },
-      "RequestBody": null,
-      "StatusCode": 201,
-      "ResponseHeaders": {
-        "Content-Length": "0",
-<<<<<<< HEAD
-        "Date": "Fri, 03 Apr 2020 21:03:00 GMT",
-        "ETag": "\u00220x8D7D812647E9043\u0022",
-        "Last-Modified": "Fri, 03 Apr 2020 21:03:00 GMT",
-=======
-        "Date": "Tue, 14 Apr 2020 00:03:59 GMT",
-        "ETag": "\u00220x8D7E007552672FF\u0022",
-        "Last-Modified": "Tue, 14 Apr 2020 00:03:59 GMT",
->>>>>>> b9bd85cb
-        "Server": [
-          "Windows-Azure-HDFS/1.0",
-          "Microsoft-HTTPAPI/2.0"
-        ],
-        "x-ms-client-request-id": "2d4b0c29-2b27-d528-091e-daaab5b4686c",
-<<<<<<< HEAD
-        "x-ms-request-id": "fa4402cd-201f-0097-7bfb-091bad000000",
-        "x-ms-version": "2019-12-12"
-=======
-        "x-ms-request-id": "02f99f66-501f-008d-1bf0-117a72000000",
-        "x-ms-version": "2019-07-07"
->>>>>>> b9bd85cb
-      },
-      "ResponseBody": []
-    },
-    {
-      "RequestUri": "http://seannsecanary.dfs.core.windows.net/test-filesystem-eaf9faca-abd5-3142-397a-b446c60abff0/test-file-c18c63e9-25f1-e7ae-614a-edc8100b9f7e?resource=file",
-      "RequestMethod": "PUT",
-      "RequestHeaders": {
-        "Authorization": "Sanitized",
-<<<<<<< HEAD
-        "traceparent": "00-1e5e67747b304244a12d0df14a884372-3ec2ff6be37c894c-00",
-        "User-Agent": [
-          "azsdk-net-Storage.Files.DataLake/12.1.0-dev.20200403.1",
-          "(.NET Core 4.6.28325.01; Microsoft Windows 10.0.18362 )"
-        ],
-        "x-ms-client-request-id": "20ac457e-3ade-0421-5e64-cbdd3e60c5fe",
-        "x-ms-date": "Fri, 03 Apr 2020 21:03:01 GMT",
-=======
-        "traceparent": "00-65cf913340888944a0aae22d6b4a241c-c9939ba59b143740-00",
-        "User-Agent": [
-          "azsdk-net-Storage.Files.DataLake/12.2.0-dev.20200413.1",
-          "(.NET Core 4.6.28325.01; Microsoft Windows 10.0.18362 )"
-        ],
-        "x-ms-client-request-id": "20ac457e-3ade-0421-5e64-cbdd3e60c5fe",
-        "x-ms-date": "Tue, 14 Apr 2020 00:03:59 GMT",
->>>>>>> b9bd85cb
-        "x-ms-return-client-request-id": "true",
-        "x-ms-version": "2019-12-12"
-      },
-      "RequestBody": null,
-      "StatusCode": 201,
-      "ResponseHeaders": {
-        "Content-Length": "0",
-<<<<<<< HEAD
-        "Date": "Fri, 03 Apr 2020 21:03:00 GMT",
-        "ETag": "\u00220x8D7D812648BB4B8\u0022",
-        "Last-Modified": "Fri, 03 Apr 2020 21:03:00 GMT",
-=======
-        "Date": "Tue, 14 Apr 2020 00:03:59 GMT",
-        "ETag": "\u00220x8D7E0075533E2CC\u0022",
-        "Last-Modified": "Tue, 14 Apr 2020 00:03:59 GMT",
->>>>>>> b9bd85cb
-        "Server": [
-          "Windows-Azure-HDFS/1.0",
-          "Microsoft-HTTPAPI/2.0"
-        ],
-        "x-ms-client-request-id": "20ac457e-3ade-0421-5e64-cbdd3e60c5fe",
-<<<<<<< HEAD
-        "x-ms-request-id": "fa4402ce-201f-0097-7cfb-091bad000000",
-        "x-ms-version": "2019-12-12"
-=======
-        "x-ms-request-id": "02f99f67-501f-008d-1cf0-117a72000000",
-        "x-ms-version": "2019-07-07"
->>>>>>> b9bd85cb
-      },
-      "ResponseBody": []
-    },
-    {
-      "RequestUri": "http://seannsecanary.dfs.core.windows.net/test-filesystem-eaf9faca-abd5-3142-397a-b446c60abff0/test-file-c18c63e9-25f1-e7ae-614a-edc8100b9f7e?mode=legacy",
-      "RequestMethod": "PUT",
-      "RequestHeaders": {
-        "Authorization": "Sanitized",
-        "User-Agent": [
-<<<<<<< HEAD
-          "azsdk-net-Storage.Files.DataLake/12.1.0-dev.20200403.1",
-          "(.NET Core 4.6.28325.01; Microsoft Windows 10.0.18362 )"
-        ],
-        "x-ms-client-request-id": "ca4959f5-7e5e-299f-043c-bc65c4b8ae52",
-        "x-ms-date": "Fri, 03 Apr 2020 21:03:01 GMT",
-        "x-ms-rename-source": "/test-filesystem-eaf9faca-abd5-3142-397a-b446c60abff0/test-file-365446e1-c2af-23a1-e960-386b2815bdbd",
-=======
-          "azsdk-net-Storage.Files.DataLake/12.2.0-dev.20200413.1",
-          "(.NET Core 4.6.28325.01; Microsoft Windows 10.0.18362 )"
-        ],
-        "x-ms-client-request-id": "ca4959f5-7e5e-299f-043c-bc65c4b8ae52",
-        "x-ms-date": "Tue, 14 Apr 2020 00:04:00 GMT",
-        "x-ms-rename-source": "%2Ftest-filesystem-eaf9faca-abd5-3142-397a-b446c60abff0%2Ftest-file-365446e1-c2af-23a1-e960-386b2815bdbd=",
->>>>>>> b9bd85cb
+        "x-ms-client-request-id": "35a8c20b-d13b-3b40-4e26-e171cd455fca",
+        "x-ms-date": "Fri, 01 May 2020 01:05:45 GMT",
+        "x-ms-return-client-request-id": "true",
+        "x-ms-version": "2019-12-12"
+      },
+      "RequestBody": null,
+      "StatusCode": 201,
+      "ResponseHeaders": {
+        "Content-Length": "0",
+        "Date": "Fri, 01 May 2020 01:05:46 GMT",
+        "ETag": "\u00220x8D7ED6BC7E4BB60\u0022",
+        "Last-Modified": "Fri, 01 May 2020 01:05:46 GMT",
+        "Server": [
+          "Windows-Azure-Blob/1.0",
+          "Microsoft-HTTPAPI/2.0"
+        ],
+        "x-ms-client-request-id": "35a8c20b-d13b-3b40-4e26-e171cd455fca",
+        "x-ms-request-id": "2d8830a5-801e-0008-2754-1f57af000000",
+        "x-ms-version": "2019-12-12"
+      },
+      "ResponseBody": []
+    },
+    {
+      "RequestUri": "https://seannsecanary.dfs.core.windows.net/test-filesystem-e3121106-e539-c387-05c1-662265be9bbc/test-file-1f96bf4f-820b-8a93-4d2a-6cc2a006e797?resource=file",
+      "RequestMethod": "PUT",
+      "RequestHeaders": {
+        "Authorization": "Sanitized",
+        "traceparent": "00-e170e685c17f5545a1aa95667f04abc9-78e212ad39adbe4a-00",
+        "User-Agent": [
+          "azsdk-net-Storage.Files.DataLake/12.2.0-dev.20200430.1",
+          "(.NET Core 4.6.28325.01; Microsoft Windows 10.0.18362 )"
+        ],
+        "x-ms-client-request-id": "1c317a17-a2d7-887b-2f1e-e811647d9a47",
+        "x-ms-date": "Fri, 01 May 2020 01:05:46 GMT",
+        "x-ms-return-client-request-id": "true",
+        "x-ms-version": "2019-12-12"
+      },
+      "RequestBody": null,
+      "StatusCode": 201,
+      "ResponseHeaders": {
+        "Content-Length": "0",
+        "Date": "Fri, 01 May 2020 01:05:46 GMT",
+        "ETag": "\u00220x8D7ED6BC81AC9F1\u0022",
+        "Last-Modified": "Fri, 01 May 2020 01:05:47 GMT",
+        "Server": [
+          "Windows-Azure-HDFS/1.0",
+          "Microsoft-HTTPAPI/2.0"
+        ],
+        "x-ms-client-request-id": "1c317a17-a2d7-887b-2f1e-e811647d9a47",
+        "x-ms-request-id": "df95fb54-401f-005a-3b54-1f2b47000000",
+        "x-ms-version": "2019-12-12"
+      },
+      "ResponseBody": []
+    },
+    {
+      "RequestUri": "https://seannsecanary.dfs.core.windows.net/test-filesystem-e3121106-e539-c387-05c1-662265be9bbc/test-file-ec724a3e-bc2e-e9b4-3f81-69d525c7f0fa?resource=file",
+      "RequestMethod": "PUT",
+      "RequestHeaders": {
+        "Authorization": "Sanitized",
+        "traceparent": "00-2cd74a64b565cd4cad354e0ace9a0f37-8b8865ffefa7c540-00",
+        "User-Agent": [
+          "azsdk-net-Storage.Files.DataLake/12.2.0-dev.20200430.1",
+          "(.NET Core 4.6.28325.01; Microsoft Windows 10.0.18362 )"
+        ],
+        "x-ms-client-request-id": "4f8d169a-2ee0-5b02-c648-dc5639a56368",
+        "x-ms-date": "Fri, 01 May 2020 01:05:46 GMT",
+        "x-ms-return-client-request-id": "true",
+        "x-ms-version": "2019-12-12"
+      },
+      "RequestBody": null,
+      "StatusCode": 201,
+      "ResponseHeaders": {
+        "Content-Length": "0",
+        "Date": "Fri, 01 May 2020 01:05:46 GMT",
+        "ETag": "\u00220x8D7ED6BC8287423\u0022",
+        "Last-Modified": "Fri, 01 May 2020 01:05:47 GMT",
+        "Server": [
+          "Windows-Azure-HDFS/1.0",
+          "Microsoft-HTTPAPI/2.0"
+        ],
+        "x-ms-client-request-id": "4f8d169a-2ee0-5b02-c648-dc5639a56368",
+        "x-ms-request-id": "df95fb72-401f-005a-5954-1f2b47000000",
+        "x-ms-version": "2019-12-12"
+      },
+      "ResponseBody": []
+    },
+    {
+      "RequestUri": "https://seannsecanary.dfs.core.windows.net/test-filesystem-e3121106-e539-c387-05c1-662265be9bbc/test-file-ec724a3e-bc2e-e9b4-3f81-69d525c7f0fa?mode=legacy",
+      "RequestMethod": "PUT",
+      "RequestHeaders": {
+        "Authorization": "Sanitized",
+        "User-Agent": [
+          "azsdk-net-Storage.Files.DataLake/12.2.0-dev.20200430.1",
+          "(.NET Core 4.6.28325.01; Microsoft Windows 10.0.18362 )"
+        ],
+        "x-ms-client-request-id": "0e3b31cf-a139-e019-384f-608cef6823c0",
+        "x-ms-date": "Fri, 01 May 2020 01:05:46 GMT",
+        "x-ms-rename-source": "%2Ftest-filesystem-e3121106-e539-c387-05c1-662265be9bbc%2Ftest-file-1f96bf4f-820b-8a93-4d2a-6cc2a006e797=",
         "x-ms-return-client-request-id": "true",
         "x-ms-source-if-none-match": "\u0022garbage\u0022",
         "x-ms-version": "2019-12-12"
@@ -1534,45 +948,28 @@
       "StatusCode": 201,
       "ResponseHeaders": {
         "Content-Length": "0",
-<<<<<<< HEAD
-        "Date": "Fri, 03 Apr 2020 21:03:00 GMT",
-=======
-        "Date": "Tue, 14 Apr 2020 00:03:59 GMT",
->>>>>>> b9bd85cb
-        "Server": [
-          "Windows-Azure-HDFS/1.0",
-          "Microsoft-HTTPAPI/2.0"
-        ],
-        "x-ms-client-request-id": "ca4959f5-7e5e-299f-043c-bc65c4b8ae52",
-<<<<<<< HEAD
-        "x-ms-request-id": "fa4402cf-201f-0097-7dfb-091bad000000",
-        "x-ms-version": "2019-12-12"
-=======
-        "x-ms-request-id": "02f99f68-501f-008d-1df0-117a72000000",
-        "x-ms-version": "2019-07-07"
->>>>>>> b9bd85cb
-      },
-      "ResponseBody": []
-    },
-    {
-      "RequestUri": "http://seannsecanary.blob.core.windows.net/test-filesystem-eaf9faca-abd5-3142-397a-b446c60abff0/test-file-c18c63e9-25f1-e7ae-614a-edc8100b9f7e",
+        "Date": "Fri, 01 May 2020 01:05:46 GMT",
+        "Server": [
+          "Windows-Azure-HDFS/1.0",
+          "Microsoft-HTTPAPI/2.0"
+        ],
+        "x-ms-client-request-id": "0e3b31cf-a139-e019-384f-608cef6823c0",
+        "x-ms-request-id": "df95fb8e-401f-005a-7554-1f2b47000000",
+        "x-ms-version": "2019-12-12"
+      },
+      "ResponseBody": []
+    },
+    {
+      "RequestUri": "https://seannsecanary.blob.core.windows.net/test-filesystem-e3121106-e539-c387-05c1-662265be9bbc/test-file-ec724a3e-bc2e-e9b4-3f81-69d525c7f0fa",
       "RequestMethod": "HEAD",
       "RequestHeaders": {
         "Authorization": "Sanitized",
         "User-Agent": [
-<<<<<<< HEAD
-          "azsdk-net-Storage.Files.DataLake/12.1.0-dev.20200403.1",
-          "(.NET Core 4.6.28325.01; Microsoft Windows 10.0.18362 )"
-        ],
-        "x-ms-client-request-id": "e5e8a49d-fa17-019f-bc1d-8c36903d9415",
-        "x-ms-date": "Fri, 03 Apr 2020 21:03:02 GMT",
-=======
-          "azsdk-net-Storage.Files.DataLake/12.2.0-dev.20200413.1",
-          "(.NET Core 4.6.28325.01; Microsoft Windows 10.0.18362 )"
-        ],
-        "x-ms-client-request-id": "e5e8a49d-fa17-019f-bc1d-8c36903d9415",
-        "x-ms-date": "Tue, 14 Apr 2020 00:04:00 GMT",
->>>>>>> b9bd85cb
+          "azsdk-net-Storage.Files.DataLake/12.2.0-dev.20200430.1",
+          "(.NET Core 4.6.28325.01; Microsoft Windows 10.0.18362 )"
+        ],
+        "x-ms-client-request-id": "07860cdd-5469-8b2f-d421-ef8314e68322",
+        "x-ms-date": "Fri, 01 May 2020 01:05:46 GMT",
         "x-ms-return-client-request-id": "true",
         "x-ms-version": "2019-12-12"
       },
@@ -1582,15 +979,9 @@
         "Accept-Ranges": "bytes",
         "Content-Length": "0",
         "Content-Type": "application/octet-stream",
-<<<<<<< HEAD
-        "Date": "Fri, 03 Apr 2020 21:03:00 GMT",
-        "ETag": "\u00220x8D7D812647E9043\u0022",
-        "Last-Modified": "Fri, 03 Apr 2020 21:03:00 GMT",
-=======
-        "Date": "Tue, 14 Apr 2020 00:03:58 GMT",
-        "ETag": "\u00220x8D7E007552672FF\u0022",
-        "Last-Modified": "Tue, 14 Apr 2020 00:03:59 GMT",
->>>>>>> b9bd85cb
+        "Date": "Fri, 01 May 2020 01:05:47 GMT",
+        "ETag": "\u00220x8D7ED6BC81AC9F1\u0022",
+        "Last-Modified": "Fri, 01 May 2020 01:05:47 GMT",
         "Server": [
           "Windows-Azure-Blob/1.0",
           "Microsoft-HTTPAPI/2.0"
@@ -1598,45 +989,28 @@
         "x-ms-access-tier": "Hot",
         "x-ms-access-tier-inferred": "true",
         "x-ms-blob-type": "BlockBlob",
-        "x-ms-client-request-id": "e5e8a49d-fa17-019f-bc1d-8c36903d9415",
-<<<<<<< HEAD
-        "x-ms-creation-time": "Fri, 03 Apr 2020 21:03:00 GMT",
+        "x-ms-client-request-id": "07860cdd-5469-8b2f-d421-ef8314e68322",
+        "x-ms-creation-time": "Fri, 01 May 2020 01:05:47 GMT",
         "x-ms-lease-state": "available",
         "x-ms-lease-status": "unlocked",
-        "x-ms-request-id": "9622634f-f01e-0012-24fb-093670000000",
-=======
-        "x-ms-creation-time": "Tue, 14 Apr 2020 00:03:59 GMT",
-        "x-ms-lease-state": "available",
-        "x-ms-lease-status": "unlocked",
-        "x-ms-request-id": "710191dc-001e-005b-42f0-11749b000000",
->>>>>>> b9bd85cb
+        "x-ms-request-id": "2d88310d-801e-0008-7d54-1f57af000000",
         "x-ms-server-encrypted": "true",
         "x-ms-version": "2019-12-12"
       },
       "ResponseBody": []
     },
     {
-      "RequestUri": "http://seannsecanary.blob.core.windows.net/test-filesystem-eaf9faca-abd5-3142-397a-b446c60abff0?restype=container",
+      "RequestUri": "https://seannsecanary.blob.core.windows.net/test-filesystem-e3121106-e539-c387-05c1-662265be9bbc?restype=container",
       "RequestMethod": "DELETE",
       "RequestHeaders": {
         "Authorization": "Sanitized",
-<<<<<<< HEAD
-        "traceparent": "00-a6eedf661fdc914daa7fa281244f1f54-987abc32f8563444-00",
-        "User-Agent": [
-          "azsdk-net-Storage.Files.DataLake/12.1.0-dev.20200403.1",
-          "(.NET Core 4.6.28325.01; Microsoft Windows 10.0.18362 )"
-        ],
-        "x-ms-client-request-id": "20c8634b-c8d0-183b-7428-07d537eaa166",
-        "x-ms-date": "Fri, 03 Apr 2020 21:03:02 GMT",
-=======
-        "traceparent": "00-e48a83e039ae294696f4d16b738e3010-24858e6bec4d4748-00",
-        "User-Agent": [
-          "azsdk-net-Storage.Files.DataLake/12.2.0-dev.20200413.1",
-          "(.NET Core 4.6.28325.01; Microsoft Windows 10.0.18362 )"
-        ],
-        "x-ms-client-request-id": "20c8634b-c8d0-183b-7428-07d537eaa166",
-        "x-ms-date": "Tue, 14 Apr 2020 00:04:00 GMT",
->>>>>>> b9bd85cb
+        "traceparent": "00-4e92318008d5924483116c0a0e79b223-7ba71a7eee743642-00",
+        "User-Agent": [
+          "azsdk-net-Storage.Files.DataLake/12.2.0-dev.20200430.1",
+          "(.NET Core 4.6.28325.01; Microsoft Windows 10.0.18362 )"
+        ],
+        "x-ms-client-request-id": "e2af563c-1ce1-d756-dc3e-bb4b98e111bd",
+        "x-ms-date": "Fri, 01 May 2020 01:05:46 GMT",
         "x-ms-return-client-request-id": "true",
         "x-ms-version": "2019-12-12"
       },
@@ -1644,311 +1018,192 @@
       "StatusCode": 202,
       "ResponseHeaders": {
         "Content-Length": "0",
-<<<<<<< HEAD
-        "Date": "Fri, 03 Apr 2020 21:03:00 GMT",
-=======
-        "Date": "Tue, 14 Apr 2020 00:03:58 GMT",
->>>>>>> b9bd85cb
-        "Server": [
-          "Windows-Azure-Blob/1.0",
-          "Microsoft-HTTPAPI/2.0"
-        ],
-        "x-ms-client-request-id": "20c8634b-c8d0-183b-7428-07d537eaa166",
-<<<<<<< HEAD
-        "x-ms-request-id": "9622635e-f01e-0012-31fb-093670000000",
-        "x-ms-version": "2019-12-12"
-=======
-        "x-ms-request-id": "710191e0-001e-005b-46f0-11749b000000",
-        "x-ms-version": "2019-07-07"
->>>>>>> b9bd85cb
-      },
-      "ResponseBody": []
-    },
-    {
-      "RequestUri": "http://seannsecanary.blob.core.windows.net/test-filesystem-704c3dbe-f200-9a7d-70b6-acffd394d55a?restype=container",
-      "RequestMethod": "PUT",
-      "RequestHeaders": {
-        "Authorization": "Sanitized",
-<<<<<<< HEAD
-        "traceparent": "00-a255037ee2820f49b1609e025e6c6e8d-d89debac30974247-00",
-        "User-Agent": [
-          "azsdk-net-Storage.Files.DataLake/12.1.0-dev.20200403.1",
-=======
-        "traceparent": "00-75cffc8f9fdf6745b1151d707b7546f9-3c9c13521faa694d-00",
-        "User-Agent": [
-          "azsdk-net-Storage.Files.DataLake/12.2.0-dev.20200413.1",
->>>>>>> b9bd85cb
+        "Date": "Fri, 01 May 2020 01:05:47 GMT",
+        "Server": [
+          "Windows-Azure-Blob/1.0",
+          "Microsoft-HTTPAPI/2.0"
+        ],
+        "x-ms-client-request-id": "e2af563c-1ce1-d756-dc3e-bb4b98e111bd",
+        "x-ms-request-id": "2d883114-801e-0008-0454-1f57af000000",
+        "x-ms-version": "2019-12-12"
+      },
+      "ResponseBody": []
+    },
+    {
+      "RequestUri": "https://seannsecanary.blob.core.windows.net/test-filesystem-e0d9a197-d5f0-0117-a83f-3b54e910ad86?restype=container",
+      "RequestMethod": "PUT",
+      "RequestHeaders": {
+        "Authorization": "Sanitized",
+        "traceparent": "00-3974efcef74ab743a279e072e0377039-6bbcc32dd95c4b4f-00",
+        "User-Agent": [
+          "azsdk-net-Storage.Files.DataLake/12.2.0-dev.20200430.1",
           "(.NET Core 4.6.28325.01; Microsoft Windows 10.0.18362 )"
         ],
         "x-ms-blob-public-access": "container",
-        "x-ms-client-request-id": "ed4cc075-8b14-58fb-e52d-b0191c3c45df",
-<<<<<<< HEAD
-        "x-ms-date": "Fri, 03 Apr 2020 21:03:02 GMT",
-=======
-        "x-ms-date": "Tue, 14 Apr 2020 00:04:00 GMT",
->>>>>>> b9bd85cb
-        "x-ms-return-client-request-id": "true",
-        "x-ms-version": "2019-12-12"
-      },
-      "RequestBody": null,
-      "StatusCode": 201,
-      "ResponseHeaders": {
-        "Content-Length": "0",
-<<<<<<< HEAD
-        "Date": "Fri, 03 Apr 2020 21:03:00 GMT",
-        "ETag": "\u00220x8D7D81264C1852A\u0022",
-        "Last-Modified": "Fri, 03 Apr 2020 21:03:00 GMT",
-=======
-        "Date": "Tue, 14 Apr 2020 00:03:59 GMT",
-        "ETag": "\u00220x8D7E007558639A2\u0022",
-        "Last-Modified": "Tue, 14 Apr 2020 00:04:00 GMT",
->>>>>>> b9bd85cb
-        "Server": [
-          "Windows-Azure-Blob/1.0",
-          "Microsoft-HTTPAPI/2.0"
-        ],
-        "x-ms-client-request-id": "ed4cc075-8b14-58fb-e52d-b0191c3c45df",
-<<<<<<< HEAD
-        "x-ms-request-id": "9622636a-f01e-0012-3afb-093670000000",
-        "x-ms-version": "2019-12-12"
-=======
-        "x-ms-request-id": "0fd0e07a-e01e-0021-64f0-1169db000000",
-        "x-ms-version": "2019-07-07"
->>>>>>> b9bd85cb
-      },
-      "ResponseBody": []
-    },
-    {
-      "RequestUri": "http://seannsecanary.dfs.core.windows.net/test-filesystem-704c3dbe-f200-9a7d-70b6-acffd394d55a/test-file-a8b4ac52-75ff-4bf1-f923-f11267ca9e12?resource=file",
-      "RequestMethod": "PUT",
-      "RequestHeaders": {
-        "Authorization": "Sanitized",
-<<<<<<< HEAD
-        "traceparent": "00-da11880aceff4f40b4d0ad4902910773-2289498d592f2443-00",
-        "User-Agent": [
-          "azsdk-net-Storage.Files.DataLake/12.1.0-dev.20200403.1",
-          "(.NET Core 4.6.28325.01; Microsoft Windows 10.0.18362 )"
-        ],
-        "x-ms-client-request-id": "4e60aba8-51a9-004f-cf00-f4f09ae8f11a",
-        "x-ms-date": "Fri, 03 Apr 2020 21:03:02 GMT",
-=======
-        "traceparent": "00-a69a6ed90cf92d4da655201b855f7bab-05fa491fb76ed34f-00",
-        "User-Agent": [
-          "azsdk-net-Storage.Files.DataLake/12.2.0-dev.20200413.1",
-          "(.NET Core 4.6.28325.01; Microsoft Windows 10.0.18362 )"
-        ],
-        "x-ms-client-request-id": "4e60aba8-51a9-004f-cf00-f4f09ae8f11a",
-        "x-ms-date": "Tue, 14 Apr 2020 00:04:00 GMT",
->>>>>>> b9bd85cb
-        "x-ms-return-client-request-id": "true",
-        "x-ms-version": "2019-12-12"
-      },
-      "RequestBody": null,
-      "StatusCode": 201,
-      "ResponseHeaders": {
-        "Content-Length": "0",
-<<<<<<< HEAD
-        "Date": "Fri, 03 Apr 2020 21:03:00 GMT",
-        "ETag": "\u00220x8D7D81264D86614\u0022",
-        "Last-Modified": "Fri, 03 Apr 2020 21:03:00 GMT",
-=======
-        "Date": "Tue, 14 Apr 2020 00:03:59 GMT",
-        "ETag": "\u00220x8D7E00755A536C6\u0022",
-        "Last-Modified": "Tue, 14 Apr 2020 00:04:00 GMT",
->>>>>>> b9bd85cb
-        "Server": [
-          "Windows-Azure-HDFS/1.0",
-          "Microsoft-HTTPAPI/2.0"
-        ],
-        "x-ms-client-request-id": "4e60aba8-51a9-004f-cf00-f4f09ae8f11a",
-<<<<<<< HEAD
-        "x-ms-request-id": "fa4402d1-201f-0097-7efb-091bad000000",
-        "x-ms-version": "2019-12-12"
-=======
-        "x-ms-request-id": "deb1b5bb-601f-0086-7ef0-118119000000",
-        "x-ms-version": "2019-07-07"
->>>>>>> b9bd85cb
-      },
-      "ResponseBody": []
-    },
-    {
-      "RequestUri": "http://seannsecanary.dfs.core.windows.net/test-filesystem-704c3dbe-f200-9a7d-70b6-acffd394d55a/test-file-bd5c9d8f-33b2-6a96-661f-146c2eaa87ce?resource=file",
-      "RequestMethod": "PUT",
-      "RequestHeaders": {
-        "Authorization": "Sanitized",
-<<<<<<< HEAD
-        "traceparent": "00-ff6511455b25f44bb8c8a544b15212cc-55156a4eb7321f44-00",
-        "User-Agent": [
-          "azsdk-net-Storage.Files.DataLake/12.1.0-dev.20200403.1",
-          "(.NET Core 4.6.28325.01; Microsoft Windows 10.0.18362 )"
-        ],
-        "x-ms-client-request-id": "25b72ca1-4fce-7590-15f5-e88a3ce2d224",
-        "x-ms-date": "Fri, 03 Apr 2020 21:03:02 GMT",
-=======
-        "traceparent": "00-7f830daf9dc15740bc8e0396ead53543-f883864dfd5d364c-00",
-        "User-Agent": [
-          "azsdk-net-Storage.Files.DataLake/12.2.0-dev.20200413.1",
-          "(.NET Core 4.6.28325.01; Microsoft Windows 10.0.18362 )"
-        ],
-        "x-ms-client-request-id": "25b72ca1-4fce-7590-15f5-e88a3ce2d224",
-        "x-ms-date": "Tue, 14 Apr 2020 00:04:00 GMT",
->>>>>>> b9bd85cb
-        "x-ms-return-client-request-id": "true",
-        "x-ms-version": "2019-12-12"
-      },
-      "RequestBody": null,
-      "StatusCode": 201,
-      "ResponseHeaders": {
-        "Content-Length": "0",
-<<<<<<< HEAD
-        "Date": "Fri, 03 Apr 2020 21:03:00 GMT",
-        "ETag": "\u00220x8D7D81264E627D5\u0022",
-        "Last-Modified": "Fri, 03 Apr 2020 21:03:01 GMT",
-=======
-        "Date": "Tue, 14 Apr 2020 00:03:59 GMT",
-        "ETag": "\u00220x8D7E00755B2E2FA\u0022",
-        "Last-Modified": "Tue, 14 Apr 2020 00:04:00 GMT",
->>>>>>> b9bd85cb
-        "Server": [
-          "Windows-Azure-HDFS/1.0",
-          "Microsoft-HTTPAPI/2.0"
-        ],
-        "x-ms-client-request-id": "25b72ca1-4fce-7590-15f5-e88a3ce2d224",
-<<<<<<< HEAD
-        "x-ms-request-id": "fa4402d2-201f-0097-7ffb-091bad000000",
-        "x-ms-version": "2019-12-12"
-=======
-        "x-ms-request-id": "deb1b5bc-601f-0086-7ff0-118119000000",
-        "x-ms-version": "2019-07-07"
->>>>>>> b9bd85cb
-      },
-      "ResponseBody": []
-    },
-    {
-      "RequestUri": "http://seannsecanary.blob.core.windows.net/test-filesystem-704c3dbe-f200-9a7d-70b6-acffd394d55a/test-file-a8b4ac52-75ff-4bf1-f923-f11267ca9e12?comp=lease",
-      "RequestMethod": "PUT",
-      "RequestHeaders": {
-        "Authorization": "Sanitized",
-<<<<<<< HEAD
-        "traceparent": "00-7ff55ee31d88b649972ddb4b9190b60c-5e61a2ca4ea7494c-00",
-        "User-Agent": [
-          "azsdk-net-Storage.Files.DataLake/12.1.0-dev.20200403.1",
-          "(.NET Core 4.6.28325.01; Microsoft Windows 10.0.18362 )"
-        ],
-        "x-ms-client-request-id": "cece1db5-0d7b-6b2c-7d78-f0dea16684c7",
-        "x-ms-date": "Fri, 03 Apr 2020 21:03:02 GMT",
-=======
-        "traceparent": "00-b4a19c87bb1d2c4f9ee4ff2f89db449e-64cb24303a10a54f-00",
-        "User-Agent": [
-          "azsdk-net-Storage.Files.DataLake/12.2.0-dev.20200413.1",
-          "(.NET Core 4.6.28325.01; Microsoft Windows 10.0.18362 )"
-        ],
-        "x-ms-client-request-id": "cece1db5-0d7b-6b2c-7d78-f0dea16684c7",
-        "x-ms-date": "Tue, 14 Apr 2020 00:04:00 GMT",
->>>>>>> b9bd85cb
+        "x-ms-client-request-id": "3c87ad03-5874-67e4-3ead-3aa2e001edcb",
+        "x-ms-date": "Fri, 01 May 2020 01:05:46 GMT",
+        "x-ms-return-client-request-id": "true",
+        "x-ms-version": "2019-12-12"
+      },
+      "RequestBody": null,
+      "StatusCode": 201,
+      "ResponseHeaders": {
+        "Content-Length": "0",
+        "Date": "Fri, 01 May 2020 01:05:46 GMT",
+        "ETag": "\u00220x8D7ED6BC8891E8D\u0022",
+        "Last-Modified": "Fri, 01 May 2020 01:05:47 GMT",
+        "Server": [
+          "Windows-Azure-Blob/1.0",
+          "Microsoft-HTTPAPI/2.0"
+        ],
+        "x-ms-client-request-id": "3c87ad03-5874-67e4-3ead-3aa2e001edcb",
+        "x-ms-request-id": "4c1c25bf-801e-0055-0f54-1f5d2b000000",
+        "x-ms-version": "2019-12-12"
+      },
+      "ResponseBody": []
+    },
+    {
+      "RequestUri": "https://seannsecanary.dfs.core.windows.net/test-filesystem-e0d9a197-d5f0-0117-a83f-3b54e910ad86/test-file-7e633591-539a-f686-6104-70537364e291?resource=file",
+      "RequestMethod": "PUT",
+      "RequestHeaders": {
+        "Authorization": "Sanitized",
+        "traceparent": "00-d6a37df238ab594c869a04a62017acd2-e31792dae35a7049-00",
+        "User-Agent": [
+          "azsdk-net-Storage.Files.DataLake/12.2.0-dev.20200430.1",
+          "(.NET Core 4.6.28325.01; Microsoft Windows 10.0.18362 )"
+        ],
+        "x-ms-client-request-id": "ea2296ae-2fb4-af4f-2790-db70e891f3d9",
+        "x-ms-date": "Fri, 01 May 2020 01:05:47 GMT",
+        "x-ms-return-client-request-id": "true",
+        "x-ms-version": "2019-12-12"
+      },
+      "RequestBody": null,
+      "StatusCode": 201,
+      "ResponseHeaders": {
+        "Content-Length": "0",
+        "Date": "Fri, 01 May 2020 01:05:47 GMT",
+        "ETag": "\u00220x8D7ED6BC8BBC3A8\u0022",
+        "Last-Modified": "Fri, 01 May 2020 01:05:48 GMT",
+        "Server": [
+          "Windows-Azure-HDFS/1.0",
+          "Microsoft-HTTPAPI/2.0"
+        ],
+        "x-ms-client-request-id": "ea2296ae-2fb4-af4f-2790-db70e891f3d9",
+        "x-ms-request-id": "7c5b9b23-201f-004c-3f54-1fdd90000000",
+        "x-ms-version": "2019-12-12"
+      },
+      "ResponseBody": []
+    },
+    {
+      "RequestUri": "https://seannsecanary.dfs.core.windows.net/test-filesystem-e0d9a197-d5f0-0117-a83f-3b54e910ad86/test-file-8f10a9cb-b2b0-1f41-23d4-48bbd4fd8fc2?resource=file",
+      "RequestMethod": "PUT",
+      "RequestHeaders": {
+        "Authorization": "Sanitized",
+        "traceparent": "00-1738fd2bb5b8f2499d95656dbecc565e-fdfac4e4c53e364e-00",
+        "User-Agent": [
+          "azsdk-net-Storage.Files.DataLake/12.2.0-dev.20200430.1",
+          "(.NET Core 4.6.28325.01; Microsoft Windows 10.0.18362 )"
+        ],
+        "x-ms-client-request-id": "bdbea6eb-658e-fcbd-5402-c6e0e794db29",
+        "x-ms-date": "Fri, 01 May 2020 01:05:47 GMT",
+        "x-ms-return-client-request-id": "true",
+        "x-ms-version": "2019-12-12"
+      },
+      "RequestBody": null,
+      "StatusCode": 201,
+      "ResponseHeaders": {
+        "Content-Length": "0",
+        "Date": "Fri, 01 May 2020 01:05:47 GMT",
+        "ETag": "\u00220x8D7ED6BC8C8C62E\u0022",
+        "Last-Modified": "Fri, 01 May 2020 01:05:48 GMT",
+        "Server": [
+          "Windows-Azure-HDFS/1.0",
+          "Microsoft-HTTPAPI/2.0"
+        ],
+        "x-ms-client-request-id": "bdbea6eb-658e-fcbd-5402-c6e0e794db29",
+        "x-ms-request-id": "7c5b9b3e-201f-004c-5a54-1fdd90000000",
+        "x-ms-version": "2019-12-12"
+      },
+      "ResponseBody": []
+    },
+    {
+      "RequestUri": "https://seannsecanary.blob.core.windows.net/test-filesystem-e0d9a197-d5f0-0117-a83f-3b54e910ad86/test-file-7e633591-539a-f686-6104-70537364e291?comp=lease",
+      "RequestMethod": "PUT",
+      "RequestHeaders": {
+        "Authorization": "Sanitized",
+        "traceparent": "00-fe735a1a06a4bb4388d6a996606972d8-79f6c0c0e3c3e046-00",
+        "User-Agent": [
+          "azsdk-net-Storage.Files.DataLake/12.2.0-dev.20200430.1",
+          "(.NET Core 4.6.28325.01; Microsoft Windows 10.0.18362 )"
+        ],
+        "x-ms-client-request-id": "7ef6eac5-c040-d5b9-0fea-f1dfd7ae5e0b",
+        "x-ms-date": "Fri, 01 May 2020 01:05:47 GMT",
         "x-ms-lease-action": "acquire",
         "x-ms-lease-duration": "-1",
-        "x-ms-proposed-lease-id": "edd92579-357e-3faf-35f0-ad2af04e7611",
-        "x-ms-return-client-request-id": "true",
-        "x-ms-version": "2019-12-12"
-      },
-      "RequestBody": null,
-      "StatusCode": 201,
-      "ResponseHeaders": {
-        "Content-Length": "0",
-<<<<<<< HEAD
-        "Date": "Fri, 03 Apr 2020 21:03:00 GMT",
-        "ETag": "\u00220x8D7D81264D86614\u0022",
-        "Last-Modified": "Fri, 03 Apr 2020 21:03:00 GMT",
-=======
-        "Date": "Tue, 14 Apr 2020 00:03:59 GMT",
-        "ETag": "\u00220x8D7E00755A536C6\u0022",
-        "Last-Modified": "Tue, 14 Apr 2020 00:04:00 GMT",
->>>>>>> b9bd85cb
-        "Server": [
-          "Windows-Azure-Blob/1.0",
-          "Microsoft-HTTPAPI/2.0"
-        ],
-        "x-ms-client-request-id": "cece1db5-0d7b-6b2c-7d78-f0dea16684c7",
-        "x-ms-lease-id": "edd92579-357e-3faf-35f0-ad2af04e7611",
-<<<<<<< HEAD
-        "x-ms-request-id": "96226398-f01e-0012-60fb-093670000000",
-        "x-ms-version": "2019-12-12"
-=======
-        "x-ms-request-id": "0fd0e0b7-e01e-0021-17f0-1169db000000",
-        "x-ms-version": "2019-07-07"
->>>>>>> b9bd85cb
-      },
-      "ResponseBody": []
-    },
-    {
-      "RequestUri": "http://seannsecanary.dfs.core.windows.net/test-filesystem-704c3dbe-f200-9a7d-70b6-acffd394d55a/test-file-bd5c9d8f-33b2-6a96-661f-146c2eaa87ce?mode=legacy",
-      "RequestMethod": "PUT",
-      "RequestHeaders": {
-        "Authorization": "Sanitized",
-        "User-Agent": [
-<<<<<<< HEAD
-          "azsdk-net-Storage.Files.DataLake/12.1.0-dev.20200403.1",
-          "(.NET Core 4.6.28325.01; Microsoft Windows 10.0.18362 )"
-        ],
-        "x-ms-client-request-id": "d27480c0-a87f-1795-3d60-847a712126b6",
-        "x-ms-date": "Fri, 03 Apr 2020 21:03:02 GMT",
-        "x-ms-rename-source": "/test-filesystem-704c3dbe-f200-9a7d-70b6-acffd394d55a/test-file-a8b4ac52-75ff-4bf1-f923-f11267ca9e12",
-=======
-          "azsdk-net-Storage.Files.DataLake/12.2.0-dev.20200413.1",
-          "(.NET Core 4.6.28325.01; Microsoft Windows 10.0.18362 )"
-        ],
-        "x-ms-client-request-id": "d27480c0-a87f-1795-3d60-847a712126b6",
-        "x-ms-date": "Tue, 14 Apr 2020 00:04:01 GMT",
-        "x-ms-rename-source": "%2Ftest-filesystem-704c3dbe-f200-9a7d-70b6-acffd394d55a%2Ftest-file-a8b4ac52-75ff-4bf1-f923-f11267ca9e12=",
->>>>>>> b9bd85cb
-        "x-ms-return-client-request-id": "true",
-        "x-ms-source-lease-id": "edd92579-357e-3faf-35f0-ad2af04e7611",
-        "x-ms-version": "2019-12-12"
-      },
-      "RequestBody": null,
-      "StatusCode": 201,
-      "ResponseHeaders": {
-        "Content-Length": "0",
-<<<<<<< HEAD
-        "Date": "Fri, 03 Apr 2020 21:03:01 GMT",
-=======
-        "Date": "Tue, 14 Apr 2020 00:03:59 GMT",
->>>>>>> b9bd85cb
-        "Server": [
-          "Windows-Azure-HDFS/1.0",
-          "Microsoft-HTTPAPI/2.0"
-        ],
-        "x-ms-client-request-id": "d27480c0-a87f-1795-3d60-847a712126b6",
-<<<<<<< HEAD
-        "x-ms-request-id": "fa4402d3-201f-0097-80fb-091bad000000",
-        "x-ms-version": "2019-12-12"
-=======
-        "x-ms-request-id": "deb1b5bd-601f-0086-80f0-118119000000",
-        "x-ms-version": "2019-07-07"
->>>>>>> b9bd85cb
-      },
-      "ResponseBody": []
-    },
-    {
-      "RequestUri": "http://seannsecanary.blob.core.windows.net/test-filesystem-704c3dbe-f200-9a7d-70b6-acffd394d55a/test-file-bd5c9d8f-33b2-6a96-661f-146c2eaa87ce",
+        "x-ms-proposed-lease-id": "e6601801-16eb-d396-ccae-8d0f9d498982",
+        "x-ms-return-client-request-id": "true",
+        "x-ms-version": "2019-12-12"
+      },
+      "RequestBody": null,
+      "StatusCode": 201,
+      "ResponseHeaders": {
+        "Content-Length": "0",
+        "Date": "Fri, 01 May 2020 01:05:47 GMT",
+        "ETag": "\u00220x8D7ED6BC8BBC3A8\u0022",
+        "Last-Modified": "Fri, 01 May 2020 01:05:48 GMT",
+        "Server": [
+          "Windows-Azure-Blob/1.0",
+          "Microsoft-HTTPAPI/2.0"
+        ],
+        "x-ms-client-request-id": "7ef6eac5-c040-d5b9-0fea-f1dfd7ae5e0b",
+        "x-ms-lease-id": "e6601801-16eb-d396-ccae-8d0f9d498982",
+        "x-ms-request-id": "4c1c2642-801e-0055-0754-1f5d2b000000",
+        "x-ms-version": "2019-12-12"
+      },
+      "ResponseBody": []
+    },
+    {
+      "RequestUri": "https://seannsecanary.dfs.core.windows.net/test-filesystem-e0d9a197-d5f0-0117-a83f-3b54e910ad86/test-file-8f10a9cb-b2b0-1f41-23d4-48bbd4fd8fc2?mode=legacy",
+      "RequestMethod": "PUT",
+      "RequestHeaders": {
+        "Authorization": "Sanitized",
+        "User-Agent": [
+          "azsdk-net-Storage.Files.DataLake/12.2.0-dev.20200430.1",
+          "(.NET Core 4.6.28325.01; Microsoft Windows 10.0.18362 )"
+        ],
+        "x-ms-client-request-id": "b3492034-0a52-6c41-eafa-1e54df54d395",
+        "x-ms-date": "Fri, 01 May 2020 01:05:47 GMT",
+        "x-ms-rename-source": "%2Ftest-filesystem-e0d9a197-d5f0-0117-a83f-3b54e910ad86%2Ftest-file-7e633591-539a-f686-6104-70537364e291=",
+        "x-ms-return-client-request-id": "true",
+        "x-ms-source-lease-id": "e6601801-16eb-d396-ccae-8d0f9d498982",
+        "x-ms-version": "2019-12-12"
+      },
+      "RequestBody": null,
+      "StatusCode": 201,
+      "ResponseHeaders": {
+        "Content-Length": "0",
+        "Date": "Fri, 01 May 2020 01:05:48 GMT",
+        "Server": [
+          "Windows-Azure-HDFS/1.0",
+          "Microsoft-HTTPAPI/2.0"
+        ],
+        "x-ms-client-request-id": "b3492034-0a52-6c41-eafa-1e54df54d395",
+        "x-ms-request-id": "7c5b9b7c-201f-004c-1854-1fdd90000000",
+        "x-ms-version": "2019-12-12"
+      },
+      "ResponseBody": []
+    },
+    {
+      "RequestUri": "https://seannsecanary.blob.core.windows.net/test-filesystem-e0d9a197-d5f0-0117-a83f-3b54e910ad86/test-file-8f10a9cb-b2b0-1f41-23d4-48bbd4fd8fc2",
       "RequestMethod": "HEAD",
       "RequestHeaders": {
         "Authorization": "Sanitized",
         "User-Agent": [
-<<<<<<< HEAD
-          "azsdk-net-Storage.Files.DataLake/12.1.0-dev.20200403.1",
-          "(.NET Core 4.6.28325.01; Microsoft Windows 10.0.18362 )"
-        ],
-        "x-ms-client-request-id": "201e999f-b2f1-d647-414e-96b64cb7a504",
-        "x-ms-date": "Fri, 03 Apr 2020 21:03:02 GMT",
-=======
-          "azsdk-net-Storage.Files.DataLake/12.2.0-dev.20200413.1",
-          "(.NET Core 4.6.28325.01; Microsoft Windows 10.0.18362 )"
-        ],
-        "x-ms-client-request-id": "201e999f-b2f1-d647-414e-96b64cb7a504",
-        "x-ms-date": "Tue, 14 Apr 2020 00:04:01 GMT",
->>>>>>> b9bd85cb
+          "azsdk-net-Storage.Files.DataLake/12.2.0-dev.20200430.1",
+          "(.NET Core 4.6.28325.01; Microsoft Windows 10.0.18362 )"
+        ],
+        "x-ms-client-request-id": "b6ab2248-ab64-6eb9-0246-5aca8e96508e",
+        "x-ms-date": "Fri, 01 May 2020 01:05:48 GMT",
         "x-ms-return-client-request-id": "true",
         "x-ms-version": "2019-12-12"
       },
@@ -1958,15 +1213,9 @@
         "Accept-Ranges": "bytes",
         "Content-Length": "0",
         "Content-Type": "application/octet-stream",
-<<<<<<< HEAD
-        "Date": "Fri, 03 Apr 2020 21:03:00 GMT",
-        "ETag": "\u00220x8D7D81264D86614\u0022",
-        "Last-Modified": "Fri, 03 Apr 2020 21:03:00 GMT",
-=======
-        "Date": "Tue, 14 Apr 2020 00:04:00 GMT",
-        "ETag": "\u00220x8D7E00755A536C6\u0022",
-        "Last-Modified": "Tue, 14 Apr 2020 00:04:00 GMT",
->>>>>>> b9bd85cb
+        "Date": "Fri, 01 May 2020 01:05:47 GMT",
+        "ETag": "\u00220x8D7ED6BC8BBC3A8\u0022",
+        "Last-Modified": "Fri, 01 May 2020 01:05:48 GMT",
         "Server": [
           "Windows-Azure-Blob/1.0",
           "Microsoft-HTTPAPI/2.0"
@@ -1974,47 +1223,29 @@
         "x-ms-access-tier": "Hot",
         "x-ms-access-tier-inferred": "true",
         "x-ms-blob-type": "BlockBlob",
-        "x-ms-client-request-id": "201e999f-b2f1-d647-414e-96b64cb7a504",
-<<<<<<< HEAD
-        "x-ms-creation-time": "Fri, 03 Apr 2020 21:03:00 GMT",
+        "x-ms-client-request-id": "b6ab2248-ab64-6eb9-0246-5aca8e96508e",
+        "x-ms-creation-time": "Fri, 01 May 2020 01:05:48 GMT",
         "x-ms-lease-duration": "infinite",
         "x-ms-lease-state": "leased",
         "x-ms-lease-status": "locked",
-        "x-ms-request-id": "962263b1-f01e-0012-75fb-093670000000",
-=======
-        "x-ms-creation-time": "Tue, 14 Apr 2020 00:04:00 GMT",
-        "x-ms-lease-duration": "infinite",
-        "x-ms-lease-state": "leased",
-        "x-ms-lease-status": "locked",
-        "x-ms-request-id": "0fd0e0e2-e01e-0021-3ef0-1169db000000",
->>>>>>> b9bd85cb
+        "x-ms-request-id": "4c1c2673-801e-0055-3854-1f5d2b000000",
         "x-ms-server-encrypted": "true",
         "x-ms-version": "2019-12-12"
       },
       "ResponseBody": []
     },
     {
-      "RequestUri": "http://seannsecanary.blob.core.windows.net/test-filesystem-704c3dbe-f200-9a7d-70b6-acffd394d55a?restype=container",
+      "RequestUri": "https://seannsecanary.blob.core.windows.net/test-filesystem-e0d9a197-d5f0-0117-a83f-3b54e910ad86?restype=container",
       "RequestMethod": "DELETE",
       "RequestHeaders": {
         "Authorization": "Sanitized",
-<<<<<<< HEAD
-        "traceparent": "00-d24da060f9cbbf4199600b9105b603c1-13ca7080f8f25c41-00",
-        "User-Agent": [
-          "azsdk-net-Storage.Files.DataLake/12.1.0-dev.20200403.1",
-          "(.NET Core 4.6.28325.01; Microsoft Windows 10.0.18362 )"
-        ],
-        "x-ms-client-request-id": "d8db4184-0503-bdc4-9620-4e2ac6609734",
-        "x-ms-date": "Fri, 03 Apr 2020 21:03:02 GMT",
-=======
-        "traceparent": "00-065896949eecef498e6053227e157306-68fc540701218c4c-00",
-        "User-Agent": [
-          "azsdk-net-Storage.Files.DataLake/12.2.0-dev.20200413.1",
-          "(.NET Core 4.6.28325.01; Microsoft Windows 10.0.18362 )"
-        ],
-        "x-ms-client-request-id": "d8db4184-0503-bdc4-9620-4e2ac6609734",
-        "x-ms-date": "Tue, 14 Apr 2020 00:04:01 GMT",
->>>>>>> b9bd85cb
+        "traceparent": "00-047f2b37fcbdf2469b3d6a8ceb873598-61a40d919006cd4b-00",
+        "User-Agent": [
+          "azsdk-net-Storage.Files.DataLake/12.2.0-dev.20200430.1",
+          "(.NET Core 4.6.28325.01; Microsoft Windows 10.0.18362 )"
+        ],
+        "x-ms-client-request-id": "bd0b65b2-1ca8-a030-c457-eb03dbde8969",
+        "x-ms-date": "Fri, 01 May 2020 01:05:48 GMT",
         "x-ms-return-client-request-id": "true",
         "x-ms-version": "2019-12-12"
       },
@@ -2022,34 +1253,21 @@
       "StatusCode": 202,
       "ResponseHeaders": {
         "Content-Length": "0",
-<<<<<<< HEAD
-        "Date": "Fri, 03 Apr 2020 21:03:01 GMT",
-=======
-        "Date": "Tue, 14 Apr 2020 00:04:00 GMT",
->>>>>>> b9bd85cb
-        "Server": [
-          "Windows-Azure-Blob/1.0",
-          "Microsoft-HTTPAPI/2.0"
-        ],
-        "x-ms-client-request-id": "d8db4184-0503-bdc4-9620-4e2ac6609734",
-<<<<<<< HEAD
-        "x-ms-request-id": "962263b9-f01e-0012-7cfb-093670000000",
-        "x-ms-version": "2019-12-12"
-=======
-        "x-ms-request-id": "0fd0e12b-e01e-0021-7df0-1169db000000",
-        "x-ms-version": "2019-07-07"
->>>>>>> b9bd85cb
+        "Date": "Fri, 01 May 2020 01:05:47 GMT",
+        "Server": [
+          "Windows-Azure-Blob/1.0",
+          "Microsoft-HTTPAPI/2.0"
+        ],
+        "x-ms-client-request-id": "bd0b65b2-1ca8-a030-c457-eb03dbde8969",
+        "x-ms-request-id": "4c1c267f-801e-0055-4254-1f5d2b000000",
+        "x-ms-version": "2019-12-12"
       },
       "ResponseBody": []
     }
   ],
   "Variables": {
-<<<<<<< HEAD
-    "DateTimeOffsetNow": "2020-04-03T14:02:58.6564674-07:00",
-=======
-    "DateTimeOffsetNow": "2020-04-13T17:03:54.9713589-07:00",
->>>>>>> b9bd85cb
-    "RandomSeed": "1900310507",
-    "Storage_TestConfigHierarchicalNamespace": "NamespaceTenant\nseannsecanary\nU2FuaXRpemVk\nhttp://seannsecanary.blob.core.windows.net\nhttp://seannsecanary.file.core.windows.net\nhttp://seannsecanary.queue.core.windows.net\nhttp://seannsecanary.table.core.windows.net\n\n\n\n\nhttp://seannsecanary-secondary.blob.core.windows.net\nhttp://seannsecanary-secondary.file.core.windows.net\nhttp://seannsecanary-secondary.queue.core.windows.net\nhttp://seannsecanary-secondary.table.core.windows.net\n68390a19-a643-458b-b726-408abf67b4fc\nSanitized\n72f988bf-86f1-41af-91ab-2d7cd011db47\nhttps://login.microsoftonline.com/\nCloud\nBlobEndpoint=http://seannsecanary.blob.core.windows.net/;QueueEndpoint=http://seannsecanary.queue.core.windows.net/;FileEndpoint=http://seannsecanary.file.core.windows.net/;BlobSecondaryEndpoint=http://seannsecanary-secondary.blob.core.windows.net/;QueueSecondaryEndpoint=http://seannsecanary-secondary.queue.core.windows.net/;FileSecondaryEndpoint=http://seannsecanary-secondary.file.core.windows.net/;AccountName=seannsecanary;AccountKey=Sanitized\n"
+    "DateTimeOffsetNow": "2020-04-30T18:05:41.6400989-07:00",
+    "RandomSeed": "1470266210",
+    "Storage_TestConfigHierarchicalNamespace": "NamespaceTenant\nseannsecanary\nU2FuaXRpemVk\nhttps://seannsecanary.blob.core.windows.net\nhttps://seannsecanary.file.core.windows.net\nhttps://seannsecanary.queue.core.windows.net\nhttps://seannsecanary.table.core.windows.net\n\n\n\n\nhttps://seannsecanary-secondary.blob.core.windows.net\nhttps://seannsecanary-secondary.file.core.windows.net\nhttps://seannsecanary-secondary.queue.core.windows.net\nhttps://seannsecanary-secondary.table.core.windows.net\n68390a19-a643-458b-b726-408abf67b4fc\nSanitized\n72f988bf-86f1-41af-91ab-2d7cd011db47\nhttps://login.microsoftonline.com/\nCloud\nBlobEndpoint=https://seannsecanary.blob.core.windows.net/;QueueEndpoint=https://seannsecanary.queue.core.windows.net/;FileEndpoint=https://seannsecanary.file.core.windows.net/;BlobSecondaryEndpoint=https://seannsecanary-secondary.blob.core.windows.net/;QueueSecondaryEndpoint=https://seannsecanary-secondary.queue.core.windows.net/;FileSecondaryEndpoint=https://seannsecanary-secondary.file.core.windows.net/;AccountName=seannsecanary;AccountKey=Sanitized\n"
   }
 }