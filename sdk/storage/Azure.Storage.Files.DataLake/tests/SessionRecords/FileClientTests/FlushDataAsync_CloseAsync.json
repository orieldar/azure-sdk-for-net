--- conflicted
+++ resolved
@@ -1,22 +1,6 @@
 {
   "Entries": [
     {
-<<<<<<< HEAD
-      "RequestUri": "https://seanstagehierarchical.blob.core.windows.net/test-filesystem-73bbfb90-6ace-c439-7d77-b67cd5b0d735?restype=container",
-      "RequestMethod": "PUT",
-      "RequestHeaders": {
-        "Authorization": "Sanitized",
-        "traceparent": "00-1575506ec3f67e45bd643d30680d2ee4-0dc6a07363970244-00",
-        "User-Agent": [
-          "azsdk-net-Storage.Files.DataLake/12.0.0-dev.20200305.1",
-          "(.NET Core 4.6.28325.01; Microsoft Windows 10.0.18363 )"
-        ],
-        "x-ms-blob-public-access": "container",
-        "x-ms-client-request-id": "407affd8-884e-4773-f4f2-0f25cef6d37b",
-        "x-ms-date": "Thu, 05 Mar 2020 22:20:29 GMT",
-        "x-ms-return-client-request-id": "true",
-        "x-ms-version": "2019-10-10"
-=======
       "RequestUri": "http://seannsecanary.blob.core.windows.net/test-filesystem-73bbfb90-6ace-c439-7d77-b67cd5b0d735?restype=container",
       "RequestMethod": "PUT",
       "RequestHeaders": {
@@ -31,52 +15,25 @@
         "x-ms-date": "Fri, 03 Apr 2020 21:02:05 GMT",
         "x-ms-return-client-request-id": "true",
         "x-ms-version": "2019-12-12"
->>>>>>> 32e373e2
       },
       "RequestBody": null,
       "StatusCode": 201,
       "ResponseHeaders": {
         "Content-Length": "0",
-<<<<<<< HEAD
-        "Date": "Thu, 05 Mar 2020 22:20:28 GMT",
-        "ETag": "\u00220x8D7C15369A4464A\u0022",
-        "Last-Modified": "Thu, 05 Mar 2020 22:20:29 GMT",
-=======
         "Date": "Fri, 03 Apr 2020 21:02:03 GMT",
         "ETag": "\u00220x8D7D81242BC240C\u0022",
         "Last-Modified": "Fri, 03 Apr 2020 21:02:03 GMT",
->>>>>>> 32e373e2
         "Server": [
           "Windows-Azure-Blob/1.0",
           "Microsoft-HTTPAPI/2.0"
         ],
         "x-ms-client-request-id": "407affd8-884e-4773-f4f2-0f25cef6d37b",
-<<<<<<< HEAD
-        "x-ms-request-id": "b2d65ef5-501e-0034-5f3c-f3a1f3000000",
-        "x-ms-version": "2019-10-10"
-=======
         "x-ms-request-id": "962248f5-f01e-0012-42fb-093670000000",
         "x-ms-version": "2019-12-12"
->>>>>>> 32e373e2
       },
       "ResponseBody": []
     },
     {
-<<<<<<< HEAD
-      "RequestUri": "https://seanstagehierarchical.dfs.core.windows.net/test-filesystem-73bbfb90-6ace-c439-7d77-b67cd5b0d735/test-file-9ac7e06d-73b8-6557-1327-e3ef7ac6437f?resource=file",
-      "RequestMethod": "PUT",
-      "RequestHeaders": {
-        "Authorization": "Sanitized",
-        "traceparent": "00-458527d0d5aef74e82dbd9567d9270ba-e622967a74344f45-00",
-        "User-Agent": [
-          "azsdk-net-Storage.Files.DataLake/12.0.0-dev.20200305.1",
-          "(.NET Core 4.6.28325.01; Microsoft Windows 10.0.18363 )"
-        ],
-        "x-ms-client-request-id": "a004740b-1d37-6568-a714-2c26a484cc2d",
-        "x-ms-date": "Thu, 05 Mar 2020 22:20:29 GMT",
-        "x-ms-return-client-request-id": "true",
-        "x-ms-version": "2019-10-10"
-=======
       "RequestUri": "http://seannsecanary.dfs.core.windows.net/test-filesystem-73bbfb90-6ace-c439-7d77-b67cd5b0d735/test-file-9ac7e06d-73b8-6557-1327-e3ef7ac6437f?resource=file",
       "RequestMethod": "PUT",
       "RequestHeaders": {
@@ -90,57 +47,30 @@
         "x-ms-date": "Fri, 03 Apr 2020 21:02:05 GMT",
         "x-ms-return-client-request-id": "true",
         "x-ms-version": "2019-12-12"
->>>>>>> 32e373e2
       },
       "RequestBody": null,
       "StatusCode": 201,
       "ResponseHeaders": {
         "Content-Length": "0",
-<<<<<<< HEAD
-        "Date": "Thu, 05 Mar 2020 22:20:29 GMT",
-        "ETag": "\u00220x8D7C15369D6AAD8\u0022",
-        "Last-Modified": "Thu, 05 Mar 2020 22:20:29 GMT",
-=======
         "Date": "Fri, 03 Apr 2020 21:02:03 GMT",
         "ETag": "\u00220x8D7D81242CD30F6\u0022",
         "Last-Modified": "Fri, 03 Apr 2020 21:02:03 GMT",
->>>>>>> 32e373e2
         "Server": [
           "Windows-Azure-HDFS/1.0",
           "Microsoft-HTTPAPI/2.0"
         ],
         "x-ms-client-request-id": "a004740b-1d37-6568-a714-2c26a484cc2d",
-<<<<<<< HEAD
-        "x-ms-request-id": "81a512f9-a01f-0042-363c-f32bbb000000",
-        "x-ms-version": "2019-10-10"
-=======
         "x-ms-request-id": "fa4401cf-201f-0097-22fb-091bad000000",
         "x-ms-version": "2019-12-12"
->>>>>>> 32e373e2
       },
       "ResponseBody": []
     },
     {
-<<<<<<< HEAD
-      "RequestUri": "https://seanstagehierarchical.dfs.core.windows.net/test-filesystem-73bbfb90-6ace-c439-7d77-b67cd5b0d735/test-file-9ac7e06d-73b8-6557-1327-e3ef7ac6437f?action=append\u0026position=1024",
-=======
       "RequestUri": "http://seannsecanary.dfs.core.windows.net/test-filesystem-73bbfb90-6ace-c439-7d77-b67cd5b0d735/test-file-9ac7e06d-73b8-6557-1327-e3ef7ac6437f?action=append\u0026position=1024",
->>>>>>> 32e373e2
       "RequestMethod": "PATCH",
       "RequestHeaders": {
         "Authorization": "Sanitized",
         "Content-Length": "1024",
-<<<<<<< HEAD
-        "traceparent": "00-400fed114a3287488ca0636d17b443e1-764edb1d2ac6ad44-00",
-        "User-Agent": [
-          "azsdk-net-Storage.Files.DataLake/12.0.0-dev.20200305.1",
-          "(.NET Core 4.6.28325.01; Microsoft Windows 10.0.18363 )"
-        ],
-        "x-ms-client-request-id": "5f6c1241-2351-ce2c-0d41-1b18546fab72",
-        "x-ms-date": "Thu, 05 Mar 2020 22:20:29 GMT",
-        "x-ms-return-client-request-id": "true",
-        "x-ms-version": "2019-10-10"
-=======
         "traceparent": "00-c714efbc0c8e6d4d8110466816b692c2-1e80357cc3f1bf48-00",
         "User-Agent": [
           "azsdk-net-Storage.Files.DataLake/12.1.0-dev.20200403.1",
@@ -150,55 +80,29 @@
         "x-ms-date": "Fri, 03 Apr 2020 21:02:05 GMT",
         "x-ms-return-client-request-id": "true",
         "x-ms-version": "2019-12-12"
->>>>>>> 32e373e2
       },
       "RequestBody": "rpBmOVP9RNb6VPOKjgxKUGJK4wXCo0ihLD4tIWrAzSJhuJyKXIxFDS8upuIp3tebytzEWqDGawtHxAwVzyNrOYfRKNZvv/PWBNXWk/1md01nkleO\u002B3KBm0yRQ5d/MD0Mw2xaWLYAKwro7lbK8NcO4U2\u002Brj3L3T0UT4yJ3nxcVtSYydCQCx\u002BXZmdMpQ0ct6t0gmFKwIIAQOUuRgkpd0yOjJeCMiYHfdUtJ0jWfzcw95jhFFwaEpZSl4nqYcUWbe4avhl2moSEbQSLHJg6KsCu/k5xR2Lwc3oAL5udHBsQF7lZu8EeuV0TXadXj/X9GG3IPGN2pSWMKkqfdWrp51DoegXe4G7/kETxXeq7mOSEAxct1eC4mnKUzZF3fkTyKnVWbhTwHjf\u002ByKsehUc60JFmGnJTuxJwMOCTShPdiBEA/jJ1ZSrPlOTgLww0mhQqWfz/EGTSn29j5T40XNQkIUCaHYYVxWtnl4aNcosFO5bLafEW3XetLl/DEX/smjcQvA7MmnyOFJORmHneRCzjXaqnaPPiDUPI7e4nUbTse/xOfbZ9OaEZPFRdhUX\u002Bzuoy4LPURDFELa7KA6yNZsPfpB18kMd1ZSQIjiufhIj\u002ByR4E9XAAFzbKCk8IsjX1jNWQfuAngT4ivHuPzLYGpKkmzDqNiHFT3o3msoV4bbLuEgJVDgWn1kff4Tj1cUqAxGWl4ub7ZwNkPaBTQc\u002B4qk7IoLmzsJajf/Xyrqc5XmxCZe4g0ovM86v\u002B8dFlU5V4JzfpLNGQzBTPAmLwCLlcKt4zEdvhmNjD\u002B60Otb7EPStgeoZvTzGbsZjZUc8o3OryosfyMkK6lo9eJjEkghdWCsQ3j44y7Nqtl19CB0YImh/CGxL20QvppeP3ESkAdy6Ag0YL8Uxbv7bsRZrid49IVYsSYWcFXzm5TuqqOtqxrSAxwYT//anSZ1tbCoxwBi5Ur7ue7hXHeyMNUaJisIXbO5d5sbYLSVjhP/oLqVWsSEe8VosfE78LaUVg8awHb7bWgM7191V3SWVjvK4bvNHOYQhaplr5vCjXbkdwqles2s9DNCmGt1HyRA0lvFYR8K1zkZCjrMlc3MSmHYkNB54NtuHe14eoR6q2Z2JM0//Rxn2a/BnHCC0G51dl35nI5D1vFwV0Mhkly0nl7ERnDwnE1VYLcwqFRq602O8wQ2cQ7oIl3bv6XJRkdDHP4hvpn9dOoApDvXEy6tFXwFop9Yfi1f7BQjJNynnCpv7ZtWSSyjgX4aJdzTER8vLqo5s5O3\u002Bp7Q0dJ1ylAdaRgBZyWDRtxPUhERPlhAfMsE8/YybdiGt\u002BMMhXdKPbcuDLzEwan5q\u002BfN6lGClsxGgFUXcNZZ6vs/ir8yhrFg==",
       "StatusCode": 202,
       "ResponseHeaders": {
         "Content-Length": "0",
-<<<<<<< HEAD
-        "Date": "Thu, 05 Mar 2020 22:20:29 GMT",
-=======
         "Date": "Fri, 03 Apr 2020 21:02:03 GMT",
->>>>>>> 32e373e2
         "Server": [
           "Windows-Azure-HDFS/1.0",
           "Microsoft-HTTPAPI/2.0"
         ],
         "x-ms-client-request-id": "5f6c1241-2351-ce2c-0d41-1b18546fab72",
-<<<<<<< HEAD
-        "x-ms-request-id": "81a512fa-a01f-0042-373c-f32bbb000000",
-        "x-ms-request-server-encrypted": "true",
-        "x-ms-version": "2019-10-10"
-=======
         "x-ms-request-id": "fa4401d0-201f-0097-23fb-091bad000000",
         "x-ms-request-server-encrypted": "true",
         "x-ms-version": "2019-12-12"
->>>>>>> 32e373e2
       },
       "ResponseBody": []
     },
     {
-<<<<<<< HEAD
-      "RequestUri": "https://seanstagehierarchical.dfs.core.windows.net/test-filesystem-73bbfb90-6ace-c439-7d77-b67cd5b0d735/test-file-9ac7e06d-73b8-6557-1327-e3ef7ac6437f?action=flush\u0026position=0\u0026close=true",
-=======
       "RequestUri": "http://seannsecanary.dfs.core.windows.net/test-filesystem-73bbfb90-6ace-c439-7d77-b67cd5b0d735/test-file-9ac7e06d-73b8-6557-1327-e3ef7ac6437f?action=flush\u0026position=0\u0026close=true",
->>>>>>> 32e373e2
       "RequestMethod": "PATCH",
       "RequestHeaders": {
         "Authorization": "Sanitized",
         "Content-Length": "0",
-<<<<<<< HEAD
-        "traceparent": "00-a953012b689a4d4c8eef1b93348b93b4-bf5948f82d07d54c-00",
-        "User-Agent": [
-          "azsdk-net-Storage.Files.DataLake/12.0.0-dev.20200305.1",
-          "(.NET Core 4.6.28325.01; Microsoft Windows 10.0.18363 )"
-        ],
-        "x-ms-client-request-id": "e16a877b-0cbb-2cc4-2577-91f0fd9f6643",
-        "x-ms-date": "Thu, 05 Mar 2020 22:20:30 GMT",
-        "x-ms-return-client-request-id": "true",
-        "x-ms-version": "2019-10-10"
-=======
         "traceparent": "00-12334395a0b63a499270201bd7bf5626-02cc0a3e6fcf5b44-00",
         "User-Agent": [
           "azsdk-net-Storage.Files.DataLake/12.1.0-dev.20200403.1",
@@ -208,54 +112,26 @@
         "x-ms-date": "Fri, 03 Apr 2020 21:02:05 GMT",
         "x-ms-return-client-request-id": "true",
         "x-ms-version": "2019-12-12"
->>>>>>> 32e373e2
       },
       "RequestBody": null,
       "StatusCode": 200,
       "ResponseHeaders": {
         "Content-Length": "0",
-<<<<<<< HEAD
-        "Date": "Thu, 05 Mar 2020 22:20:29 GMT",
-        "ETag": "\u00220x8D7C1536A01EC36\u0022",
-        "Last-Modified": "Thu, 05 Mar 2020 22:20:30 GMT",
-=======
         "Date": "Fri, 03 Apr 2020 21:02:04 GMT",
         "ETag": "\u00220x8D7D81242F8B9EC\u0022",
         "Last-Modified": "Fri, 03 Apr 2020 21:02:04 GMT",
->>>>>>> 32e373e2
         "Server": [
           "Windows-Azure-HDFS/1.0",
           "Microsoft-HTTPAPI/2.0"
         ],
         "x-ms-client-request-id": "e16a877b-0cbb-2cc4-2577-91f0fd9f6643",
-<<<<<<< HEAD
-        "x-ms-request-id": "81a512fb-a01f-0042-383c-f32bbb000000",
-        "x-ms-request-server-encrypted": "true",
-        "x-ms-version": "2019-10-10"
-=======
         "x-ms-request-id": "fa4401d1-201f-0097-24fb-091bad000000",
         "x-ms-request-server-encrypted": "true",
         "x-ms-version": "2019-12-12"
->>>>>>> 32e373e2
       },
       "ResponseBody": []
     },
     {
-<<<<<<< HEAD
-      "RequestUri": "https://seanstagehierarchical.blob.core.windows.net/test-filesystem-73bbfb90-6ace-c439-7d77-b67cd5b0d735?restype=container",
-      "RequestMethod": "DELETE",
-      "RequestHeaders": {
-        "Authorization": "Sanitized",
-        "traceparent": "00-ac9f8435910a3048849dcbddbf214dd0-ae35fee866ce0449-00",
-        "User-Agent": [
-          "azsdk-net-Storage.Files.DataLake/12.0.0-dev.20200305.1",
-          "(.NET Core 4.6.28325.01; Microsoft Windows 10.0.18363 )"
-        ],
-        "x-ms-client-request-id": "cc9cb48a-ca04-46b6-a062-2e5bf948ad11",
-        "x-ms-date": "Thu, 05 Mar 2020 22:20:30 GMT",
-        "x-ms-return-client-request-id": "true",
-        "x-ms-version": "2019-10-10"
-=======
       "RequestUri": "http://seannsecanary.blob.core.windows.net/test-filesystem-73bbfb90-6ace-c439-7d77-b67cd5b0d735?restype=container",
       "RequestMethod": "DELETE",
       "RequestHeaders": {
@@ -269,39 +145,25 @@
         "x-ms-date": "Fri, 03 Apr 2020 21:02:05 GMT",
         "x-ms-return-client-request-id": "true",
         "x-ms-version": "2019-12-12"
->>>>>>> 32e373e2
       },
       "RequestBody": null,
       "StatusCode": 202,
       "ResponseHeaders": {
         "Content-Length": "0",
-<<<<<<< HEAD
-        "Date": "Thu, 05 Mar 2020 22:20:29 GMT",
-=======
         "Date": "Fri, 03 Apr 2020 21:02:04 GMT",
->>>>>>> 32e373e2
         "Server": [
           "Windows-Azure-Blob/1.0",
           "Microsoft-HTTPAPI/2.0"
         ],
         "x-ms-client-request-id": "cc9cb48a-ca04-46b6-a062-2e5bf948ad11",
-<<<<<<< HEAD
-        "x-ms-request-id": "b2d65f10-501e-0034-773c-f3a1f3000000",
-        "x-ms-version": "2019-10-10"
-=======
         "x-ms-request-id": "96224918-f01e-0012-5cfb-093670000000",
         "x-ms-version": "2019-12-12"
->>>>>>> 32e373e2
       },
       "ResponseBody": []
     }
   ],
   "Variables": {
     "RandomSeed": "798408579",
-<<<<<<< HEAD
-    "Storage_TestConfigHierarchicalNamespace": "NamespaceTenant\nseanstagehierarchical\nU2FuaXRpemVk\nhttps://seanstagehierarchical.blob.core.windows.net\nhttp://seanstagehierarchical.file.core.windows.net\nhttp://seanstagehierarchical.queue.core.windows.net\nhttp://seanstagehierarchical.table.core.windows.net\n\n\n\n\nhttp://seanstagehierarchical-secondary.blob.core.windows.net\nhttp://seanstagehierarchical-secondary.file.core.windows.net\nhttp://seanstagehierarchical-secondary.queue.core.windows.net\nhttp://seanstagehierarchical-secondary.table.core.windows.net\n68390a19-a643-458b-b726-408abf67b4fc\nSanitized\n72f988bf-86f1-41af-91ab-2d7cd011db47\nhttps://login.microsoftonline.com/\nCloud\nBlobEndpoint=https://seanstagehierarchical.blob.core.windows.net/;QueueEndpoint=http://seanstagehierarchical.queue.core.windows.net/;FileEndpoint=http://seanstagehierarchical.file.core.windows.net/;BlobSecondaryEndpoint=http://seanstagehierarchical-secondary.blob.core.windows.net/;QueueSecondaryEndpoint=http://seanstagehierarchical-secondary.queue.core.windows.net/;FileSecondaryEndpoint=http://seanstagehierarchical-secondary.file.core.windows.net/;AccountName=seanstagehierarchical;AccountKey=Sanitized\n"
-=======
     "Storage_TestConfigHierarchicalNamespace": "NamespaceTenant\nseannsecanary\nU2FuaXRpemVk\nhttp://seannsecanary.blob.core.windows.net\nhttp://seannsecanary.file.core.windows.net\nhttp://seannsecanary.queue.core.windows.net\nhttp://seannsecanary.table.core.windows.net\n\n\n\n\nhttp://seannsecanary-secondary.blob.core.windows.net\nhttp://seannsecanary-secondary.file.core.windows.net\nhttp://seannsecanary-secondary.queue.core.windows.net\nhttp://seannsecanary-secondary.table.core.windows.net\n68390a19-a643-458b-b726-408abf67b4fc\nSanitized\n72f988bf-86f1-41af-91ab-2d7cd011db47\nhttps://login.microsoftonline.com/\nCloud\nBlobEndpoint=http://seannsecanary.blob.core.windows.net/;QueueEndpoint=http://seannsecanary.queue.core.windows.net/;FileEndpoint=http://seannsecanary.file.core.windows.net/;BlobSecondaryEndpoint=http://seannsecanary-secondary.blob.core.windows.net/;QueueSecondaryEndpoint=http://seannsecanary-secondary.queue.core.windows.net/;FileSecondaryEndpoint=http://seannsecanary-secondary.file.core.windows.net/;AccountName=seannsecanary;AccountKey=Sanitized\n"
->>>>>>> 32e373e2
   }
 }