{
  "Entries": [
    {
<<<<<<< HEAD
      "RequestUri": "https://seanstagehierarchical.blob.core.windows.net/test-filesystem-58910269-f605-ae88-3b4d-6099fa42b85e?restype=container",
      "RequestMethod": "PUT",
      "RequestHeaders": {
        "Authorization": "Sanitized",
        "traceparent": "00-61df0affa72e5f418c85d61b8e42a077-0d3a7e707c012b43-00",
        "User-Agent": [
          "azsdk-net-Storage.Files.DataLake/12.0.0-dev.20200305.1",
          "(.NET Core 4.6.28325.01; Microsoft Windows 10.0.18363 )"
        ],
        "x-ms-blob-public-access": "container",
        "x-ms-client-request-id": "f8b3ad1f-ec77-9994-62fb-ceeb9a8d03dd",
        "x-ms-date": "Thu, 05 Mar 2020 22:22:25 GMT",
        "x-ms-return-client-request-id": "true",
        "x-ms-version": "2019-10-10"
=======
      "RequestUri": "http://seannsecanary.blob.core.windows.net/test-filesystem-58910269-f605-ae88-3b4d-6099fa42b85e?restype=container",
      "RequestMethod": "PUT",
      "RequestHeaders": {
        "Authorization": "Sanitized",
        "traceparent": "00-4d4edb6cb0999144a69c301dda8027dc-8f7f1aeb5406aa43-00",
        "User-Agent": [
          "azsdk-net-Storage.Files.DataLake/12.1.0-dev.20200403.1",
          "(.NET Core 4.6.28325.01; Microsoft Windows 10.0.18362 )"
        ],
        "x-ms-blob-public-access": "container",
        "x-ms-client-request-id": "f8b3ad1f-ec77-9994-62fb-ceeb9a8d03dd",
        "x-ms-date": "Fri, 03 Apr 2020 21:03:12 GMT",
        "x-ms-return-client-request-id": "true",
        "x-ms-version": "2019-12-12"
>>>>>>> 32e373e2
      },
      "RequestBody": null,
      "StatusCode": 201,
      "ResponseHeaders": {
        "Content-Length": "0",
<<<<<<< HEAD
        "Date": "Thu, 05 Mar 2020 22:22:25 GMT",
        "ETag": "\u00220x8D7C153AEE443EA\u0022",
        "Last-Modified": "Thu, 05 Mar 2020 22:22:25 GMT",
=======
        "Date": "Fri, 03 Apr 2020 21:03:11 GMT",
        "ETag": "\u00220x8D7D8126B048668\u0022",
        "Last-Modified": "Fri, 03 Apr 2020 21:03:11 GMT",
>>>>>>> 32e373e2
        "Server": [
          "Windows-Azure-Blob/1.0",
          "Microsoft-HTTPAPI/2.0"
        ],
        "x-ms-client-request-id": "f8b3ad1f-ec77-9994-62fb-ceeb9a8d03dd",
<<<<<<< HEAD
        "x-ms-request-id": "80954e49-a01e-0020-453c-f3e99c000000",
        "x-ms-version": "2019-10-10"
=======
        "x-ms-request-id": "962268b7-f01e-0012-23fb-093670000000",
        "x-ms-version": "2019-12-12"
>>>>>>> 32e373e2
      },
      "ResponseBody": []
    },
    {
<<<<<<< HEAD
      "RequestUri": "https://seanstagehierarchical.dfs.core.windows.net/test-filesystem-58910269-f605-ae88-3b4d-6099fa42b85e/test-file-d5387e7e-3fad-0b14-5a1a-29c3f0e13468?resource=file",
      "RequestMethod": "PUT",
      "RequestHeaders": {
        "Authorization": "Sanitized",
        "traceparent": "00-a445e511b7c77f41a840dfa8f88988b8-6e1d8174eab1aa45-00",
        "User-Agent": [
          "azsdk-net-Storage.Files.DataLake/12.0.0-dev.20200305.1",
          "(.NET Core 4.6.28325.01; Microsoft Windows 10.0.18363 )"
        ],
        "x-ms-client-request-id": "fb29283e-c39a-e0d5-98a7-9d5cc2d0a880",
        "x-ms-date": "Thu, 05 Mar 2020 22:22:25 GMT",
        "x-ms-return-client-request-id": "true",
        "x-ms-version": "2019-10-10"
=======
      "RequestUri": "http://seannsecanary.dfs.core.windows.net/test-filesystem-58910269-f605-ae88-3b4d-6099fa42b85e/test-file-d5387e7e-3fad-0b14-5a1a-29c3f0e13468?resource=file",
      "RequestMethod": "PUT",
      "RequestHeaders": {
        "Authorization": "Sanitized",
        "traceparent": "00-8a18499c6940d34f96f791d09a89948f-740f1ca4cadca44c-00",
        "User-Agent": [
          "azsdk-net-Storage.Files.DataLake/12.1.0-dev.20200403.1",
          "(.NET Core 4.6.28325.01; Microsoft Windows 10.0.18362 )"
        ],
        "x-ms-client-request-id": "fb29283e-c39a-e0d5-98a7-9d5cc2d0a880",
        "x-ms-date": "Fri, 03 Apr 2020 21:03:12 GMT",
        "x-ms-return-client-request-id": "true",
        "x-ms-version": "2019-12-12"
>>>>>>> 32e373e2
      },
      "RequestBody": null,
      "StatusCode": 201,
      "ResponseHeaders": {
        "Content-Length": "0",
<<<<<<< HEAD
        "Date": "Thu, 05 Mar 2020 22:22:26 GMT",
        "ETag": "\u00220x8D7C153AF191074\u0022",
        "Last-Modified": "Thu, 05 Mar 2020 22:22:26 GMT",
=======
        "Date": "Fri, 03 Apr 2020 21:03:11 GMT",
        "ETag": "\u00220x8D7D8126B26A5C4\u0022",
        "Last-Modified": "Fri, 03 Apr 2020 21:03:11 GMT",
>>>>>>> 32e373e2
        "Server": [
          "Windows-Azure-HDFS/1.0",
          "Microsoft-HTTPAPI/2.0"
        ],
        "x-ms-client-request-id": "fb29283e-c39a-e0d5-98a7-9d5cc2d0a880",
<<<<<<< HEAD
        "x-ms-request-id": "551d9865-c01f-0019-253c-f31280000000",
        "x-ms-version": "2019-10-10"
=======
        "x-ms-request-id": "fa440303-201f-0097-1cfb-091bad000000",
        "x-ms-version": "2019-12-12"
>>>>>>> 32e373e2
      },
      "ResponseBody": []
    },
    {
<<<<<<< HEAD
      "RequestUri": "https://seanstagehierarchical.dfs.core.windows.net/test-filesystem-58910269-f605-ae88-3b4d-6099fa42b85e/test-file-d5387e7e-3fad-0b14-5a1a-29c3f0e13468?action=setAccessControl",
=======
      "RequestUri": "http://seannsecanary.dfs.core.windows.net/test-filesystem-58910269-f605-ae88-3b4d-6099fa42b85e/test-file-d5387e7e-3fad-0b14-5a1a-29c3f0e13468?action=setAccessControl",
>>>>>>> 32e373e2
      "RequestMethod": "PATCH",
      "RequestHeaders": {
        "Authorization": "Sanitized",
        "User-Agent": [
<<<<<<< HEAD
          "azsdk-net-Storage.Files.DataLake/12.0.0-dev.20200305.1",
          "(.NET Core 4.6.28325.01; Microsoft Windows 10.0.18363 )"
        ],
        "x-ms-acl": "user::rwx,group::r--,other::---,mask::rwx",
        "x-ms-client-request-id": "c885883f-38b8-f1ce-079a-b4e7218a167c",
        "x-ms-date": "Thu, 05 Mar 2020 22:22:26 GMT",
        "x-ms-return-client-request-id": "true",
        "x-ms-version": "2019-10-10"
=======
          "azsdk-net-Storage.Files.DataLake/12.1.0-dev.20200403.1",
          "(.NET Core 4.6.28325.01; Microsoft Windows 10.0.18362 )"
        ],
        "x-ms-acl": "user::rwx,group::r--,other::---,mask::rwx",
        "x-ms-client-request-id": "c885883f-38b8-f1ce-079a-b4e7218a167c",
        "x-ms-date": "Fri, 03 Apr 2020 21:03:13 GMT",
        "x-ms-return-client-request-id": "true",
        "x-ms-version": "2019-12-12"
>>>>>>> 32e373e2
      },
      "RequestBody": null,
      "StatusCode": 200,
      "ResponseHeaders": {
        "Content-Length": "0",
<<<<<<< HEAD
        "Date": "Thu, 05 Mar 2020 22:22:26 GMT",
        "ETag": "\u00220x8D7C153AF191074\u0022",
        "Last-Modified": "Thu, 05 Mar 2020 22:22:26 GMT",
=======
        "Date": "Fri, 03 Apr 2020 21:03:12 GMT",
        "ETag": "\u00220x8D7D8126B26A5C4\u0022",
        "Last-Modified": "Fri, 03 Apr 2020 21:03:11 GMT",
>>>>>>> 32e373e2
        "Server": [
          "Windows-Azure-HDFS/1.0",
          "Microsoft-HTTPAPI/2.0"
        ],
        "x-ms-client-request-id": "c885883f-38b8-f1ce-079a-b4e7218a167c",
        "x-ms-namespace-enabled": "true",
<<<<<<< HEAD
        "x-ms-request-id": "551d9866-c01f-0019-263c-f31280000000",
        "x-ms-version": "2019-10-10"
=======
        "x-ms-request-id": "fa440304-201f-0097-1dfb-091bad000000",
        "x-ms-version": "2019-12-12"
>>>>>>> 32e373e2
      },
      "ResponseBody": []
    },
    {
<<<<<<< HEAD
      "RequestUri": "https://seanstagehierarchical.blob.core.windows.net/test-filesystem-58910269-f605-ae88-3b4d-6099fa42b85e?restype=container",
      "RequestMethod": "DELETE",
      "RequestHeaders": {
        "Authorization": "Sanitized",
        "traceparent": "00-1d0894412249c44e90893054ddc1140c-4da8a7de5ff64e4b-00",
        "User-Agent": [
          "azsdk-net-Storage.Files.DataLake/12.0.0-dev.20200305.1",
          "(.NET Core 4.6.28325.01; Microsoft Windows 10.0.18363 )"
        ],
        "x-ms-client-request-id": "391d002b-e04b-8ec8-9645-b57902659c0d",
        "x-ms-date": "Thu, 05 Mar 2020 22:22:26 GMT",
        "x-ms-return-client-request-id": "true",
        "x-ms-version": "2019-10-10"
=======
      "RequestUri": "http://seannsecanary.blob.core.windows.net/test-filesystem-58910269-f605-ae88-3b4d-6099fa42b85e?restype=container",
      "RequestMethod": "DELETE",
      "RequestHeaders": {
        "Authorization": "Sanitized",
        "traceparent": "00-b597447afe1ea54aa8f73a361b40186b-a0015d6579f6dc48-00",
        "User-Agent": [
          "azsdk-net-Storage.Files.DataLake/12.1.0-dev.20200403.1",
          "(.NET Core 4.6.28325.01; Microsoft Windows 10.0.18362 )"
        ],
        "x-ms-client-request-id": "391d002b-e04b-8ec8-9645-b57902659c0d",
        "x-ms-date": "Fri, 03 Apr 2020 21:03:14 GMT",
        "x-ms-return-client-request-id": "true",
        "x-ms-version": "2019-12-12"
>>>>>>> 32e373e2
      },
      "RequestBody": null,
      "StatusCode": 202,
      "ResponseHeaders": {
        "Content-Length": "0",
<<<<<<< HEAD
        "Date": "Thu, 05 Mar 2020 22:22:26 GMT",
=======
        "Date": "Fri, 03 Apr 2020 21:03:12 GMT",
>>>>>>> 32e373e2
        "Server": [
          "Windows-Azure-Blob/1.0",
          "Microsoft-HTTPAPI/2.0"
        ],
        "x-ms-client-request-id": "391d002b-e04b-8ec8-9645-b57902659c0d",
<<<<<<< HEAD
        "x-ms-request-id": "80954e79-a01e-0020-733c-f3e99c000000",
        "x-ms-version": "2019-10-10"
=======
        "x-ms-request-id": "96226967-f01e-0012-3ffb-093670000000",
        "x-ms-version": "2019-12-12"
>>>>>>> 32e373e2
      },
      "ResponseBody": []
    }
  ],
  "Variables": {
    "RandomSeed": "1616212550",
<<<<<<< HEAD
    "Storage_TestConfigHierarchicalNamespace": "NamespaceTenant\nseanstagehierarchical\nU2FuaXRpemVk\nhttps://seanstagehierarchical.blob.core.windows.net\nhttp://seanstagehierarchical.file.core.windows.net\nhttp://seanstagehierarchical.queue.core.windows.net\nhttp://seanstagehierarchical.table.core.windows.net\n\n\n\n\nhttp://seanstagehierarchical-secondary.blob.core.windows.net\nhttp://seanstagehierarchical-secondary.file.core.windows.net\nhttp://seanstagehierarchical-secondary.queue.core.windows.net\nhttp://seanstagehierarchical-secondary.table.core.windows.net\n68390a19-a643-458b-b726-408abf67b4fc\nSanitized\n72f988bf-86f1-41af-91ab-2d7cd011db47\nhttps://login.microsoftonline.com/\nCloud\nBlobEndpoint=https://seanstagehierarchical.blob.core.windows.net/;QueueEndpoint=http://seanstagehierarchical.queue.core.windows.net/;FileEndpoint=http://seanstagehierarchical.file.core.windows.net/;BlobSecondaryEndpoint=http://seanstagehierarchical-secondary.blob.core.windows.net/;QueueSecondaryEndpoint=http://seanstagehierarchical-secondary.queue.core.windows.net/;FileSecondaryEndpoint=http://seanstagehierarchical-secondary.file.core.windows.net/;AccountName=seanstagehierarchical;AccountKey=Sanitized\n"
=======
    "Storage_TestConfigHierarchicalNamespace": "NamespaceTenant\nseannsecanary\nU2FuaXRpemVk\nhttp://seannsecanary.blob.core.windows.net\nhttp://seannsecanary.file.core.windows.net\nhttp://seannsecanary.queue.core.windows.net\nhttp://seannsecanary.table.core.windows.net\n\n\n\n\nhttp://seannsecanary-secondary.blob.core.windows.net\nhttp://seannsecanary-secondary.file.core.windows.net\nhttp://seannsecanary-secondary.queue.core.windows.net\nhttp://seannsecanary-secondary.table.core.windows.net\n68390a19-a643-458b-b726-408abf67b4fc\nSanitized\n72f988bf-86f1-41af-91ab-2d7cd011db47\nhttps://login.microsoftonline.com/\nCloud\nBlobEndpoint=http://seannsecanary.blob.core.windows.net/;QueueEndpoint=http://seannsecanary.queue.core.windows.net/;FileEndpoint=http://seannsecanary.file.core.windows.net/;BlobSecondaryEndpoint=http://seannsecanary-secondary.blob.core.windows.net/;QueueSecondaryEndpoint=http://seannsecanary-secondary.queue.core.windows.net/;FileSecondaryEndpoint=http://seannsecanary-secondary.file.core.windows.net/;AccountName=seannsecanary;AccountKey=Sanitized\n"
>>>>>>> 32e373e2
  }
}<|MERGE_RESOLUTION|>--- conflicted
+++ resolved
@@ -1,22 +1,6 @@
 {
   "Entries": [
     {
-<<<<<<< HEAD
-      "RequestUri": "https://seanstagehierarchical.blob.core.windows.net/test-filesystem-58910269-f605-ae88-3b4d-6099fa42b85e?restype=container",
-      "RequestMethod": "PUT",
-      "RequestHeaders": {
-        "Authorization": "Sanitized",
-        "traceparent": "00-61df0affa72e5f418c85d61b8e42a077-0d3a7e707c012b43-00",
-        "User-Agent": [
-          "azsdk-net-Storage.Files.DataLake/12.0.0-dev.20200305.1",
-          "(.NET Core 4.6.28325.01; Microsoft Windows 10.0.18363 )"
-        ],
-        "x-ms-blob-public-access": "container",
-        "x-ms-client-request-id": "f8b3ad1f-ec77-9994-62fb-ceeb9a8d03dd",
-        "x-ms-date": "Thu, 05 Mar 2020 22:22:25 GMT",
-        "x-ms-return-client-request-id": "true",
-        "x-ms-version": "2019-10-10"
-=======
       "RequestUri": "http://seannsecanary.blob.core.windows.net/test-filesystem-58910269-f605-ae88-3b4d-6099fa42b85e?restype=container",
       "RequestMethod": "PUT",
       "RequestHeaders": {
@@ -31,52 +15,25 @@
         "x-ms-date": "Fri, 03 Apr 2020 21:03:12 GMT",
         "x-ms-return-client-request-id": "true",
         "x-ms-version": "2019-12-12"
->>>>>>> 32e373e2
       },
       "RequestBody": null,
       "StatusCode": 201,
       "ResponseHeaders": {
         "Content-Length": "0",
-<<<<<<< HEAD
-        "Date": "Thu, 05 Mar 2020 22:22:25 GMT",
-        "ETag": "\u00220x8D7C153AEE443EA\u0022",
-        "Last-Modified": "Thu, 05 Mar 2020 22:22:25 GMT",
-=======
         "Date": "Fri, 03 Apr 2020 21:03:11 GMT",
         "ETag": "\u00220x8D7D8126B048668\u0022",
         "Last-Modified": "Fri, 03 Apr 2020 21:03:11 GMT",
->>>>>>> 32e373e2
         "Server": [
           "Windows-Azure-Blob/1.0",
           "Microsoft-HTTPAPI/2.0"
         ],
         "x-ms-client-request-id": "f8b3ad1f-ec77-9994-62fb-ceeb9a8d03dd",
-<<<<<<< HEAD
-        "x-ms-request-id": "80954e49-a01e-0020-453c-f3e99c000000",
-        "x-ms-version": "2019-10-10"
-=======
         "x-ms-request-id": "962268b7-f01e-0012-23fb-093670000000",
         "x-ms-version": "2019-12-12"
->>>>>>> 32e373e2
       },
       "ResponseBody": []
     },
     {
-<<<<<<< HEAD
-      "RequestUri": "https://seanstagehierarchical.dfs.core.windows.net/test-filesystem-58910269-f605-ae88-3b4d-6099fa42b85e/test-file-d5387e7e-3fad-0b14-5a1a-29c3f0e13468?resource=file",
-      "RequestMethod": "PUT",
-      "RequestHeaders": {
-        "Authorization": "Sanitized",
-        "traceparent": "00-a445e511b7c77f41a840dfa8f88988b8-6e1d8174eab1aa45-00",
-        "User-Agent": [
-          "azsdk-net-Storage.Files.DataLake/12.0.0-dev.20200305.1",
-          "(.NET Core 4.6.28325.01; Microsoft Windows 10.0.18363 )"
-        ],
-        "x-ms-client-request-id": "fb29283e-c39a-e0d5-98a7-9d5cc2d0a880",
-        "x-ms-date": "Thu, 05 Mar 2020 22:22:25 GMT",
-        "x-ms-return-client-request-id": "true",
-        "x-ms-version": "2019-10-10"
-=======
       "RequestUri": "http://seannsecanary.dfs.core.windows.net/test-filesystem-58910269-f605-ae88-3b4d-6099fa42b85e/test-file-d5387e7e-3fad-0b14-5a1a-29c3f0e13468?resource=file",
       "RequestMethod": "PUT",
       "RequestHeaders": {
@@ -90,56 +47,30 @@
         "x-ms-date": "Fri, 03 Apr 2020 21:03:12 GMT",
         "x-ms-return-client-request-id": "true",
         "x-ms-version": "2019-12-12"
->>>>>>> 32e373e2
       },
       "RequestBody": null,
       "StatusCode": 201,
       "ResponseHeaders": {
         "Content-Length": "0",
-<<<<<<< HEAD
-        "Date": "Thu, 05 Mar 2020 22:22:26 GMT",
-        "ETag": "\u00220x8D7C153AF191074\u0022",
-        "Last-Modified": "Thu, 05 Mar 2020 22:22:26 GMT",
-=======
         "Date": "Fri, 03 Apr 2020 21:03:11 GMT",
         "ETag": "\u00220x8D7D8126B26A5C4\u0022",
         "Last-Modified": "Fri, 03 Apr 2020 21:03:11 GMT",
->>>>>>> 32e373e2
         "Server": [
           "Windows-Azure-HDFS/1.0",
           "Microsoft-HTTPAPI/2.0"
         ],
         "x-ms-client-request-id": "fb29283e-c39a-e0d5-98a7-9d5cc2d0a880",
-<<<<<<< HEAD
-        "x-ms-request-id": "551d9865-c01f-0019-253c-f31280000000",
-        "x-ms-version": "2019-10-10"
-=======
         "x-ms-request-id": "fa440303-201f-0097-1cfb-091bad000000",
         "x-ms-version": "2019-12-12"
->>>>>>> 32e373e2
       },
       "ResponseBody": []
     },
     {
-<<<<<<< HEAD
-      "RequestUri": "https://seanstagehierarchical.dfs.core.windows.net/test-filesystem-58910269-f605-ae88-3b4d-6099fa42b85e/test-file-d5387e7e-3fad-0b14-5a1a-29c3f0e13468?action=setAccessControl",
-=======
       "RequestUri": "http://seannsecanary.dfs.core.windows.net/test-filesystem-58910269-f605-ae88-3b4d-6099fa42b85e/test-file-d5387e7e-3fad-0b14-5a1a-29c3f0e13468?action=setAccessControl",
->>>>>>> 32e373e2
       "RequestMethod": "PATCH",
       "RequestHeaders": {
         "Authorization": "Sanitized",
         "User-Agent": [
-<<<<<<< HEAD
-          "azsdk-net-Storage.Files.DataLake/12.0.0-dev.20200305.1",
-          "(.NET Core 4.6.28325.01; Microsoft Windows 10.0.18363 )"
-        ],
-        "x-ms-acl": "user::rwx,group::r--,other::---,mask::rwx",
-        "x-ms-client-request-id": "c885883f-38b8-f1ce-079a-b4e7218a167c",
-        "x-ms-date": "Thu, 05 Mar 2020 22:22:26 GMT",
-        "x-ms-return-client-request-id": "true",
-        "x-ms-version": "2019-10-10"
-=======
           "azsdk-net-Storage.Files.DataLake/12.1.0-dev.20200403.1",
           "(.NET Core 4.6.28325.01; Microsoft Windows 10.0.18362 )"
         ],
@@ -148,53 +79,26 @@
         "x-ms-date": "Fri, 03 Apr 2020 21:03:13 GMT",
         "x-ms-return-client-request-id": "true",
         "x-ms-version": "2019-12-12"
->>>>>>> 32e373e2
       },
       "RequestBody": null,
       "StatusCode": 200,
       "ResponseHeaders": {
         "Content-Length": "0",
-<<<<<<< HEAD
-        "Date": "Thu, 05 Mar 2020 22:22:26 GMT",
-        "ETag": "\u00220x8D7C153AF191074\u0022",
-        "Last-Modified": "Thu, 05 Mar 2020 22:22:26 GMT",
-=======
         "Date": "Fri, 03 Apr 2020 21:03:12 GMT",
         "ETag": "\u00220x8D7D8126B26A5C4\u0022",
         "Last-Modified": "Fri, 03 Apr 2020 21:03:11 GMT",
->>>>>>> 32e373e2
         "Server": [
           "Windows-Azure-HDFS/1.0",
           "Microsoft-HTTPAPI/2.0"
         ],
         "x-ms-client-request-id": "c885883f-38b8-f1ce-079a-b4e7218a167c",
         "x-ms-namespace-enabled": "true",
-<<<<<<< HEAD
-        "x-ms-request-id": "551d9866-c01f-0019-263c-f31280000000",
-        "x-ms-version": "2019-10-10"
-=======
         "x-ms-request-id": "fa440304-201f-0097-1dfb-091bad000000",
         "x-ms-version": "2019-12-12"
->>>>>>> 32e373e2
       },
       "ResponseBody": []
     },
     {
-<<<<<<< HEAD
-      "RequestUri": "https://seanstagehierarchical.blob.core.windows.net/test-filesystem-58910269-f605-ae88-3b4d-6099fa42b85e?restype=container",
-      "RequestMethod": "DELETE",
-      "RequestHeaders": {
-        "Authorization": "Sanitized",
-        "traceparent": "00-1d0894412249c44e90893054ddc1140c-4da8a7de5ff64e4b-00",
-        "User-Agent": [
-          "azsdk-net-Storage.Files.DataLake/12.0.0-dev.20200305.1",
-          "(.NET Core 4.6.28325.01; Microsoft Windows 10.0.18363 )"
-        ],
-        "x-ms-client-request-id": "391d002b-e04b-8ec8-9645-b57902659c0d",
-        "x-ms-date": "Thu, 05 Mar 2020 22:22:26 GMT",
-        "x-ms-return-client-request-id": "true",
-        "x-ms-version": "2019-10-10"
-=======
       "RequestUri": "http://seannsecanary.blob.core.windows.net/test-filesystem-58910269-f605-ae88-3b4d-6099fa42b85e?restype=container",
       "RequestMethod": "DELETE",
       "RequestHeaders": {
@@ -208,39 +112,25 @@
         "x-ms-date": "Fri, 03 Apr 2020 21:03:14 GMT",
         "x-ms-return-client-request-id": "true",
         "x-ms-version": "2019-12-12"
->>>>>>> 32e373e2
       },
       "RequestBody": null,
       "StatusCode": 202,
       "ResponseHeaders": {
         "Content-Length": "0",
-<<<<<<< HEAD
-        "Date": "Thu, 05 Mar 2020 22:22:26 GMT",
-=======
         "Date": "Fri, 03 Apr 2020 21:03:12 GMT",
->>>>>>> 32e373e2
         "Server": [
           "Windows-Azure-Blob/1.0",
           "Microsoft-HTTPAPI/2.0"
         ],
         "x-ms-client-request-id": "391d002b-e04b-8ec8-9645-b57902659c0d",
-<<<<<<< HEAD
-        "x-ms-request-id": "80954e79-a01e-0020-733c-f3e99c000000",
-        "x-ms-version": "2019-10-10"
-=======
         "x-ms-request-id": "96226967-f01e-0012-3ffb-093670000000",
         "x-ms-version": "2019-12-12"
->>>>>>> 32e373e2
       },
       "ResponseBody": []
     }
   ],
   "Variables": {
     "RandomSeed": "1616212550",
-<<<<<<< HEAD
-    "Storage_TestConfigHierarchicalNamespace": "NamespaceTenant\nseanstagehierarchical\nU2FuaXRpemVk\nhttps://seanstagehierarchical.blob.core.windows.net\nhttp://seanstagehierarchical.file.core.windows.net\nhttp://seanstagehierarchical.queue.core.windows.net\nhttp://seanstagehierarchical.table.core.windows.net\n\n\n\n\nhttp://seanstagehierarchical-secondary.blob.core.windows.net\nhttp://seanstagehierarchical-secondary.file.core.windows.net\nhttp://seanstagehierarchical-secondary.queue.core.windows.net\nhttp://seanstagehierarchical-secondary.table.core.windows.net\n68390a19-a643-458b-b726-408abf67b4fc\nSanitized\n72f988bf-86f1-41af-91ab-2d7cd011db47\nhttps://login.microsoftonline.com/\nCloud\nBlobEndpoint=https://seanstagehierarchical.blob.core.windows.net/;QueueEndpoint=http://seanstagehierarchical.queue.core.windows.net/;FileEndpoint=http://seanstagehierarchical.file.core.windows.net/;BlobSecondaryEndpoint=http://seanstagehierarchical-secondary.blob.core.windows.net/;QueueSecondaryEndpoint=http://seanstagehierarchical-secondary.queue.core.windows.net/;FileSecondaryEndpoint=http://seanstagehierarchical-secondary.file.core.windows.net/;AccountName=seanstagehierarchical;AccountKey=Sanitized\n"
-=======
     "Storage_TestConfigHierarchicalNamespace": "NamespaceTenant\nseannsecanary\nU2FuaXRpemVk\nhttp://seannsecanary.blob.core.windows.net\nhttp://seannsecanary.file.core.windows.net\nhttp://seannsecanary.queue.core.windows.net\nhttp://seannsecanary.table.core.windows.net\n\n\n\n\nhttp://seannsecanary-secondary.blob.core.windows.net\nhttp://seannsecanary-secondary.file.core.windows.net\nhttp://seannsecanary-secondary.queue.core.windows.net\nhttp://seannsecanary-secondary.table.core.windows.net\n68390a19-a643-458b-b726-408abf67b4fc\nSanitized\n72f988bf-86f1-41af-91ab-2d7cd011db47\nhttps://login.microsoftonline.com/\nCloud\nBlobEndpoint=http://seannsecanary.blob.core.windows.net/;QueueEndpoint=http://seannsecanary.queue.core.windows.net/;FileEndpoint=http://seannsecanary.file.core.windows.net/;BlobSecondaryEndpoint=http://seannsecanary-secondary.blob.core.windows.net/;QueueSecondaryEndpoint=http://seannsecanary-secondary.queue.core.windows.net/;FileSecondaryEndpoint=http://seannsecanary-secondary.file.core.windows.net/;AccountName=seannsecanary;AccountKey=Sanitized\n"
->>>>>>> 32e373e2
   }
 }