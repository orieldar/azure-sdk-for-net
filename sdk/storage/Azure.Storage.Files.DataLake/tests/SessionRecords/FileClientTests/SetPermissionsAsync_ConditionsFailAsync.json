{
  "Entries": [
    {
<<<<<<< HEAD
      "RequestUri": "https://seanstagehierarchical.blob.core.windows.net/test-filesystem-096924aa-61c8-03a4-6c69-4c961cd01e73?restype=container",
      "RequestMethod": "PUT",
      "RequestHeaders": {
        "Authorization": "Sanitized",
        "traceparent": "00-009014bc0861354db1a8d19bad388471-ff4a3f9e4275b04b-00",
        "User-Agent": [
          "azsdk-net-Storage.Files.DataLake/12.0.0-dev.20200305.1",
          "(.NET Core 4.6.28325.01; Microsoft Windows 10.0.18363 )"
        ],
        "x-ms-blob-public-access": "container",
        "x-ms-client-request-id": "a463beb7-36e6-03ec-5b4c-77638a4d4642",
        "x-ms-date": "Thu, 05 Mar 2020 22:23:06 GMT",
        "x-ms-return-client-request-id": "true",
        "x-ms-version": "2019-10-10"
=======
      "RequestUri": "http://seannsecanary.blob.core.windows.net/test-filesystem-096924aa-61c8-03a4-6c69-4c961cd01e73?restype=container",
      "RequestMethod": "PUT",
      "RequestHeaders": {
        "Authorization": "Sanitized",
        "traceparent": "00-2bfe1c49ada2874288d96395703e6d62-b739e1802f78f249-00",
        "User-Agent": [
          "azsdk-net-Storage.Files.DataLake/12.1.0-dev.20200403.1",
          "(.NET Core 4.6.28325.01; Microsoft Windows 10.0.18362 )"
        ],
        "x-ms-blob-public-access": "container",
        "x-ms-client-request-id": "a463beb7-36e6-03ec-5b4c-77638a4d4642",
        "x-ms-date": "Fri, 03 Apr 2020 21:03:42 GMT",
        "x-ms-return-client-request-id": "true",
        "x-ms-version": "2019-12-12"
>>>>>>> 32e373e2
      },
      "RequestBody": null,
      "StatusCode": 201,
      "ResponseHeaders": {
        "Content-Length": "0",
<<<<<<< HEAD
        "Date": "Thu, 05 Mar 2020 22:23:05 GMT",
        "ETag": "\u00220x8D7C153C71F722A\u0022",
        "Last-Modified": "Thu, 05 Mar 2020 22:23:06 GMT",
=======
        "Date": "Fri, 03 Apr 2020 21:03:40 GMT",
        "ETag": "\u00220x8D7D8127CA5762D\u0022",
        "Last-Modified": "Fri, 03 Apr 2020 21:03:40 GMT",
>>>>>>> 32e373e2
        "Server": [
          "Windows-Azure-Blob/1.0",
          "Microsoft-HTTPAPI/2.0"
        ],
        "x-ms-client-request-id": "a463beb7-36e6-03ec-5b4c-77638a4d4642",
<<<<<<< HEAD
        "x-ms-request-id": "d71552e2-d01e-003a-373c-f38843000000",
        "x-ms-version": "2019-10-10"
=======
        "x-ms-request-id": "9622788c-f01e-0012-60fb-093670000000",
        "x-ms-version": "2019-12-12"
>>>>>>> 32e373e2
      },
      "ResponseBody": []
    },
    {
<<<<<<< HEAD
      "RequestUri": "https://seanstagehierarchical.dfs.core.windows.net/test-filesystem-096924aa-61c8-03a4-6c69-4c961cd01e73/test-file-a1e8623f-e5fa-2198-5d9b-5ccf2e663e8c?resource=file",
      "RequestMethod": "PUT",
      "RequestHeaders": {
        "Authorization": "Sanitized",
        "traceparent": "00-270981b23a734846971f70c06d46b8b8-40afb691c866044e-00",
        "User-Agent": [
          "azsdk-net-Storage.Files.DataLake/12.0.0-dev.20200305.1",
          "(.NET Core 4.6.28325.01; Microsoft Windows 10.0.18363 )"
        ],
        "x-ms-client-request-id": "62fef0b2-6bf6-d1ef-2541-474ada1cd4f4",
        "x-ms-date": "Thu, 05 Mar 2020 22:23:06 GMT",
        "x-ms-return-client-request-id": "true",
        "x-ms-version": "2019-10-10"
=======
      "RequestUri": "http://seannsecanary.dfs.core.windows.net/test-filesystem-096924aa-61c8-03a4-6c69-4c961cd01e73/test-file-a1e8623f-e5fa-2198-5d9b-5ccf2e663e8c?resource=file",
      "RequestMethod": "PUT",
      "RequestHeaders": {
        "Authorization": "Sanitized",
        "traceparent": "00-c44623530783c542b7f23c3ad6871e90-cdb47227b6ac1d40-00",
        "User-Agent": [
          "azsdk-net-Storage.Files.DataLake/12.1.0-dev.20200403.1",
          "(.NET Core 4.6.28325.01; Microsoft Windows 10.0.18362 )"
        ],
        "x-ms-client-request-id": "62fef0b2-6bf6-d1ef-2541-474ada1cd4f4",
        "x-ms-date": "Fri, 03 Apr 2020 21:03:42 GMT",
        "x-ms-return-client-request-id": "true",
        "x-ms-version": "2019-12-12"
>>>>>>> 32e373e2
      },
      "RequestBody": null,
      "StatusCode": 201,
      "ResponseHeaders": {
        "Content-Length": "0",
<<<<<<< HEAD
        "Date": "Thu, 05 Mar 2020 22:23:06 GMT",
        "ETag": "\u00220x8D7C153C751328B\u0022",
        "Last-Modified": "Thu, 05 Mar 2020 22:23:06 GMT",
=======
        "Date": "Fri, 03 Apr 2020 21:03:40 GMT",
        "ETag": "\u00220x8D7D8127CB52E31\u0022",
        "Last-Modified": "Fri, 03 Apr 2020 21:03:40 GMT",
>>>>>>> 32e373e2
        "Server": [
          "Windows-Azure-HDFS/1.0",
          "Microsoft-HTTPAPI/2.0"
        ],
        "x-ms-client-request-id": "62fef0b2-6bf6-d1ef-2541-474ada1cd4f4",
<<<<<<< HEAD
        "x-ms-request-id": "b8ff4afb-d01f-0015-1d3c-f38588000000",
        "x-ms-version": "2019-10-10"
=======
        "x-ms-request-id": "fa440351-201f-0097-60fb-091bad000000",
        "x-ms-version": "2019-12-12"
>>>>>>> 32e373e2
      },
      "ResponseBody": []
    },
    {
<<<<<<< HEAD
      "RequestUri": "https://seanstagehierarchical.dfs.core.windows.net/test-filesystem-096924aa-61c8-03a4-6c69-4c961cd01e73/test-file-a1e8623f-e5fa-2198-5d9b-5ccf2e663e8c?action=setAccessControl",
      "RequestMethod": "PATCH",
      "RequestHeaders": {
        "Authorization": "Sanitized",
        "If-Modified-Since": "Fri, 06 Mar 2020 22:23:06 GMT",
        "User-Agent": [
          "azsdk-net-Storage.Files.DataLake/12.0.0-dev.20200305.1",
          "(.NET Core 4.6.28325.01; Microsoft Windows 10.0.18363 )"
        ],
        "x-ms-client-request-id": "3e1dfc58-dc68-f095-720d-382c3242ca59",
        "x-ms-date": "Thu, 05 Mar 2020 22:23:06 GMT",
        "x-ms-permissions": "rwxrwxrwx",
        "x-ms-return-client-request-id": "true",
        "x-ms-version": "2019-10-10"
=======
      "RequestUri": "http://seannsecanary.dfs.core.windows.net/test-filesystem-096924aa-61c8-03a4-6c69-4c961cd01e73/test-file-a1e8623f-e5fa-2198-5d9b-5ccf2e663e8c?action=setAccessControl",
      "RequestMethod": "PATCH",
      "RequestHeaders": {
        "Authorization": "Sanitized",
        "If-Modified-Since": "Sat, 04 Apr 2020 21:03:42 GMT",
        "User-Agent": [
          "azsdk-net-Storage.Files.DataLake/12.1.0-dev.20200403.1",
          "(.NET Core 4.6.28325.01; Microsoft Windows 10.0.18362 )"
        ],
        "x-ms-client-request-id": "3e1dfc58-dc68-f095-720d-382c3242ca59",
        "x-ms-date": "Fri, 03 Apr 2020 21:03:42 GMT",
        "x-ms-permissions": "rwxrwxrwx",
        "x-ms-return-client-request-id": "true",
        "x-ms-version": "2019-12-12"
>>>>>>> 32e373e2
      },
      "RequestBody": null,
      "StatusCode": 412,
      "ResponseHeaders": {
        "Content-Length": "200",
        "Content-Type": "application/json; charset=utf-8",
<<<<<<< HEAD
        "Date": "Thu, 05 Mar 2020 22:23:06 GMT",
=======
        "Date": "Fri, 03 Apr 2020 21:03:40 GMT",
>>>>>>> 32e373e2
        "Server": [
          "Windows-Azure-HDFS/1.0",
          "Microsoft-HTTPAPI/2.0"
        ],
        "x-ms-client-request-id": "3e1dfc58-dc68-f095-720d-382c3242ca59",
        "x-ms-error-code": "ConditionNotMet",
<<<<<<< HEAD
        "x-ms-request-id": "b8ff4afc-d01f-0015-1e3c-f38588000000",
        "x-ms-version": "2019-10-10"
=======
        "x-ms-request-id": "fa440352-201f-0097-61fb-091bad000000",
        "x-ms-version": "2019-12-12"
>>>>>>> 32e373e2
      },
      "ResponseBody": {
        "error": {
          "code": "ConditionNotMet",
<<<<<<< HEAD
          "message": "The condition specified using HTTP conditional header(s) is not met.\nRequestId:b8ff4afc-d01f-0015-1e3c-f38588000000\nTime:2020-03-05T22:23:06.7452932Z"
        }
      }
    },
    {
      "RequestUri": "https://seanstagehierarchical.blob.core.windows.net/test-filesystem-096924aa-61c8-03a4-6c69-4c961cd01e73?restype=container",
      "RequestMethod": "DELETE",
      "RequestHeaders": {
        "Authorization": "Sanitized",
        "traceparent": "00-6911533f14cbae499137ff8b067aa486-bf5b855ee8850542-00",
        "User-Agent": [
          "azsdk-net-Storage.Files.DataLake/12.0.0-dev.20200305.1",
          "(.NET Core 4.6.28325.01; Microsoft Windows 10.0.18363 )"
        ],
        "x-ms-client-request-id": "def24c31-96ff-318c-5515-b560b0a89392",
        "x-ms-date": "Thu, 05 Mar 2020 22:23:06 GMT",
        "x-ms-return-client-request-id": "true",
        "x-ms-version": "2019-10-10"
=======
          "message": "The condition specified using HTTP conditional header(s) is not met.\nRequestId:fa440352-201f-0097-61fb-091bad000000\nTime:2020-04-03T21:03:41.1154629Z"
        }
      }
    },
    {
      "RequestUri": "http://seannsecanary.blob.core.windows.net/test-filesystem-096924aa-61c8-03a4-6c69-4c961cd01e73?restype=container",
      "RequestMethod": "DELETE",
      "RequestHeaders": {
        "Authorization": "Sanitized",
        "traceparent": "00-4c16485c7404384084afe9aaceec6285-510ec3e65e24b849-00",
        "User-Agent": [
          "azsdk-net-Storage.Files.DataLake/12.1.0-dev.20200403.1",
          "(.NET Core 4.6.28325.01; Microsoft Windows 10.0.18362 )"
        ],
        "x-ms-client-request-id": "def24c31-96ff-318c-5515-b560b0a89392",
        "x-ms-date": "Fri, 03 Apr 2020 21:03:42 GMT",
        "x-ms-return-client-request-id": "true",
        "x-ms-version": "2019-12-12"
>>>>>>> 32e373e2
      },
      "RequestBody": null,
      "StatusCode": 202,
      "ResponseHeaders": {
        "Content-Length": "0",
<<<<<<< HEAD
        "Date": "Thu, 05 Mar 2020 22:23:06 GMT",
=======
        "Date": "Fri, 03 Apr 2020 21:03:40 GMT",
>>>>>>> 32e373e2
        "Server": [
          "Windows-Azure-Blob/1.0",
          "Microsoft-HTTPAPI/2.0"
        ],
        "x-ms-client-request-id": "def24c31-96ff-318c-5515-b560b0a89392",
<<<<<<< HEAD
        "x-ms-request-id": "d71552ec-d01e-003a-3d3c-f38843000000",
        "x-ms-version": "2019-10-10"
=======
        "x-ms-request-id": "962278b4-f01e-0012-80fb-093670000000",
        "x-ms-version": "2019-12-12"
>>>>>>> 32e373e2
      },
      "ResponseBody": []
    },
    {
<<<<<<< HEAD
      "RequestUri": "https://seanstagehierarchical.blob.core.windows.net/test-filesystem-8b4ad079-eb32-3d9d-0b52-212f4ee2af3b?restype=container",
      "RequestMethod": "PUT",
      "RequestHeaders": {
        "Authorization": "Sanitized",
        "traceparent": "00-eb07d5eddef27f45b1271484c44569db-85bcc8155fd4ac44-00",
        "User-Agent": [
          "azsdk-net-Storage.Files.DataLake/12.0.0-dev.20200305.1",
          "(.NET Core 4.6.28325.01; Microsoft Windows 10.0.18363 )"
        ],
        "x-ms-blob-public-access": "container",
        "x-ms-client-request-id": "7039faa5-08ec-4595-aeb4-d2ac745de272",
        "x-ms-date": "Thu, 05 Mar 2020 22:23:06 GMT",
        "x-ms-return-client-request-id": "true",
        "x-ms-version": "2019-10-10"
=======
      "RequestUri": "http://seannsecanary.blob.core.windows.net/test-filesystem-8b4ad079-eb32-3d9d-0b52-212f4ee2af3b?restype=container",
      "RequestMethod": "PUT",
      "RequestHeaders": {
        "Authorization": "Sanitized",
        "traceparent": "00-e1cb36ccd0b72947a1567707e30dded5-c93551c016f6ae40-00",
        "User-Agent": [
          "azsdk-net-Storage.Files.DataLake/12.1.0-dev.20200403.1",
          "(.NET Core 4.6.28325.01; Microsoft Windows 10.0.18362 )"
        ],
        "x-ms-blob-public-access": "container",
        "x-ms-client-request-id": "7039faa5-08ec-4595-aeb4-d2ac745de272",
        "x-ms-date": "Fri, 03 Apr 2020 21:03:42 GMT",
        "x-ms-return-client-request-id": "true",
        "x-ms-version": "2019-12-12"
>>>>>>> 32e373e2
      },
      "RequestBody": null,
      "StatusCode": 201,
      "ResponseHeaders": {
        "Content-Length": "0",
<<<<<<< HEAD
        "Date": "Thu, 05 Mar 2020 22:23:07 GMT",
        "ETag": "\u00220x8D7C153C79C8BB6\u0022",
        "Last-Modified": "Thu, 05 Mar 2020 22:23:07 GMT",
=======
        "Date": "Fri, 03 Apr 2020 21:03:40 GMT",
        "ETag": "\u00220x8D7D8127CE9DE99\u0022",
        "Last-Modified": "Fri, 03 Apr 2020 21:03:41 GMT",
>>>>>>> 32e373e2
        "Server": [
          "Windows-Azure-Blob/1.0",
          "Microsoft-HTTPAPI/2.0"
        ],
        "x-ms-client-request-id": "7039faa5-08ec-4595-aeb4-d2ac745de272",
<<<<<<< HEAD
        "x-ms-request-id": "ffab6653-301e-0040-643c-f39503000000",
        "x-ms-version": "2019-10-10"
=======
        "x-ms-request-id": "962278bd-f01e-0012-08fb-093670000000",
        "x-ms-version": "2019-12-12"
>>>>>>> 32e373e2
      },
      "ResponseBody": []
    },
    {
<<<<<<< HEAD
      "RequestUri": "https://seanstagehierarchical.dfs.core.windows.net/test-filesystem-8b4ad079-eb32-3d9d-0b52-212f4ee2af3b/test-file-3fe77a65-adad-8d42-7672-65371b55d87b?resource=file",
      "RequestMethod": "PUT",
      "RequestHeaders": {
        "Authorization": "Sanitized",
        "traceparent": "00-c7ae9c3fac81dd478b6a90c3b69098b2-85d60cfed2abb84a-00",
        "User-Agent": [
          "azsdk-net-Storage.Files.DataLake/12.0.0-dev.20200305.1",
          "(.NET Core 4.6.28325.01; Microsoft Windows 10.0.18363 )"
        ],
        "x-ms-client-request-id": "eae25d18-daa8-f7c6-b7ab-f979a25e2a58",
        "x-ms-date": "Thu, 05 Mar 2020 22:23:07 GMT",
        "x-ms-return-client-request-id": "true",
        "x-ms-version": "2019-10-10"
=======
      "RequestUri": "http://seannsecanary.dfs.core.windows.net/test-filesystem-8b4ad079-eb32-3d9d-0b52-212f4ee2af3b/test-file-3fe77a65-adad-8d42-7672-65371b55d87b?resource=file",
      "RequestMethod": "PUT",
      "RequestHeaders": {
        "Authorization": "Sanitized",
        "traceparent": "00-3249163657ea3741bbda87314345a308-550abefb6c639a4d-00",
        "User-Agent": [
          "azsdk-net-Storage.Files.DataLake/12.1.0-dev.20200403.1",
          "(.NET Core 4.6.28325.01; Microsoft Windows 10.0.18362 )"
        ],
        "x-ms-client-request-id": "eae25d18-daa8-f7c6-b7ab-f979a25e2a58",
        "x-ms-date": "Fri, 03 Apr 2020 21:03:42 GMT",
        "x-ms-return-client-request-id": "true",
        "x-ms-version": "2019-12-12"
>>>>>>> 32e373e2
      },
      "RequestBody": null,
      "StatusCode": 201,
      "ResponseHeaders": {
        "Content-Length": "0",
<<<<<<< HEAD
        "Date": "Thu, 05 Mar 2020 22:23:06 GMT",
        "ETag": "\u00220x8D7C153C7CD2164\u0022",
        "Last-Modified": "Thu, 05 Mar 2020 22:23:07 GMT",
=======
        "Date": "Fri, 03 Apr 2020 21:03:41 GMT",
        "ETag": "\u00220x8D7D8127D0097C4\u0022",
        "Last-Modified": "Fri, 03 Apr 2020 21:03:41 GMT",
>>>>>>> 32e373e2
        "Server": [
          "Windows-Azure-HDFS/1.0",
          "Microsoft-HTTPAPI/2.0"
        ],
        "x-ms-client-request-id": "eae25d18-daa8-f7c6-b7ab-f979a25e2a58",
<<<<<<< HEAD
        "x-ms-request-id": "eca3c219-b01f-003c-483c-f3bbfc000000",
        "x-ms-version": "2019-10-10"
=======
        "x-ms-request-id": "fa440353-201f-0097-62fb-091bad000000",
        "x-ms-version": "2019-12-12"
>>>>>>> 32e373e2
      },
      "ResponseBody": []
    },
    {
<<<<<<< HEAD
      "RequestUri": "https://seanstagehierarchical.dfs.core.windows.net/test-filesystem-8b4ad079-eb32-3d9d-0b52-212f4ee2af3b/test-file-3fe77a65-adad-8d42-7672-65371b55d87b?action=setAccessControl",
      "RequestMethod": "PATCH",
      "RequestHeaders": {
        "Authorization": "Sanitized",
        "If-Unmodified-Since": "Wed, 04 Mar 2020 22:23:06 GMT",
        "User-Agent": [
          "azsdk-net-Storage.Files.DataLake/12.0.0-dev.20200305.1",
          "(.NET Core 4.6.28325.01; Microsoft Windows 10.0.18363 )"
        ],
        "x-ms-client-request-id": "bd1e9d0f-ee73-5dd2-e792-9dfd45d5ce7d",
        "x-ms-date": "Thu, 05 Mar 2020 22:23:07 GMT",
        "x-ms-permissions": "rwxrwxrwx",
        "x-ms-return-client-request-id": "true",
        "x-ms-version": "2019-10-10"
=======
      "RequestUri": "http://seannsecanary.dfs.core.windows.net/test-filesystem-8b4ad079-eb32-3d9d-0b52-212f4ee2af3b/test-file-3fe77a65-adad-8d42-7672-65371b55d87b?action=setAccessControl",
      "RequestMethod": "PATCH",
      "RequestHeaders": {
        "Authorization": "Sanitized",
        "If-Unmodified-Since": "Thu, 02 Apr 2020 21:03:42 GMT",
        "User-Agent": [
          "azsdk-net-Storage.Files.DataLake/12.1.0-dev.20200403.1",
          "(.NET Core 4.6.28325.01; Microsoft Windows 10.0.18362 )"
        ],
        "x-ms-client-request-id": "bd1e9d0f-ee73-5dd2-e792-9dfd45d5ce7d",
        "x-ms-date": "Fri, 03 Apr 2020 21:03:42 GMT",
        "x-ms-permissions": "rwxrwxrwx",
        "x-ms-return-client-request-id": "true",
        "x-ms-version": "2019-12-12"
>>>>>>> 32e373e2
      },
      "RequestBody": null,
      "StatusCode": 412,
      "ResponseHeaders": {
        "Content-Length": "200",
        "Content-Type": "application/json; charset=utf-8",
<<<<<<< HEAD
        "Date": "Thu, 05 Mar 2020 22:23:07 GMT",
=======
        "Date": "Fri, 03 Apr 2020 21:03:41 GMT",
>>>>>>> 32e373e2
        "Server": [
          "Windows-Azure-HDFS/1.0",
          "Microsoft-HTTPAPI/2.0"
        ],
        "x-ms-client-request-id": "bd1e9d0f-ee73-5dd2-e792-9dfd45d5ce7d",
        "x-ms-error-code": "ConditionNotMet",
<<<<<<< HEAD
        "x-ms-request-id": "eca3c21a-b01f-003c-493c-f3bbfc000000",
        "x-ms-version": "2019-10-10"
=======
        "x-ms-request-id": "fa440354-201f-0097-63fb-091bad000000",
        "x-ms-version": "2019-12-12"
>>>>>>> 32e373e2
      },
      "ResponseBody": {
        "error": {
          "code": "ConditionNotMet",
<<<<<<< HEAD
          "message": "The condition specified using HTTP conditional header(s) is not met.\nRequestId:eca3c21a-b01f-003c-493c-f3bbfc000000\nTime:2020-03-05T22:23:08.0594487Z"
        }
      }
    },
    {
      "RequestUri": "https://seanstagehierarchical.blob.core.windows.net/test-filesystem-8b4ad079-eb32-3d9d-0b52-212f4ee2af3b?restype=container",
      "RequestMethod": "DELETE",
      "RequestHeaders": {
        "Authorization": "Sanitized",
        "traceparent": "00-0f21837c57f62a49b367845e39091c83-1e99cf19927fc84f-00",
        "User-Agent": [
          "azsdk-net-Storage.Files.DataLake/12.0.0-dev.20200305.1",
          "(.NET Core 4.6.28325.01; Microsoft Windows 10.0.18363 )"
        ],
        "x-ms-client-request-id": "056a3038-6c3f-ede5-8316-de41f0cbe156",
        "x-ms-date": "Thu, 05 Mar 2020 22:23:08 GMT",
        "x-ms-return-client-request-id": "true",
        "x-ms-version": "2019-10-10"
=======
          "message": "The condition specified using HTTP conditional header(s) is not met.\nRequestId:fa440354-201f-0097-63fb-091bad000000\nTime:2020-04-03T21:03:41.5267531Z"
        }
      }
    },
    {
      "RequestUri": "http://seannsecanary.blob.core.windows.net/test-filesystem-8b4ad079-eb32-3d9d-0b52-212f4ee2af3b?restype=container",
      "RequestMethod": "DELETE",
      "RequestHeaders": {
        "Authorization": "Sanitized",
        "traceparent": "00-0a2944f6f2d139408ff6683c81e47691-4cd84b3de8a35741-00",
        "User-Agent": [
          "azsdk-net-Storage.Files.DataLake/12.1.0-dev.20200403.1",
          "(.NET Core 4.6.28325.01; Microsoft Windows 10.0.18362 )"
        ],
        "x-ms-client-request-id": "056a3038-6c3f-ede5-8316-de41f0cbe156",
        "x-ms-date": "Fri, 03 Apr 2020 21:03:43 GMT",
        "x-ms-return-client-request-id": "true",
        "x-ms-version": "2019-12-12"
>>>>>>> 32e373e2
      },
      "RequestBody": null,
      "StatusCode": 202,
      "ResponseHeaders": {
        "Content-Length": "0",
<<<<<<< HEAD
        "Date": "Thu, 05 Mar 2020 22:23:08 GMT",
=======
        "Date": "Fri, 03 Apr 2020 21:03:41 GMT",
>>>>>>> 32e373e2
        "Server": [
          "Windows-Azure-Blob/1.0",
          "Microsoft-HTTPAPI/2.0"
        ],
        "x-ms-client-request-id": "056a3038-6c3f-ede5-8316-de41f0cbe156",
<<<<<<< HEAD
        "x-ms-request-id": "ffab665e-301e-0040-693c-f39503000000",
        "x-ms-version": "2019-10-10"
=======
        "x-ms-request-id": "962278d5-f01e-0012-1dfb-093670000000",
        "x-ms-version": "2019-12-12"
>>>>>>> 32e373e2
      },
      "ResponseBody": []
    },
    {
<<<<<<< HEAD
      "RequestUri": "https://seanstagehierarchical.blob.core.windows.net/test-filesystem-986ee6a7-afe7-7190-a893-29b82f9fe619?restype=container",
      "RequestMethod": "PUT",
      "RequestHeaders": {
        "Authorization": "Sanitized",
        "traceparent": "00-63cd9c6aa6218b4c95134093b32401d0-b5bf770680bce646-00",
        "User-Agent": [
          "azsdk-net-Storage.Files.DataLake/12.0.0-dev.20200305.1",
          "(.NET Core 4.6.28325.01; Microsoft Windows 10.0.18363 )"
        ],
        "x-ms-blob-public-access": "container",
        "x-ms-client-request-id": "908c68da-e95f-8828-a0f8-5dab422cbde3",
        "x-ms-date": "Thu, 05 Mar 2020 22:23:08 GMT",
        "x-ms-return-client-request-id": "true",
        "x-ms-version": "2019-10-10"
=======
      "RequestUri": "http://seannsecanary.blob.core.windows.net/test-filesystem-986ee6a7-afe7-7190-a893-29b82f9fe619?restype=container",
      "RequestMethod": "PUT",
      "RequestHeaders": {
        "Authorization": "Sanitized",
        "traceparent": "00-289ce6d2db169e4db73fc7aded2ffa93-6a5c7af14787cd46-00",
        "User-Agent": [
          "azsdk-net-Storage.Files.DataLake/12.1.0-dev.20200403.1",
          "(.NET Core 4.6.28325.01; Microsoft Windows 10.0.18362 )"
        ],
        "x-ms-blob-public-access": "container",
        "x-ms-client-request-id": "908c68da-e95f-8828-a0f8-5dab422cbde3",
        "x-ms-date": "Fri, 03 Apr 2020 21:03:43 GMT",
        "x-ms-return-client-request-id": "true",
        "x-ms-version": "2019-12-12"
>>>>>>> 32e373e2
      },
      "RequestBody": null,
      "StatusCode": 201,
      "ResponseHeaders": {
        "Content-Length": "0",
<<<<<<< HEAD
        "Date": "Thu, 05 Mar 2020 22:23:07 GMT",
        "ETag": "\u00220x8D7C153C862E86D\u0022",
        "Last-Modified": "Thu, 05 Mar 2020 22:23:08 GMT",
=======
        "Date": "Fri, 03 Apr 2020 21:03:41 GMT",
        "ETag": "\u00220x8D7D8127D28A0B3\u0022",
        "Last-Modified": "Fri, 03 Apr 2020 21:03:41 GMT",
>>>>>>> 32e373e2
        "Server": [
          "Windows-Azure-Blob/1.0",
          "Microsoft-HTTPAPI/2.0"
        ],
        "x-ms-client-request-id": "908c68da-e95f-8828-a0f8-5dab422cbde3",
<<<<<<< HEAD
        "x-ms-request-id": "33baf595-201e-002e-3b3c-f3c02c000000",
        "x-ms-version": "2019-10-10"
=======
        "x-ms-request-id": "962278e4-f01e-0012-2bfb-093670000000",
        "x-ms-version": "2019-12-12"
>>>>>>> 32e373e2
      },
      "ResponseBody": []
    },
    {
<<<<<<< HEAD
      "RequestUri": "https://seanstagehierarchical.dfs.core.windows.net/test-filesystem-986ee6a7-afe7-7190-a893-29b82f9fe619/test-file-6230c42f-cb06-ddeb-a850-9f156f6cb2f4?resource=file",
      "RequestMethod": "PUT",
      "RequestHeaders": {
        "Authorization": "Sanitized",
        "traceparent": "00-8e8dbb163045cb4892bbf6e9ef75e1c7-d42070e2bd6ec44d-00",
        "User-Agent": [
          "azsdk-net-Storage.Files.DataLake/12.0.0-dev.20200305.1",
          "(.NET Core 4.6.28325.01; Microsoft Windows 10.0.18363 )"
        ],
        "x-ms-client-request-id": "faf35c14-3783-0ec1-7cae-e80f49131833",
        "x-ms-date": "Thu, 05 Mar 2020 22:23:08 GMT",
        "x-ms-return-client-request-id": "true",
        "x-ms-version": "2019-10-10"
=======
      "RequestUri": "http://seannsecanary.dfs.core.windows.net/test-filesystem-986ee6a7-afe7-7190-a893-29b82f9fe619/test-file-6230c42f-cb06-ddeb-a850-9f156f6cb2f4?resource=file",
      "RequestMethod": "PUT",
      "RequestHeaders": {
        "Authorization": "Sanitized",
        "traceparent": "00-79f8a7de8686ec4ca1c46a2e8fb8b7aa-21d9fcb485b0c440-00",
        "User-Agent": [
          "azsdk-net-Storage.Files.DataLake/12.1.0-dev.20200403.1",
          "(.NET Core 4.6.28325.01; Microsoft Windows 10.0.18362 )"
        ],
        "x-ms-client-request-id": "faf35c14-3783-0ec1-7cae-e80f49131833",
        "x-ms-date": "Fri, 03 Apr 2020 21:03:43 GMT",
        "x-ms-return-client-request-id": "true",
        "x-ms-version": "2019-12-12"
>>>>>>> 32e373e2
      },
      "RequestBody": null,
      "StatusCode": 201,
      "ResponseHeaders": {
        "Content-Length": "0",
<<<<<<< HEAD
        "Date": "Thu, 05 Mar 2020 22:23:07 GMT",
        "ETag": "\u00220x8D7C153C88A8719\u0022",
        "Last-Modified": "Thu, 05 Mar 2020 22:23:08 GMT",
=======
        "Date": "Fri, 03 Apr 2020 21:03:41 GMT",
        "ETag": "\u00220x8D7D8127D37A4BE\u0022",
        "Last-Modified": "Fri, 03 Apr 2020 21:03:41 GMT",
>>>>>>> 32e373e2
        "Server": [
          "Windows-Azure-HDFS/1.0",
          "Microsoft-HTTPAPI/2.0"
        ],
        "x-ms-client-request-id": "faf35c14-3783-0ec1-7cae-e80f49131833",
<<<<<<< HEAD
        "x-ms-request-id": "eca3c223-b01f-003c-4c3c-f3bbfc000000",
        "x-ms-version": "2019-10-10"
=======
        "x-ms-request-id": "fa440355-201f-0097-64fb-091bad000000",
        "x-ms-version": "2019-12-12"
>>>>>>> 32e373e2
      },
      "ResponseBody": []
    },
    {
<<<<<<< HEAD
      "RequestUri": "https://seanstagehierarchical.dfs.core.windows.net/test-filesystem-986ee6a7-afe7-7190-a893-29b82f9fe619/test-file-6230c42f-cb06-ddeb-a850-9f156f6cb2f4?action=setAccessControl",
=======
      "RequestUri": "http://seannsecanary.dfs.core.windows.net/test-filesystem-986ee6a7-afe7-7190-a893-29b82f9fe619/test-file-6230c42f-cb06-ddeb-a850-9f156f6cb2f4?action=setAccessControl",
>>>>>>> 32e373e2
      "RequestMethod": "PATCH",
      "RequestHeaders": {
        "Authorization": "Sanitized",
        "If-Match": "\u0022garbage\u0022",
        "User-Agent": [
<<<<<<< HEAD
          "azsdk-net-Storage.Files.DataLake/12.0.0-dev.20200305.1",
          "(.NET Core 4.6.28325.01; Microsoft Windows 10.0.18363 )"
        ],
        "x-ms-client-request-id": "1300d376-b879-c170-a0cf-49656daadd52",
        "x-ms-date": "Thu, 05 Mar 2020 22:23:08 GMT",
        "x-ms-permissions": "rwxrwxrwx",
        "x-ms-return-client-request-id": "true",
        "x-ms-version": "2019-10-10"
=======
          "azsdk-net-Storage.Files.DataLake/12.1.0-dev.20200403.1",
          "(.NET Core 4.6.28325.01; Microsoft Windows 10.0.18362 )"
        ],
        "x-ms-client-request-id": "1300d376-b879-c170-a0cf-49656daadd52",
        "x-ms-date": "Fri, 03 Apr 2020 21:03:43 GMT",
        "x-ms-permissions": "rwxrwxrwx",
        "x-ms-return-client-request-id": "true",
        "x-ms-version": "2019-12-12"
>>>>>>> 32e373e2
      },
      "RequestBody": null,
      "StatusCode": 412,
      "ResponseHeaders": {
        "Content-Length": "200",
        "Content-Type": "application/json; charset=utf-8",
<<<<<<< HEAD
        "Date": "Thu, 05 Mar 2020 22:23:07 GMT",
=======
        "Date": "Fri, 03 Apr 2020 21:03:41 GMT",
>>>>>>> 32e373e2
        "Server": [
          "Windows-Azure-HDFS/1.0",
          "Microsoft-HTTPAPI/2.0"
        ],
        "x-ms-client-request-id": "1300d376-b879-c170-a0cf-49656daadd52",
        "x-ms-error-code": "ConditionNotMet",
<<<<<<< HEAD
        "x-ms-request-id": "eca3c224-b01f-003c-4d3c-f3bbfc000000",
        "x-ms-version": "2019-10-10"
=======
        "x-ms-request-id": "fa440356-201f-0097-65fb-091bad000000",
        "x-ms-version": "2019-12-12"
>>>>>>> 32e373e2
      },
      "ResponseBody": {
        "error": {
          "code": "ConditionNotMet",
<<<<<<< HEAD
          "message": "The condition specified using HTTP conditional header(s) is not met.\nRequestId:eca3c224-b01f-003c-4d3c-f3bbfc000000\nTime:2020-03-05T22:23:08.8254487Z"
        }
      }
    },
    {
      "RequestUri": "https://seanstagehierarchical.blob.core.windows.net/test-filesystem-986ee6a7-afe7-7190-a893-29b82f9fe619?restype=container",
      "RequestMethod": "DELETE",
      "RequestHeaders": {
        "Authorization": "Sanitized",
        "traceparent": "00-9fe560b6b5c8e94daab0417531a9eddc-0d833f915a1a5d4d-00",
        "User-Agent": [
          "azsdk-net-Storage.Files.DataLake/12.0.0-dev.20200305.1",
          "(.NET Core 4.6.28325.01; Microsoft Windows 10.0.18363 )"
        ],
        "x-ms-client-request-id": "7698d13d-0412-8dba-f8f1-417fad6a6b5f",
        "x-ms-date": "Thu, 05 Mar 2020 22:23:08 GMT",
        "x-ms-return-client-request-id": "true",
        "x-ms-version": "2019-10-10"
=======
          "message": "The condition specified using HTTP conditional header(s) is not met.\nRequestId:fa440356-201f-0097-65fb-091bad000000\nTime:2020-04-03T21:03:41.9150253Z"
        }
      }
    },
    {
      "RequestUri": "http://seannsecanary.blob.core.windows.net/test-filesystem-986ee6a7-afe7-7190-a893-29b82f9fe619?restype=container",
      "RequestMethod": "DELETE",
      "RequestHeaders": {
        "Authorization": "Sanitized",
        "traceparent": "00-9963ea4ca04fbc4aa98731c9a97811ad-4b702f4d45aeac4f-00",
        "User-Agent": [
          "azsdk-net-Storage.Files.DataLake/12.1.0-dev.20200403.1",
          "(.NET Core 4.6.28325.01; Microsoft Windows 10.0.18362 )"
        ],
        "x-ms-client-request-id": "7698d13d-0412-8dba-f8f1-417fad6a6b5f",
        "x-ms-date": "Fri, 03 Apr 2020 21:03:43 GMT",
        "x-ms-return-client-request-id": "true",
        "x-ms-version": "2019-12-12"
>>>>>>> 32e373e2
      },
      "RequestBody": null,
      "StatusCode": 202,
      "ResponseHeaders": {
        "Content-Length": "0",
<<<<<<< HEAD
        "Date": "Thu, 05 Mar 2020 22:23:08 GMT",
=======
        "Date": "Fri, 03 Apr 2020 21:03:41 GMT",
>>>>>>> 32e373e2
        "Server": [
          "Windows-Azure-Blob/1.0",
          "Microsoft-HTTPAPI/2.0"
        ],
        "x-ms-client-request-id": "7698d13d-0412-8dba-f8f1-417fad6a6b5f",
<<<<<<< HEAD
        "x-ms-request-id": "33baf59c-201e-002e-3f3c-f3c02c000000",
        "x-ms-version": "2019-10-10"
=======
        "x-ms-request-id": "962278fd-f01e-0012-41fb-093670000000",
        "x-ms-version": "2019-12-12"
>>>>>>> 32e373e2
      },
      "ResponseBody": []
    },
    {
<<<<<<< HEAD
      "RequestUri": "https://seanstagehierarchical.blob.core.windows.net/test-filesystem-15a6ab2a-6d4c-7c37-56e2-885ec8f586a8?restype=container",
      "RequestMethod": "PUT",
      "RequestHeaders": {
        "Authorization": "Sanitized",
        "traceparent": "00-2b853e26d336eb4a947cc7bf906ee358-30b7bbd16beea34f-00",
        "User-Agent": [
          "azsdk-net-Storage.Files.DataLake/12.0.0-dev.20200305.1",
          "(.NET Core 4.6.28325.01; Microsoft Windows 10.0.18363 )"
        ],
        "x-ms-blob-public-access": "container",
        "x-ms-client-request-id": "8f4f90ae-a150-cfb7-9a1c-1f307c5bc502",
        "x-ms-date": "Thu, 05 Mar 2020 22:23:09 GMT",
        "x-ms-return-client-request-id": "true",
        "x-ms-version": "2019-10-10"
=======
      "RequestUri": "http://seannsecanary.blob.core.windows.net/test-filesystem-15a6ab2a-6d4c-7c37-56e2-885ec8f586a8?restype=container",
      "RequestMethod": "PUT",
      "RequestHeaders": {
        "Authorization": "Sanitized",
        "traceparent": "00-4ce128eb53773040a8c9de63c1c14c2e-a54b2a274ef8134f-00",
        "User-Agent": [
          "azsdk-net-Storage.Files.DataLake/12.1.0-dev.20200403.1",
          "(.NET Core 4.6.28325.01; Microsoft Windows 10.0.18362 )"
        ],
        "x-ms-blob-public-access": "container",
        "x-ms-client-request-id": "8f4f90ae-a150-cfb7-9a1c-1f307c5bc502",
        "x-ms-date": "Fri, 03 Apr 2020 21:03:43 GMT",
        "x-ms-return-client-request-id": "true",
        "x-ms-version": "2019-12-12"
>>>>>>> 32e373e2
      },
      "RequestBody": null,
      "StatusCode": 201,
      "ResponseHeaders": {
        "Content-Length": "0",
<<<<<<< HEAD
        "Date": "Thu, 05 Mar 2020 22:23:09 GMT",
        "ETag": "\u00220x8D7C153C8D6A405\u0022",
        "Last-Modified": "Thu, 05 Mar 2020 22:23:09 GMT",
=======
        "Date": "Fri, 03 Apr 2020 21:03:41 GMT",
        "ETag": "\u00220x8D7D8127D66783A\u0022",
        "Last-Modified": "Fri, 03 Apr 2020 21:03:42 GMT",
>>>>>>> 32e373e2
        "Server": [
          "Windows-Azure-Blob/1.0",
          "Microsoft-HTTPAPI/2.0"
        ],
        "x-ms-client-request-id": "8f4f90ae-a150-cfb7-9a1c-1f307c5bc502",
<<<<<<< HEAD
        "x-ms-request-id": "09b604c2-a01e-0030-1d3c-f32cf4000000",
        "x-ms-version": "2019-10-10"
=======
        "x-ms-request-id": "9622790e-f01e-0012-50fb-093670000000",
        "x-ms-version": "2019-12-12"
>>>>>>> 32e373e2
      },
      "ResponseBody": []
    },
    {
<<<<<<< HEAD
      "RequestUri": "https://seanstagehierarchical.dfs.core.windows.net/test-filesystem-15a6ab2a-6d4c-7c37-56e2-885ec8f586a8/test-file-6768986a-cf42-c34d-6b87-8eac6249c459?resource=file",
      "RequestMethod": "PUT",
      "RequestHeaders": {
        "Authorization": "Sanitized",
        "traceparent": "00-180d2df43a06d742b93cdefacd07ea6c-2914d84ae227f947-00",
        "User-Agent": [
          "azsdk-net-Storage.Files.DataLake/12.0.0-dev.20200305.1",
          "(.NET Core 4.6.28325.01; Microsoft Windows 10.0.18363 )"
        ],
        "x-ms-client-request-id": "208209da-0994-dede-428c-23c9130a6d50",
        "x-ms-date": "Thu, 05 Mar 2020 22:23:09 GMT",
        "x-ms-return-client-request-id": "true",
        "x-ms-version": "2019-10-10"
=======
      "RequestUri": "http://seannsecanary.dfs.core.windows.net/test-filesystem-15a6ab2a-6d4c-7c37-56e2-885ec8f586a8/test-file-6768986a-cf42-c34d-6b87-8eac6249c459?resource=file",
      "RequestMethod": "PUT",
      "RequestHeaders": {
        "Authorization": "Sanitized",
        "traceparent": "00-55d3fc3748e46f419596757879ba7e49-e9870905609d4548-00",
        "User-Agent": [
          "azsdk-net-Storage.Files.DataLake/12.1.0-dev.20200403.1",
          "(.NET Core 4.6.28325.01; Microsoft Windows 10.0.18362 )"
        ],
        "x-ms-client-request-id": "208209da-0994-dede-428c-23c9130a6d50",
        "x-ms-date": "Fri, 03 Apr 2020 21:03:43 GMT",
        "x-ms-return-client-request-id": "true",
        "x-ms-version": "2019-12-12"
>>>>>>> 32e373e2
      },
      "RequestBody": null,
      "StatusCode": 201,
      "ResponseHeaders": {
        "Content-Length": "0",
<<<<<<< HEAD
        "Date": "Thu, 05 Mar 2020 22:23:08 GMT",
        "ETag": "\u00220x8D7C153C9102827\u0022",
        "Last-Modified": "Thu, 05 Mar 2020 22:23:09 GMT",
=======
        "Date": "Fri, 03 Apr 2020 21:03:42 GMT",
        "ETag": "\u00220x8D7D8127D7BEC8B\u0022",
        "Last-Modified": "Fri, 03 Apr 2020 21:03:42 GMT",
>>>>>>> 32e373e2
        "Server": [
          "Windows-Azure-HDFS/1.0",
          "Microsoft-HTTPAPI/2.0"
        ],
        "x-ms-client-request-id": "208209da-0994-dede-428c-23c9130a6d50",
<<<<<<< HEAD
        "x-ms-request-id": "c0bb0ee2-501f-0024-5a3c-f3649b000000",
        "x-ms-version": "2019-10-10"
=======
        "x-ms-request-id": "fa440357-201f-0097-66fb-091bad000000",
        "x-ms-version": "2019-12-12"
>>>>>>> 32e373e2
      },
      "ResponseBody": []
    },
    {
<<<<<<< HEAD
      "RequestUri": "https://seanstagehierarchical.blob.core.windows.net/test-filesystem-15a6ab2a-6d4c-7c37-56e2-885ec8f586a8/test-file-6768986a-cf42-c34d-6b87-8eac6249c459",
=======
      "RequestUri": "http://seannsecanary.blob.core.windows.net/test-filesystem-15a6ab2a-6d4c-7c37-56e2-885ec8f586a8/test-file-6768986a-cf42-c34d-6b87-8eac6249c459",
>>>>>>> 32e373e2
      "RequestMethod": "HEAD",
      "RequestHeaders": {
        "Authorization": "Sanitized",
        "User-Agent": [
<<<<<<< HEAD
          "azsdk-net-Storage.Files.DataLake/12.0.0-dev.20200305.1",
          "(.NET Core 4.6.28325.01; Microsoft Windows 10.0.18363 )"
        ],
        "x-ms-client-request-id": "59d262e4-a4c6-67c5-88d2-f519d48e6283",
        "x-ms-date": "Thu, 05 Mar 2020 22:23:09 GMT",
        "x-ms-return-client-request-id": "true",
        "x-ms-version": "2019-10-10"
=======
          "azsdk-net-Storage.Files.DataLake/12.1.0-dev.20200403.1",
          "(.NET Core 4.6.28325.01; Microsoft Windows 10.0.18362 )"
        ],
        "x-ms-client-request-id": "59d262e4-a4c6-67c5-88d2-f519d48e6283",
        "x-ms-date": "Fri, 03 Apr 2020 21:03:43 GMT",
        "x-ms-return-client-request-id": "true",
        "x-ms-version": "2019-12-12"
>>>>>>> 32e373e2
      },
      "RequestBody": null,
      "StatusCode": 200,
      "ResponseHeaders": {
        "Accept-Ranges": "bytes",
        "Content-Length": "0",
        "Content-Type": "application/octet-stream",
<<<<<<< HEAD
        "Date": "Thu, 05 Mar 2020 22:23:09 GMT",
        "ETag": "\u00220x8D7C153C9102827\u0022",
        "Last-Modified": "Thu, 05 Mar 2020 22:23:09 GMT",
=======
        "Date": "Fri, 03 Apr 2020 21:03:42 GMT",
        "ETag": "\u00220x8D7D8127D7BEC8B\u0022",
        "Last-Modified": "Fri, 03 Apr 2020 21:03:42 GMT",
>>>>>>> 32e373e2
        "Server": [
          "Windows-Azure-Blob/1.0",
          "Microsoft-HTTPAPI/2.0"
        ],
        "x-ms-access-tier": "Hot",
        "x-ms-access-tier-inferred": "true",
        "x-ms-blob-type": "BlockBlob",
        "x-ms-client-request-id": "59d262e4-a4c6-67c5-88d2-f519d48e6283",
<<<<<<< HEAD
        "x-ms-creation-time": "Thu, 05 Mar 2020 22:23:09 GMT",
        "x-ms-lease-state": "available",
        "x-ms-lease-status": "unlocked",
        "x-ms-request-id": "09b604cc-a01e-0030-223c-f32cf4000000",
        "x-ms-server-encrypted": "true",
        "x-ms-version": "2019-10-10"
=======
        "x-ms-creation-time": "Fri, 03 Apr 2020 21:03:42 GMT",
        "x-ms-lease-state": "available",
        "x-ms-lease-status": "unlocked",
        "x-ms-request-id": "96227930-f01e-0012-6cfb-093670000000",
        "x-ms-server-encrypted": "true",
        "x-ms-version": "2019-12-12"
>>>>>>> 32e373e2
      },
      "ResponseBody": []
    },
    {
<<<<<<< HEAD
      "RequestUri": "https://seanstagehierarchical.dfs.core.windows.net/test-filesystem-15a6ab2a-6d4c-7c37-56e2-885ec8f586a8/test-file-6768986a-cf42-c34d-6b87-8eac6249c459?action=setAccessControl",
      "RequestMethod": "PATCH",
      "RequestHeaders": {
        "Authorization": "Sanitized",
        "If-None-Match": "\u00220x8D7C153C9102827\u0022",
        "User-Agent": [
          "azsdk-net-Storage.Files.DataLake/12.0.0-dev.20200305.1",
          "(.NET Core 4.6.28325.01; Microsoft Windows 10.0.18363 )"
        ],
        "x-ms-client-request-id": "b1e4c611-1337-b38a-0056-8dd797429eb1",
        "x-ms-date": "Thu, 05 Mar 2020 22:23:09 GMT",
        "x-ms-permissions": "rwxrwxrwx",
        "x-ms-return-client-request-id": "true",
        "x-ms-version": "2019-10-10"
=======
      "RequestUri": "http://seannsecanary.dfs.core.windows.net/test-filesystem-15a6ab2a-6d4c-7c37-56e2-885ec8f586a8/test-file-6768986a-cf42-c34d-6b87-8eac6249c459?action=setAccessControl",
      "RequestMethod": "PATCH",
      "RequestHeaders": {
        "Authorization": "Sanitized",
        "If-None-Match": "\u00220x8D7D8127D7BEC8B\u0022",
        "User-Agent": [
          "azsdk-net-Storage.Files.DataLake/12.1.0-dev.20200403.1",
          "(.NET Core 4.6.28325.01; Microsoft Windows 10.0.18362 )"
        ],
        "x-ms-client-request-id": "b1e4c611-1337-b38a-0056-8dd797429eb1",
        "x-ms-date": "Fri, 03 Apr 2020 21:03:43 GMT",
        "x-ms-permissions": "rwxrwxrwx",
        "x-ms-return-client-request-id": "true",
        "x-ms-version": "2019-12-12"
>>>>>>> 32e373e2
      },
      "RequestBody": null,
      "StatusCode": 412,
      "ResponseHeaders": {
        "Content-Length": "200",
        "Content-Type": "application/json; charset=utf-8",
<<<<<<< HEAD
        "Date": "Thu, 05 Mar 2020 22:23:08 GMT",
=======
        "Date": "Fri, 03 Apr 2020 21:03:42 GMT",
>>>>>>> 32e373e2
        "Server": [
          "Windows-Azure-HDFS/1.0",
          "Microsoft-HTTPAPI/2.0"
        ],
        "x-ms-client-request-id": "b1e4c611-1337-b38a-0056-8dd797429eb1",
        "x-ms-error-code": "ConditionNotMet",
<<<<<<< HEAD
        "x-ms-request-id": "c0bb0ee3-501f-0024-5b3c-f3649b000000",
        "x-ms-version": "2019-10-10"
=======
        "x-ms-request-id": "fa440358-201f-0097-67fb-091bad000000",
        "x-ms-version": "2019-12-12"
>>>>>>> 32e373e2
      },
      "ResponseBody": {
        "error": {
          "code": "ConditionNotMet",
<<<<<<< HEAD
          "message": "The condition specified using HTTP conditional header(s) is not met.\nRequestId:c0bb0ee3-501f-0024-5b3c-f3649b000000\nTime:2020-03-05T22:23:09.7576892Z"
        }
      }
    },
    {
      "RequestUri": "https://seanstagehierarchical.blob.core.windows.net/test-filesystem-15a6ab2a-6d4c-7c37-56e2-885ec8f586a8?restype=container",
      "RequestMethod": "DELETE",
      "RequestHeaders": {
        "Authorization": "Sanitized",
        "traceparent": "00-25048c95fc01bb4aa56f7e46a4ba1733-d8211974c32e5348-00",
        "User-Agent": [
          "azsdk-net-Storage.Files.DataLake/12.0.0-dev.20200305.1",
          "(.NET Core 4.6.28325.01; Microsoft Windows 10.0.18363 )"
        ],
        "x-ms-client-request-id": "0e070bc2-b0aa-d74b-26eb-82f9ffa9b56a",
        "x-ms-date": "Thu, 05 Mar 2020 22:23:09 GMT",
        "x-ms-return-client-request-id": "true",
        "x-ms-version": "2019-10-10"
=======
          "message": "The condition specified using HTTP conditional header(s) is not met.\nRequestId:fa440358-201f-0097-67fb-091bad000000\nTime:2020-04-03T21:03:42.5244544Z"
        }
      }
    },
    {
      "RequestUri": "http://seannsecanary.blob.core.windows.net/test-filesystem-15a6ab2a-6d4c-7c37-56e2-885ec8f586a8?restype=container",
      "RequestMethod": "DELETE",
      "RequestHeaders": {
        "Authorization": "Sanitized",
        "traceparent": "00-46750a9fa9ec254c8de391b0fcce2652-409a9eb6dd99034c-00",
        "User-Agent": [
          "azsdk-net-Storage.Files.DataLake/12.1.0-dev.20200403.1",
          "(.NET Core 4.6.28325.01; Microsoft Windows 10.0.18362 )"
        ],
        "x-ms-client-request-id": "0e070bc2-b0aa-d74b-26eb-82f9ffa9b56a",
        "x-ms-date": "Fri, 03 Apr 2020 21:03:44 GMT",
        "x-ms-return-client-request-id": "true",
        "x-ms-version": "2019-12-12"
>>>>>>> 32e373e2
      },
      "RequestBody": null,
      "StatusCode": 202,
      "ResponseHeaders": {
        "Content-Length": "0",
<<<<<<< HEAD
        "Date": "Thu, 05 Mar 2020 22:23:09 GMT",
=======
        "Date": "Fri, 03 Apr 2020 21:03:42 GMT",
>>>>>>> 32e373e2
        "Server": [
          "Windows-Azure-Blob/1.0",
          "Microsoft-HTTPAPI/2.0"
        ],
        "x-ms-client-request-id": "0e070bc2-b0aa-d74b-26eb-82f9ffa9b56a",
<<<<<<< HEAD
        "x-ms-request-id": "09b604cf-a01e-0030-253c-f32cf4000000",
        "x-ms-version": "2019-10-10"
=======
        "x-ms-request-id": "96227943-f01e-0012-7ffb-093670000000",
        "x-ms-version": "2019-12-12"
>>>>>>> 32e373e2
      },
      "ResponseBody": []
    },
    {
<<<<<<< HEAD
      "RequestUri": "https://seanstagehierarchical.blob.core.windows.net/test-filesystem-db122e70-f3f6-1930-b98c-d0b267d3eedd?restype=container",
      "RequestMethod": "PUT",
      "RequestHeaders": {
        "Authorization": "Sanitized",
        "traceparent": "00-e9a00e821569b54fb53838ec82d60143-e6a483b99d87b040-00",
        "User-Agent": [
          "azsdk-net-Storage.Files.DataLake/12.0.0-dev.20200305.1",
          "(.NET Core 4.6.28325.01; Microsoft Windows 10.0.18363 )"
        ],
        "x-ms-blob-public-access": "container",
        "x-ms-client-request-id": "964641cf-5a10-ce9c-dbee-551de0997053",
        "x-ms-date": "Thu, 05 Mar 2020 22:23:09 GMT",
        "x-ms-return-client-request-id": "true",
        "x-ms-version": "2019-10-10"
=======
      "RequestUri": "http://seannsecanary.blob.core.windows.net/test-filesystem-db122e70-f3f6-1930-b98c-d0b267d3eedd?restype=container",
      "RequestMethod": "PUT",
      "RequestHeaders": {
        "Authorization": "Sanitized",
        "traceparent": "00-1663e215554a20409faa3eb28a5a58da-cb428ebfe3793048-00",
        "User-Agent": [
          "azsdk-net-Storage.Files.DataLake/12.1.0-dev.20200403.1",
          "(.NET Core 4.6.28325.01; Microsoft Windows 10.0.18362 )"
        ],
        "x-ms-blob-public-access": "container",
        "x-ms-client-request-id": "964641cf-5a10-ce9c-dbee-551de0997053",
        "x-ms-date": "Fri, 03 Apr 2020 21:03:44 GMT",
        "x-ms-return-client-request-id": "true",
        "x-ms-version": "2019-12-12"
>>>>>>> 32e373e2
      },
      "RequestBody": null,
      "StatusCode": 201,
      "ResponseHeaders": {
        "Content-Length": "0",
<<<<<<< HEAD
        "Date": "Thu, 05 Mar 2020 22:23:09 GMT",
        "ETag": "\u00220x8D7C153C96CE46E\u0022",
        "Last-Modified": "Thu, 05 Mar 2020 22:23:10 GMT",
=======
        "Date": "Fri, 03 Apr 2020 21:03:42 GMT",
        "ETag": "\u00220x8D7D8127DCC7880\u0022",
        "Last-Modified": "Fri, 03 Apr 2020 21:03:42 GMT",
>>>>>>> 32e373e2
        "Server": [
          "Windows-Azure-Blob/1.0",
          "Microsoft-HTTPAPI/2.0"
        ],
        "x-ms-client-request-id": "964641cf-5a10-ce9c-dbee-551de0997053",
<<<<<<< HEAD
        "x-ms-request-id": "8160d7e8-d01e-002a-0a3c-f34d2b000000",
        "x-ms-version": "2019-10-10"
=======
        "x-ms-request-id": "96227951-f01e-0012-0dfb-093670000000",
        "x-ms-version": "2019-12-12"
>>>>>>> 32e373e2
      },
      "ResponseBody": []
    },
    {
<<<<<<< HEAD
      "RequestUri": "https://seanstagehierarchical.dfs.core.windows.net/test-filesystem-db122e70-f3f6-1930-b98c-d0b267d3eedd/test-file-06d9a4fc-2a93-e02f-2632-d2d0fd62a3a5?resource=file",
      "RequestMethod": "PUT",
      "RequestHeaders": {
        "Authorization": "Sanitized",
        "traceparent": "00-6c0ad0a0bcc23141805509e477d31690-7c226c9e2895cb4f-00",
        "User-Agent": [
          "azsdk-net-Storage.Files.DataLake/12.0.0-dev.20200305.1",
          "(.NET Core 4.6.28325.01; Microsoft Windows 10.0.18363 )"
        ],
        "x-ms-client-request-id": "d1d1a2b5-513a-a5a3-1266-6fdd88cbd178",
        "x-ms-date": "Thu, 05 Mar 2020 22:23:10 GMT",
        "x-ms-return-client-request-id": "true",
        "x-ms-version": "2019-10-10"
=======
      "RequestUri": "http://seannsecanary.dfs.core.windows.net/test-filesystem-db122e70-f3f6-1930-b98c-d0b267d3eedd/test-file-06d9a4fc-2a93-e02f-2632-d2d0fd62a3a5?resource=file",
      "RequestMethod": "PUT",
      "RequestHeaders": {
        "Authorization": "Sanitized",
        "traceparent": "00-d17e0d14c8c64a42a13c5f30482088d1-efada3cf77183c4d-00",
        "User-Agent": [
          "azsdk-net-Storage.Files.DataLake/12.1.0-dev.20200403.1",
          "(.NET Core 4.6.28325.01; Microsoft Windows 10.0.18362 )"
        ],
        "x-ms-client-request-id": "d1d1a2b5-513a-a5a3-1266-6fdd88cbd178",
        "x-ms-date": "Fri, 03 Apr 2020 21:03:44 GMT",
        "x-ms-return-client-request-id": "true",
        "x-ms-version": "2019-12-12"
>>>>>>> 32e373e2
      },
      "RequestBody": null,
      "StatusCode": 201,
      "ResponseHeaders": {
        "Content-Length": "0",
<<<<<<< HEAD
        "Date": "Thu, 05 Mar 2020 22:23:10 GMT",
        "ETag": "\u00220x8D7C153C99F54BB\u0022",
        "Last-Modified": "Thu, 05 Mar 2020 22:23:10 GMT",
=======
        "Date": "Fri, 03 Apr 2020 21:03:42 GMT",
        "ETag": "\u00220x8D7D8127DDCF589\u0022",
        "Last-Modified": "Fri, 03 Apr 2020 21:03:42 GMT",
>>>>>>> 32e373e2
        "Server": [
          "Windows-Azure-HDFS/1.0",
          "Microsoft-HTTPAPI/2.0"
        ],
        "x-ms-client-request-id": "d1d1a2b5-513a-a5a3-1266-6fdd88cbd178",
<<<<<<< HEAD
        "x-ms-request-id": "54515b77-901f-0014-373c-f3da54000000",
        "x-ms-version": "2019-10-10"
=======
        "x-ms-request-id": "fa44035a-201f-0097-68fb-091bad000000",
        "x-ms-version": "2019-12-12"
>>>>>>> 32e373e2
      },
      "ResponseBody": []
    },
    {
<<<<<<< HEAD
      "RequestUri": "https://seanstagehierarchical.dfs.core.windows.net/test-filesystem-db122e70-f3f6-1930-b98c-d0b267d3eedd/test-file-06d9a4fc-2a93-e02f-2632-d2d0fd62a3a5?action=setAccessControl",
=======
      "RequestUri": "http://seannsecanary.dfs.core.windows.net/test-filesystem-db122e70-f3f6-1930-b98c-d0b267d3eedd/test-file-06d9a4fc-2a93-e02f-2632-d2d0fd62a3a5?action=setAccessControl",
>>>>>>> 32e373e2
      "RequestMethod": "PATCH",
      "RequestHeaders": {
        "Authorization": "Sanitized",
        "User-Agent": [
<<<<<<< HEAD
          "azsdk-net-Storage.Files.DataLake/12.0.0-dev.20200305.1",
          "(.NET Core 4.6.28325.01; Microsoft Windows 10.0.18363 )"
        ],
        "x-ms-client-request-id": "5a1b6233-d290-e26a-f63d-1427e9ef3c91",
        "x-ms-date": "Thu, 05 Mar 2020 22:23:10 GMT",
        "x-ms-lease-id": "e44fff65-d7cd-62e4-125d-d5c40440e71e",
        "x-ms-permissions": "rwxrwxrwx",
        "x-ms-return-client-request-id": "true",
        "x-ms-version": "2019-10-10"
=======
          "azsdk-net-Storage.Files.DataLake/12.1.0-dev.20200403.1",
          "(.NET Core 4.6.28325.01; Microsoft Windows 10.0.18362 )"
        ],
        "x-ms-client-request-id": "5a1b6233-d290-e26a-f63d-1427e9ef3c91",
        "x-ms-date": "Fri, 03 Apr 2020 21:03:44 GMT",
        "x-ms-lease-id": "e44fff65-d7cd-62e4-125d-d5c40440e71e",
        "x-ms-permissions": "rwxrwxrwx",
        "x-ms-return-client-request-id": "true",
        "x-ms-version": "2019-12-12"
>>>>>>> 32e373e2
      },
      "RequestBody": null,
      "StatusCode": 412,
      "ResponseHeaders": {
        "Content-Length": "176",
        "Content-Type": "application/json; charset=utf-8",
<<<<<<< HEAD
        "Date": "Thu, 05 Mar 2020 22:23:10 GMT",
=======
        "Date": "Fri, 03 Apr 2020 21:03:42 GMT",
>>>>>>> 32e373e2
        "Server": [
          "Windows-Azure-HDFS/1.0",
          "Microsoft-HTTPAPI/2.0"
        ],
        "x-ms-client-request-id": "5a1b6233-d290-e26a-f63d-1427e9ef3c91",
        "x-ms-error-code": "LeaseNotPresent",
<<<<<<< HEAD
        "x-ms-request-id": "54515b78-901f-0014-383c-f3da54000000",
        "x-ms-version": "2019-10-10"
=======
        "x-ms-request-id": "fa44035b-201f-0097-69fb-091bad000000",
        "x-ms-version": "2019-12-12"
>>>>>>> 32e373e2
      },
      "ResponseBody": {
        "error": {
          "code": "LeaseNotPresent",
<<<<<<< HEAD
          "message": "There is currently no lease on the resource.\nRequestId:54515b78-901f-0014-383c-f3da54000000\nTime:2020-03-05T22:23:10.6120842Z"
        }
      }
    },
    {
      "RequestUri": "https://seanstagehierarchical.blob.core.windows.net/test-filesystem-db122e70-f3f6-1930-b98c-d0b267d3eedd?restype=container",
      "RequestMethod": "DELETE",
      "RequestHeaders": {
        "Authorization": "Sanitized",
        "traceparent": "00-51a41a8aa0ef8046b8e247e96ca3a7c0-07d033f3c2d1b747-00",
        "User-Agent": [
          "azsdk-net-Storage.Files.DataLake/12.0.0-dev.20200305.1",
          "(.NET Core 4.6.28325.01; Microsoft Windows 10.0.18363 )"
        ],
        "x-ms-client-request-id": "26a932c1-77b0-78e8-4506-5079359fbae8",
        "x-ms-date": "Thu, 05 Mar 2020 22:23:10 GMT",
        "x-ms-return-client-request-id": "true",
        "x-ms-version": "2019-10-10"
=======
          "message": "There is currently no lease on the resource.\nRequestId:fa44035b-201f-0097-69fb-091bad000000\nTime:2020-04-03T21:03:42.9617616Z"
        }
      }
    },
    {
      "RequestUri": "http://seannsecanary.blob.core.windows.net/test-filesystem-db122e70-f3f6-1930-b98c-d0b267d3eedd?restype=container",
      "RequestMethod": "DELETE",
      "RequestHeaders": {
        "Authorization": "Sanitized",
        "traceparent": "00-923529e7137bcb4f93f94bc3f4df11b2-8a8087b1441d5146-00",
        "User-Agent": [
          "azsdk-net-Storage.Files.DataLake/12.1.0-dev.20200403.1",
          "(.NET Core 4.6.28325.01; Microsoft Windows 10.0.18362 )"
        ],
        "x-ms-client-request-id": "26a932c1-77b0-78e8-4506-5079359fbae8",
        "x-ms-date": "Fri, 03 Apr 2020 21:03:44 GMT",
        "x-ms-return-client-request-id": "true",
        "x-ms-version": "2019-12-12"
>>>>>>> 32e373e2
      },
      "RequestBody": null,
      "StatusCode": 202,
      "ResponseHeaders": {
        "Content-Length": "0",
<<<<<<< HEAD
        "Date": "Thu, 05 Mar 2020 22:23:10 GMT",
=======
        "Date": "Fri, 03 Apr 2020 21:03:42 GMT",
>>>>>>> 32e373e2
        "Server": [
          "Windows-Azure-Blob/1.0",
          "Microsoft-HTTPAPI/2.0"
        ],
        "x-ms-client-request-id": "26a932c1-77b0-78e8-4506-5079359fbae8",
<<<<<<< HEAD
        "x-ms-request-id": "8160d80d-d01e-002a-293c-f34d2b000000",
        "x-ms-version": "2019-10-10"
=======
        "x-ms-request-id": "96227975-f01e-0012-2bfb-093670000000",
        "x-ms-version": "2019-12-12"
>>>>>>> 32e373e2
      },
      "ResponseBody": []
    }
  ],
  "Variables": {
<<<<<<< HEAD
    "DateTimeOffsetNow": "2020-03-05T14:23:06.1358159-08:00",
    "RandomSeed": "1818762115",
    "Storage_TestConfigHierarchicalNamespace": "NamespaceTenant\nseanstagehierarchical\nU2FuaXRpemVk\nhttps://seanstagehierarchical.blob.core.windows.net\nhttp://seanstagehierarchical.file.core.windows.net\nhttp://seanstagehierarchical.queue.core.windows.net\nhttp://seanstagehierarchical.table.core.windows.net\n\n\n\n\nhttp://seanstagehierarchical-secondary.blob.core.windows.net\nhttp://seanstagehierarchical-secondary.file.core.windows.net\nhttp://seanstagehierarchical-secondary.queue.core.windows.net\nhttp://seanstagehierarchical-secondary.table.core.windows.net\n68390a19-a643-458b-b726-408abf67b4fc\nSanitized\n72f988bf-86f1-41af-91ab-2d7cd011db47\nhttps://login.microsoftonline.com/\nCloud\nBlobEndpoint=https://seanstagehierarchical.blob.core.windows.net/;QueueEndpoint=http://seanstagehierarchical.queue.core.windows.net/;FileEndpoint=http://seanstagehierarchical.file.core.windows.net/;BlobSecondaryEndpoint=http://seanstagehierarchical-secondary.blob.core.windows.net/;QueueSecondaryEndpoint=http://seanstagehierarchical-secondary.queue.core.windows.net/;FileSecondaryEndpoint=http://seanstagehierarchical-secondary.file.core.windows.net/;AccountName=seanstagehierarchical;AccountKey=Sanitized\n"
=======
    "DateTimeOffsetNow": "2020-04-03T14:03:42.2863543-07:00",
    "RandomSeed": "1818762115",
    "Storage_TestConfigHierarchicalNamespace": "NamespaceTenant\nseannsecanary\nU2FuaXRpemVk\nhttp://seannsecanary.blob.core.windows.net\nhttp://seannsecanary.file.core.windows.net\nhttp://seannsecanary.queue.core.windows.net\nhttp://seannsecanary.table.core.windows.net\n\n\n\n\nhttp://seannsecanary-secondary.blob.core.windows.net\nhttp://seannsecanary-secondary.file.core.windows.net\nhttp://seannsecanary-secondary.queue.core.windows.net\nhttp://seannsecanary-secondary.table.core.windows.net\n68390a19-a643-458b-b726-408abf67b4fc\nSanitized\n72f988bf-86f1-41af-91ab-2d7cd011db47\nhttps://login.microsoftonline.com/\nCloud\nBlobEndpoint=http://seannsecanary.blob.core.windows.net/;QueueEndpoint=http://seannsecanary.queue.core.windows.net/;FileEndpoint=http://seannsecanary.file.core.windows.net/;BlobSecondaryEndpoint=http://seannsecanary-secondary.blob.core.windows.net/;QueueSecondaryEndpoint=http://seannsecanary-secondary.queue.core.windows.net/;FileSecondaryEndpoint=http://seannsecanary-secondary.file.core.windows.net/;AccountName=seannsecanary;AccountKey=Sanitized\n"
>>>>>>> 32e373e2
  }
}<|MERGE_RESOLUTION|>--- conflicted
+++ resolved
@@ -1,22 +1,6 @@
 {
   "Entries": [
     {
-<<<<<<< HEAD
-      "RequestUri": "https://seanstagehierarchical.blob.core.windows.net/test-filesystem-096924aa-61c8-03a4-6c69-4c961cd01e73?restype=container",
-      "RequestMethod": "PUT",
-      "RequestHeaders": {
-        "Authorization": "Sanitized",
-        "traceparent": "00-009014bc0861354db1a8d19bad388471-ff4a3f9e4275b04b-00",
-        "User-Agent": [
-          "azsdk-net-Storage.Files.DataLake/12.0.0-dev.20200305.1",
-          "(.NET Core 4.6.28325.01; Microsoft Windows 10.0.18363 )"
-        ],
-        "x-ms-blob-public-access": "container",
-        "x-ms-client-request-id": "a463beb7-36e6-03ec-5b4c-77638a4d4642",
-        "x-ms-date": "Thu, 05 Mar 2020 22:23:06 GMT",
-        "x-ms-return-client-request-id": "true",
-        "x-ms-version": "2019-10-10"
-=======
       "RequestUri": "http://seannsecanary.blob.core.windows.net/test-filesystem-096924aa-61c8-03a4-6c69-4c961cd01e73?restype=container",
       "RequestMethod": "PUT",
       "RequestHeaders": {
@@ -31,52 +15,25 @@
         "x-ms-date": "Fri, 03 Apr 2020 21:03:42 GMT",
         "x-ms-return-client-request-id": "true",
         "x-ms-version": "2019-12-12"
->>>>>>> 32e373e2
-      },
-      "RequestBody": null,
-      "StatusCode": 201,
-      "ResponseHeaders": {
-        "Content-Length": "0",
-<<<<<<< HEAD
-        "Date": "Thu, 05 Mar 2020 22:23:05 GMT",
-        "ETag": "\u00220x8D7C153C71F722A\u0022",
-        "Last-Modified": "Thu, 05 Mar 2020 22:23:06 GMT",
-=======
+      },
+      "RequestBody": null,
+      "StatusCode": 201,
+      "ResponseHeaders": {
+        "Content-Length": "0",
         "Date": "Fri, 03 Apr 2020 21:03:40 GMT",
         "ETag": "\u00220x8D7D8127CA5762D\u0022",
         "Last-Modified": "Fri, 03 Apr 2020 21:03:40 GMT",
->>>>>>> 32e373e2
         "Server": [
           "Windows-Azure-Blob/1.0",
           "Microsoft-HTTPAPI/2.0"
         ],
         "x-ms-client-request-id": "a463beb7-36e6-03ec-5b4c-77638a4d4642",
-<<<<<<< HEAD
-        "x-ms-request-id": "d71552e2-d01e-003a-373c-f38843000000",
-        "x-ms-version": "2019-10-10"
-=======
         "x-ms-request-id": "9622788c-f01e-0012-60fb-093670000000",
         "x-ms-version": "2019-12-12"
->>>>>>> 32e373e2
-      },
-      "ResponseBody": []
-    },
-    {
-<<<<<<< HEAD
-      "RequestUri": "https://seanstagehierarchical.dfs.core.windows.net/test-filesystem-096924aa-61c8-03a4-6c69-4c961cd01e73/test-file-a1e8623f-e5fa-2198-5d9b-5ccf2e663e8c?resource=file",
-      "RequestMethod": "PUT",
-      "RequestHeaders": {
-        "Authorization": "Sanitized",
-        "traceparent": "00-270981b23a734846971f70c06d46b8b8-40afb691c866044e-00",
-        "User-Agent": [
-          "azsdk-net-Storage.Files.DataLake/12.0.0-dev.20200305.1",
-          "(.NET Core 4.6.28325.01; Microsoft Windows 10.0.18363 )"
-        ],
-        "x-ms-client-request-id": "62fef0b2-6bf6-d1ef-2541-474ada1cd4f4",
-        "x-ms-date": "Thu, 05 Mar 2020 22:23:06 GMT",
-        "x-ms-return-client-request-id": "true",
-        "x-ms-version": "2019-10-10"
-=======
+      },
+      "ResponseBody": []
+    },
+    {
       "RequestUri": "http://seannsecanary.dfs.core.windows.net/test-filesystem-096924aa-61c8-03a4-6c69-4c961cd01e73/test-file-a1e8623f-e5fa-2198-5d9b-5ccf2e663e8c?resource=file",
       "RequestMethod": "PUT",
       "RequestHeaders": {
@@ -90,53 +47,25 @@
         "x-ms-date": "Fri, 03 Apr 2020 21:03:42 GMT",
         "x-ms-return-client-request-id": "true",
         "x-ms-version": "2019-12-12"
->>>>>>> 32e373e2
-      },
-      "RequestBody": null,
-      "StatusCode": 201,
-      "ResponseHeaders": {
-        "Content-Length": "0",
-<<<<<<< HEAD
-        "Date": "Thu, 05 Mar 2020 22:23:06 GMT",
-        "ETag": "\u00220x8D7C153C751328B\u0022",
-        "Last-Modified": "Thu, 05 Mar 2020 22:23:06 GMT",
-=======
+      },
+      "RequestBody": null,
+      "StatusCode": 201,
+      "ResponseHeaders": {
+        "Content-Length": "0",
         "Date": "Fri, 03 Apr 2020 21:03:40 GMT",
         "ETag": "\u00220x8D7D8127CB52E31\u0022",
         "Last-Modified": "Fri, 03 Apr 2020 21:03:40 GMT",
->>>>>>> 32e373e2
         "Server": [
           "Windows-Azure-HDFS/1.0",
           "Microsoft-HTTPAPI/2.0"
         ],
         "x-ms-client-request-id": "62fef0b2-6bf6-d1ef-2541-474ada1cd4f4",
-<<<<<<< HEAD
-        "x-ms-request-id": "b8ff4afb-d01f-0015-1d3c-f38588000000",
-        "x-ms-version": "2019-10-10"
-=======
         "x-ms-request-id": "fa440351-201f-0097-60fb-091bad000000",
         "x-ms-version": "2019-12-12"
->>>>>>> 32e373e2
-      },
-      "ResponseBody": []
-    },
-    {
-<<<<<<< HEAD
-      "RequestUri": "https://seanstagehierarchical.dfs.core.windows.net/test-filesystem-096924aa-61c8-03a4-6c69-4c961cd01e73/test-file-a1e8623f-e5fa-2198-5d9b-5ccf2e663e8c?action=setAccessControl",
-      "RequestMethod": "PATCH",
-      "RequestHeaders": {
-        "Authorization": "Sanitized",
-        "If-Modified-Since": "Fri, 06 Mar 2020 22:23:06 GMT",
-        "User-Agent": [
-          "azsdk-net-Storage.Files.DataLake/12.0.0-dev.20200305.1",
-          "(.NET Core 4.6.28325.01; Microsoft Windows 10.0.18363 )"
-        ],
-        "x-ms-client-request-id": "3e1dfc58-dc68-f095-720d-382c3242ca59",
-        "x-ms-date": "Thu, 05 Mar 2020 22:23:06 GMT",
-        "x-ms-permissions": "rwxrwxrwx",
-        "x-ms-return-client-request-id": "true",
-        "x-ms-version": "2019-10-10"
-=======
+      },
+      "ResponseBody": []
+    },
+    {
       "RequestUri": "http://seannsecanary.dfs.core.windows.net/test-filesystem-096924aa-61c8-03a4-6c69-4c961cd01e73/test-file-a1e8623f-e5fa-2198-5d9b-5ccf2e663e8c?action=setAccessControl",
       "RequestMethod": "PATCH",
       "RequestHeaders": {
@@ -151,55 +80,25 @@
         "x-ms-permissions": "rwxrwxrwx",
         "x-ms-return-client-request-id": "true",
         "x-ms-version": "2019-12-12"
->>>>>>> 32e373e2
       },
       "RequestBody": null,
       "StatusCode": 412,
       "ResponseHeaders": {
         "Content-Length": "200",
         "Content-Type": "application/json; charset=utf-8",
-<<<<<<< HEAD
-        "Date": "Thu, 05 Mar 2020 22:23:06 GMT",
-=======
         "Date": "Fri, 03 Apr 2020 21:03:40 GMT",
->>>>>>> 32e373e2
         "Server": [
           "Windows-Azure-HDFS/1.0",
           "Microsoft-HTTPAPI/2.0"
         ],
         "x-ms-client-request-id": "3e1dfc58-dc68-f095-720d-382c3242ca59",
         "x-ms-error-code": "ConditionNotMet",
-<<<<<<< HEAD
-        "x-ms-request-id": "b8ff4afc-d01f-0015-1e3c-f38588000000",
-        "x-ms-version": "2019-10-10"
-=======
         "x-ms-request-id": "fa440352-201f-0097-61fb-091bad000000",
         "x-ms-version": "2019-12-12"
->>>>>>> 32e373e2
       },
       "ResponseBody": {
         "error": {
           "code": "ConditionNotMet",
-<<<<<<< HEAD
-          "message": "The condition specified using HTTP conditional header(s) is not met.\nRequestId:b8ff4afc-d01f-0015-1e3c-f38588000000\nTime:2020-03-05T22:23:06.7452932Z"
-        }
-      }
-    },
-    {
-      "RequestUri": "https://seanstagehierarchical.blob.core.windows.net/test-filesystem-096924aa-61c8-03a4-6c69-4c961cd01e73?restype=container",
-      "RequestMethod": "DELETE",
-      "RequestHeaders": {
-        "Authorization": "Sanitized",
-        "traceparent": "00-6911533f14cbae499137ff8b067aa486-bf5b855ee8850542-00",
-        "User-Agent": [
-          "azsdk-net-Storage.Files.DataLake/12.0.0-dev.20200305.1",
-          "(.NET Core 4.6.28325.01; Microsoft Windows 10.0.18363 )"
-        ],
-        "x-ms-client-request-id": "def24c31-96ff-318c-5515-b560b0a89392",
-        "x-ms-date": "Thu, 05 Mar 2020 22:23:06 GMT",
-        "x-ms-return-client-request-id": "true",
-        "x-ms-version": "2019-10-10"
-=======
           "message": "The condition specified using HTTP conditional header(s) is not met.\nRequestId:fa440352-201f-0097-61fb-091bad000000\nTime:2020-04-03T21:03:41.1154629Z"
         }
       }
@@ -218,49 +117,23 @@
         "x-ms-date": "Fri, 03 Apr 2020 21:03:42 GMT",
         "x-ms-return-client-request-id": "true",
         "x-ms-version": "2019-12-12"
->>>>>>> 32e373e2
       },
       "RequestBody": null,
       "StatusCode": 202,
       "ResponseHeaders": {
         "Content-Length": "0",
-<<<<<<< HEAD
-        "Date": "Thu, 05 Mar 2020 22:23:06 GMT",
-=======
         "Date": "Fri, 03 Apr 2020 21:03:40 GMT",
->>>>>>> 32e373e2
         "Server": [
           "Windows-Azure-Blob/1.0",
           "Microsoft-HTTPAPI/2.0"
         ],
         "x-ms-client-request-id": "def24c31-96ff-318c-5515-b560b0a89392",
-<<<<<<< HEAD
-        "x-ms-request-id": "d71552ec-d01e-003a-3d3c-f38843000000",
-        "x-ms-version": "2019-10-10"
-=======
         "x-ms-request-id": "962278b4-f01e-0012-80fb-093670000000",
         "x-ms-version": "2019-12-12"
->>>>>>> 32e373e2
-      },
-      "ResponseBody": []
-    },
-    {
-<<<<<<< HEAD
-      "RequestUri": "https://seanstagehierarchical.blob.core.windows.net/test-filesystem-8b4ad079-eb32-3d9d-0b52-212f4ee2af3b?restype=container",
-      "RequestMethod": "PUT",
-      "RequestHeaders": {
-        "Authorization": "Sanitized",
-        "traceparent": "00-eb07d5eddef27f45b1271484c44569db-85bcc8155fd4ac44-00",
-        "User-Agent": [
-          "azsdk-net-Storage.Files.DataLake/12.0.0-dev.20200305.1",
-          "(.NET Core 4.6.28325.01; Microsoft Windows 10.0.18363 )"
-        ],
-        "x-ms-blob-public-access": "container",
-        "x-ms-client-request-id": "7039faa5-08ec-4595-aeb4-d2ac745de272",
-        "x-ms-date": "Thu, 05 Mar 2020 22:23:06 GMT",
-        "x-ms-return-client-request-id": "true",
-        "x-ms-version": "2019-10-10"
-=======
+      },
+      "ResponseBody": []
+    },
+    {
       "RequestUri": "http://seannsecanary.blob.core.windows.net/test-filesystem-8b4ad079-eb32-3d9d-0b52-212f4ee2af3b?restype=container",
       "RequestMethod": "PUT",
       "RequestHeaders": {
@@ -275,52 +148,25 @@
         "x-ms-date": "Fri, 03 Apr 2020 21:03:42 GMT",
         "x-ms-return-client-request-id": "true",
         "x-ms-version": "2019-12-12"
->>>>>>> 32e373e2
-      },
-      "RequestBody": null,
-      "StatusCode": 201,
-      "ResponseHeaders": {
-        "Content-Length": "0",
-<<<<<<< HEAD
-        "Date": "Thu, 05 Mar 2020 22:23:07 GMT",
-        "ETag": "\u00220x8D7C153C79C8BB6\u0022",
-        "Last-Modified": "Thu, 05 Mar 2020 22:23:07 GMT",
-=======
+      },
+      "RequestBody": null,
+      "StatusCode": 201,
+      "ResponseHeaders": {
+        "Content-Length": "0",
         "Date": "Fri, 03 Apr 2020 21:03:40 GMT",
         "ETag": "\u00220x8D7D8127CE9DE99\u0022",
         "Last-Modified": "Fri, 03 Apr 2020 21:03:41 GMT",
->>>>>>> 32e373e2
         "Server": [
           "Windows-Azure-Blob/1.0",
           "Microsoft-HTTPAPI/2.0"
         ],
         "x-ms-client-request-id": "7039faa5-08ec-4595-aeb4-d2ac745de272",
-<<<<<<< HEAD
-        "x-ms-request-id": "ffab6653-301e-0040-643c-f39503000000",
-        "x-ms-version": "2019-10-10"
-=======
         "x-ms-request-id": "962278bd-f01e-0012-08fb-093670000000",
         "x-ms-version": "2019-12-12"
->>>>>>> 32e373e2
-      },
-      "ResponseBody": []
-    },
-    {
-<<<<<<< HEAD
-      "RequestUri": "https://seanstagehierarchical.dfs.core.windows.net/test-filesystem-8b4ad079-eb32-3d9d-0b52-212f4ee2af3b/test-file-3fe77a65-adad-8d42-7672-65371b55d87b?resource=file",
-      "RequestMethod": "PUT",
-      "RequestHeaders": {
-        "Authorization": "Sanitized",
-        "traceparent": "00-c7ae9c3fac81dd478b6a90c3b69098b2-85d60cfed2abb84a-00",
-        "User-Agent": [
-          "azsdk-net-Storage.Files.DataLake/12.0.0-dev.20200305.1",
-          "(.NET Core 4.6.28325.01; Microsoft Windows 10.0.18363 )"
-        ],
-        "x-ms-client-request-id": "eae25d18-daa8-f7c6-b7ab-f979a25e2a58",
-        "x-ms-date": "Thu, 05 Mar 2020 22:23:07 GMT",
-        "x-ms-return-client-request-id": "true",
-        "x-ms-version": "2019-10-10"
-=======
+      },
+      "ResponseBody": []
+    },
+    {
       "RequestUri": "http://seannsecanary.dfs.core.windows.net/test-filesystem-8b4ad079-eb32-3d9d-0b52-212f4ee2af3b/test-file-3fe77a65-adad-8d42-7672-65371b55d87b?resource=file",
       "RequestMethod": "PUT",
       "RequestHeaders": {
@@ -334,53 +180,25 @@
         "x-ms-date": "Fri, 03 Apr 2020 21:03:42 GMT",
         "x-ms-return-client-request-id": "true",
         "x-ms-version": "2019-12-12"
->>>>>>> 32e373e2
-      },
-      "RequestBody": null,
-      "StatusCode": 201,
-      "ResponseHeaders": {
-        "Content-Length": "0",
-<<<<<<< HEAD
-        "Date": "Thu, 05 Mar 2020 22:23:06 GMT",
-        "ETag": "\u00220x8D7C153C7CD2164\u0022",
-        "Last-Modified": "Thu, 05 Mar 2020 22:23:07 GMT",
-=======
+      },
+      "RequestBody": null,
+      "StatusCode": 201,
+      "ResponseHeaders": {
+        "Content-Length": "0",
         "Date": "Fri, 03 Apr 2020 21:03:41 GMT",
         "ETag": "\u00220x8D7D8127D0097C4\u0022",
         "Last-Modified": "Fri, 03 Apr 2020 21:03:41 GMT",
->>>>>>> 32e373e2
         "Server": [
           "Windows-Azure-HDFS/1.0",
           "Microsoft-HTTPAPI/2.0"
         ],
         "x-ms-client-request-id": "eae25d18-daa8-f7c6-b7ab-f979a25e2a58",
-<<<<<<< HEAD
-        "x-ms-request-id": "eca3c219-b01f-003c-483c-f3bbfc000000",
-        "x-ms-version": "2019-10-10"
-=======
         "x-ms-request-id": "fa440353-201f-0097-62fb-091bad000000",
         "x-ms-version": "2019-12-12"
->>>>>>> 32e373e2
-      },
-      "ResponseBody": []
-    },
-    {
-<<<<<<< HEAD
-      "RequestUri": "https://seanstagehierarchical.dfs.core.windows.net/test-filesystem-8b4ad079-eb32-3d9d-0b52-212f4ee2af3b/test-file-3fe77a65-adad-8d42-7672-65371b55d87b?action=setAccessControl",
-      "RequestMethod": "PATCH",
-      "RequestHeaders": {
-        "Authorization": "Sanitized",
-        "If-Unmodified-Since": "Wed, 04 Mar 2020 22:23:06 GMT",
-        "User-Agent": [
-          "azsdk-net-Storage.Files.DataLake/12.0.0-dev.20200305.1",
-          "(.NET Core 4.6.28325.01; Microsoft Windows 10.0.18363 )"
-        ],
-        "x-ms-client-request-id": "bd1e9d0f-ee73-5dd2-e792-9dfd45d5ce7d",
-        "x-ms-date": "Thu, 05 Mar 2020 22:23:07 GMT",
-        "x-ms-permissions": "rwxrwxrwx",
-        "x-ms-return-client-request-id": "true",
-        "x-ms-version": "2019-10-10"
-=======
+      },
+      "ResponseBody": []
+    },
+    {
       "RequestUri": "http://seannsecanary.dfs.core.windows.net/test-filesystem-8b4ad079-eb32-3d9d-0b52-212f4ee2af3b/test-file-3fe77a65-adad-8d42-7672-65371b55d87b?action=setAccessControl",
       "RequestMethod": "PATCH",
       "RequestHeaders": {
@@ -395,55 +213,25 @@
         "x-ms-permissions": "rwxrwxrwx",
         "x-ms-return-client-request-id": "true",
         "x-ms-version": "2019-12-12"
->>>>>>> 32e373e2
       },
       "RequestBody": null,
       "StatusCode": 412,
       "ResponseHeaders": {
         "Content-Length": "200",
         "Content-Type": "application/json; charset=utf-8",
-<<<<<<< HEAD
-        "Date": "Thu, 05 Mar 2020 22:23:07 GMT",
-=======
         "Date": "Fri, 03 Apr 2020 21:03:41 GMT",
->>>>>>> 32e373e2
         "Server": [
           "Windows-Azure-HDFS/1.0",
           "Microsoft-HTTPAPI/2.0"
         ],
         "x-ms-client-request-id": "bd1e9d0f-ee73-5dd2-e792-9dfd45d5ce7d",
         "x-ms-error-code": "ConditionNotMet",
-<<<<<<< HEAD
-        "x-ms-request-id": "eca3c21a-b01f-003c-493c-f3bbfc000000",
-        "x-ms-version": "2019-10-10"
-=======
         "x-ms-request-id": "fa440354-201f-0097-63fb-091bad000000",
         "x-ms-version": "2019-12-12"
->>>>>>> 32e373e2
       },
       "ResponseBody": {
         "error": {
           "code": "ConditionNotMet",
-<<<<<<< HEAD
-          "message": "The condition specified using HTTP conditional header(s) is not met.\nRequestId:eca3c21a-b01f-003c-493c-f3bbfc000000\nTime:2020-03-05T22:23:08.0594487Z"
-        }
-      }
-    },
-    {
-      "RequestUri": "https://seanstagehierarchical.blob.core.windows.net/test-filesystem-8b4ad079-eb32-3d9d-0b52-212f4ee2af3b?restype=container",
-      "RequestMethod": "DELETE",
-      "RequestHeaders": {
-        "Authorization": "Sanitized",
-        "traceparent": "00-0f21837c57f62a49b367845e39091c83-1e99cf19927fc84f-00",
-        "User-Agent": [
-          "azsdk-net-Storage.Files.DataLake/12.0.0-dev.20200305.1",
-          "(.NET Core 4.6.28325.01; Microsoft Windows 10.0.18363 )"
-        ],
-        "x-ms-client-request-id": "056a3038-6c3f-ede5-8316-de41f0cbe156",
-        "x-ms-date": "Thu, 05 Mar 2020 22:23:08 GMT",
-        "x-ms-return-client-request-id": "true",
-        "x-ms-version": "2019-10-10"
-=======
           "message": "The condition specified using HTTP conditional header(s) is not met.\nRequestId:fa440354-201f-0097-63fb-091bad000000\nTime:2020-04-03T21:03:41.5267531Z"
         }
       }
@@ -462,230 +250,121 @@
         "x-ms-date": "Fri, 03 Apr 2020 21:03:43 GMT",
         "x-ms-return-client-request-id": "true",
         "x-ms-version": "2019-12-12"
->>>>>>> 32e373e2
       },
       "RequestBody": null,
       "StatusCode": 202,
       "ResponseHeaders": {
         "Content-Length": "0",
-<<<<<<< HEAD
-        "Date": "Thu, 05 Mar 2020 22:23:08 GMT",
-=======
         "Date": "Fri, 03 Apr 2020 21:03:41 GMT",
->>>>>>> 32e373e2
         "Server": [
           "Windows-Azure-Blob/1.0",
           "Microsoft-HTTPAPI/2.0"
         ],
         "x-ms-client-request-id": "056a3038-6c3f-ede5-8316-de41f0cbe156",
-<<<<<<< HEAD
-        "x-ms-request-id": "ffab665e-301e-0040-693c-f39503000000",
-        "x-ms-version": "2019-10-10"
-=======
         "x-ms-request-id": "962278d5-f01e-0012-1dfb-093670000000",
         "x-ms-version": "2019-12-12"
->>>>>>> 32e373e2
-      },
-      "ResponseBody": []
-    },
-    {
-<<<<<<< HEAD
-      "RequestUri": "https://seanstagehierarchical.blob.core.windows.net/test-filesystem-986ee6a7-afe7-7190-a893-29b82f9fe619?restype=container",
-      "RequestMethod": "PUT",
-      "RequestHeaders": {
-        "Authorization": "Sanitized",
-        "traceparent": "00-63cd9c6aa6218b4c95134093b32401d0-b5bf770680bce646-00",
-        "User-Agent": [
-          "azsdk-net-Storage.Files.DataLake/12.0.0-dev.20200305.1",
-          "(.NET Core 4.6.28325.01; Microsoft Windows 10.0.18363 )"
+      },
+      "ResponseBody": []
+    },
+    {
+      "RequestUri": "http://seannsecanary.blob.core.windows.net/test-filesystem-986ee6a7-afe7-7190-a893-29b82f9fe619?restype=container",
+      "RequestMethod": "PUT",
+      "RequestHeaders": {
+        "Authorization": "Sanitized",
+        "traceparent": "00-289ce6d2db169e4db73fc7aded2ffa93-6a5c7af14787cd46-00",
+        "User-Agent": [
+          "azsdk-net-Storage.Files.DataLake/12.1.0-dev.20200403.1",
+          "(.NET Core 4.6.28325.01; Microsoft Windows 10.0.18362 )"
         ],
         "x-ms-blob-public-access": "container",
         "x-ms-client-request-id": "908c68da-e95f-8828-a0f8-5dab422cbde3",
-        "x-ms-date": "Thu, 05 Mar 2020 22:23:08 GMT",
-        "x-ms-return-client-request-id": "true",
-        "x-ms-version": "2019-10-10"
-=======
-      "RequestUri": "http://seannsecanary.blob.core.windows.net/test-filesystem-986ee6a7-afe7-7190-a893-29b82f9fe619?restype=container",
-      "RequestMethod": "PUT",
-      "RequestHeaders": {
-        "Authorization": "Sanitized",
-        "traceparent": "00-289ce6d2db169e4db73fc7aded2ffa93-6a5c7af14787cd46-00",
-        "User-Agent": [
-          "azsdk-net-Storage.Files.DataLake/12.1.0-dev.20200403.1",
-          "(.NET Core 4.6.28325.01; Microsoft Windows 10.0.18362 )"
-        ],
-        "x-ms-blob-public-access": "container",
-        "x-ms-client-request-id": "908c68da-e95f-8828-a0f8-5dab422cbde3",
-        "x-ms-date": "Fri, 03 Apr 2020 21:03:43 GMT",
-        "x-ms-return-client-request-id": "true",
-        "x-ms-version": "2019-12-12"
->>>>>>> 32e373e2
-      },
-      "RequestBody": null,
-      "StatusCode": 201,
-      "ResponseHeaders": {
-        "Content-Length": "0",
-<<<<<<< HEAD
-        "Date": "Thu, 05 Mar 2020 22:23:07 GMT",
-        "ETag": "\u00220x8D7C153C862E86D\u0022",
-        "Last-Modified": "Thu, 05 Mar 2020 22:23:08 GMT",
-=======
+        "x-ms-date": "Fri, 03 Apr 2020 21:03:43 GMT",
+        "x-ms-return-client-request-id": "true",
+        "x-ms-version": "2019-12-12"
+      },
+      "RequestBody": null,
+      "StatusCode": 201,
+      "ResponseHeaders": {
+        "Content-Length": "0",
         "Date": "Fri, 03 Apr 2020 21:03:41 GMT",
         "ETag": "\u00220x8D7D8127D28A0B3\u0022",
         "Last-Modified": "Fri, 03 Apr 2020 21:03:41 GMT",
->>>>>>> 32e373e2
         "Server": [
           "Windows-Azure-Blob/1.0",
           "Microsoft-HTTPAPI/2.0"
         ],
         "x-ms-client-request-id": "908c68da-e95f-8828-a0f8-5dab422cbde3",
-<<<<<<< HEAD
-        "x-ms-request-id": "33baf595-201e-002e-3b3c-f3c02c000000",
-        "x-ms-version": "2019-10-10"
-=======
         "x-ms-request-id": "962278e4-f01e-0012-2bfb-093670000000",
         "x-ms-version": "2019-12-12"
->>>>>>> 32e373e2
-      },
-      "ResponseBody": []
-    },
-    {
-<<<<<<< HEAD
-      "RequestUri": "https://seanstagehierarchical.dfs.core.windows.net/test-filesystem-986ee6a7-afe7-7190-a893-29b82f9fe619/test-file-6230c42f-cb06-ddeb-a850-9f156f6cb2f4?resource=file",
-      "RequestMethod": "PUT",
-      "RequestHeaders": {
-        "Authorization": "Sanitized",
-        "traceparent": "00-8e8dbb163045cb4892bbf6e9ef75e1c7-d42070e2bd6ec44d-00",
-        "User-Agent": [
-          "azsdk-net-Storage.Files.DataLake/12.0.0-dev.20200305.1",
-          "(.NET Core 4.6.28325.01; Microsoft Windows 10.0.18363 )"
+      },
+      "ResponseBody": []
+    },
+    {
+      "RequestUri": "http://seannsecanary.dfs.core.windows.net/test-filesystem-986ee6a7-afe7-7190-a893-29b82f9fe619/test-file-6230c42f-cb06-ddeb-a850-9f156f6cb2f4?resource=file",
+      "RequestMethod": "PUT",
+      "RequestHeaders": {
+        "Authorization": "Sanitized",
+        "traceparent": "00-79f8a7de8686ec4ca1c46a2e8fb8b7aa-21d9fcb485b0c440-00",
+        "User-Agent": [
+          "azsdk-net-Storage.Files.DataLake/12.1.0-dev.20200403.1",
+          "(.NET Core 4.6.28325.01; Microsoft Windows 10.0.18362 )"
         ],
         "x-ms-client-request-id": "faf35c14-3783-0ec1-7cae-e80f49131833",
-        "x-ms-date": "Thu, 05 Mar 2020 22:23:08 GMT",
-        "x-ms-return-client-request-id": "true",
-        "x-ms-version": "2019-10-10"
-=======
-      "RequestUri": "http://seannsecanary.dfs.core.windows.net/test-filesystem-986ee6a7-afe7-7190-a893-29b82f9fe619/test-file-6230c42f-cb06-ddeb-a850-9f156f6cb2f4?resource=file",
-      "RequestMethod": "PUT",
-      "RequestHeaders": {
-        "Authorization": "Sanitized",
-        "traceparent": "00-79f8a7de8686ec4ca1c46a2e8fb8b7aa-21d9fcb485b0c440-00",
-        "User-Agent": [
-          "azsdk-net-Storage.Files.DataLake/12.1.0-dev.20200403.1",
-          "(.NET Core 4.6.28325.01; Microsoft Windows 10.0.18362 )"
-        ],
-        "x-ms-client-request-id": "faf35c14-3783-0ec1-7cae-e80f49131833",
-        "x-ms-date": "Fri, 03 Apr 2020 21:03:43 GMT",
-        "x-ms-return-client-request-id": "true",
-        "x-ms-version": "2019-12-12"
->>>>>>> 32e373e2
-      },
-      "RequestBody": null,
-      "StatusCode": 201,
-      "ResponseHeaders": {
-        "Content-Length": "0",
-<<<<<<< HEAD
-        "Date": "Thu, 05 Mar 2020 22:23:07 GMT",
-        "ETag": "\u00220x8D7C153C88A8719\u0022",
-        "Last-Modified": "Thu, 05 Mar 2020 22:23:08 GMT",
-=======
+        "x-ms-date": "Fri, 03 Apr 2020 21:03:43 GMT",
+        "x-ms-return-client-request-id": "true",
+        "x-ms-version": "2019-12-12"
+      },
+      "RequestBody": null,
+      "StatusCode": 201,
+      "ResponseHeaders": {
+        "Content-Length": "0",
         "Date": "Fri, 03 Apr 2020 21:03:41 GMT",
         "ETag": "\u00220x8D7D8127D37A4BE\u0022",
         "Last-Modified": "Fri, 03 Apr 2020 21:03:41 GMT",
->>>>>>> 32e373e2
         "Server": [
           "Windows-Azure-HDFS/1.0",
           "Microsoft-HTTPAPI/2.0"
         ],
         "x-ms-client-request-id": "faf35c14-3783-0ec1-7cae-e80f49131833",
-<<<<<<< HEAD
-        "x-ms-request-id": "eca3c223-b01f-003c-4c3c-f3bbfc000000",
-        "x-ms-version": "2019-10-10"
-=======
         "x-ms-request-id": "fa440355-201f-0097-64fb-091bad000000",
         "x-ms-version": "2019-12-12"
->>>>>>> 32e373e2
-      },
-      "ResponseBody": []
-    },
-    {
-<<<<<<< HEAD
-      "RequestUri": "https://seanstagehierarchical.dfs.core.windows.net/test-filesystem-986ee6a7-afe7-7190-a893-29b82f9fe619/test-file-6230c42f-cb06-ddeb-a850-9f156f6cb2f4?action=setAccessControl",
-=======
+      },
+      "ResponseBody": []
+    },
+    {
       "RequestUri": "http://seannsecanary.dfs.core.windows.net/test-filesystem-986ee6a7-afe7-7190-a893-29b82f9fe619/test-file-6230c42f-cb06-ddeb-a850-9f156f6cb2f4?action=setAccessControl",
->>>>>>> 32e373e2
       "RequestMethod": "PATCH",
       "RequestHeaders": {
         "Authorization": "Sanitized",
         "If-Match": "\u0022garbage\u0022",
         "User-Agent": [
-<<<<<<< HEAD
-          "azsdk-net-Storage.Files.DataLake/12.0.0-dev.20200305.1",
-          "(.NET Core 4.6.28325.01; Microsoft Windows 10.0.18363 )"
+          "azsdk-net-Storage.Files.DataLake/12.1.0-dev.20200403.1",
+          "(.NET Core 4.6.28325.01; Microsoft Windows 10.0.18362 )"
         ],
         "x-ms-client-request-id": "1300d376-b879-c170-a0cf-49656daadd52",
-        "x-ms-date": "Thu, 05 Mar 2020 22:23:08 GMT",
+        "x-ms-date": "Fri, 03 Apr 2020 21:03:43 GMT",
         "x-ms-permissions": "rwxrwxrwx",
         "x-ms-return-client-request-id": "true",
-        "x-ms-version": "2019-10-10"
-=======
-          "azsdk-net-Storage.Files.DataLake/12.1.0-dev.20200403.1",
-          "(.NET Core 4.6.28325.01; Microsoft Windows 10.0.18362 )"
-        ],
-        "x-ms-client-request-id": "1300d376-b879-c170-a0cf-49656daadd52",
-        "x-ms-date": "Fri, 03 Apr 2020 21:03:43 GMT",
-        "x-ms-permissions": "rwxrwxrwx",
-        "x-ms-return-client-request-id": "true",
-        "x-ms-version": "2019-12-12"
->>>>>>> 32e373e2
+        "x-ms-version": "2019-12-12"
       },
       "RequestBody": null,
       "StatusCode": 412,
       "ResponseHeaders": {
         "Content-Length": "200",
         "Content-Type": "application/json; charset=utf-8",
-<<<<<<< HEAD
-        "Date": "Thu, 05 Mar 2020 22:23:07 GMT",
-=======
         "Date": "Fri, 03 Apr 2020 21:03:41 GMT",
->>>>>>> 32e373e2
         "Server": [
           "Windows-Azure-HDFS/1.0",
           "Microsoft-HTTPAPI/2.0"
         ],
         "x-ms-client-request-id": "1300d376-b879-c170-a0cf-49656daadd52",
         "x-ms-error-code": "ConditionNotMet",
-<<<<<<< HEAD
-        "x-ms-request-id": "eca3c224-b01f-003c-4d3c-f3bbfc000000",
-        "x-ms-version": "2019-10-10"
-=======
         "x-ms-request-id": "fa440356-201f-0097-65fb-091bad000000",
         "x-ms-version": "2019-12-12"
->>>>>>> 32e373e2
       },
       "ResponseBody": {
         "error": {
           "code": "ConditionNotMet",
-<<<<<<< HEAD
-          "message": "The condition specified using HTTP conditional header(s) is not met.\nRequestId:eca3c224-b01f-003c-4d3c-f3bbfc000000\nTime:2020-03-05T22:23:08.8254487Z"
-        }
-      }
-    },
-    {
-      "RequestUri": "https://seanstagehierarchical.blob.core.windows.net/test-filesystem-986ee6a7-afe7-7190-a893-29b82f9fe619?restype=container",
-      "RequestMethod": "DELETE",
-      "RequestHeaders": {
-        "Authorization": "Sanitized",
-        "traceparent": "00-9fe560b6b5c8e94daab0417531a9eddc-0d833f915a1a5d4d-00",
-        "User-Agent": [
-          "azsdk-net-Storage.Files.DataLake/12.0.0-dev.20200305.1",
-          "(.NET Core 4.6.28325.01; Microsoft Windows 10.0.18363 )"
-        ],
-        "x-ms-client-request-id": "7698d13d-0412-8dba-f8f1-417fad6a6b5f",
-        "x-ms-date": "Thu, 05 Mar 2020 22:23:08 GMT",
-        "x-ms-return-client-request-id": "true",
-        "x-ms-version": "2019-10-10"
-=======
           "message": "The condition specified using HTTP conditional header(s) is not met.\nRequestId:fa440356-201f-0097-65fb-091bad000000\nTime:2020-04-03T21:03:41.9150253Z"
         }
       }
@@ -704,179 +383,100 @@
         "x-ms-date": "Fri, 03 Apr 2020 21:03:43 GMT",
         "x-ms-return-client-request-id": "true",
         "x-ms-version": "2019-12-12"
->>>>>>> 32e373e2
       },
       "RequestBody": null,
       "StatusCode": 202,
       "ResponseHeaders": {
         "Content-Length": "0",
-<<<<<<< HEAD
-        "Date": "Thu, 05 Mar 2020 22:23:08 GMT",
-=======
         "Date": "Fri, 03 Apr 2020 21:03:41 GMT",
->>>>>>> 32e373e2
         "Server": [
           "Windows-Azure-Blob/1.0",
           "Microsoft-HTTPAPI/2.0"
         ],
         "x-ms-client-request-id": "7698d13d-0412-8dba-f8f1-417fad6a6b5f",
-<<<<<<< HEAD
-        "x-ms-request-id": "33baf59c-201e-002e-3f3c-f3c02c000000",
-        "x-ms-version": "2019-10-10"
-=======
         "x-ms-request-id": "962278fd-f01e-0012-41fb-093670000000",
         "x-ms-version": "2019-12-12"
->>>>>>> 32e373e2
-      },
-      "ResponseBody": []
-    },
-    {
-<<<<<<< HEAD
-      "RequestUri": "https://seanstagehierarchical.blob.core.windows.net/test-filesystem-15a6ab2a-6d4c-7c37-56e2-885ec8f586a8?restype=container",
-      "RequestMethod": "PUT",
-      "RequestHeaders": {
-        "Authorization": "Sanitized",
-        "traceparent": "00-2b853e26d336eb4a947cc7bf906ee358-30b7bbd16beea34f-00",
-        "User-Agent": [
-          "azsdk-net-Storage.Files.DataLake/12.0.0-dev.20200305.1",
-          "(.NET Core 4.6.28325.01; Microsoft Windows 10.0.18363 )"
+      },
+      "ResponseBody": []
+    },
+    {
+      "RequestUri": "http://seannsecanary.blob.core.windows.net/test-filesystem-15a6ab2a-6d4c-7c37-56e2-885ec8f586a8?restype=container",
+      "RequestMethod": "PUT",
+      "RequestHeaders": {
+        "Authorization": "Sanitized",
+        "traceparent": "00-4ce128eb53773040a8c9de63c1c14c2e-a54b2a274ef8134f-00",
+        "User-Agent": [
+          "azsdk-net-Storage.Files.DataLake/12.1.0-dev.20200403.1",
+          "(.NET Core 4.6.28325.01; Microsoft Windows 10.0.18362 )"
         ],
         "x-ms-blob-public-access": "container",
         "x-ms-client-request-id": "8f4f90ae-a150-cfb7-9a1c-1f307c5bc502",
-        "x-ms-date": "Thu, 05 Mar 2020 22:23:09 GMT",
-        "x-ms-return-client-request-id": "true",
-        "x-ms-version": "2019-10-10"
-=======
-      "RequestUri": "http://seannsecanary.blob.core.windows.net/test-filesystem-15a6ab2a-6d4c-7c37-56e2-885ec8f586a8?restype=container",
-      "RequestMethod": "PUT",
-      "RequestHeaders": {
-        "Authorization": "Sanitized",
-        "traceparent": "00-4ce128eb53773040a8c9de63c1c14c2e-a54b2a274ef8134f-00",
-        "User-Agent": [
-          "azsdk-net-Storage.Files.DataLake/12.1.0-dev.20200403.1",
-          "(.NET Core 4.6.28325.01; Microsoft Windows 10.0.18362 )"
-        ],
-        "x-ms-blob-public-access": "container",
-        "x-ms-client-request-id": "8f4f90ae-a150-cfb7-9a1c-1f307c5bc502",
-        "x-ms-date": "Fri, 03 Apr 2020 21:03:43 GMT",
-        "x-ms-return-client-request-id": "true",
-        "x-ms-version": "2019-12-12"
->>>>>>> 32e373e2
-      },
-      "RequestBody": null,
-      "StatusCode": 201,
-      "ResponseHeaders": {
-        "Content-Length": "0",
-<<<<<<< HEAD
-        "Date": "Thu, 05 Mar 2020 22:23:09 GMT",
-        "ETag": "\u00220x8D7C153C8D6A405\u0022",
-        "Last-Modified": "Thu, 05 Mar 2020 22:23:09 GMT",
-=======
+        "x-ms-date": "Fri, 03 Apr 2020 21:03:43 GMT",
+        "x-ms-return-client-request-id": "true",
+        "x-ms-version": "2019-12-12"
+      },
+      "RequestBody": null,
+      "StatusCode": 201,
+      "ResponseHeaders": {
+        "Content-Length": "0",
         "Date": "Fri, 03 Apr 2020 21:03:41 GMT",
         "ETag": "\u00220x8D7D8127D66783A\u0022",
         "Last-Modified": "Fri, 03 Apr 2020 21:03:42 GMT",
->>>>>>> 32e373e2
         "Server": [
           "Windows-Azure-Blob/1.0",
           "Microsoft-HTTPAPI/2.0"
         ],
         "x-ms-client-request-id": "8f4f90ae-a150-cfb7-9a1c-1f307c5bc502",
-<<<<<<< HEAD
-        "x-ms-request-id": "09b604c2-a01e-0030-1d3c-f32cf4000000",
-        "x-ms-version": "2019-10-10"
-=======
         "x-ms-request-id": "9622790e-f01e-0012-50fb-093670000000",
         "x-ms-version": "2019-12-12"
->>>>>>> 32e373e2
-      },
-      "ResponseBody": []
-    },
-    {
-<<<<<<< HEAD
-      "RequestUri": "https://seanstagehierarchical.dfs.core.windows.net/test-filesystem-15a6ab2a-6d4c-7c37-56e2-885ec8f586a8/test-file-6768986a-cf42-c34d-6b87-8eac6249c459?resource=file",
-      "RequestMethod": "PUT",
-      "RequestHeaders": {
-        "Authorization": "Sanitized",
-        "traceparent": "00-180d2df43a06d742b93cdefacd07ea6c-2914d84ae227f947-00",
-        "User-Agent": [
-          "azsdk-net-Storage.Files.DataLake/12.0.0-dev.20200305.1",
-          "(.NET Core 4.6.28325.01; Microsoft Windows 10.0.18363 )"
+      },
+      "ResponseBody": []
+    },
+    {
+      "RequestUri": "http://seannsecanary.dfs.core.windows.net/test-filesystem-15a6ab2a-6d4c-7c37-56e2-885ec8f586a8/test-file-6768986a-cf42-c34d-6b87-8eac6249c459?resource=file",
+      "RequestMethod": "PUT",
+      "RequestHeaders": {
+        "Authorization": "Sanitized",
+        "traceparent": "00-55d3fc3748e46f419596757879ba7e49-e9870905609d4548-00",
+        "User-Agent": [
+          "azsdk-net-Storage.Files.DataLake/12.1.0-dev.20200403.1",
+          "(.NET Core 4.6.28325.01; Microsoft Windows 10.0.18362 )"
         ],
         "x-ms-client-request-id": "208209da-0994-dede-428c-23c9130a6d50",
-        "x-ms-date": "Thu, 05 Mar 2020 22:23:09 GMT",
-        "x-ms-return-client-request-id": "true",
-        "x-ms-version": "2019-10-10"
-=======
-      "RequestUri": "http://seannsecanary.dfs.core.windows.net/test-filesystem-15a6ab2a-6d4c-7c37-56e2-885ec8f586a8/test-file-6768986a-cf42-c34d-6b87-8eac6249c459?resource=file",
-      "RequestMethod": "PUT",
-      "RequestHeaders": {
-        "Authorization": "Sanitized",
-        "traceparent": "00-55d3fc3748e46f419596757879ba7e49-e9870905609d4548-00",
-        "User-Agent": [
-          "azsdk-net-Storage.Files.DataLake/12.1.0-dev.20200403.1",
-          "(.NET Core 4.6.28325.01; Microsoft Windows 10.0.18362 )"
-        ],
-        "x-ms-client-request-id": "208209da-0994-dede-428c-23c9130a6d50",
-        "x-ms-date": "Fri, 03 Apr 2020 21:03:43 GMT",
-        "x-ms-return-client-request-id": "true",
-        "x-ms-version": "2019-12-12"
->>>>>>> 32e373e2
-      },
-      "RequestBody": null,
-      "StatusCode": 201,
-      "ResponseHeaders": {
-        "Content-Length": "0",
-<<<<<<< HEAD
-        "Date": "Thu, 05 Mar 2020 22:23:08 GMT",
-        "ETag": "\u00220x8D7C153C9102827\u0022",
-        "Last-Modified": "Thu, 05 Mar 2020 22:23:09 GMT",
-=======
+        "x-ms-date": "Fri, 03 Apr 2020 21:03:43 GMT",
+        "x-ms-return-client-request-id": "true",
+        "x-ms-version": "2019-12-12"
+      },
+      "RequestBody": null,
+      "StatusCode": 201,
+      "ResponseHeaders": {
+        "Content-Length": "0",
         "Date": "Fri, 03 Apr 2020 21:03:42 GMT",
         "ETag": "\u00220x8D7D8127D7BEC8B\u0022",
         "Last-Modified": "Fri, 03 Apr 2020 21:03:42 GMT",
->>>>>>> 32e373e2
         "Server": [
           "Windows-Azure-HDFS/1.0",
           "Microsoft-HTTPAPI/2.0"
         ],
         "x-ms-client-request-id": "208209da-0994-dede-428c-23c9130a6d50",
-<<<<<<< HEAD
-        "x-ms-request-id": "c0bb0ee2-501f-0024-5a3c-f3649b000000",
-        "x-ms-version": "2019-10-10"
-=======
         "x-ms-request-id": "fa440357-201f-0097-66fb-091bad000000",
         "x-ms-version": "2019-12-12"
->>>>>>> 32e373e2
-      },
-      "ResponseBody": []
-    },
-    {
-<<<<<<< HEAD
-      "RequestUri": "https://seanstagehierarchical.blob.core.windows.net/test-filesystem-15a6ab2a-6d4c-7c37-56e2-885ec8f586a8/test-file-6768986a-cf42-c34d-6b87-8eac6249c459",
-=======
+      },
+      "ResponseBody": []
+    },
+    {
       "RequestUri": "http://seannsecanary.blob.core.windows.net/test-filesystem-15a6ab2a-6d4c-7c37-56e2-885ec8f586a8/test-file-6768986a-cf42-c34d-6b87-8eac6249c459",
->>>>>>> 32e373e2
       "RequestMethod": "HEAD",
       "RequestHeaders": {
         "Authorization": "Sanitized",
         "User-Agent": [
-<<<<<<< HEAD
-          "azsdk-net-Storage.Files.DataLake/12.0.0-dev.20200305.1",
-          "(.NET Core 4.6.28325.01; Microsoft Windows 10.0.18363 )"
+          "azsdk-net-Storage.Files.DataLake/12.1.0-dev.20200403.1",
+          "(.NET Core 4.6.28325.01; Microsoft Windows 10.0.18362 )"
         ],
         "x-ms-client-request-id": "59d262e4-a4c6-67c5-88d2-f519d48e6283",
-        "x-ms-date": "Thu, 05 Mar 2020 22:23:09 GMT",
-        "x-ms-return-client-request-id": "true",
-        "x-ms-version": "2019-10-10"
-=======
-          "azsdk-net-Storage.Files.DataLake/12.1.0-dev.20200403.1",
-          "(.NET Core 4.6.28325.01; Microsoft Windows 10.0.18362 )"
-        ],
-        "x-ms-client-request-id": "59d262e4-a4c6-67c5-88d2-f519d48e6283",
-        "x-ms-date": "Fri, 03 Apr 2020 21:03:43 GMT",
-        "x-ms-return-client-request-id": "true",
-        "x-ms-version": "2019-12-12"
->>>>>>> 32e373e2
+        "x-ms-date": "Fri, 03 Apr 2020 21:03:43 GMT",
+        "x-ms-return-client-request-id": "true",
+        "x-ms-version": "2019-12-12"
       },
       "RequestBody": null,
       "StatusCode": 200,
@@ -884,15 +484,9 @@
         "Accept-Ranges": "bytes",
         "Content-Length": "0",
         "Content-Type": "application/octet-stream",
-<<<<<<< HEAD
-        "Date": "Thu, 05 Mar 2020 22:23:09 GMT",
-        "ETag": "\u00220x8D7C153C9102827\u0022",
-        "Last-Modified": "Thu, 05 Mar 2020 22:23:09 GMT",
-=======
         "Date": "Fri, 03 Apr 2020 21:03:42 GMT",
         "ETag": "\u00220x8D7D8127D7BEC8B\u0022",
         "Last-Modified": "Fri, 03 Apr 2020 21:03:42 GMT",
->>>>>>> 32e373e2
         "Server": [
           "Windows-Azure-Blob/1.0",
           "Microsoft-HTTPAPI/2.0"
@@ -901,41 +495,16 @@
         "x-ms-access-tier-inferred": "true",
         "x-ms-blob-type": "BlockBlob",
         "x-ms-client-request-id": "59d262e4-a4c6-67c5-88d2-f519d48e6283",
-<<<<<<< HEAD
-        "x-ms-creation-time": "Thu, 05 Mar 2020 22:23:09 GMT",
-        "x-ms-lease-state": "available",
-        "x-ms-lease-status": "unlocked",
-        "x-ms-request-id": "09b604cc-a01e-0030-223c-f32cf4000000",
-        "x-ms-server-encrypted": "true",
-        "x-ms-version": "2019-10-10"
-=======
         "x-ms-creation-time": "Fri, 03 Apr 2020 21:03:42 GMT",
         "x-ms-lease-state": "available",
         "x-ms-lease-status": "unlocked",
         "x-ms-request-id": "96227930-f01e-0012-6cfb-093670000000",
         "x-ms-server-encrypted": "true",
         "x-ms-version": "2019-12-12"
->>>>>>> 32e373e2
-      },
-      "ResponseBody": []
-    },
-    {
-<<<<<<< HEAD
-      "RequestUri": "https://seanstagehierarchical.dfs.core.windows.net/test-filesystem-15a6ab2a-6d4c-7c37-56e2-885ec8f586a8/test-file-6768986a-cf42-c34d-6b87-8eac6249c459?action=setAccessControl",
-      "RequestMethod": "PATCH",
-      "RequestHeaders": {
-        "Authorization": "Sanitized",
-        "If-None-Match": "\u00220x8D7C153C9102827\u0022",
-        "User-Agent": [
-          "azsdk-net-Storage.Files.DataLake/12.0.0-dev.20200305.1",
-          "(.NET Core 4.6.28325.01; Microsoft Windows 10.0.18363 )"
-        ],
-        "x-ms-client-request-id": "b1e4c611-1337-b38a-0056-8dd797429eb1",
-        "x-ms-date": "Thu, 05 Mar 2020 22:23:09 GMT",
-        "x-ms-permissions": "rwxrwxrwx",
-        "x-ms-return-client-request-id": "true",
-        "x-ms-version": "2019-10-10"
-=======
+      },
+      "ResponseBody": []
+    },
+    {
       "RequestUri": "http://seannsecanary.dfs.core.windows.net/test-filesystem-15a6ab2a-6d4c-7c37-56e2-885ec8f586a8/test-file-6768986a-cf42-c34d-6b87-8eac6249c459?action=setAccessControl",
       "RequestMethod": "PATCH",
       "RequestHeaders": {
@@ -950,55 +519,25 @@
         "x-ms-permissions": "rwxrwxrwx",
         "x-ms-return-client-request-id": "true",
         "x-ms-version": "2019-12-12"
->>>>>>> 32e373e2
       },
       "RequestBody": null,
       "StatusCode": 412,
       "ResponseHeaders": {
         "Content-Length": "200",
         "Content-Type": "application/json; charset=utf-8",
-<<<<<<< HEAD
-        "Date": "Thu, 05 Mar 2020 22:23:08 GMT",
-=======
         "Date": "Fri, 03 Apr 2020 21:03:42 GMT",
->>>>>>> 32e373e2
         "Server": [
           "Windows-Azure-HDFS/1.0",
           "Microsoft-HTTPAPI/2.0"
         ],
         "x-ms-client-request-id": "b1e4c611-1337-b38a-0056-8dd797429eb1",
         "x-ms-error-code": "ConditionNotMet",
-<<<<<<< HEAD
-        "x-ms-request-id": "c0bb0ee3-501f-0024-5b3c-f3649b000000",
-        "x-ms-version": "2019-10-10"
-=======
         "x-ms-request-id": "fa440358-201f-0097-67fb-091bad000000",
         "x-ms-version": "2019-12-12"
->>>>>>> 32e373e2
       },
       "ResponseBody": {
         "error": {
           "code": "ConditionNotMet",
-<<<<<<< HEAD
-          "message": "The condition specified using HTTP conditional header(s) is not met.\nRequestId:c0bb0ee3-501f-0024-5b3c-f3649b000000\nTime:2020-03-05T22:23:09.7576892Z"
-        }
-      }
-    },
-    {
-      "RequestUri": "https://seanstagehierarchical.blob.core.windows.net/test-filesystem-15a6ab2a-6d4c-7c37-56e2-885ec8f586a8?restype=container",
-      "RequestMethod": "DELETE",
-      "RequestHeaders": {
-        "Authorization": "Sanitized",
-        "traceparent": "00-25048c95fc01bb4aa56f7e46a4ba1733-d8211974c32e5348-00",
-        "User-Agent": [
-          "azsdk-net-Storage.Files.DataLake/12.0.0-dev.20200305.1",
-          "(.NET Core 4.6.28325.01; Microsoft Windows 10.0.18363 )"
-        ],
-        "x-ms-client-request-id": "0e070bc2-b0aa-d74b-26eb-82f9ffa9b56a",
-        "x-ms-date": "Thu, 05 Mar 2020 22:23:09 GMT",
-        "x-ms-return-client-request-id": "true",
-        "x-ms-version": "2019-10-10"
-=======
           "message": "The condition specified using HTTP conditional header(s) is not met.\nRequestId:fa440358-201f-0097-67fb-091bad000000\nTime:2020-04-03T21:03:42.5244544Z"
         }
       }
@@ -1017,49 +556,23 @@
         "x-ms-date": "Fri, 03 Apr 2020 21:03:44 GMT",
         "x-ms-return-client-request-id": "true",
         "x-ms-version": "2019-12-12"
->>>>>>> 32e373e2
       },
       "RequestBody": null,
       "StatusCode": 202,
       "ResponseHeaders": {
         "Content-Length": "0",
-<<<<<<< HEAD
-        "Date": "Thu, 05 Mar 2020 22:23:09 GMT",
-=======
         "Date": "Fri, 03 Apr 2020 21:03:42 GMT",
->>>>>>> 32e373e2
         "Server": [
           "Windows-Azure-Blob/1.0",
           "Microsoft-HTTPAPI/2.0"
         ],
         "x-ms-client-request-id": "0e070bc2-b0aa-d74b-26eb-82f9ffa9b56a",
-<<<<<<< HEAD
-        "x-ms-request-id": "09b604cf-a01e-0030-253c-f32cf4000000",
-        "x-ms-version": "2019-10-10"
-=======
         "x-ms-request-id": "96227943-f01e-0012-7ffb-093670000000",
         "x-ms-version": "2019-12-12"
->>>>>>> 32e373e2
-      },
-      "ResponseBody": []
-    },
-    {
-<<<<<<< HEAD
-      "RequestUri": "https://seanstagehierarchical.blob.core.windows.net/test-filesystem-db122e70-f3f6-1930-b98c-d0b267d3eedd?restype=container",
-      "RequestMethod": "PUT",
-      "RequestHeaders": {
-        "Authorization": "Sanitized",
-        "traceparent": "00-e9a00e821569b54fb53838ec82d60143-e6a483b99d87b040-00",
-        "User-Agent": [
-          "azsdk-net-Storage.Files.DataLake/12.0.0-dev.20200305.1",
-          "(.NET Core 4.6.28325.01; Microsoft Windows 10.0.18363 )"
-        ],
-        "x-ms-blob-public-access": "container",
-        "x-ms-client-request-id": "964641cf-5a10-ce9c-dbee-551de0997053",
-        "x-ms-date": "Thu, 05 Mar 2020 22:23:09 GMT",
-        "x-ms-return-client-request-id": "true",
-        "x-ms-version": "2019-10-10"
-=======
+      },
+      "ResponseBody": []
+    },
+    {
       "RequestUri": "http://seannsecanary.blob.core.windows.net/test-filesystem-db122e70-f3f6-1930-b98c-d0b267d3eedd?restype=container",
       "RequestMethod": "PUT",
       "RequestHeaders": {
@@ -1074,52 +587,25 @@
         "x-ms-date": "Fri, 03 Apr 2020 21:03:44 GMT",
         "x-ms-return-client-request-id": "true",
         "x-ms-version": "2019-12-12"
->>>>>>> 32e373e2
-      },
-      "RequestBody": null,
-      "StatusCode": 201,
-      "ResponseHeaders": {
-        "Content-Length": "0",
-<<<<<<< HEAD
-        "Date": "Thu, 05 Mar 2020 22:23:09 GMT",
-        "ETag": "\u00220x8D7C153C96CE46E\u0022",
-        "Last-Modified": "Thu, 05 Mar 2020 22:23:10 GMT",
-=======
+      },
+      "RequestBody": null,
+      "StatusCode": 201,
+      "ResponseHeaders": {
+        "Content-Length": "0",
         "Date": "Fri, 03 Apr 2020 21:03:42 GMT",
         "ETag": "\u00220x8D7D8127DCC7880\u0022",
         "Last-Modified": "Fri, 03 Apr 2020 21:03:42 GMT",
->>>>>>> 32e373e2
         "Server": [
           "Windows-Azure-Blob/1.0",
           "Microsoft-HTTPAPI/2.0"
         ],
         "x-ms-client-request-id": "964641cf-5a10-ce9c-dbee-551de0997053",
-<<<<<<< HEAD
-        "x-ms-request-id": "8160d7e8-d01e-002a-0a3c-f34d2b000000",
-        "x-ms-version": "2019-10-10"
-=======
         "x-ms-request-id": "96227951-f01e-0012-0dfb-093670000000",
         "x-ms-version": "2019-12-12"
->>>>>>> 32e373e2
-      },
-      "ResponseBody": []
-    },
-    {
-<<<<<<< HEAD
-      "RequestUri": "https://seanstagehierarchical.dfs.core.windows.net/test-filesystem-db122e70-f3f6-1930-b98c-d0b267d3eedd/test-file-06d9a4fc-2a93-e02f-2632-d2d0fd62a3a5?resource=file",
-      "RequestMethod": "PUT",
-      "RequestHeaders": {
-        "Authorization": "Sanitized",
-        "traceparent": "00-6c0ad0a0bcc23141805509e477d31690-7c226c9e2895cb4f-00",
-        "User-Agent": [
-          "azsdk-net-Storage.Files.DataLake/12.0.0-dev.20200305.1",
-          "(.NET Core 4.6.28325.01; Microsoft Windows 10.0.18363 )"
-        ],
-        "x-ms-client-request-id": "d1d1a2b5-513a-a5a3-1266-6fdd88cbd178",
-        "x-ms-date": "Thu, 05 Mar 2020 22:23:10 GMT",
-        "x-ms-return-client-request-id": "true",
-        "x-ms-version": "2019-10-10"
-=======
+      },
+      "ResponseBody": []
+    },
+    {
       "RequestUri": "http://seannsecanary.dfs.core.windows.net/test-filesystem-db122e70-f3f6-1930-b98c-d0b267d3eedd/test-file-06d9a4fc-2a93-e02f-2632-d2d0fd62a3a5?resource=file",
       "RequestMethod": "PUT",
       "RequestHeaders": {
@@ -1133,57 +619,30 @@
         "x-ms-date": "Fri, 03 Apr 2020 21:03:44 GMT",
         "x-ms-return-client-request-id": "true",
         "x-ms-version": "2019-12-12"
->>>>>>> 32e373e2
-      },
-      "RequestBody": null,
-      "StatusCode": 201,
-      "ResponseHeaders": {
-        "Content-Length": "0",
-<<<<<<< HEAD
-        "Date": "Thu, 05 Mar 2020 22:23:10 GMT",
-        "ETag": "\u00220x8D7C153C99F54BB\u0022",
-        "Last-Modified": "Thu, 05 Mar 2020 22:23:10 GMT",
-=======
+      },
+      "RequestBody": null,
+      "StatusCode": 201,
+      "ResponseHeaders": {
+        "Content-Length": "0",
         "Date": "Fri, 03 Apr 2020 21:03:42 GMT",
         "ETag": "\u00220x8D7D8127DDCF589\u0022",
         "Last-Modified": "Fri, 03 Apr 2020 21:03:42 GMT",
->>>>>>> 32e373e2
         "Server": [
           "Windows-Azure-HDFS/1.0",
           "Microsoft-HTTPAPI/2.0"
         ],
         "x-ms-client-request-id": "d1d1a2b5-513a-a5a3-1266-6fdd88cbd178",
-<<<<<<< HEAD
-        "x-ms-request-id": "54515b77-901f-0014-373c-f3da54000000",
-        "x-ms-version": "2019-10-10"
-=======
         "x-ms-request-id": "fa44035a-201f-0097-68fb-091bad000000",
         "x-ms-version": "2019-12-12"
->>>>>>> 32e373e2
-      },
-      "ResponseBody": []
-    },
-    {
-<<<<<<< HEAD
-      "RequestUri": "https://seanstagehierarchical.dfs.core.windows.net/test-filesystem-db122e70-f3f6-1930-b98c-d0b267d3eedd/test-file-06d9a4fc-2a93-e02f-2632-d2d0fd62a3a5?action=setAccessControl",
-=======
+      },
+      "ResponseBody": []
+    },
+    {
       "RequestUri": "http://seannsecanary.dfs.core.windows.net/test-filesystem-db122e70-f3f6-1930-b98c-d0b267d3eedd/test-file-06d9a4fc-2a93-e02f-2632-d2d0fd62a3a5?action=setAccessControl",
->>>>>>> 32e373e2
       "RequestMethod": "PATCH",
       "RequestHeaders": {
         "Authorization": "Sanitized",
         "User-Agent": [
-<<<<<<< HEAD
-          "azsdk-net-Storage.Files.DataLake/12.0.0-dev.20200305.1",
-          "(.NET Core 4.6.28325.01; Microsoft Windows 10.0.18363 )"
-        ],
-        "x-ms-client-request-id": "5a1b6233-d290-e26a-f63d-1427e9ef3c91",
-        "x-ms-date": "Thu, 05 Mar 2020 22:23:10 GMT",
-        "x-ms-lease-id": "e44fff65-d7cd-62e4-125d-d5c40440e71e",
-        "x-ms-permissions": "rwxrwxrwx",
-        "x-ms-return-client-request-id": "true",
-        "x-ms-version": "2019-10-10"
-=======
           "azsdk-net-Storage.Files.DataLake/12.1.0-dev.20200403.1",
           "(.NET Core 4.6.28325.01; Microsoft Windows 10.0.18362 )"
         ],
@@ -1193,55 +652,25 @@
         "x-ms-permissions": "rwxrwxrwx",
         "x-ms-return-client-request-id": "true",
         "x-ms-version": "2019-12-12"
->>>>>>> 32e373e2
       },
       "RequestBody": null,
       "StatusCode": 412,
       "ResponseHeaders": {
         "Content-Length": "176",
         "Content-Type": "application/json; charset=utf-8",
-<<<<<<< HEAD
-        "Date": "Thu, 05 Mar 2020 22:23:10 GMT",
-=======
         "Date": "Fri, 03 Apr 2020 21:03:42 GMT",
->>>>>>> 32e373e2
         "Server": [
           "Windows-Azure-HDFS/1.0",
           "Microsoft-HTTPAPI/2.0"
         ],
         "x-ms-client-request-id": "5a1b6233-d290-e26a-f63d-1427e9ef3c91",
         "x-ms-error-code": "LeaseNotPresent",
-<<<<<<< HEAD
-        "x-ms-request-id": "54515b78-901f-0014-383c-f3da54000000",
-        "x-ms-version": "2019-10-10"
-=======
         "x-ms-request-id": "fa44035b-201f-0097-69fb-091bad000000",
         "x-ms-version": "2019-12-12"
->>>>>>> 32e373e2
       },
       "ResponseBody": {
         "error": {
           "code": "LeaseNotPresent",
-<<<<<<< HEAD
-          "message": "There is currently no lease on the resource.\nRequestId:54515b78-901f-0014-383c-f3da54000000\nTime:2020-03-05T22:23:10.6120842Z"
-        }
-      }
-    },
-    {
-      "RequestUri": "https://seanstagehierarchical.blob.core.windows.net/test-filesystem-db122e70-f3f6-1930-b98c-d0b267d3eedd?restype=container",
-      "RequestMethod": "DELETE",
-      "RequestHeaders": {
-        "Authorization": "Sanitized",
-        "traceparent": "00-51a41a8aa0ef8046b8e247e96ca3a7c0-07d033f3c2d1b747-00",
-        "User-Agent": [
-          "azsdk-net-Storage.Files.DataLake/12.0.0-dev.20200305.1",
-          "(.NET Core 4.6.28325.01; Microsoft Windows 10.0.18363 )"
-        ],
-        "x-ms-client-request-id": "26a932c1-77b0-78e8-4506-5079359fbae8",
-        "x-ms-date": "Thu, 05 Mar 2020 22:23:10 GMT",
-        "x-ms-return-client-request-id": "true",
-        "x-ms-version": "2019-10-10"
-=======
           "message": "There is currently no lease on the resource.\nRequestId:fa44035b-201f-0097-69fb-091bad000000\nTime:2020-04-03T21:03:42.9617616Z"
         }
       }
@@ -1260,42 +689,26 @@
         "x-ms-date": "Fri, 03 Apr 2020 21:03:44 GMT",
         "x-ms-return-client-request-id": "true",
         "x-ms-version": "2019-12-12"
->>>>>>> 32e373e2
       },
       "RequestBody": null,
       "StatusCode": 202,
       "ResponseHeaders": {
         "Content-Length": "0",
-<<<<<<< HEAD
-        "Date": "Thu, 05 Mar 2020 22:23:10 GMT",
-=======
         "Date": "Fri, 03 Apr 2020 21:03:42 GMT",
->>>>>>> 32e373e2
         "Server": [
           "Windows-Azure-Blob/1.0",
           "Microsoft-HTTPAPI/2.0"
         ],
         "x-ms-client-request-id": "26a932c1-77b0-78e8-4506-5079359fbae8",
-<<<<<<< HEAD
-        "x-ms-request-id": "8160d80d-d01e-002a-293c-f34d2b000000",
-        "x-ms-version": "2019-10-10"
-=======
         "x-ms-request-id": "96227975-f01e-0012-2bfb-093670000000",
         "x-ms-version": "2019-12-12"
->>>>>>> 32e373e2
       },
       "ResponseBody": []
     }
   ],
   "Variables": {
-<<<<<<< HEAD
-    "DateTimeOffsetNow": "2020-03-05T14:23:06.1358159-08:00",
-    "RandomSeed": "1818762115",
-    "Storage_TestConfigHierarchicalNamespace": "NamespaceTenant\nseanstagehierarchical\nU2FuaXRpemVk\nhttps://seanstagehierarchical.blob.core.windows.net\nhttp://seanstagehierarchical.file.core.windows.net\nhttp://seanstagehierarchical.queue.core.windows.net\nhttp://seanstagehierarchical.table.core.windows.net\n\n\n\n\nhttp://seanstagehierarchical-secondary.blob.core.windows.net\nhttp://seanstagehierarchical-secondary.file.core.windows.net\nhttp://seanstagehierarchical-secondary.queue.core.windows.net\nhttp://seanstagehierarchical-secondary.table.core.windows.net\n68390a19-a643-458b-b726-408abf67b4fc\nSanitized\n72f988bf-86f1-41af-91ab-2d7cd011db47\nhttps://login.microsoftonline.com/\nCloud\nBlobEndpoint=https://seanstagehierarchical.blob.core.windows.net/;QueueEndpoint=http://seanstagehierarchical.queue.core.windows.net/;FileEndpoint=http://seanstagehierarchical.file.core.windows.net/;BlobSecondaryEndpoint=http://seanstagehierarchical-secondary.blob.core.windows.net/;QueueSecondaryEndpoint=http://seanstagehierarchical-secondary.queue.core.windows.net/;FileSecondaryEndpoint=http://seanstagehierarchical-secondary.file.core.windows.net/;AccountName=seanstagehierarchical;AccountKey=Sanitized\n"
-=======
     "DateTimeOffsetNow": "2020-04-03T14:03:42.2863543-07:00",
     "RandomSeed": "1818762115",
     "Storage_TestConfigHierarchicalNamespace": "NamespaceTenant\nseannsecanary\nU2FuaXRpemVk\nhttp://seannsecanary.blob.core.windows.net\nhttp://seannsecanary.file.core.windows.net\nhttp://seannsecanary.queue.core.windows.net\nhttp://seannsecanary.table.core.windows.net\n\n\n\n\nhttp://seannsecanary-secondary.blob.core.windows.net\nhttp://seannsecanary-secondary.file.core.windows.net\nhttp://seannsecanary-secondary.queue.core.windows.net\nhttp://seannsecanary-secondary.table.core.windows.net\n68390a19-a643-458b-b726-408abf67b4fc\nSanitized\n72f988bf-86f1-41af-91ab-2d7cd011db47\nhttps://login.microsoftonline.com/\nCloud\nBlobEndpoint=http://seannsecanary.blob.core.windows.net/;QueueEndpoint=http://seannsecanary.queue.core.windows.net/;FileEndpoint=http://seannsecanary.file.core.windows.net/;BlobSecondaryEndpoint=http://seannsecanary-secondary.blob.core.windows.net/;QueueSecondaryEndpoint=http://seannsecanary-secondary.queue.core.windows.net/;FileSecondaryEndpoint=http://seannsecanary-secondary.file.core.windows.net/;AccountName=seannsecanary;AccountKey=Sanitized\n"
->>>>>>> 32e373e2
   }
 }