{
  "Entries": [
    {
<<<<<<< HEAD
      "RequestUri": "https://seanstagehierarchical.blob.core.windows.net/test-filesystem-d6f364dd-d44d-03ee-318b-d0b20e909c99?restype=container",
      "RequestMethod": "PUT",
      "RequestHeaders": {
        "Authorization": "Sanitized",
        "traceparent": "00-33e9d3614a54c949805dc070a6d5a261-033789e9e3895240-00",
        "User-Agent": [
          "azsdk-net-Storage.Files.DataLake/12.0.0-dev.20200305.1",
          "(.NET Core 4.6.28325.01; Microsoft Windows 10.0.18363 )"
        ],
        "x-ms-blob-public-access": "container",
        "x-ms-client-request-id": "6841e451-1ba2-c9bc-5f57-16d561f4b3a9",
        "x-ms-date": "Thu, 05 Mar 2020 22:20:45 GMT",
        "x-ms-return-client-request-id": "true",
        "x-ms-version": "2019-10-10"
=======
      "RequestUri": "http://seannsecanary.blob.core.windows.net/test-filesystem-d6f364dd-d44d-03ee-318b-d0b20e909c99?restype=container",
      "RequestMethod": "PUT",
      "RequestHeaders": {
        "Authorization": "Sanitized",
        "traceparent": "00-f632f64496002b45bb1774b9f0619c45-5188d507257b1f45-00",
        "User-Agent": [
          "azsdk-net-Storage.Files.DataLake/12.1.0-dev.20200403.1",
          "(.NET Core 4.6.28325.01; Microsoft Windows 10.0.18362 )"
        ],
        "x-ms-blob-public-access": "container",
        "x-ms-client-request-id": "6841e451-1ba2-c9bc-5f57-16d561f4b3a9",
        "x-ms-date": "Fri, 03 Apr 2020 21:02:13 GMT",
        "x-ms-return-client-request-id": "true",
        "x-ms-version": "2019-12-12"
>>>>>>> 32e373e2
      },
      "RequestBody": null,
      "StatusCode": 201,
      "ResponseHeaders": {
        "Content-Length": "0",
<<<<<<< HEAD
        "Date": "Thu, 05 Mar 2020 22:20:45 GMT",
        "ETag": "\u00220x8D7C15373B8C12F\u0022",
        "Last-Modified": "Thu, 05 Mar 2020 22:20:46 GMT",
=======
        "Date": "Fri, 03 Apr 2020 21:02:11 GMT",
        "ETag": "\u00220x8D7D81247C312A0\u0022",
        "Last-Modified": "Fri, 03 Apr 2020 21:02:12 GMT",
>>>>>>> 32e373e2
        "Server": [
          "Windows-Azure-Blob/1.0",
          "Microsoft-HTTPAPI/2.0"
        ],
        "x-ms-client-request-id": "6841e451-1ba2-c9bc-5f57-16d561f4b3a9",
<<<<<<< HEAD
        "x-ms-request-id": "6e2565ad-b01e-002c-113c-f37e94000000",
        "x-ms-version": "2019-10-10"
=======
        "x-ms-request-id": "96224cbd-f01e-0012-50fb-093670000000",
        "x-ms-version": "2019-12-12"
>>>>>>> 32e373e2
      },
      "ResponseBody": []
    },
    {
<<<<<<< HEAD
      "RequestUri": "https://seanstagehierarchical.dfs.core.windows.net/test-filesystem-d6f364dd-d44d-03ee-318b-d0b20e909c99/test-file-80e90d96-a498-fe0a-00fa-a6ff620c76c3?resource=file",
      "RequestMethod": "PUT",
      "RequestHeaders": {
        "Authorization": "Sanitized",
        "traceparent": "00-aa98ece9e7fc3d4fb6a210f08a68f1e7-08d93f4541db1b42-00",
        "User-Agent": [
          "azsdk-net-Storage.Files.DataLake/12.0.0-dev.20200305.1",
          "(.NET Core 4.6.28325.01; Microsoft Windows 10.0.18363 )"
        ],
        "x-ms-client-request-id": "7f4bc89a-8a84-ad1b-da43-67a775bc6752",
        "x-ms-date": "Thu, 05 Mar 2020 22:20:46 GMT",
        "x-ms-return-client-request-id": "true",
        "x-ms-version": "2019-10-10"
=======
      "RequestUri": "http://seannsecanary.dfs.core.windows.net/test-filesystem-d6f364dd-d44d-03ee-318b-d0b20e909c99/test-file-80e90d96-a498-fe0a-00fa-a6ff620c76c3?resource=file",
      "RequestMethod": "PUT",
      "RequestHeaders": {
        "Authorization": "Sanitized",
        "traceparent": "00-c35c708a1822bd4987408572e283d21d-d5d8045870149b4c-00",
        "User-Agent": [
          "azsdk-net-Storage.Files.DataLake/12.1.0-dev.20200403.1",
          "(.NET Core 4.6.28325.01; Microsoft Windows 10.0.18362 )"
        ],
        "x-ms-client-request-id": "7f4bc89a-8a84-ad1b-da43-67a775bc6752",
        "x-ms-date": "Fri, 03 Apr 2020 21:02:13 GMT",
        "x-ms-return-client-request-id": "true",
        "x-ms-version": "2019-12-12"
>>>>>>> 32e373e2
      },
      "RequestBody": null,
      "StatusCode": 201,
      "ResponseHeaders": {
        "Content-Length": "0",
<<<<<<< HEAD
        "Date": "Thu, 05 Mar 2020 22:20:46 GMT",
        "ETag": "\u00220x8D7C1537403D648\u0022",
        "Last-Modified": "Thu, 05 Mar 2020 22:20:46 GMT",
=======
        "Date": "Fri, 03 Apr 2020 21:02:12 GMT",
        "ETag": "\u00220x8D7D81247D1EE7D\u0022",
        "Last-Modified": "Fri, 03 Apr 2020 21:02:12 GMT",
>>>>>>> 32e373e2
        "Server": [
          "Windows-Azure-HDFS/1.0",
          "Microsoft-HTTPAPI/2.0"
        ],
        "x-ms-client-request-id": "7f4bc89a-8a84-ad1b-da43-67a775bc6752",
<<<<<<< HEAD
        "x-ms-request-id": "91ed5aad-401f-0017-353c-f33b30000000",
        "x-ms-version": "2019-10-10"
=======
        "x-ms-request-id": "fa440200-201f-0097-4ffb-091bad000000",
        "x-ms-version": "2019-12-12"
>>>>>>> 32e373e2
      },
      "ResponseBody": []
    },
    {
<<<<<<< HEAD
      "RequestUri": "https://seanstagehierarchical.dfs.core.windows.net/test-filesystem-d6f364dd-d44d-03ee-318b-d0b20e909c99/test-file-80e90d96-a498-fe0a-00fa-a6ff620c76c3?action=append\u0026position=1024",
=======
      "RequestUri": "http://seannsecanary.dfs.core.windows.net/test-filesystem-d6f364dd-d44d-03ee-318b-d0b20e909c99/test-file-80e90d96-a498-fe0a-00fa-a6ff620c76c3?action=append\u0026position=1024",
>>>>>>> 32e373e2
      "RequestMethod": "PATCH",
      "RequestHeaders": {
        "Authorization": "Sanitized",
        "Content-Length": "1024",
<<<<<<< HEAD
        "traceparent": "00-472d28b7b71b8c4e83f4dbac9c7db6be-e00bfa7ff4aeda41-00",
        "User-Agent": [
          "azsdk-net-Storage.Files.DataLake/12.0.0-dev.20200305.1",
          "(.NET Core 4.6.28325.01; Microsoft Windows 10.0.18363 )"
        ],
        "x-ms-client-request-id": "bf3ef657-3020-5db6-5d65-0ca970fd0301",
        "x-ms-date": "Thu, 05 Mar 2020 22:20:47 GMT",
        "x-ms-return-client-request-id": "true",
        "x-ms-version": "2019-10-10"
=======
        "traceparent": "00-7d6fd181c745424eabb6c530a65fe134-44138161c6a7b04b-00",
        "User-Agent": [
          "azsdk-net-Storage.Files.DataLake/12.1.0-dev.20200403.1",
          "(.NET Core 4.6.28325.01; Microsoft Windows 10.0.18362 )"
        ],
        "x-ms-client-request-id": "bf3ef657-3020-5db6-5d65-0ca970fd0301",
        "x-ms-date": "Fri, 03 Apr 2020 21:02:13 GMT",
        "x-ms-return-client-request-id": "true",
        "x-ms-version": "2019-12-12"
>>>>>>> 32e373e2
      },
      "RequestBody": "4FNURJOKW2IWDKEQmuU2cmNrZZnB9j72AbNPCsxPZyIgt0N0OlKnD23paHjpChL0DfVECVbNkOoVXUPfO1CVx6R\u002B8OKiwTgRw1Us2I7GDPahWv3WCl7LUiZZX9wOx9QdU6HTaxkvUUy9M0UBobhcTlFMPuBSvrxGs568SWFbAvyBD4Xs86HdcQixGdcYyrFu/RCLwonzypTkjLd7cwjqYTBJf5Eyb1uvb83YoaXlLujsTUtQ0EBzjUTwB2bpYf7/xrimzkofPI213FK7Gyjv/13Pjya9mpHw1vJNQWf0xQ3O2NvsPmCdzBG9m/Ttt3EbAQcJGtLXQiwntvdY0volwBZE7UNNAsH8McIV//6cAh\u002BAMUBg66s79pauxYhoRfoWl9vdqcotzv5GDOkPwkIuirTY16G5xdRrCfatnz04lOvI/mcjvllVUmNBGd7BKzRTgDrUkG5YXNIGcp/UgC7BDXj9R8TbCstagoQ9eKz1qd3BWh4CZAN9b6GVHEu5gdI0gAtmxORvd3VveQ3pG\u002BQlEMnCEiYQv6l0f9cjRe5/oQGxCfihj\u002BT5UuKok\u002Bv2k1S8cAuC92\u002BsI8Bh8UQMTDKH79gLNxLshIDkyL9DaCy\u002BfuyDZtXi/amSBeU3P52f7AawIaQS6ltB0OuLnS6vaLuUo3NYieVcpPEueTIstUTjRNy5k0aIq5SQQZXpV1974pwpopwqR2MgU3yy5HApFRunqFhR9tV0DPffyEdQck2RspeVAxKouP15mD/K1ccjZyx6Qq8GKevHtZWkS34b0OEuIDHZkxII/u9b2F6VqTcwu2Eb1TCei4mrzU59BGx\u002BXchenLSVStMackS/q1CNMgtec5AdAPqwkJWoLcbEivqD3HqVNg2Cm3GOAWPs3t84HptCHpDcYV3NrQsf7RwNVudJPM/V9/v93Ngej/6XxLK1bw8qgWtqpnodyIkCYq1VgKp7oqEQYiafRUK3vdJeNuhZaX0M4tR735VUuC9y\u002B3kqyQ5UGyIQpQzoijwpsumnvpKgqPkwSJ7VAMILu6r3LUnJjPPEChrGScNwI1eYUi2srPqc0VOA\u002BoFvfhtfBOpi8V3yXyX147N32l41vyRGPa6VXw6wWlv2SJJyVIz/ZkXZDjL6pvIHt8lGJff0SjpcKEFtyqXcspYB\u002BxeSg44neHMZXLHxTJa7jadEaTVjAv5YFStLkZyf/Fuc\u002BKrbdTQ6H6yD2u6Ia9yqsTz9l0hgnvkYOm1j2\u002BbXeV9WVVTs4BhzCkqJ4CcPz6pPoeBfomUSO1qwwjvG10PFq2GPMhWIvtAkioz\u002B173SCWrDFDoGeNf5Qxr6Ox7drDMGwzTGgJ2UxuIPOhfYE2Oc3rjQAsMJvzKJlQ==",
      "StatusCode": 202,
      "ResponseHeaders": {
        "Content-Length": "0",
<<<<<<< HEAD
        "Date": "Thu, 05 Mar 2020 22:20:46 GMT",
=======
        "Date": "Fri, 03 Apr 2020 21:02:12 GMT",
>>>>>>> 32e373e2
        "Server": [
          "Windows-Azure-HDFS/1.0",
          "Microsoft-HTTPAPI/2.0"
        ],
        "x-ms-client-request-id": "bf3ef657-3020-5db6-5d65-0ca970fd0301",
<<<<<<< HEAD
        "x-ms-request-id": "91ed5aae-401f-0017-363c-f33b30000000",
        "x-ms-request-server-encrypted": "true",
        "x-ms-version": "2019-10-10"
=======
        "x-ms-request-id": "fa440201-201f-0097-50fb-091bad000000",
        "x-ms-request-server-encrypted": "true",
        "x-ms-version": "2019-12-12"
>>>>>>> 32e373e2
      },
      "ResponseBody": []
    },
    {
<<<<<<< HEAD
      "RequestUri": "https://seanstagehierarchical.dfs.core.windows.net/test-filesystem-d6f364dd-d44d-03ee-318b-d0b20e909c99/test-file-80e90d96-a498-fe0a-00fa-a6ff620c76c3?action=flush\u0026position=0\u0026retainUncommittedData=true",
=======
      "RequestUri": "http://seannsecanary.dfs.core.windows.net/test-filesystem-d6f364dd-d44d-03ee-318b-d0b20e909c99/test-file-80e90d96-a498-fe0a-00fa-a6ff620c76c3?action=flush\u0026position=0\u0026retainUncommittedData=true",
>>>>>>> 32e373e2
      "RequestMethod": "PATCH",
      "RequestHeaders": {
        "Authorization": "Sanitized",
        "Content-Length": "0",
<<<<<<< HEAD
        "traceparent": "00-4ab19a880289854381ad592091ea32e1-2bc7f6ed3baa0c48-00",
        "User-Agent": [
          "azsdk-net-Storage.Files.DataLake/12.0.0-dev.20200305.1",
          "(.NET Core 4.6.28325.01; Microsoft Windows 10.0.18363 )"
        ],
        "x-ms-client-request-id": "c8b175d4-c9f4-be74-4430-254d3a33e9fb",
        "x-ms-date": "Thu, 05 Mar 2020 22:20:47 GMT",
        "x-ms-return-client-request-id": "true",
        "x-ms-version": "2019-10-10"
=======
        "traceparent": "00-3aae3efa07a4314aa3fc9e86c2ee1346-c706a257bb567e4a-00",
        "User-Agent": [
          "azsdk-net-Storage.Files.DataLake/12.1.0-dev.20200403.1",
          "(.NET Core 4.6.28325.01; Microsoft Windows 10.0.18362 )"
        ],
        "x-ms-client-request-id": "c8b175d4-c9f4-be74-4430-254d3a33e9fb",
        "x-ms-date": "Fri, 03 Apr 2020 21:02:13 GMT",
        "x-ms-return-client-request-id": "true",
        "x-ms-version": "2019-12-12"
>>>>>>> 32e373e2
      },
      "RequestBody": null,
      "StatusCode": 200,
      "ResponseHeaders": {
        "Content-Length": "0",
<<<<<<< HEAD
        "Date": "Thu, 05 Mar 2020 22:20:46 GMT",
        "ETag": "\u00220x8D7C153741BF804\u0022",
        "Last-Modified": "Thu, 05 Mar 2020 22:20:47 GMT",
=======
        "Date": "Fri, 03 Apr 2020 21:02:12 GMT",
        "ETag": "\u00220x8D7D81248028D53\u0022",
        "Last-Modified": "Fri, 03 Apr 2020 21:02:12 GMT",
>>>>>>> 32e373e2
        "Server": [
          "Windows-Azure-HDFS/1.0",
          "Microsoft-HTTPAPI/2.0"
        ],
        "x-ms-client-request-id": "c8b175d4-c9f4-be74-4430-254d3a33e9fb",
<<<<<<< HEAD
        "x-ms-request-id": "91ed5aaf-401f-0017-373c-f33b30000000",
        "x-ms-request-server-encrypted": "true",
        "x-ms-version": "2019-10-10"
=======
        "x-ms-request-id": "fa440203-201f-0097-51fb-091bad000000",
        "x-ms-request-server-encrypted": "true",
        "x-ms-version": "2019-12-12"
>>>>>>> 32e373e2
      },
      "ResponseBody": []
    },
    {
<<<<<<< HEAD
      "RequestUri": "https://seanstagehierarchical.blob.core.windows.net/test-filesystem-d6f364dd-d44d-03ee-318b-d0b20e909c99?restype=container",
      "RequestMethod": "DELETE",
      "RequestHeaders": {
        "Authorization": "Sanitized",
        "traceparent": "00-4e21fb2382b5764886f88f531257489f-184e4ff01a86fd47-00",
        "User-Agent": [
          "azsdk-net-Storage.Files.DataLake/12.0.0-dev.20200305.1",
          "(.NET Core 4.6.28325.01; Microsoft Windows 10.0.18363 )"
        ],
        "x-ms-client-request-id": "fad50835-3a4b-730c-76f1-5508390fb806",
        "x-ms-date": "Thu, 05 Mar 2020 22:20:47 GMT",
        "x-ms-return-client-request-id": "true",
        "x-ms-version": "2019-10-10"
=======
      "RequestUri": "http://seannsecanary.blob.core.windows.net/test-filesystem-d6f364dd-d44d-03ee-318b-d0b20e909c99?restype=container",
      "RequestMethod": "DELETE",
      "RequestHeaders": {
        "Authorization": "Sanitized",
        "traceparent": "00-0c7f591ede3705409d8b53ed49f5c432-de03cbb6f74e1340-00",
        "User-Agent": [
          "azsdk-net-Storage.Files.DataLake/12.1.0-dev.20200403.1",
          "(.NET Core 4.6.28325.01; Microsoft Windows 10.0.18362 )"
        ],
        "x-ms-client-request-id": "fad50835-3a4b-730c-76f1-5508390fb806",
        "x-ms-date": "Fri, 03 Apr 2020 21:02:14 GMT",
        "x-ms-return-client-request-id": "true",
        "x-ms-version": "2019-12-12"
>>>>>>> 32e373e2
      },
      "RequestBody": null,
      "StatusCode": 202,
      "ResponseHeaders": {
        "Content-Length": "0",
<<<<<<< HEAD
        "Date": "Thu, 05 Mar 2020 22:20:46 GMT",
=======
        "Date": "Fri, 03 Apr 2020 21:02:12 GMT",
>>>>>>> 32e373e2
        "Server": [
          "Windows-Azure-Blob/1.0",
          "Microsoft-HTTPAPI/2.0"
        ],
        "x-ms-client-request-id": "fad50835-3a4b-730c-76f1-5508390fb806",
<<<<<<< HEAD
        "x-ms-request-id": "6e2565b6-b01e-002c-143c-f37e94000000",
        "x-ms-version": "2019-10-10"
=======
        "x-ms-request-id": "96224cfe-f01e-0012-08fb-093670000000",
        "x-ms-version": "2019-12-12"
>>>>>>> 32e373e2
      },
      "ResponseBody": []
    }
  ],
  "Variables": {
    "RandomSeed": "1911799827",
<<<<<<< HEAD
    "Storage_TestConfigHierarchicalNamespace": "NamespaceTenant\nseanstagehierarchical\nU2FuaXRpemVk\nhttps://seanstagehierarchical.blob.core.windows.net\nhttp://seanstagehierarchical.file.core.windows.net\nhttp://seanstagehierarchical.queue.core.windows.net\nhttp://seanstagehierarchical.table.core.windows.net\n\n\n\n\nhttp://seanstagehierarchical-secondary.blob.core.windows.net\nhttp://seanstagehierarchical-secondary.file.core.windows.net\nhttp://seanstagehierarchical-secondary.queue.core.windows.net\nhttp://seanstagehierarchical-secondary.table.core.windows.net\n68390a19-a643-458b-b726-408abf67b4fc\nSanitized\n72f988bf-86f1-41af-91ab-2d7cd011db47\nhttps://login.microsoftonline.com/\nCloud\nBlobEndpoint=https://seanstagehierarchical.blob.core.windows.net/;QueueEndpoint=http://seanstagehierarchical.queue.core.windows.net/;FileEndpoint=http://seanstagehierarchical.file.core.windows.net/;BlobSecondaryEndpoint=http://seanstagehierarchical-secondary.blob.core.windows.net/;QueueSecondaryEndpoint=http://seanstagehierarchical-secondary.queue.core.windows.net/;FileSecondaryEndpoint=http://seanstagehierarchical-secondary.file.core.windows.net/;AccountName=seanstagehierarchical;AccountKey=Sanitized\n"
=======
    "Storage_TestConfigHierarchicalNamespace": "NamespaceTenant\nseannsecanary\nU2FuaXRpemVk\nhttp://seannsecanary.blob.core.windows.net\nhttp://seannsecanary.file.core.windows.net\nhttp://seannsecanary.queue.core.windows.net\nhttp://seannsecanary.table.core.windows.net\n\n\n\n\nhttp://seannsecanary-secondary.blob.core.windows.net\nhttp://seannsecanary-secondary.file.core.windows.net\nhttp://seannsecanary-secondary.queue.core.windows.net\nhttp://seannsecanary-secondary.table.core.windows.net\n68390a19-a643-458b-b726-408abf67b4fc\nSanitized\n72f988bf-86f1-41af-91ab-2d7cd011db47\nhttps://login.microsoftonline.com/\nCloud\nBlobEndpoint=http://seannsecanary.blob.core.windows.net/;QueueEndpoint=http://seannsecanary.queue.core.windows.net/;FileEndpoint=http://seannsecanary.file.core.windows.net/;BlobSecondaryEndpoint=http://seannsecanary-secondary.blob.core.windows.net/;QueueSecondaryEndpoint=http://seannsecanary-secondary.queue.core.windows.net/;FileSecondaryEndpoint=http://seannsecanary-secondary.file.core.windows.net/;AccountName=seannsecanary;AccountKey=Sanitized\n"
>>>>>>> 32e373e2
  }
}<|MERGE_RESOLUTION|>--- conflicted
+++ resolved
@@ -1,22 +1,6 @@
 {
   "Entries": [
     {
-<<<<<<< HEAD
-      "RequestUri": "https://seanstagehierarchical.blob.core.windows.net/test-filesystem-d6f364dd-d44d-03ee-318b-d0b20e909c99?restype=container",
-      "RequestMethod": "PUT",
-      "RequestHeaders": {
-        "Authorization": "Sanitized",
-        "traceparent": "00-33e9d3614a54c949805dc070a6d5a261-033789e9e3895240-00",
-        "User-Agent": [
-          "azsdk-net-Storage.Files.DataLake/12.0.0-dev.20200305.1",
-          "(.NET Core 4.6.28325.01; Microsoft Windows 10.0.18363 )"
-        ],
-        "x-ms-blob-public-access": "container",
-        "x-ms-client-request-id": "6841e451-1ba2-c9bc-5f57-16d561f4b3a9",
-        "x-ms-date": "Thu, 05 Mar 2020 22:20:45 GMT",
-        "x-ms-return-client-request-id": "true",
-        "x-ms-version": "2019-10-10"
-=======
       "RequestUri": "http://seannsecanary.blob.core.windows.net/test-filesystem-d6f364dd-d44d-03ee-318b-d0b20e909c99?restype=container",
       "RequestMethod": "PUT",
       "RequestHeaders": {
@@ -31,52 +15,25 @@
         "x-ms-date": "Fri, 03 Apr 2020 21:02:13 GMT",
         "x-ms-return-client-request-id": "true",
         "x-ms-version": "2019-12-12"
->>>>>>> 32e373e2
       },
       "RequestBody": null,
       "StatusCode": 201,
       "ResponseHeaders": {
         "Content-Length": "0",
-<<<<<<< HEAD
-        "Date": "Thu, 05 Mar 2020 22:20:45 GMT",
-        "ETag": "\u00220x8D7C15373B8C12F\u0022",
-        "Last-Modified": "Thu, 05 Mar 2020 22:20:46 GMT",
-=======
         "Date": "Fri, 03 Apr 2020 21:02:11 GMT",
         "ETag": "\u00220x8D7D81247C312A0\u0022",
         "Last-Modified": "Fri, 03 Apr 2020 21:02:12 GMT",
->>>>>>> 32e373e2
         "Server": [
           "Windows-Azure-Blob/1.0",
           "Microsoft-HTTPAPI/2.0"
         ],
         "x-ms-client-request-id": "6841e451-1ba2-c9bc-5f57-16d561f4b3a9",
-<<<<<<< HEAD
-        "x-ms-request-id": "6e2565ad-b01e-002c-113c-f37e94000000",
-        "x-ms-version": "2019-10-10"
-=======
         "x-ms-request-id": "96224cbd-f01e-0012-50fb-093670000000",
         "x-ms-version": "2019-12-12"
->>>>>>> 32e373e2
       },
       "ResponseBody": []
     },
     {
-<<<<<<< HEAD
-      "RequestUri": "https://seanstagehierarchical.dfs.core.windows.net/test-filesystem-d6f364dd-d44d-03ee-318b-d0b20e909c99/test-file-80e90d96-a498-fe0a-00fa-a6ff620c76c3?resource=file",
-      "RequestMethod": "PUT",
-      "RequestHeaders": {
-        "Authorization": "Sanitized",
-        "traceparent": "00-aa98ece9e7fc3d4fb6a210f08a68f1e7-08d93f4541db1b42-00",
-        "User-Agent": [
-          "azsdk-net-Storage.Files.DataLake/12.0.0-dev.20200305.1",
-          "(.NET Core 4.6.28325.01; Microsoft Windows 10.0.18363 )"
-        ],
-        "x-ms-client-request-id": "7f4bc89a-8a84-ad1b-da43-67a775bc6752",
-        "x-ms-date": "Thu, 05 Mar 2020 22:20:46 GMT",
-        "x-ms-return-client-request-id": "true",
-        "x-ms-version": "2019-10-10"
-=======
       "RequestUri": "http://seannsecanary.dfs.core.windows.net/test-filesystem-d6f364dd-d44d-03ee-318b-d0b20e909c99/test-file-80e90d96-a498-fe0a-00fa-a6ff620c76c3?resource=file",
       "RequestMethod": "PUT",
       "RequestHeaders": {
@@ -90,57 +47,30 @@
         "x-ms-date": "Fri, 03 Apr 2020 21:02:13 GMT",
         "x-ms-return-client-request-id": "true",
         "x-ms-version": "2019-12-12"
->>>>>>> 32e373e2
       },
       "RequestBody": null,
       "StatusCode": 201,
       "ResponseHeaders": {
         "Content-Length": "0",
-<<<<<<< HEAD
-        "Date": "Thu, 05 Mar 2020 22:20:46 GMT",
-        "ETag": "\u00220x8D7C1537403D648\u0022",
-        "Last-Modified": "Thu, 05 Mar 2020 22:20:46 GMT",
-=======
         "Date": "Fri, 03 Apr 2020 21:02:12 GMT",
         "ETag": "\u00220x8D7D81247D1EE7D\u0022",
         "Last-Modified": "Fri, 03 Apr 2020 21:02:12 GMT",
->>>>>>> 32e373e2
         "Server": [
           "Windows-Azure-HDFS/1.0",
           "Microsoft-HTTPAPI/2.0"
         ],
         "x-ms-client-request-id": "7f4bc89a-8a84-ad1b-da43-67a775bc6752",
-<<<<<<< HEAD
-        "x-ms-request-id": "91ed5aad-401f-0017-353c-f33b30000000",
-        "x-ms-version": "2019-10-10"
-=======
         "x-ms-request-id": "fa440200-201f-0097-4ffb-091bad000000",
         "x-ms-version": "2019-12-12"
->>>>>>> 32e373e2
       },
       "ResponseBody": []
     },
     {
-<<<<<<< HEAD
-      "RequestUri": "https://seanstagehierarchical.dfs.core.windows.net/test-filesystem-d6f364dd-d44d-03ee-318b-d0b20e909c99/test-file-80e90d96-a498-fe0a-00fa-a6ff620c76c3?action=append\u0026position=1024",
-=======
       "RequestUri": "http://seannsecanary.dfs.core.windows.net/test-filesystem-d6f364dd-d44d-03ee-318b-d0b20e909c99/test-file-80e90d96-a498-fe0a-00fa-a6ff620c76c3?action=append\u0026position=1024",
->>>>>>> 32e373e2
       "RequestMethod": "PATCH",
       "RequestHeaders": {
         "Authorization": "Sanitized",
         "Content-Length": "1024",
-<<<<<<< HEAD
-        "traceparent": "00-472d28b7b71b8c4e83f4dbac9c7db6be-e00bfa7ff4aeda41-00",
-        "User-Agent": [
-          "azsdk-net-Storage.Files.DataLake/12.0.0-dev.20200305.1",
-          "(.NET Core 4.6.28325.01; Microsoft Windows 10.0.18363 )"
-        ],
-        "x-ms-client-request-id": "bf3ef657-3020-5db6-5d65-0ca970fd0301",
-        "x-ms-date": "Thu, 05 Mar 2020 22:20:47 GMT",
-        "x-ms-return-client-request-id": "true",
-        "x-ms-version": "2019-10-10"
-=======
         "traceparent": "00-7d6fd181c745424eabb6c530a65fe134-44138161c6a7b04b-00",
         "User-Agent": [
           "azsdk-net-Storage.Files.DataLake/12.1.0-dev.20200403.1",
@@ -150,55 +80,29 @@
         "x-ms-date": "Fri, 03 Apr 2020 21:02:13 GMT",
         "x-ms-return-client-request-id": "true",
         "x-ms-version": "2019-12-12"
->>>>>>> 32e373e2
       },
       "RequestBody": "4FNURJOKW2IWDKEQmuU2cmNrZZnB9j72AbNPCsxPZyIgt0N0OlKnD23paHjpChL0DfVECVbNkOoVXUPfO1CVx6R\u002B8OKiwTgRw1Us2I7GDPahWv3WCl7LUiZZX9wOx9QdU6HTaxkvUUy9M0UBobhcTlFMPuBSvrxGs568SWFbAvyBD4Xs86HdcQixGdcYyrFu/RCLwonzypTkjLd7cwjqYTBJf5Eyb1uvb83YoaXlLujsTUtQ0EBzjUTwB2bpYf7/xrimzkofPI213FK7Gyjv/13Pjya9mpHw1vJNQWf0xQ3O2NvsPmCdzBG9m/Ttt3EbAQcJGtLXQiwntvdY0volwBZE7UNNAsH8McIV//6cAh\u002BAMUBg66s79pauxYhoRfoWl9vdqcotzv5GDOkPwkIuirTY16G5xdRrCfatnz04lOvI/mcjvllVUmNBGd7BKzRTgDrUkG5YXNIGcp/UgC7BDXj9R8TbCstagoQ9eKz1qd3BWh4CZAN9b6GVHEu5gdI0gAtmxORvd3VveQ3pG\u002BQlEMnCEiYQv6l0f9cjRe5/oQGxCfihj\u002BT5UuKok\u002Bv2k1S8cAuC92\u002BsI8Bh8UQMTDKH79gLNxLshIDkyL9DaCy\u002BfuyDZtXi/amSBeU3P52f7AawIaQS6ltB0OuLnS6vaLuUo3NYieVcpPEueTIstUTjRNy5k0aIq5SQQZXpV1974pwpopwqR2MgU3yy5HApFRunqFhR9tV0DPffyEdQck2RspeVAxKouP15mD/K1ccjZyx6Qq8GKevHtZWkS34b0OEuIDHZkxII/u9b2F6VqTcwu2Eb1TCei4mrzU59BGx\u002BXchenLSVStMackS/q1CNMgtec5AdAPqwkJWoLcbEivqD3HqVNg2Cm3GOAWPs3t84HptCHpDcYV3NrQsf7RwNVudJPM/V9/v93Ngej/6XxLK1bw8qgWtqpnodyIkCYq1VgKp7oqEQYiafRUK3vdJeNuhZaX0M4tR735VUuC9y\u002B3kqyQ5UGyIQpQzoijwpsumnvpKgqPkwSJ7VAMILu6r3LUnJjPPEChrGScNwI1eYUi2srPqc0VOA\u002BoFvfhtfBOpi8V3yXyX147N32l41vyRGPa6VXw6wWlv2SJJyVIz/ZkXZDjL6pvIHt8lGJff0SjpcKEFtyqXcspYB\u002BxeSg44neHMZXLHxTJa7jadEaTVjAv5YFStLkZyf/Fuc\u002BKrbdTQ6H6yD2u6Ia9yqsTz9l0hgnvkYOm1j2\u002BbXeV9WVVTs4BhzCkqJ4CcPz6pPoeBfomUSO1qwwjvG10PFq2GPMhWIvtAkioz\u002B173SCWrDFDoGeNf5Qxr6Ox7drDMGwzTGgJ2UxuIPOhfYE2Oc3rjQAsMJvzKJlQ==",
       "StatusCode": 202,
       "ResponseHeaders": {
         "Content-Length": "0",
-<<<<<<< HEAD
-        "Date": "Thu, 05 Mar 2020 22:20:46 GMT",
-=======
         "Date": "Fri, 03 Apr 2020 21:02:12 GMT",
->>>>>>> 32e373e2
         "Server": [
           "Windows-Azure-HDFS/1.0",
           "Microsoft-HTTPAPI/2.0"
         ],
         "x-ms-client-request-id": "bf3ef657-3020-5db6-5d65-0ca970fd0301",
-<<<<<<< HEAD
-        "x-ms-request-id": "91ed5aae-401f-0017-363c-f33b30000000",
-        "x-ms-request-server-encrypted": "true",
-        "x-ms-version": "2019-10-10"
-=======
         "x-ms-request-id": "fa440201-201f-0097-50fb-091bad000000",
         "x-ms-request-server-encrypted": "true",
         "x-ms-version": "2019-12-12"
->>>>>>> 32e373e2
       },
       "ResponseBody": []
     },
     {
-<<<<<<< HEAD
-      "RequestUri": "https://seanstagehierarchical.dfs.core.windows.net/test-filesystem-d6f364dd-d44d-03ee-318b-d0b20e909c99/test-file-80e90d96-a498-fe0a-00fa-a6ff620c76c3?action=flush\u0026position=0\u0026retainUncommittedData=true",
-=======
       "RequestUri": "http://seannsecanary.dfs.core.windows.net/test-filesystem-d6f364dd-d44d-03ee-318b-d0b20e909c99/test-file-80e90d96-a498-fe0a-00fa-a6ff620c76c3?action=flush\u0026position=0\u0026retainUncommittedData=true",
->>>>>>> 32e373e2
       "RequestMethod": "PATCH",
       "RequestHeaders": {
         "Authorization": "Sanitized",
         "Content-Length": "0",
-<<<<<<< HEAD
-        "traceparent": "00-4ab19a880289854381ad592091ea32e1-2bc7f6ed3baa0c48-00",
-        "User-Agent": [
-          "azsdk-net-Storage.Files.DataLake/12.0.0-dev.20200305.1",
-          "(.NET Core 4.6.28325.01; Microsoft Windows 10.0.18363 )"
-        ],
-        "x-ms-client-request-id": "c8b175d4-c9f4-be74-4430-254d3a33e9fb",
-        "x-ms-date": "Thu, 05 Mar 2020 22:20:47 GMT",
-        "x-ms-return-client-request-id": "true",
-        "x-ms-version": "2019-10-10"
-=======
         "traceparent": "00-3aae3efa07a4314aa3fc9e86c2ee1346-c706a257bb567e4a-00",
         "User-Agent": [
           "azsdk-net-Storage.Files.DataLake/12.1.0-dev.20200403.1",
@@ -208,54 +112,26 @@
         "x-ms-date": "Fri, 03 Apr 2020 21:02:13 GMT",
         "x-ms-return-client-request-id": "true",
         "x-ms-version": "2019-12-12"
->>>>>>> 32e373e2
       },
       "RequestBody": null,
       "StatusCode": 200,
       "ResponseHeaders": {
         "Content-Length": "0",
-<<<<<<< HEAD
-        "Date": "Thu, 05 Mar 2020 22:20:46 GMT",
-        "ETag": "\u00220x8D7C153741BF804\u0022",
-        "Last-Modified": "Thu, 05 Mar 2020 22:20:47 GMT",
-=======
         "Date": "Fri, 03 Apr 2020 21:02:12 GMT",
         "ETag": "\u00220x8D7D81248028D53\u0022",
         "Last-Modified": "Fri, 03 Apr 2020 21:02:12 GMT",
->>>>>>> 32e373e2
         "Server": [
           "Windows-Azure-HDFS/1.0",
           "Microsoft-HTTPAPI/2.0"
         ],
         "x-ms-client-request-id": "c8b175d4-c9f4-be74-4430-254d3a33e9fb",
-<<<<<<< HEAD
-        "x-ms-request-id": "91ed5aaf-401f-0017-373c-f33b30000000",
-        "x-ms-request-server-encrypted": "true",
-        "x-ms-version": "2019-10-10"
-=======
         "x-ms-request-id": "fa440203-201f-0097-51fb-091bad000000",
         "x-ms-request-server-encrypted": "true",
         "x-ms-version": "2019-12-12"
->>>>>>> 32e373e2
       },
       "ResponseBody": []
     },
     {
-<<<<<<< HEAD
-      "RequestUri": "https://seanstagehierarchical.blob.core.windows.net/test-filesystem-d6f364dd-d44d-03ee-318b-d0b20e909c99?restype=container",
-      "RequestMethod": "DELETE",
-      "RequestHeaders": {
-        "Authorization": "Sanitized",
-        "traceparent": "00-4e21fb2382b5764886f88f531257489f-184e4ff01a86fd47-00",
-        "User-Agent": [
-          "azsdk-net-Storage.Files.DataLake/12.0.0-dev.20200305.1",
-          "(.NET Core 4.6.28325.01; Microsoft Windows 10.0.18363 )"
-        ],
-        "x-ms-client-request-id": "fad50835-3a4b-730c-76f1-5508390fb806",
-        "x-ms-date": "Thu, 05 Mar 2020 22:20:47 GMT",
-        "x-ms-return-client-request-id": "true",
-        "x-ms-version": "2019-10-10"
-=======
       "RequestUri": "http://seannsecanary.blob.core.windows.net/test-filesystem-d6f364dd-d44d-03ee-318b-d0b20e909c99?restype=container",
       "RequestMethod": "DELETE",
       "RequestHeaders": {
@@ -269,39 +145,25 @@
         "x-ms-date": "Fri, 03 Apr 2020 21:02:14 GMT",
         "x-ms-return-client-request-id": "true",
         "x-ms-version": "2019-12-12"
->>>>>>> 32e373e2
       },
       "RequestBody": null,
       "StatusCode": 202,
       "ResponseHeaders": {
         "Content-Length": "0",
-<<<<<<< HEAD
-        "Date": "Thu, 05 Mar 2020 22:20:46 GMT",
-=======
         "Date": "Fri, 03 Apr 2020 21:02:12 GMT",
->>>>>>> 32e373e2
         "Server": [
           "Windows-Azure-Blob/1.0",
           "Microsoft-HTTPAPI/2.0"
         ],
         "x-ms-client-request-id": "fad50835-3a4b-730c-76f1-5508390fb806",
-<<<<<<< HEAD
-        "x-ms-request-id": "6e2565b6-b01e-002c-143c-f37e94000000",
-        "x-ms-version": "2019-10-10"
-=======
         "x-ms-request-id": "96224cfe-f01e-0012-08fb-093670000000",
         "x-ms-version": "2019-12-12"
->>>>>>> 32e373e2
       },
       "ResponseBody": []
     }
   ],
   "Variables": {
     "RandomSeed": "1911799827",
-<<<<<<< HEAD
-    "Storage_TestConfigHierarchicalNamespace": "NamespaceTenant\nseanstagehierarchical\nU2FuaXRpemVk\nhttps://seanstagehierarchical.blob.core.windows.net\nhttp://seanstagehierarchical.file.core.windows.net\nhttp://seanstagehierarchical.queue.core.windows.net\nhttp://seanstagehierarchical.table.core.windows.net\n\n\n\n\nhttp://seanstagehierarchical-secondary.blob.core.windows.net\nhttp://seanstagehierarchical-secondary.file.core.windows.net\nhttp://seanstagehierarchical-secondary.queue.core.windows.net\nhttp://seanstagehierarchical-secondary.table.core.windows.net\n68390a19-a643-458b-b726-408abf67b4fc\nSanitized\n72f988bf-86f1-41af-91ab-2d7cd011db47\nhttps://login.microsoftonline.com/\nCloud\nBlobEndpoint=https://seanstagehierarchical.blob.core.windows.net/;QueueEndpoint=http://seanstagehierarchical.queue.core.windows.net/;FileEndpoint=http://seanstagehierarchical.file.core.windows.net/;BlobSecondaryEndpoint=http://seanstagehierarchical-secondary.blob.core.windows.net/;QueueSecondaryEndpoint=http://seanstagehierarchical-secondary.queue.core.windows.net/;FileSecondaryEndpoint=http://seanstagehierarchical-secondary.file.core.windows.net/;AccountName=seanstagehierarchical;AccountKey=Sanitized\n"
-=======
     "Storage_TestConfigHierarchicalNamespace": "NamespaceTenant\nseannsecanary\nU2FuaXRpemVk\nhttp://seannsecanary.blob.core.windows.net\nhttp://seannsecanary.file.core.windows.net\nhttp://seannsecanary.queue.core.windows.net\nhttp://seannsecanary.table.core.windows.net\n\n\n\n\nhttp://seannsecanary-secondary.blob.core.windows.net\nhttp://seannsecanary-secondary.file.core.windows.net\nhttp://seannsecanary-secondary.queue.core.windows.net\nhttp://seannsecanary-secondary.table.core.windows.net\n68390a19-a643-458b-b726-408abf67b4fc\nSanitized\n72f988bf-86f1-41af-91ab-2d7cd011db47\nhttps://login.microsoftonline.com/\nCloud\nBlobEndpoint=http://seannsecanary.blob.core.windows.net/;QueueEndpoint=http://seannsecanary.queue.core.windows.net/;FileEndpoint=http://seannsecanary.file.core.windows.net/;BlobSecondaryEndpoint=http://seannsecanary-secondary.blob.core.windows.net/;QueueSecondaryEndpoint=http://seannsecanary-secondary.queue.core.windows.net/;FileSecondaryEndpoint=http://seannsecanary-secondary.file.core.windows.net/;AccountName=seannsecanary;AccountKey=Sanitized\n"
->>>>>>> 32e373e2
   }
 }