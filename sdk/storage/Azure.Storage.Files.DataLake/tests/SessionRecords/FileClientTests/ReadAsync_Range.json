--- conflicted
+++ resolved
@@ -1,22 +1,6 @@
 {
   "Entries": [
     {
-<<<<<<< HEAD
-      "RequestUri": "https://seanstagehierarchical.blob.core.windows.net/test-filesystem-7605de9b-a41a-0d33-3308-5a7df7093f2e?restype=container",
-      "RequestMethod": "PUT",
-      "RequestHeaders": {
-        "Authorization": "Sanitized",
-        "traceparent": "00-fc418b36c67d0b429bd8e01dd608bce7-63fe876c2ccdab43-00",
-        "User-Agent": [
-          "azsdk-net-Storage.Files.DataLake/12.0.0-dev.20200305.1",
-          "(.NET Core 4.6.28325.01; Microsoft Windows 10.0.18363 )"
-        ],
-        "x-ms-blob-public-access": "container",
-        "x-ms-client-request-id": "bd978aef-000a-f8f9-4519-bdd874c8d76b",
-        "x-ms-date": "Thu, 05 Mar 2020 22:17:31 GMT",
-        "x-ms-return-client-request-id": "true",
-        "x-ms-version": "2019-10-10"
-=======
       "RequestUri": "http://seannsecanary.blob.core.windows.net/test-filesystem-7605de9b-a41a-0d33-3308-5a7df7093f2e?restype=container",
       "RequestMethod": "PUT",
       "RequestHeaders": {
@@ -31,52 +15,25 @@
         "x-ms-date": "Fri, 03 Apr 2020 20:59:54 GMT",
         "x-ms-return-client-request-id": "true",
         "x-ms-version": "2019-12-12"
->>>>>>> 32e373e2
       },
       "RequestBody": null,
       "StatusCode": 201,
       "ResponseHeaders": {
         "Content-Length": "0",
-<<<<<<< HEAD
-        "Date": "Thu, 05 Mar 2020 22:17:30 GMT",
-        "ETag": "\u00220x8D7C152FF747928\u0022",
-        "Last-Modified": "Thu, 05 Mar 2020 22:17:31 GMT",
-=======
         "Date": "Fri, 03 Apr 2020 20:59:52 GMT",
         "ETag": "\u00220x8D7D811F5147ECA\u0022",
         "Last-Modified": "Fri, 03 Apr 2020 20:59:53 GMT",
->>>>>>> 32e373e2
         "Server": [
           "Windows-Azure-Blob/1.0",
           "Microsoft-HTTPAPI/2.0"
         ],
         "x-ms-client-request-id": "bd978aef-000a-f8f9-4519-bdd874c8d76b",
-<<<<<<< HEAD
-        "x-ms-request-id": "6afb60e6-f01e-0012-5a3b-f3e9eb000000",
-        "x-ms-version": "2019-10-10"
-=======
         "x-ms-request-id": "96221298-f01e-0012-11fa-093670000000",
         "x-ms-version": "2019-12-12"
->>>>>>> 32e373e2
-      },
-      "ResponseBody": []
-    },
-    {
-<<<<<<< HEAD
-      "RequestUri": "https://seanstagehierarchical.dfs.core.windows.net/test-filesystem-7605de9b-a41a-0d33-3308-5a7df7093f2e/test-file-7162f15f-4f10-217c-f41f-61552fb005e9?resource=file",
-      "RequestMethod": "PUT",
-      "RequestHeaders": {
-        "Authorization": "Sanitized",
-        "traceparent": "00-cfd5f5c61e7e0144a9ff205667eb554b-0bab4a43d1a1754a-00",
-        "User-Agent": [
-          "azsdk-net-Storage.Files.DataLake/12.0.0-dev.20200305.1",
-          "(.NET Core 4.6.28325.01; Microsoft Windows 10.0.18363 )"
-        ],
-        "x-ms-client-request-id": "8f80b794-d872-099f-d77b-36fcdc99dd2b",
-        "x-ms-date": "Thu, 05 Mar 2020 22:17:31 GMT",
-        "x-ms-return-client-request-id": "true",
-        "x-ms-version": "2019-10-10"
-=======
+      },
+      "ResponseBody": []
+    },
+    {
       "RequestUri": "http://seannsecanary.dfs.core.windows.net/test-filesystem-7605de9b-a41a-0d33-3308-5a7df7093f2e/test-file-7162f15f-4f10-217c-f41f-61552fb005e9?resource=file",
       "RequestMethod": "PUT",
       "RequestHeaders": {
@@ -90,181 +47,103 @@
         "x-ms-date": "Fri, 03 Apr 2020 20:59:54 GMT",
         "x-ms-return-client-request-id": "true",
         "x-ms-version": "2019-12-12"
->>>>>>> 32e373e2
       },
       "RequestBody": null,
       "StatusCode": 201,
       "ResponseHeaders": {
         "Content-Length": "0",
-<<<<<<< HEAD
-        "Date": "Thu, 05 Mar 2020 22:17:31 GMT",
-        "ETag": "\u00220x8D7C152FFA98487\u0022",
-        "Last-Modified": "Thu, 05 Mar 2020 22:17:31 GMT",
-=======
         "Date": "Fri, 03 Apr 2020 20:59:52 GMT",
         "ETag": "\u00220x8D7D811F5236F78\u0022",
         "Last-Modified": "Fri, 03 Apr 2020 20:59:53 GMT",
->>>>>>> 32e373e2
         "Server": [
           "Windows-Azure-HDFS/1.0",
           "Microsoft-HTTPAPI/2.0"
         ],
         "x-ms-client-request-id": "8f80b794-d872-099f-d77b-36fcdc99dd2b",
-<<<<<<< HEAD
-        "x-ms-request-id": "3ab45da9-601f-002f-683b-f39ff0000000",
-        "x-ms-version": "2019-10-10"
-=======
         "x-ms-request-id": "fa440004-201f-0097-29fa-091bad000000",
         "x-ms-version": "2019-12-12"
->>>>>>> 32e373e2
-      },
-      "ResponseBody": []
-    },
-    {
-<<<<<<< HEAD
-      "RequestUri": "https://seanstagehierarchical.dfs.core.windows.net/test-filesystem-7605de9b-a41a-0d33-3308-5a7df7093f2e/test-file-7162f15f-4f10-217c-f41f-61552fb005e9?action=append\u0026position=0",
-=======
+      },
+      "ResponseBody": []
+    },
+    {
       "RequestUri": "http://seannsecanary.dfs.core.windows.net/test-filesystem-7605de9b-a41a-0d33-3308-5a7df7093f2e/test-file-7162f15f-4f10-217c-f41f-61552fb005e9?action=append\u0026position=0",
->>>>>>> 32e373e2
       "RequestMethod": "PATCH",
       "RequestHeaders": {
         "Authorization": "Sanitized",
         "Content-Length": "1024",
         "User-Agent": [
-<<<<<<< HEAD
-          "azsdk-net-Storage.Files.DataLake/12.0.0-dev.20200305.1",
-          "(.NET Core 4.6.28325.01; Microsoft Windows 10.0.18363 )"
+          "azsdk-net-Storage.Files.DataLake/12.1.0-dev.20200403.1",
+          "(.NET Core 4.6.28325.01; Microsoft Windows 10.0.18362 )"
         ],
         "x-ms-client-request-id": "77c0b899-752f-f877-4754-3a604d974d25",
-        "x-ms-date": "Thu, 05 Mar 2020 22:17:31 GMT",
-        "x-ms-return-client-request-id": "true",
-        "x-ms-version": "2019-10-10"
-=======
-          "azsdk-net-Storage.Files.DataLake/12.1.0-dev.20200403.1",
-          "(.NET Core 4.6.28325.01; Microsoft Windows 10.0.18362 )"
-        ],
-        "x-ms-client-request-id": "77c0b899-752f-f877-4754-3a604d974d25",
-        "x-ms-date": "Fri, 03 Apr 2020 20:59:55 GMT",
-        "x-ms-return-client-request-id": "true",
-        "x-ms-version": "2019-12-12"
->>>>>>> 32e373e2
+        "x-ms-date": "Fri, 03 Apr 2020 20:59:55 GMT",
+        "x-ms-return-client-request-id": "true",
+        "x-ms-version": "2019-12-12"
       },
       "RequestBody": "ajQ/Ov3Ra6I6nqGiTpfT5tA3jW1ygSOSRYhgFjzL8gyh6TEEDv4lHh71g2xeVqmtRdYIPTtq\u002BegQrPR1cFVlb6uVAWVlztfREW9Off63M\u002B/estBlwrXRN\u002B9I82EKr63JjxPByVVESHb\u002BNivLG3zqWXkEl72F/6z1w8p1HNp2x2LBhe3q9WqZmWpZZoyKBRtzXZnoBRfwRI9nzAWLzyuciG7ICpaOAGQPa/5SK5kgar6uAr5BjsJK0EFegihkDso/vd4dwfqF5F012ZkZnRj2R2FH3MxsW/qsfTlUMH47qlwzEm66AqjDKR1hC7QoMTMoZzvHHTH902LkcUTBMLPf\u002BS485YqqO0S5hLOvCk9Fg0wGLMhCdI0rNj8L1pFkAvhpghKG60uofSz2DZh\u002BTskTnu33ugTrnIShEa9LnmSzVIK7RYc8v5cBXq6cTGf0red1\u002BDejbEfzfuWN5NqbXN7HQ7kWwghB1t9V9ltVTlAdrWTI1qYtD\u002Bc6x8airtq9ZQLP1Qmt3erfNCFYTXbsnTCVcDd104Y4mjPR3PpBnycEmJFZhnlGb8956aGE1MFxTimWDD6jR5F7lzrV3AHvnZX6U7Xkkhe2TwBn\u002B\u002Brks8VxX47Rq5PpYVD/3e8\u002BcZLOiksMioEMjLsS4L09PEynluN1Y31yHvIBEPJk5bQod95tmHGe2ClEZdLSvsrWrCUEV0YLyQ0VW2tZCnmOp6cG6Wjfz6PaCL66MP6qoF8nK2TMX41uHa7QWD0FRM2vtb0rzNRi99yBKk6IUJgOa7sLMt8VwUgZmMy6Dndm1MTxC3tBftSLxTSHSzU\u002B5swVwuyB\u002BhHumfN1EjMHp\u002BhlG1WKlkUdzO3ngG2qjXYS2rIApEuK5NqyAnGHzGuggx1LIi/gtE\u002BH9/X/mnmkRAx8YjiBBwKd2jZ615TTlgCBRvxQXmtGMiZjeaxVi0phDr5lCmkzH3warkf5Zdy7s2H1fVN8VOWgNjASHo5VSE/sGcnVbYuWTSeANbAjTc1Jp8VLXw335LrZxNQ5IQDuxGb3DUsS5UbWXy8r\u002Bx40fehiyHbICuhC9DUP/Ki2XCwnknFKK0CBNsJ\u002BdADdy\u002BibpEfr1liKJbl9tRgVAumdHwMDBGmt6lGo4JG0SpboZSlMdFdhy4XTnG23zHYnbDPZ4VT82sd/7rr1QvXH1tsjlVDvyY6RPFR9L2f79R3bgXRd2mhB64pizYWda4iPDMaSkzcmOKKlSKUAfqpfg/icGsGAafty4qrFjPsJ89DM7iOgaWHmtEjSuJLDQGzgAkmMAFDGDqLLH7GNYKunm1TUNJCGvxqWtmV5rrForqE95IqyfPN/Bd\u002BB1UmwWFOcKxw\u002B7wzcWUMv9UnrTQ==",
       "StatusCode": 202,
       "ResponseHeaders": {
         "Content-Length": "0",
-<<<<<<< HEAD
-        "Date": "Thu, 05 Mar 2020 22:17:31 GMT",
-=======
         "Date": "Fri, 03 Apr 2020 20:59:52 GMT",
->>>>>>> 32e373e2
         "Server": [
           "Windows-Azure-HDFS/1.0",
           "Microsoft-HTTPAPI/2.0"
         ],
         "x-ms-client-request-id": "77c0b899-752f-f877-4754-3a604d974d25",
-<<<<<<< HEAD
-        "x-ms-request-id": "3ab45daa-601f-002f-693b-f39ff0000000",
-        "x-ms-request-server-encrypted": "true",
-        "x-ms-version": "2019-10-10"
-=======
         "x-ms-request-id": "fa440005-201f-0097-2afa-091bad000000",
         "x-ms-request-server-encrypted": "true",
         "x-ms-version": "2019-12-12"
->>>>>>> 32e373e2
-      },
-      "ResponseBody": []
-    },
-    {
-<<<<<<< HEAD
-      "RequestUri": "https://seanstagehierarchical.dfs.core.windows.net/test-filesystem-7605de9b-a41a-0d33-3308-5a7df7093f2e/test-file-7162f15f-4f10-217c-f41f-61552fb005e9?action=flush\u0026position=1024",
-=======
+      },
+      "ResponseBody": []
+    },
+    {
       "RequestUri": "http://seannsecanary.dfs.core.windows.net/test-filesystem-7605de9b-a41a-0d33-3308-5a7df7093f2e/test-file-7162f15f-4f10-217c-f41f-61552fb005e9?action=flush\u0026position=1024",
->>>>>>> 32e373e2
       "RequestMethod": "PATCH",
       "RequestHeaders": {
         "Authorization": "Sanitized",
         "Content-Length": "0",
         "User-Agent": [
-<<<<<<< HEAD
-          "azsdk-net-Storage.Files.DataLake/12.0.0-dev.20200305.1",
-          "(.NET Core 4.6.28325.01; Microsoft Windows 10.0.18363 )"
+          "azsdk-net-Storage.Files.DataLake/12.1.0-dev.20200403.1",
+          "(.NET Core 4.6.28325.01; Microsoft Windows 10.0.18362 )"
         ],
         "x-ms-client-request-id": "2463c5a2-66d9-defb-e165-c7969f108ec4",
-        "x-ms-date": "Thu, 05 Mar 2020 22:17:31 GMT",
-        "x-ms-return-client-request-id": "true",
-        "x-ms-version": "2019-10-10"
-=======
-          "azsdk-net-Storage.Files.DataLake/12.1.0-dev.20200403.1",
-          "(.NET Core 4.6.28325.01; Microsoft Windows 10.0.18362 )"
-        ],
-        "x-ms-client-request-id": "2463c5a2-66d9-defb-e165-c7969f108ec4",
-        "x-ms-date": "Fri, 03 Apr 2020 20:59:55 GMT",
-        "x-ms-return-client-request-id": "true",
-        "x-ms-version": "2019-12-12"
->>>>>>> 32e373e2
+        "x-ms-date": "Fri, 03 Apr 2020 20:59:55 GMT",
+        "x-ms-return-client-request-id": "true",
+        "x-ms-version": "2019-12-12"
       },
       "RequestBody": null,
       "StatusCode": 200,
       "ResponseHeaders": {
         "Content-Length": "0",
-<<<<<<< HEAD
-        "Date": "Thu, 05 Mar 2020 22:17:31 GMT",
-        "ETag": "\u00220x8D7C152FFD9424A\u0022",
-        "Last-Modified": "Thu, 05 Mar 2020 22:17:32 GMT",
-=======
         "Date": "Fri, 03 Apr 2020 20:59:53 GMT",
         "ETag": "\u00220x8D7D811F53CA565\u0022",
         "Last-Modified": "Fri, 03 Apr 2020 20:59:53 GMT",
->>>>>>> 32e373e2
         "Server": [
           "Windows-Azure-HDFS/1.0",
           "Microsoft-HTTPAPI/2.0"
         ],
         "x-ms-client-request-id": "2463c5a2-66d9-defb-e165-c7969f108ec4",
-<<<<<<< HEAD
-        "x-ms-request-id": "3ab45dab-601f-002f-6a3b-f39ff0000000",
-        "x-ms-request-server-encrypted": "true",
-        "x-ms-version": "2019-10-10"
-=======
         "x-ms-request-id": "fa440006-201f-0097-2bfa-091bad000000",
         "x-ms-request-server-encrypted": "true",
         "x-ms-version": "2019-12-12"
->>>>>>> 32e373e2
-      },
-      "ResponseBody": []
-    },
-    {
-<<<<<<< HEAD
-      "RequestUri": "https://seanstagehierarchical.blob.core.windows.net/test-filesystem-7605de9b-a41a-0d33-3308-5a7df7093f2e/test-file-7162f15f-4f10-217c-f41f-61552fb005e9",
-=======
+      },
+      "ResponseBody": []
+    },
+    {
       "RequestUri": "http://seannsecanary.blob.core.windows.net/test-filesystem-7605de9b-a41a-0d33-3308-5a7df7093f2e/test-file-7162f15f-4f10-217c-f41f-61552fb005e9",
->>>>>>> 32e373e2
       "RequestMethod": "GET",
       "RequestHeaders": {
         "Authorization": "Sanitized",
         "User-Agent": [
-<<<<<<< HEAD
-          "azsdk-net-Storage.Files.DataLake/12.0.0-dev.20200305.1",
-          "(.NET Core 4.6.28325.01; Microsoft Windows 10.0.18363 )"
+          "azsdk-net-Storage.Files.DataLake/12.1.0-dev.20200403.1",
+          "(.NET Core 4.6.28325.01; Microsoft Windows 10.0.18362 )"
         ],
         "x-ms-client-request-id": "88be533a-2834-514c-3957-0cbfaf261b36",
-        "x-ms-date": "Thu, 05 Mar 2020 22:17:32 GMT",
+        "x-ms-date": "Fri, 03 Apr 2020 20:59:55 GMT",
         "x-ms-range": "bytes=256-767",
         "x-ms-range-get-content-md5": "true",
         "x-ms-return-client-request-id": "true",
-        "x-ms-version": "2019-10-10"
-=======
-          "azsdk-net-Storage.Files.DataLake/12.1.0-dev.20200403.1",
-          "(.NET Core 4.6.28325.01; Microsoft Windows 10.0.18362 )"
-        ],
-        "x-ms-client-request-id": "88be533a-2834-514c-3957-0cbfaf261b36",
-        "x-ms-date": "Fri, 03 Apr 2020 20:59:55 GMT",
-        "x-ms-range": "bytes=256-767",
-        "x-ms-range-get-content-md5": "true",
-        "x-ms-return-client-request-id": "true",
-        "x-ms-version": "2019-12-12"
->>>>>>> 32e373e2
+        "x-ms-version": "2019-12-12"
       },
       "RequestBody": null,
       "StatusCode": 206,
@@ -274,55 +153,25 @@
         "Content-MD5": "V4\u002BQ/w7geC1ede9tCQsKSw==",
         "Content-Range": "bytes 256-767/1024",
         "Content-Type": "application/octet-stream",
-<<<<<<< HEAD
-        "Date": "Thu, 05 Mar 2020 22:17:32 GMT",
-        "ETag": "\u00220x8D7C152FFD9424A\u0022",
-        "Last-Modified": "Thu, 05 Mar 2020 22:17:32 GMT",
-=======
         "Date": "Fri, 03 Apr 2020 20:59:53 GMT",
         "ETag": "\u00220x8D7D811F53CA565\u0022",
         "Last-Modified": "Fri, 03 Apr 2020 20:59:53 GMT",
->>>>>>> 32e373e2
         "Server": [
           "Windows-Azure-Blob/1.0",
           "Microsoft-HTTPAPI/2.0"
         ],
         "x-ms-blob-type": "BlockBlob",
         "x-ms-client-request-id": "88be533a-2834-514c-3957-0cbfaf261b36",
-<<<<<<< HEAD
-        "x-ms-creation-time": "Thu, 05 Mar 2020 22:17:31 GMT",
-        "x-ms-lease-state": "available",
-        "x-ms-lease-status": "unlocked",
-        "x-ms-request-id": "6afb60f0-f01e-0012-613b-f3e9eb000000",
-        "x-ms-server-encrypted": "true",
-        "x-ms-version": "2019-10-10"
-=======
         "x-ms-creation-time": "Fri, 03 Apr 2020 20:59:53 GMT",
         "x-ms-lease-state": "available",
         "x-ms-lease-status": "unlocked",
         "x-ms-request-id": "962212c1-f01e-0012-31fa-093670000000",
         "x-ms-server-encrypted": "true",
         "x-ms-version": "2019-12-12"
->>>>>>> 32e373e2
       },
       "ResponseBody": "Ljzliqo7RLmEs68KT0WDTAYsyEJ0jSs2PwvWkWQC\u002BGmCEobrS6h9LPYNmH5OyROe7fe6BOuchKERr0ueZLNUgrtFhzy/lwFerpxMZ/St53X4N6NsR/N\u002B5Y3k2ptc3sdDuRbCCEHW31X2W1VOUB2tZMjWpi0P5zrHxqKu2r1lAs/VCa3d6t80IVhNduydMJVwN3XThjiaM9Hc\u002BkGfJwSYkVmGeUZvz3npoYTUwXFOKZYMPqNHkXuXOtXcAe\u002BdlfpTteSSF7ZPAGf76uSzxXFfjtGrk\u002BlhUP/d7z5xks6KSwyKgQyMuxLgvT08TKeW43VjfXIe8gEQ8mTltCh33m2YcZ7YKURl0tK\u002BytasJQRXRgvJDRVba1kKeY6npwbpaN/Po9oIvrow/qqgXycrZMxfjW4drtBYPQVEza\u002B1vSvM1GL33IEqTohQmA5ruwsy3xXBSBmYzLoOd2bUxPELe0F\u002B1IvFNIdLNT7mzBXC7IH6Ee6Z83USMwen6GUbVYqWRR3M7eeAbaqNdhLasgCkS4rk2rICcYfMa6CDHUsiL\u002BC0T4f39f\u002BaeaREDHxiOIEHAp3aNnrXlNOWAIFG/FBea0YyJmN5rFWLSmEOvmUKaTMffBquR/ll3LuzYfV9U3xU5aA2MBIejlVIT\u002BwZydVti5ZNJ4A1sCNNzUmnxUtfDffkutk="
     },
     {
-<<<<<<< HEAD
-      "RequestUri": "https://seanstagehierarchical.blob.core.windows.net/test-filesystem-7605de9b-a41a-0d33-3308-5a7df7093f2e?restype=container",
-      "RequestMethod": "DELETE",
-      "RequestHeaders": {
-        "Authorization": "Sanitized",
-        "traceparent": "00-551f82ae19fc4947bc032189e88f30ae-cff5ae8d86b77c48-00",
-        "User-Agent": [
-          "azsdk-net-Storage.Files.DataLake/12.0.0-dev.20200305.1",
-          "(.NET Core 4.6.28325.01; Microsoft Windows 10.0.18363 )"
-        ],
-        "x-ms-client-request-id": "4b5ba493-0651-c290-3f72-8063de8c71d3",
-        "x-ms-date": "Thu, 05 Mar 2020 22:17:32 GMT",
-        "x-ms-return-client-request-id": "true",
-        "x-ms-version": "2019-10-10"
-=======
       "RequestUri": "http://seannsecanary.blob.core.windows.net/test-filesystem-7605de9b-a41a-0d33-3308-5a7df7093f2e?restype=container",
       "RequestMethod": "DELETE",
       "RequestHeaders": {
@@ -336,39 +185,25 @@
         "x-ms-date": "Fri, 03 Apr 2020 20:59:55 GMT",
         "x-ms-return-client-request-id": "true",
         "x-ms-version": "2019-12-12"
->>>>>>> 32e373e2
       },
       "RequestBody": null,
       "StatusCode": 202,
       "ResponseHeaders": {
         "Content-Length": "0",
-<<<<<<< HEAD
-        "Date": "Thu, 05 Mar 2020 22:17:32 GMT",
-=======
         "Date": "Fri, 03 Apr 2020 20:59:53 GMT",
->>>>>>> 32e373e2
         "Server": [
           "Windows-Azure-Blob/1.0",
           "Microsoft-HTTPAPI/2.0"
         ],
         "x-ms-client-request-id": "4b5ba493-0651-c290-3f72-8063de8c71d3",
-<<<<<<< HEAD
-        "x-ms-request-id": "6afb60f1-f01e-0012-623b-f3e9eb000000",
-        "x-ms-version": "2019-10-10"
-=======
         "x-ms-request-id": "962212c4-f01e-0012-34fa-093670000000",
         "x-ms-version": "2019-12-12"
->>>>>>> 32e373e2
       },
       "ResponseBody": []
     }
   ],
   "Variables": {
     "RandomSeed": "1658296100",
-<<<<<<< HEAD
-    "Storage_TestConfigHierarchicalNamespace": "NamespaceTenant\nseanstagehierarchical\nU2FuaXRpemVk\nhttps://seanstagehierarchical.blob.core.windows.net\nhttp://seanstagehierarchical.file.core.windows.net\nhttp://seanstagehierarchical.queue.core.windows.net\nhttp://seanstagehierarchical.table.core.windows.net\n\n\n\n\nhttp://seanstagehierarchical-secondary.blob.core.windows.net\nhttp://seanstagehierarchical-secondary.file.core.windows.net\nhttp://seanstagehierarchical-secondary.queue.core.windows.net\nhttp://seanstagehierarchical-secondary.table.core.windows.net\n68390a19-a643-458b-b726-408abf67b4fc\nSanitized\n72f988bf-86f1-41af-91ab-2d7cd011db47\nhttps://login.microsoftonline.com/\nCloud\nBlobEndpoint=https://seanstagehierarchical.blob.core.windows.net/;QueueEndpoint=http://seanstagehierarchical.queue.core.windows.net/;FileEndpoint=http://seanstagehierarchical.file.core.windows.net/;BlobSecondaryEndpoint=http://seanstagehierarchical-secondary.blob.core.windows.net/;QueueSecondaryEndpoint=http://seanstagehierarchical-secondary.queue.core.windows.net/;FileSecondaryEndpoint=http://seanstagehierarchical-secondary.file.core.windows.net/;AccountName=seanstagehierarchical;AccountKey=Sanitized\n"
-=======
     "Storage_TestConfigHierarchicalNamespace": "NamespaceTenant\nseannsecanary\nU2FuaXRpemVk\nhttp://seannsecanary.blob.core.windows.net\nhttp://seannsecanary.file.core.windows.net\nhttp://seannsecanary.queue.core.windows.net\nhttp://seannsecanary.table.core.windows.net\n\n\n\n\nhttp://seannsecanary-secondary.blob.core.windows.net\nhttp://seannsecanary-secondary.file.core.windows.net\nhttp://seannsecanary-secondary.queue.core.windows.net\nhttp://seannsecanary-secondary.table.core.windows.net\n68390a19-a643-458b-b726-408abf67b4fc\nSanitized\n72f988bf-86f1-41af-91ab-2d7cd011db47\nhttps://login.microsoftonline.com/\nCloud\nBlobEndpoint=http://seannsecanary.blob.core.windows.net/;QueueEndpoint=http://seannsecanary.queue.core.windows.net/;FileEndpoint=http://seannsecanary.file.core.windows.net/;BlobSecondaryEndpoint=http://seannsecanary-secondary.blob.core.windows.net/;QueueSecondaryEndpoint=http://seannsecanary-secondary.queue.core.windows.net/;FileSecondaryEndpoint=http://seannsecanary-secondary.file.core.windows.net/;AccountName=seannsecanary;AccountKey=Sanitized\n"
->>>>>>> 32e373e2
   }
 }