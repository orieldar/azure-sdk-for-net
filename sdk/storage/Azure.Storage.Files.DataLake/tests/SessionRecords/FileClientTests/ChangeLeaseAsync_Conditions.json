{
  "Entries": [
    {
<<<<<<< HEAD
      "RequestUri": "https://seanstagehierarchical.blob.core.windows.net/test-filesystem-cd7606c2-a718-cd8b-e638-3ae74d79d164?restype=container",
      "RequestMethod": "PUT",
      "RequestHeaders": {
        "Authorization": "Sanitized",
        "traceparent": "00-59d04b46ff351e408b6eef1cf167a23f-1115b1b10df0e046-00",
        "User-Agent": [
          "azsdk-net-Storage.Files.DataLake/12.0.0-dev.20200305.1",
          "(.NET Core 4.6.28325.01; Microsoft Windows 10.0.18363 )"
        ],
        "x-ms-blob-public-access": "container",
        "x-ms-client-request-id": "1570f056-db9a-a6c9-9ad6-796e34548cb9",
        "x-ms-date": "Thu, 05 Mar 2020 22:15:36 GMT",
        "x-ms-return-client-request-id": "true",
        "x-ms-version": "2019-10-10"
=======
      "RequestUri": "http://seannsecanary.blob.core.windows.net/test-filesystem-cd7606c2-a718-cd8b-e638-3ae74d79d164?restype=container",
      "RequestMethod": "PUT",
      "RequestHeaders": {
        "Authorization": "Sanitized",
        "traceparent": "00-d5828abc1db0c9498c322cbfbab1513b-3383c192c2739646-00",
        "User-Agent": [
          "azsdk-net-Storage.Files.DataLake/12.1.0-dev.20200403.1",
          "(.NET Core 4.6.28325.01; Microsoft Windows 10.0.18362 )"
        ],
        "x-ms-blob-public-access": "container",
        "x-ms-client-request-id": "1570f056-db9a-a6c9-9ad6-796e34548cb9",
        "x-ms-date": "Fri, 03 Apr 2020 20:58:59 GMT",
        "x-ms-return-client-request-id": "true",
        "x-ms-version": "2019-12-12"
>>>>>>> 32e373e2
      },
      "RequestBody": null,
      "StatusCode": 201,
      "ResponseHeaders": {
        "Content-Length": "0",
<<<<<<< HEAD
        "Date": "Thu, 05 Mar 2020 22:15:36 GMT",
        "ETag": "\u00220x8D7C152BADCE72A\u0022",
        "Last-Modified": "Thu, 05 Mar 2020 22:15:36 GMT",
=======
        "Date": "Fri, 03 Apr 2020 20:58:57 GMT",
        "ETag": "\u00220x8D7D811D431B070\u0022",
        "Last-Modified": "Fri, 03 Apr 2020 20:58:58 GMT",
>>>>>>> 32e373e2
        "Server": [
          "Windows-Azure-Blob/1.0",
          "Microsoft-HTTPAPI/2.0"
        ],
        "x-ms-client-request-id": "1570f056-db9a-a6c9-9ad6-796e34548cb9",
<<<<<<< HEAD
        "x-ms-request-id": "728c4cee-801e-0018-163b-f34d5c000000",
        "x-ms-version": "2019-10-10"
=======
        "x-ms-request-id": "9621f9f1-f01e-0012-33fa-093670000000",
        "x-ms-version": "2019-12-12"
>>>>>>> 32e373e2
      },
      "ResponseBody": []
    },
    {
<<<<<<< HEAD
      "RequestUri": "https://seanstagehierarchical.dfs.core.windows.net/test-filesystem-cd7606c2-a718-cd8b-e638-3ae74d79d164/test-file-fb9f2230-ccd0-e0ef-fc29-ff3b5509245c?resource=file",
      "RequestMethod": "PUT",
      "RequestHeaders": {
        "Authorization": "Sanitized",
        "traceparent": "00-7fcad93b924ecb40bc77055372672fb1-026cd707bec92742-00",
        "User-Agent": [
          "azsdk-net-Storage.Files.DataLake/12.0.0-dev.20200305.1",
          "(.NET Core 4.6.28325.01; Microsoft Windows 10.0.18363 )"
        ],
        "x-ms-client-request-id": "8651974f-d0ea-8a20-0090-1970dc8d5190",
        "x-ms-date": "Thu, 05 Mar 2020 22:15:36 GMT",
        "x-ms-return-client-request-id": "true",
        "x-ms-version": "2019-10-10"
=======
      "RequestUri": "http://seannsecanary.dfs.core.windows.net/test-filesystem-cd7606c2-a718-cd8b-e638-3ae74d79d164/test-file-fb9f2230-ccd0-e0ef-fc29-ff3b5509245c?resource=file",
      "RequestMethod": "PUT",
      "RequestHeaders": {
        "Authorization": "Sanitized",
        "traceparent": "00-36c4cc96ad6ce944a14109ebe741f37e-c08241a418ce354e-00",
        "User-Agent": [
          "azsdk-net-Storage.Files.DataLake/12.1.0-dev.20200403.1",
          "(.NET Core 4.6.28325.01; Microsoft Windows 10.0.18362 )"
        ],
        "x-ms-client-request-id": "8651974f-d0ea-8a20-0090-1970dc8d5190",
        "x-ms-date": "Fri, 03 Apr 2020 20:58:59 GMT",
        "x-ms-return-client-request-id": "true",
        "x-ms-version": "2019-12-12"
>>>>>>> 32e373e2
      },
      "RequestBody": null,
      "StatusCode": 201,
      "ResponseHeaders": {
        "Content-Length": "0",
<<<<<<< HEAD
        "Date": "Thu, 05 Mar 2020 22:15:36 GMT",
        "ETag": "\u00220x8D7C152BB1263C5\u0022",
        "Last-Modified": "Thu, 05 Mar 2020 22:15:36 GMT",
=======
        "Date": "Fri, 03 Apr 2020 20:58:57 GMT",
        "ETag": "\u00220x8D7D811D440D27F\u0022",
        "Last-Modified": "Fri, 03 Apr 2020 20:58:58 GMT",
>>>>>>> 32e373e2
        "Server": [
          "Windows-Azure-HDFS/1.0",
          "Microsoft-HTTPAPI/2.0"
        ],
        "x-ms-client-request-id": "8651974f-d0ea-8a20-0090-1970dc8d5190",
<<<<<<< HEAD
        "x-ms-request-id": "8a0a2351-701f-0041-243b-f3cadf000000",
        "x-ms-version": "2019-10-10"
=======
        "x-ms-request-id": "fa43fee6-201f-0097-30fa-091bad000000",
        "x-ms-version": "2019-12-12"
>>>>>>> 32e373e2
      },
      "ResponseBody": []
    },
    {
<<<<<<< HEAD
      "RequestUri": "https://seanstagehierarchical.blob.core.windows.net/test-filesystem-cd7606c2-a718-cd8b-e638-3ae74d79d164/test-file-fb9f2230-ccd0-e0ef-fc29-ff3b5509245c?comp=lease",
      "RequestMethod": "PUT",
      "RequestHeaders": {
        "Authorization": "Sanitized",
        "traceparent": "00-ade532d3222ef74f92ddb96190eccdbe-66d5461898c48d4f-00",
        "User-Agent": [
          "azsdk-net-Storage.Files.DataLake/12.0.0-dev.20200305.1",
          "(.NET Core 4.6.28325.01; Microsoft Windows 10.0.18363 )"
        ],
        "x-ms-client-request-id": "5760b917-93a1-13d8-aa67-c0bed339d1ff",
        "x-ms-date": "Thu, 05 Mar 2020 22:15:36 GMT",
=======
      "RequestUri": "http://seannsecanary.blob.core.windows.net/test-filesystem-cd7606c2-a718-cd8b-e638-3ae74d79d164/test-file-fb9f2230-ccd0-e0ef-fc29-ff3b5509245c?comp=lease",
      "RequestMethod": "PUT",
      "RequestHeaders": {
        "Authorization": "Sanitized",
        "traceparent": "00-e665d28e320be9469ee90026b06c8b6b-21aeecc2a7ccd043-00",
        "User-Agent": [
          "azsdk-net-Storage.Files.DataLake/12.1.0-dev.20200403.1",
          "(.NET Core 4.6.28325.01; Microsoft Windows 10.0.18362 )"
        ],
        "x-ms-client-request-id": "5760b917-93a1-13d8-aa67-c0bed339d1ff",
        "x-ms-date": "Fri, 03 Apr 2020 20:58:59 GMT",
>>>>>>> 32e373e2
        "x-ms-lease-action": "acquire",
        "x-ms-lease-duration": "15",
        "x-ms-proposed-lease-id": "ea021cb1-2fc4-74b1-5893-c116b5a47860",
        "x-ms-return-client-request-id": "true",
<<<<<<< HEAD
        "x-ms-version": "2019-10-10"
=======
        "x-ms-version": "2019-12-12"
>>>>>>> 32e373e2
      },
      "RequestBody": null,
      "StatusCode": 201,
      "ResponseHeaders": {
        "Content-Length": "0",
<<<<<<< HEAD
        "Date": "Thu, 05 Mar 2020 22:15:36 GMT",
        "ETag": "\u00220x8D7C152BB1263C5\u0022",
        "Last-Modified": "Thu, 05 Mar 2020 22:15:36 GMT",
=======
        "Date": "Fri, 03 Apr 2020 20:58:57 GMT",
        "ETag": "\u00220x8D7D811D440D27F\u0022",
        "Last-Modified": "Fri, 03 Apr 2020 20:58:58 GMT",
>>>>>>> 32e373e2
        "Server": [
          "Windows-Azure-Blob/1.0",
          "Microsoft-HTTPAPI/2.0"
        ],
        "x-ms-client-request-id": "5760b917-93a1-13d8-aa67-c0bed339d1ff",
        "x-ms-lease-id": "ea021cb1-2fc4-74b1-5893-c116b5a47860",
<<<<<<< HEAD
        "x-ms-request-id": "728c4cf2-801e-0018-183b-f34d5c000000",
        "x-ms-version": "2019-10-10"
=======
        "x-ms-request-id": "9621f9f8-f01e-0012-38fa-093670000000",
        "x-ms-version": "2019-12-12"
>>>>>>> 32e373e2
      },
      "ResponseBody": []
    },
    {
<<<<<<< HEAD
      "RequestUri": "https://seanstagehierarchical.blob.core.windows.net/test-filesystem-cd7606c2-a718-cd8b-e638-3ae74d79d164/test-file-fb9f2230-ccd0-e0ef-fc29-ff3b5509245c?comp=lease",
      "RequestMethod": "PUT",
      "RequestHeaders": {
        "Authorization": "Sanitized",
        "traceparent": "00-682dba27bbdfe34f85a4f4cae2e0c6f4-1931e2fde33c454e-00",
        "User-Agent": [
          "azsdk-net-Storage.Files.DataLake/12.0.0-dev.20200305.1",
          "(.NET Core 4.6.28325.01; Microsoft Windows 10.0.18363 )"
        ],
        "x-ms-client-request-id": "e9610030-d8f8-d40a-ad85-a0316cf74dad",
        "x-ms-date": "Thu, 05 Mar 2020 22:15:36 GMT",
=======
      "RequestUri": "http://seannsecanary.blob.core.windows.net/test-filesystem-cd7606c2-a718-cd8b-e638-3ae74d79d164/test-file-fb9f2230-ccd0-e0ef-fc29-ff3b5509245c?comp=lease",
      "RequestMethod": "PUT",
      "RequestHeaders": {
        "Authorization": "Sanitized",
        "traceparent": "00-f0c20a4be0bf6a4faf9ecd5421432290-3a4e8a305918524f-00",
        "User-Agent": [
          "azsdk-net-Storage.Files.DataLake/12.1.0-dev.20200403.1",
          "(.NET Core 4.6.28325.01; Microsoft Windows 10.0.18362 )"
        ],
        "x-ms-client-request-id": "e9610030-d8f8-d40a-ad85-a0316cf74dad",
        "x-ms-date": "Fri, 03 Apr 2020 20:58:59 GMT",
>>>>>>> 32e373e2
        "x-ms-lease-action": "change",
        "x-ms-lease-id": "ea021cb1-2fc4-74b1-5893-c116b5a47860",
        "x-ms-proposed-lease-id": "bdeb8510-9eb7-9a71-2905-5c78a2582fab",
        "x-ms-return-client-request-id": "true",
<<<<<<< HEAD
        "x-ms-version": "2019-10-10"
=======
        "x-ms-version": "2019-12-12"
>>>>>>> 32e373e2
      },
      "RequestBody": null,
      "StatusCode": 200,
      "ResponseHeaders": {
        "Content-Length": "0",
<<<<<<< HEAD
        "Date": "Thu, 05 Mar 2020 22:15:36 GMT",
        "ETag": "\u00220x8D7C152BB1263C5\u0022",
        "Last-Modified": "Thu, 05 Mar 2020 22:15:36 GMT",
=======
        "Date": "Fri, 03 Apr 2020 20:58:57 GMT",
        "ETag": "\u00220x8D7D811D440D27F\u0022",
        "Last-Modified": "Fri, 03 Apr 2020 20:58:58 GMT",
>>>>>>> 32e373e2
        "Server": [
          "Windows-Azure-Blob/1.0",
          "Microsoft-HTTPAPI/2.0"
        ],
        "x-ms-client-request-id": "e9610030-d8f8-d40a-ad85-a0316cf74dad",
        "x-ms-lease-id": "bdeb8510-9eb7-9a71-2905-5c78a2582fab",
<<<<<<< HEAD
        "x-ms-request-id": "728c4cf6-801e-0018-1c3b-f34d5c000000",
        "x-ms-version": "2019-10-10"
=======
        "x-ms-request-id": "9621fa04-f01e-0012-42fa-093670000000",
        "x-ms-version": "2019-12-12"
>>>>>>> 32e373e2
      },
      "ResponseBody": []
    },
    {
<<<<<<< HEAD
      "RequestUri": "https://seanstagehierarchical.blob.core.windows.net/test-filesystem-cd7606c2-a718-cd8b-e638-3ae74d79d164?restype=container",
      "RequestMethod": "DELETE",
      "RequestHeaders": {
        "Authorization": "Sanitized",
        "traceparent": "00-80f4eac43c505543b7284c0c008b77cf-bc8540c211b50448-00",
        "User-Agent": [
          "azsdk-net-Storage.Files.DataLake/12.0.0-dev.20200305.1",
          "(.NET Core 4.6.28325.01; Microsoft Windows 10.0.18363 )"
        ],
        "x-ms-client-request-id": "d38da1dc-e7d7-8c07-0bd8-81858c9576d7",
        "x-ms-date": "Thu, 05 Mar 2020 22:15:36 GMT",
        "x-ms-return-client-request-id": "true",
        "x-ms-version": "2019-10-10"
=======
      "RequestUri": "http://seannsecanary.blob.core.windows.net/test-filesystem-cd7606c2-a718-cd8b-e638-3ae74d79d164?restype=container",
      "RequestMethod": "DELETE",
      "RequestHeaders": {
        "Authorization": "Sanitized",
        "traceparent": "00-80f64c9685bc1148ad611cb3d80e2558-5c02b221d4607a4e-00",
        "User-Agent": [
          "azsdk-net-Storage.Files.DataLake/12.1.0-dev.20200403.1",
          "(.NET Core 4.6.28325.01; Microsoft Windows 10.0.18362 )"
        ],
        "x-ms-client-request-id": "d38da1dc-e7d7-8c07-0bd8-81858c9576d7",
        "x-ms-date": "Fri, 03 Apr 2020 20:59:00 GMT",
        "x-ms-return-client-request-id": "true",
        "x-ms-version": "2019-12-12"
>>>>>>> 32e373e2
      },
      "RequestBody": null,
      "StatusCode": 202,
      "ResponseHeaders": {
        "Content-Length": "0",
<<<<<<< HEAD
        "Date": "Thu, 05 Mar 2020 22:15:36 GMT",
=======
        "Date": "Fri, 03 Apr 2020 20:58:57 GMT",
>>>>>>> 32e373e2
        "Server": [
          "Windows-Azure-Blob/1.0",
          "Microsoft-HTTPAPI/2.0"
        ],
        "x-ms-client-request-id": "d38da1dc-e7d7-8c07-0bd8-81858c9576d7",
<<<<<<< HEAD
        "x-ms-request-id": "728c4cf8-801e-0018-1e3b-f34d5c000000",
        "x-ms-version": "2019-10-10"
=======
        "x-ms-request-id": "9621fa0a-f01e-0012-48fa-093670000000",
        "x-ms-version": "2019-12-12"
>>>>>>> 32e373e2
      },
      "ResponseBody": []
    },
    {
<<<<<<< HEAD
      "RequestUri": "https://seanstagehierarchical.blob.core.windows.net/test-filesystem-43cd297d-9227-8ac3-af77-f77b503318ae?restype=container",
      "RequestMethod": "PUT",
      "RequestHeaders": {
        "Authorization": "Sanitized",
        "traceparent": "00-43baefdfb08d1b48a3989411e95e34c4-4a96bb54cc36fb48-00",
        "User-Agent": [
          "azsdk-net-Storage.Files.DataLake/12.0.0-dev.20200305.1",
          "(.NET Core 4.6.28325.01; Microsoft Windows 10.0.18363 )"
        ],
        "x-ms-blob-public-access": "container",
        "x-ms-client-request-id": "9258af06-5f30-4967-dd02-235ff08b3bd8",
        "x-ms-date": "Thu, 05 Mar 2020 22:15:36 GMT",
        "x-ms-return-client-request-id": "true",
        "x-ms-version": "2019-10-10"
=======
      "RequestUri": "http://seannsecanary.blob.core.windows.net/test-filesystem-43cd297d-9227-8ac3-af77-f77b503318ae?restype=container",
      "RequestMethod": "PUT",
      "RequestHeaders": {
        "Authorization": "Sanitized",
        "traceparent": "00-0edf463473888e4ca4b7add68a83d93a-d62859d2917a094b-00",
        "User-Agent": [
          "azsdk-net-Storage.Files.DataLake/12.1.0-dev.20200403.1",
          "(.NET Core 4.6.28325.01; Microsoft Windows 10.0.18362 )"
        ],
        "x-ms-blob-public-access": "container",
        "x-ms-client-request-id": "9258af06-5f30-4967-dd02-235ff08b3bd8",
        "x-ms-date": "Fri, 03 Apr 2020 20:59:00 GMT",
        "x-ms-return-client-request-id": "true",
        "x-ms-version": "2019-12-12"
>>>>>>> 32e373e2
      },
      "RequestBody": null,
      "StatusCode": 201,
      "ResponseHeaders": {
        "Content-Length": "0",
<<<<<<< HEAD
        "Date": "Thu, 05 Mar 2020 22:15:37 GMT",
        "ETag": "\u00220x8D7C152BB695B71\u0022",
        "Last-Modified": "Thu, 05 Mar 2020 22:15:37 GMT",
=======
        "Date": "Fri, 03 Apr 2020 20:58:57 GMT",
        "ETag": "\u00220x8D7D811D472E412\u0022",
        "Last-Modified": "Fri, 03 Apr 2020 20:58:58 GMT",
>>>>>>> 32e373e2
        "Server": [
          "Windows-Azure-Blob/1.0",
          "Microsoft-HTTPAPI/2.0"
        ],
        "x-ms-client-request-id": "9258af06-5f30-4967-dd02-235ff08b3bd8",
<<<<<<< HEAD
        "x-ms-request-id": "4a11f52e-c01e-0026-3a3b-f3da23000000",
        "x-ms-version": "2019-10-10"
=======
        "x-ms-request-id": "9621fa11-f01e-0012-4ffa-093670000000",
        "x-ms-version": "2019-12-12"
>>>>>>> 32e373e2
      },
      "ResponseBody": []
    },
    {
<<<<<<< HEAD
      "RequestUri": "https://seanstagehierarchical.dfs.core.windows.net/test-filesystem-43cd297d-9227-8ac3-af77-f77b503318ae/test-file-7ba2d3c0-aa40-036e-53a9-1cc1a54067e4?resource=file",
      "RequestMethod": "PUT",
      "RequestHeaders": {
        "Authorization": "Sanitized",
        "traceparent": "00-f41ca2d4ab0f8f408ad928d4eab4fb68-3b054d73722a5243-00",
        "User-Agent": [
          "azsdk-net-Storage.Files.DataLake/12.0.0-dev.20200305.1",
          "(.NET Core 4.6.28325.01; Microsoft Windows 10.0.18363 )"
        ],
        "x-ms-client-request-id": "50c2142b-e128-5b1c-4155-3e8742a6a39d",
        "x-ms-date": "Thu, 05 Mar 2020 22:15:37 GMT",
        "x-ms-return-client-request-id": "true",
        "x-ms-version": "2019-10-10"
=======
      "RequestUri": "http://seannsecanary.dfs.core.windows.net/test-filesystem-43cd297d-9227-8ac3-af77-f77b503318ae/test-file-7ba2d3c0-aa40-036e-53a9-1cc1a54067e4?resource=file",
      "RequestMethod": "PUT",
      "RequestHeaders": {
        "Authorization": "Sanitized",
        "traceparent": "00-1c02ab9075d6b44f882bc1f852d3afd6-1e897868b470e54b-00",
        "User-Agent": [
          "azsdk-net-Storage.Files.DataLake/12.1.0-dev.20200403.1",
          "(.NET Core 4.6.28325.01; Microsoft Windows 10.0.18362 )"
        ],
        "x-ms-client-request-id": "50c2142b-e128-5b1c-4155-3e8742a6a39d",
        "x-ms-date": "Fri, 03 Apr 2020 20:59:00 GMT",
        "x-ms-return-client-request-id": "true",
        "x-ms-version": "2019-12-12"
>>>>>>> 32e373e2
      },
      "RequestBody": null,
      "StatusCode": 201,
      "ResponseHeaders": {
        "Content-Length": "0",
<<<<<<< HEAD
        "Date": "Thu, 05 Mar 2020 22:15:37 GMT",
        "ETag": "\u00220x8D7C152BBA08F4F\u0022",
        "Last-Modified": "Thu, 05 Mar 2020 22:15:37 GMT",
=======
        "Date": "Fri, 03 Apr 2020 20:58:58 GMT",
        "ETag": "\u00220x8D7D811D482625C\u0022",
        "Last-Modified": "Fri, 03 Apr 2020 20:58:58 GMT",
>>>>>>> 32e373e2
        "Server": [
          "Windows-Azure-HDFS/1.0",
          "Microsoft-HTTPAPI/2.0"
        ],
        "x-ms-client-request-id": "50c2142b-e128-5b1c-4155-3e8742a6a39d",
<<<<<<< HEAD
        "x-ms-request-id": "77c9403d-501f-001b-453b-f3ac38000000",
        "x-ms-version": "2019-10-10"
=======
        "x-ms-request-id": "fa43fee7-201f-0097-31fa-091bad000000",
        "x-ms-version": "2019-12-12"
>>>>>>> 32e373e2
      },
      "ResponseBody": []
    },
    {
<<<<<<< HEAD
      "RequestUri": "https://seanstagehierarchical.blob.core.windows.net/test-filesystem-43cd297d-9227-8ac3-af77-f77b503318ae/test-file-7ba2d3c0-aa40-036e-53a9-1cc1a54067e4?comp=lease",
      "RequestMethod": "PUT",
      "RequestHeaders": {
        "Authorization": "Sanitized",
        "traceparent": "00-a54fda0a5dd16247add2a4282d44415b-856897acdd0d5b42-00",
        "User-Agent": [
          "azsdk-net-Storage.Files.DataLake/12.0.0-dev.20200305.1",
          "(.NET Core 4.6.28325.01; Microsoft Windows 10.0.18363 )"
        ],
        "x-ms-client-request-id": "c11260a7-1211-8520-820b-d5fb3b78f45e",
        "x-ms-date": "Thu, 05 Mar 2020 22:15:37 GMT",
=======
      "RequestUri": "http://seannsecanary.blob.core.windows.net/test-filesystem-43cd297d-9227-8ac3-af77-f77b503318ae/test-file-7ba2d3c0-aa40-036e-53a9-1cc1a54067e4?comp=lease",
      "RequestMethod": "PUT",
      "RequestHeaders": {
        "Authorization": "Sanitized",
        "traceparent": "00-0869313ce421df4287e0598fbf0046d9-5f3bbad8f07e2840-00",
        "User-Agent": [
          "azsdk-net-Storage.Files.DataLake/12.1.0-dev.20200403.1",
          "(.NET Core 4.6.28325.01; Microsoft Windows 10.0.18362 )"
        ],
        "x-ms-client-request-id": "c11260a7-1211-8520-820b-d5fb3b78f45e",
        "x-ms-date": "Fri, 03 Apr 2020 20:59:00 GMT",
>>>>>>> 32e373e2
        "x-ms-lease-action": "acquire",
        "x-ms-lease-duration": "15",
        "x-ms-proposed-lease-id": "54443e9b-9a15-3bfd-551d-d234bc07adde",
        "x-ms-return-client-request-id": "true",
<<<<<<< HEAD
        "x-ms-version": "2019-10-10"
=======
        "x-ms-version": "2019-12-12"
>>>>>>> 32e373e2
      },
      "RequestBody": null,
      "StatusCode": 201,
      "ResponseHeaders": {
        "Content-Length": "0",
<<<<<<< HEAD
        "Date": "Thu, 05 Mar 2020 22:15:37 GMT",
        "ETag": "\u00220x8D7C152BBA08F4F\u0022",
        "Last-Modified": "Thu, 05 Mar 2020 22:15:37 GMT",
=======
        "Date": "Fri, 03 Apr 2020 20:58:58 GMT",
        "ETag": "\u00220x8D7D811D482625C\u0022",
        "Last-Modified": "Fri, 03 Apr 2020 20:58:58 GMT",
>>>>>>> 32e373e2
        "Server": [
          "Windows-Azure-Blob/1.0",
          "Microsoft-HTTPAPI/2.0"
        ],
        "x-ms-client-request-id": "c11260a7-1211-8520-820b-d5fb3b78f45e",
        "x-ms-lease-id": "54443e9b-9a15-3bfd-551d-d234bc07adde",
<<<<<<< HEAD
        "x-ms-request-id": "4a11f541-c01e-0026-483b-f3da23000000",
        "x-ms-version": "2019-10-10"
=======
        "x-ms-request-id": "9621fa2b-f01e-0012-65fa-093670000000",
        "x-ms-version": "2019-12-12"
>>>>>>> 32e373e2
      },
      "ResponseBody": []
    },
    {
<<<<<<< HEAD
      "RequestUri": "https://seanstagehierarchical.blob.core.windows.net/test-filesystem-43cd297d-9227-8ac3-af77-f77b503318ae/test-file-7ba2d3c0-aa40-036e-53a9-1cc1a54067e4?comp=lease",
      "RequestMethod": "PUT",
      "RequestHeaders": {
        "Authorization": "Sanitized",
        "If-Modified-Since": "Wed, 04 Mar 2020 22:15:36 GMT",
        "traceparent": "00-5fe353b7a7bc5c4291ffd873d985648e-cdee1e4de1f68444-00",
        "User-Agent": [
          "azsdk-net-Storage.Files.DataLake/12.0.0-dev.20200305.1",
          "(.NET Core 4.6.28325.01; Microsoft Windows 10.0.18363 )"
        ],
        "x-ms-client-request-id": "e5dd247a-80e3-55f1-3046-9425098a549e",
        "x-ms-date": "Thu, 05 Mar 2020 22:15:37 GMT",
=======
      "RequestUri": "http://seannsecanary.blob.core.windows.net/test-filesystem-43cd297d-9227-8ac3-af77-f77b503318ae/test-file-7ba2d3c0-aa40-036e-53a9-1cc1a54067e4?comp=lease",
      "RequestMethod": "PUT",
      "RequestHeaders": {
        "Authorization": "Sanitized",
        "If-Modified-Since": "Thu, 02 Apr 2020 20:58:59 GMT",
        "traceparent": "00-42d10166ca43ad4aa5b420f6e1b741b6-192b365a1f5d5742-00",
        "User-Agent": [
          "azsdk-net-Storage.Files.DataLake/12.1.0-dev.20200403.1",
          "(.NET Core 4.6.28325.01; Microsoft Windows 10.0.18362 )"
        ],
        "x-ms-client-request-id": "e5dd247a-80e3-55f1-3046-9425098a549e",
        "x-ms-date": "Fri, 03 Apr 2020 20:59:00 GMT",
>>>>>>> 32e373e2
        "x-ms-lease-action": "change",
        "x-ms-lease-id": "54443e9b-9a15-3bfd-551d-d234bc07adde",
        "x-ms-proposed-lease-id": "90958074-167d-39bc-7f1a-5f8546f64202",
        "x-ms-return-client-request-id": "true",
<<<<<<< HEAD
        "x-ms-version": "2019-10-10"
=======
        "x-ms-version": "2019-12-12"
>>>>>>> 32e373e2
      },
      "RequestBody": null,
      "StatusCode": 200,
      "ResponseHeaders": {
        "Content-Length": "0",
<<<<<<< HEAD
        "Date": "Thu, 05 Mar 2020 22:15:37 GMT",
        "ETag": "\u00220x8D7C152BBA08F4F\u0022",
        "Last-Modified": "Thu, 05 Mar 2020 22:15:37 GMT",
=======
        "Date": "Fri, 03 Apr 2020 20:58:58 GMT",
        "ETag": "\u00220x8D7D811D482625C\u0022",
        "Last-Modified": "Fri, 03 Apr 2020 20:58:58 GMT",
>>>>>>> 32e373e2
        "Server": [
          "Windows-Azure-Blob/1.0",
          "Microsoft-HTTPAPI/2.0"
        ],
        "x-ms-client-request-id": "e5dd247a-80e3-55f1-3046-9425098a549e",
        "x-ms-lease-id": "90958074-167d-39bc-7f1a-5f8546f64202",
<<<<<<< HEAD
        "x-ms-request-id": "4a11f54c-c01e-0026-503b-f3da23000000",
        "x-ms-version": "2019-10-10"
=======
        "x-ms-request-id": "9621fa32-f01e-0012-6bfa-093670000000",
        "x-ms-version": "2019-12-12"
>>>>>>> 32e373e2
      },
      "ResponseBody": []
    },
    {
<<<<<<< HEAD
      "RequestUri": "https://seanstagehierarchical.blob.core.windows.net/test-filesystem-43cd297d-9227-8ac3-af77-f77b503318ae?restype=container",
      "RequestMethod": "DELETE",
      "RequestHeaders": {
        "Authorization": "Sanitized",
        "traceparent": "00-2df3e131fb59724f91a6e5cffccc9c9e-41a7b8af7967174d-00",
        "User-Agent": [
          "azsdk-net-Storage.Files.DataLake/12.0.0-dev.20200305.1",
          "(.NET Core 4.6.28325.01; Microsoft Windows 10.0.18363 )"
        ],
        "x-ms-client-request-id": "16803ee0-0f9a-5b7a-de76-3af600868b6f",
        "x-ms-date": "Thu, 05 Mar 2020 22:15:37 GMT",
        "x-ms-return-client-request-id": "true",
        "x-ms-version": "2019-10-10"
=======
      "RequestUri": "http://seannsecanary.blob.core.windows.net/test-filesystem-43cd297d-9227-8ac3-af77-f77b503318ae?restype=container",
      "RequestMethod": "DELETE",
      "RequestHeaders": {
        "Authorization": "Sanitized",
        "traceparent": "00-aefd0f88ccb7154e97ad4fc71e045ca5-6191cf6a8936804d-00",
        "User-Agent": [
          "azsdk-net-Storage.Files.DataLake/12.1.0-dev.20200403.1",
          "(.NET Core 4.6.28325.01; Microsoft Windows 10.0.18362 )"
        ],
        "x-ms-client-request-id": "16803ee0-0f9a-5b7a-de76-3af600868b6f",
        "x-ms-date": "Fri, 03 Apr 2020 20:59:00 GMT",
        "x-ms-return-client-request-id": "true",
        "x-ms-version": "2019-12-12"
>>>>>>> 32e373e2
      },
      "RequestBody": null,
      "StatusCode": 202,
      "ResponseHeaders": {
        "Content-Length": "0",
<<<<<<< HEAD
        "Date": "Thu, 05 Mar 2020 22:15:37 GMT",
=======
        "Date": "Fri, 03 Apr 2020 20:58:58 GMT",
>>>>>>> 32e373e2
        "Server": [
          "Windows-Azure-Blob/1.0",
          "Microsoft-HTTPAPI/2.0"
        ],
        "x-ms-client-request-id": "16803ee0-0f9a-5b7a-de76-3af600868b6f",
<<<<<<< HEAD
        "x-ms-request-id": "4a11f54e-c01e-0026-523b-f3da23000000",
        "x-ms-version": "2019-10-10"
=======
        "x-ms-request-id": "9621fa3e-f01e-0012-76fa-093670000000",
        "x-ms-version": "2019-12-12"
>>>>>>> 32e373e2
      },
      "ResponseBody": []
    },
    {
<<<<<<< HEAD
      "RequestUri": "https://seanstagehierarchical.blob.core.windows.net/test-filesystem-7e62dbb0-ea82-477c-27cb-3166b8e5bc05?restype=container",
      "RequestMethod": "PUT",
      "RequestHeaders": {
        "Authorization": "Sanitized",
        "traceparent": "00-7f01fc270d9f0345bfb44147dffb1f12-84620d2bda221247-00",
        "User-Agent": [
          "azsdk-net-Storage.Files.DataLake/12.0.0-dev.20200305.1",
          "(.NET Core 4.6.28325.01; Microsoft Windows 10.0.18363 )"
        ],
        "x-ms-blob-public-access": "container",
        "x-ms-client-request-id": "bd5b57f1-ebc8-f64e-c138-efcede13a2f8",
        "x-ms-date": "Thu, 05 Mar 2020 22:15:37 GMT",
        "x-ms-return-client-request-id": "true",
        "x-ms-version": "2019-10-10"
=======
      "RequestUri": "http://seannsecanary.blob.core.windows.net/test-filesystem-7e62dbb0-ea82-477c-27cb-3166b8e5bc05?restype=container",
      "RequestMethod": "PUT",
      "RequestHeaders": {
        "Authorization": "Sanitized",
        "traceparent": "00-36036ab5b4d7c7429e36e8d26dd08610-365e47a31cac604a-00",
        "User-Agent": [
          "azsdk-net-Storage.Files.DataLake/12.1.0-dev.20200403.1",
          "(.NET Core 4.6.28325.01; Microsoft Windows 10.0.18362 )"
        ],
        "x-ms-blob-public-access": "container",
        "x-ms-client-request-id": "bd5b57f1-ebc8-f64e-c138-efcede13a2f8",
        "x-ms-date": "Fri, 03 Apr 2020 20:59:00 GMT",
        "x-ms-return-client-request-id": "true",
        "x-ms-version": "2019-12-12"
>>>>>>> 32e373e2
      },
      "RequestBody": null,
      "StatusCode": 201,
      "ResponseHeaders": {
        "Content-Length": "0",
<<<<<<< HEAD
        "Date": "Thu, 05 Mar 2020 22:15:37 GMT",
        "ETag": "\u00220x8D7C152BBFB2B52\u0022",
        "Last-Modified": "Thu, 05 Mar 2020 22:15:38 GMT",
=======
        "Date": "Fri, 03 Apr 2020 20:58:58 GMT",
        "ETag": "\u00220x8D7D811D4B68923\u0022",
        "Last-Modified": "Fri, 03 Apr 2020 20:58:59 GMT",
>>>>>>> 32e373e2
        "Server": [
          "Windows-Azure-Blob/1.0",
          "Microsoft-HTTPAPI/2.0"
        ],
        "x-ms-client-request-id": "bd5b57f1-ebc8-f64e-c138-efcede13a2f8",
<<<<<<< HEAD
        "x-ms-request-id": "b51b8fee-501e-0046-143b-f3a6bc000000",
        "x-ms-version": "2019-10-10"
=======
        "x-ms-request-id": "9621fa4a-f01e-0012-01fa-093670000000",
        "x-ms-version": "2019-12-12"
>>>>>>> 32e373e2
      },
      "ResponseBody": []
    },
    {
<<<<<<< HEAD
      "RequestUri": "https://seanstagehierarchical.dfs.core.windows.net/test-filesystem-7e62dbb0-ea82-477c-27cb-3166b8e5bc05/test-file-3c1a34b9-c041-7265-d7df-5cae89d74e1f?resource=file",
      "RequestMethod": "PUT",
      "RequestHeaders": {
        "Authorization": "Sanitized",
        "traceparent": "00-cc66f6388e016c4cac400c58b4755843-3ea9c9b50fd5364f-00",
        "User-Agent": [
          "azsdk-net-Storage.Files.DataLake/12.0.0-dev.20200305.1",
          "(.NET Core 4.6.28325.01; Microsoft Windows 10.0.18363 )"
        ],
        "x-ms-client-request-id": "c4ea6831-d4ed-31eb-f2e8-e5e88e9f6ce9",
        "x-ms-date": "Thu, 05 Mar 2020 22:15:38 GMT",
        "x-ms-return-client-request-id": "true",
        "x-ms-version": "2019-10-10"
=======
      "RequestUri": "http://seannsecanary.dfs.core.windows.net/test-filesystem-7e62dbb0-ea82-477c-27cb-3166b8e5bc05/test-file-3c1a34b9-c041-7265-d7df-5cae89d74e1f?resource=file",
      "RequestMethod": "PUT",
      "RequestHeaders": {
        "Authorization": "Sanitized",
        "traceparent": "00-aed049f471b35149ad26695b47c8b1d3-603697be01b3a44b-00",
        "User-Agent": [
          "azsdk-net-Storage.Files.DataLake/12.1.0-dev.20200403.1",
          "(.NET Core 4.6.28325.01; Microsoft Windows 10.0.18362 )"
        ],
        "x-ms-client-request-id": "c4ea6831-d4ed-31eb-f2e8-e5e88e9f6ce9",
        "x-ms-date": "Fri, 03 Apr 2020 20:59:00 GMT",
        "x-ms-return-client-request-id": "true",
        "x-ms-version": "2019-12-12"
>>>>>>> 32e373e2
      },
      "RequestBody": null,
      "StatusCode": 201,
      "ResponseHeaders": {
        "Content-Length": "0",
<<<<<<< HEAD
        "Date": "Thu, 05 Mar 2020 22:15:37 GMT",
        "ETag": "\u00220x8D7C152BC2DFB72\u0022",
        "Last-Modified": "Thu, 05 Mar 2020 22:15:38 GMT",
=======
        "Date": "Fri, 03 Apr 2020 20:58:58 GMT",
        "ETag": "\u00220x8D7D811D4C55E53\u0022",
        "Last-Modified": "Fri, 03 Apr 2020 20:58:59 GMT",
>>>>>>> 32e373e2
        "Server": [
          "Windows-Azure-HDFS/1.0",
          "Microsoft-HTTPAPI/2.0"
        ],
        "x-ms-client-request-id": "c4ea6831-d4ed-31eb-f2e8-e5e88e9f6ce9",
<<<<<<< HEAD
        "x-ms-request-id": "8c455851-d01f-0048-5b3b-f38f0c000000",
        "x-ms-version": "2019-10-10"
=======
        "x-ms-request-id": "fa43fee8-201f-0097-32fa-091bad000000",
        "x-ms-version": "2019-12-12"
>>>>>>> 32e373e2
      },
      "ResponseBody": []
    },
    {
<<<<<<< HEAD
      "RequestUri": "https://seanstagehierarchical.blob.core.windows.net/test-filesystem-7e62dbb0-ea82-477c-27cb-3166b8e5bc05/test-file-3c1a34b9-c041-7265-d7df-5cae89d74e1f?comp=lease",
      "RequestMethod": "PUT",
      "RequestHeaders": {
        "Authorization": "Sanitized",
        "traceparent": "00-11714be3b1018548b8d1958d699fbd00-d4329e1d51b18c47-00",
        "User-Agent": [
          "azsdk-net-Storage.Files.DataLake/12.0.0-dev.20200305.1",
          "(.NET Core 4.6.28325.01; Microsoft Windows 10.0.18363 )"
        ],
        "x-ms-client-request-id": "40ad43c3-4b22-5ffc-9e2e-c259d1cca0a1",
        "x-ms-date": "Thu, 05 Mar 2020 22:15:38 GMT",
=======
      "RequestUri": "http://seannsecanary.blob.core.windows.net/test-filesystem-7e62dbb0-ea82-477c-27cb-3166b8e5bc05/test-file-3c1a34b9-c041-7265-d7df-5cae89d74e1f?comp=lease",
      "RequestMethod": "PUT",
      "RequestHeaders": {
        "Authorization": "Sanitized",
        "traceparent": "00-7df823bbea77844a9736d9e073ebe4ce-8530c815c26d9f4d-00",
        "User-Agent": [
          "azsdk-net-Storage.Files.DataLake/12.1.0-dev.20200403.1",
          "(.NET Core 4.6.28325.01; Microsoft Windows 10.0.18362 )"
        ],
        "x-ms-client-request-id": "40ad43c3-4b22-5ffc-9e2e-c259d1cca0a1",
        "x-ms-date": "Fri, 03 Apr 2020 20:59:00 GMT",
>>>>>>> 32e373e2
        "x-ms-lease-action": "acquire",
        "x-ms-lease-duration": "15",
        "x-ms-proposed-lease-id": "da14d0ea-419e-ba6e-f729-c7f2b69324a2",
        "x-ms-return-client-request-id": "true",
<<<<<<< HEAD
        "x-ms-version": "2019-10-10"
=======
        "x-ms-version": "2019-12-12"
>>>>>>> 32e373e2
      },
      "RequestBody": null,
      "StatusCode": 201,
      "ResponseHeaders": {
        "Content-Length": "0",
<<<<<<< HEAD
        "Date": "Thu, 05 Mar 2020 22:15:38 GMT",
        "ETag": "\u00220x8D7C152BC2DFB72\u0022",
        "Last-Modified": "Thu, 05 Mar 2020 22:15:38 GMT",
=======
        "Date": "Fri, 03 Apr 2020 20:58:58 GMT",
        "ETag": "\u00220x8D7D811D4C55E53\u0022",
        "Last-Modified": "Fri, 03 Apr 2020 20:58:59 GMT",
>>>>>>> 32e373e2
        "Server": [
          "Windows-Azure-Blob/1.0",
          "Microsoft-HTTPAPI/2.0"
        ],
        "x-ms-client-request-id": "40ad43c3-4b22-5ffc-9e2e-c259d1cca0a1",
        "x-ms-lease-id": "da14d0ea-419e-ba6e-f729-c7f2b69324a2",
<<<<<<< HEAD
        "x-ms-request-id": "b51b8ffc-501e-0046-1d3b-f3a6bc000000",
        "x-ms-version": "2019-10-10"
=======
        "x-ms-request-id": "9621fa66-f01e-0012-18fa-093670000000",
        "x-ms-version": "2019-12-12"
>>>>>>> 32e373e2
      },
      "ResponseBody": []
    },
    {
<<<<<<< HEAD
      "RequestUri": "https://seanstagehierarchical.blob.core.windows.net/test-filesystem-7e62dbb0-ea82-477c-27cb-3166b8e5bc05/test-file-3c1a34b9-c041-7265-d7df-5cae89d74e1f?comp=lease",
      "RequestMethod": "PUT",
      "RequestHeaders": {
        "Authorization": "Sanitized",
        "If-Unmodified-Since": "Fri, 06 Mar 2020 22:15:36 GMT",
        "traceparent": "00-110a347103230848ba4a9f3e65691397-73ede75c82d79046-00",
        "User-Agent": [
          "azsdk-net-Storage.Files.DataLake/12.0.0-dev.20200305.1",
          "(.NET Core 4.6.28325.01; Microsoft Windows 10.0.18363 )"
        ],
        "x-ms-client-request-id": "d6de11ca-21a7-97b2-2387-dff107151e2c",
        "x-ms-date": "Thu, 05 Mar 2020 22:15:38 GMT",
=======
      "RequestUri": "http://seannsecanary.blob.core.windows.net/test-filesystem-7e62dbb0-ea82-477c-27cb-3166b8e5bc05/test-file-3c1a34b9-c041-7265-d7df-5cae89d74e1f?comp=lease",
      "RequestMethod": "PUT",
      "RequestHeaders": {
        "Authorization": "Sanitized",
        "If-Unmodified-Since": "Sat, 04 Apr 2020 20:58:59 GMT",
        "traceparent": "00-1b7664b0e7c8444eb202183dc39fb6d2-c9b417f03787554c-00",
        "User-Agent": [
          "azsdk-net-Storage.Files.DataLake/12.1.0-dev.20200403.1",
          "(.NET Core 4.6.28325.01; Microsoft Windows 10.0.18362 )"
        ],
        "x-ms-client-request-id": "d6de11ca-21a7-97b2-2387-dff107151e2c",
        "x-ms-date": "Fri, 03 Apr 2020 20:59:00 GMT",
>>>>>>> 32e373e2
        "x-ms-lease-action": "change",
        "x-ms-lease-id": "da14d0ea-419e-ba6e-f729-c7f2b69324a2",
        "x-ms-proposed-lease-id": "217d4e3b-8aed-e531-1844-6fa1195561d5",
        "x-ms-return-client-request-id": "true",
<<<<<<< HEAD
        "x-ms-version": "2019-10-10"
=======
        "x-ms-version": "2019-12-12"
>>>>>>> 32e373e2
      },
      "RequestBody": null,
      "StatusCode": 200,
      "ResponseHeaders": {
        "Content-Length": "0",
<<<<<<< HEAD
        "Date": "Thu, 05 Mar 2020 22:15:38 GMT",
        "ETag": "\u00220x8D7C152BC2DFB72\u0022",
        "Last-Modified": "Thu, 05 Mar 2020 22:15:38 GMT",
=======
        "Date": "Fri, 03 Apr 2020 20:58:58 GMT",
        "ETag": "\u00220x8D7D811D4C55E53\u0022",
        "Last-Modified": "Fri, 03 Apr 2020 20:58:59 GMT",
>>>>>>> 32e373e2
        "Server": [
          "Windows-Azure-Blob/1.0",
          "Microsoft-HTTPAPI/2.0"
        ],
        "x-ms-client-request-id": "d6de11ca-21a7-97b2-2387-dff107151e2c",
        "x-ms-lease-id": "217d4e3b-8aed-e531-1844-6fa1195561d5",
<<<<<<< HEAD
        "x-ms-request-id": "b51b8fff-501e-0046-203b-f3a6bc000000",
        "x-ms-version": "2019-10-10"
=======
        "x-ms-request-id": "9621fa70-f01e-0012-21fa-093670000000",
        "x-ms-version": "2019-12-12"
>>>>>>> 32e373e2
      },
      "ResponseBody": []
    },
    {
<<<<<<< HEAD
      "RequestUri": "https://seanstagehierarchical.blob.core.windows.net/test-filesystem-7e62dbb0-ea82-477c-27cb-3166b8e5bc05?restype=container",
      "RequestMethod": "DELETE",
      "RequestHeaders": {
        "Authorization": "Sanitized",
        "traceparent": "00-c171f8d0bd9f78468ef9d979a20bffe1-89ff1dd48ae0b341-00",
        "User-Agent": [
          "azsdk-net-Storage.Files.DataLake/12.0.0-dev.20200305.1",
          "(.NET Core 4.6.28325.01; Microsoft Windows 10.0.18363 )"
        ],
        "x-ms-client-request-id": "c08fa256-c9ee-a7fa-3e79-7325c7906ac9",
        "x-ms-date": "Thu, 05 Mar 2020 22:15:38 GMT",
        "x-ms-return-client-request-id": "true",
        "x-ms-version": "2019-10-10"
=======
      "RequestUri": "http://seannsecanary.blob.core.windows.net/test-filesystem-7e62dbb0-ea82-477c-27cb-3166b8e5bc05?restype=container",
      "RequestMethod": "DELETE",
      "RequestHeaders": {
        "Authorization": "Sanitized",
        "traceparent": "00-681180f40fe5974d9fab96411a1571cd-c509964838947240-00",
        "User-Agent": [
          "azsdk-net-Storage.Files.DataLake/12.1.0-dev.20200403.1",
          "(.NET Core 4.6.28325.01; Microsoft Windows 10.0.18362 )"
        ],
        "x-ms-client-request-id": "c08fa256-c9ee-a7fa-3e79-7325c7906ac9",
        "x-ms-date": "Fri, 03 Apr 2020 20:59:00 GMT",
        "x-ms-return-client-request-id": "true",
        "x-ms-version": "2019-12-12"
>>>>>>> 32e373e2
      },
      "RequestBody": null,
      "StatusCode": 202,
      "ResponseHeaders": {
        "Content-Length": "0",
<<<<<<< HEAD
        "Date": "Thu, 05 Mar 2020 22:15:38 GMT",
=======
        "Date": "Fri, 03 Apr 2020 20:58:58 GMT",
>>>>>>> 32e373e2
        "Server": [
          "Windows-Azure-Blob/1.0",
          "Microsoft-HTTPAPI/2.0"
        ],
        "x-ms-client-request-id": "c08fa256-c9ee-a7fa-3e79-7325c7906ac9",
<<<<<<< HEAD
        "x-ms-request-id": "b51b9000-501e-0046-213b-f3a6bc000000",
        "x-ms-version": "2019-10-10"
=======
        "x-ms-request-id": "9621fa81-f01e-0012-30fa-093670000000",
        "x-ms-version": "2019-12-12"
>>>>>>> 32e373e2
      },
      "ResponseBody": []
    },
    {
<<<<<<< HEAD
      "RequestUri": "https://seanstagehierarchical.blob.core.windows.net/test-filesystem-922dfa6e-bd72-e637-60c1-146bbf1d73e4?restype=container",
      "RequestMethod": "PUT",
      "RequestHeaders": {
        "Authorization": "Sanitized",
        "traceparent": "00-1ffc1f61aa25e34eb75b252aac3a9df5-6cd12ac662e0ae4b-00",
        "User-Agent": [
          "azsdk-net-Storage.Files.DataLake/12.0.0-dev.20200305.1",
          "(.NET Core 4.6.28325.01; Microsoft Windows 10.0.18363 )"
        ],
        "x-ms-blob-public-access": "container",
        "x-ms-client-request-id": "282697d1-0f12-99bd-6aa9-602db48ee721",
        "x-ms-date": "Thu, 05 Mar 2020 22:15:38 GMT",
        "x-ms-return-client-request-id": "true",
        "x-ms-version": "2019-10-10"
=======
      "RequestUri": "http://seannsecanary.blob.core.windows.net/test-filesystem-922dfa6e-bd72-e637-60c1-146bbf1d73e4?restype=container",
      "RequestMethod": "PUT",
      "RequestHeaders": {
        "Authorization": "Sanitized",
        "traceparent": "00-663c788cbda69046aa8fade271e34015-2037e0fa6e430c40-00",
        "User-Agent": [
          "azsdk-net-Storage.Files.DataLake/12.1.0-dev.20200403.1",
          "(.NET Core 4.6.28325.01; Microsoft Windows 10.0.18362 )"
        ],
        "x-ms-blob-public-access": "container",
        "x-ms-client-request-id": "282697d1-0f12-99bd-6aa9-602db48ee721",
        "x-ms-date": "Fri, 03 Apr 2020 20:59:01 GMT",
        "x-ms-return-client-request-id": "true",
        "x-ms-version": "2019-12-12"
>>>>>>> 32e373e2
      },
      "RequestBody": null,
      "StatusCode": 201,
      "ResponseHeaders": {
        "Content-Length": "0",
<<<<<<< HEAD
        "Date": "Thu, 05 Mar 2020 22:15:38 GMT",
        "ETag": "\u00220x8D7C152BC801814\u0022",
        "Last-Modified": "Thu, 05 Mar 2020 22:15:39 GMT",
=======
        "Date": "Fri, 03 Apr 2020 20:58:58 GMT",
        "ETag": "\u00220x8D7D811D501A9AC\u0022",
        "Last-Modified": "Fri, 03 Apr 2020 20:58:59 GMT",
>>>>>>> 32e373e2
        "Server": [
          "Windows-Azure-Blob/1.0",
          "Microsoft-HTTPAPI/2.0"
        ],
        "x-ms-client-request-id": "282697d1-0f12-99bd-6aa9-602db48ee721",
<<<<<<< HEAD
        "x-ms-request-id": "0fb1478e-d01e-0015-693b-f38588000000",
        "x-ms-version": "2019-10-10"
=======
        "x-ms-request-id": "9621fa9a-f01e-0012-48fa-093670000000",
        "x-ms-version": "2019-12-12"
>>>>>>> 32e373e2
      },
      "ResponseBody": []
    },
    {
<<<<<<< HEAD
      "RequestUri": "https://seanstagehierarchical.dfs.core.windows.net/test-filesystem-922dfa6e-bd72-e637-60c1-146bbf1d73e4/test-file-18408f05-05f4-1043-bc66-611ee0c977d4?resource=file",
      "RequestMethod": "PUT",
      "RequestHeaders": {
        "Authorization": "Sanitized",
        "traceparent": "00-753dee823576cf49b10be7e095fae7a4-ea7025abe5d5b546-00",
        "User-Agent": [
          "azsdk-net-Storage.Files.DataLake/12.0.0-dev.20200305.1",
          "(.NET Core 4.6.28325.01; Microsoft Windows 10.0.18363 )"
        ],
        "x-ms-client-request-id": "e068ba6c-3c4a-cb3c-5415-6babae9fb8a0",
        "x-ms-date": "Thu, 05 Mar 2020 22:15:39 GMT",
        "x-ms-return-client-request-id": "true",
        "x-ms-version": "2019-10-10"
=======
      "RequestUri": "http://seannsecanary.dfs.core.windows.net/test-filesystem-922dfa6e-bd72-e637-60c1-146bbf1d73e4/test-file-18408f05-05f4-1043-bc66-611ee0c977d4?resource=file",
      "RequestMethod": "PUT",
      "RequestHeaders": {
        "Authorization": "Sanitized",
        "traceparent": "00-a7012fa77e695641b281e5f2ecc1dfdb-24d8f1d220c12543-00",
        "User-Agent": [
          "azsdk-net-Storage.Files.DataLake/12.1.0-dev.20200403.1",
          "(.NET Core 4.6.28325.01; Microsoft Windows 10.0.18362 )"
        ],
        "x-ms-client-request-id": "e068ba6c-3c4a-cb3c-5415-6babae9fb8a0",
        "x-ms-date": "Fri, 03 Apr 2020 20:59:01 GMT",
        "x-ms-return-client-request-id": "true",
        "x-ms-version": "2019-12-12"
>>>>>>> 32e373e2
      },
      "RequestBody": null,
      "StatusCode": 201,
      "ResponseHeaders": {
        "Content-Length": "0",
<<<<<<< HEAD
        "Date": "Thu, 05 Mar 2020 22:15:39 GMT",
        "ETag": "\u00220x8D7C152BCB5CCB1\u0022",
        "Last-Modified": "Thu, 05 Mar 2020 22:15:39 GMT",
=======
        "Date": "Fri, 03 Apr 2020 20:58:59 GMT",
        "ETag": "\u00220x8D7D811D511B379\u0022",
        "Last-Modified": "Fri, 03 Apr 2020 20:58:59 GMT",
>>>>>>> 32e373e2
        "Server": [
          "Windows-Azure-HDFS/1.0",
          "Microsoft-HTTPAPI/2.0"
        ],
        "x-ms-client-request-id": "e068ba6c-3c4a-cb3c-5415-6babae9fb8a0",
<<<<<<< HEAD
        "x-ms-request-id": "327ddf8a-b01f-002c-043b-f37e94000000",
        "x-ms-version": "2019-10-10"
=======
        "x-ms-request-id": "fa43feea-201f-0097-33fa-091bad000000",
        "x-ms-version": "2019-12-12"
>>>>>>> 32e373e2
      },
      "ResponseBody": []
    },
    {
<<<<<<< HEAD
      "RequestUri": "https://seanstagehierarchical.blob.core.windows.net/test-filesystem-922dfa6e-bd72-e637-60c1-146bbf1d73e4/test-file-18408f05-05f4-1043-bc66-611ee0c977d4",
=======
      "RequestUri": "http://seannsecanary.blob.core.windows.net/test-filesystem-922dfa6e-bd72-e637-60c1-146bbf1d73e4/test-file-18408f05-05f4-1043-bc66-611ee0c977d4",
>>>>>>> 32e373e2
      "RequestMethod": "HEAD",
      "RequestHeaders": {
        "Authorization": "Sanitized",
        "User-Agent": [
<<<<<<< HEAD
          "azsdk-net-Storage.Files.DataLake/12.0.0-dev.20200305.1",
          "(.NET Core 4.6.28325.01; Microsoft Windows 10.0.18363 )"
        ],
        "x-ms-client-request-id": "ee55bf02-92ed-9b3f-0192-2a26ec48db96",
        "x-ms-date": "Thu, 05 Mar 2020 22:15:39 GMT",
        "x-ms-return-client-request-id": "true",
        "x-ms-version": "2019-10-10"
=======
          "azsdk-net-Storage.Files.DataLake/12.1.0-dev.20200403.1",
          "(.NET Core 4.6.28325.01; Microsoft Windows 10.0.18362 )"
        ],
        "x-ms-client-request-id": "ee55bf02-92ed-9b3f-0192-2a26ec48db96",
        "x-ms-date": "Fri, 03 Apr 2020 20:59:01 GMT",
        "x-ms-return-client-request-id": "true",
        "x-ms-version": "2019-12-12"
>>>>>>> 32e373e2
      },
      "RequestBody": null,
      "StatusCode": 200,
      "ResponseHeaders": {
        "Accept-Ranges": "bytes",
        "Content-Length": "0",
        "Content-Type": "application/octet-stream",
<<<<<<< HEAD
        "Date": "Thu, 05 Mar 2020 22:15:38 GMT",
        "ETag": "\u00220x8D7C152BCB5CCB1\u0022",
        "Last-Modified": "Thu, 05 Mar 2020 22:15:39 GMT",
=======
        "Date": "Fri, 03 Apr 2020 20:58:59 GMT",
        "ETag": "\u00220x8D7D811D511B379\u0022",
        "Last-Modified": "Fri, 03 Apr 2020 20:58:59 GMT",
>>>>>>> 32e373e2
        "Server": [
          "Windows-Azure-Blob/1.0",
          "Microsoft-HTTPAPI/2.0"
        ],
        "x-ms-access-tier": "Hot",
        "x-ms-access-tier-inferred": "true",
        "x-ms-blob-type": "BlockBlob",
        "x-ms-client-request-id": "ee55bf02-92ed-9b3f-0192-2a26ec48db96",
<<<<<<< HEAD
        "x-ms-creation-time": "Thu, 05 Mar 2020 22:15:39 GMT",
        "x-ms-lease-state": "available",
        "x-ms-lease-status": "unlocked",
        "x-ms-request-id": "0fb147b4-d01e-0015-0b3b-f38588000000",
        "x-ms-server-encrypted": "true",
        "x-ms-version": "2019-10-10"
=======
        "x-ms-creation-time": "Fri, 03 Apr 2020 20:58:59 GMT",
        "x-ms-lease-state": "available",
        "x-ms-lease-status": "unlocked",
        "x-ms-request-id": "9621fac5-f01e-0012-6dfa-093670000000",
        "x-ms-server-encrypted": "true",
        "x-ms-version": "2019-12-12"
>>>>>>> 32e373e2
      },
      "ResponseBody": []
    },
    {
<<<<<<< HEAD
      "RequestUri": "https://seanstagehierarchical.blob.core.windows.net/test-filesystem-922dfa6e-bd72-e637-60c1-146bbf1d73e4/test-file-18408f05-05f4-1043-bc66-611ee0c977d4?comp=lease",
      "RequestMethod": "PUT",
      "RequestHeaders": {
        "Authorization": "Sanitized",
        "traceparent": "00-371df67df3d7ca468b5b2c0d3c13a8aa-82c342e717b44044-00",
        "User-Agent": [
          "azsdk-net-Storage.Files.DataLake/12.0.0-dev.20200305.1",
          "(.NET Core 4.6.28325.01; Microsoft Windows 10.0.18363 )"
        ],
        "x-ms-client-request-id": "20dee60e-38d1-b664-190f-70bc1586c048",
        "x-ms-date": "Thu, 05 Mar 2020 22:15:39 GMT",
=======
      "RequestUri": "http://seannsecanary.blob.core.windows.net/test-filesystem-922dfa6e-bd72-e637-60c1-146bbf1d73e4/test-file-18408f05-05f4-1043-bc66-611ee0c977d4?comp=lease",
      "RequestMethod": "PUT",
      "RequestHeaders": {
        "Authorization": "Sanitized",
        "traceparent": "00-7f44405fc6a3de4bb7e9bb32dfb0c5f7-2b2ee8549c024a47-00",
        "User-Agent": [
          "azsdk-net-Storage.Files.DataLake/12.1.0-dev.20200403.1",
          "(.NET Core 4.6.28325.01; Microsoft Windows 10.0.18362 )"
        ],
        "x-ms-client-request-id": "20dee60e-38d1-b664-190f-70bc1586c048",
        "x-ms-date": "Fri, 03 Apr 2020 20:59:01 GMT",
>>>>>>> 32e373e2
        "x-ms-lease-action": "acquire",
        "x-ms-lease-duration": "15",
        "x-ms-proposed-lease-id": "d1c18b32-bff4-ba2a-bd6b-27f30c6713ac",
        "x-ms-return-client-request-id": "true",
<<<<<<< HEAD
        "x-ms-version": "2019-10-10"
=======
        "x-ms-version": "2019-12-12"
>>>>>>> 32e373e2
      },
      "RequestBody": null,
      "StatusCode": 201,
      "ResponseHeaders": {
        "Content-Length": "0",
<<<<<<< HEAD
        "Date": "Thu, 05 Mar 2020 22:15:38 GMT",
        "ETag": "\u00220x8D7C152BCB5CCB1\u0022",
        "Last-Modified": "Thu, 05 Mar 2020 22:15:39 GMT",
=======
        "Date": "Fri, 03 Apr 2020 20:58:59 GMT",
        "ETag": "\u00220x8D7D811D511B379\u0022",
        "Last-Modified": "Fri, 03 Apr 2020 20:58:59 GMT",
>>>>>>> 32e373e2
        "Server": [
          "Windows-Azure-Blob/1.0",
          "Microsoft-HTTPAPI/2.0"
        ],
        "x-ms-client-request-id": "20dee60e-38d1-b664-190f-70bc1586c048",
        "x-ms-lease-id": "d1c18b32-bff4-ba2a-bd6b-27f30c6713ac",
<<<<<<< HEAD
        "x-ms-request-id": "0fb147bd-d01e-0015-143b-f38588000000",
        "x-ms-version": "2019-10-10"
=======
        "x-ms-request-id": "9621fad4-f01e-0012-7cfa-093670000000",
        "x-ms-version": "2019-12-12"
>>>>>>> 32e373e2
      },
      "ResponseBody": []
    },
    {
<<<<<<< HEAD
      "RequestUri": "https://seanstagehierarchical.blob.core.windows.net/test-filesystem-922dfa6e-bd72-e637-60c1-146bbf1d73e4/test-file-18408f05-05f4-1043-bc66-611ee0c977d4?comp=lease",
      "RequestMethod": "PUT",
      "RequestHeaders": {
        "Authorization": "Sanitized",
        "If-Match": "\u00220x8D7C152BCB5CCB1\u0022",
        "traceparent": "00-3606d1bf308a024a98d71ceacbe768e2-68f9dd45fa74664c-00",
        "User-Agent": [
          "azsdk-net-Storage.Files.DataLake/12.0.0-dev.20200305.1",
          "(.NET Core 4.6.28325.01; Microsoft Windows 10.0.18363 )"
        ],
        "x-ms-client-request-id": "0518cc77-ba69-0cc4-70f2-9aad30a1ff8b",
        "x-ms-date": "Thu, 05 Mar 2020 22:15:39 GMT",
=======
      "RequestUri": "http://seannsecanary.blob.core.windows.net/test-filesystem-922dfa6e-bd72-e637-60c1-146bbf1d73e4/test-file-18408f05-05f4-1043-bc66-611ee0c977d4?comp=lease",
      "RequestMethod": "PUT",
      "RequestHeaders": {
        "Authorization": "Sanitized",
        "If-Match": "\u00220x8D7D811D511B379\u0022",
        "traceparent": "00-bad05628cf61414d899e1384daf8db43-e7a5565f587a0b49-00",
        "User-Agent": [
          "azsdk-net-Storage.Files.DataLake/12.1.0-dev.20200403.1",
          "(.NET Core 4.6.28325.01; Microsoft Windows 10.0.18362 )"
        ],
        "x-ms-client-request-id": "0518cc77-ba69-0cc4-70f2-9aad30a1ff8b",
        "x-ms-date": "Fri, 03 Apr 2020 20:59:01 GMT",
>>>>>>> 32e373e2
        "x-ms-lease-action": "change",
        "x-ms-lease-id": "d1c18b32-bff4-ba2a-bd6b-27f30c6713ac",
        "x-ms-proposed-lease-id": "25b1bf55-9661-2f8a-a7ce-d3e1df272752",
        "x-ms-return-client-request-id": "true",
<<<<<<< HEAD
        "x-ms-version": "2019-10-10"
=======
        "x-ms-version": "2019-12-12"
>>>>>>> 32e373e2
      },
      "RequestBody": null,
      "StatusCode": 200,
      "ResponseHeaders": {
        "Content-Length": "0",
<<<<<<< HEAD
        "Date": "Thu, 05 Mar 2020 22:15:39 GMT",
        "ETag": "\u00220x8D7C152BCB5CCB1\u0022",
        "Last-Modified": "Thu, 05 Mar 2020 22:15:39 GMT",
=======
        "Date": "Fri, 03 Apr 2020 20:58:59 GMT",
        "ETag": "\u00220x8D7D811D511B379\u0022",
        "Last-Modified": "Fri, 03 Apr 2020 20:58:59 GMT",
>>>>>>> 32e373e2
        "Server": [
          "Windows-Azure-Blob/1.0",
          "Microsoft-HTTPAPI/2.0"
        ],
        "x-ms-client-request-id": "0518cc77-ba69-0cc4-70f2-9aad30a1ff8b",
        "x-ms-lease-id": "25b1bf55-9661-2f8a-a7ce-d3e1df272752",
<<<<<<< HEAD
        "x-ms-request-id": "0fb147c3-d01e-0015-1a3b-f38588000000",
        "x-ms-version": "2019-10-10"
=======
        "x-ms-request-id": "9621fae9-f01e-0012-0bfa-093670000000",
        "x-ms-version": "2019-12-12"
>>>>>>> 32e373e2
      },
      "ResponseBody": []
    },
    {
<<<<<<< HEAD
      "RequestUri": "https://seanstagehierarchical.blob.core.windows.net/test-filesystem-922dfa6e-bd72-e637-60c1-146bbf1d73e4?restype=container",
      "RequestMethod": "DELETE",
      "RequestHeaders": {
        "Authorization": "Sanitized",
        "traceparent": "00-be1bb844c559014eb67d7da38a641a38-e6e589fb06897e4e-00",
        "User-Agent": [
          "azsdk-net-Storage.Files.DataLake/12.0.0-dev.20200305.1",
          "(.NET Core 4.6.28325.01; Microsoft Windows 10.0.18363 )"
        ],
        "x-ms-client-request-id": "494519e7-ba6e-17de-c88e-cfad718330c0",
        "x-ms-date": "Thu, 05 Mar 2020 22:15:39 GMT",
        "x-ms-return-client-request-id": "true",
        "x-ms-version": "2019-10-10"
=======
      "RequestUri": "http://seannsecanary.blob.core.windows.net/test-filesystem-922dfa6e-bd72-e637-60c1-146bbf1d73e4?restype=container",
      "RequestMethod": "DELETE",
      "RequestHeaders": {
        "Authorization": "Sanitized",
        "traceparent": "00-581c1b416f29a2409113d34c6c9a170a-f3f8b3e2e0c94743-00",
        "User-Agent": [
          "azsdk-net-Storage.Files.DataLake/12.1.0-dev.20200403.1",
          "(.NET Core 4.6.28325.01; Microsoft Windows 10.0.18362 )"
        ],
        "x-ms-client-request-id": "494519e7-ba6e-17de-c88e-cfad718330c0",
        "x-ms-date": "Fri, 03 Apr 2020 20:59:01 GMT",
        "x-ms-return-client-request-id": "true",
        "x-ms-version": "2019-12-12"
>>>>>>> 32e373e2
      },
      "RequestBody": null,
      "StatusCode": 202,
      "ResponseHeaders": {
        "Content-Length": "0",
<<<<<<< HEAD
        "Date": "Thu, 05 Mar 2020 22:15:39 GMT",
=======
        "Date": "Fri, 03 Apr 2020 20:58:59 GMT",
>>>>>>> 32e373e2
        "Server": [
          "Windows-Azure-Blob/1.0",
          "Microsoft-HTTPAPI/2.0"
        ],
        "x-ms-client-request-id": "494519e7-ba6e-17de-c88e-cfad718330c0",
<<<<<<< HEAD
        "x-ms-request-id": "0fb147cd-d01e-0015-243b-f38588000000",
        "x-ms-version": "2019-10-10"
=======
        "x-ms-request-id": "9621faf7-f01e-0012-16fa-093670000000",
        "x-ms-version": "2019-12-12"
>>>>>>> 32e373e2
      },
      "ResponseBody": []
    },
    {
<<<<<<< HEAD
      "RequestUri": "https://seanstagehierarchical.blob.core.windows.net/test-filesystem-b0a3513f-41a8-9c45-0e15-4fecfb32b0f3?restype=container",
      "RequestMethod": "PUT",
      "RequestHeaders": {
        "Authorization": "Sanitized",
        "traceparent": "00-e22bb85c8ed6ce4597268ce46475e616-7185178bf29b2541-00",
        "User-Agent": [
          "azsdk-net-Storage.Files.DataLake/12.0.0-dev.20200305.1",
          "(.NET Core 4.6.28325.01; Microsoft Windows 10.0.18363 )"
        ],
        "x-ms-blob-public-access": "container",
        "x-ms-client-request-id": "0a52ff4c-08d8-a5e5-d4a8-3a596bf11b96",
        "x-ms-date": "Thu, 05 Mar 2020 22:15:39 GMT",
        "x-ms-return-client-request-id": "true",
        "x-ms-version": "2019-10-10"
=======
      "RequestUri": "http://seannsecanary.blob.core.windows.net/test-filesystem-b0a3513f-41a8-9c45-0e15-4fecfb32b0f3?restype=container",
      "RequestMethod": "PUT",
      "RequestHeaders": {
        "Authorization": "Sanitized",
        "traceparent": "00-db7f53b3e82ccb429e322c024eba0fbf-24f4619f6cc0cd40-00",
        "User-Agent": [
          "azsdk-net-Storage.Files.DataLake/12.1.0-dev.20200403.1",
          "(.NET Core 4.6.28325.01; Microsoft Windows 10.0.18362 )"
        ],
        "x-ms-blob-public-access": "container",
        "x-ms-client-request-id": "0a52ff4c-08d8-a5e5-d4a8-3a596bf11b96",
        "x-ms-date": "Fri, 03 Apr 2020 20:59:01 GMT",
        "x-ms-return-client-request-id": "true",
        "x-ms-version": "2019-12-12"
>>>>>>> 32e373e2
      },
      "RequestBody": null,
      "StatusCode": 201,
      "ResponseHeaders": {
        "Content-Length": "0",
<<<<<<< HEAD
        "Date": "Thu, 05 Mar 2020 22:15:39 GMT",
        "ETag": "\u00220x8D7C152BD22EA2A\u0022",
        "Last-Modified": "Thu, 05 Mar 2020 22:15:40 GMT",
=======
        "Date": "Fri, 03 Apr 2020 20:58:59 GMT",
        "ETag": "\u00220x8D7D811D552496E\u0022",
        "Last-Modified": "Fri, 03 Apr 2020 20:59:00 GMT",
>>>>>>> 32e373e2
        "Server": [
          "Windows-Azure-Blob/1.0",
          "Microsoft-HTTPAPI/2.0"
        ],
        "x-ms-client-request-id": "0a52ff4c-08d8-a5e5-d4a8-3a596bf11b96",
<<<<<<< HEAD
        "x-ms-request-id": "5f1b0b6f-901e-003b-1e3b-f3d79f000000",
        "x-ms-version": "2019-10-10"
=======
        "x-ms-request-id": "9621fb06-f01e-0012-21fa-093670000000",
        "x-ms-version": "2019-12-12"
>>>>>>> 32e373e2
      },
      "ResponseBody": []
    },
    {
<<<<<<< HEAD
      "RequestUri": "https://seanstagehierarchical.dfs.core.windows.net/test-filesystem-b0a3513f-41a8-9c45-0e15-4fecfb32b0f3/test-file-6573dbde-19bd-8963-351a-42dd24c290fd?resource=file",
      "RequestMethod": "PUT",
      "RequestHeaders": {
        "Authorization": "Sanitized",
        "traceparent": "00-44656de6bc97ca4d92a895162e4b84e0-ce1d2e3728969444-00",
        "User-Agent": [
          "azsdk-net-Storage.Files.DataLake/12.0.0-dev.20200305.1",
          "(.NET Core 4.6.28325.01; Microsoft Windows 10.0.18363 )"
        ],
        "x-ms-client-request-id": "30a486af-2b9d-3375-9bc9-d5bdc6088111",
        "x-ms-date": "Thu, 05 Mar 2020 22:15:40 GMT",
        "x-ms-return-client-request-id": "true",
        "x-ms-version": "2019-10-10"
=======
      "RequestUri": "http://seannsecanary.dfs.core.windows.net/test-filesystem-b0a3513f-41a8-9c45-0e15-4fecfb32b0f3/test-file-6573dbde-19bd-8963-351a-42dd24c290fd?resource=file",
      "RequestMethod": "PUT",
      "RequestHeaders": {
        "Authorization": "Sanitized",
        "traceparent": "00-0acfac82daf0ec40a57b95d0407f2d9b-051173087eb6274c-00",
        "User-Agent": [
          "azsdk-net-Storage.Files.DataLake/12.1.0-dev.20200403.1",
          "(.NET Core 4.6.28325.01; Microsoft Windows 10.0.18362 )"
        ],
        "x-ms-client-request-id": "30a486af-2b9d-3375-9bc9-d5bdc6088111",
        "x-ms-date": "Fri, 03 Apr 2020 20:59:01 GMT",
        "x-ms-return-client-request-id": "true",
        "x-ms-version": "2019-12-12"
>>>>>>> 32e373e2
      },
      "RequestBody": null,
      "StatusCode": 201,
      "ResponseHeaders": {
        "Content-Length": "0",
<<<<<<< HEAD
        "Date": "Thu, 05 Mar 2020 22:15:40 GMT",
        "ETag": "\u00220x8D7C152BD57AF39\u0022",
        "Last-Modified": "Thu, 05 Mar 2020 22:15:40 GMT",
=======
        "Date": "Fri, 03 Apr 2020 20:58:59 GMT",
        "ETag": "\u00220x8D7D811D561BC8E\u0022",
        "Last-Modified": "Fri, 03 Apr 2020 20:59:00 GMT",
>>>>>>> 32e373e2
        "Server": [
          "Windows-Azure-HDFS/1.0",
          "Microsoft-HTTPAPI/2.0"
        ],
        "x-ms-client-request-id": "30a486af-2b9d-3375-9bc9-d5bdc6088111",
<<<<<<< HEAD
        "x-ms-request-id": "c4760ec8-301f-0040-0e3b-f39503000000",
        "x-ms-version": "2019-10-10"
=======
        "x-ms-request-id": "fa43feeb-201f-0097-34fa-091bad000000",
        "x-ms-version": "2019-12-12"
>>>>>>> 32e373e2
      },
      "ResponseBody": []
    },
    {
<<<<<<< HEAD
      "RequestUri": "https://seanstagehierarchical.blob.core.windows.net/test-filesystem-b0a3513f-41a8-9c45-0e15-4fecfb32b0f3/test-file-6573dbde-19bd-8963-351a-42dd24c290fd?comp=lease",
      "RequestMethod": "PUT",
      "RequestHeaders": {
        "Authorization": "Sanitized",
        "traceparent": "00-ae2f5fbb341b1f4198f3da7eb98103ce-1ac5b29386f53d4b-00",
        "User-Agent": [
          "azsdk-net-Storage.Files.DataLake/12.0.0-dev.20200305.1",
          "(.NET Core 4.6.28325.01; Microsoft Windows 10.0.18363 )"
        ],
        "x-ms-client-request-id": "01c163bb-e3d9-b8f2-dc7c-a6e4be9f6762",
        "x-ms-date": "Thu, 05 Mar 2020 22:15:40 GMT",
=======
      "RequestUri": "http://seannsecanary.blob.core.windows.net/test-filesystem-b0a3513f-41a8-9c45-0e15-4fecfb32b0f3/test-file-6573dbde-19bd-8963-351a-42dd24c290fd?comp=lease",
      "RequestMethod": "PUT",
      "RequestHeaders": {
        "Authorization": "Sanitized",
        "traceparent": "00-2f5d3644a84e20458504c21372233a1f-9531b4a5691db641-00",
        "User-Agent": [
          "azsdk-net-Storage.Files.DataLake/12.1.0-dev.20200403.1",
          "(.NET Core 4.6.28325.01; Microsoft Windows 10.0.18362 )"
        ],
        "x-ms-client-request-id": "01c163bb-e3d9-b8f2-dc7c-a6e4be9f6762",
        "x-ms-date": "Fri, 03 Apr 2020 20:59:01 GMT",
>>>>>>> 32e373e2
        "x-ms-lease-action": "acquire",
        "x-ms-lease-duration": "15",
        "x-ms-proposed-lease-id": "4ed43c18-1f51-38b6-bf42-3f9dd6b00d71",
        "x-ms-return-client-request-id": "true",
<<<<<<< HEAD
        "x-ms-version": "2019-10-10"
=======
        "x-ms-version": "2019-12-12"
>>>>>>> 32e373e2
      },
      "RequestBody": null,
      "StatusCode": 201,
      "ResponseHeaders": {
        "Content-Length": "0",
<<<<<<< HEAD
        "Date": "Thu, 05 Mar 2020 22:15:39 GMT",
        "ETag": "\u00220x8D7C152BD57AF39\u0022",
        "Last-Modified": "Thu, 05 Mar 2020 22:15:40 GMT",
=======
        "Date": "Fri, 03 Apr 2020 20:58:59 GMT",
        "ETag": "\u00220x8D7D811D561BC8E\u0022",
        "Last-Modified": "Fri, 03 Apr 2020 20:59:00 GMT",
>>>>>>> 32e373e2
        "Server": [
          "Windows-Azure-Blob/1.0",
          "Microsoft-HTTPAPI/2.0"
        ],
        "x-ms-client-request-id": "01c163bb-e3d9-b8f2-dc7c-a6e4be9f6762",
        "x-ms-lease-id": "4ed43c18-1f51-38b6-bf42-3f9dd6b00d71",
<<<<<<< HEAD
        "x-ms-request-id": "5f1b0b84-901e-003b-303b-f3d79f000000",
        "x-ms-version": "2019-10-10"
=======
        "x-ms-request-id": "9621fb18-f01e-0012-30fa-093670000000",
        "x-ms-version": "2019-12-12"
>>>>>>> 32e373e2
      },
      "ResponseBody": []
    },
    {
<<<<<<< HEAD
      "RequestUri": "https://seanstagehierarchical.blob.core.windows.net/test-filesystem-b0a3513f-41a8-9c45-0e15-4fecfb32b0f3/test-file-6573dbde-19bd-8963-351a-42dd24c290fd?comp=lease",
=======
      "RequestUri": "http://seannsecanary.blob.core.windows.net/test-filesystem-b0a3513f-41a8-9c45-0e15-4fecfb32b0f3/test-file-6573dbde-19bd-8963-351a-42dd24c290fd?comp=lease",
>>>>>>> 32e373e2
      "RequestMethod": "PUT",
      "RequestHeaders": {
        "Authorization": "Sanitized",
        "If-None-Match": "\u0022garbage\u0022",
<<<<<<< HEAD
        "traceparent": "00-c191baed4a1c8a4baf2adebb59b6e23f-6c5283c60a9bae4a-00",
        "User-Agent": [
          "azsdk-net-Storage.Files.DataLake/12.0.0-dev.20200305.1",
          "(.NET Core 4.6.28325.01; Microsoft Windows 10.0.18363 )"
        ],
        "x-ms-client-request-id": "6d5b7610-699b-bb43-3ee3-62712947d02f",
        "x-ms-date": "Thu, 05 Mar 2020 22:15:40 GMT",
=======
        "traceparent": "00-c52e720de089bd4e8f4341f444b4e0ec-a53653ed3a3fc64d-00",
        "User-Agent": [
          "azsdk-net-Storage.Files.DataLake/12.1.0-dev.20200403.1",
          "(.NET Core 4.6.28325.01; Microsoft Windows 10.0.18362 )"
        ],
        "x-ms-client-request-id": "6d5b7610-699b-bb43-3ee3-62712947d02f",
        "x-ms-date": "Fri, 03 Apr 2020 20:59:01 GMT",
>>>>>>> 32e373e2
        "x-ms-lease-action": "change",
        "x-ms-lease-id": "4ed43c18-1f51-38b6-bf42-3f9dd6b00d71",
        "x-ms-proposed-lease-id": "9d2ec4fc-5f1e-5860-a76c-6116d05d6b1d",
        "x-ms-return-client-request-id": "true",
<<<<<<< HEAD
        "x-ms-version": "2019-10-10"
=======
        "x-ms-version": "2019-12-12"
>>>>>>> 32e373e2
      },
      "RequestBody": null,
      "StatusCode": 200,
      "ResponseHeaders": {
        "Content-Length": "0",
<<<<<<< HEAD
        "Date": "Thu, 05 Mar 2020 22:15:39 GMT",
        "ETag": "\u00220x8D7C152BD57AF39\u0022",
        "Last-Modified": "Thu, 05 Mar 2020 22:15:40 GMT",
=======
        "Date": "Fri, 03 Apr 2020 20:58:59 GMT",
        "ETag": "\u00220x8D7D811D561BC8E\u0022",
        "Last-Modified": "Fri, 03 Apr 2020 20:59:00 GMT",
>>>>>>> 32e373e2
        "Server": [
          "Windows-Azure-Blob/1.0",
          "Microsoft-HTTPAPI/2.0"
        ],
        "x-ms-client-request-id": "6d5b7610-699b-bb43-3ee3-62712947d02f",
        "x-ms-lease-id": "9d2ec4fc-5f1e-5860-a76c-6116d05d6b1d",
<<<<<<< HEAD
        "x-ms-request-id": "5f1b0b89-901e-003b-353b-f3d79f000000",
        "x-ms-version": "2019-10-10"
=======
        "x-ms-request-id": "9621fb1b-f01e-0012-33fa-093670000000",
        "x-ms-version": "2019-12-12"
>>>>>>> 32e373e2
      },
      "ResponseBody": []
    },
    {
<<<<<<< HEAD
      "RequestUri": "https://seanstagehierarchical.blob.core.windows.net/test-filesystem-b0a3513f-41a8-9c45-0e15-4fecfb32b0f3?restype=container",
      "RequestMethod": "DELETE",
      "RequestHeaders": {
        "Authorization": "Sanitized",
        "traceparent": "00-c891a5f531680a48afcdb216c9f136f3-68de37ed3ecc7e47-00",
        "User-Agent": [
          "azsdk-net-Storage.Files.DataLake/12.0.0-dev.20200305.1",
          "(.NET Core 4.6.28325.01; Microsoft Windows 10.0.18363 )"
        ],
        "x-ms-client-request-id": "48d4d610-fa44-6dc6-dd42-65316b110251",
        "x-ms-date": "Thu, 05 Mar 2020 22:15:40 GMT",
        "x-ms-return-client-request-id": "true",
        "x-ms-version": "2019-10-10"
=======
      "RequestUri": "http://seannsecanary.blob.core.windows.net/test-filesystem-b0a3513f-41a8-9c45-0e15-4fecfb32b0f3?restype=container",
      "RequestMethod": "DELETE",
      "RequestHeaders": {
        "Authorization": "Sanitized",
        "traceparent": "00-e51f9e6c35d4394487689a72a983edba-265d6ce63b31f04c-00",
        "User-Agent": [
          "azsdk-net-Storage.Files.DataLake/12.1.0-dev.20200403.1",
          "(.NET Core 4.6.28325.01; Microsoft Windows 10.0.18362 )"
        ],
        "x-ms-client-request-id": "48d4d610-fa44-6dc6-dd42-65316b110251",
        "x-ms-date": "Fri, 03 Apr 2020 20:59:01 GMT",
        "x-ms-return-client-request-id": "true",
        "x-ms-version": "2019-12-12"
>>>>>>> 32e373e2
      },
      "RequestBody": null,
      "StatusCode": 202,
      "ResponseHeaders": {
        "Content-Length": "0",
<<<<<<< HEAD
        "Date": "Thu, 05 Mar 2020 22:15:39 GMT",
=======
        "Date": "Fri, 03 Apr 2020 20:58:59 GMT",
>>>>>>> 32e373e2
        "Server": [
          "Windows-Azure-Blob/1.0",
          "Microsoft-HTTPAPI/2.0"
        ],
        "x-ms-client-request-id": "48d4d610-fa44-6dc6-dd42-65316b110251",
<<<<<<< HEAD
        "x-ms-request-id": "5f1b0b8d-901e-003b-393b-f3d79f000000",
        "x-ms-version": "2019-10-10"
=======
        "x-ms-request-id": "9621fb21-f01e-0012-39fa-093670000000",
        "x-ms-version": "2019-12-12"
>>>>>>> 32e373e2
      },
      "ResponseBody": []
    }
  ],
  "Variables": {
<<<<<<< HEAD
    "DateTimeOffsetNow": "2020-03-05T14:15:36.0823228-08:00",
    "RandomSeed": "286530230",
    "Storage_TestConfigHierarchicalNamespace": "NamespaceTenant\nseanstagehierarchical\nU2FuaXRpemVk\nhttps://seanstagehierarchical.blob.core.windows.net\nhttp://seanstagehierarchical.file.core.windows.net\nhttp://seanstagehierarchical.queue.core.windows.net\nhttp://seanstagehierarchical.table.core.windows.net\n\n\n\n\nhttp://seanstagehierarchical-secondary.blob.core.windows.net\nhttp://seanstagehierarchical-secondary.file.core.windows.net\nhttp://seanstagehierarchical-secondary.queue.core.windows.net\nhttp://seanstagehierarchical-secondary.table.core.windows.net\n68390a19-a643-458b-b726-408abf67b4fc\nSanitized\n72f988bf-86f1-41af-91ab-2d7cd011db47\nhttps://login.microsoftonline.com/\nCloud\nBlobEndpoint=https://seanstagehierarchical.blob.core.windows.net/;QueueEndpoint=http://seanstagehierarchical.queue.core.windows.net/;FileEndpoint=http://seanstagehierarchical.file.core.windows.net/;BlobSecondaryEndpoint=http://seanstagehierarchical-secondary.blob.core.windows.net/;QueueSecondaryEndpoint=http://seanstagehierarchical-secondary.queue.core.windows.net/;FileSecondaryEndpoint=http://seanstagehierarchical-secondary.file.core.windows.net/;AccountName=seanstagehierarchical;AccountKey=Sanitized\n"
=======
    "DateTimeOffsetNow": "2020-04-03T13:58:59.6666493-07:00",
    "RandomSeed": "286530230",
    "Storage_TestConfigHierarchicalNamespace": "NamespaceTenant\nseannsecanary\nU2FuaXRpemVk\nhttp://seannsecanary.blob.core.windows.net\nhttp://seannsecanary.file.core.windows.net\nhttp://seannsecanary.queue.core.windows.net\nhttp://seannsecanary.table.core.windows.net\n\n\n\n\nhttp://seannsecanary-secondary.blob.core.windows.net\nhttp://seannsecanary-secondary.file.core.windows.net\nhttp://seannsecanary-secondary.queue.core.windows.net\nhttp://seannsecanary-secondary.table.core.windows.net\n68390a19-a643-458b-b726-408abf67b4fc\nSanitized\n72f988bf-86f1-41af-91ab-2d7cd011db47\nhttps://login.microsoftonline.com/\nCloud\nBlobEndpoint=http://seannsecanary.blob.core.windows.net/;QueueEndpoint=http://seannsecanary.queue.core.windows.net/;FileEndpoint=http://seannsecanary.file.core.windows.net/;BlobSecondaryEndpoint=http://seannsecanary-secondary.blob.core.windows.net/;QueueSecondaryEndpoint=http://seannsecanary-secondary.queue.core.windows.net/;FileSecondaryEndpoint=http://seannsecanary-secondary.file.core.windows.net/;AccountName=seannsecanary;AccountKey=Sanitized\n"
>>>>>>> 32e373e2
  }
}<|MERGE_RESOLUTION|>--- conflicted
+++ resolved
@@ -1,22 +1,6 @@
 {
   "Entries": [
     {
-<<<<<<< HEAD
-      "RequestUri": "https://seanstagehierarchical.blob.core.windows.net/test-filesystem-cd7606c2-a718-cd8b-e638-3ae74d79d164?restype=container",
-      "RequestMethod": "PUT",
-      "RequestHeaders": {
-        "Authorization": "Sanitized",
-        "traceparent": "00-59d04b46ff351e408b6eef1cf167a23f-1115b1b10df0e046-00",
-        "User-Agent": [
-          "azsdk-net-Storage.Files.DataLake/12.0.0-dev.20200305.1",
-          "(.NET Core 4.6.28325.01; Microsoft Windows 10.0.18363 )"
-        ],
-        "x-ms-blob-public-access": "container",
-        "x-ms-client-request-id": "1570f056-db9a-a6c9-9ad6-796e34548cb9",
-        "x-ms-date": "Thu, 05 Mar 2020 22:15:36 GMT",
-        "x-ms-return-client-request-id": "true",
-        "x-ms-version": "2019-10-10"
-=======
       "RequestUri": "http://seannsecanary.blob.core.windows.net/test-filesystem-cd7606c2-a718-cd8b-e638-3ae74d79d164?restype=container",
       "RequestMethod": "PUT",
       "RequestHeaders": {
@@ -31,52 +15,25 @@
         "x-ms-date": "Fri, 03 Apr 2020 20:58:59 GMT",
         "x-ms-return-client-request-id": "true",
         "x-ms-version": "2019-12-12"
->>>>>>> 32e373e2
-      },
-      "RequestBody": null,
-      "StatusCode": 201,
-      "ResponseHeaders": {
-        "Content-Length": "0",
-<<<<<<< HEAD
-        "Date": "Thu, 05 Mar 2020 22:15:36 GMT",
-        "ETag": "\u00220x8D7C152BADCE72A\u0022",
-        "Last-Modified": "Thu, 05 Mar 2020 22:15:36 GMT",
-=======
+      },
+      "RequestBody": null,
+      "StatusCode": 201,
+      "ResponseHeaders": {
+        "Content-Length": "0",
         "Date": "Fri, 03 Apr 2020 20:58:57 GMT",
         "ETag": "\u00220x8D7D811D431B070\u0022",
         "Last-Modified": "Fri, 03 Apr 2020 20:58:58 GMT",
->>>>>>> 32e373e2
         "Server": [
           "Windows-Azure-Blob/1.0",
           "Microsoft-HTTPAPI/2.0"
         ],
         "x-ms-client-request-id": "1570f056-db9a-a6c9-9ad6-796e34548cb9",
-<<<<<<< HEAD
-        "x-ms-request-id": "728c4cee-801e-0018-163b-f34d5c000000",
-        "x-ms-version": "2019-10-10"
-=======
         "x-ms-request-id": "9621f9f1-f01e-0012-33fa-093670000000",
         "x-ms-version": "2019-12-12"
->>>>>>> 32e373e2
-      },
-      "ResponseBody": []
-    },
-    {
-<<<<<<< HEAD
-      "RequestUri": "https://seanstagehierarchical.dfs.core.windows.net/test-filesystem-cd7606c2-a718-cd8b-e638-3ae74d79d164/test-file-fb9f2230-ccd0-e0ef-fc29-ff3b5509245c?resource=file",
-      "RequestMethod": "PUT",
-      "RequestHeaders": {
-        "Authorization": "Sanitized",
-        "traceparent": "00-7fcad93b924ecb40bc77055372672fb1-026cd707bec92742-00",
-        "User-Agent": [
-          "azsdk-net-Storage.Files.DataLake/12.0.0-dev.20200305.1",
-          "(.NET Core 4.6.28325.01; Microsoft Windows 10.0.18363 )"
-        ],
-        "x-ms-client-request-id": "8651974f-d0ea-8a20-0090-1970dc8d5190",
-        "x-ms-date": "Thu, 05 Mar 2020 22:15:36 GMT",
-        "x-ms-return-client-request-id": "true",
-        "x-ms-version": "2019-10-10"
-=======
+      },
+      "ResponseBody": []
+    },
+    {
       "RequestUri": "http://seannsecanary.dfs.core.windows.net/test-filesystem-cd7606c2-a718-cd8b-e638-3ae74d79d164/test-file-fb9f2230-ccd0-e0ef-fc29-ff3b5509245c?resource=file",
       "RequestMethod": "PUT",
       "RequestHeaders": {
@@ -90,50 +47,25 @@
         "x-ms-date": "Fri, 03 Apr 2020 20:58:59 GMT",
         "x-ms-return-client-request-id": "true",
         "x-ms-version": "2019-12-12"
->>>>>>> 32e373e2
-      },
-      "RequestBody": null,
-      "StatusCode": 201,
-      "ResponseHeaders": {
-        "Content-Length": "0",
-<<<<<<< HEAD
-        "Date": "Thu, 05 Mar 2020 22:15:36 GMT",
-        "ETag": "\u00220x8D7C152BB1263C5\u0022",
-        "Last-Modified": "Thu, 05 Mar 2020 22:15:36 GMT",
-=======
+      },
+      "RequestBody": null,
+      "StatusCode": 201,
+      "ResponseHeaders": {
+        "Content-Length": "0",
         "Date": "Fri, 03 Apr 2020 20:58:57 GMT",
         "ETag": "\u00220x8D7D811D440D27F\u0022",
         "Last-Modified": "Fri, 03 Apr 2020 20:58:58 GMT",
->>>>>>> 32e373e2
         "Server": [
           "Windows-Azure-HDFS/1.0",
           "Microsoft-HTTPAPI/2.0"
         ],
         "x-ms-client-request-id": "8651974f-d0ea-8a20-0090-1970dc8d5190",
-<<<<<<< HEAD
-        "x-ms-request-id": "8a0a2351-701f-0041-243b-f3cadf000000",
-        "x-ms-version": "2019-10-10"
-=======
         "x-ms-request-id": "fa43fee6-201f-0097-30fa-091bad000000",
         "x-ms-version": "2019-12-12"
->>>>>>> 32e373e2
-      },
-      "ResponseBody": []
-    },
-    {
-<<<<<<< HEAD
-      "RequestUri": "https://seanstagehierarchical.blob.core.windows.net/test-filesystem-cd7606c2-a718-cd8b-e638-3ae74d79d164/test-file-fb9f2230-ccd0-e0ef-fc29-ff3b5509245c?comp=lease",
-      "RequestMethod": "PUT",
-      "RequestHeaders": {
-        "Authorization": "Sanitized",
-        "traceparent": "00-ade532d3222ef74f92ddb96190eccdbe-66d5461898c48d4f-00",
-        "User-Agent": [
-          "azsdk-net-Storage.Files.DataLake/12.0.0-dev.20200305.1",
-          "(.NET Core 4.6.28325.01; Microsoft Windows 10.0.18363 )"
-        ],
-        "x-ms-client-request-id": "5760b917-93a1-13d8-aa67-c0bed339d1ff",
-        "x-ms-date": "Thu, 05 Mar 2020 22:15:36 GMT",
-=======
+      },
+      "ResponseBody": []
+    },
+    {
       "RequestUri": "http://seannsecanary.blob.core.windows.net/test-filesystem-cd7606c2-a718-cd8b-e638-3ae74d79d164/test-file-fb9f2230-ccd0-e0ef-fc29-ff3b5509245c?comp=lease",
       "RequestMethod": "PUT",
       "RequestHeaders": {
@@ -145,60 +77,31 @@
         ],
         "x-ms-client-request-id": "5760b917-93a1-13d8-aa67-c0bed339d1ff",
         "x-ms-date": "Fri, 03 Apr 2020 20:58:59 GMT",
->>>>>>> 32e373e2
         "x-ms-lease-action": "acquire",
         "x-ms-lease-duration": "15",
         "x-ms-proposed-lease-id": "ea021cb1-2fc4-74b1-5893-c116b5a47860",
         "x-ms-return-client-request-id": "true",
-<<<<<<< HEAD
-        "x-ms-version": "2019-10-10"
-=======
-        "x-ms-version": "2019-12-12"
->>>>>>> 32e373e2
-      },
-      "RequestBody": null,
-      "StatusCode": 201,
-      "ResponseHeaders": {
-        "Content-Length": "0",
-<<<<<<< HEAD
-        "Date": "Thu, 05 Mar 2020 22:15:36 GMT",
-        "ETag": "\u00220x8D7C152BB1263C5\u0022",
-        "Last-Modified": "Thu, 05 Mar 2020 22:15:36 GMT",
-=======
+        "x-ms-version": "2019-12-12"
+      },
+      "RequestBody": null,
+      "StatusCode": 201,
+      "ResponseHeaders": {
+        "Content-Length": "0",
         "Date": "Fri, 03 Apr 2020 20:58:57 GMT",
         "ETag": "\u00220x8D7D811D440D27F\u0022",
         "Last-Modified": "Fri, 03 Apr 2020 20:58:58 GMT",
->>>>>>> 32e373e2
         "Server": [
           "Windows-Azure-Blob/1.0",
           "Microsoft-HTTPAPI/2.0"
         ],
         "x-ms-client-request-id": "5760b917-93a1-13d8-aa67-c0bed339d1ff",
         "x-ms-lease-id": "ea021cb1-2fc4-74b1-5893-c116b5a47860",
-<<<<<<< HEAD
-        "x-ms-request-id": "728c4cf2-801e-0018-183b-f34d5c000000",
-        "x-ms-version": "2019-10-10"
-=======
         "x-ms-request-id": "9621f9f8-f01e-0012-38fa-093670000000",
         "x-ms-version": "2019-12-12"
->>>>>>> 32e373e2
-      },
-      "ResponseBody": []
-    },
-    {
-<<<<<<< HEAD
-      "RequestUri": "https://seanstagehierarchical.blob.core.windows.net/test-filesystem-cd7606c2-a718-cd8b-e638-3ae74d79d164/test-file-fb9f2230-ccd0-e0ef-fc29-ff3b5509245c?comp=lease",
-      "RequestMethod": "PUT",
-      "RequestHeaders": {
-        "Authorization": "Sanitized",
-        "traceparent": "00-682dba27bbdfe34f85a4f4cae2e0c6f4-1931e2fde33c454e-00",
-        "User-Agent": [
-          "azsdk-net-Storage.Files.DataLake/12.0.0-dev.20200305.1",
-          "(.NET Core 4.6.28325.01; Microsoft Windows 10.0.18363 )"
-        ],
-        "x-ms-client-request-id": "e9610030-d8f8-d40a-ad85-a0316cf74dad",
-        "x-ms-date": "Thu, 05 Mar 2020 22:15:36 GMT",
-=======
+      },
+      "ResponseBody": []
+    },
+    {
       "RequestUri": "http://seannsecanary.blob.core.windows.net/test-filesystem-cd7606c2-a718-cd8b-e638-3ae74d79d164/test-file-fb9f2230-ccd0-e0ef-fc29-ff3b5509245c?comp=lease",
       "RequestMethod": "PUT",
       "RequestHeaders": {
@@ -210,62 +113,31 @@
         ],
         "x-ms-client-request-id": "e9610030-d8f8-d40a-ad85-a0316cf74dad",
         "x-ms-date": "Fri, 03 Apr 2020 20:58:59 GMT",
->>>>>>> 32e373e2
         "x-ms-lease-action": "change",
         "x-ms-lease-id": "ea021cb1-2fc4-74b1-5893-c116b5a47860",
         "x-ms-proposed-lease-id": "bdeb8510-9eb7-9a71-2905-5c78a2582fab",
         "x-ms-return-client-request-id": "true",
-<<<<<<< HEAD
-        "x-ms-version": "2019-10-10"
-=======
-        "x-ms-version": "2019-12-12"
->>>>>>> 32e373e2
+        "x-ms-version": "2019-12-12"
       },
       "RequestBody": null,
       "StatusCode": 200,
       "ResponseHeaders": {
         "Content-Length": "0",
-<<<<<<< HEAD
-        "Date": "Thu, 05 Mar 2020 22:15:36 GMT",
-        "ETag": "\u00220x8D7C152BB1263C5\u0022",
-        "Last-Modified": "Thu, 05 Mar 2020 22:15:36 GMT",
-=======
         "Date": "Fri, 03 Apr 2020 20:58:57 GMT",
         "ETag": "\u00220x8D7D811D440D27F\u0022",
         "Last-Modified": "Fri, 03 Apr 2020 20:58:58 GMT",
->>>>>>> 32e373e2
         "Server": [
           "Windows-Azure-Blob/1.0",
           "Microsoft-HTTPAPI/2.0"
         ],
         "x-ms-client-request-id": "e9610030-d8f8-d40a-ad85-a0316cf74dad",
         "x-ms-lease-id": "bdeb8510-9eb7-9a71-2905-5c78a2582fab",
-<<<<<<< HEAD
-        "x-ms-request-id": "728c4cf6-801e-0018-1c3b-f34d5c000000",
-        "x-ms-version": "2019-10-10"
-=======
         "x-ms-request-id": "9621fa04-f01e-0012-42fa-093670000000",
         "x-ms-version": "2019-12-12"
->>>>>>> 32e373e2
-      },
-      "ResponseBody": []
-    },
-    {
-<<<<<<< HEAD
-      "RequestUri": "https://seanstagehierarchical.blob.core.windows.net/test-filesystem-cd7606c2-a718-cd8b-e638-3ae74d79d164?restype=container",
-      "RequestMethod": "DELETE",
-      "RequestHeaders": {
-        "Authorization": "Sanitized",
-        "traceparent": "00-80f4eac43c505543b7284c0c008b77cf-bc8540c211b50448-00",
-        "User-Agent": [
-          "azsdk-net-Storage.Files.DataLake/12.0.0-dev.20200305.1",
-          "(.NET Core 4.6.28325.01; Microsoft Windows 10.0.18363 )"
-        ],
-        "x-ms-client-request-id": "d38da1dc-e7d7-8c07-0bd8-81858c9576d7",
-        "x-ms-date": "Thu, 05 Mar 2020 22:15:36 GMT",
-        "x-ms-return-client-request-id": "true",
-        "x-ms-version": "2019-10-10"
-=======
+      },
+      "ResponseBody": []
+    },
+    {
       "RequestUri": "http://seannsecanary.blob.core.windows.net/test-filesystem-cd7606c2-a718-cd8b-e638-3ae74d79d164?restype=container",
       "RequestMethod": "DELETE",
       "RequestHeaders": {
@@ -279,232 +151,124 @@
         "x-ms-date": "Fri, 03 Apr 2020 20:59:00 GMT",
         "x-ms-return-client-request-id": "true",
         "x-ms-version": "2019-12-12"
->>>>>>> 32e373e2
       },
       "RequestBody": null,
       "StatusCode": 202,
       "ResponseHeaders": {
         "Content-Length": "0",
-<<<<<<< HEAD
-        "Date": "Thu, 05 Mar 2020 22:15:36 GMT",
-=======
         "Date": "Fri, 03 Apr 2020 20:58:57 GMT",
->>>>>>> 32e373e2
         "Server": [
           "Windows-Azure-Blob/1.0",
           "Microsoft-HTTPAPI/2.0"
         ],
         "x-ms-client-request-id": "d38da1dc-e7d7-8c07-0bd8-81858c9576d7",
-<<<<<<< HEAD
-        "x-ms-request-id": "728c4cf8-801e-0018-1e3b-f34d5c000000",
-        "x-ms-version": "2019-10-10"
-=======
         "x-ms-request-id": "9621fa0a-f01e-0012-48fa-093670000000",
         "x-ms-version": "2019-12-12"
->>>>>>> 32e373e2
-      },
-      "ResponseBody": []
-    },
-    {
-<<<<<<< HEAD
-      "RequestUri": "https://seanstagehierarchical.blob.core.windows.net/test-filesystem-43cd297d-9227-8ac3-af77-f77b503318ae?restype=container",
-      "RequestMethod": "PUT",
-      "RequestHeaders": {
-        "Authorization": "Sanitized",
-        "traceparent": "00-43baefdfb08d1b48a3989411e95e34c4-4a96bb54cc36fb48-00",
-        "User-Agent": [
-          "azsdk-net-Storage.Files.DataLake/12.0.0-dev.20200305.1",
-          "(.NET Core 4.6.28325.01; Microsoft Windows 10.0.18363 )"
+      },
+      "ResponseBody": []
+    },
+    {
+      "RequestUri": "http://seannsecanary.blob.core.windows.net/test-filesystem-43cd297d-9227-8ac3-af77-f77b503318ae?restype=container",
+      "RequestMethod": "PUT",
+      "RequestHeaders": {
+        "Authorization": "Sanitized",
+        "traceparent": "00-0edf463473888e4ca4b7add68a83d93a-d62859d2917a094b-00",
+        "User-Agent": [
+          "azsdk-net-Storage.Files.DataLake/12.1.0-dev.20200403.1",
+          "(.NET Core 4.6.28325.01; Microsoft Windows 10.0.18362 )"
         ],
         "x-ms-blob-public-access": "container",
         "x-ms-client-request-id": "9258af06-5f30-4967-dd02-235ff08b3bd8",
-        "x-ms-date": "Thu, 05 Mar 2020 22:15:36 GMT",
-        "x-ms-return-client-request-id": "true",
-        "x-ms-version": "2019-10-10"
-=======
-      "RequestUri": "http://seannsecanary.blob.core.windows.net/test-filesystem-43cd297d-9227-8ac3-af77-f77b503318ae?restype=container",
-      "RequestMethod": "PUT",
-      "RequestHeaders": {
-        "Authorization": "Sanitized",
-        "traceparent": "00-0edf463473888e4ca4b7add68a83d93a-d62859d2917a094b-00",
-        "User-Agent": [
-          "azsdk-net-Storage.Files.DataLake/12.1.0-dev.20200403.1",
-          "(.NET Core 4.6.28325.01; Microsoft Windows 10.0.18362 )"
-        ],
-        "x-ms-blob-public-access": "container",
-        "x-ms-client-request-id": "9258af06-5f30-4967-dd02-235ff08b3bd8",
-        "x-ms-date": "Fri, 03 Apr 2020 20:59:00 GMT",
-        "x-ms-return-client-request-id": "true",
-        "x-ms-version": "2019-12-12"
->>>>>>> 32e373e2
-      },
-      "RequestBody": null,
-      "StatusCode": 201,
-      "ResponseHeaders": {
-        "Content-Length": "0",
-<<<<<<< HEAD
-        "Date": "Thu, 05 Mar 2020 22:15:37 GMT",
-        "ETag": "\u00220x8D7C152BB695B71\u0022",
-        "Last-Modified": "Thu, 05 Mar 2020 22:15:37 GMT",
-=======
+        "x-ms-date": "Fri, 03 Apr 2020 20:59:00 GMT",
+        "x-ms-return-client-request-id": "true",
+        "x-ms-version": "2019-12-12"
+      },
+      "RequestBody": null,
+      "StatusCode": 201,
+      "ResponseHeaders": {
+        "Content-Length": "0",
         "Date": "Fri, 03 Apr 2020 20:58:57 GMT",
         "ETag": "\u00220x8D7D811D472E412\u0022",
         "Last-Modified": "Fri, 03 Apr 2020 20:58:58 GMT",
->>>>>>> 32e373e2
         "Server": [
           "Windows-Azure-Blob/1.0",
           "Microsoft-HTTPAPI/2.0"
         ],
         "x-ms-client-request-id": "9258af06-5f30-4967-dd02-235ff08b3bd8",
-<<<<<<< HEAD
-        "x-ms-request-id": "4a11f52e-c01e-0026-3a3b-f3da23000000",
-        "x-ms-version": "2019-10-10"
-=======
         "x-ms-request-id": "9621fa11-f01e-0012-4ffa-093670000000",
         "x-ms-version": "2019-12-12"
->>>>>>> 32e373e2
-      },
-      "ResponseBody": []
-    },
-    {
-<<<<<<< HEAD
-      "RequestUri": "https://seanstagehierarchical.dfs.core.windows.net/test-filesystem-43cd297d-9227-8ac3-af77-f77b503318ae/test-file-7ba2d3c0-aa40-036e-53a9-1cc1a54067e4?resource=file",
-      "RequestMethod": "PUT",
-      "RequestHeaders": {
-        "Authorization": "Sanitized",
-        "traceparent": "00-f41ca2d4ab0f8f408ad928d4eab4fb68-3b054d73722a5243-00",
-        "User-Agent": [
-          "azsdk-net-Storage.Files.DataLake/12.0.0-dev.20200305.1",
-          "(.NET Core 4.6.28325.01; Microsoft Windows 10.0.18363 )"
+      },
+      "ResponseBody": []
+    },
+    {
+      "RequestUri": "http://seannsecanary.dfs.core.windows.net/test-filesystem-43cd297d-9227-8ac3-af77-f77b503318ae/test-file-7ba2d3c0-aa40-036e-53a9-1cc1a54067e4?resource=file",
+      "RequestMethod": "PUT",
+      "RequestHeaders": {
+        "Authorization": "Sanitized",
+        "traceparent": "00-1c02ab9075d6b44f882bc1f852d3afd6-1e897868b470e54b-00",
+        "User-Agent": [
+          "azsdk-net-Storage.Files.DataLake/12.1.0-dev.20200403.1",
+          "(.NET Core 4.6.28325.01; Microsoft Windows 10.0.18362 )"
         ],
         "x-ms-client-request-id": "50c2142b-e128-5b1c-4155-3e8742a6a39d",
-        "x-ms-date": "Thu, 05 Mar 2020 22:15:37 GMT",
-        "x-ms-return-client-request-id": "true",
-        "x-ms-version": "2019-10-10"
-=======
-      "RequestUri": "http://seannsecanary.dfs.core.windows.net/test-filesystem-43cd297d-9227-8ac3-af77-f77b503318ae/test-file-7ba2d3c0-aa40-036e-53a9-1cc1a54067e4?resource=file",
-      "RequestMethod": "PUT",
-      "RequestHeaders": {
-        "Authorization": "Sanitized",
-        "traceparent": "00-1c02ab9075d6b44f882bc1f852d3afd6-1e897868b470e54b-00",
-        "User-Agent": [
-          "azsdk-net-Storage.Files.DataLake/12.1.0-dev.20200403.1",
-          "(.NET Core 4.6.28325.01; Microsoft Windows 10.0.18362 )"
-        ],
-        "x-ms-client-request-id": "50c2142b-e128-5b1c-4155-3e8742a6a39d",
-        "x-ms-date": "Fri, 03 Apr 2020 20:59:00 GMT",
-        "x-ms-return-client-request-id": "true",
-        "x-ms-version": "2019-12-12"
->>>>>>> 32e373e2
-      },
-      "RequestBody": null,
-      "StatusCode": 201,
-      "ResponseHeaders": {
-        "Content-Length": "0",
-<<<<<<< HEAD
-        "Date": "Thu, 05 Mar 2020 22:15:37 GMT",
-        "ETag": "\u00220x8D7C152BBA08F4F\u0022",
-        "Last-Modified": "Thu, 05 Mar 2020 22:15:37 GMT",
-=======
+        "x-ms-date": "Fri, 03 Apr 2020 20:59:00 GMT",
+        "x-ms-return-client-request-id": "true",
+        "x-ms-version": "2019-12-12"
+      },
+      "RequestBody": null,
+      "StatusCode": 201,
+      "ResponseHeaders": {
+        "Content-Length": "0",
         "Date": "Fri, 03 Apr 2020 20:58:58 GMT",
         "ETag": "\u00220x8D7D811D482625C\u0022",
         "Last-Modified": "Fri, 03 Apr 2020 20:58:58 GMT",
->>>>>>> 32e373e2
         "Server": [
           "Windows-Azure-HDFS/1.0",
           "Microsoft-HTTPAPI/2.0"
         ],
         "x-ms-client-request-id": "50c2142b-e128-5b1c-4155-3e8742a6a39d",
-<<<<<<< HEAD
-        "x-ms-request-id": "77c9403d-501f-001b-453b-f3ac38000000",
-        "x-ms-version": "2019-10-10"
-=======
         "x-ms-request-id": "fa43fee7-201f-0097-31fa-091bad000000",
         "x-ms-version": "2019-12-12"
->>>>>>> 32e373e2
-      },
-      "ResponseBody": []
-    },
-    {
-<<<<<<< HEAD
-      "RequestUri": "https://seanstagehierarchical.blob.core.windows.net/test-filesystem-43cd297d-9227-8ac3-af77-f77b503318ae/test-file-7ba2d3c0-aa40-036e-53a9-1cc1a54067e4?comp=lease",
-      "RequestMethod": "PUT",
-      "RequestHeaders": {
-        "Authorization": "Sanitized",
-        "traceparent": "00-a54fda0a5dd16247add2a4282d44415b-856897acdd0d5b42-00",
-        "User-Agent": [
-          "azsdk-net-Storage.Files.DataLake/12.0.0-dev.20200305.1",
-          "(.NET Core 4.6.28325.01; Microsoft Windows 10.0.18363 )"
+      },
+      "ResponseBody": []
+    },
+    {
+      "RequestUri": "http://seannsecanary.blob.core.windows.net/test-filesystem-43cd297d-9227-8ac3-af77-f77b503318ae/test-file-7ba2d3c0-aa40-036e-53a9-1cc1a54067e4?comp=lease",
+      "RequestMethod": "PUT",
+      "RequestHeaders": {
+        "Authorization": "Sanitized",
+        "traceparent": "00-0869313ce421df4287e0598fbf0046d9-5f3bbad8f07e2840-00",
+        "User-Agent": [
+          "azsdk-net-Storage.Files.DataLake/12.1.0-dev.20200403.1",
+          "(.NET Core 4.6.28325.01; Microsoft Windows 10.0.18362 )"
         ],
         "x-ms-client-request-id": "c11260a7-1211-8520-820b-d5fb3b78f45e",
-        "x-ms-date": "Thu, 05 Mar 2020 22:15:37 GMT",
-=======
-      "RequestUri": "http://seannsecanary.blob.core.windows.net/test-filesystem-43cd297d-9227-8ac3-af77-f77b503318ae/test-file-7ba2d3c0-aa40-036e-53a9-1cc1a54067e4?comp=lease",
-      "RequestMethod": "PUT",
-      "RequestHeaders": {
-        "Authorization": "Sanitized",
-        "traceparent": "00-0869313ce421df4287e0598fbf0046d9-5f3bbad8f07e2840-00",
-        "User-Agent": [
-          "azsdk-net-Storage.Files.DataLake/12.1.0-dev.20200403.1",
-          "(.NET Core 4.6.28325.01; Microsoft Windows 10.0.18362 )"
-        ],
-        "x-ms-client-request-id": "c11260a7-1211-8520-820b-d5fb3b78f45e",
-        "x-ms-date": "Fri, 03 Apr 2020 20:59:00 GMT",
->>>>>>> 32e373e2
+        "x-ms-date": "Fri, 03 Apr 2020 20:59:00 GMT",
         "x-ms-lease-action": "acquire",
         "x-ms-lease-duration": "15",
         "x-ms-proposed-lease-id": "54443e9b-9a15-3bfd-551d-d234bc07adde",
         "x-ms-return-client-request-id": "true",
-<<<<<<< HEAD
-        "x-ms-version": "2019-10-10"
-=======
-        "x-ms-version": "2019-12-12"
->>>>>>> 32e373e2
-      },
-      "RequestBody": null,
-      "StatusCode": 201,
-      "ResponseHeaders": {
-        "Content-Length": "0",
-<<<<<<< HEAD
-        "Date": "Thu, 05 Mar 2020 22:15:37 GMT",
-        "ETag": "\u00220x8D7C152BBA08F4F\u0022",
-        "Last-Modified": "Thu, 05 Mar 2020 22:15:37 GMT",
-=======
+        "x-ms-version": "2019-12-12"
+      },
+      "RequestBody": null,
+      "StatusCode": 201,
+      "ResponseHeaders": {
+        "Content-Length": "0",
         "Date": "Fri, 03 Apr 2020 20:58:58 GMT",
         "ETag": "\u00220x8D7D811D482625C\u0022",
         "Last-Modified": "Fri, 03 Apr 2020 20:58:58 GMT",
->>>>>>> 32e373e2
         "Server": [
           "Windows-Azure-Blob/1.0",
           "Microsoft-HTTPAPI/2.0"
         ],
         "x-ms-client-request-id": "c11260a7-1211-8520-820b-d5fb3b78f45e",
         "x-ms-lease-id": "54443e9b-9a15-3bfd-551d-d234bc07adde",
-<<<<<<< HEAD
-        "x-ms-request-id": "4a11f541-c01e-0026-483b-f3da23000000",
-        "x-ms-version": "2019-10-10"
-=======
         "x-ms-request-id": "9621fa2b-f01e-0012-65fa-093670000000",
         "x-ms-version": "2019-12-12"
->>>>>>> 32e373e2
-      },
-      "ResponseBody": []
-    },
-    {
-<<<<<<< HEAD
-      "RequestUri": "https://seanstagehierarchical.blob.core.windows.net/test-filesystem-43cd297d-9227-8ac3-af77-f77b503318ae/test-file-7ba2d3c0-aa40-036e-53a9-1cc1a54067e4?comp=lease",
-      "RequestMethod": "PUT",
-      "RequestHeaders": {
-        "Authorization": "Sanitized",
-        "If-Modified-Since": "Wed, 04 Mar 2020 22:15:36 GMT",
-        "traceparent": "00-5fe353b7a7bc5c4291ffd873d985648e-cdee1e4de1f68444-00",
-        "User-Agent": [
-          "azsdk-net-Storage.Files.DataLake/12.0.0-dev.20200305.1",
-          "(.NET Core 4.6.28325.01; Microsoft Windows 10.0.18363 )"
-        ],
-        "x-ms-client-request-id": "e5dd247a-80e3-55f1-3046-9425098a549e",
-        "x-ms-date": "Thu, 05 Mar 2020 22:15:37 GMT",
-=======
+      },
+      "ResponseBody": []
+    },
+    {
       "RequestUri": "http://seannsecanary.blob.core.windows.net/test-filesystem-43cd297d-9227-8ac3-af77-f77b503318ae/test-file-7ba2d3c0-aa40-036e-53a9-1cc1a54067e4?comp=lease",
       "RequestMethod": "PUT",
       "RequestHeaders": {
@@ -517,62 +281,31 @@
         ],
         "x-ms-client-request-id": "e5dd247a-80e3-55f1-3046-9425098a549e",
         "x-ms-date": "Fri, 03 Apr 2020 20:59:00 GMT",
->>>>>>> 32e373e2
         "x-ms-lease-action": "change",
         "x-ms-lease-id": "54443e9b-9a15-3bfd-551d-d234bc07adde",
         "x-ms-proposed-lease-id": "90958074-167d-39bc-7f1a-5f8546f64202",
         "x-ms-return-client-request-id": "true",
-<<<<<<< HEAD
-        "x-ms-version": "2019-10-10"
-=======
-        "x-ms-version": "2019-12-12"
->>>>>>> 32e373e2
+        "x-ms-version": "2019-12-12"
       },
       "RequestBody": null,
       "StatusCode": 200,
       "ResponseHeaders": {
         "Content-Length": "0",
-<<<<<<< HEAD
-        "Date": "Thu, 05 Mar 2020 22:15:37 GMT",
-        "ETag": "\u00220x8D7C152BBA08F4F\u0022",
-        "Last-Modified": "Thu, 05 Mar 2020 22:15:37 GMT",
-=======
         "Date": "Fri, 03 Apr 2020 20:58:58 GMT",
         "ETag": "\u00220x8D7D811D482625C\u0022",
         "Last-Modified": "Fri, 03 Apr 2020 20:58:58 GMT",
->>>>>>> 32e373e2
         "Server": [
           "Windows-Azure-Blob/1.0",
           "Microsoft-HTTPAPI/2.0"
         ],
         "x-ms-client-request-id": "e5dd247a-80e3-55f1-3046-9425098a549e",
         "x-ms-lease-id": "90958074-167d-39bc-7f1a-5f8546f64202",
-<<<<<<< HEAD
-        "x-ms-request-id": "4a11f54c-c01e-0026-503b-f3da23000000",
-        "x-ms-version": "2019-10-10"
-=======
         "x-ms-request-id": "9621fa32-f01e-0012-6bfa-093670000000",
         "x-ms-version": "2019-12-12"
->>>>>>> 32e373e2
-      },
-      "ResponseBody": []
-    },
-    {
-<<<<<<< HEAD
-      "RequestUri": "https://seanstagehierarchical.blob.core.windows.net/test-filesystem-43cd297d-9227-8ac3-af77-f77b503318ae?restype=container",
-      "RequestMethod": "DELETE",
-      "RequestHeaders": {
-        "Authorization": "Sanitized",
-        "traceparent": "00-2df3e131fb59724f91a6e5cffccc9c9e-41a7b8af7967174d-00",
-        "User-Agent": [
-          "azsdk-net-Storage.Files.DataLake/12.0.0-dev.20200305.1",
-          "(.NET Core 4.6.28325.01; Microsoft Windows 10.0.18363 )"
-        ],
-        "x-ms-client-request-id": "16803ee0-0f9a-5b7a-de76-3af600868b6f",
-        "x-ms-date": "Thu, 05 Mar 2020 22:15:37 GMT",
-        "x-ms-return-client-request-id": "true",
-        "x-ms-version": "2019-10-10"
-=======
+      },
+      "ResponseBody": []
+    },
+    {
       "RequestUri": "http://seannsecanary.blob.core.windows.net/test-filesystem-43cd297d-9227-8ac3-af77-f77b503318ae?restype=container",
       "RequestMethod": "DELETE",
       "RequestHeaders": {
@@ -586,232 +319,124 @@
         "x-ms-date": "Fri, 03 Apr 2020 20:59:00 GMT",
         "x-ms-return-client-request-id": "true",
         "x-ms-version": "2019-12-12"
->>>>>>> 32e373e2
       },
       "RequestBody": null,
       "StatusCode": 202,
       "ResponseHeaders": {
         "Content-Length": "0",
-<<<<<<< HEAD
-        "Date": "Thu, 05 Mar 2020 22:15:37 GMT",
-=======
-        "Date": "Fri, 03 Apr 2020 20:58:58 GMT",
->>>>>>> 32e373e2
+        "Date": "Fri, 03 Apr 2020 20:58:58 GMT",
         "Server": [
           "Windows-Azure-Blob/1.0",
           "Microsoft-HTTPAPI/2.0"
         ],
         "x-ms-client-request-id": "16803ee0-0f9a-5b7a-de76-3af600868b6f",
-<<<<<<< HEAD
-        "x-ms-request-id": "4a11f54e-c01e-0026-523b-f3da23000000",
-        "x-ms-version": "2019-10-10"
-=======
         "x-ms-request-id": "9621fa3e-f01e-0012-76fa-093670000000",
         "x-ms-version": "2019-12-12"
->>>>>>> 32e373e2
-      },
-      "ResponseBody": []
-    },
-    {
-<<<<<<< HEAD
-      "RequestUri": "https://seanstagehierarchical.blob.core.windows.net/test-filesystem-7e62dbb0-ea82-477c-27cb-3166b8e5bc05?restype=container",
-      "RequestMethod": "PUT",
-      "RequestHeaders": {
-        "Authorization": "Sanitized",
-        "traceparent": "00-7f01fc270d9f0345bfb44147dffb1f12-84620d2bda221247-00",
-        "User-Agent": [
-          "azsdk-net-Storage.Files.DataLake/12.0.0-dev.20200305.1",
-          "(.NET Core 4.6.28325.01; Microsoft Windows 10.0.18363 )"
+      },
+      "ResponseBody": []
+    },
+    {
+      "RequestUri": "http://seannsecanary.blob.core.windows.net/test-filesystem-7e62dbb0-ea82-477c-27cb-3166b8e5bc05?restype=container",
+      "RequestMethod": "PUT",
+      "RequestHeaders": {
+        "Authorization": "Sanitized",
+        "traceparent": "00-36036ab5b4d7c7429e36e8d26dd08610-365e47a31cac604a-00",
+        "User-Agent": [
+          "azsdk-net-Storage.Files.DataLake/12.1.0-dev.20200403.1",
+          "(.NET Core 4.6.28325.01; Microsoft Windows 10.0.18362 )"
         ],
         "x-ms-blob-public-access": "container",
         "x-ms-client-request-id": "bd5b57f1-ebc8-f64e-c138-efcede13a2f8",
-        "x-ms-date": "Thu, 05 Mar 2020 22:15:37 GMT",
-        "x-ms-return-client-request-id": "true",
-        "x-ms-version": "2019-10-10"
-=======
-      "RequestUri": "http://seannsecanary.blob.core.windows.net/test-filesystem-7e62dbb0-ea82-477c-27cb-3166b8e5bc05?restype=container",
-      "RequestMethod": "PUT",
-      "RequestHeaders": {
-        "Authorization": "Sanitized",
-        "traceparent": "00-36036ab5b4d7c7429e36e8d26dd08610-365e47a31cac604a-00",
-        "User-Agent": [
-          "azsdk-net-Storage.Files.DataLake/12.1.0-dev.20200403.1",
-          "(.NET Core 4.6.28325.01; Microsoft Windows 10.0.18362 )"
-        ],
-        "x-ms-blob-public-access": "container",
-        "x-ms-client-request-id": "bd5b57f1-ebc8-f64e-c138-efcede13a2f8",
-        "x-ms-date": "Fri, 03 Apr 2020 20:59:00 GMT",
-        "x-ms-return-client-request-id": "true",
-        "x-ms-version": "2019-12-12"
->>>>>>> 32e373e2
-      },
-      "RequestBody": null,
-      "StatusCode": 201,
-      "ResponseHeaders": {
-        "Content-Length": "0",
-<<<<<<< HEAD
-        "Date": "Thu, 05 Mar 2020 22:15:37 GMT",
-        "ETag": "\u00220x8D7C152BBFB2B52\u0022",
-        "Last-Modified": "Thu, 05 Mar 2020 22:15:38 GMT",
-=======
+        "x-ms-date": "Fri, 03 Apr 2020 20:59:00 GMT",
+        "x-ms-return-client-request-id": "true",
+        "x-ms-version": "2019-12-12"
+      },
+      "RequestBody": null,
+      "StatusCode": 201,
+      "ResponseHeaders": {
+        "Content-Length": "0",
         "Date": "Fri, 03 Apr 2020 20:58:58 GMT",
         "ETag": "\u00220x8D7D811D4B68923\u0022",
         "Last-Modified": "Fri, 03 Apr 2020 20:58:59 GMT",
->>>>>>> 32e373e2
         "Server": [
           "Windows-Azure-Blob/1.0",
           "Microsoft-HTTPAPI/2.0"
         ],
         "x-ms-client-request-id": "bd5b57f1-ebc8-f64e-c138-efcede13a2f8",
-<<<<<<< HEAD
-        "x-ms-request-id": "b51b8fee-501e-0046-143b-f3a6bc000000",
-        "x-ms-version": "2019-10-10"
-=======
         "x-ms-request-id": "9621fa4a-f01e-0012-01fa-093670000000",
         "x-ms-version": "2019-12-12"
->>>>>>> 32e373e2
-      },
-      "ResponseBody": []
-    },
-    {
-<<<<<<< HEAD
-      "RequestUri": "https://seanstagehierarchical.dfs.core.windows.net/test-filesystem-7e62dbb0-ea82-477c-27cb-3166b8e5bc05/test-file-3c1a34b9-c041-7265-d7df-5cae89d74e1f?resource=file",
-      "RequestMethod": "PUT",
-      "RequestHeaders": {
-        "Authorization": "Sanitized",
-        "traceparent": "00-cc66f6388e016c4cac400c58b4755843-3ea9c9b50fd5364f-00",
-        "User-Agent": [
-          "azsdk-net-Storage.Files.DataLake/12.0.0-dev.20200305.1",
-          "(.NET Core 4.6.28325.01; Microsoft Windows 10.0.18363 )"
+      },
+      "ResponseBody": []
+    },
+    {
+      "RequestUri": "http://seannsecanary.dfs.core.windows.net/test-filesystem-7e62dbb0-ea82-477c-27cb-3166b8e5bc05/test-file-3c1a34b9-c041-7265-d7df-5cae89d74e1f?resource=file",
+      "RequestMethod": "PUT",
+      "RequestHeaders": {
+        "Authorization": "Sanitized",
+        "traceparent": "00-aed049f471b35149ad26695b47c8b1d3-603697be01b3a44b-00",
+        "User-Agent": [
+          "azsdk-net-Storage.Files.DataLake/12.1.0-dev.20200403.1",
+          "(.NET Core 4.6.28325.01; Microsoft Windows 10.0.18362 )"
         ],
         "x-ms-client-request-id": "c4ea6831-d4ed-31eb-f2e8-e5e88e9f6ce9",
-        "x-ms-date": "Thu, 05 Mar 2020 22:15:38 GMT",
-        "x-ms-return-client-request-id": "true",
-        "x-ms-version": "2019-10-10"
-=======
-      "RequestUri": "http://seannsecanary.dfs.core.windows.net/test-filesystem-7e62dbb0-ea82-477c-27cb-3166b8e5bc05/test-file-3c1a34b9-c041-7265-d7df-5cae89d74e1f?resource=file",
-      "RequestMethod": "PUT",
-      "RequestHeaders": {
-        "Authorization": "Sanitized",
-        "traceparent": "00-aed049f471b35149ad26695b47c8b1d3-603697be01b3a44b-00",
-        "User-Agent": [
-          "azsdk-net-Storage.Files.DataLake/12.1.0-dev.20200403.1",
-          "(.NET Core 4.6.28325.01; Microsoft Windows 10.0.18362 )"
-        ],
-        "x-ms-client-request-id": "c4ea6831-d4ed-31eb-f2e8-e5e88e9f6ce9",
-        "x-ms-date": "Fri, 03 Apr 2020 20:59:00 GMT",
-        "x-ms-return-client-request-id": "true",
-        "x-ms-version": "2019-12-12"
->>>>>>> 32e373e2
-      },
-      "RequestBody": null,
-      "StatusCode": 201,
-      "ResponseHeaders": {
-        "Content-Length": "0",
-<<<<<<< HEAD
-        "Date": "Thu, 05 Mar 2020 22:15:37 GMT",
-        "ETag": "\u00220x8D7C152BC2DFB72\u0022",
-        "Last-Modified": "Thu, 05 Mar 2020 22:15:38 GMT",
-=======
+        "x-ms-date": "Fri, 03 Apr 2020 20:59:00 GMT",
+        "x-ms-return-client-request-id": "true",
+        "x-ms-version": "2019-12-12"
+      },
+      "RequestBody": null,
+      "StatusCode": 201,
+      "ResponseHeaders": {
+        "Content-Length": "0",
         "Date": "Fri, 03 Apr 2020 20:58:58 GMT",
         "ETag": "\u00220x8D7D811D4C55E53\u0022",
         "Last-Modified": "Fri, 03 Apr 2020 20:58:59 GMT",
->>>>>>> 32e373e2
         "Server": [
           "Windows-Azure-HDFS/1.0",
           "Microsoft-HTTPAPI/2.0"
         ],
         "x-ms-client-request-id": "c4ea6831-d4ed-31eb-f2e8-e5e88e9f6ce9",
-<<<<<<< HEAD
-        "x-ms-request-id": "8c455851-d01f-0048-5b3b-f38f0c000000",
-        "x-ms-version": "2019-10-10"
-=======
         "x-ms-request-id": "fa43fee8-201f-0097-32fa-091bad000000",
         "x-ms-version": "2019-12-12"
->>>>>>> 32e373e2
-      },
-      "ResponseBody": []
-    },
-    {
-<<<<<<< HEAD
-      "RequestUri": "https://seanstagehierarchical.blob.core.windows.net/test-filesystem-7e62dbb0-ea82-477c-27cb-3166b8e5bc05/test-file-3c1a34b9-c041-7265-d7df-5cae89d74e1f?comp=lease",
-      "RequestMethod": "PUT",
-      "RequestHeaders": {
-        "Authorization": "Sanitized",
-        "traceparent": "00-11714be3b1018548b8d1958d699fbd00-d4329e1d51b18c47-00",
-        "User-Agent": [
-          "azsdk-net-Storage.Files.DataLake/12.0.0-dev.20200305.1",
-          "(.NET Core 4.6.28325.01; Microsoft Windows 10.0.18363 )"
+      },
+      "ResponseBody": []
+    },
+    {
+      "RequestUri": "http://seannsecanary.blob.core.windows.net/test-filesystem-7e62dbb0-ea82-477c-27cb-3166b8e5bc05/test-file-3c1a34b9-c041-7265-d7df-5cae89d74e1f?comp=lease",
+      "RequestMethod": "PUT",
+      "RequestHeaders": {
+        "Authorization": "Sanitized",
+        "traceparent": "00-7df823bbea77844a9736d9e073ebe4ce-8530c815c26d9f4d-00",
+        "User-Agent": [
+          "azsdk-net-Storage.Files.DataLake/12.1.0-dev.20200403.1",
+          "(.NET Core 4.6.28325.01; Microsoft Windows 10.0.18362 )"
         ],
         "x-ms-client-request-id": "40ad43c3-4b22-5ffc-9e2e-c259d1cca0a1",
-        "x-ms-date": "Thu, 05 Mar 2020 22:15:38 GMT",
-=======
-      "RequestUri": "http://seannsecanary.blob.core.windows.net/test-filesystem-7e62dbb0-ea82-477c-27cb-3166b8e5bc05/test-file-3c1a34b9-c041-7265-d7df-5cae89d74e1f?comp=lease",
-      "RequestMethod": "PUT",
-      "RequestHeaders": {
-        "Authorization": "Sanitized",
-        "traceparent": "00-7df823bbea77844a9736d9e073ebe4ce-8530c815c26d9f4d-00",
-        "User-Agent": [
-          "azsdk-net-Storage.Files.DataLake/12.1.0-dev.20200403.1",
-          "(.NET Core 4.6.28325.01; Microsoft Windows 10.0.18362 )"
-        ],
-        "x-ms-client-request-id": "40ad43c3-4b22-5ffc-9e2e-c259d1cca0a1",
-        "x-ms-date": "Fri, 03 Apr 2020 20:59:00 GMT",
->>>>>>> 32e373e2
+        "x-ms-date": "Fri, 03 Apr 2020 20:59:00 GMT",
         "x-ms-lease-action": "acquire",
         "x-ms-lease-duration": "15",
         "x-ms-proposed-lease-id": "da14d0ea-419e-ba6e-f729-c7f2b69324a2",
         "x-ms-return-client-request-id": "true",
-<<<<<<< HEAD
-        "x-ms-version": "2019-10-10"
-=======
-        "x-ms-version": "2019-12-12"
->>>>>>> 32e373e2
-      },
-      "RequestBody": null,
-      "StatusCode": 201,
-      "ResponseHeaders": {
-        "Content-Length": "0",
-<<<<<<< HEAD
-        "Date": "Thu, 05 Mar 2020 22:15:38 GMT",
-        "ETag": "\u00220x8D7C152BC2DFB72\u0022",
-        "Last-Modified": "Thu, 05 Mar 2020 22:15:38 GMT",
-=======
+        "x-ms-version": "2019-12-12"
+      },
+      "RequestBody": null,
+      "StatusCode": 201,
+      "ResponseHeaders": {
+        "Content-Length": "0",
         "Date": "Fri, 03 Apr 2020 20:58:58 GMT",
         "ETag": "\u00220x8D7D811D4C55E53\u0022",
         "Last-Modified": "Fri, 03 Apr 2020 20:58:59 GMT",
->>>>>>> 32e373e2
         "Server": [
           "Windows-Azure-Blob/1.0",
           "Microsoft-HTTPAPI/2.0"
         ],
         "x-ms-client-request-id": "40ad43c3-4b22-5ffc-9e2e-c259d1cca0a1",
         "x-ms-lease-id": "da14d0ea-419e-ba6e-f729-c7f2b69324a2",
-<<<<<<< HEAD
-        "x-ms-request-id": "b51b8ffc-501e-0046-1d3b-f3a6bc000000",
-        "x-ms-version": "2019-10-10"
-=======
         "x-ms-request-id": "9621fa66-f01e-0012-18fa-093670000000",
         "x-ms-version": "2019-12-12"
->>>>>>> 32e373e2
-      },
-      "ResponseBody": []
-    },
-    {
-<<<<<<< HEAD
-      "RequestUri": "https://seanstagehierarchical.blob.core.windows.net/test-filesystem-7e62dbb0-ea82-477c-27cb-3166b8e5bc05/test-file-3c1a34b9-c041-7265-d7df-5cae89d74e1f?comp=lease",
-      "RequestMethod": "PUT",
-      "RequestHeaders": {
-        "Authorization": "Sanitized",
-        "If-Unmodified-Since": "Fri, 06 Mar 2020 22:15:36 GMT",
-        "traceparent": "00-110a347103230848ba4a9f3e65691397-73ede75c82d79046-00",
-        "User-Agent": [
-          "azsdk-net-Storage.Files.DataLake/12.0.0-dev.20200305.1",
-          "(.NET Core 4.6.28325.01; Microsoft Windows 10.0.18363 )"
-        ],
-        "x-ms-client-request-id": "d6de11ca-21a7-97b2-2387-dff107151e2c",
-        "x-ms-date": "Thu, 05 Mar 2020 22:15:38 GMT",
-=======
+      },
+      "ResponseBody": []
+    },
+    {
       "RequestUri": "http://seannsecanary.blob.core.windows.net/test-filesystem-7e62dbb0-ea82-477c-27cb-3166b8e5bc05/test-file-3c1a34b9-c041-7265-d7df-5cae89d74e1f?comp=lease",
       "RequestMethod": "PUT",
       "RequestHeaders": {
@@ -824,62 +449,31 @@
         ],
         "x-ms-client-request-id": "d6de11ca-21a7-97b2-2387-dff107151e2c",
         "x-ms-date": "Fri, 03 Apr 2020 20:59:00 GMT",
->>>>>>> 32e373e2
         "x-ms-lease-action": "change",
         "x-ms-lease-id": "da14d0ea-419e-ba6e-f729-c7f2b69324a2",
         "x-ms-proposed-lease-id": "217d4e3b-8aed-e531-1844-6fa1195561d5",
         "x-ms-return-client-request-id": "true",
-<<<<<<< HEAD
-        "x-ms-version": "2019-10-10"
-=======
-        "x-ms-version": "2019-12-12"
->>>>>>> 32e373e2
+        "x-ms-version": "2019-12-12"
       },
       "RequestBody": null,
       "StatusCode": 200,
       "ResponseHeaders": {
         "Content-Length": "0",
-<<<<<<< HEAD
-        "Date": "Thu, 05 Mar 2020 22:15:38 GMT",
-        "ETag": "\u00220x8D7C152BC2DFB72\u0022",
-        "Last-Modified": "Thu, 05 Mar 2020 22:15:38 GMT",
-=======
         "Date": "Fri, 03 Apr 2020 20:58:58 GMT",
         "ETag": "\u00220x8D7D811D4C55E53\u0022",
         "Last-Modified": "Fri, 03 Apr 2020 20:58:59 GMT",
->>>>>>> 32e373e2
         "Server": [
           "Windows-Azure-Blob/1.0",
           "Microsoft-HTTPAPI/2.0"
         ],
         "x-ms-client-request-id": "d6de11ca-21a7-97b2-2387-dff107151e2c",
         "x-ms-lease-id": "217d4e3b-8aed-e531-1844-6fa1195561d5",
-<<<<<<< HEAD
-        "x-ms-request-id": "b51b8fff-501e-0046-203b-f3a6bc000000",
-        "x-ms-version": "2019-10-10"
-=======
         "x-ms-request-id": "9621fa70-f01e-0012-21fa-093670000000",
         "x-ms-version": "2019-12-12"
->>>>>>> 32e373e2
-      },
-      "ResponseBody": []
-    },
-    {
-<<<<<<< HEAD
-      "RequestUri": "https://seanstagehierarchical.blob.core.windows.net/test-filesystem-7e62dbb0-ea82-477c-27cb-3166b8e5bc05?restype=container",
-      "RequestMethod": "DELETE",
-      "RequestHeaders": {
-        "Authorization": "Sanitized",
-        "traceparent": "00-c171f8d0bd9f78468ef9d979a20bffe1-89ff1dd48ae0b341-00",
-        "User-Agent": [
-          "azsdk-net-Storage.Files.DataLake/12.0.0-dev.20200305.1",
-          "(.NET Core 4.6.28325.01; Microsoft Windows 10.0.18363 )"
-        ],
-        "x-ms-client-request-id": "c08fa256-c9ee-a7fa-3e79-7325c7906ac9",
-        "x-ms-date": "Thu, 05 Mar 2020 22:15:38 GMT",
-        "x-ms-return-client-request-id": "true",
-        "x-ms-version": "2019-10-10"
-=======
+      },
+      "ResponseBody": []
+    },
+    {
       "RequestUri": "http://seannsecanary.blob.core.windows.net/test-filesystem-7e62dbb0-ea82-477c-27cb-3166b8e5bc05?restype=container",
       "RequestMethod": "DELETE",
       "RequestHeaders": {
@@ -893,179 +487,100 @@
         "x-ms-date": "Fri, 03 Apr 2020 20:59:00 GMT",
         "x-ms-return-client-request-id": "true",
         "x-ms-version": "2019-12-12"
->>>>>>> 32e373e2
       },
       "RequestBody": null,
       "StatusCode": 202,
       "ResponseHeaders": {
         "Content-Length": "0",
-<<<<<<< HEAD
-        "Date": "Thu, 05 Mar 2020 22:15:38 GMT",
-=======
-        "Date": "Fri, 03 Apr 2020 20:58:58 GMT",
->>>>>>> 32e373e2
+        "Date": "Fri, 03 Apr 2020 20:58:58 GMT",
         "Server": [
           "Windows-Azure-Blob/1.0",
           "Microsoft-HTTPAPI/2.0"
         ],
         "x-ms-client-request-id": "c08fa256-c9ee-a7fa-3e79-7325c7906ac9",
-<<<<<<< HEAD
-        "x-ms-request-id": "b51b9000-501e-0046-213b-f3a6bc000000",
-        "x-ms-version": "2019-10-10"
-=======
         "x-ms-request-id": "9621fa81-f01e-0012-30fa-093670000000",
         "x-ms-version": "2019-12-12"
->>>>>>> 32e373e2
-      },
-      "ResponseBody": []
-    },
-    {
-<<<<<<< HEAD
-      "RequestUri": "https://seanstagehierarchical.blob.core.windows.net/test-filesystem-922dfa6e-bd72-e637-60c1-146bbf1d73e4?restype=container",
-      "RequestMethod": "PUT",
-      "RequestHeaders": {
-        "Authorization": "Sanitized",
-        "traceparent": "00-1ffc1f61aa25e34eb75b252aac3a9df5-6cd12ac662e0ae4b-00",
-        "User-Agent": [
-          "azsdk-net-Storage.Files.DataLake/12.0.0-dev.20200305.1",
-          "(.NET Core 4.6.28325.01; Microsoft Windows 10.0.18363 )"
+      },
+      "ResponseBody": []
+    },
+    {
+      "RequestUri": "http://seannsecanary.blob.core.windows.net/test-filesystem-922dfa6e-bd72-e637-60c1-146bbf1d73e4?restype=container",
+      "RequestMethod": "PUT",
+      "RequestHeaders": {
+        "Authorization": "Sanitized",
+        "traceparent": "00-663c788cbda69046aa8fade271e34015-2037e0fa6e430c40-00",
+        "User-Agent": [
+          "azsdk-net-Storage.Files.DataLake/12.1.0-dev.20200403.1",
+          "(.NET Core 4.6.28325.01; Microsoft Windows 10.0.18362 )"
         ],
         "x-ms-blob-public-access": "container",
         "x-ms-client-request-id": "282697d1-0f12-99bd-6aa9-602db48ee721",
-        "x-ms-date": "Thu, 05 Mar 2020 22:15:38 GMT",
-        "x-ms-return-client-request-id": "true",
-        "x-ms-version": "2019-10-10"
-=======
-      "RequestUri": "http://seannsecanary.blob.core.windows.net/test-filesystem-922dfa6e-bd72-e637-60c1-146bbf1d73e4?restype=container",
-      "RequestMethod": "PUT",
-      "RequestHeaders": {
-        "Authorization": "Sanitized",
-        "traceparent": "00-663c788cbda69046aa8fade271e34015-2037e0fa6e430c40-00",
-        "User-Agent": [
-          "azsdk-net-Storage.Files.DataLake/12.1.0-dev.20200403.1",
-          "(.NET Core 4.6.28325.01; Microsoft Windows 10.0.18362 )"
-        ],
-        "x-ms-blob-public-access": "container",
-        "x-ms-client-request-id": "282697d1-0f12-99bd-6aa9-602db48ee721",
-        "x-ms-date": "Fri, 03 Apr 2020 20:59:01 GMT",
-        "x-ms-return-client-request-id": "true",
-        "x-ms-version": "2019-12-12"
->>>>>>> 32e373e2
-      },
-      "RequestBody": null,
-      "StatusCode": 201,
-      "ResponseHeaders": {
-        "Content-Length": "0",
-<<<<<<< HEAD
-        "Date": "Thu, 05 Mar 2020 22:15:38 GMT",
-        "ETag": "\u00220x8D7C152BC801814\u0022",
-        "Last-Modified": "Thu, 05 Mar 2020 22:15:39 GMT",
-=======
+        "x-ms-date": "Fri, 03 Apr 2020 20:59:01 GMT",
+        "x-ms-return-client-request-id": "true",
+        "x-ms-version": "2019-12-12"
+      },
+      "RequestBody": null,
+      "StatusCode": 201,
+      "ResponseHeaders": {
+        "Content-Length": "0",
         "Date": "Fri, 03 Apr 2020 20:58:58 GMT",
         "ETag": "\u00220x8D7D811D501A9AC\u0022",
         "Last-Modified": "Fri, 03 Apr 2020 20:58:59 GMT",
->>>>>>> 32e373e2
         "Server": [
           "Windows-Azure-Blob/1.0",
           "Microsoft-HTTPAPI/2.0"
         ],
         "x-ms-client-request-id": "282697d1-0f12-99bd-6aa9-602db48ee721",
-<<<<<<< HEAD
-        "x-ms-request-id": "0fb1478e-d01e-0015-693b-f38588000000",
-        "x-ms-version": "2019-10-10"
-=======
         "x-ms-request-id": "9621fa9a-f01e-0012-48fa-093670000000",
         "x-ms-version": "2019-12-12"
->>>>>>> 32e373e2
-      },
-      "ResponseBody": []
-    },
-    {
-<<<<<<< HEAD
-      "RequestUri": "https://seanstagehierarchical.dfs.core.windows.net/test-filesystem-922dfa6e-bd72-e637-60c1-146bbf1d73e4/test-file-18408f05-05f4-1043-bc66-611ee0c977d4?resource=file",
-      "RequestMethod": "PUT",
-      "RequestHeaders": {
-        "Authorization": "Sanitized",
-        "traceparent": "00-753dee823576cf49b10be7e095fae7a4-ea7025abe5d5b546-00",
-        "User-Agent": [
-          "azsdk-net-Storage.Files.DataLake/12.0.0-dev.20200305.1",
-          "(.NET Core 4.6.28325.01; Microsoft Windows 10.0.18363 )"
+      },
+      "ResponseBody": []
+    },
+    {
+      "RequestUri": "http://seannsecanary.dfs.core.windows.net/test-filesystem-922dfa6e-bd72-e637-60c1-146bbf1d73e4/test-file-18408f05-05f4-1043-bc66-611ee0c977d4?resource=file",
+      "RequestMethod": "PUT",
+      "RequestHeaders": {
+        "Authorization": "Sanitized",
+        "traceparent": "00-a7012fa77e695641b281e5f2ecc1dfdb-24d8f1d220c12543-00",
+        "User-Agent": [
+          "azsdk-net-Storage.Files.DataLake/12.1.0-dev.20200403.1",
+          "(.NET Core 4.6.28325.01; Microsoft Windows 10.0.18362 )"
         ],
         "x-ms-client-request-id": "e068ba6c-3c4a-cb3c-5415-6babae9fb8a0",
-        "x-ms-date": "Thu, 05 Mar 2020 22:15:39 GMT",
-        "x-ms-return-client-request-id": "true",
-        "x-ms-version": "2019-10-10"
-=======
-      "RequestUri": "http://seannsecanary.dfs.core.windows.net/test-filesystem-922dfa6e-bd72-e637-60c1-146bbf1d73e4/test-file-18408f05-05f4-1043-bc66-611ee0c977d4?resource=file",
-      "RequestMethod": "PUT",
-      "RequestHeaders": {
-        "Authorization": "Sanitized",
-        "traceparent": "00-a7012fa77e695641b281e5f2ecc1dfdb-24d8f1d220c12543-00",
-        "User-Agent": [
-          "azsdk-net-Storage.Files.DataLake/12.1.0-dev.20200403.1",
-          "(.NET Core 4.6.28325.01; Microsoft Windows 10.0.18362 )"
-        ],
-        "x-ms-client-request-id": "e068ba6c-3c4a-cb3c-5415-6babae9fb8a0",
-        "x-ms-date": "Fri, 03 Apr 2020 20:59:01 GMT",
-        "x-ms-return-client-request-id": "true",
-        "x-ms-version": "2019-12-12"
->>>>>>> 32e373e2
-      },
-      "RequestBody": null,
-      "StatusCode": 201,
-      "ResponseHeaders": {
-        "Content-Length": "0",
-<<<<<<< HEAD
-        "Date": "Thu, 05 Mar 2020 22:15:39 GMT",
-        "ETag": "\u00220x8D7C152BCB5CCB1\u0022",
-        "Last-Modified": "Thu, 05 Mar 2020 22:15:39 GMT",
-=======
+        "x-ms-date": "Fri, 03 Apr 2020 20:59:01 GMT",
+        "x-ms-return-client-request-id": "true",
+        "x-ms-version": "2019-12-12"
+      },
+      "RequestBody": null,
+      "StatusCode": 201,
+      "ResponseHeaders": {
+        "Content-Length": "0",
         "Date": "Fri, 03 Apr 2020 20:58:59 GMT",
         "ETag": "\u00220x8D7D811D511B379\u0022",
         "Last-Modified": "Fri, 03 Apr 2020 20:58:59 GMT",
->>>>>>> 32e373e2
         "Server": [
           "Windows-Azure-HDFS/1.0",
           "Microsoft-HTTPAPI/2.0"
         ],
         "x-ms-client-request-id": "e068ba6c-3c4a-cb3c-5415-6babae9fb8a0",
-<<<<<<< HEAD
-        "x-ms-request-id": "327ddf8a-b01f-002c-043b-f37e94000000",
-        "x-ms-version": "2019-10-10"
-=======
         "x-ms-request-id": "fa43feea-201f-0097-33fa-091bad000000",
         "x-ms-version": "2019-12-12"
->>>>>>> 32e373e2
-      },
-      "ResponseBody": []
-    },
-    {
-<<<<<<< HEAD
-      "RequestUri": "https://seanstagehierarchical.blob.core.windows.net/test-filesystem-922dfa6e-bd72-e637-60c1-146bbf1d73e4/test-file-18408f05-05f4-1043-bc66-611ee0c977d4",
-=======
+      },
+      "ResponseBody": []
+    },
+    {
       "RequestUri": "http://seannsecanary.blob.core.windows.net/test-filesystem-922dfa6e-bd72-e637-60c1-146bbf1d73e4/test-file-18408f05-05f4-1043-bc66-611ee0c977d4",
->>>>>>> 32e373e2
       "RequestMethod": "HEAD",
       "RequestHeaders": {
         "Authorization": "Sanitized",
         "User-Agent": [
-<<<<<<< HEAD
-          "azsdk-net-Storage.Files.DataLake/12.0.0-dev.20200305.1",
-          "(.NET Core 4.6.28325.01; Microsoft Windows 10.0.18363 )"
+          "azsdk-net-Storage.Files.DataLake/12.1.0-dev.20200403.1",
+          "(.NET Core 4.6.28325.01; Microsoft Windows 10.0.18362 )"
         ],
         "x-ms-client-request-id": "ee55bf02-92ed-9b3f-0192-2a26ec48db96",
-        "x-ms-date": "Thu, 05 Mar 2020 22:15:39 GMT",
-        "x-ms-return-client-request-id": "true",
-        "x-ms-version": "2019-10-10"
-=======
-          "azsdk-net-Storage.Files.DataLake/12.1.0-dev.20200403.1",
-          "(.NET Core 4.6.28325.01; Microsoft Windows 10.0.18362 )"
-        ],
-        "x-ms-client-request-id": "ee55bf02-92ed-9b3f-0192-2a26ec48db96",
-        "x-ms-date": "Fri, 03 Apr 2020 20:59:01 GMT",
-        "x-ms-return-client-request-id": "true",
-        "x-ms-version": "2019-12-12"
->>>>>>> 32e373e2
+        "x-ms-date": "Fri, 03 Apr 2020 20:59:01 GMT",
+        "x-ms-return-client-request-id": "true",
+        "x-ms-version": "2019-12-12"
       },
       "RequestBody": null,
       "StatusCode": 200,
@@ -1073,15 +588,9 @@
         "Accept-Ranges": "bytes",
         "Content-Length": "0",
         "Content-Type": "application/octet-stream",
-<<<<<<< HEAD
-        "Date": "Thu, 05 Mar 2020 22:15:38 GMT",
-        "ETag": "\u00220x8D7C152BCB5CCB1\u0022",
-        "Last-Modified": "Thu, 05 Mar 2020 22:15:39 GMT",
-=======
         "Date": "Fri, 03 Apr 2020 20:58:59 GMT",
         "ETag": "\u00220x8D7D811D511B379\u0022",
         "Last-Modified": "Fri, 03 Apr 2020 20:58:59 GMT",
->>>>>>> 32e373e2
         "Server": [
           "Windows-Azure-Blob/1.0",
           "Microsoft-HTTPAPI/2.0"
@@ -1090,104 +599,52 @@
         "x-ms-access-tier-inferred": "true",
         "x-ms-blob-type": "BlockBlob",
         "x-ms-client-request-id": "ee55bf02-92ed-9b3f-0192-2a26ec48db96",
-<<<<<<< HEAD
-        "x-ms-creation-time": "Thu, 05 Mar 2020 22:15:39 GMT",
-        "x-ms-lease-state": "available",
-        "x-ms-lease-status": "unlocked",
-        "x-ms-request-id": "0fb147b4-d01e-0015-0b3b-f38588000000",
-        "x-ms-server-encrypted": "true",
-        "x-ms-version": "2019-10-10"
-=======
         "x-ms-creation-time": "Fri, 03 Apr 2020 20:58:59 GMT",
         "x-ms-lease-state": "available",
         "x-ms-lease-status": "unlocked",
         "x-ms-request-id": "9621fac5-f01e-0012-6dfa-093670000000",
         "x-ms-server-encrypted": "true",
         "x-ms-version": "2019-12-12"
->>>>>>> 32e373e2
-      },
-      "ResponseBody": []
-    },
-    {
-<<<<<<< HEAD
-      "RequestUri": "https://seanstagehierarchical.blob.core.windows.net/test-filesystem-922dfa6e-bd72-e637-60c1-146bbf1d73e4/test-file-18408f05-05f4-1043-bc66-611ee0c977d4?comp=lease",
-      "RequestMethod": "PUT",
-      "RequestHeaders": {
-        "Authorization": "Sanitized",
-        "traceparent": "00-371df67df3d7ca468b5b2c0d3c13a8aa-82c342e717b44044-00",
-        "User-Agent": [
-          "azsdk-net-Storage.Files.DataLake/12.0.0-dev.20200305.1",
-          "(.NET Core 4.6.28325.01; Microsoft Windows 10.0.18363 )"
+      },
+      "ResponseBody": []
+    },
+    {
+      "RequestUri": "http://seannsecanary.blob.core.windows.net/test-filesystem-922dfa6e-bd72-e637-60c1-146bbf1d73e4/test-file-18408f05-05f4-1043-bc66-611ee0c977d4?comp=lease",
+      "RequestMethod": "PUT",
+      "RequestHeaders": {
+        "Authorization": "Sanitized",
+        "traceparent": "00-7f44405fc6a3de4bb7e9bb32dfb0c5f7-2b2ee8549c024a47-00",
+        "User-Agent": [
+          "azsdk-net-Storage.Files.DataLake/12.1.0-dev.20200403.1",
+          "(.NET Core 4.6.28325.01; Microsoft Windows 10.0.18362 )"
         ],
         "x-ms-client-request-id": "20dee60e-38d1-b664-190f-70bc1586c048",
-        "x-ms-date": "Thu, 05 Mar 2020 22:15:39 GMT",
-=======
-      "RequestUri": "http://seannsecanary.blob.core.windows.net/test-filesystem-922dfa6e-bd72-e637-60c1-146bbf1d73e4/test-file-18408f05-05f4-1043-bc66-611ee0c977d4?comp=lease",
-      "RequestMethod": "PUT",
-      "RequestHeaders": {
-        "Authorization": "Sanitized",
-        "traceparent": "00-7f44405fc6a3de4bb7e9bb32dfb0c5f7-2b2ee8549c024a47-00",
-        "User-Agent": [
-          "azsdk-net-Storage.Files.DataLake/12.1.0-dev.20200403.1",
-          "(.NET Core 4.6.28325.01; Microsoft Windows 10.0.18362 )"
-        ],
-        "x-ms-client-request-id": "20dee60e-38d1-b664-190f-70bc1586c048",
-        "x-ms-date": "Fri, 03 Apr 2020 20:59:01 GMT",
->>>>>>> 32e373e2
+        "x-ms-date": "Fri, 03 Apr 2020 20:59:01 GMT",
         "x-ms-lease-action": "acquire",
         "x-ms-lease-duration": "15",
         "x-ms-proposed-lease-id": "d1c18b32-bff4-ba2a-bd6b-27f30c6713ac",
         "x-ms-return-client-request-id": "true",
-<<<<<<< HEAD
-        "x-ms-version": "2019-10-10"
-=======
-        "x-ms-version": "2019-12-12"
->>>>>>> 32e373e2
-      },
-      "RequestBody": null,
-      "StatusCode": 201,
-      "ResponseHeaders": {
-        "Content-Length": "0",
-<<<<<<< HEAD
-        "Date": "Thu, 05 Mar 2020 22:15:38 GMT",
-        "ETag": "\u00220x8D7C152BCB5CCB1\u0022",
-        "Last-Modified": "Thu, 05 Mar 2020 22:15:39 GMT",
-=======
+        "x-ms-version": "2019-12-12"
+      },
+      "RequestBody": null,
+      "StatusCode": 201,
+      "ResponseHeaders": {
+        "Content-Length": "0",
         "Date": "Fri, 03 Apr 2020 20:58:59 GMT",
         "ETag": "\u00220x8D7D811D511B379\u0022",
         "Last-Modified": "Fri, 03 Apr 2020 20:58:59 GMT",
->>>>>>> 32e373e2
         "Server": [
           "Windows-Azure-Blob/1.0",
           "Microsoft-HTTPAPI/2.0"
         ],
         "x-ms-client-request-id": "20dee60e-38d1-b664-190f-70bc1586c048",
         "x-ms-lease-id": "d1c18b32-bff4-ba2a-bd6b-27f30c6713ac",
-<<<<<<< HEAD
-        "x-ms-request-id": "0fb147bd-d01e-0015-143b-f38588000000",
-        "x-ms-version": "2019-10-10"
-=======
         "x-ms-request-id": "9621fad4-f01e-0012-7cfa-093670000000",
         "x-ms-version": "2019-12-12"
->>>>>>> 32e373e2
-      },
-      "ResponseBody": []
-    },
-    {
-<<<<<<< HEAD
-      "RequestUri": "https://seanstagehierarchical.blob.core.windows.net/test-filesystem-922dfa6e-bd72-e637-60c1-146bbf1d73e4/test-file-18408f05-05f4-1043-bc66-611ee0c977d4?comp=lease",
-      "RequestMethod": "PUT",
-      "RequestHeaders": {
-        "Authorization": "Sanitized",
-        "If-Match": "\u00220x8D7C152BCB5CCB1\u0022",
-        "traceparent": "00-3606d1bf308a024a98d71ceacbe768e2-68f9dd45fa74664c-00",
-        "User-Agent": [
-          "azsdk-net-Storage.Files.DataLake/12.0.0-dev.20200305.1",
-          "(.NET Core 4.6.28325.01; Microsoft Windows 10.0.18363 )"
-        ],
-        "x-ms-client-request-id": "0518cc77-ba69-0cc4-70f2-9aad30a1ff8b",
-        "x-ms-date": "Thu, 05 Mar 2020 22:15:39 GMT",
-=======
+      },
+      "ResponseBody": []
+    },
+    {
       "RequestUri": "http://seannsecanary.blob.core.windows.net/test-filesystem-922dfa6e-bd72-e637-60c1-146bbf1d73e4/test-file-18408f05-05f4-1043-bc66-611ee0c977d4?comp=lease",
       "RequestMethod": "PUT",
       "RequestHeaders": {
@@ -1200,62 +657,31 @@
         ],
         "x-ms-client-request-id": "0518cc77-ba69-0cc4-70f2-9aad30a1ff8b",
         "x-ms-date": "Fri, 03 Apr 2020 20:59:01 GMT",
->>>>>>> 32e373e2
         "x-ms-lease-action": "change",
         "x-ms-lease-id": "d1c18b32-bff4-ba2a-bd6b-27f30c6713ac",
         "x-ms-proposed-lease-id": "25b1bf55-9661-2f8a-a7ce-d3e1df272752",
         "x-ms-return-client-request-id": "true",
-<<<<<<< HEAD
-        "x-ms-version": "2019-10-10"
-=======
-        "x-ms-version": "2019-12-12"
->>>>>>> 32e373e2
+        "x-ms-version": "2019-12-12"
       },
       "RequestBody": null,
       "StatusCode": 200,
       "ResponseHeaders": {
         "Content-Length": "0",
-<<<<<<< HEAD
-        "Date": "Thu, 05 Mar 2020 22:15:39 GMT",
-        "ETag": "\u00220x8D7C152BCB5CCB1\u0022",
-        "Last-Modified": "Thu, 05 Mar 2020 22:15:39 GMT",
-=======
         "Date": "Fri, 03 Apr 2020 20:58:59 GMT",
         "ETag": "\u00220x8D7D811D511B379\u0022",
         "Last-Modified": "Fri, 03 Apr 2020 20:58:59 GMT",
->>>>>>> 32e373e2
         "Server": [
           "Windows-Azure-Blob/1.0",
           "Microsoft-HTTPAPI/2.0"
         ],
         "x-ms-client-request-id": "0518cc77-ba69-0cc4-70f2-9aad30a1ff8b",
         "x-ms-lease-id": "25b1bf55-9661-2f8a-a7ce-d3e1df272752",
-<<<<<<< HEAD
-        "x-ms-request-id": "0fb147c3-d01e-0015-1a3b-f38588000000",
-        "x-ms-version": "2019-10-10"
-=======
         "x-ms-request-id": "9621fae9-f01e-0012-0bfa-093670000000",
         "x-ms-version": "2019-12-12"
->>>>>>> 32e373e2
-      },
-      "ResponseBody": []
-    },
-    {
-<<<<<<< HEAD
-      "RequestUri": "https://seanstagehierarchical.blob.core.windows.net/test-filesystem-922dfa6e-bd72-e637-60c1-146bbf1d73e4?restype=container",
-      "RequestMethod": "DELETE",
-      "RequestHeaders": {
-        "Authorization": "Sanitized",
-        "traceparent": "00-be1bb844c559014eb67d7da38a641a38-e6e589fb06897e4e-00",
-        "User-Agent": [
-          "azsdk-net-Storage.Files.DataLake/12.0.0-dev.20200305.1",
-          "(.NET Core 4.6.28325.01; Microsoft Windows 10.0.18363 )"
-        ],
-        "x-ms-client-request-id": "494519e7-ba6e-17de-c88e-cfad718330c0",
-        "x-ms-date": "Thu, 05 Mar 2020 22:15:39 GMT",
-        "x-ms-return-client-request-id": "true",
-        "x-ms-version": "2019-10-10"
-=======
+      },
+      "ResponseBody": []
+    },
+    {
       "RequestUri": "http://seannsecanary.blob.core.windows.net/test-filesystem-922dfa6e-bd72-e637-60c1-146bbf1d73e4?restype=container",
       "RequestMethod": "DELETE",
       "RequestHeaders": {
@@ -1269,299 +695,161 @@
         "x-ms-date": "Fri, 03 Apr 2020 20:59:01 GMT",
         "x-ms-return-client-request-id": "true",
         "x-ms-version": "2019-12-12"
->>>>>>> 32e373e2
       },
       "RequestBody": null,
       "StatusCode": 202,
       "ResponseHeaders": {
         "Content-Length": "0",
-<<<<<<< HEAD
-        "Date": "Thu, 05 Mar 2020 22:15:39 GMT",
-=======
-        "Date": "Fri, 03 Apr 2020 20:58:59 GMT",
->>>>>>> 32e373e2
+        "Date": "Fri, 03 Apr 2020 20:58:59 GMT",
         "Server": [
           "Windows-Azure-Blob/1.0",
           "Microsoft-HTTPAPI/2.0"
         ],
         "x-ms-client-request-id": "494519e7-ba6e-17de-c88e-cfad718330c0",
-<<<<<<< HEAD
-        "x-ms-request-id": "0fb147cd-d01e-0015-243b-f38588000000",
-        "x-ms-version": "2019-10-10"
-=======
         "x-ms-request-id": "9621faf7-f01e-0012-16fa-093670000000",
         "x-ms-version": "2019-12-12"
->>>>>>> 32e373e2
-      },
-      "ResponseBody": []
-    },
-    {
-<<<<<<< HEAD
-      "RequestUri": "https://seanstagehierarchical.blob.core.windows.net/test-filesystem-b0a3513f-41a8-9c45-0e15-4fecfb32b0f3?restype=container",
-      "RequestMethod": "PUT",
-      "RequestHeaders": {
-        "Authorization": "Sanitized",
-        "traceparent": "00-e22bb85c8ed6ce4597268ce46475e616-7185178bf29b2541-00",
-        "User-Agent": [
-          "azsdk-net-Storage.Files.DataLake/12.0.0-dev.20200305.1",
-          "(.NET Core 4.6.28325.01; Microsoft Windows 10.0.18363 )"
+      },
+      "ResponseBody": []
+    },
+    {
+      "RequestUri": "http://seannsecanary.blob.core.windows.net/test-filesystem-b0a3513f-41a8-9c45-0e15-4fecfb32b0f3?restype=container",
+      "RequestMethod": "PUT",
+      "RequestHeaders": {
+        "Authorization": "Sanitized",
+        "traceparent": "00-db7f53b3e82ccb429e322c024eba0fbf-24f4619f6cc0cd40-00",
+        "User-Agent": [
+          "azsdk-net-Storage.Files.DataLake/12.1.0-dev.20200403.1",
+          "(.NET Core 4.6.28325.01; Microsoft Windows 10.0.18362 )"
         ],
         "x-ms-blob-public-access": "container",
         "x-ms-client-request-id": "0a52ff4c-08d8-a5e5-d4a8-3a596bf11b96",
-        "x-ms-date": "Thu, 05 Mar 2020 22:15:39 GMT",
-        "x-ms-return-client-request-id": "true",
-        "x-ms-version": "2019-10-10"
-=======
-      "RequestUri": "http://seannsecanary.blob.core.windows.net/test-filesystem-b0a3513f-41a8-9c45-0e15-4fecfb32b0f3?restype=container",
-      "RequestMethod": "PUT",
-      "RequestHeaders": {
-        "Authorization": "Sanitized",
-        "traceparent": "00-db7f53b3e82ccb429e322c024eba0fbf-24f4619f6cc0cd40-00",
-        "User-Agent": [
-          "azsdk-net-Storage.Files.DataLake/12.1.0-dev.20200403.1",
-          "(.NET Core 4.6.28325.01; Microsoft Windows 10.0.18362 )"
-        ],
-        "x-ms-blob-public-access": "container",
-        "x-ms-client-request-id": "0a52ff4c-08d8-a5e5-d4a8-3a596bf11b96",
-        "x-ms-date": "Fri, 03 Apr 2020 20:59:01 GMT",
-        "x-ms-return-client-request-id": "true",
-        "x-ms-version": "2019-12-12"
->>>>>>> 32e373e2
-      },
-      "RequestBody": null,
-      "StatusCode": 201,
-      "ResponseHeaders": {
-        "Content-Length": "0",
-<<<<<<< HEAD
-        "Date": "Thu, 05 Mar 2020 22:15:39 GMT",
-        "ETag": "\u00220x8D7C152BD22EA2A\u0022",
-        "Last-Modified": "Thu, 05 Mar 2020 22:15:40 GMT",
-=======
+        "x-ms-date": "Fri, 03 Apr 2020 20:59:01 GMT",
+        "x-ms-return-client-request-id": "true",
+        "x-ms-version": "2019-12-12"
+      },
+      "RequestBody": null,
+      "StatusCode": 201,
+      "ResponseHeaders": {
+        "Content-Length": "0",
         "Date": "Fri, 03 Apr 2020 20:58:59 GMT",
         "ETag": "\u00220x8D7D811D552496E\u0022",
         "Last-Modified": "Fri, 03 Apr 2020 20:59:00 GMT",
->>>>>>> 32e373e2
         "Server": [
           "Windows-Azure-Blob/1.0",
           "Microsoft-HTTPAPI/2.0"
         ],
         "x-ms-client-request-id": "0a52ff4c-08d8-a5e5-d4a8-3a596bf11b96",
-<<<<<<< HEAD
-        "x-ms-request-id": "5f1b0b6f-901e-003b-1e3b-f3d79f000000",
-        "x-ms-version": "2019-10-10"
-=======
         "x-ms-request-id": "9621fb06-f01e-0012-21fa-093670000000",
         "x-ms-version": "2019-12-12"
->>>>>>> 32e373e2
-      },
-      "ResponseBody": []
-    },
-    {
-<<<<<<< HEAD
-      "RequestUri": "https://seanstagehierarchical.dfs.core.windows.net/test-filesystem-b0a3513f-41a8-9c45-0e15-4fecfb32b0f3/test-file-6573dbde-19bd-8963-351a-42dd24c290fd?resource=file",
-      "RequestMethod": "PUT",
-      "RequestHeaders": {
-        "Authorization": "Sanitized",
-        "traceparent": "00-44656de6bc97ca4d92a895162e4b84e0-ce1d2e3728969444-00",
-        "User-Agent": [
-          "azsdk-net-Storage.Files.DataLake/12.0.0-dev.20200305.1",
-          "(.NET Core 4.6.28325.01; Microsoft Windows 10.0.18363 )"
+      },
+      "ResponseBody": []
+    },
+    {
+      "RequestUri": "http://seannsecanary.dfs.core.windows.net/test-filesystem-b0a3513f-41a8-9c45-0e15-4fecfb32b0f3/test-file-6573dbde-19bd-8963-351a-42dd24c290fd?resource=file",
+      "RequestMethod": "PUT",
+      "RequestHeaders": {
+        "Authorization": "Sanitized",
+        "traceparent": "00-0acfac82daf0ec40a57b95d0407f2d9b-051173087eb6274c-00",
+        "User-Agent": [
+          "azsdk-net-Storage.Files.DataLake/12.1.0-dev.20200403.1",
+          "(.NET Core 4.6.28325.01; Microsoft Windows 10.0.18362 )"
         ],
         "x-ms-client-request-id": "30a486af-2b9d-3375-9bc9-d5bdc6088111",
-        "x-ms-date": "Thu, 05 Mar 2020 22:15:40 GMT",
-        "x-ms-return-client-request-id": "true",
-        "x-ms-version": "2019-10-10"
-=======
-      "RequestUri": "http://seannsecanary.dfs.core.windows.net/test-filesystem-b0a3513f-41a8-9c45-0e15-4fecfb32b0f3/test-file-6573dbde-19bd-8963-351a-42dd24c290fd?resource=file",
-      "RequestMethod": "PUT",
-      "RequestHeaders": {
-        "Authorization": "Sanitized",
-        "traceparent": "00-0acfac82daf0ec40a57b95d0407f2d9b-051173087eb6274c-00",
-        "User-Agent": [
-          "azsdk-net-Storage.Files.DataLake/12.1.0-dev.20200403.1",
-          "(.NET Core 4.6.28325.01; Microsoft Windows 10.0.18362 )"
-        ],
-        "x-ms-client-request-id": "30a486af-2b9d-3375-9bc9-d5bdc6088111",
-        "x-ms-date": "Fri, 03 Apr 2020 20:59:01 GMT",
-        "x-ms-return-client-request-id": "true",
-        "x-ms-version": "2019-12-12"
->>>>>>> 32e373e2
-      },
-      "RequestBody": null,
-      "StatusCode": 201,
-      "ResponseHeaders": {
-        "Content-Length": "0",
-<<<<<<< HEAD
-        "Date": "Thu, 05 Mar 2020 22:15:40 GMT",
-        "ETag": "\u00220x8D7C152BD57AF39\u0022",
-        "Last-Modified": "Thu, 05 Mar 2020 22:15:40 GMT",
-=======
+        "x-ms-date": "Fri, 03 Apr 2020 20:59:01 GMT",
+        "x-ms-return-client-request-id": "true",
+        "x-ms-version": "2019-12-12"
+      },
+      "RequestBody": null,
+      "StatusCode": 201,
+      "ResponseHeaders": {
+        "Content-Length": "0",
         "Date": "Fri, 03 Apr 2020 20:58:59 GMT",
         "ETag": "\u00220x8D7D811D561BC8E\u0022",
         "Last-Modified": "Fri, 03 Apr 2020 20:59:00 GMT",
->>>>>>> 32e373e2
         "Server": [
           "Windows-Azure-HDFS/1.0",
           "Microsoft-HTTPAPI/2.0"
         ],
         "x-ms-client-request-id": "30a486af-2b9d-3375-9bc9-d5bdc6088111",
-<<<<<<< HEAD
-        "x-ms-request-id": "c4760ec8-301f-0040-0e3b-f39503000000",
-        "x-ms-version": "2019-10-10"
-=======
         "x-ms-request-id": "fa43feeb-201f-0097-34fa-091bad000000",
         "x-ms-version": "2019-12-12"
->>>>>>> 32e373e2
-      },
-      "ResponseBody": []
-    },
-    {
-<<<<<<< HEAD
-      "RequestUri": "https://seanstagehierarchical.blob.core.windows.net/test-filesystem-b0a3513f-41a8-9c45-0e15-4fecfb32b0f3/test-file-6573dbde-19bd-8963-351a-42dd24c290fd?comp=lease",
-      "RequestMethod": "PUT",
-      "RequestHeaders": {
-        "Authorization": "Sanitized",
-        "traceparent": "00-ae2f5fbb341b1f4198f3da7eb98103ce-1ac5b29386f53d4b-00",
-        "User-Agent": [
-          "azsdk-net-Storage.Files.DataLake/12.0.0-dev.20200305.1",
-          "(.NET Core 4.6.28325.01; Microsoft Windows 10.0.18363 )"
+      },
+      "ResponseBody": []
+    },
+    {
+      "RequestUri": "http://seannsecanary.blob.core.windows.net/test-filesystem-b0a3513f-41a8-9c45-0e15-4fecfb32b0f3/test-file-6573dbde-19bd-8963-351a-42dd24c290fd?comp=lease",
+      "RequestMethod": "PUT",
+      "RequestHeaders": {
+        "Authorization": "Sanitized",
+        "traceparent": "00-2f5d3644a84e20458504c21372233a1f-9531b4a5691db641-00",
+        "User-Agent": [
+          "azsdk-net-Storage.Files.DataLake/12.1.0-dev.20200403.1",
+          "(.NET Core 4.6.28325.01; Microsoft Windows 10.0.18362 )"
         ],
         "x-ms-client-request-id": "01c163bb-e3d9-b8f2-dc7c-a6e4be9f6762",
-        "x-ms-date": "Thu, 05 Mar 2020 22:15:40 GMT",
-=======
-      "RequestUri": "http://seannsecanary.blob.core.windows.net/test-filesystem-b0a3513f-41a8-9c45-0e15-4fecfb32b0f3/test-file-6573dbde-19bd-8963-351a-42dd24c290fd?comp=lease",
-      "RequestMethod": "PUT",
-      "RequestHeaders": {
-        "Authorization": "Sanitized",
-        "traceparent": "00-2f5d3644a84e20458504c21372233a1f-9531b4a5691db641-00",
-        "User-Agent": [
-          "azsdk-net-Storage.Files.DataLake/12.1.0-dev.20200403.1",
-          "(.NET Core 4.6.28325.01; Microsoft Windows 10.0.18362 )"
-        ],
-        "x-ms-client-request-id": "01c163bb-e3d9-b8f2-dc7c-a6e4be9f6762",
-        "x-ms-date": "Fri, 03 Apr 2020 20:59:01 GMT",
->>>>>>> 32e373e2
+        "x-ms-date": "Fri, 03 Apr 2020 20:59:01 GMT",
         "x-ms-lease-action": "acquire",
         "x-ms-lease-duration": "15",
         "x-ms-proposed-lease-id": "4ed43c18-1f51-38b6-bf42-3f9dd6b00d71",
         "x-ms-return-client-request-id": "true",
-<<<<<<< HEAD
-        "x-ms-version": "2019-10-10"
-=======
-        "x-ms-version": "2019-12-12"
->>>>>>> 32e373e2
-      },
-      "RequestBody": null,
-      "StatusCode": 201,
-      "ResponseHeaders": {
-        "Content-Length": "0",
-<<<<<<< HEAD
-        "Date": "Thu, 05 Mar 2020 22:15:39 GMT",
-        "ETag": "\u00220x8D7C152BD57AF39\u0022",
-        "Last-Modified": "Thu, 05 Mar 2020 22:15:40 GMT",
-=======
+        "x-ms-version": "2019-12-12"
+      },
+      "RequestBody": null,
+      "StatusCode": 201,
+      "ResponseHeaders": {
+        "Content-Length": "0",
         "Date": "Fri, 03 Apr 2020 20:58:59 GMT",
         "ETag": "\u00220x8D7D811D561BC8E\u0022",
         "Last-Modified": "Fri, 03 Apr 2020 20:59:00 GMT",
->>>>>>> 32e373e2
         "Server": [
           "Windows-Azure-Blob/1.0",
           "Microsoft-HTTPAPI/2.0"
         ],
         "x-ms-client-request-id": "01c163bb-e3d9-b8f2-dc7c-a6e4be9f6762",
         "x-ms-lease-id": "4ed43c18-1f51-38b6-bf42-3f9dd6b00d71",
-<<<<<<< HEAD
-        "x-ms-request-id": "5f1b0b84-901e-003b-303b-f3d79f000000",
-        "x-ms-version": "2019-10-10"
-=======
         "x-ms-request-id": "9621fb18-f01e-0012-30fa-093670000000",
         "x-ms-version": "2019-12-12"
->>>>>>> 32e373e2
-      },
-      "ResponseBody": []
-    },
-    {
-<<<<<<< HEAD
-      "RequestUri": "https://seanstagehierarchical.blob.core.windows.net/test-filesystem-b0a3513f-41a8-9c45-0e15-4fecfb32b0f3/test-file-6573dbde-19bd-8963-351a-42dd24c290fd?comp=lease",
-=======
+      },
+      "ResponseBody": []
+    },
+    {
       "RequestUri": "http://seannsecanary.blob.core.windows.net/test-filesystem-b0a3513f-41a8-9c45-0e15-4fecfb32b0f3/test-file-6573dbde-19bd-8963-351a-42dd24c290fd?comp=lease",
->>>>>>> 32e373e2
       "RequestMethod": "PUT",
       "RequestHeaders": {
         "Authorization": "Sanitized",
         "If-None-Match": "\u0022garbage\u0022",
-<<<<<<< HEAD
-        "traceparent": "00-c191baed4a1c8a4baf2adebb59b6e23f-6c5283c60a9bae4a-00",
-        "User-Agent": [
-          "azsdk-net-Storage.Files.DataLake/12.0.0-dev.20200305.1",
-          "(.NET Core 4.6.28325.01; Microsoft Windows 10.0.18363 )"
+        "traceparent": "00-c52e720de089bd4e8f4341f444b4e0ec-a53653ed3a3fc64d-00",
+        "User-Agent": [
+          "azsdk-net-Storage.Files.DataLake/12.1.0-dev.20200403.1",
+          "(.NET Core 4.6.28325.01; Microsoft Windows 10.0.18362 )"
         ],
         "x-ms-client-request-id": "6d5b7610-699b-bb43-3ee3-62712947d02f",
-        "x-ms-date": "Thu, 05 Mar 2020 22:15:40 GMT",
-=======
-        "traceparent": "00-c52e720de089bd4e8f4341f444b4e0ec-a53653ed3a3fc64d-00",
-        "User-Agent": [
-          "azsdk-net-Storage.Files.DataLake/12.1.0-dev.20200403.1",
-          "(.NET Core 4.6.28325.01; Microsoft Windows 10.0.18362 )"
-        ],
-        "x-ms-client-request-id": "6d5b7610-699b-bb43-3ee3-62712947d02f",
-        "x-ms-date": "Fri, 03 Apr 2020 20:59:01 GMT",
->>>>>>> 32e373e2
+        "x-ms-date": "Fri, 03 Apr 2020 20:59:01 GMT",
         "x-ms-lease-action": "change",
         "x-ms-lease-id": "4ed43c18-1f51-38b6-bf42-3f9dd6b00d71",
         "x-ms-proposed-lease-id": "9d2ec4fc-5f1e-5860-a76c-6116d05d6b1d",
         "x-ms-return-client-request-id": "true",
-<<<<<<< HEAD
-        "x-ms-version": "2019-10-10"
-=======
-        "x-ms-version": "2019-12-12"
->>>>>>> 32e373e2
+        "x-ms-version": "2019-12-12"
       },
       "RequestBody": null,
       "StatusCode": 200,
       "ResponseHeaders": {
         "Content-Length": "0",
-<<<<<<< HEAD
-        "Date": "Thu, 05 Mar 2020 22:15:39 GMT",
-        "ETag": "\u00220x8D7C152BD57AF39\u0022",
-        "Last-Modified": "Thu, 05 Mar 2020 22:15:40 GMT",
-=======
         "Date": "Fri, 03 Apr 2020 20:58:59 GMT",
         "ETag": "\u00220x8D7D811D561BC8E\u0022",
         "Last-Modified": "Fri, 03 Apr 2020 20:59:00 GMT",
->>>>>>> 32e373e2
         "Server": [
           "Windows-Azure-Blob/1.0",
           "Microsoft-HTTPAPI/2.0"
         ],
         "x-ms-client-request-id": "6d5b7610-699b-bb43-3ee3-62712947d02f",
         "x-ms-lease-id": "9d2ec4fc-5f1e-5860-a76c-6116d05d6b1d",
-<<<<<<< HEAD
-        "x-ms-request-id": "5f1b0b89-901e-003b-353b-f3d79f000000",
-        "x-ms-version": "2019-10-10"
-=======
         "x-ms-request-id": "9621fb1b-f01e-0012-33fa-093670000000",
         "x-ms-version": "2019-12-12"
->>>>>>> 32e373e2
-      },
-      "ResponseBody": []
-    },
-    {
-<<<<<<< HEAD
-      "RequestUri": "https://seanstagehierarchical.blob.core.windows.net/test-filesystem-b0a3513f-41a8-9c45-0e15-4fecfb32b0f3?restype=container",
-      "RequestMethod": "DELETE",
-      "RequestHeaders": {
-        "Authorization": "Sanitized",
-        "traceparent": "00-c891a5f531680a48afcdb216c9f136f3-68de37ed3ecc7e47-00",
-        "User-Agent": [
-          "azsdk-net-Storage.Files.DataLake/12.0.0-dev.20200305.1",
-          "(.NET Core 4.6.28325.01; Microsoft Windows 10.0.18363 )"
-        ],
-        "x-ms-client-request-id": "48d4d610-fa44-6dc6-dd42-65316b110251",
-        "x-ms-date": "Thu, 05 Mar 2020 22:15:40 GMT",
-        "x-ms-return-client-request-id": "true",
-        "x-ms-version": "2019-10-10"
-=======
+      },
+      "ResponseBody": []
+    },
+    {
       "RequestUri": "http://seannsecanary.blob.core.windows.net/test-filesystem-b0a3513f-41a8-9c45-0e15-4fecfb32b0f3?restype=container",
       "RequestMethod": "DELETE",
       "RequestHeaders": {
@@ -1575,42 +863,26 @@
         "x-ms-date": "Fri, 03 Apr 2020 20:59:01 GMT",
         "x-ms-return-client-request-id": "true",
         "x-ms-version": "2019-12-12"
->>>>>>> 32e373e2
       },
       "RequestBody": null,
       "StatusCode": 202,
       "ResponseHeaders": {
         "Content-Length": "0",
-<<<<<<< HEAD
-        "Date": "Thu, 05 Mar 2020 22:15:39 GMT",
-=======
-        "Date": "Fri, 03 Apr 2020 20:58:59 GMT",
->>>>>>> 32e373e2
+        "Date": "Fri, 03 Apr 2020 20:58:59 GMT",
         "Server": [
           "Windows-Azure-Blob/1.0",
           "Microsoft-HTTPAPI/2.0"
         ],
         "x-ms-client-request-id": "48d4d610-fa44-6dc6-dd42-65316b110251",
-<<<<<<< HEAD
-        "x-ms-request-id": "5f1b0b8d-901e-003b-393b-f3d79f000000",
-        "x-ms-version": "2019-10-10"
-=======
         "x-ms-request-id": "9621fb21-f01e-0012-39fa-093670000000",
         "x-ms-version": "2019-12-12"
->>>>>>> 32e373e2
       },
       "ResponseBody": []
     }
   ],
   "Variables": {
-<<<<<<< HEAD
-    "DateTimeOffsetNow": "2020-03-05T14:15:36.0823228-08:00",
-    "RandomSeed": "286530230",
-    "Storage_TestConfigHierarchicalNamespace": "NamespaceTenant\nseanstagehierarchical\nU2FuaXRpemVk\nhttps://seanstagehierarchical.blob.core.windows.net\nhttp://seanstagehierarchical.file.core.windows.net\nhttp://seanstagehierarchical.queue.core.windows.net\nhttp://seanstagehierarchical.table.core.windows.net\n\n\n\n\nhttp://seanstagehierarchical-secondary.blob.core.windows.net\nhttp://seanstagehierarchical-secondary.file.core.windows.net\nhttp://seanstagehierarchical-secondary.queue.core.windows.net\nhttp://seanstagehierarchical-secondary.table.core.windows.net\n68390a19-a643-458b-b726-408abf67b4fc\nSanitized\n72f988bf-86f1-41af-91ab-2d7cd011db47\nhttps://login.microsoftonline.com/\nCloud\nBlobEndpoint=https://seanstagehierarchical.blob.core.windows.net/;QueueEndpoint=http://seanstagehierarchical.queue.core.windows.net/;FileEndpoint=http://seanstagehierarchical.file.core.windows.net/;BlobSecondaryEndpoint=http://seanstagehierarchical-secondary.blob.core.windows.net/;QueueSecondaryEndpoint=http://seanstagehierarchical-secondary.queue.core.windows.net/;FileSecondaryEndpoint=http://seanstagehierarchical-secondary.file.core.windows.net/;AccountName=seanstagehierarchical;AccountKey=Sanitized\n"
-=======
     "DateTimeOffsetNow": "2020-04-03T13:58:59.6666493-07:00",
     "RandomSeed": "286530230",
     "Storage_TestConfigHierarchicalNamespace": "NamespaceTenant\nseannsecanary\nU2FuaXRpemVk\nhttp://seannsecanary.blob.core.windows.net\nhttp://seannsecanary.file.core.windows.net\nhttp://seannsecanary.queue.core.windows.net\nhttp://seannsecanary.table.core.windows.net\n\n\n\n\nhttp://seannsecanary-secondary.blob.core.windows.net\nhttp://seannsecanary-secondary.file.core.windows.net\nhttp://seannsecanary-secondary.queue.core.windows.net\nhttp://seannsecanary-secondary.table.core.windows.net\n68390a19-a643-458b-b726-408abf67b4fc\nSanitized\n72f988bf-86f1-41af-91ab-2d7cd011db47\nhttps://login.microsoftonline.com/\nCloud\nBlobEndpoint=http://seannsecanary.blob.core.windows.net/;QueueEndpoint=http://seannsecanary.queue.core.windows.net/;FileEndpoint=http://seannsecanary.file.core.windows.net/;BlobSecondaryEndpoint=http://seannsecanary-secondary.blob.core.windows.net/;QueueSecondaryEndpoint=http://seannsecanary-secondary.queue.core.windows.net/;FileSecondaryEndpoint=http://seannsecanary-secondary.file.core.windows.net/;AccountName=seannsecanary;AccountKey=Sanitized\n"
->>>>>>> 32e373e2
   }
 }