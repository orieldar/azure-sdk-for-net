{
  "Entries": [
    {
<<<<<<< HEAD
      "RequestUri": "https://seanstagehierarchical.blob.core.windows.net/test-filesystem-5aa78f17-7853-2f81-d107-e08ebdf5f71d?restype=container",
      "RequestMethod": "PUT",
      "RequestHeaders": {
        "Authorization": "Sanitized",
        "traceparent": "00-2e321b4aa357494a9675c130eb4621ff-6799625ae1696e40-00",
        "User-Agent": [
          "azsdk-net-Storage.Files.DataLake/12.0.0-dev.20200305.1",
          "(.NET Core 4.6.28325.01; Microsoft Windows 10.0.18363 )"
        ],
        "x-ms-blob-public-access": "container",
        "x-ms-client-request-id": "2a4cb424-c2c0-738e-f998-25890b97fa3b",
        "x-ms-date": "Thu, 05 Mar 2020 22:23:05 GMT",
        "x-ms-return-client-request-id": "true",
        "x-ms-version": "2019-10-10"
=======
      "RequestUri": "http://seannsecanary.blob.core.windows.net/test-filesystem-5aa78f17-7853-2f81-d107-e08ebdf5f71d?restype=container",
      "RequestMethod": "PUT",
      "RequestHeaders": {
        "Authorization": "Sanitized",
        "traceparent": "00-529f85d5a787eb418236769c95dc8164-25f95b22c7048141-00",
        "User-Agent": [
          "azsdk-net-Storage.Files.DataLake/12.1.0-dev.20200403.1",
          "(.NET Core 4.6.28325.01; Microsoft Windows 10.0.18362 )"
        ],
        "x-ms-blob-public-access": "container",
        "x-ms-client-request-id": "2a4cb424-c2c0-738e-f998-25890b97fa3b",
        "x-ms-date": "Fri, 03 Apr 2020 21:03:41 GMT",
        "x-ms-return-client-request-id": "true",
        "x-ms-version": "2019-12-12"
>>>>>>> 32e373e2
      },
      "RequestBody": null,
      "StatusCode": 201,
      "ResponseHeaders": {
        "Content-Length": "0",
<<<<<<< HEAD
        "Date": "Thu, 05 Mar 2020 22:23:05 GMT",
        "ETag": "\u00220x8D7C153C6A37EBF\u0022",
        "Last-Modified": "Thu, 05 Mar 2020 22:23:05 GMT",
=======
        "Date": "Fri, 03 Apr 2020 21:03:40 GMT",
        "ETag": "\u00220x8D7D8127C62E2DA\u0022",
        "Last-Modified": "Fri, 03 Apr 2020 21:03:40 GMT",
>>>>>>> 32e373e2
        "Server": [
          "Windows-Azure-Blob/1.0",
          "Microsoft-HTTPAPI/2.0"
        ],
        "x-ms-client-request-id": "2a4cb424-c2c0-738e-f998-25890b97fa3b",
<<<<<<< HEAD
        "x-ms-request-id": "6ca3a3b2-901e-0014-1c3c-f3da54000000",
        "x-ms-version": "2019-10-10"
=======
        "x-ms-request-id": "96227868-f01e-0012-44fb-093670000000",
        "x-ms-version": "2019-12-12"
>>>>>>> 32e373e2
      },
      "ResponseBody": []
    },
    {
<<<<<<< HEAD
      "RequestUri": "https://seanstagehierarchical.dfs.core.windows.net/test-filesystem-5aa78f17-7853-2f81-d107-e08ebdf5f71d/test-file-b739ab11-84ba-3b4d-84d7-b1dea597f133?resource=file",
      "RequestMethod": "PUT",
      "RequestHeaders": {
        "Authorization": "Sanitized",
        "traceparent": "00-9be0385513508948bffae531204fc38e-1831eca800144144-00",
        "User-Agent": [
          "azsdk-net-Storage.Files.DataLake/12.0.0-dev.20200305.1",
          "(.NET Core 4.6.28325.01; Microsoft Windows 10.0.18363 )"
        ],
        "x-ms-client-request-id": "92d8977a-c264-a0ff-6610-a6e910b0cd62",
        "x-ms-date": "Thu, 05 Mar 2020 22:23:05 GMT",
        "x-ms-return-client-request-id": "true",
        "x-ms-version": "2019-10-10"
=======
      "RequestUri": "http://seannsecanary.dfs.core.windows.net/test-filesystem-5aa78f17-7853-2f81-d107-e08ebdf5f71d/test-file-b739ab11-84ba-3b4d-84d7-b1dea597f133?resource=file",
      "RequestMethod": "PUT",
      "RequestHeaders": {
        "Authorization": "Sanitized",
        "traceparent": "00-37e3eabf203bb74fa7464e3aa015a2ce-82febdd846be8c4d-00",
        "User-Agent": [
          "azsdk-net-Storage.Files.DataLake/12.1.0-dev.20200403.1",
          "(.NET Core 4.6.28325.01; Microsoft Windows 10.0.18362 )"
        ],
        "x-ms-client-request-id": "92d8977a-c264-a0ff-6610-a6e910b0cd62",
        "x-ms-date": "Fri, 03 Apr 2020 21:03:41 GMT",
        "x-ms-return-client-request-id": "true",
        "x-ms-version": "2019-12-12"
>>>>>>> 32e373e2
      },
      "RequestBody": null,
      "StatusCode": 201,
      "ResponseHeaders": {
        "Content-Length": "0",
<<<<<<< HEAD
        "Date": "Thu, 05 Mar 2020 22:23:04 GMT",
        "ETag": "\u00220x8D7C153C6D5506A\u0022",
        "Last-Modified": "Thu, 05 Mar 2020 22:23:05 GMT",
=======
        "Date": "Fri, 03 Apr 2020 21:03:40 GMT",
        "ETag": "\u00220x8D7D8127C78C62E\u0022",
        "Last-Modified": "Fri, 03 Apr 2020 21:03:40 GMT",
>>>>>>> 32e373e2
        "Server": [
          "Windows-Azure-HDFS/1.0",
          "Microsoft-HTTPAPI/2.0"
        ],
        "x-ms-client-request-id": "92d8977a-c264-a0ff-6610-a6e910b0cd62",
<<<<<<< HEAD
        "x-ms-request-id": "c7d2fc9e-001f-0039-243c-f36927000000",
        "x-ms-version": "2019-10-10"
=======
        "x-ms-request-id": "fa44034e-201f-0097-5efb-091bad000000",
        "x-ms-version": "2019-12-12"
>>>>>>> 32e373e2
      },
      "ResponseBody": []
    },
    {
<<<<<<< HEAD
      "RequestUri": "https://seanstagehierarchical.dfs.core.windows.net/test-filesystem-5aa78f17-7853-2f81-d107-e08ebdf5f71d/test-file-b739ab11-84ba-3b4d-84d7-b1dea597f133?action=setAccessControl",
=======
      "RequestUri": "http://seannsecanary.dfs.core.windows.net/test-filesystem-5aa78f17-7853-2f81-d107-e08ebdf5f71d/test-file-b739ab11-84ba-3b4d-84d7-b1dea597f133?action=setAccessControl",
>>>>>>> 32e373e2
      "RequestMethod": "PATCH",
      "RequestHeaders": {
        "Authorization": "Sanitized",
        "User-Agent": [
<<<<<<< HEAD
          "azsdk-net-Storage.Files.DataLake/12.0.0-dev.20200305.1",
          "(.NET Core 4.6.28325.01; Microsoft Windows 10.0.18363 )"
        ],
        "x-ms-client-request-id": "0e649f13-5fbe-cacf-27c9-a299267374b2",
        "x-ms-date": "Thu, 05 Mar 2020 22:23:05 GMT",
        "x-ms-permissions": "rwxrwxrwx",
        "x-ms-return-client-request-id": "true",
        "x-ms-version": "2019-10-10"
=======
          "azsdk-net-Storage.Files.DataLake/12.1.0-dev.20200403.1",
          "(.NET Core 4.6.28325.01; Microsoft Windows 10.0.18362 )"
        ],
        "x-ms-client-request-id": "0e649f13-5fbe-cacf-27c9-a299267374b2",
        "x-ms-date": "Fri, 03 Apr 2020 21:03:42 GMT",
        "x-ms-permissions": "rwxrwxrwx",
        "x-ms-return-client-request-id": "true",
        "x-ms-version": "2019-12-12"
>>>>>>> 32e373e2
      },
      "RequestBody": null,
      "StatusCode": 200,
      "ResponseHeaders": {
        "Content-Length": "0",
<<<<<<< HEAD
        "Date": "Thu, 05 Mar 2020 22:23:05 GMT",
        "ETag": "\u00220x8D7C153C6D5506A\u0022",
        "Last-Modified": "Thu, 05 Mar 2020 22:23:05 GMT",
=======
        "Date": "Fri, 03 Apr 2020 21:03:40 GMT",
        "ETag": "\u00220x8D7D8127C78C62E\u0022",
        "Last-Modified": "Fri, 03 Apr 2020 21:03:40 GMT",
>>>>>>> 32e373e2
        "Server": [
          "Windows-Azure-HDFS/1.0",
          "Microsoft-HTTPAPI/2.0"
        ],
        "x-ms-client-request-id": "0e649f13-5fbe-cacf-27c9-a299267374b2",
        "x-ms-namespace-enabled": "true",
<<<<<<< HEAD
        "x-ms-request-id": "c7d2fc9f-001f-0039-253c-f36927000000",
        "x-ms-version": "2019-10-10"
=======
        "x-ms-request-id": "fa440350-201f-0097-5ffb-091bad000000",
        "x-ms-version": "2019-12-12"
>>>>>>> 32e373e2
      },
      "ResponseBody": []
    },
    {
<<<<<<< HEAD
      "RequestUri": "https://seanstagehierarchical.blob.core.windows.net/test-filesystem-5aa78f17-7853-2f81-d107-e08ebdf5f71d?restype=container",
      "RequestMethod": "DELETE",
      "RequestHeaders": {
        "Authorization": "Sanitized",
        "traceparent": "00-962ea3e7269a2c47b63ebab52b60a122-6c905abc9075ee41-00",
        "User-Agent": [
          "azsdk-net-Storage.Files.DataLake/12.0.0-dev.20200305.1",
          "(.NET Core 4.6.28325.01; Microsoft Windows 10.0.18363 )"
        ],
        "x-ms-client-request-id": "71d5a28a-bf4c-48a3-2232-be644ff81fdb",
        "x-ms-date": "Thu, 05 Mar 2020 22:23:06 GMT",
        "x-ms-return-client-request-id": "true",
        "x-ms-version": "2019-10-10"
=======
      "RequestUri": "http://seannsecanary.blob.core.windows.net/test-filesystem-5aa78f17-7853-2f81-d107-e08ebdf5f71d?restype=container",
      "RequestMethod": "DELETE",
      "RequestHeaders": {
        "Authorization": "Sanitized",
        "traceparent": "00-a281140050729749844c3aac83fb2668-aaed07244ae64046-00",
        "User-Agent": [
          "azsdk-net-Storage.Files.DataLake/12.1.0-dev.20200403.1",
          "(.NET Core 4.6.28325.01; Microsoft Windows 10.0.18362 )"
        ],
        "x-ms-client-request-id": "71d5a28a-bf4c-48a3-2232-be644ff81fdb",
        "x-ms-date": "Fri, 03 Apr 2020 21:03:42 GMT",
        "x-ms-return-client-request-id": "true",
        "x-ms-version": "2019-12-12"
>>>>>>> 32e373e2
      },
      "RequestBody": null,
      "StatusCode": 202,
      "ResponseHeaders": {
        "Content-Length": "0",
<<<<<<< HEAD
        "Date": "Thu, 05 Mar 2020 22:23:05 GMT",
=======
        "Date": "Fri, 03 Apr 2020 21:03:40 GMT",
>>>>>>> 32e373e2
        "Server": [
          "Windows-Azure-Blob/1.0",
          "Microsoft-HTTPAPI/2.0"
        ],
        "x-ms-client-request-id": "71d5a28a-bf4c-48a3-2232-be644ff81fdb",
<<<<<<< HEAD
        "x-ms-request-id": "6ca3a3f7-901e-0014-603c-f3da54000000",
        "x-ms-version": "2019-10-10"
=======
        "x-ms-request-id": "96227882-f01e-0012-58fb-093670000000",
        "x-ms-version": "2019-12-12"
>>>>>>> 32e373e2
      },
      "ResponseBody": []
    }
  ],
  "Variables": {
    "RandomSeed": "580913644",
<<<<<<< HEAD
    "Storage_TestConfigHierarchicalNamespace": "NamespaceTenant\nseanstagehierarchical\nU2FuaXRpemVk\nhttps://seanstagehierarchical.blob.core.windows.net\nhttp://seanstagehierarchical.file.core.windows.net\nhttp://seanstagehierarchical.queue.core.windows.net\nhttp://seanstagehierarchical.table.core.windows.net\n\n\n\n\nhttp://seanstagehierarchical-secondary.blob.core.windows.net\nhttp://seanstagehierarchical-secondary.file.core.windows.net\nhttp://seanstagehierarchical-secondary.queue.core.windows.net\nhttp://seanstagehierarchical-secondary.table.core.windows.net\n68390a19-a643-458b-b726-408abf67b4fc\nSanitized\n72f988bf-86f1-41af-91ab-2d7cd011db47\nhttps://login.microsoftonline.com/\nCloud\nBlobEndpoint=https://seanstagehierarchical.blob.core.windows.net/;QueueEndpoint=http://seanstagehierarchical.queue.core.windows.net/;FileEndpoint=http://seanstagehierarchical.file.core.windows.net/;BlobSecondaryEndpoint=http://seanstagehierarchical-secondary.blob.core.windows.net/;QueueSecondaryEndpoint=http://seanstagehierarchical-secondary.queue.core.windows.net/;FileSecondaryEndpoint=http://seanstagehierarchical-secondary.file.core.windows.net/;AccountName=seanstagehierarchical;AccountKey=Sanitized\n"
=======
    "Storage_TestConfigHierarchicalNamespace": "NamespaceTenant\nseannsecanary\nU2FuaXRpemVk\nhttp://seannsecanary.blob.core.windows.net\nhttp://seannsecanary.file.core.windows.net\nhttp://seannsecanary.queue.core.windows.net\nhttp://seannsecanary.table.core.windows.net\n\n\n\n\nhttp://seannsecanary-secondary.blob.core.windows.net\nhttp://seannsecanary-secondary.file.core.windows.net\nhttp://seannsecanary-secondary.queue.core.windows.net\nhttp://seannsecanary-secondary.table.core.windows.net\n68390a19-a643-458b-b726-408abf67b4fc\nSanitized\n72f988bf-86f1-41af-91ab-2d7cd011db47\nhttps://login.microsoftonline.com/\nCloud\nBlobEndpoint=http://seannsecanary.blob.core.windows.net/;QueueEndpoint=http://seannsecanary.queue.core.windows.net/;FileEndpoint=http://seannsecanary.file.core.windows.net/;BlobSecondaryEndpoint=http://seannsecanary-secondary.blob.core.windows.net/;QueueSecondaryEndpoint=http://seannsecanary-secondary.queue.core.windows.net/;FileSecondaryEndpoint=http://seannsecanary-secondary.file.core.windows.net/;AccountName=seannsecanary;AccountKey=Sanitized\n"
>>>>>>> 32e373e2
  }
}<|MERGE_RESOLUTION|>--- conflicted
+++ resolved
@@ -1,22 +1,6 @@
 {
   "Entries": [
     {
-<<<<<<< HEAD
-      "RequestUri": "https://seanstagehierarchical.blob.core.windows.net/test-filesystem-5aa78f17-7853-2f81-d107-e08ebdf5f71d?restype=container",
-      "RequestMethod": "PUT",
-      "RequestHeaders": {
-        "Authorization": "Sanitized",
-        "traceparent": "00-2e321b4aa357494a9675c130eb4621ff-6799625ae1696e40-00",
-        "User-Agent": [
-          "azsdk-net-Storage.Files.DataLake/12.0.0-dev.20200305.1",
-          "(.NET Core 4.6.28325.01; Microsoft Windows 10.0.18363 )"
-        ],
-        "x-ms-blob-public-access": "container",
-        "x-ms-client-request-id": "2a4cb424-c2c0-738e-f998-25890b97fa3b",
-        "x-ms-date": "Thu, 05 Mar 2020 22:23:05 GMT",
-        "x-ms-return-client-request-id": "true",
-        "x-ms-version": "2019-10-10"
-=======
       "RequestUri": "http://seannsecanary.blob.core.windows.net/test-filesystem-5aa78f17-7853-2f81-d107-e08ebdf5f71d?restype=container",
       "RequestMethod": "PUT",
       "RequestHeaders": {
@@ -31,52 +15,25 @@
         "x-ms-date": "Fri, 03 Apr 2020 21:03:41 GMT",
         "x-ms-return-client-request-id": "true",
         "x-ms-version": "2019-12-12"
->>>>>>> 32e373e2
       },
       "RequestBody": null,
       "StatusCode": 201,
       "ResponseHeaders": {
         "Content-Length": "0",
-<<<<<<< HEAD
-        "Date": "Thu, 05 Mar 2020 22:23:05 GMT",
-        "ETag": "\u00220x8D7C153C6A37EBF\u0022",
-        "Last-Modified": "Thu, 05 Mar 2020 22:23:05 GMT",
-=======
         "Date": "Fri, 03 Apr 2020 21:03:40 GMT",
         "ETag": "\u00220x8D7D8127C62E2DA\u0022",
         "Last-Modified": "Fri, 03 Apr 2020 21:03:40 GMT",
->>>>>>> 32e373e2
         "Server": [
           "Windows-Azure-Blob/1.0",
           "Microsoft-HTTPAPI/2.0"
         ],
         "x-ms-client-request-id": "2a4cb424-c2c0-738e-f998-25890b97fa3b",
-<<<<<<< HEAD
-        "x-ms-request-id": "6ca3a3b2-901e-0014-1c3c-f3da54000000",
-        "x-ms-version": "2019-10-10"
-=======
         "x-ms-request-id": "96227868-f01e-0012-44fb-093670000000",
         "x-ms-version": "2019-12-12"
->>>>>>> 32e373e2
       },
       "ResponseBody": []
     },
     {
-<<<<<<< HEAD
-      "RequestUri": "https://seanstagehierarchical.dfs.core.windows.net/test-filesystem-5aa78f17-7853-2f81-d107-e08ebdf5f71d/test-file-b739ab11-84ba-3b4d-84d7-b1dea597f133?resource=file",
-      "RequestMethod": "PUT",
-      "RequestHeaders": {
-        "Authorization": "Sanitized",
-        "traceparent": "00-9be0385513508948bffae531204fc38e-1831eca800144144-00",
-        "User-Agent": [
-          "azsdk-net-Storage.Files.DataLake/12.0.0-dev.20200305.1",
-          "(.NET Core 4.6.28325.01; Microsoft Windows 10.0.18363 )"
-        ],
-        "x-ms-client-request-id": "92d8977a-c264-a0ff-6610-a6e910b0cd62",
-        "x-ms-date": "Thu, 05 Mar 2020 22:23:05 GMT",
-        "x-ms-return-client-request-id": "true",
-        "x-ms-version": "2019-10-10"
-=======
       "RequestUri": "http://seannsecanary.dfs.core.windows.net/test-filesystem-5aa78f17-7853-2f81-d107-e08ebdf5f71d/test-file-b739ab11-84ba-3b4d-84d7-b1dea597f133?resource=file",
       "RequestMethod": "PUT",
       "RequestHeaders": {
@@ -90,56 +47,30 @@
         "x-ms-date": "Fri, 03 Apr 2020 21:03:41 GMT",
         "x-ms-return-client-request-id": "true",
         "x-ms-version": "2019-12-12"
->>>>>>> 32e373e2
       },
       "RequestBody": null,
       "StatusCode": 201,
       "ResponseHeaders": {
         "Content-Length": "0",
-<<<<<<< HEAD
-        "Date": "Thu, 05 Mar 2020 22:23:04 GMT",
-        "ETag": "\u00220x8D7C153C6D5506A\u0022",
-        "Last-Modified": "Thu, 05 Mar 2020 22:23:05 GMT",
-=======
         "Date": "Fri, 03 Apr 2020 21:03:40 GMT",
         "ETag": "\u00220x8D7D8127C78C62E\u0022",
         "Last-Modified": "Fri, 03 Apr 2020 21:03:40 GMT",
->>>>>>> 32e373e2
         "Server": [
           "Windows-Azure-HDFS/1.0",
           "Microsoft-HTTPAPI/2.0"
         ],
         "x-ms-client-request-id": "92d8977a-c264-a0ff-6610-a6e910b0cd62",
-<<<<<<< HEAD
-        "x-ms-request-id": "c7d2fc9e-001f-0039-243c-f36927000000",
-        "x-ms-version": "2019-10-10"
-=======
         "x-ms-request-id": "fa44034e-201f-0097-5efb-091bad000000",
         "x-ms-version": "2019-12-12"
->>>>>>> 32e373e2
       },
       "ResponseBody": []
     },
     {
-<<<<<<< HEAD
-      "RequestUri": "https://seanstagehierarchical.dfs.core.windows.net/test-filesystem-5aa78f17-7853-2f81-d107-e08ebdf5f71d/test-file-b739ab11-84ba-3b4d-84d7-b1dea597f133?action=setAccessControl",
-=======
       "RequestUri": "http://seannsecanary.dfs.core.windows.net/test-filesystem-5aa78f17-7853-2f81-d107-e08ebdf5f71d/test-file-b739ab11-84ba-3b4d-84d7-b1dea597f133?action=setAccessControl",
->>>>>>> 32e373e2
       "RequestMethod": "PATCH",
       "RequestHeaders": {
         "Authorization": "Sanitized",
         "User-Agent": [
-<<<<<<< HEAD
-          "azsdk-net-Storage.Files.DataLake/12.0.0-dev.20200305.1",
-          "(.NET Core 4.6.28325.01; Microsoft Windows 10.0.18363 )"
-        ],
-        "x-ms-client-request-id": "0e649f13-5fbe-cacf-27c9-a299267374b2",
-        "x-ms-date": "Thu, 05 Mar 2020 22:23:05 GMT",
-        "x-ms-permissions": "rwxrwxrwx",
-        "x-ms-return-client-request-id": "true",
-        "x-ms-version": "2019-10-10"
-=======
           "azsdk-net-Storage.Files.DataLake/12.1.0-dev.20200403.1",
           "(.NET Core 4.6.28325.01; Microsoft Windows 10.0.18362 )"
         ],
@@ -148,53 +79,26 @@
         "x-ms-permissions": "rwxrwxrwx",
         "x-ms-return-client-request-id": "true",
         "x-ms-version": "2019-12-12"
->>>>>>> 32e373e2
       },
       "RequestBody": null,
       "StatusCode": 200,
       "ResponseHeaders": {
         "Content-Length": "0",
-<<<<<<< HEAD
-        "Date": "Thu, 05 Mar 2020 22:23:05 GMT",
-        "ETag": "\u00220x8D7C153C6D5506A\u0022",
-        "Last-Modified": "Thu, 05 Mar 2020 22:23:05 GMT",
-=======
         "Date": "Fri, 03 Apr 2020 21:03:40 GMT",
         "ETag": "\u00220x8D7D8127C78C62E\u0022",
         "Last-Modified": "Fri, 03 Apr 2020 21:03:40 GMT",
->>>>>>> 32e373e2
         "Server": [
           "Windows-Azure-HDFS/1.0",
           "Microsoft-HTTPAPI/2.0"
         ],
         "x-ms-client-request-id": "0e649f13-5fbe-cacf-27c9-a299267374b2",
         "x-ms-namespace-enabled": "true",
-<<<<<<< HEAD
-        "x-ms-request-id": "c7d2fc9f-001f-0039-253c-f36927000000",
-        "x-ms-version": "2019-10-10"
-=======
         "x-ms-request-id": "fa440350-201f-0097-5ffb-091bad000000",
         "x-ms-version": "2019-12-12"
->>>>>>> 32e373e2
       },
       "ResponseBody": []
     },
     {
-<<<<<<< HEAD
-      "RequestUri": "https://seanstagehierarchical.blob.core.windows.net/test-filesystem-5aa78f17-7853-2f81-d107-e08ebdf5f71d?restype=container",
-      "RequestMethod": "DELETE",
-      "RequestHeaders": {
-        "Authorization": "Sanitized",
-        "traceparent": "00-962ea3e7269a2c47b63ebab52b60a122-6c905abc9075ee41-00",
-        "User-Agent": [
-          "azsdk-net-Storage.Files.DataLake/12.0.0-dev.20200305.1",
-          "(.NET Core 4.6.28325.01; Microsoft Windows 10.0.18363 )"
-        ],
-        "x-ms-client-request-id": "71d5a28a-bf4c-48a3-2232-be644ff81fdb",
-        "x-ms-date": "Thu, 05 Mar 2020 22:23:06 GMT",
-        "x-ms-return-client-request-id": "true",
-        "x-ms-version": "2019-10-10"
-=======
       "RequestUri": "http://seannsecanary.blob.core.windows.net/test-filesystem-5aa78f17-7853-2f81-d107-e08ebdf5f71d?restype=container",
       "RequestMethod": "DELETE",
       "RequestHeaders": {
@@ -208,39 +112,25 @@
         "x-ms-date": "Fri, 03 Apr 2020 21:03:42 GMT",
         "x-ms-return-client-request-id": "true",
         "x-ms-version": "2019-12-12"
->>>>>>> 32e373e2
       },
       "RequestBody": null,
       "StatusCode": 202,
       "ResponseHeaders": {
         "Content-Length": "0",
-<<<<<<< HEAD
-        "Date": "Thu, 05 Mar 2020 22:23:05 GMT",
-=======
         "Date": "Fri, 03 Apr 2020 21:03:40 GMT",
->>>>>>> 32e373e2
         "Server": [
           "Windows-Azure-Blob/1.0",
           "Microsoft-HTTPAPI/2.0"
         ],
         "x-ms-client-request-id": "71d5a28a-bf4c-48a3-2232-be644ff81fdb",
-<<<<<<< HEAD
-        "x-ms-request-id": "6ca3a3f7-901e-0014-603c-f3da54000000",
-        "x-ms-version": "2019-10-10"
-=======
         "x-ms-request-id": "96227882-f01e-0012-58fb-093670000000",
         "x-ms-version": "2019-12-12"
->>>>>>> 32e373e2
       },
       "ResponseBody": []
     }
   ],
   "Variables": {
     "RandomSeed": "580913644",
-<<<<<<< HEAD
-    "Storage_TestConfigHierarchicalNamespace": "NamespaceTenant\nseanstagehierarchical\nU2FuaXRpemVk\nhttps://seanstagehierarchical.blob.core.windows.net\nhttp://seanstagehierarchical.file.core.windows.net\nhttp://seanstagehierarchical.queue.core.windows.net\nhttp://seanstagehierarchical.table.core.windows.net\n\n\n\n\nhttp://seanstagehierarchical-secondary.blob.core.windows.net\nhttp://seanstagehierarchical-secondary.file.core.windows.net\nhttp://seanstagehierarchical-secondary.queue.core.windows.net\nhttp://seanstagehierarchical-secondary.table.core.windows.net\n68390a19-a643-458b-b726-408abf67b4fc\nSanitized\n72f988bf-86f1-41af-91ab-2d7cd011db47\nhttps://login.microsoftonline.com/\nCloud\nBlobEndpoint=https://seanstagehierarchical.blob.core.windows.net/;QueueEndpoint=http://seanstagehierarchical.queue.core.windows.net/;FileEndpoint=http://seanstagehierarchical.file.core.windows.net/;BlobSecondaryEndpoint=http://seanstagehierarchical-secondary.blob.core.windows.net/;QueueSecondaryEndpoint=http://seanstagehierarchical-secondary.queue.core.windows.net/;FileSecondaryEndpoint=http://seanstagehierarchical-secondary.file.core.windows.net/;AccountName=seanstagehierarchical;AccountKey=Sanitized\n"
-=======
     "Storage_TestConfigHierarchicalNamespace": "NamespaceTenant\nseannsecanary\nU2FuaXRpemVk\nhttp://seannsecanary.blob.core.windows.net\nhttp://seannsecanary.file.core.windows.net\nhttp://seannsecanary.queue.core.windows.net\nhttp://seannsecanary.table.core.windows.net\n\n\n\n\nhttp://seannsecanary-secondary.blob.core.windows.net\nhttp://seannsecanary-secondary.file.core.windows.net\nhttp://seannsecanary-secondary.queue.core.windows.net\nhttp://seannsecanary-secondary.table.core.windows.net\n68390a19-a643-458b-b726-408abf67b4fc\nSanitized\n72f988bf-86f1-41af-91ab-2d7cd011db47\nhttps://login.microsoftonline.com/\nCloud\nBlobEndpoint=http://seannsecanary.blob.core.windows.net/;QueueEndpoint=http://seannsecanary.queue.core.windows.net/;FileEndpoint=http://seannsecanary.file.core.windows.net/;BlobSecondaryEndpoint=http://seannsecanary-secondary.blob.core.windows.net/;QueueSecondaryEndpoint=http://seannsecanary-secondary.queue.core.windows.net/;FileSecondaryEndpoint=http://seannsecanary-secondary.file.core.windows.net/;AccountName=seannsecanary;AccountKey=Sanitized\n"
->>>>>>> 32e373e2
   }
 }