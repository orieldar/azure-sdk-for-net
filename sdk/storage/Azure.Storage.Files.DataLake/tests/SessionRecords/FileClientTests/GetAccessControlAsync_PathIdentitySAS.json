--- conflicted
+++ resolved
@@ -1,22 +1,6 @@
 {
   "Entries": [
     {
-<<<<<<< HEAD
-      "RequestUri": "https://seanstagehierarchical.blob.core.windows.net/test-filesystem-74cce61d-75ea-bf3f-c76a-acbfdd0659a6?restype=container",
-      "RequestMethod": "PUT",
-      "RequestHeaders": {
-        "Authorization": "Sanitized",
-        "traceparent": "00-64ea6e7145856c47a80b16ee7eafe731-e67353a1058d5b47-00",
-        "User-Agent": [
-          "azsdk-net-Storage.Files.DataLake/12.0.0-dev.20200305.1",
-          "(.NET Core 4.6.28325.01; Microsoft Windows 10.0.18363 )"
-        ],
-        "x-ms-blob-public-access": "container",
-        "x-ms-client-request-id": "64debe40-6075-9440-2885-e856cafd4039",
-        "x-ms-date": "Thu, 05 Mar 2020 22:29:44 GMT",
-        "x-ms-return-client-request-id": "true",
-        "x-ms-version": "2019-10-10"
-=======
       "RequestUri": "http://seannsecanary.blob.core.windows.net/test-filesystem-74cce61d-75ea-bf3f-c76a-acbfdd0659a6?restype=container",
       "RequestMethod": "PUT",
       "RequestHeaders": {
@@ -31,52 +15,25 @@
         "x-ms-date": "Fri, 03 Apr 2020 22:06:14 GMT",
         "x-ms-return-client-request-id": "true",
         "x-ms-version": "2019-12-12"
->>>>>>> 32e373e2
       },
       "RequestBody": null,
       "StatusCode": 201,
       "ResponseHeaders": {
         "Content-Length": "0",
-<<<<<<< HEAD
-        "Date": "Thu, 05 Mar 2020 22:29:44 GMT",
-        "ETag": "\u00220x8D7C154B4813485\u0022",
-        "Last-Modified": "Thu, 05 Mar 2020 22:29:44 GMT",
-=======
         "Date": "Fri, 03 Apr 2020 22:06:13 GMT",
         "ETag": "\u00220x8D7D81B39580FB0\u0022",
         "Last-Modified": "Fri, 03 Apr 2020 22:06:13 GMT",
->>>>>>> 32e373e2
         "Server": [
           "Windows-Azure-Blob/1.0",
           "Microsoft-HTTPAPI/2.0"
         ],
         "x-ms-client-request-id": "64debe40-6075-9440-2885-e856cafd4039",
-<<<<<<< HEAD
-        "x-ms-request-id": "b9ebd715-001e-0016-5c3d-f364ec000000",
-        "x-ms-version": "2019-10-10"
-=======
         "x-ms-request-id": "13588b53-901e-0082-1804-0a0c1e000000",
         "x-ms-version": "2019-12-12"
->>>>>>> 32e373e2
-      },
-      "ResponseBody": []
-    },
-    {
-<<<<<<< HEAD
-      "RequestUri": "https://seanstagehierarchical.dfs.core.windows.net/test-filesystem-74cce61d-75ea-bf3f-c76a-acbfdd0659a6/test-directory-96f9af39-b93f-58d4-03f4-a2cab28f2aee?resource=directory",
-      "RequestMethod": "PUT",
-      "RequestHeaders": {
-        "Authorization": "Sanitized",
-        "traceparent": "00-d67dd4dc3fb7c041b5fbf5e0ff2a9d30-8664420ca9995a40-00",
-        "User-Agent": [
-          "azsdk-net-Storage.Files.DataLake/12.0.0-dev.20200305.1",
-          "(.NET Core 4.6.28325.01; Microsoft Windows 10.0.18363 )"
-        ],
-        "x-ms-client-request-id": "5a96b6db-81ea-5f40-01b2-bc0158d09915",
-        "x-ms-date": "Thu, 05 Mar 2020 22:29:44 GMT",
-        "x-ms-return-client-request-id": "true",
-        "x-ms-version": "2019-10-10"
-=======
+      },
+      "ResponseBody": []
+    },
+    {
       "RequestUri": "http://seannsecanary.dfs.core.windows.net/test-filesystem-74cce61d-75ea-bf3f-c76a-acbfdd0659a6/test-directory-96f9af39-b93f-58d4-03f4-a2cab28f2aee?resource=directory",
       "RequestMethod": "PUT",
       "RequestHeaders": {
@@ -90,55 +47,30 @@
         "x-ms-date": "Fri, 03 Apr 2020 22:06:14 GMT",
         "x-ms-return-client-request-id": "true",
         "x-ms-version": "2019-12-12"
->>>>>>> 32e373e2
       },
       "RequestBody": null,
       "StatusCode": 201,
       "ResponseHeaders": {
         "Content-Length": "0",
-<<<<<<< HEAD
-        "Date": "Thu, 05 Mar 2020 22:29:44 GMT",
-        "ETag": "\u00220x8D7C154B4B5D596\u0022",
-        "Last-Modified": "Thu, 05 Mar 2020 22:29:44 GMT",
-=======
         "Date": "Fri, 03 Apr 2020 22:06:13 GMT",
         "ETag": "\u00220x8D7D81B3966FDE4\u0022",
         "Last-Modified": "Fri, 03 Apr 2020 22:06:13 GMT",
->>>>>>> 32e373e2
         "Server": [
           "Windows-Azure-HDFS/1.0",
           "Microsoft-HTTPAPI/2.0"
         ],
         "x-ms-client-request-id": "5a96b6db-81ea-5f40-01b2-bc0158d09915",
-<<<<<<< HEAD
-        "x-ms-request-id": "265fe653-e01f-000e-093d-f3bb8b000000",
-        "x-ms-version": "2019-10-10"
-=======
         "x-ms-request-id": "7faae539-a01f-0030-5504-0af36f000000",
         "x-ms-version": "2019-12-12"
->>>>>>> 32e373e2
-      },
-      "ResponseBody": []
-    },
-    {
-<<<<<<< HEAD
-      "RequestUri": "https://seanstagehierarchical.dfs.core.windows.net/test-filesystem-74cce61d-75ea-bf3f-c76a-acbfdd0659a6/test-directory-96f9af39-b93f-58d4-03f4-a2cab28f2aee/test-file-f99079e0-a565-7487-ade8-eed718c9e5b5?resource=file",
-=======
+      },
+      "ResponseBody": []
+    },
+    {
       "RequestUri": "http://seannsecanary.dfs.core.windows.net/test-filesystem-74cce61d-75ea-bf3f-c76a-acbfdd0659a6/test-directory-96f9af39-b93f-58d4-03f4-a2cab28f2aee/test-file-f99079e0-a565-7487-ade8-eed718c9e5b5?resource=file",
->>>>>>> 32e373e2
       "RequestMethod": "PUT",
       "RequestHeaders": {
         "Authorization": "Sanitized",
         "User-Agent": [
-<<<<<<< HEAD
-          "azsdk-net-Storage.Files.DataLake/12.0.0-dev.20200305.1",
-          "(.NET Core 4.6.28325.01; Microsoft Windows 10.0.18363 )"
-        ],
-        "x-ms-client-request-id": "147aafe3-e667-8d4e-acab-6e9689654681",
-        "x-ms-date": "Thu, 05 Mar 2020 22:29:45 GMT",
-        "x-ms-return-client-request-id": "true",
-        "x-ms-version": "2019-10-10"
-=======
           "azsdk-net-Storage.Files.DataLake/12.1.0-dev.20200403.1",
           "(.NET Core 4.6.28325.01; Microsoft Windows 10.0.18362 )"
         ],
@@ -146,33 +78,21 @@
         "x-ms-date": "Fri, 03 Apr 2020 22:06:15 GMT",
         "x-ms-return-client-request-id": "true",
         "x-ms-version": "2019-12-12"
->>>>>>> 32e373e2
       },
       "RequestBody": null,
       "StatusCode": 201,
       "ResponseHeaders": {
         "Content-Length": "0",
-<<<<<<< HEAD
-        "Date": "Thu, 05 Mar 2020 22:29:44 GMT",
-        "ETag": "\u00220x8D7C154B4C4788B\u0022",
-        "Last-Modified": "Thu, 05 Mar 2020 22:29:45 GMT",
-=======
         "Date": "Fri, 03 Apr 2020 22:06:13 GMT",
         "ETag": "\u00220x8D7D81B397AC430\u0022",
         "Last-Modified": "Fri, 03 Apr 2020 22:06:13 GMT",
->>>>>>> 32e373e2
         "Server": [
           "Windows-Azure-HDFS/1.0",
           "Microsoft-HTTPAPI/2.0"
         ],
         "x-ms-client-request-id": "147aafe3-e667-8d4e-acab-6e9689654681",
-<<<<<<< HEAD
-        "x-ms-request-id": "265fe654-e01f-000e-0a3d-f3bb8b000000",
-        "x-ms-version": "2019-10-10"
-=======
         "x-ms-request-id": "7faae53a-a01f-0030-5604-0af36f000000",
         "x-ms-version": "2019-12-12"
->>>>>>> 32e373e2
       },
       "ResponseBody": []
     },
@@ -182,17 +102,10 @@
       "RequestHeaders": {
         "Content-Length": "169",
         "Content-Type": "application/x-www-form-urlencoded",
-<<<<<<< HEAD
-        "traceparent": "00-f1e763d413270f4db4e2314cb6d9f9e7-d75a3f55eeb0a94f-00",
+        "traceparent": "00-4b773bec19e3c64091cf472f3e14407e-0c0319bdae8e8440-00",
         "User-Agent": [
           "azsdk-net-Identity/1.1.1",
-          "(.NET Core 4.6.28325.01; Microsoft Windows 10.0.18363 )"
-=======
-        "traceparent": "00-4b773bec19e3c64091cf472f3e14407e-0c0319bdae8e8440-00",
-        "User-Agent": [
-          "azsdk-net-Identity/1.1.1",
-          "(.NET Core 4.6.28325.01; Microsoft Windows 10.0.18362 )"
->>>>>>> 32e373e2
+          "(.NET Core 4.6.28325.01; Microsoft Windows 10.0.18362 )"
         ],
         "x-ms-client-request-id": "a7b58ff8649327eae13c4ccbe2a31db4",
         "x-ms-return-client-request-id": "true"
@@ -203,25 +116,11 @@
         "Cache-Control": "no-store, no-cache",
         "Content-Length": "92",
         "Content-Type": "application/json; charset=utf-8",
-<<<<<<< HEAD
-        "Date": "Thu, 05 Mar 2020 22:29:44 GMT",
-=======
-        "Date": "Fri, 03 Apr 2020 22:06:13 GMT",
->>>>>>> 32e373e2
+        "Date": "Fri, 03 Apr 2020 22:06:13 GMT",
         "Expires": "-1",
         "P3P": "CP=\u0022DSP CUR OTPi IND OTRi ONL FIN\u0022",
         "Pragma": "no-cache",
         "Set-Cookie": [
-<<<<<<< HEAD
-          "fpc=AnXw8t0JqLhLnQzg-wszr4jeSEc1AgAAAFZ089UOAAAA; expires=Sat, 04-Apr-2020 22:29:45 GMT; path=/; secure; HttpOnly; SameSite=None",
-          "x-ms-gateway-slice=corp; path=/; SameSite=None; secure; HttpOnly",
-          "stsservicecookie=estscorp; path=/; secure; HttpOnly; SameSite=None"
-        ],
-        "Strict-Transport-Security": "max-age=31536000; includeSubDomains",
-        "X-Content-Type-Options": "nosniff",
-        "x-ms-ests-server": "2.1.10155.16 - WST ProdSlices",
-        "x-ms-request-id": "3c661d40-6ce5-40b3-9e28-bae837980800"
-=======
           "fpc=AgXu_4hDh0VLiPQXTZKr4o_eSEc1AgAAAFKqGdYOAAAA; expires=Sun, 03-May-2020 22:06:13 GMT; path=/; secure; HttpOnly; SameSite=None",
           "x-ms-gateway-slice=prod; path=/; SameSite=None; secure; HttpOnly",
           "stsservicecookie=ests; path=/; secure; HttpOnly; SameSite=None"
@@ -230,7 +129,6 @@
         "X-Content-Type-Options": "nosniff",
         "x-ms-ests-server": "2.1.10321.6 - SAN ProdSlices",
         "x-ms-request-id": "f6276ac8-aef9-4141-80c4-ae52704c0d00"
->>>>>>> 32e373e2
       },
       "ResponseBody": {
         "token_type": "Bearer",
@@ -246,22 +144,6 @@
         "Authorization": "Sanitized",
         "Content-Length": "56",
         "Content-Type": "application/xml",
-<<<<<<< HEAD
-        "traceparent": "00-f1e763d413270f4db4e2314cb6d9f9e7-88aa00ea2d82d047-00",
-        "User-Agent": [
-          "azsdk-net-Storage.Files.DataLake/12.0.0-dev.20200305.1",
-          "(.NET Core 4.6.28325.01; Microsoft Windows 10.0.18363 )"
-        ],
-        "x-ms-client-request-id": "a81e2651-8556-4eae-e859-39be2f5870f0",
-        "x-ms-return-client-request-id": "true",
-        "x-ms-version": "2019-10-10"
-      },
-      "RequestBody": "\u003CKeyInfo\u003E\u003CExpiry\u003E2020-03-05T23:29:45Z\u003C/Expiry\u003E\u003C/KeyInfo\u003E",
-      "StatusCode": 200,
-      "ResponseHeaders": {
-        "Content-Type": "application/xml",
-        "Date": "Thu, 05 Mar 2020 22:29:45 GMT",
-=======
         "traceparent": "00-4b773bec19e3c64091cf472f3e14407e-683475adcf065044-00",
         "User-Agent": [
           "azsdk-net-Storage.Files.DataLake/12.1.0-dev.20200403.1",
@@ -276,32 +158,12 @@
       "ResponseHeaders": {
         "Content-Type": "application/xml",
         "Date": "Fri, 03 Apr 2020 22:06:14 GMT",
->>>>>>> 32e373e2
         "Server": [
           "Windows-Azure-Blob/1.0",
           "Microsoft-HTTPAPI/2.0"
         ],
         "Transfer-Encoding": "chunked",
         "x-ms-client-request-id": "a81e2651-8556-4eae-e859-39be2f5870f0",
-<<<<<<< HEAD
-        "x-ms-request-id": "b51bde22-501e-0046-7f3d-f3a6bc000000",
-        "x-ms-version": "2019-10-10"
-      },
-      "ResponseBody": "\uFEFF\u003C?xml version=\u00221.0\u0022 encoding=\u0022utf-8\u0022?\u003E\u003CUserDelegationKey\u003E\u003CSignedOid\u003Ec4f48289-bb84-4086-b250-6f94a8f64cee\u003C/SignedOid\u003E\u003CSignedTid\u003E72f988bf-86f1-41af-91ab-2d7cd011db47\u003C/SignedTid\u003E\u003CSignedStart\u003E2020-03-05T22:29:45Z\u003C/SignedStart\u003E\u003CSignedExpiry\u003E2020-03-05T23:29:45Z\u003C/SignedExpiry\u003E\u003CSignedService\u003Eb\u003C/SignedService\u003E\u003CSignedVersion\u003E2019-10-10\u003C/SignedVersion\u003E\u003CValue\u003EU5m47P5s3BdPEXQxLfumrmco4UgfWN\u002BQeLIijCYPX9Q=\u003C/Value\u003E\u003C/UserDelegationKey\u003E"
-    },
-    {
-      "RequestUri": "https://seanstagehierarchical.dfs.core.windows.net/test-filesystem-74cce61d-75ea-bf3f-c76a-acbfdd0659a6/test-directory-96f9af39-b93f-58d4-03f4-a2cab28f2aee/test-file-f99079e0-a565-7487-ade8-eed718c9e5b5?skoid=c4f48289-bb84-4086-b250-6f94a8f64cee\u0026sktid=72f988bf-86f1-41af-91ab-2d7cd011db47\u0026skt=2020-03-05T22%3A29%3A45Z\u0026ske=2020-03-05T23%3A29%3A45Z\u0026sks=b\u0026skv=2019-10-10\u0026sv=2019-10-10\u0026st=2020-03-05T21%3A29%3A45Z\u0026se=2020-03-05T23%3A29%3A45Z\u0026sr=b\u0026sp=racwd\u0026sig=Sanitized\u0026action=getAccessControl",
-      "RequestMethod": "HEAD",
-      "RequestHeaders": {
-        "traceparent": "00-243cb2807b958b4fafc9c496582cecae-cb8fa36735b2424e-00",
-        "User-Agent": [
-          "azsdk-net-Storage.Files.DataLake/12.0.0-dev.20200305.1",
-          "(.NET Core 4.6.28325.01; Microsoft Windows 10.0.18363 )"
-        ],
-        "x-ms-client-request-id": "dfb2122a-3e42-ed1e-3bf6-c71938e26b45",
-        "x-ms-return-client-request-id": "true",
-        "x-ms-version": "2019-10-10"
-=======
         "x-ms-request-id": "cef4b0a4-101e-009c-5704-0ae0c6000000",
         "x-ms-version": "2019-12-12"
       },
@@ -319,20 +181,13 @@
         "x-ms-client-request-id": "dfb2122a-3e42-ed1e-3bf6-c71938e26b45",
         "x-ms-return-client-request-id": "true",
         "x-ms-version": "2019-12-12"
->>>>>>> 32e373e2
       },
       "RequestBody": null,
       "StatusCode": 200,
       "ResponseHeaders": {
-<<<<<<< HEAD
-        "Date": "Thu, 05 Mar 2020 22:29:45 GMT",
-        "ETag": "\u00220x8D7C154B4C4788B\u0022",
-        "Last-Modified": "Thu, 05 Mar 2020 22:29:45 GMT",
-=======
         "Date": "Fri, 03 Apr 2020 22:06:14 GMT",
         "ETag": "\u00220x8D7D81B397AC430\u0022",
         "Last-Modified": "Fri, 03 Apr 2020 22:06:13 GMT",
->>>>>>> 32e373e2
         "Server": [
           "Windows-Azure-HDFS/1.0",
           "Microsoft-HTTPAPI/2.0"
@@ -342,32 +197,12 @@
         "x-ms-group": "$superuser",
         "x-ms-owner": "$superuser",
         "x-ms-permissions": "rw-r-----",
-<<<<<<< HEAD
-        "x-ms-request-id": "5a9dcc45-201f-0001-083d-f3cde7000000",
-        "x-ms-version": "2019-10-10"
-=======
         "x-ms-request-id": "d46a3b5b-201f-0063-2904-0ad05b000000",
         "x-ms-version": "2019-12-12"
->>>>>>> 32e373e2
-      },
-      "ResponseBody": []
-    },
-    {
-<<<<<<< HEAD
-      "RequestUri": "https://seanstagehierarchical.blob.core.windows.net/test-filesystem-74cce61d-75ea-bf3f-c76a-acbfdd0659a6?restype=container",
-      "RequestMethod": "DELETE",
-      "RequestHeaders": {
-        "Authorization": "Sanitized",
-        "traceparent": "00-c2cbf04b4c35474e861508aa06d28056-79946ddeab29b646-00",
-        "User-Agent": [
-          "azsdk-net-Storage.Files.DataLake/12.0.0-dev.20200305.1",
-          "(.NET Core 4.6.28325.01; Microsoft Windows 10.0.18363 )"
-        ],
-        "x-ms-client-request-id": "d0a0dd2d-3df0-8771-9d57-2750d511d540",
-        "x-ms-date": "Thu, 05 Mar 2020 22:29:45 GMT",
-        "x-ms-return-client-request-id": "true",
-        "x-ms-version": "2019-10-10"
-=======
+      },
+      "ResponseBody": []
+    },
+    {
       "RequestUri": "http://seannsecanary.blob.core.windows.net/test-filesystem-74cce61d-75ea-bf3f-c76a-acbfdd0659a6?restype=container",
       "RequestMethod": "DELETE",
       "RequestHeaders": {
@@ -381,42 +216,26 @@
         "x-ms-date": "Fri, 03 Apr 2020 22:06:16 GMT",
         "x-ms-return-client-request-id": "true",
         "x-ms-version": "2019-12-12"
->>>>>>> 32e373e2
       },
       "RequestBody": null,
       "StatusCode": 202,
       "ResponseHeaders": {
         "Content-Length": "0",
-<<<<<<< HEAD
-        "Date": "Thu, 05 Mar 2020 22:29:45 GMT",
-=======
         "Date": "Fri, 03 Apr 2020 22:06:14 GMT",
->>>>>>> 32e373e2
         "Server": [
           "Windows-Azure-Blob/1.0",
           "Microsoft-HTTPAPI/2.0"
         ],
         "x-ms-client-request-id": "d0a0dd2d-3df0-8771-9d57-2750d511d540",
-<<<<<<< HEAD
-        "x-ms-request-id": "b9ebd728-001e-0016-693d-f364ec000000",
-        "x-ms-version": "2019-10-10"
-=======
         "x-ms-request-id": "13588c1f-901e-0082-4904-0a0c1e000000",
         "x-ms-version": "2019-12-12"
->>>>>>> 32e373e2
       },
       "ResponseBody": []
     }
   ],
   "Variables": {
-<<<<<<< HEAD
-    "DateTimeOffsetNow": "2020-03-05T14:29:45.1498885-08:00",
-    "RandomSeed": "1684016052",
-    "Storage_TestConfigHierarchicalNamespace": "NamespaceTenant\nseanstagehierarchical\nU2FuaXRpemVk\nhttps://seanstagehierarchical.blob.core.windows.net\nhttp://seanstagehierarchical.file.core.windows.net\nhttp://seanstagehierarchical.queue.core.windows.net\nhttp://seanstagehierarchical.table.core.windows.net\n\n\n\n\nhttp://seanstagehierarchical-secondary.blob.core.windows.net\nhttp://seanstagehierarchical-secondary.file.core.windows.net\nhttp://seanstagehierarchical-secondary.queue.core.windows.net\nhttp://seanstagehierarchical-secondary.table.core.windows.net\n68390a19-a643-458b-b726-408abf67b4fc\nSanitized\n72f988bf-86f1-41af-91ab-2d7cd011db47\nhttps://login.microsoftonline.com/\nCloud\nBlobEndpoint=https://seanstagehierarchical.blob.core.windows.net/;QueueEndpoint=http://seanstagehierarchical.queue.core.windows.net/;FileEndpoint=http://seanstagehierarchical.file.core.windows.net/;BlobSecondaryEndpoint=http://seanstagehierarchical-secondary.blob.core.windows.net/;QueueSecondaryEndpoint=http://seanstagehierarchical-secondary.queue.core.windows.net/;FileSecondaryEndpoint=http://seanstagehierarchical-secondary.file.core.windows.net/;AccountName=seanstagehierarchical;AccountKey=Sanitized\n"
-=======
     "DateTimeOffsetNow": "2020-04-03T15:06:15.1880671-07:00",
     "RandomSeed": "1684016052",
     "Storage_TestConfigHierarchicalNamespace": "NamespaceTenant\nseannsecanary\nU2FuaXRpemVk\nhttp://seannsecanary.blob.core.windows.net\nhttp://seannsecanary.file.core.windows.net\nhttp://seannsecanary.queue.core.windows.net\nhttp://seannsecanary.table.core.windows.net\n\n\n\n\nhttp://seannsecanary-secondary.blob.core.windows.net\nhttp://seannsecanary-secondary.file.core.windows.net\nhttp://seannsecanary-secondary.queue.core.windows.net\nhttp://seannsecanary-secondary.table.core.windows.net\n68390a19-a643-458b-b726-408abf67b4fc\nSanitized\n72f988bf-86f1-41af-91ab-2d7cd011db47\nhttps://login.microsoftonline.com/\nCloud\nBlobEndpoint=http://seannsecanary.blob.core.windows.net/;QueueEndpoint=http://seannsecanary.queue.core.windows.net/;FileEndpoint=http://seannsecanary.file.core.windows.net/;BlobSecondaryEndpoint=http://seannsecanary-secondary.blob.core.windows.net/;QueueSecondaryEndpoint=http://seannsecanary-secondary.queue.core.windows.net/;FileSecondaryEndpoint=http://seannsecanary-secondary.file.core.windows.net/;AccountName=seannsecanary;AccountKey=Sanitized\n"
->>>>>>> 32e373e2
   }
 }