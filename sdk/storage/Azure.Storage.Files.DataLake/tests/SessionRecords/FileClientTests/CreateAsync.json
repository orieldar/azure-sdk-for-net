--- conflicted
+++ resolved
@@ -1,22 +1,6 @@
 {
   "Entries": [
     {
-<<<<<<< HEAD
-      "RequestUri": "https://seanstagehierarchical.blob.core.windows.net/test-filesystem-68f83023-082e-f11e-f525-0c2cdef7debd?restype=container",
-      "RequestMethod": "PUT",
-      "RequestHeaders": {
-        "Authorization": "Sanitized",
-        "traceparent": "00-b4df0389ea920c48ac30354be4805cf8-3e8e1a9597d81843-00",
-        "User-Agent": [
-          "azsdk-net-Storage.Files.DataLake/12.0.0-dev.20200305.1",
-          "(.NET Core 4.6.28325.01; Microsoft Windows 10.0.18363 )"
-        ],
-        "x-ms-blob-public-access": "container",
-        "x-ms-client-request-id": "2ac30eb4-589d-b82f-0ee1-24306712ec97",
-        "x-ms-date": "Thu, 05 Mar 2020 22:15:45 GMT",
-        "x-ms-return-client-request-id": "true",
-        "x-ms-version": "2019-10-10"
-=======
       "RequestUri": "http://seannsecanary.blob.core.windows.net/test-filesystem-68f83023-082e-f11e-f525-0c2cdef7debd?restype=container",
       "RequestMethod": "PUT",
       "RequestHeaders": {
@@ -31,52 +15,25 @@
         "x-ms-date": "Fri, 03 Apr 2020 20:59:04 GMT",
         "x-ms-return-client-request-id": "true",
         "x-ms-version": "2019-12-12"
->>>>>>> 32e373e2
       },
       "RequestBody": null,
       "StatusCode": 201,
       "ResponseHeaders": {
         "Content-Length": "0",
-<<<<<<< HEAD
-        "Date": "Thu, 05 Mar 2020 22:15:45 GMT",
-        "ETag": "\u00220x8D7C152C037F727\u0022",
-        "Last-Modified": "Thu, 05 Mar 2020 22:15:45 GMT",
-=======
         "Date": "Fri, 03 Apr 2020 20:59:02 GMT",
         "ETag": "\u00220x8D7D811D6DC3EE3\u0022",
         "Last-Modified": "Fri, 03 Apr 2020 20:59:02 GMT",
->>>>>>> 32e373e2
         "Server": [
           "Windows-Azure-Blob/1.0",
           "Microsoft-HTTPAPI/2.0"
         ],
         "x-ms-client-request-id": "2ac30eb4-589d-b82f-0ee1-24306712ec97",
-<<<<<<< HEAD
-        "x-ms-request-id": "8160a88e-d01e-002a-183b-f34d2b000000",
-        "x-ms-version": "2019-10-10"
-=======
         "x-ms-request-id": "9621fc49-f01e-0012-14fa-093670000000",
         "x-ms-version": "2019-12-12"
->>>>>>> 32e373e2
       },
       "ResponseBody": []
     },
     {
-<<<<<<< HEAD
-      "RequestUri": "https://seanstagehierarchical.dfs.core.windows.net/test-filesystem-68f83023-082e-f11e-f525-0c2cdef7debd/test-directory-3dd536db-5d57-27a8-1f17-813772937107?resource=directory",
-      "RequestMethod": "PUT",
-      "RequestHeaders": {
-        "Authorization": "Sanitized",
-        "traceparent": "00-57f50555e13b5e4ba8f14452f89e478d-f4f0aae50967774b-00",
-        "User-Agent": [
-          "azsdk-net-Storage.Files.DataLake/12.0.0-dev.20200305.1",
-          "(.NET Core 4.6.28325.01; Microsoft Windows 10.0.18363 )"
-        ],
-        "x-ms-client-request-id": "49affe0a-ca18-5622-669b-0b86d6f7457b",
-        "x-ms-date": "Thu, 05 Mar 2020 22:15:45 GMT",
-        "x-ms-return-client-request-id": "true",
-        "x-ms-version": "2019-10-10"
-=======
       "RequestUri": "http://seannsecanary.dfs.core.windows.net/test-filesystem-68f83023-082e-f11e-f525-0c2cdef7debd/test-directory-3dd536db-5d57-27a8-1f17-813772937107?resource=directory",
       "RequestMethod": "PUT",
       "RequestHeaders": {
@@ -90,52 +47,25 @@
         "x-ms-date": "Fri, 03 Apr 2020 20:59:04 GMT",
         "x-ms-return-client-request-id": "true",
         "x-ms-version": "2019-12-12"
->>>>>>> 32e373e2
       },
       "RequestBody": null,
       "StatusCode": 201,
       "ResponseHeaders": {
         "Content-Length": "0",
-<<<<<<< HEAD
-        "Date": "Thu, 05 Mar 2020 22:15:44 GMT",
-        "ETag": "\u00220x8D7C152C069A492\u0022",
-        "Last-Modified": "Thu, 05 Mar 2020 22:15:45 GMT",
-=======
         "Date": "Fri, 03 Apr 2020 20:59:02 GMT",
         "ETag": "\u00220x8D7D811D6EAE3C6\u0022",
         "Last-Modified": "Fri, 03 Apr 2020 20:59:02 GMT",
->>>>>>> 32e373e2
         "Server": [
           "Windows-Azure-HDFS/1.0",
           "Microsoft-HTTPAPI/2.0"
         ],
         "x-ms-client-request-id": "49affe0a-ca18-5622-669b-0b86d6f7457b",
-<<<<<<< HEAD
-        "x-ms-request-id": "cd6e42d4-001f-0016-193b-f364ec000000",
-        "x-ms-version": "2019-10-10"
-=======
         "x-ms-request-id": "fa43fef1-201f-0097-39fa-091bad000000",
         "x-ms-version": "2019-12-12"
->>>>>>> 32e373e2
       },
       "ResponseBody": []
     },
     {
-<<<<<<< HEAD
-      "RequestUri": "https://seanstagehierarchical.dfs.core.windows.net/test-filesystem-68f83023-082e-f11e-f525-0c2cdef7debd/test-directory-3dd536db-5d57-27a8-1f17-813772937107/test-file-d5121c6f-1d9a-2863-16bf-4114a6304f3e?resource=file",
-      "RequestMethod": "PUT",
-      "RequestHeaders": {
-        "Authorization": "Sanitized",
-        "traceparent": "00-f4baac6bba394b4f94cffd797d80cc4d-f259d2e0f17d8045-00",
-        "User-Agent": [
-          "azsdk-net-Storage.Files.DataLake/12.0.0-dev.20200305.1",
-          "(.NET Core 4.6.28325.01; Microsoft Windows 10.0.18363 )"
-        ],
-        "x-ms-client-request-id": "bb083bfe-a4ce-ed39-9a87-3258880eb035",
-        "x-ms-date": "Thu, 05 Mar 2020 22:15:45 GMT",
-        "x-ms-return-client-request-id": "true",
-        "x-ms-version": "2019-10-10"
-=======
       "RequestUri": "http://seannsecanary.dfs.core.windows.net/test-filesystem-68f83023-082e-f11e-f525-0c2cdef7debd/test-directory-3dd536db-5d57-27a8-1f17-813772937107/test-file-d5121c6f-1d9a-2863-16bf-4114a6304f3e?resource=file",
       "RequestMethod": "PUT",
       "RequestHeaders": {
@@ -149,52 +79,25 @@
         "x-ms-date": "Fri, 03 Apr 2020 20:59:04 GMT",
         "x-ms-return-client-request-id": "true",
         "x-ms-version": "2019-12-12"
->>>>>>> 32e373e2
       },
       "RequestBody": null,
       "StatusCode": 201,
       "ResponseHeaders": {
         "Content-Length": "0",
-<<<<<<< HEAD
-        "Date": "Thu, 05 Mar 2020 22:15:44 GMT",
-        "ETag": "\u00220x8D7C152C0776AD5\u0022",
-        "Last-Modified": "Thu, 05 Mar 2020 22:15:45 GMT",
-=======
         "Date": "Fri, 03 Apr 2020 20:59:02 GMT",
         "ETag": "\u00220x8D7D811D6FA8EC4\u0022",
         "Last-Modified": "Fri, 03 Apr 2020 20:59:02 GMT",
->>>>>>> 32e373e2
         "Server": [
           "Windows-Azure-HDFS/1.0",
           "Microsoft-HTTPAPI/2.0"
         ],
         "x-ms-client-request-id": "bb083bfe-a4ce-ed39-9a87-3258880eb035",
-<<<<<<< HEAD
-        "x-ms-request-id": "cd6e42d5-001f-0016-1a3b-f364ec000000",
-        "x-ms-version": "2019-10-10"
-=======
         "x-ms-request-id": "fa43fef2-201f-0097-3afa-091bad000000",
         "x-ms-version": "2019-12-12"
->>>>>>> 32e373e2
       },
       "ResponseBody": []
     },
     {
-<<<<<<< HEAD
-      "RequestUri": "https://seanstagehierarchical.blob.core.windows.net/test-filesystem-68f83023-082e-f11e-f525-0c2cdef7debd?restype=container",
-      "RequestMethod": "DELETE",
-      "RequestHeaders": {
-        "Authorization": "Sanitized",
-        "traceparent": "00-9356c1b6d8ee8c4c852db6a3233975a3-79fb98c800f1f443-00",
-        "User-Agent": [
-          "azsdk-net-Storage.Files.DataLake/12.0.0-dev.20200305.1",
-          "(.NET Core 4.6.28325.01; Microsoft Windows 10.0.18363 )"
-        ],
-        "x-ms-client-request-id": "6b163d81-9428-f870-733f-d95cf596ca60",
-        "x-ms-date": "Thu, 05 Mar 2020 22:15:45 GMT",
-        "x-ms-return-client-request-id": "true",
-        "x-ms-version": "2019-10-10"
-=======
       "RequestUri": "http://seannsecanary.blob.core.windows.net/test-filesystem-68f83023-082e-f11e-f525-0c2cdef7debd?restype=container",
       "RequestMethod": "DELETE",
       "RequestHeaders": {
@@ -208,39 +111,25 @@
         "x-ms-date": "Fri, 03 Apr 2020 20:59:04 GMT",
         "x-ms-return-client-request-id": "true",
         "x-ms-version": "2019-12-12"
->>>>>>> 32e373e2
       },
       "RequestBody": null,
       "StatusCode": 202,
       "ResponseHeaders": {
         "Content-Length": "0",
-<<<<<<< HEAD
-        "Date": "Thu, 05 Mar 2020 22:15:45 GMT",
-=======
         "Date": "Fri, 03 Apr 2020 20:59:02 GMT",
->>>>>>> 32e373e2
         "Server": [
           "Windows-Azure-Blob/1.0",
           "Microsoft-HTTPAPI/2.0"
         ],
         "x-ms-client-request-id": "6b163d81-9428-f870-733f-d95cf596ca60",
-<<<<<<< HEAD
-        "x-ms-request-id": "8160a8a3-d01e-002a-293b-f34d2b000000",
-        "x-ms-version": "2019-10-10"
-=======
         "x-ms-request-id": "9621fc7a-f01e-0012-3efa-093670000000",
         "x-ms-version": "2019-12-12"
->>>>>>> 32e373e2
       },
       "ResponseBody": []
     }
   ],
   "Variables": {
     "RandomSeed": "675769711",
-<<<<<<< HEAD
-    "Storage_TestConfigHierarchicalNamespace": "NamespaceTenant\nseanstagehierarchical\nU2FuaXRpemVk\nhttps://seanstagehierarchical.blob.core.windows.net\nhttp://seanstagehierarchical.file.core.windows.net\nhttp://seanstagehierarchical.queue.core.windows.net\nhttp://seanstagehierarchical.table.core.windows.net\n\n\n\n\nhttp://seanstagehierarchical-secondary.blob.core.windows.net\nhttp://seanstagehierarchical-secondary.file.core.windows.net\nhttp://seanstagehierarchical-secondary.queue.core.windows.net\nhttp://seanstagehierarchical-secondary.table.core.windows.net\n68390a19-a643-458b-b726-408abf67b4fc\nSanitized\n72f988bf-86f1-41af-91ab-2d7cd011db47\nhttps://login.microsoftonline.com/\nCloud\nBlobEndpoint=https://seanstagehierarchical.blob.core.windows.net/;QueueEndpoint=http://seanstagehierarchical.queue.core.windows.net/;FileEndpoint=http://seanstagehierarchical.file.core.windows.net/;BlobSecondaryEndpoint=http://seanstagehierarchical-secondary.blob.core.windows.net/;QueueSecondaryEndpoint=http://seanstagehierarchical-secondary.queue.core.windows.net/;FileSecondaryEndpoint=http://seanstagehierarchical-secondary.file.core.windows.net/;AccountName=seanstagehierarchical;AccountKey=Sanitized\n"
-=======
     "Storage_TestConfigHierarchicalNamespace": "NamespaceTenant\nseannsecanary\nU2FuaXRpemVk\nhttp://seannsecanary.blob.core.windows.net\nhttp://seannsecanary.file.core.windows.net\nhttp://seannsecanary.queue.core.windows.net\nhttp://seannsecanary.table.core.windows.net\n\n\n\n\nhttp://seannsecanary-secondary.blob.core.windows.net\nhttp://seannsecanary-secondary.file.core.windows.net\nhttp://seannsecanary-secondary.queue.core.windows.net\nhttp://seannsecanary-secondary.table.core.windows.net\n68390a19-a643-458b-b726-408abf67b4fc\nSanitized\n72f988bf-86f1-41af-91ab-2d7cd011db47\nhttps://login.microsoftonline.com/\nCloud\nBlobEndpoint=http://seannsecanary.blob.core.windows.net/;QueueEndpoint=http://seannsecanary.queue.core.windows.net/;FileEndpoint=http://seannsecanary.file.core.windows.net/;BlobSecondaryEndpoint=http://seannsecanary-secondary.blob.core.windows.net/;QueueSecondaryEndpoint=http://seannsecanary-secondary.queue.core.windows.net/;FileSecondaryEndpoint=http://seannsecanary-secondary.file.core.windows.net/;AccountName=seannsecanary;AccountKey=Sanitized\n"
->>>>>>> 32e373e2
   }
 }