--- conflicted
+++ resolved
@@ -1,22 +1,6 @@
 {
   "Entries": [
     {
-<<<<<<< HEAD
-      "RequestUri": "https://seanstagehierarchical.blob.core.windows.net/test-filesystem-1ab02a5b-62f6-2290-c4a8-8763f8a1c675?restype=container",
-      "RequestMethod": "PUT",
-      "RequestHeaders": {
-        "Authorization": "Sanitized",
-        "traceparent": "00-241b8862b8c9ea4a9d4357904c4c2a93-2b9277a41c5d0b49-00",
-        "User-Agent": [
-          "azsdk-net-Storage.Files.DataLake/12.0.0-dev.20200305.1",
-          "(.NET Core 4.6.28325.01; Microsoft Windows 10.0.18363 )"
-        ],
-        "x-ms-blob-public-access": "container",
-        "x-ms-client-request-id": "badcf775-0bb8-a517-7d95-8fa39213d543",
-        "x-ms-date": "Thu, 05 Mar 2020 22:19:15 GMT",
-        "x-ms-return-client-request-id": "true",
-        "x-ms-version": "2019-10-10"
-=======
       "RequestUri": "http://seannsecanary.blob.core.windows.net/test-filesystem-1ab02a5b-62f6-2290-c4a8-8763f8a1c675?restype=container",
       "RequestMethod": "PUT",
       "RequestHeaders": {
@@ -31,52 +15,25 @@
         "x-ms-date": "Fri, 03 Apr 2020 21:01:26 GMT",
         "x-ms-return-client-request-id": "true",
         "x-ms-version": "2019-12-12"
->>>>>>> 32e373e2
-      },
-      "RequestBody": null,
-      "StatusCode": 201,
-      "ResponseHeaders": {
-        "Content-Length": "0",
-<<<<<<< HEAD
-        "Date": "Thu, 05 Mar 2020 22:19:15 GMT",
-        "ETag": "\u00220x8D7C1533DC71595\u0022",
-        "Last-Modified": "Thu, 05 Mar 2020 22:19:15 GMT",
-=======
+      },
+      "RequestBody": null,
+      "StatusCode": 201,
+      "ResponseHeaders": {
+        "Content-Length": "0",
         "Date": "Fri, 03 Apr 2020 21:01:25 GMT",
         "ETag": "\u00220x8D7D8122BEC3CD6\u0022",
         "Last-Modified": "Fri, 03 Apr 2020 21:01:25 GMT",
->>>>>>> 32e373e2
         "Server": [
           "Windows-Azure-Blob/1.0",
           "Microsoft-HTTPAPI/2.0"
         ],
         "x-ms-client-request-id": "badcf775-0bb8-a517-7d95-8fa39213d543",
-<<<<<<< HEAD
-        "x-ms-request-id": "959fb6b2-b01e-003c-133c-f3bbfc000000",
-        "x-ms-version": "2019-10-10"
-=======
         "x-ms-request-id": "962237cc-f01e-0012-51fb-093670000000",
         "x-ms-version": "2019-12-12"
->>>>>>> 32e373e2
-      },
-      "ResponseBody": []
-    },
-    {
-<<<<<<< HEAD
-      "RequestUri": "https://seanstagehierarchical.dfs.core.windows.net/test-filesystem-1ab02a5b-62f6-2290-c4a8-8763f8a1c675/test-file-b76ccd29-2be2-da7d-dc49-51779d695316?resource=file",
-      "RequestMethod": "PUT",
-      "RequestHeaders": {
-        "Authorization": "Sanitized",
-        "traceparent": "00-3224f234a61aae479c89c88b51cefeaa-d05ee9b4eb367f4e-00",
-        "User-Agent": [
-          "azsdk-net-Storage.Files.DataLake/12.0.0-dev.20200305.1",
-          "(.NET Core 4.6.28325.01; Microsoft Windows 10.0.18363 )"
-        ],
-        "x-ms-client-request-id": "01fd81a9-d741-490c-7a01-de6fb9a00813",
-        "x-ms-date": "Thu, 05 Mar 2020 22:19:16 GMT",
-        "x-ms-return-client-request-id": "true",
-        "x-ms-version": "2019-10-10"
-=======
+      },
+      "ResponseBody": []
+    },
+    {
       "RequestUri": "http://seannsecanary.dfs.core.windows.net/test-filesystem-1ab02a5b-62f6-2290-c4a8-8763f8a1c675/test-file-b76ccd29-2be2-da7d-dc49-51779d695316?resource=file",
       "RequestMethod": "PUT",
       "RequestHeaders": {
@@ -90,117 +47,61 @@
         "x-ms-date": "Fri, 03 Apr 2020 21:01:26 GMT",
         "x-ms-return-client-request-id": "true",
         "x-ms-version": "2019-12-12"
->>>>>>> 32e373e2
-      },
-      "RequestBody": null,
-      "StatusCode": 201,
-      "ResponseHeaders": {
-        "Content-Length": "0",
-<<<<<<< HEAD
-        "Date": "Thu, 05 Mar 2020 22:19:15 GMT",
-        "ETag": "\u00220x8D7C1533DFCFE64\u0022",
-        "Last-Modified": "Thu, 05 Mar 2020 22:19:16 GMT",
-=======
+      },
+      "RequestBody": null,
+      "StatusCode": 201,
+      "ResponseHeaders": {
+        "Content-Length": "0",
         "Date": "Fri, 03 Apr 2020 21:01:24 GMT",
         "ETag": "\u00220x8D7D8122BFB01FF\u0022",
         "Last-Modified": "Fri, 03 Apr 2020 21:01:25 GMT",
->>>>>>> 32e373e2
         "Server": [
           "Windows-Azure-HDFS/1.0",
           "Microsoft-HTTPAPI/2.0"
         ],
         "x-ms-client-request-id": "01fd81a9-d741-490c-7a01-de6fb9a00813",
-<<<<<<< HEAD
-        "x-ms-request-id": "ee56223b-d01f-002a-363c-f34d2b000000",
-        "x-ms-version": "2019-10-10"
-=======
         "x-ms-request-id": "fa440117-201f-0097-08fb-091bad000000",
         "x-ms-version": "2019-12-12"
->>>>>>> 32e373e2
-      },
-      "ResponseBody": []
-    },
-    {
-<<<<<<< HEAD
-      "RequestUri": "https://seanstagehierarchical.blob.core.windows.net/test-filesystem-1ab02a5b-62f6-2290-c4a8-8763f8a1c675/test-file-b76ccd29-2be2-da7d-dc49-51779d695316?comp=lease",
-      "RequestMethod": "PUT",
-      "RequestHeaders": {
-        "Authorization": "Sanitized",
-        "traceparent": "00-5366d52eb1f7704ab62aa6e98441b173-1107104e0d3a674f-00",
-        "User-Agent": [
-          "azsdk-net-Storage.Files.DataLake/12.0.0-dev.20200305.1",
-          "(.NET Core 4.6.28325.01; Microsoft Windows 10.0.18363 )"
+      },
+      "ResponseBody": []
+    },
+    {
+      "RequestUri": "http://seannsecanary.blob.core.windows.net/test-filesystem-1ab02a5b-62f6-2290-c4a8-8763f8a1c675/test-file-b76ccd29-2be2-da7d-dc49-51779d695316?comp=lease",
+      "RequestMethod": "PUT",
+      "RequestHeaders": {
+        "Authorization": "Sanitized",
+        "traceparent": "00-c5b3c2f005f60e459246b463949c683e-5534abb14f02d744-00",
+        "User-Agent": [
+          "azsdk-net-Storage.Files.DataLake/12.1.0-dev.20200403.1",
+          "(.NET Core 4.6.28325.01; Microsoft Windows 10.0.18362 )"
         ],
         "x-ms-client-request-id": "779c5068-db21-d490-03e0-f1fe0e9a83db",
-        "x-ms-date": "Thu, 05 Mar 2020 22:19:16 GMT",
-=======
-      "RequestUri": "http://seannsecanary.blob.core.windows.net/test-filesystem-1ab02a5b-62f6-2290-c4a8-8763f8a1c675/test-file-b76ccd29-2be2-da7d-dc49-51779d695316?comp=lease",
-      "RequestMethod": "PUT",
-      "RequestHeaders": {
-        "Authorization": "Sanitized",
-        "traceparent": "00-c5b3c2f005f60e459246b463949c683e-5534abb14f02d744-00",
-        "User-Agent": [
-          "azsdk-net-Storage.Files.DataLake/12.1.0-dev.20200403.1",
-          "(.NET Core 4.6.28325.01; Microsoft Windows 10.0.18362 )"
-        ],
-        "x-ms-client-request-id": "779c5068-db21-d490-03e0-f1fe0e9a83db",
-        "x-ms-date": "Fri, 03 Apr 2020 21:01:27 GMT",
->>>>>>> 32e373e2
+        "x-ms-date": "Fri, 03 Apr 2020 21:01:27 GMT",
         "x-ms-lease-action": "acquire",
         "x-ms-lease-duration": "15",
         "x-ms-proposed-lease-id": "f9897941-d425-1c7e-1043-c871c69ee931",
         "x-ms-return-client-request-id": "true",
-<<<<<<< HEAD
-        "x-ms-version": "2019-10-10"
-=======
-        "x-ms-version": "2019-12-12"
->>>>>>> 32e373e2
-      },
-      "RequestBody": null,
-      "StatusCode": 201,
-      "ResponseHeaders": {
-        "Content-Length": "0",
-<<<<<<< HEAD
-        "Date": "Thu, 05 Mar 2020 22:19:15 GMT",
-        "ETag": "\u00220x8D7C1533DFCFE64\u0022",
-        "Last-Modified": "Thu, 05 Mar 2020 22:19:16 GMT",
-=======
+        "x-ms-version": "2019-12-12"
+      },
+      "RequestBody": null,
+      "StatusCode": 201,
+      "ResponseHeaders": {
+        "Content-Length": "0",
         "Date": "Fri, 03 Apr 2020 21:01:25 GMT",
         "ETag": "\u00220x8D7D8122BFB01FF\u0022",
         "Last-Modified": "Fri, 03 Apr 2020 21:01:25 GMT",
->>>>>>> 32e373e2
         "Server": [
           "Windows-Azure-Blob/1.0",
           "Microsoft-HTTPAPI/2.0"
         ],
         "x-ms-client-request-id": "779c5068-db21-d490-03e0-f1fe0e9a83db",
         "x-ms-lease-id": "f9897941-d425-1c7e-1043-c871c69ee931",
-<<<<<<< HEAD
-        "x-ms-request-id": "959fb6c5-b01e-003c-203c-f3bbfc000000",
-        "x-ms-version": "2019-10-10"
-=======
         "x-ms-request-id": "962237d7-f01e-0012-58fb-093670000000",
         "x-ms-version": "2019-12-12"
->>>>>>> 32e373e2
-      },
-      "ResponseBody": []
-    },
-    {
-<<<<<<< HEAD
-      "RequestUri": "https://seanstagehierarchical.blob.core.windows.net/test-filesystem-1ab02a5b-62f6-2290-c4a8-8763f8a1c675?restype=container",
-      "RequestMethod": "DELETE",
-      "RequestHeaders": {
-        "Authorization": "Sanitized",
-        "traceparent": "00-fe274bf66f1dc74b89dcc9add9c707a2-a08a8b08caaeff40-00",
-        "User-Agent": [
-          "azsdk-net-Storage.Files.DataLake/12.0.0-dev.20200305.1",
-          "(.NET Core 4.6.28325.01; Microsoft Windows 10.0.18363 )"
-        ],
-        "x-ms-client-request-id": "76097ad3-7102-9910-0af9-188b60d633f1",
-        "x-ms-date": "Thu, 05 Mar 2020 22:19:16 GMT",
-        "x-ms-return-client-request-id": "true",
-        "x-ms-version": "2019-10-10"
-=======
+      },
+      "ResponseBody": []
+    },
+    {
       "RequestUri": "http://seannsecanary.blob.core.windows.net/test-filesystem-1ab02a5b-62f6-2290-c4a8-8763f8a1c675?restype=container",
       "RequestMethod": "DELETE",
       "RequestHeaders": {
@@ -214,167 +115,88 @@
         "x-ms-date": "Fri, 03 Apr 2020 21:01:27 GMT",
         "x-ms-return-client-request-id": "true",
         "x-ms-version": "2019-12-12"
->>>>>>> 32e373e2
       },
       "RequestBody": null,
       "StatusCode": 202,
       "ResponseHeaders": {
         "Content-Length": "0",
-<<<<<<< HEAD
-        "Date": "Thu, 05 Mar 2020 22:19:15 GMT",
-=======
         "Date": "Fri, 03 Apr 2020 21:01:25 GMT",
->>>>>>> 32e373e2
         "Server": [
           "Windows-Azure-Blob/1.0",
           "Microsoft-HTTPAPI/2.0"
         ],
         "x-ms-client-request-id": "76097ad3-7102-9910-0af9-188b60d633f1",
-<<<<<<< HEAD
-        "x-ms-request-id": "959fb6c8-b01e-003c-223c-f3bbfc000000",
-        "x-ms-version": "2019-10-10"
-=======
         "x-ms-request-id": "962237da-f01e-0012-5bfb-093670000000",
         "x-ms-version": "2019-12-12"
->>>>>>> 32e373e2
-      },
-      "ResponseBody": []
-    },
-    {
-<<<<<<< HEAD
-      "RequestUri": "https://seanstagehierarchical.blob.core.windows.net/test-filesystem-81aaab20-5152-7b7c-a9ab-d2d96d0e8648?restype=container",
-      "RequestMethod": "PUT",
-      "RequestHeaders": {
-        "Authorization": "Sanitized",
-        "traceparent": "00-8c2af586a0b813419f680c4f3ce54821-1e1cb9af847f6145-00",
-        "User-Agent": [
-          "azsdk-net-Storage.Files.DataLake/12.0.0-dev.20200305.1",
-          "(.NET Core 4.6.28325.01; Microsoft Windows 10.0.18363 )"
+      },
+      "ResponseBody": []
+    },
+    {
+      "RequestUri": "http://seannsecanary.blob.core.windows.net/test-filesystem-81aaab20-5152-7b7c-a9ab-d2d96d0e8648?restype=container",
+      "RequestMethod": "PUT",
+      "RequestHeaders": {
+        "Authorization": "Sanitized",
+        "traceparent": "00-a5f1da47557f394fbf2ef138798c3a75-7a3eb314d7d94042-00",
+        "User-Agent": [
+          "azsdk-net-Storage.Files.DataLake/12.1.0-dev.20200403.1",
+          "(.NET Core 4.6.28325.01; Microsoft Windows 10.0.18362 )"
         ],
         "x-ms-blob-public-access": "container",
         "x-ms-client-request-id": "a3607b14-6d10-8171-fd8e-cc569f362bfc",
-        "x-ms-date": "Thu, 05 Mar 2020 22:19:16 GMT",
-        "x-ms-return-client-request-id": "true",
-        "x-ms-version": "2019-10-10"
-=======
-      "RequestUri": "http://seannsecanary.blob.core.windows.net/test-filesystem-81aaab20-5152-7b7c-a9ab-d2d96d0e8648?restype=container",
-      "RequestMethod": "PUT",
-      "RequestHeaders": {
-        "Authorization": "Sanitized",
-        "traceparent": "00-a5f1da47557f394fbf2ef138798c3a75-7a3eb314d7d94042-00",
-        "User-Agent": [
-          "azsdk-net-Storage.Files.DataLake/12.1.0-dev.20200403.1",
-          "(.NET Core 4.6.28325.01; Microsoft Windows 10.0.18362 )"
-        ],
-        "x-ms-blob-public-access": "container",
-        "x-ms-client-request-id": "a3607b14-6d10-8171-fd8e-cc569f362bfc",
-        "x-ms-date": "Fri, 03 Apr 2020 21:01:27 GMT",
-        "x-ms-return-client-request-id": "true",
-        "x-ms-version": "2019-12-12"
->>>>>>> 32e373e2
-      },
-      "RequestBody": null,
-      "StatusCode": 201,
-      "ResponseHeaders": {
-        "Content-Length": "0",
-<<<<<<< HEAD
-        "Date": "Thu, 05 Mar 2020 22:19:16 GMT",
-        "ETag": "\u00220x8D7C1533E470F86\u0022",
-        "Last-Modified": "Thu, 05 Mar 2020 22:19:16 GMT",
-=======
+        "x-ms-date": "Fri, 03 Apr 2020 21:01:27 GMT",
+        "x-ms-return-client-request-id": "true",
+        "x-ms-version": "2019-12-12"
+      },
+      "RequestBody": null,
+      "StatusCode": 201,
+      "ResponseHeaders": {
+        "Content-Length": "0",
         "Date": "Fri, 03 Apr 2020 21:01:25 GMT",
         "ETag": "\u00220x8D7D8122C22E73B\u0022",
         "Last-Modified": "Fri, 03 Apr 2020 21:01:25 GMT",
->>>>>>> 32e373e2
         "Server": [
           "Windows-Azure-Blob/1.0",
           "Microsoft-HTTPAPI/2.0"
         ],
         "x-ms-client-request-id": "a3607b14-6d10-8171-fd8e-cc569f362bfc",
-<<<<<<< HEAD
-        "x-ms-request-id": "83086ce6-a01e-001f-3c3c-f3213f000000",
-        "x-ms-version": "2019-10-10"
-=======
         "x-ms-request-id": "962237dc-f01e-0012-5dfb-093670000000",
         "x-ms-version": "2019-12-12"
->>>>>>> 32e373e2
-      },
-      "ResponseBody": []
-    },
-    {
-<<<<<<< HEAD
-      "RequestUri": "https://seanstagehierarchical.dfs.core.windows.net/test-filesystem-81aaab20-5152-7b7c-a9ab-d2d96d0e8648/test-file-3398d072-9eab-1360-d203-e4f13ea3a78c?resource=file",
-      "RequestMethod": "PUT",
-      "RequestHeaders": {
-        "Authorization": "Sanitized",
-        "traceparent": "00-f01006ad77fcf54e83034a258c42a5da-e8a16f4dccfa834e-00",
-        "User-Agent": [
-          "azsdk-net-Storage.Files.DataLake/12.0.0-dev.20200305.1",
-          "(.NET Core 4.6.28325.01; Microsoft Windows 10.0.18363 )"
+      },
+      "ResponseBody": []
+    },
+    {
+      "RequestUri": "http://seannsecanary.dfs.core.windows.net/test-filesystem-81aaab20-5152-7b7c-a9ab-d2d96d0e8648/test-file-3398d072-9eab-1360-d203-e4f13ea3a78c?resource=file",
+      "RequestMethod": "PUT",
+      "RequestHeaders": {
+        "Authorization": "Sanitized",
+        "traceparent": "00-a3035573959aad488057cb5024117058-c5ab2dd6aa0be44b-00",
+        "User-Agent": [
+          "azsdk-net-Storage.Files.DataLake/12.1.0-dev.20200403.1",
+          "(.NET Core 4.6.28325.01; Microsoft Windows 10.0.18362 )"
         ],
         "x-ms-client-request-id": "03661735-5c83-7623-1a4d-d10c88804359",
-        "x-ms-date": "Thu, 05 Mar 2020 22:19:16 GMT",
-        "x-ms-return-client-request-id": "true",
-        "x-ms-version": "2019-10-10"
-=======
-      "RequestUri": "http://seannsecanary.dfs.core.windows.net/test-filesystem-81aaab20-5152-7b7c-a9ab-d2d96d0e8648/test-file-3398d072-9eab-1360-d203-e4f13ea3a78c?resource=file",
-      "RequestMethod": "PUT",
-      "RequestHeaders": {
-        "Authorization": "Sanitized",
-        "traceparent": "00-a3035573959aad488057cb5024117058-c5ab2dd6aa0be44b-00",
-        "User-Agent": [
-          "azsdk-net-Storage.Files.DataLake/12.1.0-dev.20200403.1",
-          "(.NET Core 4.6.28325.01; Microsoft Windows 10.0.18362 )"
-        ],
-        "x-ms-client-request-id": "03661735-5c83-7623-1a4d-d10c88804359",
-        "x-ms-date": "Fri, 03 Apr 2020 21:01:27 GMT",
-        "x-ms-return-client-request-id": "true",
-        "x-ms-version": "2019-12-12"
->>>>>>> 32e373e2
-      },
-      "RequestBody": null,
-      "StatusCode": 201,
-      "ResponseHeaders": {
-        "Content-Length": "0",
-<<<<<<< HEAD
-        "Date": "Thu, 05 Mar 2020 22:19:16 GMT",
-        "ETag": "\u00220x8D7C1533E7E9778\u0022",
-        "Last-Modified": "Thu, 05 Mar 2020 22:19:17 GMT",
-=======
+        "x-ms-date": "Fri, 03 Apr 2020 21:01:27 GMT",
+        "x-ms-return-client-request-id": "true",
+        "x-ms-version": "2019-12-12"
+      },
+      "RequestBody": null,
+      "StatusCode": 201,
+      "ResponseHeaders": {
+        "Content-Length": "0",
         "Date": "Fri, 03 Apr 2020 21:01:24 GMT",
         "ETag": "\u00220x8D7D8122C386345\u0022",
         "Last-Modified": "Fri, 03 Apr 2020 21:01:25 GMT",
->>>>>>> 32e373e2
         "Server": [
           "Windows-Azure-HDFS/1.0",
           "Microsoft-HTTPAPI/2.0"
         ],
         "x-ms-client-request-id": "03661735-5c83-7623-1a4d-d10c88804359",
-<<<<<<< HEAD
-        "x-ms-request-id": "81a512d9-a01f-0042-243c-f32bbb000000",
-        "x-ms-version": "2019-10-10"
-=======
         "x-ms-request-id": "fa440118-201f-0097-09fb-091bad000000",
         "x-ms-version": "2019-12-12"
->>>>>>> 32e373e2
-      },
-      "ResponseBody": []
-    },
-    {
-<<<<<<< HEAD
-      "RequestUri": "https://seanstagehierarchical.blob.core.windows.net/test-filesystem-81aaab20-5152-7b7c-a9ab-d2d96d0e8648/test-file-3398d072-9eab-1360-d203-e4f13ea3a78c?comp=lease",
-      "RequestMethod": "PUT",
-      "RequestHeaders": {
-        "Authorization": "Sanitized",
-        "If-Modified-Since": "Wed, 04 Mar 2020 22:19:15 GMT",
-        "traceparent": "00-0f769ffdc31dbd4689d6521b07801d5d-36407cc5fac1d84e-00",
-        "User-Agent": [
-          "azsdk-net-Storage.Files.DataLake/12.0.0-dev.20200305.1",
-          "(.NET Core 4.6.28325.01; Microsoft Windows 10.0.18363 )"
-        ],
-        "x-ms-client-request-id": "ff1c3d65-6c47-fcf3-c9d6-6b70e4216ebc",
-        "x-ms-date": "Thu, 05 Mar 2020 22:19:17 GMT",
-=======
+      },
+      "ResponseBody": []
+    },
+    {
       "RequestUri": "http://seannsecanary.blob.core.windows.net/test-filesystem-81aaab20-5152-7b7c-a9ab-d2d96d0e8648/test-file-3398d072-9eab-1360-d203-e4f13ea3a78c?comp=lease",
       "RequestMethod": "PUT",
       "RequestHeaders": {
@@ -387,62 +209,31 @@
         ],
         "x-ms-client-request-id": "ff1c3d65-6c47-fcf3-c9d6-6b70e4216ebc",
         "x-ms-date": "Fri, 03 Apr 2020 21:01:27 GMT",
->>>>>>> 32e373e2
         "x-ms-lease-action": "acquire",
         "x-ms-lease-duration": "15",
         "x-ms-proposed-lease-id": "9b3a40e6-3872-8f4d-9813-7702075dd350",
         "x-ms-return-client-request-id": "true",
-<<<<<<< HEAD
-        "x-ms-version": "2019-10-10"
-=======
-        "x-ms-version": "2019-12-12"
->>>>>>> 32e373e2
-      },
-      "RequestBody": null,
-      "StatusCode": 201,
-      "ResponseHeaders": {
-        "Content-Length": "0",
-<<<<<<< HEAD
-        "Date": "Thu, 05 Mar 2020 22:19:17 GMT",
-        "ETag": "\u00220x8D7C1533E7E9778\u0022",
-        "Last-Modified": "Thu, 05 Mar 2020 22:19:17 GMT",
-=======
+        "x-ms-version": "2019-12-12"
+      },
+      "RequestBody": null,
+      "StatusCode": 201,
+      "ResponseHeaders": {
+        "Content-Length": "0",
         "Date": "Fri, 03 Apr 2020 21:01:25 GMT",
         "ETag": "\u00220x8D7D8122C386345\u0022",
         "Last-Modified": "Fri, 03 Apr 2020 21:01:25 GMT",
->>>>>>> 32e373e2
         "Server": [
           "Windows-Azure-Blob/1.0",
           "Microsoft-HTTPAPI/2.0"
         ],
         "x-ms-client-request-id": "ff1c3d65-6c47-fcf3-c9d6-6b70e4216ebc",
         "x-ms-lease-id": "9b3a40e6-3872-8f4d-9813-7702075dd350",
-<<<<<<< HEAD
-        "x-ms-request-id": "83086ced-a01e-001f-403c-f3213f000000",
-        "x-ms-version": "2019-10-10"
-=======
         "x-ms-request-id": "962237f6-f01e-0012-71fb-093670000000",
         "x-ms-version": "2019-12-12"
->>>>>>> 32e373e2
-      },
-      "ResponseBody": []
-    },
-    {
-<<<<<<< HEAD
-      "RequestUri": "https://seanstagehierarchical.blob.core.windows.net/test-filesystem-81aaab20-5152-7b7c-a9ab-d2d96d0e8648?restype=container",
-      "RequestMethod": "DELETE",
-      "RequestHeaders": {
-        "Authorization": "Sanitized",
-        "traceparent": "00-d2d44a21f3a9ab499bd97d6e2db7b914-a84c5a3110c8f042-00",
-        "User-Agent": [
-          "azsdk-net-Storage.Files.DataLake/12.0.0-dev.20200305.1",
-          "(.NET Core 4.6.28325.01; Microsoft Windows 10.0.18363 )"
-        ],
-        "x-ms-client-request-id": "ca9d3d17-d341-8f08-8bbe-5d673798dabe",
-        "x-ms-date": "Thu, 05 Mar 2020 22:19:17 GMT",
-        "x-ms-return-client-request-id": "true",
-        "x-ms-version": "2019-10-10"
-=======
+      },
+      "ResponseBody": []
+    },
+    {
       "RequestUri": "http://seannsecanary.blob.core.windows.net/test-filesystem-81aaab20-5152-7b7c-a9ab-d2d96d0e8648?restype=container",
       "RequestMethod": "DELETE",
       "RequestHeaders": {
@@ -456,167 +247,88 @@
         "x-ms-date": "Fri, 03 Apr 2020 21:01:27 GMT",
         "x-ms-return-client-request-id": "true",
         "x-ms-version": "2019-12-12"
->>>>>>> 32e373e2
       },
       "RequestBody": null,
       "StatusCode": 202,
       "ResponseHeaders": {
         "Content-Length": "0",
-<<<<<<< HEAD
-        "Date": "Thu, 05 Mar 2020 22:19:17 GMT",
-=======
-        "Date": "Fri, 03 Apr 2020 21:01:26 GMT",
->>>>>>> 32e373e2
+        "Date": "Fri, 03 Apr 2020 21:01:26 GMT",
         "Server": [
           "Windows-Azure-Blob/1.0",
           "Microsoft-HTTPAPI/2.0"
         ],
         "x-ms-client-request-id": "ca9d3d17-d341-8f08-8bbe-5d673798dabe",
-<<<<<<< HEAD
-        "x-ms-request-id": "83086cef-a01e-001f-423c-f3213f000000",
-        "x-ms-version": "2019-10-10"
-=======
         "x-ms-request-id": "96223801-f01e-0012-7bfb-093670000000",
         "x-ms-version": "2019-12-12"
->>>>>>> 32e373e2
-      },
-      "ResponseBody": []
-    },
-    {
-<<<<<<< HEAD
-      "RequestUri": "https://seanstagehierarchical.blob.core.windows.net/test-filesystem-90e71bde-f21b-4875-21d9-c8ccb0ce9cdc?restype=container",
-      "RequestMethod": "PUT",
-      "RequestHeaders": {
-        "Authorization": "Sanitized",
-        "traceparent": "00-7fb7743d3f73514bb20bf252782da882-1c16b44bf278634a-00",
-        "User-Agent": [
-          "azsdk-net-Storage.Files.DataLake/12.0.0-dev.20200305.1",
-          "(.NET Core 4.6.28325.01; Microsoft Windows 10.0.18363 )"
+      },
+      "ResponseBody": []
+    },
+    {
+      "RequestUri": "http://seannsecanary.blob.core.windows.net/test-filesystem-90e71bde-f21b-4875-21d9-c8ccb0ce9cdc?restype=container",
+      "RequestMethod": "PUT",
+      "RequestHeaders": {
+        "Authorization": "Sanitized",
+        "traceparent": "00-a611424cf690394d96bdc7f304c3f971-11eb4495b69f9a4d-00",
+        "User-Agent": [
+          "azsdk-net-Storage.Files.DataLake/12.1.0-dev.20200403.1",
+          "(.NET Core 4.6.28325.01; Microsoft Windows 10.0.18362 )"
         ],
         "x-ms-blob-public-access": "container",
         "x-ms-client-request-id": "4545fda1-ec06-2450-c754-a8680b3cdfbd",
-        "x-ms-date": "Thu, 05 Mar 2020 22:19:17 GMT",
-        "x-ms-return-client-request-id": "true",
-        "x-ms-version": "2019-10-10"
-=======
-      "RequestUri": "http://seannsecanary.blob.core.windows.net/test-filesystem-90e71bde-f21b-4875-21d9-c8ccb0ce9cdc?restype=container",
-      "RequestMethod": "PUT",
-      "RequestHeaders": {
-        "Authorization": "Sanitized",
-        "traceparent": "00-a611424cf690394d96bdc7f304c3f971-11eb4495b69f9a4d-00",
-        "User-Agent": [
-          "azsdk-net-Storage.Files.DataLake/12.1.0-dev.20200403.1",
-          "(.NET Core 4.6.28325.01; Microsoft Windows 10.0.18362 )"
-        ],
-        "x-ms-blob-public-access": "container",
-        "x-ms-client-request-id": "4545fda1-ec06-2450-c754-a8680b3cdfbd",
-        "x-ms-date": "Fri, 03 Apr 2020 21:01:27 GMT",
-        "x-ms-return-client-request-id": "true",
-        "x-ms-version": "2019-12-12"
->>>>>>> 32e373e2
-      },
-      "RequestBody": null,
-      "StatusCode": 201,
-      "ResponseHeaders": {
-        "Content-Length": "0",
-<<<<<<< HEAD
-        "Date": "Thu, 05 Mar 2020 22:19:17 GMT",
-        "ETag": "\u00220x8D7C1533EC7BFEC\u0022",
-        "Last-Modified": "Thu, 05 Mar 2020 22:19:17 GMT",
-=======
+        "x-ms-date": "Fri, 03 Apr 2020 21:01:27 GMT",
+        "x-ms-return-client-request-id": "true",
+        "x-ms-version": "2019-12-12"
+      },
+      "RequestBody": null,
+      "StatusCode": 201,
+      "ResponseHeaders": {
+        "Content-Length": "0",
         "Date": "Fri, 03 Apr 2020 21:01:26 GMT",
         "ETag": "\u00220x8D7D8122C6070B1\u0022",
         "Last-Modified": "Fri, 03 Apr 2020 21:01:26 GMT",
->>>>>>> 32e373e2
         "Server": [
           "Windows-Azure-Blob/1.0",
           "Microsoft-HTTPAPI/2.0"
         ],
         "x-ms-client-request-id": "4545fda1-ec06-2450-c754-a8680b3cdfbd",
-<<<<<<< HEAD
-        "x-ms-request-id": "1b771643-e01e-001e-2f3c-f37ee3000000",
-        "x-ms-version": "2019-10-10"
-=======
         "x-ms-request-id": "96223811-f01e-0012-0bfb-093670000000",
         "x-ms-version": "2019-12-12"
->>>>>>> 32e373e2
-      },
-      "ResponseBody": []
-    },
-    {
-<<<<<<< HEAD
-      "RequestUri": "https://seanstagehierarchical.dfs.core.windows.net/test-filesystem-90e71bde-f21b-4875-21d9-c8ccb0ce9cdc/test-file-380e8122-323f-3a3a-9f41-189b746f896c?resource=file",
-      "RequestMethod": "PUT",
-      "RequestHeaders": {
-        "Authorization": "Sanitized",
-        "traceparent": "00-8a6631bec9c93d4f96b0248af620b446-0bd062d1f92a304c-00",
-        "User-Agent": [
-          "azsdk-net-Storage.Files.DataLake/12.0.0-dev.20200305.1",
-          "(.NET Core 4.6.28325.01; Microsoft Windows 10.0.18363 )"
+      },
+      "ResponseBody": []
+    },
+    {
+      "RequestUri": "http://seannsecanary.dfs.core.windows.net/test-filesystem-90e71bde-f21b-4875-21d9-c8ccb0ce9cdc/test-file-380e8122-323f-3a3a-9f41-189b746f896c?resource=file",
+      "RequestMethod": "PUT",
+      "RequestHeaders": {
+        "Authorization": "Sanitized",
+        "traceparent": "00-947e4b155ece0240a4b06b7c656f922d-e1d4ab80d195414d-00",
+        "User-Agent": [
+          "azsdk-net-Storage.Files.DataLake/12.1.0-dev.20200403.1",
+          "(.NET Core 4.6.28325.01; Microsoft Windows 10.0.18362 )"
         ],
         "x-ms-client-request-id": "3de3c0a1-d3a5-6e5f-c30b-a5c4d4b5b057",
-        "x-ms-date": "Thu, 05 Mar 2020 22:19:17 GMT",
-        "x-ms-return-client-request-id": "true",
-        "x-ms-version": "2019-10-10"
-=======
-      "RequestUri": "http://seannsecanary.dfs.core.windows.net/test-filesystem-90e71bde-f21b-4875-21d9-c8ccb0ce9cdc/test-file-380e8122-323f-3a3a-9f41-189b746f896c?resource=file",
-      "RequestMethod": "PUT",
-      "RequestHeaders": {
-        "Authorization": "Sanitized",
-        "traceparent": "00-947e4b155ece0240a4b06b7c656f922d-e1d4ab80d195414d-00",
-        "User-Agent": [
-          "azsdk-net-Storage.Files.DataLake/12.1.0-dev.20200403.1",
-          "(.NET Core 4.6.28325.01; Microsoft Windows 10.0.18362 )"
-        ],
-        "x-ms-client-request-id": "3de3c0a1-d3a5-6e5f-c30b-a5c4d4b5b057",
-        "x-ms-date": "Fri, 03 Apr 2020 21:01:27 GMT",
-        "x-ms-return-client-request-id": "true",
-        "x-ms-version": "2019-12-12"
->>>>>>> 32e373e2
-      },
-      "RequestBody": null,
-      "StatusCode": 201,
-      "ResponseHeaders": {
-        "Content-Length": "0",
-<<<<<<< HEAD
-        "Date": "Thu, 05 Mar 2020 22:19:17 GMT",
-        "ETag": "\u00220x8D7C1533EF9DECC\u0022",
-        "Last-Modified": "Thu, 05 Mar 2020 22:19:17 GMT",
-=======
+        "x-ms-date": "Fri, 03 Apr 2020 21:01:27 GMT",
+        "x-ms-return-client-request-id": "true",
+        "x-ms-version": "2019-12-12"
+      },
+      "RequestBody": null,
+      "StatusCode": 201,
+      "ResponseHeaders": {
+        "Content-Length": "0",
         "Date": "Fri, 03 Apr 2020 21:01:25 GMT",
         "ETag": "\u00220x8D7D8122C6F4E77\u0022",
         "Last-Modified": "Fri, 03 Apr 2020 21:01:26 GMT",
->>>>>>> 32e373e2
         "Server": [
           "Windows-Azure-HDFS/1.0",
           "Microsoft-HTTPAPI/2.0"
         ],
         "x-ms-client-request-id": "3de3c0a1-d3a5-6e5f-c30b-a5c4d4b5b057",
-<<<<<<< HEAD
-        "x-ms-request-id": "c4760f2f-301f-0040-483c-f39503000000",
-        "x-ms-version": "2019-10-10"
-=======
         "x-ms-request-id": "fa440119-201f-0097-0afb-091bad000000",
         "x-ms-version": "2019-12-12"
->>>>>>> 32e373e2
-      },
-      "ResponseBody": []
-    },
-    {
-<<<<<<< HEAD
-      "RequestUri": "https://seanstagehierarchical.blob.core.windows.net/test-filesystem-90e71bde-f21b-4875-21d9-c8ccb0ce9cdc/test-file-380e8122-323f-3a3a-9f41-189b746f896c?comp=lease",
-      "RequestMethod": "PUT",
-      "RequestHeaders": {
-        "Authorization": "Sanitized",
-        "If-Unmodified-Since": "Fri, 06 Mar 2020 22:19:15 GMT",
-        "traceparent": "00-4f24a48626bdc24bb4812eb6437af3dd-d524705b7f59e546-00",
-        "User-Agent": [
-          "azsdk-net-Storage.Files.DataLake/12.0.0-dev.20200305.1",
-          "(.NET Core 4.6.28325.01; Microsoft Windows 10.0.18363 )"
-        ],
-        "x-ms-client-request-id": "c0638883-b778-742a-8c17-91024a531cb8",
-        "x-ms-date": "Thu, 05 Mar 2020 22:19:18 GMT",
-=======
+      },
+      "ResponseBody": []
+    },
+    {
       "RequestUri": "http://seannsecanary.blob.core.windows.net/test-filesystem-90e71bde-f21b-4875-21d9-c8ccb0ce9cdc/test-file-380e8122-323f-3a3a-9f41-189b746f896c?comp=lease",
       "RequestMethod": "PUT",
       "RequestHeaders": {
@@ -629,62 +341,31 @@
         ],
         "x-ms-client-request-id": "c0638883-b778-742a-8c17-91024a531cb8",
         "x-ms-date": "Fri, 03 Apr 2020 21:01:27 GMT",
->>>>>>> 32e373e2
         "x-ms-lease-action": "acquire",
         "x-ms-lease-duration": "15",
         "x-ms-proposed-lease-id": "e29a3bcb-2c11-cb34-aba3-880b520a3d8c",
         "x-ms-return-client-request-id": "true",
-<<<<<<< HEAD
-        "x-ms-version": "2019-10-10"
-=======
-        "x-ms-version": "2019-12-12"
->>>>>>> 32e373e2
-      },
-      "RequestBody": null,
-      "StatusCode": 201,
-      "ResponseHeaders": {
-        "Content-Length": "0",
-<<<<<<< HEAD
-        "Date": "Thu, 05 Mar 2020 22:19:17 GMT",
-        "ETag": "\u00220x8D7C1533EF9DECC\u0022",
-        "Last-Modified": "Thu, 05 Mar 2020 22:19:17 GMT",
-=======
+        "x-ms-version": "2019-12-12"
+      },
+      "RequestBody": null,
+      "StatusCode": 201,
+      "ResponseHeaders": {
+        "Content-Length": "0",
         "Date": "Fri, 03 Apr 2020 21:01:26 GMT",
         "ETag": "\u00220x8D7D8122C6F4E77\u0022",
         "Last-Modified": "Fri, 03 Apr 2020 21:01:26 GMT",
->>>>>>> 32e373e2
         "Server": [
           "Windows-Azure-Blob/1.0",
           "Microsoft-HTTPAPI/2.0"
         ],
         "x-ms-client-request-id": "c0638883-b778-742a-8c17-91024a531cb8",
         "x-ms-lease-id": "e29a3bcb-2c11-cb34-aba3-880b520a3d8c",
-<<<<<<< HEAD
-        "x-ms-request-id": "1b771652-e01e-001e-3a3c-f37ee3000000",
-        "x-ms-version": "2019-10-10"
-=======
         "x-ms-request-id": "9622381a-f01e-0012-10fb-093670000000",
         "x-ms-version": "2019-12-12"
->>>>>>> 32e373e2
-      },
-      "ResponseBody": []
-    },
-    {
-<<<<<<< HEAD
-      "RequestUri": "https://seanstagehierarchical.blob.core.windows.net/test-filesystem-90e71bde-f21b-4875-21d9-c8ccb0ce9cdc?restype=container",
-      "RequestMethod": "DELETE",
-      "RequestHeaders": {
-        "Authorization": "Sanitized",
-        "traceparent": "00-a3d22501dc55ab4bac3322f08de49d62-3c52c348fe0f4943-00",
-        "User-Agent": [
-          "azsdk-net-Storage.Files.DataLake/12.0.0-dev.20200305.1",
-          "(.NET Core 4.6.28325.01; Microsoft Windows 10.0.18363 )"
-        ],
-        "x-ms-client-request-id": "c9888d0b-7da7-ef13-b185-2774bac4af76",
-        "x-ms-date": "Thu, 05 Mar 2020 22:19:18 GMT",
-        "x-ms-return-client-request-id": "true",
-        "x-ms-version": "2019-10-10"
-=======
+      },
+      "ResponseBody": []
+    },
+    {
       "RequestUri": "http://seannsecanary.blob.core.windows.net/test-filesystem-90e71bde-f21b-4875-21d9-c8ccb0ce9cdc?restype=container",
       "RequestMethod": "DELETE",
       "RequestHeaders": {
@@ -698,109 +379,56 @@
         "x-ms-date": "Fri, 03 Apr 2020 21:01:27 GMT",
         "x-ms-return-client-request-id": "true",
         "x-ms-version": "2019-12-12"
->>>>>>> 32e373e2
       },
       "RequestBody": null,
       "StatusCode": 202,
       "ResponseHeaders": {
         "Content-Length": "0",
-<<<<<<< HEAD
-        "Date": "Thu, 05 Mar 2020 22:19:17 GMT",
-=======
-        "Date": "Fri, 03 Apr 2020 21:01:26 GMT",
->>>>>>> 32e373e2
+        "Date": "Fri, 03 Apr 2020 21:01:26 GMT",
         "Server": [
           "Windows-Azure-Blob/1.0",
           "Microsoft-HTTPAPI/2.0"
         ],
         "x-ms-client-request-id": "c9888d0b-7da7-ef13-b185-2774bac4af76",
-<<<<<<< HEAD
-        "x-ms-request-id": "1b771653-e01e-001e-3b3c-f37ee3000000",
-        "x-ms-version": "2019-10-10"
-=======
         "x-ms-request-id": "96223820-f01e-0012-16fb-093670000000",
         "x-ms-version": "2019-12-12"
->>>>>>> 32e373e2
-      },
-      "ResponseBody": []
-    },
-    {
-<<<<<<< HEAD
-      "RequestUri": "https://seanstagehierarchical.blob.core.windows.net/test-filesystem-98ae35a0-9ef3-863e-bce4-4bd99fd536d3?restype=container",
-      "RequestMethod": "PUT",
-      "RequestHeaders": {
-        "Authorization": "Sanitized",
-        "traceparent": "00-ce30e6a2ca99ce409c879c8ef0afaa6f-83eb8794a9ae534b-00",
-        "User-Agent": [
-          "azsdk-net-Storage.Files.DataLake/12.0.0-dev.20200305.1",
-          "(.NET Core 4.6.28325.01; Microsoft Windows 10.0.18363 )"
+      },
+      "ResponseBody": []
+    },
+    {
+      "RequestUri": "http://seannsecanary.blob.core.windows.net/test-filesystem-98ae35a0-9ef3-863e-bce4-4bd99fd536d3?restype=container",
+      "RequestMethod": "PUT",
+      "RequestHeaders": {
+        "Authorization": "Sanitized",
+        "traceparent": "00-b7bcfaa3c8ae2e4aacf7cfdcbd140fae-06c90ac0e040a144-00",
+        "User-Agent": [
+          "azsdk-net-Storage.Files.DataLake/12.1.0-dev.20200403.1",
+          "(.NET Core 4.6.28325.01; Microsoft Windows 10.0.18362 )"
         ],
         "x-ms-blob-public-access": "container",
         "x-ms-client-request-id": "08b5a1f0-8209-6da7-4e01-0dc3313a4fdc",
-        "x-ms-date": "Thu, 05 Mar 2020 22:19:18 GMT",
-        "x-ms-return-client-request-id": "true",
-        "x-ms-version": "2019-10-10"
-=======
-      "RequestUri": "http://seannsecanary.blob.core.windows.net/test-filesystem-98ae35a0-9ef3-863e-bce4-4bd99fd536d3?restype=container",
-      "RequestMethod": "PUT",
-      "RequestHeaders": {
-        "Authorization": "Sanitized",
-        "traceparent": "00-b7bcfaa3c8ae2e4aacf7cfdcbd140fae-06c90ac0e040a144-00",
-        "User-Agent": [
-          "azsdk-net-Storage.Files.DataLake/12.1.0-dev.20200403.1",
-          "(.NET Core 4.6.28325.01; Microsoft Windows 10.0.18362 )"
-        ],
-        "x-ms-blob-public-access": "container",
-        "x-ms-client-request-id": "08b5a1f0-8209-6da7-4e01-0dc3313a4fdc",
-        "x-ms-date": "Fri, 03 Apr 2020 21:01:27 GMT",
-        "x-ms-return-client-request-id": "true",
-        "x-ms-version": "2019-12-12"
->>>>>>> 32e373e2
-      },
-      "RequestBody": null,
-      "StatusCode": 201,
-      "ResponseHeaders": {
-        "Content-Length": "0",
-<<<<<<< HEAD
-        "Date": "Thu, 05 Mar 2020 22:19:17 GMT",
-        "ETag": "\u00220x8D7C1533F4601FF\u0022",
-        "Last-Modified": "Thu, 05 Mar 2020 22:19:18 GMT",
-=======
+        "x-ms-date": "Fri, 03 Apr 2020 21:01:27 GMT",
+        "x-ms-return-client-request-id": "true",
+        "x-ms-version": "2019-12-12"
+      },
+      "RequestBody": null,
+      "StatusCode": 201,
+      "ResponseHeaders": {
+        "Content-Length": "0",
         "Date": "Fri, 03 Apr 2020 21:01:26 GMT",
         "ETag": "\u00220x8D7D8122C96F3FF\u0022",
         "Last-Modified": "Fri, 03 Apr 2020 21:01:26 GMT",
->>>>>>> 32e373e2
         "Server": [
           "Windows-Azure-Blob/1.0",
           "Microsoft-HTTPAPI/2.0"
         ],
         "x-ms-client-request-id": "08b5a1f0-8209-6da7-4e01-0dc3313a4fdc",
-<<<<<<< HEAD
-        "x-ms-request-id": "728c5c0d-801e-0018-393c-f34d5c000000",
-        "x-ms-version": "2019-10-10"
-=======
         "x-ms-request-id": "96223825-f01e-0012-1afb-093670000000",
         "x-ms-version": "2019-12-12"
->>>>>>> 32e373e2
-      },
-      "ResponseBody": []
-    },
-    {
-<<<<<<< HEAD
-      "RequestUri": "https://seanstagehierarchical.dfs.core.windows.net/test-filesystem-98ae35a0-9ef3-863e-bce4-4bd99fd536d3/test-file-c377534e-f2ce-4dab-245e-93c45708b064?resource=file",
-      "RequestMethod": "PUT",
-      "RequestHeaders": {
-        "Authorization": "Sanitized",
-        "traceparent": "00-66afc558c92d3342a3bf8348a262e1d3-c45941e9b1f49947-00",
-        "User-Agent": [
-          "azsdk-net-Storage.Files.DataLake/12.0.0-dev.20200305.1",
-          "(.NET Core 4.6.28325.01; Microsoft Windows 10.0.18363 )"
-        ],
-        "x-ms-client-request-id": "82e76ade-02e0-fde1-f667-e3abeee31546",
-        "x-ms-date": "Thu, 05 Mar 2020 22:19:18 GMT",
-        "x-ms-return-client-request-id": "true",
-        "x-ms-version": "2019-10-10"
-=======
+      },
+      "ResponseBody": []
+    },
+    {
       "RequestUri": "http://seannsecanary.dfs.core.windows.net/test-filesystem-98ae35a0-9ef3-863e-bce4-4bd99fd536d3/test-file-c377534e-f2ce-4dab-245e-93c45708b064?resource=file",
       "RequestMethod": "PUT",
       "RequestHeaders": {
@@ -814,55 +442,30 @@
         "x-ms-date": "Fri, 03 Apr 2020 21:01:28 GMT",
         "x-ms-return-client-request-id": "true",
         "x-ms-version": "2019-12-12"
->>>>>>> 32e373e2
-      },
-      "RequestBody": null,
-      "StatusCode": 201,
-      "ResponseHeaders": {
-        "Content-Length": "0",
-<<<<<<< HEAD
-        "Date": "Thu, 05 Mar 2020 22:19:18 GMT",
-        "ETag": "\u00220x8D7C1533F797D2D\u0022",
-        "Last-Modified": "Thu, 05 Mar 2020 22:19:18 GMT",
-=======
+      },
+      "RequestBody": null,
+      "StatusCode": 201,
+      "ResponseHeaders": {
+        "Content-Length": "0",
         "Date": "Fri, 03 Apr 2020 21:01:25 GMT",
         "ETag": "\u00220x8D7D8122CA601CA\u0022",
         "Last-Modified": "Fri, 03 Apr 2020 21:01:26 GMT",
->>>>>>> 32e373e2
         "Server": [
           "Windows-Azure-HDFS/1.0",
           "Microsoft-HTTPAPI/2.0"
         ],
         "x-ms-client-request-id": "82e76ade-02e0-fde1-f667-e3abeee31546",
-<<<<<<< HEAD
-        "x-ms-request-id": "3ab45de3-601f-002f-0b3c-f39ff0000000",
-        "x-ms-version": "2019-10-10"
-=======
         "x-ms-request-id": "fa44011a-201f-0097-0bfb-091bad000000",
         "x-ms-version": "2019-12-12"
->>>>>>> 32e373e2
-      },
-      "ResponseBody": []
-    },
-    {
-<<<<<<< HEAD
-      "RequestUri": "https://seanstagehierarchical.blob.core.windows.net/test-filesystem-98ae35a0-9ef3-863e-bce4-4bd99fd536d3/test-file-c377534e-f2ce-4dab-245e-93c45708b064",
-=======
+      },
+      "ResponseBody": []
+    },
+    {
       "RequestUri": "http://seannsecanary.blob.core.windows.net/test-filesystem-98ae35a0-9ef3-863e-bce4-4bd99fd536d3/test-file-c377534e-f2ce-4dab-245e-93c45708b064",
->>>>>>> 32e373e2
       "RequestMethod": "HEAD",
       "RequestHeaders": {
         "Authorization": "Sanitized",
         "User-Agent": [
-<<<<<<< HEAD
-          "azsdk-net-Storage.Files.DataLake/12.0.0-dev.20200305.1",
-          "(.NET Core 4.6.28325.01; Microsoft Windows 10.0.18363 )"
-        ],
-        "x-ms-client-request-id": "9a782774-88a9-8c78-adc6-f8e48e9c7814",
-        "x-ms-date": "Thu, 05 Mar 2020 22:19:18 GMT",
-        "x-ms-return-client-request-id": "true",
-        "x-ms-version": "2019-10-10"
-=======
           "azsdk-net-Storage.Files.DataLake/12.1.0-dev.20200403.1",
           "(.NET Core 4.6.28325.01; Microsoft Windows 10.0.18362 )"
         ],
@@ -870,7 +473,6 @@
         "x-ms-date": "Fri, 03 Apr 2020 21:01:28 GMT",
         "x-ms-return-client-request-id": "true",
         "x-ms-version": "2019-12-12"
->>>>>>> 32e373e2
       },
       "RequestBody": null,
       "StatusCode": 200,
@@ -878,15 +480,9 @@
         "Accept-Ranges": "bytes",
         "Content-Length": "0",
         "Content-Type": "application/octet-stream",
-<<<<<<< HEAD
-        "Date": "Thu, 05 Mar 2020 22:19:18 GMT",
-        "ETag": "\u00220x8D7C1533F797D2D\u0022",
-        "Last-Modified": "Thu, 05 Mar 2020 22:19:18 GMT",
-=======
         "Date": "Fri, 03 Apr 2020 21:01:26 GMT",
         "ETag": "\u00220x8D7D8122CA601CA\u0022",
         "Last-Modified": "Fri, 03 Apr 2020 21:01:26 GMT",
->>>>>>> 32e373e2
         "Server": [
           "Windows-Azure-Blob/1.0",
           "Microsoft-HTTPAPI/2.0"
@@ -895,39 +491,16 @@
         "x-ms-access-tier-inferred": "true",
         "x-ms-blob-type": "BlockBlob",
         "x-ms-client-request-id": "9a782774-88a9-8c78-adc6-f8e48e9c7814",
-<<<<<<< HEAD
-        "x-ms-creation-time": "Thu, 05 Mar 2020 22:19:18 GMT",
-        "x-ms-lease-state": "available",
-        "x-ms-lease-status": "unlocked",
-        "x-ms-request-id": "728c5c25-801e-0018-4e3c-f34d5c000000",
-        "x-ms-server-encrypted": "true",
-        "x-ms-version": "2019-10-10"
-=======
         "x-ms-creation-time": "Fri, 03 Apr 2020 21:01:26 GMT",
         "x-ms-lease-state": "available",
         "x-ms-lease-status": "unlocked",
         "x-ms-request-id": "96223836-f01e-0012-28fb-093670000000",
         "x-ms-server-encrypted": "true",
         "x-ms-version": "2019-12-12"
->>>>>>> 32e373e2
-      },
-      "ResponseBody": []
-    },
-    {
-<<<<<<< HEAD
-      "RequestUri": "https://seanstagehierarchical.blob.core.windows.net/test-filesystem-98ae35a0-9ef3-863e-bce4-4bd99fd536d3/test-file-c377534e-f2ce-4dab-245e-93c45708b064?comp=lease",
-      "RequestMethod": "PUT",
-      "RequestHeaders": {
-        "Authorization": "Sanitized",
-        "If-Match": "\u00220x8D7C1533F797D2D\u0022",
-        "traceparent": "00-185556eae764124bb3a8a8f531af309d-16834a95c3d2c34f-00",
-        "User-Agent": [
-          "azsdk-net-Storage.Files.DataLake/12.0.0-dev.20200305.1",
-          "(.NET Core 4.6.28325.01; Microsoft Windows 10.0.18363 )"
-        ],
-        "x-ms-client-request-id": "5dd00770-6e68-b72c-5059-405a359f8e1d",
-        "x-ms-date": "Thu, 05 Mar 2020 22:19:18 GMT",
-=======
+      },
+      "ResponseBody": []
+    },
+    {
       "RequestUri": "http://seannsecanary.blob.core.windows.net/test-filesystem-98ae35a0-9ef3-863e-bce4-4bd99fd536d3/test-file-c377534e-f2ce-4dab-245e-93c45708b064?comp=lease",
       "RequestMethod": "PUT",
       "RequestHeaders": {
@@ -940,62 +513,31 @@
         ],
         "x-ms-client-request-id": "5dd00770-6e68-b72c-5059-405a359f8e1d",
         "x-ms-date": "Fri, 03 Apr 2020 21:01:28 GMT",
->>>>>>> 32e373e2
         "x-ms-lease-action": "acquire",
         "x-ms-lease-duration": "15",
         "x-ms-proposed-lease-id": "96a4a950-5251-20bc-89fc-734484e109d6",
         "x-ms-return-client-request-id": "true",
-<<<<<<< HEAD
-        "x-ms-version": "2019-10-10"
-=======
-        "x-ms-version": "2019-12-12"
->>>>>>> 32e373e2
-      },
-      "RequestBody": null,
-      "StatusCode": 201,
-      "ResponseHeaders": {
-        "Content-Length": "0",
-<<<<<<< HEAD
-        "Date": "Thu, 05 Mar 2020 22:19:18 GMT",
-        "ETag": "\u00220x8D7C1533F797D2D\u0022",
-        "Last-Modified": "Thu, 05 Mar 2020 22:19:18 GMT",
-=======
+        "x-ms-version": "2019-12-12"
+      },
+      "RequestBody": null,
+      "StatusCode": 201,
+      "ResponseHeaders": {
+        "Content-Length": "0",
         "Date": "Fri, 03 Apr 2020 21:01:26 GMT",
         "ETag": "\u00220x8D7D8122CA601CA\u0022",
         "Last-Modified": "Fri, 03 Apr 2020 21:01:26 GMT",
->>>>>>> 32e373e2
         "Server": [
           "Windows-Azure-Blob/1.0",
           "Microsoft-HTTPAPI/2.0"
         ],
         "x-ms-client-request-id": "5dd00770-6e68-b72c-5059-405a359f8e1d",
         "x-ms-lease-id": "96a4a950-5251-20bc-89fc-734484e109d6",
-<<<<<<< HEAD
-        "x-ms-request-id": "728c5c28-801e-0018-513c-f34d5c000000",
-        "x-ms-version": "2019-10-10"
-=======
         "x-ms-request-id": "9622383f-f01e-0012-2ffb-093670000000",
         "x-ms-version": "2019-12-12"
->>>>>>> 32e373e2
-      },
-      "ResponseBody": []
-    },
-    {
-<<<<<<< HEAD
-      "RequestUri": "https://seanstagehierarchical.blob.core.windows.net/test-filesystem-98ae35a0-9ef3-863e-bce4-4bd99fd536d3?restype=container",
-      "RequestMethod": "DELETE",
-      "RequestHeaders": {
-        "Authorization": "Sanitized",
-        "traceparent": "00-ebab630d9342e84697f66329360a0087-989b24e4cb4dfc41-00",
-        "User-Agent": [
-          "azsdk-net-Storage.Files.DataLake/12.0.0-dev.20200305.1",
-          "(.NET Core 4.6.28325.01; Microsoft Windows 10.0.18363 )"
-        ],
-        "x-ms-client-request-id": "86738def-1bcc-efac-e1b3-d4a4e6cbec87",
-        "x-ms-date": "Thu, 05 Mar 2020 22:19:19 GMT",
-        "x-ms-return-client-request-id": "true",
-        "x-ms-version": "2019-10-10"
-=======
+      },
+      "ResponseBody": []
+    },
+    {
       "RequestUri": "http://seannsecanary.blob.core.windows.net/test-filesystem-98ae35a0-9ef3-863e-bce4-4bd99fd536d3?restype=container",
       "RequestMethod": "DELETE",
       "RequestHeaders": {
@@ -1009,49 +551,23 @@
         "x-ms-date": "Fri, 03 Apr 2020 21:01:28 GMT",
         "x-ms-return-client-request-id": "true",
         "x-ms-version": "2019-12-12"
->>>>>>> 32e373e2
       },
       "RequestBody": null,
       "StatusCode": 202,
       "ResponseHeaders": {
         "Content-Length": "0",
-<<<<<<< HEAD
-        "Date": "Thu, 05 Mar 2020 22:19:18 GMT",
-=======
-        "Date": "Fri, 03 Apr 2020 21:01:26 GMT",
->>>>>>> 32e373e2
+        "Date": "Fri, 03 Apr 2020 21:01:26 GMT",
         "Server": [
           "Windows-Azure-Blob/1.0",
           "Microsoft-HTTPAPI/2.0"
         ],
         "x-ms-client-request-id": "86738def-1bcc-efac-e1b3-d4a4e6cbec87",
-<<<<<<< HEAD
-        "x-ms-request-id": "728c5c2d-801e-0018-553c-f34d5c000000",
-        "x-ms-version": "2019-10-10"
-=======
         "x-ms-request-id": "96223856-f01e-0012-44fb-093670000000",
         "x-ms-version": "2019-12-12"
->>>>>>> 32e373e2
-      },
-      "ResponseBody": []
-    },
-    {
-<<<<<<< HEAD
-      "RequestUri": "https://seanstagehierarchical.blob.core.windows.net/test-filesystem-59f2bef9-9aab-09b8-9983-5b12f90b0b3d?restype=container",
-      "RequestMethod": "PUT",
-      "RequestHeaders": {
-        "Authorization": "Sanitized",
-        "traceparent": "00-398be8dfa839664b99d39f94a30eeb53-558b067918f3fc44-00",
-        "User-Agent": [
-          "azsdk-net-Storage.Files.DataLake/12.0.0-dev.20200305.1",
-          "(.NET Core 4.6.28325.01; Microsoft Windows 10.0.18363 )"
-        ],
-        "x-ms-blob-public-access": "container",
-        "x-ms-client-request-id": "ee27ed69-e721-54fc-d56a-ec48c099f5d5",
-        "x-ms-date": "Thu, 05 Mar 2020 22:19:19 GMT",
-        "x-ms-return-client-request-id": "true",
-        "x-ms-version": "2019-10-10"
-=======
+      },
+      "ResponseBody": []
+    },
+    {
       "RequestUri": "http://seannsecanary.blob.core.windows.net/test-filesystem-59f2bef9-9aab-09b8-9983-5b12f90b0b3d?restype=container",
       "RequestMethod": "PUT",
       "RequestHeaders": {
@@ -1066,52 +582,25 @@
         "x-ms-date": "Fri, 03 Apr 2020 21:01:28 GMT",
         "x-ms-return-client-request-id": "true",
         "x-ms-version": "2019-12-12"
->>>>>>> 32e373e2
-      },
-      "RequestBody": null,
-      "StatusCode": 201,
-      "ResponseHeaders": {
-        "Content-Length": "0",
-<<<<<<< HEAD
-        "Date": "Thu, 05 Mar 2020 22:19:19 GMT",
-        "ETag": "\u00220x8D7C1533FD25094\u0022",
-        "Last-Modified": "Thu, 05 Mar 2020 22:19:19 GMT",
-=======
+      },
+      "RequestBody": null,
+      "StatusCode": 201,
+      "ResponseHeaders": {
+        "Content-Length": "0",
         "Date": "Fri, 03 Apr 2020 21:01:27 GMT",
         "ETag": "\u00220x8D7D8122CEC76AA\u0022",
         "Last-Modified": "Fri, 03 Apr 2020 21:01:27 GMT",
->>>>>>> 32e373e2
         "Server": [
           "Windows-Azure-Blob/1.0",
           "Microsoft-HTTPAPI/2.0"
         ],
         "x-ms-client-request-id": "ee27ed69-e721-54fc-d56a-ec48c099f5d5",
-<<<<<<< HEAD
-        "x-ms-request-id": "36ca2624-201e-003e-733c-f30544000000",
-        "x-ms-version": "2019-10-10"
-=======
         "x-ms-request-id": "96223863-f01e-0012-51fb-093670000000",
         "x-ms-version": "2019-12-12"
->>>>>>> 32e373e2
-      },
-      "ResponseBody": []
-    },
-    {
-<<<<<<< HEAD
-      "RequestUri": "https://seanstagehierarchical.dfs.core.windows.net/test-filesystem-59f2bef9-9aab-09b8-9983-5b12f90b0b3d/test-file-4e8c97a8-4560-f25b-6d9a-13413fb977d0?resource=file",
-      "RequestMethod": "PUT",
-      "RequestHeaders": {
-        "Authorization": "Sanitized",
-        "traceparent": "00-c5557a6609d8dd439edfae50e75acdfb-28733682d86a8c49-00",
-        "User-Agent": [
-          "azsdk-net-Storage.Files.DataLake/12.0.0-dev.20200305.1",
-          "(.NET Core 4.6.28325.01; Microsoft Windows 10.0.18363 )"
-        ],
-        "x-ms-client-request-id": "fa568573-173d-24d6-9135-8086d3bb151c",
-        "x-ms-date": "Thu, 05 Mar 2020 22:19:19 GMT",
-        "x-ms-return-client-request-id": "true",
-        "x-ms-version": "2019-10-10"
-=======
+      },
+      "ResponseBody": []
+    },
+    {
       "RequestUri": "http://seannsecanary.dfs.core.windows.net/test-filesystem-59f2bef9-9aab-09b8-9983-5b12f90b0b3d/test-file-4e8c97a8-4560-f25b-6d9a-13413fb977d0?resource=file",
       "RequestMethod": "PUT",
       "RequestHeaders": {
@@ -1125,55 +614,30 @@
         "x-ms-date": "Fri, 03 Apr 2020 21:01:28 GMT",
         "x-ms-return-client-request-id": "true",
         "x-ms-version": "2019-12-12"
->>>>>>> 32e373e2
-      },
-      "RequestBody": null,
-      "StatusCode": 201,
-      "ResponseHeaders": {
-        "Content-Length": "0",
-<<<<<<< HEAD
-        "Date": "Thu, 05 Mar 2020 22:19:18 GMT",
-        "ETag": "\u00220x8D7C1534007038B\u0022",
-        "Last-Modified": "Thu, 05 Mar 2020 22:19:19 GMT",
-=======
+      },
+      "RequestBody": null,
+      "StatusCode": 201,
+      "ResponseHeaders": {
+        "Content-Length": "0",
         "Date": "Fri, 03 Apr 2020 21:01:26 GMT",
         "ETag": "\u00220x8D7D8122CFB86F8\u0022",
         "Last-Modified": "Fri, 03 Apr 2020 21:01:27 GMT",
->>>>>>> 32e373e2
         "Server": [
           "Windows-Azure-HDFS/1.0",
           "Microsoft-HTTPAPI/2.0"
         ],
         "x-ms-client-request-id": "fa568573-173d-24d6-9135-8086d3bb151c",
-<<<<<<< HEAD
-        "x-ms-request-id": "b06eb531-501f-0034-773c-f3a1f3000000",
-        "x-ms-version": "2019-10-10"
-=======
         "x-ms-request-id": "fa44011b-201f-0097-0cfb-091bad000000",
         "x-ms-version": "2019-12-12"
->>>>>>> 32e373e2
-      },
-      "ResponseBody": []
-    },
-    {
-<<<<<<< HEAD
-      "RequestUri": "https://seanstagehierarchical.blob.core.windows.net/test-filesystem-59f2bef9-9aab-09b8-9983-5b12f90b0b3d/test-file-4e8c97a8-4560-f25b-6d9a-13413fb977d0?comp=lease",
-=======
+      },
+      "ResponseBody": []
+    },
+    {
       "RequestUri": "http://seannsecanary.blob.core.windows.net/test-filesystem-59f2bef9-9aab-09b8-9983-5b12f90b0b3d/test-file-4e8c97a8-4560-f25b-6d9a-13413fb977d0?comp=lease",
->>>>>>> 32e373e2
       "RequestMethod": "PUT",
       "RequestHeaders": {
         "Authorization": "Sanitized",
         "If-None-Match": "\u0022garbage\u0022",
-<<<<<<< HEAD
-        "traceparent": "00-4e284bfcfcb957418c1d638b4cb67283-bb1cff29f4930246-00",
-        "User-Agent": [
-          "azsdk-net-Storage.Files.DataLake/12.0.0-dev.20200305.1",
-          "(.NET Core 4.6.28325.01; Microsoft Windows 10.0.18363 )"
-        ],
-        "x-ms-client-request-id": "ffceb500-fcdc-8abb-92ca-7ee2648bb1f6",
-        "x-ms-date": "Thu, 05 Mar 2020 22:19:19 GMT",
-=======
         "traceparent": "00-b40bad299e95a641bed991cb3a0a6808-2507184f0a5bb244-00",
         "User-Agent": [
           "azsdk-net-Storage.Files.DataLake/12.1.0-dev.20200403.1",
@@ -1181,62 +645,31 @@
         ],
         "x-ms-client-request-id": "ffceb500-fcdc-8abb-92ca-7ee2648bb1f6",
         "x-ms-date": "Fri, 03 Apr 2020 21:01:28 GMT",
->>>>>>> 32e373e2
         "x-ms-lease-action": "acquire",
         "x-ms-lease-duration": "15",
         "x-ms-proposed-lease-id": "9b2b1bf2-e9f0-8bf2-7b5a-b34b729ad765",
         "x-ms-return-client-request-id": "true",
-<<<<<<< HEAD
-        "x-ms-version": "2019-10-10"
-=======
-        "x-ms-version": "2019-12-12"
->>>>>>> 32e373e2
-      },
-      "RequestBody": null,
-      "StatusCode": 201,
-      "ResponseHeaders": {
-        "Content-Length": "0",
-<<<<<<< HEAD
-        "Date": "Thu, 05 Mar 2020 22:19:19 GMT",
-        "ETag": "\u00220x8D7C1534007038B\u0022",
-        "Last-Modified": "Thu, 05 Mar 2020 22:19:19 GMT",
-=======
+        "x-ms-version": "2019-12-12"
+      },
+      "RequestBody": null,
+      "StatusCode": 201,
+      "ResponseHeaders": {
+        "Content-Length": "0",
         "Date": "Fri, 03 Apr 2020 21:01:27 GMT",
         "ETag": "\u00220x8D7D8122CFB86F8\u0022",
         "Last-Modified": "Fri, 03 Apr 2020 21:01:27 GMT",
->>>>>>> 32e373e2
         "Server": [
           "Windows-Azure-Blob/1.0",
           "Microsoft-HTTPAPI/2.0"
         ],
         "x-ms-client-request-id": "ffceb500-fcdc-8abb-92ca-7ee2648bb1f6",
         "x-ms-lease-id": "9b2b1bf2-e9f0-8bf2-7b5a-b34b729ad765",
-<<<<<<< HEAD
-        "x-ms-request-id": "36ca2633-201e-003e-7d3c-f30544000000",
-        "x-ms-version": "2019-10-10"
-=======
         "x-ms-request-id": "9622387b-f01e-0012-63fb-093670000000",
         "x-ms-version": "2019-12-12"
->>>>>>> 32e373e2
-      },
-      "ResponseBody": []
-    },
-    {
-<<<<<<< HEAD
-      "RequestUri": "https://seanstagehierarchical.blob.core.windows.net/test-filesystem-59f2bef9-9aab-09b8-9983-5b12f90b0b3d?restype=container",
-      "RequestMethod": "DELETE",
-      "RequestHeaders": {
-        "Authorization": "Sanitized",
-        "traceparent": "00-90cd263d9c28d4419af8e4a463166922-49a09d5694c55f4e-00",
-        "User-Agent": [
-          "azsdk-net-Storage.Files.DataLake/12.0.0-dev.20200305.1",
-          "(.NET Core 4.6.28325.01; Microsoft Windows 10.0.18363 )"
-        ],
-        "x-ms-client-request-id": "bc4ad3fd-d7cc-0588-ab43-2797feb1a1c3",
-        "x-ms-date": "Thu, 05 Mar 2020 22:19:19 GMT",
-        "x-ms-return-client-request-id": "true",
-        "x-ms-version": "2019-10-10"
-=======
+      },
+      "ResponseBody": []
+    },
+    {
       "RequestUri": "http://seannsecanary.blob.core.windows.net/test-filesystem-59f2bef9-9aab-09b8-9983-5b12f90b0b3d?restype=container",
       "RequestMethod": "DELETE",
       "RequestHeaders": {
@@ -1250,42 +683,26 @@
         "x-ms-date": "Fri, 03 Apr 2020 21:01:28 GMT",
         "x-ms-return-client-request-id": "true",
         "x-ms-version": "2019-12-12"
->>>>>>> 32e373e2
       },
       "RequestBody": null,
       "StatusCode": 202,
       "ResponseHeaders": {
         "Content-Length": "0",
-<<<<<<< HEAD
-        "Date": "Thu, 05 Mar 2020 22:19:19 GMT",
-=======
         "Date": "Fri, 03 Apr 2020 21:01:27 GMT",
->>>>>>> 32e373e2
         "Server": [
           "Windows-Azure-Blob/1.0",
           "Microsoft-HTTPAPI/2.0"
         ],
         "x-ms-client-request-id": "bc4ad3fd-d7cc-0588-ab43-2797feb1a1c3",
-<<<<<<< HEAD
-        "x-ms-request-id": "36ca2634-201e-003e-7e3c-f30544000000",
-        "x-ms-version": "2019-10-10"
-=======
         "x-ms-request-id": "96223884-f01e-0012-69fb-093670000000",
         "x-ms-version": "2019-12-12"
->>>>>>> 32e373e2
       },
       "ResponseBody": []
     }
   ],
   "Variables": {
-<<<<<<< HEAD
-    "DateTimeOffsetNow": "2020-03-05T14:19:15.7114842-08:00",
-    "RandomSeed": "571122003",
-    "Storage_TestConfigHierarchicalNamespace": "NamespaceTenant\nseanstagehierarchical\nU2FuaXRpemVk\nhttps://seanstagehierarchical.blob.core.windows.net\nhttp://seanstagehierarchical.file.core.windows.net\nhttp://seanstagehierarchical.queue.core.windows.net\nhttp://seanstagehierarchical.table.core.windows.net\n\n\n\n\nhttp://seanstagehierarchical-secondary.blob.core.windows.net\nhttp://seanstagehierarchical-secondary.file.core.windows.net\nhttp://seanstagehierarchical-secondary.queue.core.windows.net\nhttp://seanstagehierarchical-secondary.table.core.windows.net\n68390a19-a643-458b-b726-408abf67b4fc\nSanitized\n72f988bf-86f1-41af-91ab-2d7cd011db47\nhttps://login.microsoftonline.com/\nCloud\nBlobEndpoint=https://seanstagehierarchical.blob.core.windows.net/;QueueEndpoint=http://seanstagehierarchical.queue.core.windows.net/;FileEndpoint=http://seanstagehierarchical.file.core.windows.net/;BlobSecondaryEndpoint=http://seanstagehierarchical-secondary.blob.core.windows.net/;QueueSecondaryEndpoint=http://seanstagehierarchical-secondary.queue.core.windows.net/;FileSecondaryEndpoint=http://seanstagehierarchical-secondary.file.core.windows.net/;AccountName=seanstagehierarchical;AccountKey=Sanitized\n"
-=======
     "DateTimeOffsetNow": "2020-04-03T14:01:26.8548869-07:00",
     "RandomSeed": "571122003",
     "Storage_TestConfigHierarchicalNamespace": "NamespaceTenant\nseannsecanary\nU2FuaXRpemVk\nhttp://seannsecanary.blob.core.windows.net\nhttp://seannsecanary.file.core.windows.net\nhttp://seannsecanary.queue.core.windows.net\nhttp://seannsecanary.table.core.windows.net\n\n\n\n\nhttp://seannsecanary-secondary.blob.core.windows.net\nhttp://seannsecanary-secondary.file.core.windows.net\nhttp://seannsecanary-secondary.queue.core.windows.net\nhttp://seannsecanary-secondary.table.core.windows.net\n68390a19-a643-458b-b726-408abf67b4fc\nSanitized\n72f988bf-86f1-41af-91ab-2d7cd011db47\nhttps://login.microsoftonline.com/\nCloud\nBlobEndpoint=http://seannsecanary.blob.core.windows.net/;QueueEndpoint=http://seannsecanary.queue.core.windows.net/;FileEndpoint=http://seannsecanary.file.core.windows.net/;BlobSecondaryEndpoint=http://seannsecanary-secondary.blob.core.windows.net/;QueueSecondaryEndpoint=http://seannsecanary-secondary.queue.core.windows.net/;FileSecondaryEndpoint=http://seannsecanary-secondary.file.core.windows.net/;AccountName=seannsecanary;AccountKey=Sanitized\n"
->>>>>>> 32e373e2
   }
 }