{
  "Entries": [
    {
<<<<<<< HEAD
      "RequestUri": "https://seanstagehierarchical.blob.core.windows.net/test-filesystem-fa9da4a4-8b51-fb08-91e0-8dec00666047?restype=container",
      "RequestMethod": "PUT",
      "RequestHeaders": {
        "Authorization": "Sanitized",
        "traceparent": "00-4e21caf22a4d2b4bad3116a1f2f26b2b-aafefce26c0e2348-00",
        "User-Agent": [
          "azsdk-net-Storage.Files.DataLake/12.0.0-dev.20200305.1",
          "(.NET Core 4.6.28325.01; Microsoft Windows 10.0.18363 )"
        ],
        "x-ms-blob-public-access": "container",
        "x-ms-client-request-id": "cb43ce48-6035-2fa4-830f-507eee1455c3",
        "x-ms-date": "Thu, 05 Mar 2020 22:17:12 GMT",
        "x-ms-return-client-request-id": "true",
        "x-ms-version": "2019-10-10"
=======
      "RequestUri": "http://seannsecanary.blob.core.windows.net/test-filesystem-fa9da4a4-8b51-fb08-91e0-8dec00666047?restype=container",
      "RequestMethod": "PUT",
      "RequestHeaders": {
        "Authorization": "Sanitized",
        "traceparent": "00-c96b8689eccbd84dae190b921d9eae8a-b68200a3c42ab54a-00",
        "User-Agent": [
          "azsdk-net-Storage.Files.DataLake/12.1.0-dev.20200403.1",
          "(.NET Core 4.6.28325.01; Microsoft Windows 10.0.18362 )"
        ],
        "x-ms-blob-public-access": "container",
        "x-ms-client-request-id": "cb43ce48-6035-2fa4-830f-507eee1455c3",
        "x-ms-date": "Fri, 03 Apr 2020 20:59:45 GMT",
        "x-ms-return-client-request-id": "true",
        "x-ms-version": "2019-12-12"
>>>>>>> 32e373e2
      },
      "RequestBody": null,
      "StatusCode": 201,
      "ResponseHeaders": {
        "Content-Length": "0",
<<<<<<< HEAD
        "Date": "Thu, 05 Mar 2020 22:17:12 GMT",
        "ETag": "\u00220x8D7C152F4464F05\u0022",
        "Last-Modified": "Thu, 05 Mar 2020 22:17:12 GMT",
=======
        "Date": "Fri, 03 Apr 2020 20:59:43 GMT",
        "ETag": "\u00220x8D7D811EF63C398\u0022",
        "Last-Modified": "Fri, 03 Apr 2020 20:59:43 GMT",
>>>>>>> 32e373e2
        "Server": [
          "Windows-Azure-Blob/1.0",
          "Microsoft-HTTPAPI/2.0"
        ],
        "x-ms-client-request-id": "cb43ce48-6035-2fa4-830f-507eee1455c3",
<<<<<<< HEAD
        "x-ms-request-id": "9166535f-501e-0024-2e3b-f3649b000000",
        "x-ms-version": "2019-10-10"
=======
        "x-ms-request-id": "96220eac-f01e-0012-76fa-093670000000",
        "x-ms-version": "2019-12-12"
>>>>>>> 32e373e2
      },
      "ResponseBody": []
    },
    {
<<<<<<< HEAD
      "RequestUri": "https://seanstagehierarchical.dfs.core.windows.net/test-filesystem-fa9da4a4-8b51-fb08-91e0-8dec00666047/test-directory-13678cd9-487f-6aca-516c-7a6c23d998bf?resource=directory",
      "RequestMethod": "PUT",
      "RequestHeaders": {
        "Authorization": "Sanitized",
        "traceparent": "00-fabd1767cb8ef2439b6acf5bd8933f82-8ce4fbebc0070e43-00",
        "User-Agent": [
          "azsdk-net-Storage.Files.DataLake/12.0.0-dev.20200305.1",
          "(.NET Core 4.6.28325.01; Microsoft Windows 10.0.18363 )"
        ],
        "x-ms-client-request-id": "466da12a-6e4a-697f-6166-1e69a4296dc5",
        "x-ms-date": "Thu, 05 Mar 2020 22:17:12 GMT",
        "x-ms-return-client-request-id": "true",
        "x-ms-version": "2019-10-10"
=======
      "RequestUri": "http://seannsecanary.dfs.core.windows.net/test-filesystem-fa9da4a4-8b51-fb08-91e0-8dec00666047/test-directory-13678cd9-487f-6aca-516c-7a6c23d998bf?resource=directory",
      "RequestMethod": "PUT",
      "RequestHeaders": {
        "Authorization": "Sanitized",
        "traceparent": "00-8b438ac813960c41b6e092d51bd0f3b1-54476f0d1b4e334f-00",
        "User-Agent": [
          "azsdk-net-Storage.Files.DataLake/12.1.0-dev.20200403.1",
          "(.NET Core 4.6.28325.01; Microsoft Windows 10.0.18362 )"
        ],
        "x-ms-client-request-id": "466da12a-6e4a-697f-6166-1e69a4296dc5",
        "x-ms-date": "Fri, 03 Apr 2020 20:59:45 GMT",
        "x-ms-return-client-request-id": "true",
        "x-ms-version": "2019-12-12"
>>>>>>> 32e373e2
      },
      "RequestBody": null,
      "StatusCode": 201,
      "ResponseHeaders": {
        "Content-Length": "0",
<<<<<<< HEAD
        "Date": "Thu, 05 Mar 2020 22:17:12 GMT",
        "ETag": "\u00220x8D7C152F479E135\u0022",
        "Last-Modified": "Thu, 05 Mar 2020 22:17:12 GMT",
=======
        "Date": "Fri, 03 Apr 2020 20:59:43 GMT",
        "ETag": "\u00220x8D7D811EF748E5D\u0022",
        "Last-Modified": "Fri, 03 Apr 2020 20:59:43 GMT",
>>>>>>> 32e373e2
        "Server": [
          "Windows-Azure-HDFS/1.0",
          "Microsoft-HTTPAPI/2.0"
        ],
        "x-ms-client-request-id": "466da12a-6e4a-697f-6166-1e69a4296dc5",
<<<<<<< HEAD
        "x-ms-request-id": "923c083d-001f-0029-3b3b-f3ac4f000000",
        "x-ms-version": "2019-10-10"
=======
        "x-ms-request-id": "fa43ffc4-201f-0097-7dfa-091bad000000",
        "x-ms-version": "2019-12-12"
>>>>>>> 32e373e2
      },
      "ResponseBody": []
    },
    {
<<<<<<< HEAD
      "RequestUri": "https://seanstagehierarchical.dfs.core.windows.net/test-filesystem-fa9da4a4-8b51-fb08-91e0-8dec00666047/test-directory-13678cd9-487f-6aca-516c-7a6c23d998bf/test-file-ff3035a9-a9a2-5709-c201-59b5158e39b5?resource=file",
=======
      "RequestUri": "http://seannsecanary.dfs.core.windows.net/test-filesystem-fa9da4a4-8b51-fb08-91e0-8dec00666047/test-directory-13678cd9-487f-6aca-516c-7a6c23d998bf/test-file-ff3035a9-a9a2-5709-c201-59b5158e39b5?resource=file",
>>>>>>> 32e373e2
      "RequestMethod": "PUT",
      "RequestHeaders": {
        "Authorization": "Sanitized",
        "User-Agent": [
<<<<<<< HEAD
          "azsdk-net-Storage.Files.DataLake/12.0.0-dev.20200305.1",
          "(.NET Core 4.6.28325.01; Microsoft Windows 10.0.18363 )"
        ],
        "x-ms-client-request-id": "4d5329c8-0ea7-c378-4639-bbdcd7dc0f64",
        "x-ms-date": "Thu, 05 Mar 2020 22:17:13 GMT",
        "x-ms-return-client-request-id": "true",
        "x-ms-version": "2019-10-10"
=======
          "azsdk-net-Storage.Files.DataLake/12.1.0-dev.20200403.1",
          "(.NET Core 4.6.28325.01; Microsoft Windows 10.0.18362 )"
        ],
        "x-ms-client-request-id": "4d5329c8-0ea7-c378-4639-bbdcd7dc0f64",
        "x-ms-date": "Fri, 03 Apr 2020 20:59:45 GMT",
        "x-ms-return-client-request-id": "true",
        "x-ms-version": "2019-12-12"
>>>>>>> 32e373e2
      },
      "RequestBody": null,
      "StatusCode": 201,
      "ResponseHeaders": {
        "Content-Length": "0",
<<<<<<< HEAD
        "Date": "Thu, 05 Mar 2020 22:17:12 GMT",
        "ETag": "\u00220x8D7C152F48808F8\u0022",
        "Last-Modified": "Thu, 05 Mar 2020 22:17:13 GMT",
=======
        "Date": "Fri, 03 Apr 2020 20:59:43 GMT",
        "ETag": "\u00220x8D7D811EF820A12\u0022",
        "Last-Modified": "Fri, 03 Apr 2020 20:59:44 GMT",
>>>>>>> 32e373e2
        "Server": [
          "Windows-Azure-HDFS/1.0",
          "Microsoft-HTTPAPI/2.0"
        ],
        "x-ms-client-request-id": "4d5329c8-0ea7-c378-4639-bbdcd7dc0f64",
<<<<<<< HEAD
        "x-ms-request-id": "923c083e-001f-0029-3c3b-f3ac4f000000",
        "x-ms-version": "2019-10-10"
=======
        "x-ms-request-id": "fa43ffc5-201f-0097-7efa-091bad000000",
        "x-ms-version": "2019-12-12"
>>>>>>> 32e373e2
      },
      "ResponseBody": []
    },
    {
<<<<<<< HEAD
      "RequestUri": "https://seanstagehierarchical.blob.core.windows.net/test-filesystem-fa9da4a4-8b51-fb08-91e0-8dec00666047/test-directory-13678cd9-487f-6aca-516c-7a6c23d998bf/test-file-ff3035a9-a9a2-5709-c201-59b5158e39b5",
=======
      "RequestUri": "http://seannsecanary.blob.core.windows.net/test-filesystem-fa9da4a4-8b51-fb08-91e0-8dec00666047/test-directory-13678cd9-487f-6aca-516c-7a6c23d998bf/test-file-ff3035a9-a9a2-5709-c201-59b5158e39b5",
>>>>>>> 32e373e2
      "RequestMethod": "HEAD",
      "RequestHeaders": {
        "Authorization": "Sanitized",
        "User-Agent": [
<<<<<<< HEAD
          "azsdk-net-Storage.Files.DataLake/12.0.0-dev.20200305.1",
          "(.NET Core 4.6.28325.01; Microsoft Windows 10.0.18363 )"
        ],
        "x-ms-client-request-id": "7ba1be36-1fd5-cf1e-6eef-04c0fe9879ac",
        "x-ms-date": "Thu, 05 Mar 2020 22:17:13 GMT",
        "x-ms-return-client-request-id": "true",
        "x-ms-version": "2019-10-10"
=======
          "azsdk-net-Storage.Files.DataLake/12.1.0-dev.20200403.1",
          "(.NET Core 4.6.28325.01; Microsoft Windows 10.0.18362 )"
        ],
        "x-ms-client-request-id": "7ba1be36-1fd5-cf1e-6eef-04c0fe9879ac",
        "x-ms-date": "Fri, 03 Apr 2020 20:59:45 GMT",
        "x-ms-return-client-request-id": "true",
        "x-ms-version": "2019-12-12"
>>>>>>> 32e373e2
      },
      "RequestBody": null,
      "StatusCode": 200,
      "ResponseHeaders": {
        "Accept-Ranges": "bytes",
        "Content-Length": "0",
        "Content-Type": "application/octet-stream",
<<<<<<< HEAD
        "Date": "Thu, 05 Mar 2020 22:17:12 GMT",
        "ETag": "\u00220x8D7C152F48808F8\u0022",
        "Last-Modified": "Thu, 05 Mar 2020 22:17:13 GMT",
=======
        "Date": "Fri, 03 Apr 2020 20:59:43 GMT",
        "ETag": "\u00220x8D7D811EF820A12\u0022",
        "Last-Modified": "Fri, 03 Apr 2020 20:59:44 GMT",
>>>>>>> 32e373e2
        "Server": [
          "Windows-Azure-Blob/1.0",
          "Microsoft-HTTPAPI/2.0"
        ],
        "x-ms-access-tier": "Hot",
        "x-ms-access-tier-inferred": "true",
        "x-ms-blob-type": "BlockBlob",
        "x-ms-client-request-id": "7ba1be36-1fd5-cf1e-6eef-04c0fe9879ac",
<<<<<<< HEAD
        "x-ms-creation-time": "Thu, 05 Mar 2020 22:17:13 GMT",
        "x-ms-lease-state": "available",
        "x-ms-lease-status": "unlocked",
        "x-ms-request-id": "91665364-501e-0024-2f3b-f3649b000000",
        "x-ms-server-encrypted": "true",
        "x-ms-version": "2019-10-10"
=======
        "x-ms-creation-time": "Fri, 03 Apr 2020 20:59:44 GMT",
        "x-ms-lease-state": "available",
        "x-ms-lease-status": "unlocked",
        "x-ms-request-id": "96220ec7-f01e-0012-0bfa-093670000000",
        "x-ms-server-encrypted": "true",
        "x-ms-version": "2019-12-12"
>>>>>>> 32e373e2
      },
      "ResponseBody": []
    },
    {
<<<<<<< HEAD
      "RequestUri": "https://seanstagehierarchical.blob.core.windows.net/test-filesystem-fa9da4a4-8b51-fb08-91e0-8dec00666047?restype=container",
      "RequestMethod": "DELETE",
      "RequestHeaders": {
        "Authorization": "Sanitized",
        "traceparent": "00-7bdd0989894e624da8b98d1c57287b71-60c84b3040793a42-00",
        "User-Agent": [
          "azsdk-net-Storage.Files.DataLake/12.0.0-dev.20200305.1",
          "(.NET Core 4.6.28325.01; Microsoft Windows 10.0.18363 )"
        ],
        "x-ms-client-request-id": "18a58f0c-943a-478e-40c3-ab81f86d7193",
        "x-ms-date": "Thu, 05 Mar 2020 22:17:13 GMT",
        "x-ms-return-client-request-id": "true",
        "x-ms-version": "2019-10-10"
=======
      "RequestUri": "http://seannsecanary.blob.core.windows.net/test-filesystem-fa9da4a4-8b51-fb08-91e0-8dec00666047?restype=container",
      "RequestMethod": "DELETE",
      "RequestHeaders": {
        "Authorization": "Sanitized",
        "traceparent": "00-24d071bc8549ba4782cc4ffe44321922-2664c58efcd7e94a-00",
        "User-Agent": [
          "azsdk-net-Storage.Files.DataLake/12.1.0-dev.20200403.1",
          "(.NET Core 4.6.28325.01; Microsoft Windows 10.0.18362 )"
        ],
        "x-ms-client-request-id": "18a58f0c-943a-478e-40c3-ab81f86d7193",
        "x-ms-date": "Fri, 03 Apr 2020 20:59:45 GMT",
        "x-ms-return-client-request-id": "true",
        "x-ms-version": "2019-12-12"
>>>>>>> 32e373e2
      },
      "RequestBody": null,
      "StatusCode": 202,
      "ResponseHeaders": {
        "Content-Length": "0",
<<<<<<< HEAD
        "Date": "Thu, 05 Mar 2020 22:17:12 GMT",
=======
        "Date": "Fri, 03 Apr 2020 20:59:43 GMT",
>>>>>>> 32e373e2
        "Server": [
          "Windows-Azure-Blob/1.0",
          "Microsoft-HTTPAPI/2.0"
        ],
        "x-ms-client-request-id": "18a58f0c-943a-478e-40c3-ab81f86d7193",
<<<<<<< HEAD
        "x-ms-request-id": "91665366-501e-0024-313b-f3649b000000",
        "x-ms-version": "2019-10-10"
=======
        "x-ms-request-id": "96220ecd-f01e-0012-10fa-093670000000",
        "x-ms-version": "2019-12-12"
>>>>>>> 32e373e2
      },
      "ResponseBody": []
    }
  ],
  "Variables": {
    "RandomSeed": "2084611501",
<<<<<<< HEAD
    "Storage_TestConfigHierarchicalNamespace": "NamespaceTenant\nseanstagehierarchical\nU2FuaXRpemVk\nhttps://seanstagehierarchical.blob.core.windows.net\nhttp://seanstagehierarchical.file.core.windows.net\nhttp://seanstagehierarchical.queue.core.windows.net\nhttp://seanstagehierarchical.table.core.windows.net\n\n\n\n\nhttp://seanstagehierarchical-secondary.blob.core.windows.net\nhttp://seanstagehierarchical-secondary.file.core.windows.net\nhttp://seanstagehierarchical-secondary.queue.core.windows.net\nhttp://seanstagehierarchical-secondary.table.core.windows.net\n68390a19-a643-458b-b726-408abf67b4fc\nSanitized\n72f988bf-86f1-41af-91ab-2d7cd011db47\nhttps://login.microsoftonline.com/\nCloud\nBlobEndpoint=https://seanstagehierarchical.blob.core.windows.net/;QueueEndpoint=http://seanstagehierarchical.queue.core.windows.net/;FileEndpoint=http://seanstagehierarchical.file.core.windows.net/;BlobSecondaryEndpoint=http://seanstagehierarchical-secondary.blob.core.windows.net/;QueueSecondaryEndpoint=http://seanstagehierarchical-secondary.queue.core.windows.net/;FileSecondaryEndpoint=http://seanstagehierarchical-secondary.file.core.windows.net/;AccountName=seanstagehierarchical;AccountKey=Sanitized\n"
=======
    "Storage_TestConfigHierarchicalNamespace": "NamespaceTenant\nseannsecanary\nU2FuaXRpemVk\nhttp://seannsecanary.blob.core.windows.net\nhttp://seannsecanary.file.core.windows.net\nhttp://seannsecanary.queue.core.windows.net\nhttp://seannsecanary.table.core.windows.net\n\n\n\n\nhttp://seannsecanary-secondary.blob.core.windows.net\nhttp://seannsecanary-secondary.file.core.windows.net\nhttp://seannsecanary-secondary.queue.core.windows.net\nhttp://seannsecanary-secondary.table.core.windows.net\n68390a19-a643-458b-b726-408abf67b4fc\nSanitized\n72f988bf-86f1-41af-91ab-2d7cd011db47\nhttps://login.microsoftonline.com/\nCloud\nBlobEndpoint=http://seannsecanary.blob.core.windows.net/;QueueEndpoint=http://seannsecanary.queue.core.windows.net/;FileEndpoint=http://seannsecanary.file.core.windows.net/;BlobSecondaryEndpoint=http://seannsecanary-secondary.blob.core.windows.net/;QueueSecondaryEndpoint=http://seannsecanary-secondary.queue.core.windows.net/;FileSecondaryEndpoint=http://seannsecanary-secondary.file.core.windows.net/;AccountName=seannsecanary;AccountKey=Sanitized\n"
>>>>>>> 32e373e2
  }
}<|MERGE_RESOLUTION|>--- conflicted
+++ resolved
@@ -1,22 +1,6 @@
 {
   "Entries": [
     {
-<<<<<<< HEAD
-      "RequestUri": "https://seanstagehierarchical.blob.core.windows.net/test-filesystem-fa9da4a4-8b51-fb08-91e0-8dec00666047?restype=container",
-      "RequestMethod": "PUT",
-      "RequestHeaders": {
-        "Authorization": "Sanitized",
-        "traceparent": "00-4e21caf22a4d2b4bad3116a1f2f26b2b-aafefce26c0e2348-00",
-        "User-Agent": [
-          "azsdk-net-Storage.Files.DataLake/12.0.0-dev.20200305.1",
-          "(.NET Core 4.6.28325.01; Microsoft Windows 10.0.18363 )"
-        ],
-        "x-ms-blob-public-access": "container",
-        "x-ms-client-request-id": "cb43ce48-6035-2fa4-830f-507eee1455c3",
-        "x-ms-date": "Thu, 05 Mar 2020 22:17:12 GMT",
-        "x-ms-return-client-request-id": "true",
-        "x-ms-version": "2019-10-10"
-=======
       "RequestUri": "http://seannsecanary.blob.core.windows.net/test-filesystem-fa9da4a4-8b51-fb08-91e0-8dec00666047?restype=container",
       "RequestMethod": "PUT",
       "RequestHeaders": {
@@ -31,52 +15,25 @@
         "x-ms-date": "Fri, 03 Apr 2020 20:59:45 GMT",
         "x-ms-return-client-request-id": "true",
         "x-ms-version": "2019-12-12"
->>>>>>> 32e373e2
       },
       "RequestBody": null,
       "StatusCode": 201,
       "ResponseHeaders": {
         "Content-Length": "0",
-<<<<<<< HEAD
-        "Date": "Thu, 05 Mar 2020 22:17:12 GMT",
-        "ETag": "\u00220x8D7C152F4464F05\u0022",
-        "Last-Modified": "Thu, 05 Mar 2020 22:17:12 GMT",
-=======
         "Date": "Fri, 03 Apr 2020 20:59:43 GMT",
         "ETag": "\u00220x8D7D811EF63C398\u0022",
         "Last-Modified": "Fri, 03 Apr 2020 20:59:43 GMT",
->>>>>>> 32e373e2
         "Server": [
           "Windows-Azure-Blob/1.0",
           "Microsoft-HTTPAPI/2.0"
         ],
         "x-ms-client-request-id": "cb43ce48-6035-2fa4-830f-507eee1455c3",
-<<<<<<< HEAD
-        "x-ms-request-id": "9166535f-501e-0024-2e3b-f3649b000000",
-        "x-ms-version": "2019-10-10"
-=======
         "x-ms-request-id": "96220eac-f01e-0012-76fa-093670000000",
         "x-ms-version": "2019-12-12"
->>>>>>> 32e373e2
       },
       "ResponseBody": []
     },
     {
-<<<<<<< HEAD
-      "RequestUri": "https://seanstagehierarchical.dfs.core.windows.net/test-filesystem-fa9da4a4-8b51-fb08-91e0-8dec00666047/test-directory-13678cd9-487f-6aca-516c-7a6c23d998bf?resource=directory",
-      "RequestMethod": "PUT",
-      "RequestHeaders": {
-        "Authorization": "Sanitized",
-        "traceparent": "00-fabd1767cb8ef2439b6acf5bd8933f82-8ce4fbebc0070e43-00",
-        "User-Agent": [
-          "azsdk-net-Storage.Files.DataLake/12.0.0-dev.20200305.1",
-          "(.NET Core 4.6.28325.01; Microsoft Windows 10.0.18363 )"
-        ],
-        "x-ms-client-request-id": "466da12a-6e4a-697f-6166-1e69a4296dc5",
-        "x-ms-date": "Thu, 05 Mar 2020 22:17:12 GMT",
-        "x-ms-return-client-request-id": "true",
-        "x-ms-version": "2019-10-10"
-=======
       "RequestUri": "http://seannsecanary.dfs.core.windows.net/test-filesystem-fa9da4a4-8b51-fb08-91e0-8dec00666047/test-directory-13678cd9-487f-6aca-516c-7a6c23d998bf?resource=directory",
       "RequestMethod": "PUT",
       "RequestHeaders": {
@@ -90,55 +47,30 @@
         "x-ms-date": "Fri, 03 Apr 2020 20:59:45 GMT",
         "x-ms-return-client-request-id": "true",
         "x-ms-version": "2019-12-12"
->>>>>>> 32e373e2
       },
       "RequestBody": null,
       "StatusCode": 201,
       "ResponseHeaders": {
         "Content-Length": "0",
-<<<<<<< HEAD
-        "Date": "Thu, 05 Mar 2020 22:17:12 GMT",
-        "ETag": "\u00220x8D7C152F479E135\u0022",
-        "Last-Modified": "Thu, 05 Mar 2020 22:17:12 GMT",
-=======
         "Date": "Fri, 03 Apr 2020 20:59:43 GMT",
         "ETag": "\u00220x8D7D811EF748E5D\u0022",
         "Last-Modified": "Fri, 03 Apr 2020 20:59:43 GMT",
->>>>>>> 32e373e2
         "Server": [
           "Windows-Azure-HDFS/1.0",
           "Microsoft-HTTPAPI/2.0"
         ],
         "x-ms-client-request-id": "466da12a-6e4a-697f-6166-1e69a4296dc5",
-<<<<<<< HEAD
-        "x-ms-request-id": "923c083d-001f-0029-3b3b-f3ac4f000000",
-        "x-ms-version": "2019-10-10"
-=======
         "x-ms-request-id": "fa43ffc4-201f-0097-7dfa-091bad000000",
         "x-ms-version": "2019-12-12"
->>>>>>> 32e373e2
       },
       "ResponseBody": []
     },
     {
-<<<<<<< HEAD
-      "RequestUri": "https://seanstagehierarchical.dfs.core.windows.net/test-filesystem-fa9da4a4-8b51-fb08-91e0-8dec00666047/test-directory-13678cd9-487f-6aca-516c-7a6c23d998bf/test-file-ff3035a9-a9a2-5709-c201-59b5158e39b5?resource=file",
-=======
       "RequestUri": "http://seannsecanary.dfs.core.windows.net/test-filesystem-fa9da4a4-8b51-fb08-91e0-8dec00666047/test-directory-13678cd9-487f-6aca-516c-7a6c23d998bf/test-file-ff3035a9-a9a2-5709-c201-59b5158e39b5?resource=file",
->>>>>>> 32e373e2
       "RequestMethod": "PUT",
       "RequestHeaders": {
         "Authorization": "Sanitized",
         "User-Agent": [
-<<<<<<< HEAD
-          "azsdk-net-Storage.Files.DataLake/12.0.0-dev.20200305.1",
-          "(.NET Core 4.6.28325.01; Microsoft Windows 10.0.18363 )"
-        ],
-        "x-ms-client-request-id": "4d5329c8-0ea7-c378-4639-bbdcd7dc0f64",
-        "x-ms-date": "Thu, 05 Mar 2020 22:17:13 GMT",
-        "x-ms-return-client-request-id": "true",
-        "x-ms-version": "2019-10-10"
-=======
           "azsdk-net-Storage.Files.DataLake/12.1.0-dev.20200403.1",
           "(.NET Core 4.6.28325.01; Microsoft Windows 10.0.18362 )"
         ],
@@ -146,55 +78,30 @@
         "x-ms-date": "Fri, 03 Apr 2020 20:59:45 GMT",
         "x-ms-return-client-request-id": "true",
         "x-ms-version": "2019-12-12"
->>>>>>> 32e373e2
       },
       "RequestBody": null,
       "StatusCode": 201,
       "ResponseHeaders": {
         "Content-Length": "0",
-<<<<<<< HEAD
-        "Date": "Thu, 05 Mar 2020 22:17:12 GMT",
-        "ETag": "\u00220x8D7C152F48808F8\u0022",
-        "Last-Modified": "Thu, 05 Mar 2020 22:17:13 GMT",
-=======
         "Date": "Fri, 03 Apr 2020 20:59:43 GMT",
         "ETag": "\u00220x8D7D811EF820A12\u0022",
         "Last-Modified": "Fri, 03 Apr 2020 20:59:44 GMT",
->>>>>>> 32e373e2
         "Server": [
           "Windows-Azure-HDFS/1.0",
           "Microsoft-HTTPAPI/2.0"
         ],
         "x-ms-client-request-id": "4d5329c8-0ea7-c378-4639-bbdcd7dc0f64",
-<<<<<<< HEAD
-        "x-ms-request-id": "923c083e-001f-0029-3c3b-f3ac4f000000",
-        "x-ms-version": "2019-10-10"
-=======
         "x-ms-request-id": "fa43ffc5-201f-0097-7efa-091bad000000",
         "x-ms-version": "2019-12-12"
->>>>>>> 32e373e2
       },
       "ResponseBody": []
     },
     {
-<<<<<<< HEAD
-      "RequestUri": "https://seanstagehierarchical.blob.core.windows.net/test-filesystem-fa9da4a4-8b51-fb08-91e0-8dec00666047/test-directory-13678cd9-487f-6aca-516c-7a6c23d998bf/test-file-ff3035a9-a9a2-5709-c201-59b5158e39b5",
-=======
       "RequestUri": "http://seannsecanary.blob.core.windows.net/test-filesystem-fa9da4a4-8b51-fb08-91e0-8dec00666047/test-directory-13678cd9-487f-6aca-516c-7a6c23d998bf/test-file-ff3035a9-a9a2-5709-c201-59b5158e39b5",
->>>>>>> 32e373e2
       "RequestMethod": "HEAD",
       "RequestHeaders": {
         "Authorization": "Sanitized",
         "User-Agent": [
-<<<<<<< HEAD
-          "azsdk-net-Storage.Files.DataLake/12.0.0-dev.20200305.1",
-          "(.NET Core 4.6.28325.01; Microsoft Windows 10.0.18363 )"
-        ],
-        "x-ms-client-request-id": "7ba1be36-1fd5-cf1e-6eef-04c0fe9879ac",
-        "x-ms-date": "Thu, 05 Mar 2020 22:17:13 GMT",
-        "x-ms-return-client-request-id": "true",
-        "x-ms-version": "2019-10-10"
-=======
           "azsdk-net-Storage.Files.DataLake/12.1.0-dev.20200403.1",
           "(.NET Core 4.6.28325.01; Microsoft Windows 10.0.18362 )"
         ],
@@ -202,7 +109,6 @@
         "x-ms-date": "Fri, 03 Apr 2020 20:59:45 GMT",
         "x-ms-return-client-request-id": "true",
         "x-ms-version": "2019-12-12"
->>>>>>> 32e373e2
       },
       "RequestBody": null,
       "StatusCode": 200,
@@ -210,15 +116,9 @@
         "Accept-Ranges": "bytes",
         "Content-Length": "0",
         "Content-Type": "application/octet-stream",
-<<<<<<< HEAD
-        "Date": "Thu, 05 Mar 2020 22:17:12 GMT",
-        "ETag": "\u00220x8D7C152F48808F8\u0022",
-        "Last-Modified": "Thu, 05 Mar 2020 22:17:13 GMT",
-=======
         "Date": "Fri, 03 Apr 2020 20:59:43 GMT",
         "ETag": "\u00220x8D7D811EF820A12\u0022",
         "Last-Modified": "Fri, 03 Apr 2020 20:59:44 GMT",
->>>>>>> 32e373e2
         "Server": [
           "Windows-Azure-Blob/1.0",
           "Microsoft-HTTPAPI/2.0"
@@ -227,40 +127,16 @@
         "x-ms-access-tier-inferred": "true",
         "x-ms-blob-type": "BlockBlob",
         "x-ms-client-request-id": "7ba1be36-1fd5-cf1e-6eef-04c0fe9879ac",
-<<<<<<< HEAD
-        "x-ms-creation-time": "Thu, 05 Mar 2020 22:17:13 GMT",
-        "x-ms-lease-state": "available",
-        "x-ms-lease-status": "unlocked",
-        "x-ms-request-id": "91665364-501e-0024-2f3b-f3649b000000",
-        "x-ms-server-encrypted": "true",
-        "x-ms-version": "2019-10-10"
-=======
         "x-ms-creation-time": "Fri, 03 Apr 2020 20:59:44 GMT",
         "x-ms-lease-state": "available",
         "x-ms-lease-status": "unlocked",
         "x-ms-request-id": "96220ec7-f01e-0012-0bfa-093670000000",
         "x-ms-server-encrypted": "true",
         "x-ms-version": "2019-12-12"
->>>>>>> 32e373e2
       },
       "ResponseBody": []
     },
     {
-<<<<<<< HEAD
-      "RequestUri": "https://seanstagehierarchical.blob.core.windows.net/test-filesystem-fa9da4a4-8b51-fb08-91e0-8dec00666047?restype=container",
-      "RequestMethod": "DELETE",
-      "RequestHeaders": {
-        "Authorization": "Sanitized",
-        "traceparent": "00-7bdd0989894e624da8b98d1c57287b71-60c84b3040793a42-00",
-        "User-Agent": [
-          "azsdk-net-Storage.Files.DataLake/12.0.0-dev.20200305.1",
-          "(.NET Core 4.6.28325.01; Microsoft Windows 10.0.18363 )"
-        ],
-        "x-ms-client-request-id": "18a58f0c-943a-478e-40c3-ab81f86d7193",
-        "x-ms-date": "Thu, 05 Mar 2020 22:17:13 GMT",
-        "x-ms-return-client-request-id": "true",
-        "x-ms-version": "2019-10-10"
-=======
       "RequestUri": "http://seannsecanary.blob.core.windows.net/test-filesystem-fa9da4a4-8b51-fb08-91e0-8dec00666047?restype=container",
       "RequestMethod": "DELETE",
       "RequestHeaders": {
@@ -274,39 +150,25 @@
         "x-ms-date": "Fri, 03 Apr 2020 20:59:45 GMT",
         "x-ms-return-client-request-id": "true",
         "x-ms-version": "2019-12-12"
->>>>>>> 32e373e2
       },
       "RequestBody": null,
       "StatusCode": 202,
       "ResponseHeaders": {
         "Content-Length": "0",
-<<<<<<< HEAD
-        "Date": "Thu, 05 Mar 2020 22:17:12 GMT",
-=======
         "Date": "Fri, 03 Apr 2020 20:59:43 GMT",
->>>>>>> 32e373e2
         "Server": [
           "Windows-Azure-Blob/1.0",
           "Microsoft-HTTPAPI/2.0"
         ],
         "x-ms-client-request-id": "18a58f0c-943a-478e-40c3-ab81f86d7193",
-<<<<<<< HEAD
-        "x-ms-request-id": "91665366-501e-0024-313b-f3649b000000",
-        "x-ms-version": "2019-10-10"
-=======
         "x-ms-request-id": "96220ecd-f01e-0012-10fa-093670000000",
         "x-ms-version": "2019-12-12"
->>>>>>> 32e373e2
       },
       "ResponseBody": []
     }
   ],
   "Variables": {
     "RandomSeed": "2084611501",
-<<<<<<< HEAD
-    "Storage_TestConfigHierarchicalNamespace": "NamespaceTenant\nseanstagehierarchical\nU2FuaXRpemVk\nhttps://seanstagehierarchical.blob.core.windows.net\nhttp://seanstagehierarchical.file.core.windows.net\nhttp://seanstagehierarchical.queue.core.windows.net\nhttp://seanstagehierarchical.table.core.windows.net\n\n\n\n\nhttp://seanstagehierarchical-secondary.blob.core.windows.net\nhttp://seanstagehierarchical-secondary.file.core.windows.net\nhttp://seanstagehierarchical-secondary.queue.core.windows.net\nhttp://seanstagehierarchical-secondary.table.core.windows.net\n68390a19-a643-458b-b726-408abf67b4fc\nSanitized\n72f988bf-86f1-41af-91ab-2d7cd011db47\nhttps://login.microsoftonline.com/\nCloud\nBlobEndpoint=https://seanstagehierarchical.blob.core.windows.net/;QueueEndpoint=http://seanstagehierarchical.queue.core.windows.net/;FileEndpoint=http://seanstagehierarchical.file.core.windows.net/;BlobSecondaryEndpoint=http://seanstagehierarchical-secondary.blob.core.windows.net/;QueueSecondaryEndpoint=http://seanstagehierarchical-secondary.queue.core.windows.net/;FileSecondaryEndpoint=http://seanstagehierarchical-secondary.file.core.windows.net/;AccountName=seanstagehierarchical;AccountKey=Sanitized\n"
-=======
     "Storage_TestConfigHierarchicalNamespace": "NamespaceTenant\nseannsecanary\nU2FuaXRpemVk\nhttp://seannsecanary.blob.core.windows.net\nhttp://seannsecanary.file.core.windows.net\nhttp://seannsecanary.queue.core.windows.net\nhttp://seannsecanary.table.core.windows.net\n\n\n\n\nhttp://seannsecanary-secondary.blob.core.windows.net\nhttp://seannsecanary-secondary.file.core.windows.net\nhttp://seannsecanary-secondary.queue.core.windows.net\nhttp://seannsecanary-secondary.table.core.windows.net\n68390a19-a643-458b-b726-408abf67b4fc\nSanitized\n72f988bf-86f1-41af-91ab-2d7cd011db47\nhttps://login.microsoftonline.com/\nCloud\nBlobEndpoint=http://seannsecanary.blob.core.windows.net/;QueueEndpoint=http://seannsecanary.queue.core.windows.net/;FileEndpoint=http://seannsecanary.file.core.windows.net/;BlobSecondaryEndpoint=http://seannsecanary-secondary.blob.core.windows.net/;QueueSecondaryEndpoint=http://seannsecanary-secondary.queue.core.windows.net/;FileSecondaryEndpoint=http://seannsecanary-secondary.file.core.windows.net/;AccountName=seannsecanary;AccountKey=Sanitized\n"
->>>>>>> 32e373e2
   }
 }