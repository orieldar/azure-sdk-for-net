--- conflicted
+++ resolved
@@ -1,82 +1,39 @@
 {
   "Entries": [
     {
-<<<<<<< HEAD
-      "RequestUri": "https://seanstagehierarchical.blob.core.windows.net/test-filesystem-882ed177-2b83-68e9-2f63-bb19486c398d?restype=container",
+      "RequestUri": "http://seannsecanary.blob.core.windows.net/test-filesystem-882ed177-2b83-68e9-2f63-bb19486c398d?restype=container",
       "RequestMethod": "PUT",
       "RequestHeaders": {
         "Authorization": "Sanitized",
-        "traceparent": "00-77886db7eb254b43bb6cacbf13350514-698b7d7b93f1524d-00",
-        "User-Agent": [
-          "azsdk-net-Storage.Files.DataLake/12.0.0-dev.20200305.1",
-          "(.NET Core 4.6.28325.01; Microsoft Windows 10.0.18363 )"
+        "traceparent": "00-7c88c68e44505b4e8e0f120b7d624ea4-08458dfdb434c941-00",
+        "User-Agent": [
+          "azsdk-net-Storage.Files.DataLake/12.1.0-dev.20200403.1",
+          "(.NET Core 4.6.28325.01; Microsoft Windows 10.0.18362 )"
         ],
         "x-ms-blob-public-access": "container",
         "x-ms-client-request-id": "a15e210f-ce39-31b5-2691-88e5871bf0c9",
-        "x-ms-date": "Thu, 05 Mar 2020 22:17:33 GMT",
-        "x-ms-return-client-request-id": "true",
-        "x-ms-version": "2019-10-10"
-=======
-      "RequestUri": "http://seannsecanary.blob.core.windows.net/test-filesystem-882ed177-2b83-68e9-2f63-bb19486c398d?restype=container",
-      "RequestMethod": "PUT",
-      "RequestHeaders": {
-        "Authorization": "Sanitized",
-        "traceparent": "00-7c88c68e44505b4e8e0f120b7d624ea4-08458dfdb434c941-00",
-        "User-Agent": [
-          "azsdk-net-Storage.Files.DataLake/12.1.0-dev.20200403.1",
-          "(.NET Core 4.6.28325.01; Microsoft Windows 10.0.18362 )"
-        ],
-        "x-ms-blob-public-access": "container",
-        "x-ms-client-request-id": "a15e210f-ce39-31b5-2691-88e5871bf0c9",
-        "x-ms-date": "Fri, 03 Apr 2020 20:59:56 GMT",
-        "x-ms-return-client-request-id": "true",
-        "x-ms-version": "2019-12-12"
->>>>>>> 32e373e2
+        "x-ms-date": "Fri, 03 Apr 2020 20:59:56 GMT",
+        "x-ms-return-client-request-id": "true",
+        "x-ms-version": "2019-12-12"
       },
       "RequestBody": null,
       "StatusCode": 201,
       "ResponseHeaders": {
         "Content-Length": "0",
-<<<<<<< HEAD
-        "Date": "Thu, 05 Mar 2020 22:17:32 GMT",
-        "ETag": "\u00220x8D7C15300BA58F2\u0022",
-        "Last-Modified": "Thu, 05 Mar 2020 22:17:33 GMT",
-=======
         "Date": "Fri, 03 Apr 2020 20:59:53 GMT",
         "ETag": "\u00220x8D7D811F5C83845\u0022",
         "Last-Modified": "Fri, 03 Apr 2020 20:59:54 GMT",
->>>>>>> 32e373e2
         "Server": [
           "Windows-Azure-Blob/1.0",
           "Microsoft-HTTPAPI/2.0"
         ],
         "x-ms-client-request-id": "a15e210f-ce39-31b5-2691-88e5871bf0c9",
-<<<<<<< HEAD
-        "x-ms-request-id": "1b770d3d-e01e-001e-083b-f37ee3000000",
-        "x-ms-version": "2019-10-10"
-=======
         "x-ms-request-id": "962212fa-f01e-0012-62fa-093670000000",
         "x-ms-version": "2019-12-12"
->>>>>>> 32e373e2
-      },
-      "ResponseBody": []
-    },
-    {
-<<<<<<< HEAD
-      "RequestUri": "https://seanstagehierarchical.dfs.core.windows.net/test-filesystem-882ed177-2b83-68e9-2f63-bb19486c398d/test-file-150fd624-1205-45ad-d6b5-a9012c70baa1?resource=file",
-      "RequestMethod": "PUT",
-      "RequestHeaders": {
-        "Authorization": "Sanitized",
-        "traceparent": "00-48c9ec76a447fa40962f0d5ce1da5ad4-ccede5a219d3704f-00",
-        "User-Agent": [
-          "azsdk-net-Storage.Files.DataLake/12.0.0-dev.20200305.1",
-          "(.NET Core 4.6.28325.01; Microsoft Windows 10.0.18363 )"
-        ],
-        "x-ms-client-request-id": "d7543491-dd7e-fdb2-7419-ca8325b404b5",
-        "x-ms-date": "Thu, 05 Mar 2020 22:17:33 GMT",
-        "x-ms-return-client-request-id": "true",
-        "x-ms-version": "2019-10-10"
-=======
+      },
+      "ResponseBody": []
+    },
+    {
       "RequestUri": "http://seannsecanary.dfs.core.windows.net/test-filesystem-882ed177-2b83-68e9-2f63-bb19486c398d/test-file-150fd624-1205-45ad-d6b5-a9012c70baa1?resource=file",
       "RequestMethod": "PUT",
       "RequestHeaders": {
@@ -90,179 +47,102 @@
         "x-ms-date": "Fri, 03 Apr 2020 20:59:56 GMT",
         "x-ms-return-client-request-id": "true",
         "x-ms-version": "2019-12-12"
->>>>>>> 32e373e2
       },
       "RequestBody": null,
       "StatusCode": 201,
       "ResponseHeaders": {
         "Content-Length": "0",
-<<<<<<< HEAD
-        "Date": "Thu, 05 Mar 2020 22:17:33 GMT",
-        "ETag": "\u00220x8D7C15300EB2085\u0022",
-        "Last-Modified": "Thu, 05 Mar 2020 22:17:33 GMT",
-=======
         "Date": "Fri, 03 Apr 2020 20:59:53 GMT",
         "ETag": "\u00220x8D7D811F5D8B36A\u0022",
         "Last-Modified": "Fri, 03 Apr 2020 20:59:54 GMT",
->>>>>>> 32e373e2
         "Server": [
           "Windows-Azure-HDFS/1.0",
           "Microsoft-HTTPAPI/2.0"
         ],
         "x-ms-client-request-id": "d7543491-dd7e-fdb2-7419-ca8325b404b5",
-<<<<<<< HEAD
-        "x-ms-request-id": "923c0846-001f-0029-433b-f3ac4f000000",
-        "x-ms-version": "2019-10-10"
-=======
         "x-ms-request-id": "fa44000b-201f-0097-2ffa-091bad000000",
         "x-ms-version": "2019-12-12"
->>>>>>> 32e373e2
-      },
-      "ResponseBody": []
-    },
-    {
-<<<<<<< HEAD
-      "RequestUri": "https://seanstagehierarchical.dfs.core.windows.net/test-filesystem-882ed177-2b83-68e9-2f63-bb19486c398d/test-file-150fd624-1205-45ad-d6b5-a9012c70baa1?action=append\u0026position=0",
-=======
+      },
+      "ResponseBody": []
+    },
+    {
       "RequestUri": "http://seannsecanary.dfs.core.windows.net/test-filesystem-882ed177-2b83-68e9-2f63-bb19486c398d/test-file-150fd624-1205-45ad-d6b5-a9012c70baa1?action=append\u0026position=0",
->>>>>>> 32e373e2
       "RequestMethod": "PATCH",
       "RequestHeaders": {
         "Authorization": "Sanitized",
         "Content-Length": "1024",
         "User-Agent": [
-<<<<<<< HEAD
-          "azsdk-net-Storage.Files.DataLake/12.0.0-dev.20200305.1",
-          "(.NET Core 4.6.28325.01; Microsoft Windows 10.0.18363 )"
+          "azsdk-net-Storage.Files.DataLake/12.1.0-dev.20200403.1",
+          "(.NET Core 4.6.28325.01; Microsoft Windows 10.0.18362 )"
         ],
         "x-ms-client-request-id": "866d2151-5e68-0de6-1648-3c6469f411cd",
-        "x-ms-date": "Thu, 05 Mar 2020 22:17:33 GMT",
-        "x-ms-return-client-request-id": "true",
-        "x-ms-version": "2019-10-10"
-=======
-          "azsdk-net-Storage.Files.DataLake/12.1.0-dev.20200403.1",
-          "(.NET Core 4.6.28325.01; Microsoft Windows 10.0.18362 )"
-        ],
-        "x-ms-client-request-id": "866d2151-5e68-0de6-1648-3c6469f411cd",
-        "x-ms-date": "Fri, 03 Apr 2020 20:59:56 GMT",
-        "x-ms-return-client-request-id": "true",
-        "x-ms-version": "2019-12-12"
->>>>>>> 32e373e2
+        "x-ms-date": "Fri, 03 Apr 2020 20:59:56 GMT",
+        "x-ms-return-client-request-id": "true",
+        "x-ms-version": "2019-12-12"
       },
       "RequestBody": "1ud1gxHKvIyBZcLDYCmbwcTlb/cc4iKSUAyx883RhJ89/KzCn22yx3jIVhkb75xKfgm\u002BP0QMmfTE4zMEGMi/r\u002BEjhWN82SFXM6h\u002BVIwJd2FvZnXDE0RbMGO4/bw6ra6wCKY3\u002BGk4zqXnZwubjUVnu2vRlbFT\u002B5ycx1QAxNtkHIb5zkvm0n/4NpjP26s5v6IeUUJRaRj8XAwJmjAUOArKg0qFob/5gOns2F4Zgx/wYwix4XKYE7Nt/HE\u002B3DdO5P6OBVhhsx3jJdBZZJC649ntGDcnYleXMW\u002BXF6RNuqSxnvRfin3Hj6/qzryiP68jsxmYUcP/JoGm99Tpypx4lmosp8abWllcJYmHPZSa9fLAc2OLtGngsndyuZOo3cUTcTdSdpfph1m/PCs6eOntCwHiKFY47OEAS/VOKaDGs0jEdMtcSH9a1uwKzHg9pjmNhK2RxrRv24RVUSuiml24\u002BYnjdgQekcOCh1FpLiBpw6S7wKTzNOyTVJhGB/dUuDyPUdPvWTA1b/PqDj5iBa1k7I6G5tm4xcScUCFr14nLLs8V2txNeWlzhlCxCCWtME/r4hpozdFi1owOUgkPyphpHuBvTSvQFnIlEmCIB7ye7iDRf/VvY2D9sgNQPidfZLu4R\u002BlFPuIjG8uoQ7px2c7PcGPoPUqj\u002Brt/cZongNhLxa6k0MDTWLA9rmQpxiCmjNk0gM7DdiZwFUwuxs1I\u002B5rzXH0MzAkO/Bezq4/meTOa2eTA8gAJiE6HM7tzpJLi9bLKNWmimcDQJoS2D8uXipsZk\u002Bzohwia6dQuhJhNm1eE0LXcHEPJ\u002BD8k8Mx7UniD8KkfWRCm\u002Bm6pMEuVdBUngossMj4Wum5XT5usxJY8Hpdbq5TvLUFH3tZHMuz3NIMq/W1ATyA6bDU7yAp1\u002BTXXbRG0OciAN1VK5VNnz4eBXxsXgcYo\u002B852IT5ftGU20eSgb8XaQ/u7qsUY9mnM0p2tuWjvXXdvrnFCPReJIYPvExNux1/CpxwgXNcBEAVkqk\u002Bhsfr8R3RtMcBTlwXjMYhBKOJWXQo\u002B6xFLzwCfbZ5s3ZPI6G\u002BI88ufAZWebhAXPCtOv\u002BciDkxEYsbpsXhzzcMi57lxG0gZuDUWt1x1n30BM5LVUa62Ss9Hg4Wpn0FTKzTRfIZWpiHiNQayC1fwz8NJ533mnnwVa5zqKZfDbxnzw4wnoyP2q41w8xunBD93V7TCYLjDbY23vBDqbHyKH8btvkfLyCufUzzwdapgbWddctLiAA9gMFb\u002Bb\u002BYSCz8Q5tRVukb4rI6IIg180/jiV06pjfmpqB62jY7xzFhFjEf84I/WC7MgZcZDWd0C5FxdHBiYaX5FZj21niy4Bt82Q5XGf/NoC0uaiA==",
       "StatusCode": 202,
       "ResponseHeaders": {
         "Content-Length": "0",
-<<<<<<< HEAD
-        "Date": "Thu, 05 Mar 2020 22:17:33 GMT",
-=======
         "Date": "Fri, 03 Apr 2020 20:59:53 GMT",
->>>>>>> 32e373e2
         "Server": [
           "Windows-Azure-HDFS/1.0",
           "Microsoft-HTTPAPI/2.0"
         ],
         "x-ms-client-request-id": "866d2151-5e68-0de6-1648-3c6469f411cd",
-<<<<<<< HEAD
-        "x-ms-request-id": "923c0847-001f-0029-443b-f3ac4f000000",
-        "x-ms-request-server-encrypted": "true",
-        "x-ms-version": "2019-10-10"
-=======
         "x-ms-request-id": "fa44000c-201f-0097-30fa-091bad000000",
         "x-ms-request-server-encrypted": "true",
         "x-ms-version": "2019-12-12"
->>>>>>> 32e373e2
-      },
-      "ResponseBody": []
-    },
-    {
-<<<<<<< HEAD
-      "RequestUri": "https://seanstagehierarchical.dfs.core.windows.net/test-filesystem-882ed177-2b83-68e9-2f63-bb19486c398d/test-file-150fd624-1205-45ad-d6b5-a9012c70baa1?action=flush\u0026position=1024",
-=======
+      },
+      "ResponseBody": []
+    },
+    {
       "RequestUri": "http://seannsecanary.dfs.core.windows.net/test-filesystem-882ed177-2b83-68e9-2f63-bb19486c398d/test-file-150fd624-1205-45ad-d6b5-a9012c70baa1?action=flush\u0026position=1024",
->>>>>>> 32e373e2
       "RequestMethod": "PATCH",
       "RequestHeaders": {
         "Authorization": "Sanitized",
         "Content-Length": "0",
         "User-Agent": [
-<<<<<<< HEAD
-          "azsdk-net-Storage.Files.DataLake/12.0.0-dev.20200305.1",
-          "(.NET Core 4.6.28325.01; Microsoft Windows 10.0.18363 )"
+          "azsdk-net-Storage.Files.DataLake/12.1.0-dev.20200403.1",
+          "(.NET Core 4.6.28325.01; Microsoft Windows 10.0.18362 )"
         ],
         "x-ms-client-request-id": "ea1779c8-13de-c91f-4c58-38f87844c79e",
-        "x-ms-date": "Thu, 05 Mar 2020 22:17:34 GMT",
-        "x-ms-return-client-request-id": "true",
-        "x-ms-version": "2019-10-10"
-=======
-          "azsdk-net-Storage.Files.DataLake/12.1.0-dev.20200403.1",
-          "(.NET Core 4.6.28325.01; Microsoft Windows 10.0.18362 )"
+        "x-ms-date": "Fri, 03 Apr 2020 20:59:56 GMT",
+        "x-ms-return-client-request-id": "true",
+        "x-ms-version": "2019-12-12"
+      },
+      "RequestBody": null,
+      "StatusCode": 200,
+      "ResponseHeaders": {
+        "Content-Length": "0",
+        "Date": "Fri, 03 Apr 2020 20:59:54 GMT",
+        "ETag": "\u00220x8D7D811F5F201C8\u0022",
+        "Last-Modified": "Fri, 03 Apr 2020 20:59:54 GMT",
+        "Server": [
+          "Windows-Azure-HDFS/1.0",
+          "Microsoft-HTTPAPI/2.0"
         ],
         "x-ms-client-request-id": "ea1779c8-13de-c91f-4c58-38f87844c79e",
-        "x-ms-date": "Fri, 03 Apr 2020 20:59:56 GMT",
-        "x-ms-return-client-request-id": "true",
-        "x-ms-version": "2019-12-12"
->>>>>>> 32e373e2
-      },
-      "RequestBody": null,
-      "StatusCode": 200,
-      "ResponseHeaders": {
-        "Content-Length": "0",
-<<<<<<< HEAD
-        "Date": "Thu, 05 Mar 2020 22:17:34 GMT",
-        "ETag": "\u00220x8D7C153012E8D96\u0022",
-        "Last-Modified": "Thu, 05 Mar 2020 22:17:34 GMT",
-=======
-        "Date": "Fri, 03 Apr 2020 20:59:54 GMT",
-        "ETag": "\u00220x8D7D811F5F201C8\u0022",
-        "Last-Modified": "Fri, 03 Apr 2020 20:59:54 GMT",
->>>>>>> 32e373e2
-        "Server": [
-          "Windows-Azure-HDFS/1.0",
-          "Microsoft-HTTPAPI/2.0"
-        ],
-        "x-ms-client-request-id": "ea1779c8-13de-c91f-4c58-38f87844c79e",
-<<<<<<< HEAD
-        "x-ms-request-id": "923c0848-001f-0029-453b-f3ac4f000000",
-        "x-ms-request-server-encrypted": "true",
-        "x-ms-version": "2019-10-10"
-=======
         "x-ms-request-id": "fa44000d-201f-0097-31fa-091bad000000",
         "x-ms-request-server-encrypted": "true",
         "x-ms-version": "2019-12-12"
->>>>>>> 32e373e2
-      },
-      "ResponseBody": []
-    },
-    {
-<<<<<<< HEAD
-      "RequestUri": "https://seanstagehierarchical.blob.core.windows.net/test-filesystem-882ed177-2b83-68e9-2f63-bb19486c398d/test-file-150fd624-1205-45ad-d6b5-a9012c70baa1",
-=======
+      },
+      "ResponseBody": []
+    },
+    {
       "RequestUri": "http://seannsecanary.blob.core.windows.net/test-filesystem-882ed177-2b83-68e9-2f63-bb19486c398d/test-file-150fd624-1205-45ad-d6b5-a9012c70baa1",
->>>>>>> 32e373e2
       "RequestMethod": "GET",
       "RequestHeaders": {
         "Authorization": "Sanitized",
         "User-Agent": [
-<<<<<<< HEAD
-          "azsdk-net-Storage.Files.DataLake/12.0.0-dev.20200305.1",
-          "(.NET Core 4.6.28325.01; Microsoft Windows 10.0.18363 )"
+          "azsdk-net-Storage.Files.DataLake/12.1.0-dev.20200403.1",
+          "(.NET Core 4.6.28325.01; Microsoft Windows 10.0.18362 )"
         ],
         "x-ms-client-request-id": "f09b3ed5-26dd-e9ee-c18c-c6a7b67b713f",
-        "x-ms-date": "Thu, 05 Mar 2020 22:17:34 GMT",
+        "x-ms-date": "Fri, 03 Apr 2020 20:59:56 GMT",
         "x-ms-range": "bytes=0-268435455",
         "x-ms-return-client-request-id": "true",
-        "x-ms-version": "2019-10-10"
-=======
-          "azsdk-net-Storage.Files.DataLake/12.1.0-dev.20200403.1",
-          "(.NET Core 4.6.28325.01; Microsoft Windows 10.0.18362 )"
-        ],
-        "x-ms-client-request-id": "f09b3ed5-26dd-e9ee-c18c-c6a7b67b713f",
-        "x-ms-date": "Fri, 03 Apr 2020 20:59:56 GMT",
-        "x-ms-range": "bytes=0-268435455",
-        "x-ms-return-client-request-id": "true",
-        "x-ms-version": "2019-12-12"
->>>>>>> 32e373e2
+        "x-ms-version": "2019-12-12"
       },
       "RequestBody": null,
       "StatusCode": 206,
@@ -271,68 +151,38 @@
         "Content-Length": "1024",
         "Content-Range": "bytes 0-1023/1024",
         "Content-Type": "application/octet-stream",
-<<<<<<< HEAD
-        "Date": "Thu, 05 Mar 2020 22:17:33 GMT",
-        "ETag": "\u00220x8D7C153012E8D96\u0022",
-        "Last-Modified": "Thu, 05 Mar 2020 22:17:34 GMT",
-=======
-        "Date": "Fri, 03 Apr 2020 20:59:54 GMT",
-        "ETag": "\u00220x8D7D811F5F201C8\u0022",
-        "Last-Modified": "Fri, 03 Apr 2020 20:59:54 GMT",
->>>>>>> 32e373e2
+        "Date": "Fri, 03 Apr 2020 20:59:54 GMT",
+        "ETag": "\u00220x8D7D811F5F201C8\u0022",
+        "Last-Modified": "Fri, 03 Apr 2020 20:59:54 GMT",
         "Server": [
           "Windows-Azure-Blob/1.0",
           "Microsoft-HTTPAPI/2.0"
         ],
         "x-ms-blob-type": "BlockBlob",
         "x-ms-client-request-id": "f09b3ed5-26dd-e9ee-c18c-c6a7b67b713f",
-<<<<<<< HEAD
-        "x-ms-creation-time": "Thu, 05 Mar 2020 22:17:33 GMT",
-        "x-ms-lease-state": "available",
-        "x-ms-lease-status": "unlocked",
-        "x-ms-request-id": "1b770d4d-e01e-001e-123b-f37ee3000000",
-        "x-ms-server-encrypted": "true",
-        "x-ms-version": "2019-10-10"
-=======
         "x-ms-creation-time": "Fri, 03 Apr 2020 20:59:54 GMT",
         "x-ms-lease-state": "available",
         "x-ms-lease-status": "unlocked",
         "x-ms-request-id": "96221318-f01e-0012-77fa-093670000000",
         "x-ms-server-encrypted": "true",
         "x-ms-version": "2019-12-12"
->>>>>>> 32e373e2
       },
       "ResponseBody": "1ud1gxHKvIyBZcLDYCmbwcTlb/cc4iKSUAyx883RhJ89/KzCn22yx3jIVhkb75xKfgm\u002BP0QMmfTE4zMEGMi/r\u002BEjhWN82SFXM6h\u002BVIwJd2FvZnXDE0RbMGO4/bw6ra6wCKY3\u002BGk4zqXnZwubjUVnu2vRlbFT\u002B5ycx1QAxNtkHIb5zkvm0n/4NpjP26s5v6IeUUJRaRj8XAwJmjAUOArKg0qFob/5gOns2F4Zgx/wYwix4XKYE7Nt/HE\u002B3DdO5P6OBVhhsx3jJdBZZJC649ntGDcnYleXMW\u002BXF6RNuqSxnvRfin3Hj6/qzryiP68jsxmYUcP/JoGm99Tpypx4lmosp8abWllcJYmHPZSa9fLAc2OLtGngsndyuZOo3cUTcTdSdpfph1m/PCs6eOntCwHiKFY47OEAS/VOKaDGs0jEdMtcSH9a1uwKzHg9pjmNhK2RxrRv24RVUSuiml24\u002BYnjdgQekcOCh1FpLiBpw6S7wKTzNOyTVJhGB/dUuDyPUdPvWTA1b/PqDj5iBa1k7I6G5tm4xcScUCFr14nLLs8V2txNeWlzhlCxCCWtME/r4hpozdFi1owOUgkPyphpHuBvTSvQFnIlEmCIB7ye7iDRf/VvY2D9sgNQPidfZLu4R\u002BlFPuIjG8uoQ7px2c7PcGPoPUqj\u002Brt/cZongNhLxa6k0MDTWLA9rmQpxiCmjNk0gM7DdiZwFUwuxs1I\u002B5rzXH0MzAkO/Bezq4/meTOa2eTA8gAJiE6HM7tzpJLi9bLKNWmimcDQJoS2D8uXipsZk\u002Bzohwia6dQuhJhNm1eE0LXcHEPJ\u002BD8k8Mx7UniD8KkfWRCm\u002Bm6pMEuVdBUngossMj4Wum5XT5usxJY8Hpdbq5TvLUFH3tZHMuz3NIMq/W1ATyA6bDU7yAp1\u002BTXXbRG0OciAN1VK5VNnz4eBXxsXgcYo\u002B852IT5ftGU20eSgb8XaQ/u7qsUY9mnM0p2tuWjvXXdvrnFCPReJIYPvExNux1/CpxwgXNcBEAVkqk\u002Bhsfr8R3RtMcBTlwXjMYhBKOJWXQo\u002B6xFLzwCfbZ5s3ZPI6G\u002BI88ufAZWebhAXPCtOv\u002BciDkxEYsbpsXhzzcMi57lxG0gZuDUWt1x1n30BM5LVUa62Ss9Hg4Wpn0FTKzTRfIZWpiHiNQayC1fwz8NJ533mnnwVa5zqKZfDbxnzw4wnoyP2q41w8xunBD93V7TCYLjDbY23vBDqbHyKH8btvkfLyCufUzzwdapgbWddctLiAA9gMFb\u002Bb\u002BYSCz8Q5tRVukb4rI6IIg180/jiV06pjfmpqB62jY7xzFhFjEf84I/WC7MgZcZDWd0C5FxdHBiYaX5FZj21niy4Bt82Q5XGf/NoC0uaiA=="
     },
     {
-<<<<<<< HEAD
-      "RequestUri": "https://seanstagehierarchical.blob.core.windows.net/test-filesystem-882ed177-2b83-68e9-2f63-bb19486c398d/test-file-150fd624-1205-45ad-d6b5-a9012c70baa1",
-=======
       "RequestUri": "http://seannsecanary.blob.core.windows.net/test-filesystem-882ed177-2b83-68e9-2f63-bb19486c398d/test-file-150fd624-1205-45ad-d6b5-a9012c70baa1",
->>>>>>> 32e373e2
       "RequestMethod": "GET",
       "RequestHeaders": {
         "Authorization": "Sanitized",
         "User-Agent": [
-<<<<<<< HEAD
-          "azsdk-net-Storage.Files.DataLake/12.0.0-dev.20200305.1",
-          "(.NET Core 4.6.28325.01; Microsoft Windows 10.0.18363 )"
+          "azsdk-net-Storage.Files.DataLake/12.1.0-dev.20200403.1",
+          "(.NET Core 4.6.28325.01; Microsoft Windows 10.0.18362 )"
         ],
         "x-ms-client-request-id": "3923b941-d6a8-78c1-83c6-7fe5ddd1ac30",
-        "x-ms-date": "Thu, 05 Mar 2020 22:17:34 GMT",
+        "x-ms-date": "Fri, 03 Apr 2020 20:59:56 GMT",
         "x-ms-range": "bytes=0-268435455",
         "x-ms-return-client-request-id": "true",
-        "x-ms-version": "2019-10-10"
-=======
-          "azsdk-net-Storage.Files.DataLake/12.1.0-dev.20200403.1",
-          "(.NET Core 4.6.28325.01; Microsoft Windows 10.0.18362 )"
-        ],
-        "x-ms-client-request-id": "3923b941-d6a8-78c1-83c6-7fe5ddd1ac30",
-        "x-ms-date": "Fri, 03 Apr 2020 20:59:56 GMT",
-        "x-ms-range": "bytes=0-268435455",
-        "x-ms-return-client-request-id": "true",
-        "x-ms-version": "2019-12-12"
->>>>>>> 32e373e2
+        "x-ms-version": "2019-12-12"
       },
       "RequestBody": null,
       "StatusCode": 206,
@@ -341,68 +191,38 @@
         "Content-Length": "1024",
         "Content-Range": "bytes 0-1023/1024",
         "Content-Type": "application/octet-stream",
-<<<<<<< HEAD
-        "Date": "Thu, 05 Mar 2020 22:17:33 GMT",
-        "ETag": "\u00220x8D7C153012E8D96\u0022",
-        "Last-Modified": "Thu, 05 Mar 2020 22:17:34 GMT",
-=======
-        "Date": "Fri, 03 Apr 2020 20:59:54 GMT",
-        "ETag": "\u00220x8D7D811F5F201C8\u0022",
-        "Last-Modified": "Fri, 03 Apr 2020 20:59:54 GMT",
->>>>>>> 32e373e2
+        "Date": "Fri, 03 Apr 2020 20:59:54 GMT",
+        "ETag": "\u00220x8D7D811F5F201C8\u0022",
+        "Last-Modified": "Fri, 03 Apr 2020 20:59:54 GMT",
         "Server": [
           "Windows-Azure-Blob/1.0",
           "Microsoft-HTTPAPI/2.0"
         ],
         "x-ms-blob-type": "BlockBlob",
         "x-ms-client-request-id": "3923b941-d6a8-78c1-83c6-7fe5ddd1ac30",
-<<<<<<< HEAD
-        "x-ms-creation-time": "Thu, 05 Mar 2020 22:17:33 GMT",
-        "x-ms-lease-state": "available",
-        "x-ms-lease-status": "unlocked",
-        "x-ms-request-id": "1b770d4f-e01e-001e-143b-f37ee3000000",
-        "x-ms-server-encrypted": "true",
-        "x-ms-version": "2019-10-10"
-=======
         "x-ms-creation-time": "Fri, 03 Apr 2020 20:59:54 GMT",
         "x-ms-lease-state": "available",
         "x-ms-lease-status": "unlocked",
         "x-ms-request-id": "96221320-f01e-0012-7bfa-093670000000",
         "x-ms-server-encrypted": "true",
         "x-ms-version": "2019-12-12"
->>>>>>> 32e373e2
       },
       "ResponseBody": "1ud1gxHKvIyBZcLDYCmbwcTlb/cc4iKSUAyx883RhJ89/KzCn22yx3jIVhkb75xKfgm\u002BP0QMmfTE4zMEGMi/r\u002BEjhWN82SFXM6h\u002BVIwJd2FvZnXDE0RbMGO4/bw6ra6wCKY3\u002BGk4zqXnZwubjUVnu2vRlbFT\u002B5ycx1QAxNtkHIb5zkvm0n/4NpjP26s5v6IeUUJRaRj8XAwJmjAUOArKg0qFob/5gOns2F4Zgx/wYwix4XKYE7Nt/HE\u002B3DdO5P6OBVhhsx3jJdBZZJC649ntGDcnYleXMW\u002BXF6RNuqSxnvRfin3Hj6/qzryiP68jsxmYUcP/JoGm99Tpypx4lmosp8abWllcJYmHPZSa9fLAc2OLtGngsndyuZOo3cUTcTdSdpfph1m/PCs6eOntCwHiKFY47OEAS/VOKaDGs0jEdMtcSH9a1uwKzHg9pjmNhK2RxrRv24RVUSuiml24\u002BYnjdgQekcOCh1FpLiBpw6S7wKTzNOyTVJhGB/dUuDyPUdPvWTA1b/PqDj5iBa1k7I6G5tm4xcScUCFr14nLLs8V2txNeWlzhlCxCCWtME/r4hpozdFi1owOUgkPyphpHuBvTSvQFnIlEmCIB7ye7iDRf/VvY2D9sgNQPidfZLu4R\u002BlFPuIjG8uoQ7px2c7PcGPoPUqj\u002Brt/cZongNhLxa6k0MDTWLA9rmQpxiCmjNk0gM7DdiZwFUwuxs1I\u002B5rzXH0MzAkO/Bezq4/meTOa2eTA8gAJiE6HM7tzpJLi9bLKNWmimcDQJoS2D8uXipsZk\u002Bzohwia6dQuhJhNm1eE0LXcHEPJ\u002BD8k8Mx7UniD8KkfWRCm\u002Bm6pMEuVdBUngossMj4Wum5XT5usxJY8Hpdbq5TvLUFH3tZHMuz3NIMq/W1ATyA6bDU7yAp1\u002BTXXbRG0OciAN1VK5VNnz4eBXxsXgcYo\u002B852IT5ftGU20eSgb8XaQ/u7qsUY9mnM0p2tuWjvXXdvrnFCPReJIYPvExNux1/CpxwgXNcBEAVkqk\u002Bhsfr8R3RtMcBTlwXjMYhBKOJWXQo\u002B6xFLzwCfbZ5s3ZPI6G\u002BI88ufAZWebhAXPCtOv\u002BciDkxEYsbpsXhzzcMi57lxG0gZuDUWt1x1n30BM5LVUa62Ss9Hg4Wpn0FTKzTRfIZWpiHiNQayC1fwz8NJ533mnnwVa5zqKZfDbxnzw4wnoyP2q41w8xunBD93V7TCYLjDbY23vBDqbHyKH8btvkfLyCufUzzwdapgbWddctLiAA9gMFb\u002Bb\u002BYSCz8Q5tRVukb4rI6IIg180/jiV06pjfmpqB62jY7xzFhFjEf84I/WC7MgZcZDWd0C5FxdHBiYaX5FZj21niy4Bt82Q5XGf/NoC0uaiA=="
     },
     {
-<<<<<<< HEAD
-      "RequestUri": "https://seanstagehierarchical.blob.core.windows.net/test-filesystem-882ed177-2b83-68e9-2f63-bb19486c398d/test-file-150fd624-1205-45ad-d6b5-a9012c70baa1",
-=======
       "RequestUri": "http://seannsecanary.blob.core.windows.net/test-filesystem-882ed177-2b83-68e9-2f63-bb19486c398d/test-file-150fd624-1205-45ad-d6b5-a9012c70baa1",
->>>>>>> 32e373e2
       "RequestMethod": "GET",
       "RequestHeaders": {
         "Authorization": "Sanitized",
         "User-Agent": [
-<<<<<<< HEAD
-          "azsdk-net-Storage.Files.DataLake/12.0.0-dev.20200305.1",
-          "(.NET Core 4.6.28325.01; Microsoft Windows 10.0.18363 )"
+          "azsdk-net-Storage.Files.DataLake/12.1.0-dev.20200403.1",
+          "(.NET Core 4.6.28325.01; Microsoft Windows 10.0.18362 )"
         ],
         "x-ms-client-request-id": "fd6630ae-3758-e896-1318-0020b0a6472e",
-        "x-ms-date": "Thu, 05 Mar 2020 22:17:34 GMT",
+        "x-ms-date": "Fri, 03 Apr 2020 20:59:56 GMT",
         "x-ms-range": "bytes=0-268435455",
         "x-ms-return-client-request-id": "true",
-        "x-ms-version": "2019-10-10"
-=======
-          "azsdk-net-Storage.Files.DataLake/12.1.0-dev.20200403.1",
-          "(.NET Core 4.6.28325.01; Microsoft Windows 10.0.18362 )"
-        ],
-        "x-ms-client-request-id": "fd6630ae-3758-e896-1318-0020b0a6472e",
-        "x-ms-date": "Fri, 03 Apr 2020 20:59:56 GMT",
-        "x-ms-range": "bytes=0-268435455",
-        "x-ms-return-client-request-id": "true",
-        "x-ms-version": "2019-12-12"
->>>>>>> 32e373e2
+        "x-ms-version": "2019-12-12"
       },
       "RequestBody": null,
       "StatusCode": 206,
@@ -411,55 +231,25 @@
         "Content-Length": "1024",
         "Content-Range": "bytes 0-1023/1024",
         "Content-Type": "application/octet-stream",
-<<<<<<< HEAD
-        "Date": "Thu, 05 Mar 2020 22:17:33 GMT",
-        "ETag": "\u00220x8D7C153012E8D96\u0022",
-        "Last-Modified": "Thu, 05 Mar 2020 22:17:34 GMT",
-=======
-        "Date": "Fri, 03 Apr 2020 20:59:54 GMT",
-        "ETag": "\u00220x8D7D811F5F201C8\u0022",
-        "Last-Modified": "Fri, 03 Apr 2020 20:59:54 GMT",
->>>>>>> 32e373e2
+        "Date": "Fri, 03 Apr 2020 20:59:54 GMT",
+        "ETag": "\u00220x8D7D811F5F201C8\u0022",
+        "Last-Modified": "Fri, 03 Apr 2020 20:59:54 GMT",
         "Server": [
           "Windows-Azure-Blob/1.0",
           "Microsoft-HTTPAPI/2.0"
         ],
         "x-ms-blob-type": "BlockBlob",
         "x-ms-client-request-id": "fd6630ae-3758-e896-1318-0020b0a6472e",
-<<<<<<< HEAD
-        "x-ms-creation-time": "Thu, 05 Mar 2020 22:17:33 GMT",
-        "x-ms-lease-state": "available",
-        "x-ms-lease-status": "unlocked",
-        "x-ms-request-id": "1b770d50-e01e-001e-153b-f37ee3000000",
-        "x-ms-server-encrypted": "true",
-        "x-ms-version": "2019-10-10"
-=======
         "x-ms-creation-time": "Fri, 03 Apr 2020 20:59:54 GMT",
         "x-ms-lease-state": "available",
         "x-ms-lease-status": "unlocked",
         "x-ms-request-id": "96221329-f01e-0012-03fa-093670000000",
         "x-ms-server-encrypted": "true",
         "x-ms-version": "2019-12-12"
->>>>>>> 32e373e2
       },
       "ResponseBody": "1ud1gxHKvIyBZcLDYCmbwcTlb/cc4iKSUAyx883RhJ89/KzCn22yx3jIVhkb75xKfgm\u002BP0QMmfTE4zMEGMi/r\u002BEjhWN82SFXM6h\u002BVIwJd2FvZnXDE0RbMGO4/bw6ra6wCKY3\u002BGk4zqXnZwubjUVnu2vRlbFT\u002B5ycx1QAxNtkHIb5zkvm0n/4NpjP26s5v6IeUUJRaRj8XAwJmjAUOArKg0qFob/5gOns2F4Zgx/wYwix4XKYE7Nt/HE\u002B3DdO5P6OBVhhsx3jJdBZZJC649ntGDcnYleXMW\u002BXF6RNuqSxnvRfin3Hj6/qzryiP68jsxmYUcP/JoGm99Tpypx4lmosp8abWllcJYmHPZSa9fLAc2OLtGngsndyuZOo3cUTcTdSdpfph1m/PCs6eOntCwHiKFY47OEAS/VOKaDGs0jEdMtcSH9a1uwKzHg9pjmNhK2RxrRv24RVUSuiml24\u002BYnjdgQekcOCh1FpLiBpw6S7wKTzNOyTVJhGB/dUuDyPUdPvWTA1b/PqDj5iBa1k7I6G5tm4xcScUCFr14nLLs8V2txNeWlzhlCxCCWtME/r4hpozdFi1owOUgkPyphpHuBvTSvQFnIlEmCIB7ye7iDRf/VvY2D9sgNQPidfZLu4R\u002BlFPuIjG8uoQ7px2c7PcGPoPUqj\u002Brt/cZongNhLxa6k0MDTWLA9rmQpxiCmjNk0gM7DdiZwFUwuxs1I\u002B5rzXH0MzAkO/Bezq4/meTOa2eTA8gAJiE6HM7tzpJLi9bLKNWmimcDQJoS2D8uXipsZk\u002Bzohwia6dQuhJhNm1eE0LXcHEPJ\u002BD8k8Mx7UniD8KkfWRCm\u002Bm6pMEuVdBUngossMj4Wum5XT5usxJY8Hpdbq5TvLUFH3tZHMuz3NIMq/W1ATyA6bDU7yAp1\u002BTXXbRG0OciAN1VK5VNnz4eBXxsXgcYo\u002B852IT5ftGU20eSgb8XaQ/u7qsUY9mnM0p2tuWjvXXdvrnFCPReJIYPvExNux1/CpxwgXNcBEAVkqk\u002Bhsfr8R3RtMcBTlwXjMYhBKOJWXQo\u002B6xFLzwCfbZ5s3ZPI6G\u002BI88ufAZWebhAXPCtOv\u002BciDkxEYsbpsXhzzcMi57lxG0gZuDUWt1x1n30BM5LVUa62Ss9Hg4Wpn0FTKzTRfIZWpiHiNQayC1fwz8NJ533mnnwVa5zqKZfDbxnzw4wnoyP2q41w8xunBD93V7TCYLjDbY23vBDqbHyKH8btvkfLyCufUzzwdapgbWddctLiAA9gMFb\u002Bb\u002BYSCz8Q5tRVukb4rI6IIg180/jiV06pjfmpqB62jY7xzFhFjEf84I/WC7MgZcZDWd0C5FxdHBiYaX5FZj21niy4Bt82Q5XGf/NoC0uaiA=="
     },
     {
-<<<<<<< HEAD
-      "RequestUri": "https://seanstagehierarchical.blob.core.windows.net/test-filesystem-882ed177-2b83-68e9-2f63-bb19486c398d?restype=container",
-      "RequestMethod": "DELETE",
-      "RequestHeaders": {
-        "Authorization": "Sanitized",
-        "traceparent": "00-5c850ffa1001114c98c7aacc2abe181b-d34573e04c35c545-00",
-        "User-Agent": [
-          "azsdk-net-Storage.Files.DataLake/12.0.0-dev.20200305.1",
-          "(.NET Core 4.6.28325.01; Microsoft Windows 10.0.18363 )"
-        ],
-        "x-ms-client-request-id": "ac36fbed-af6b-dad8-2d3a-030c9278f30c",
-        "x-ms-date": "Thu, 05 Mar 2020 22:17:34 GMT",
-        "x-ms-return-client-request-id": "true",
-        "x-ms-version": "2019-10-10"
-=======
       "RequestUri": "http://seannsecanary.blob.core.windows.net/test-filesystem-882ed177-2b83-68e9-2f63-bb19486c398d?restype=container",
       "RequestMethod": "DELETE",
       "RequestHeaders": {
@@ -473,39 +263,25 @@
         "x-ms-date": "Fri, 03 Apr 2020 20:59:56 GMT",
         "x-ms-return-client-request-id": "true",
         "x-ms-version": "2019-12-12"
->>>>>>> 32e373e2
       },
       "RequestBody": null,
       "StatusCode": 202,
       "ResponseHeaders": {
         "Content-Length": "0",
-<<<<<<< HEAD
-        "Date": "Thu, 05 Mar 2020 22:17:33 GMT",
-=======
-        "Date": "Fri, 03 Apr 2020 20:59:54 GMT",
->>>>>>> 32e373e2
+        "Date": "Fri, 03 Apr 2020 20:59:54 GMT",
         "Server": [
           "Windows-Azure-Blob/1.0",
           "Microsoft-HTTPAPI/2.0"
         ],
         "x-ms-client-request-id": "ac36fbed-af6b-dad8-2d3a-030c9278f30c",
-<<<<<<< HEAD
-        "x-ms-request-id": "1b770d51-e01e-001e-163b-f37ee3000000",
-        "x-ms-version": "2019-10-10"
-=======
         "x-ms-request-id": "9622132d-f01e-0012-07fa-093670000000",
         "x-ms-version": "2019-12-12"
->>>>>>> 32e373e2
       },
       "ResponseBody": []
     }
   ],
   "Variables": {
     "RandomSeed": "1441194745",
-<<<<<<< HEAD
-    "Storage_TestConfigHierarchicalNamespace": "NamespaceTenant\nseanstagehierarchical\nU2FuaXRpemVk\nhttps://seanstagehierarchical.blob.core.windows.net\nhttp://seanstagehierarchical.file.core.windows.net\nhttp://seanstagehierarchical.queue.core.windows.net\nhttp://seanstagehierarchical.table.core.windows.net\n\n\n\n\nhttp://seanstagehierarchical-secondary.blob.core.windows.net\nhttp://seanstagehierarchical-secondary.file.core.windows.net\nhttp://seanstagehierarchical-secondary.queue.core.windows.net\nhttp://seanstagehierarchical-secondary.table.core.windows.net\n68390a19-a643-458b-b726-408abf67b4fc\nSanitized\n72f988bf-86f1-41af-91ab-2d7cd011db47\nhttps://login.microsoftonline.com/\nCloud\nBlobEndpoint=https://seanstagehierarchical.blob.core.windows.net/;QueueEndpoint=http://seanstagehierarchical.queue.core.windows.net/;FileEndpoint=http://seanstagehierarchical.file.core.windows.net/;BlobSecondaryEndpoint=http://seanstagehierarchical-secondary.blob.core.windows.net/;QueueSecondaryEndpoint=http://seanstagehierarchical-secondary.queue.core.windows.net/;FileSecondaryEndpoint=http://seanstagehierarchical-secondary.file.core.windows.net/;AccountName=seanstagehierarchical;AccountKey=Sanitized\n"
-=======
     "Storage_TestConfigHierarchicalNamespace": "NamespaceTenant\nseannsecanary\nU2FuaXRpemVk\nhttp://seannsecanary.blob.core.windows.net\nhttp://seannsecanary.file.core.windows.net\nhttp://seannsecanary.queue.core.windows.net\nhttp://seannsecanary.table.core.windows.net\n\n\n\n\nhttp://seannsecanary-secondary.blob.core.windows.net\nhttp://seannsecanary-secondary.file.core.windows.net\nhttp://seannsecanary-secondary.queue.core.windows.net\nhttp://seannsecanary-secondary.table.core.windows.net\n68390a19-a643-458b-b726-408abf67b4fc\nSanitized\n72f988bf-86f1-41af-91ab-2d7cd011db47\nhttps://login.microsoftonline.com/\nCloud\nBlobEndpoint=http://seannsecanary.blob.core.windows.net/;QueueEndpoint=http://seannsecanary.queue.core.windows.net/;FileEndpoint=http://seannsecanary.file.core.windows.net/;BlobSecondaryEndpoint=http://seannsecanary-secondary.blob.core.windows.net/;QueueSecondaryEndpoint=http://seannsecanary-secondary.queue.core.windows.net/;FileSecondaryEndpoint=http://seannsecanary-secondary.file.core.windows.net/;AccountName=seannsecanary;AccountKey=Sanitized\n"
->>>>>>> 32e373e2
   }
 }