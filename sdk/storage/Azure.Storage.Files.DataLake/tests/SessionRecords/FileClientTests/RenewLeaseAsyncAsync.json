{
  "Entries": [
    {
<<<<<<< HEAD
      "RequestUri": "https://seanstagehierarchical.blob.core.windows.net/test-filesystem-ecbb4dd0-b7ef-fc24-1d7b-688f8571d45d?restype=container",
      "RequestMethod": "PUT",
      "RequestHeaders": {
        "Authorization": "Sanitized",
        "traceparent": "00-8d31aabce0856844b1c874955c7b81a0-4768bfa989686d46-00",
        "User-Agent": [
          "azsdk-net-Storage.Files.DataLake/12.0.0-dev.20200305.1",
          "(.NET Core 4.6.28325.01; Microsoft Windows 10.0.18363 )"
        ],
        "x-ms-blob-public-access": "container",
        "x-ms-client-request-id": "cad7ff51-eb13-3079-8b75-a5b9647884a0",
        "x-ms-date": "Thu, 05 Mar 2020 22:22:15 GMT",
        "x-ms-return-client-request-id": "true",
        "x-ms-version": "2019-10-10"
=======
      "RequestUri": "http://seannsecanary.blob.core.windows.net/test-filesystem-ecbb4dd0-b7ef-fc24-1d7b-688f8571d45d?restype=container",
      "RequestMethod": "PUT",
      "RequestHeaders": {
        "Authorization": "Sanitized",
        "traceparent": "00-d3a0f3eb036ee948b0b96932152755a6-adcb9ea99ec9484e-00",
        "User-Agent": [
          "azsdk-net-Storage.Files.DataLake/12.1.0-dev.20200403.1",
          "(.NET Core 4.6.28325.01; Microsoft Windows 10.0.18362 )"
        ],
        "x-ms-blob-public-access": "container",
        "x-ms-client-request-id": "cad7ff51-eb13-3079-8b75-a5b9647884a0",
        "x-ms-date": "Fri, 03 Apr 2020 21:03:05 GMT",
        "x-ms-return-client-request-id": "true",
        "x-ms-version": "2019-12-12"
>>>>>>> 32e373e2
      },
      "RequestBody": null,
      "StatusCode": 201,
      "ResponseHeaders": {
        "Content-Length": "0",
<<<<<<< HEAD
        "Date": "Thu, 05 Mar 2020 22:22:15 GMT",
        "ETag": "\u00220x8D7C153A9059A60\u0022",
        "Last-Modified": "Thu, 05 Mar 2020 22:22:15 GMT",
=======
        "Date": "Fri, 03 Apr 2020 21:03:04 GMT",
        "ETag": "\u00220x8D7D81266DCD7DC\u0022",
        "Last-Modified": "Fri, 03 Apr 2020 21:03:04 GMT",
>>>>>>> 32e373e2
        "Server": [
          "Windows-Azure-Blob/1.0",
          "Microsoft-HTTPAPI/2.0"
        ],
        "x-ms-client-request-id": "cad7ff51-eb13-3079-8b75-a5b9647884a0",
<<<<<<< HEAD
        "x-ms-request-id": "09b600c6-a01e-0030-703c-f32cf4000000",
        "x-ms-version": "2019-10-10"
=======
        "x-ms-request-id": "96226574-f01e-0012-66fb-093670000000",
        "x-ms-version": "2019-12-12"
>>>>>>> 32e373e2
      },
      "ResponseBody": []
    },
    {
<<<<<<< HEAD
      "RequestUri": "https://seanstagehierarchical.dfs.core.windows.net/test-filesystem-ecbb4dd0-b7ef-fc24-1d7b-688f8571d45d/test-file-0172034c-4c3b-45d6-d911-47eb5b461ca2?resource=file",
      "RequestMethod": "PUT",
      "RequestHeaders": {
        "Authorization": "Sanitized",
        "traceparent": "00-db14ad9ad7bf4d49af85f70d3ce4a04d-f6c718795fcc024d-00",
        "User-Agent": [
          "azsdk-net-Storage.Files.DataLake/12.0.0-dev.20200305.1",
          "(.NET Core 4.6.28325.01; Microsoft Windows 10.0.18363 )"
        ],
        "x-ms-client-request-id": "dc92ba7f-a908-05d2-2992-f001a48ed444",
        "x-ms-date": "Thu, 05 Mar 2020 22:22:15 GMT",
        "x-ms-return-client-request-id": "true",
        "x-ms-version": "2019-10-10"
=======
      "RequestUri": "http://seannsecanary.dfs.core.windows.net/test-filesystem-ecbb4dd0-b7ef-fc24-1d7b-688f8571d45d/test-file-0172034c-4c3b-45d6-d911-47eb5b461ca2?resource=file",
      "RequestMethod": "PUT",
      "RequestHeaders": {
        "Authorization": "Sanitized",
        "traceparent": "00-73e1d953ad62404488df688f8adacff7-2858aa9c00318345-00",
        "User-Agent": [
          "azsdk-net-Storage.Files.DataLake/12.1.0-dev.20200403.1",
          "(.NET Core 4.6.28325.01; Microsoft Windows 10.0.18362 )"
        ],
        "x-ms-client-request-id": "dc92ba7f-a908-05d2-2992-f001a48ed444",
        "x-ms-date": "Fri, 03 Apr 2020 21:03:05 GMT",
        "x-ms-return-client-request-id": "true",
        "x-ms-version": "2019-12-12"
>>>>>>> 32e373e2
      },
      "RequestBody": null,
      "StatusCode": 201,
      "ResponseHeaders": {
        "Content-Length": "0",
<<<<<<< HEAD
        "Date": "Thu, 05 Mar 2020 22:22:15 GMT",
        "ETag": "\u00220x8D7C153A93B5CC7\u0022",
        "Last-Modified": "Thu, 05 Mar 2020 22:22:16 GMT",
=======
        "Date": "Fri, 03 Apr 2020 21:03:04 GMT",
        "ETag": "\u00220x8D7D81266F2E429\u0022",
        "Last-Modified": "Fri, 03 Apr 2020 21:03:04 GMT",
>>>>>>> 32e373e2
        "Server": [
          "Windows-Azure-HDFS/1.0",
          "Microsoft-HTTPAPI/2.0"
        ],
        "x-ms-client-request-id": "dc92ba7f-a908-05d2-2992-f001a48ed444",
<<<<<<< HEAD
        "x-ms-request-id": "2891d010-f01f-002d-023c-f32148000000",
        "x-ms-version": "2019-10-10"
=======
        "x-ms-request-id": "fa4402e4-201f-0097-10fb-091bad000000",
        "x-ms-version": "2019-12-12"
>>>>>>> 32e373e2
      },
      "ResponseBody": []
    },
    {
<<<<<<< HEAD
      "RequestUri": "https://seanstagehierarchical.blob.core.windows.net/test-filesystem-ecbb4dd0-b7ef-fc24-1d7b-688f8571d45d/test-file-0172034c-4c3b-45d6-d911-47eb5b461ca2?comp=lease",
      "RequestMethod": "PUT",
      "RequestHeaders": {
        "Authorization": "Sanitized",
        "traceparent": "00-a70725871036164a83af0e07e9adadcc-4219c8957a09ac47-00",
        "User-Agent": [
          "azsdk-net-Storage.Files.DataLake/12.0.0-dev.20200305.1",
          "(.NET Core 4.6.28325.01; Microsoft Windows 10.0.18363 )"
        ],
        "x-ms-client-request-id": "e2f25930-3ad1-80f2-b34f-2491d59b569d",
        "x-ms-date": "Thu, 05 Mar 2020 22:22:16 GMT",
=======
      "RequestUri": "http://seannsecanary.blob.core.windows.net/test-filesystem-ecbb4dd0-b7ef-fc24-1d7b-688f8571d45d/test-file-0172034c-4c3b-45d6-d911-47eb5b461ca2?comp=lease",
      "RequestMethod": "PUT",
      "RequestHeaders": {
        "Authorization": "Sanitized",
        "traceparent": "00-43c5e0ddf8464b4f98bdb51afe408ca0-bc9735abbcc02848-00",
        "User-Agent": [
          "azsdk-net-Storage.Files.DataLake/12.1.0-dev.20200403.1",
          "(.NET Core 4.6.28325.01; Microsoft Windows 10.0.18362 )"
        ],
        "x-ms-client-request-id": "e2f25930-3ad1-80f2-b34f-2491d59b569d",
        "x-ms-date": "Fri, 03 Apr 2020 21:03:05 GMT",
>>>>>>> 32e373e2
        "x-ms-lease-action": "acquire",
        "x-ms-lease-duration": "15",
        "x-ms-proposed-lease-id": "0ae80358-fe3a-4206-b876-d336ae8b5f1f",
        "x-ms-return-client-request-id": "true",
<<<<<<< HEAD
        "x-ms-version": "2019-10-10"
=======
        "x-ms-version": "2019-12-12"
>>>>>>> 32e373e2
      },
      "RequestBody": null,
      "StatusCode": 201,
      "ResponseHeaders": {
        "Content-Length": "0",
<<<<<<< HEAD
        "Date": "Thu, 05 Mar 2020 22:22:15 GMT",
        "ETag": "\u00220x8D7C153A93B5CC7\u0022",
        "Last-Modified": "Thu, 05 Mar 2020 22:22:16 GMT",
=======
        "Date": "Fri, 03 Apr 2020 21:03:04 GMT",
        "ETag": "\u00220x8D7D81266F2E429\u0022",
        "Last-Modified": "Fri, 03 Apr 2020 21:03:04 GMT",
>>>>>>> 32e373e2
        "Server": [
          "Windows-Azure-Blob/1.0",
          "Microsoft-HTTPAPI/2.0"
        ],
        "x-ms-client-request-id": "e2f25930-3ad1-80f2-b34f-2491d59b569d",
        "x-ms-lease-id": "0ae80358-fe3a-4206-b876-d336ae8b5f1f",
<<<<<<< HEAD
        "x-ms-request-id": "09b600cd-a01e-0030-763c-f32cf4000000",
        "x-ms-version": "2019-10-10"
=======
        "x-ms-request-id": "96226590-f01e-0012-7cfb-093670000000",
        "x-ms-version": "2019-12-12"
>>>>>>> 32e373e2
      },
      "ResponseBody": []
    },
    {
<<<<<<< HEAD
      "RequestUri": "https://seanstagehierarchical.blob.core.windows.net/test-filesystem-ecbb4dd0-b7ef-fc24-1d7b-688f8571d45d/test-file-0172034c-4c3b-45d6-d911-47eb5b461ca2?comp=lease",
      "RequestMethod": "PUT",
      "RequestHeaders": {
        "Authorization": "Sanitized",
        "traceparent": "00-f3938fbd74ae2f408e9011a434d7556a-8249f0d2e5c11d4c-00",
        "User-Agent": [
          "azsdk-net-Storage.Files.DataLake/12.0.0-dev.20200305.1",
          "(.NET Core 4.6.28325.01; Microsoft Windows 10.0.18363 )"
        ],
        "x-ms-client-request-id": "5506331e-7d98-914d-27ea-ed651b0851eb",
        "x-ms-date": "Thu, 05 Mar 2020 22:22:16 GMT",
        "x-ms-lease-action": "renew",
        "x-ms-lease-id": "0ae80358-fe3a-4206-b876-d336ae8b5f1f",
        "x-ms-return-client-request-id": "true",
        "x-ms-version": "2019-10-10"
=======
      "RequestUri": "http://seannsecanary.blob.core.windows.net/test-filesystem-ecbb4dd0-b7ef-fc24-1d7b-688f8571d45d/test-file-0172034c-4c3b-45d6-d911-47eb5b461ca2?comp=lease",
      "RequestMethod": "PUT",
      "RequestHeaders": {
        "Authorization": "Sanitized",
        "traceparent": "00-517ef0d02be3cb42a94761ad6a9cdf40-ea3084de06f85c48-00",
        "User-Agent": [
          "azsdk-net-Storage.Files.DataLake/12.1.0-dev.20200403.1",
          "(.NET Core 4.6.28325.01; Microsoft Windows 10.0.18362 )"
        ],
        "x-ms-client-request-id": "5506331e-7d98-914d-27ea-ed651b0851eb",
        "x-ms-date": "Fri, 03 Apr 2020 21:03:06 GMT",
        "x-ms-lease-action": "renew",
        "x-ms-lease-id": "0ae80358-fe3a-4206-b876-d336ae8b5f1f",
        "x-ms-return-client-request-id": "true",
        "x-ms-version": "2019-12-12"
>>>>>>> 32e373e2
      },
      "RequestBody": null,
      "StatusCode": 200,
      "ResponseHeaders": {
        "Content-Length": "0",
<<<<<<< HEAD
        "Date": "Thu, 05 Mar 2020 22:22:15 GMT",
        "ETag": "\u00220x8D7C153A93B5CC7\u0022",
        "Last-Modified": "Thu, 05 Mar 2020 22:22:16 GMT",
=======
        "Date": "Fri, 03 Apr 2020 21:03:04 GMT",
        "ETag": "\u00220x8D7D81266F2E429\u0022",
        "Last-Modified": "Fri, 03 Apr 2020 21:03:04 GMT",
>>>>>>> 32e373e2
        "Server": [
          "Windows-Azure-Blob/1.0",
          "Microsoft-HTTPAPI/2.0"
        ],
        "x-ms-client-request-id": "5506331e-7d98-914d-27ea-ed651b0851eb",
        "x-ms-lease-id": "0ae80358-fe3a-4206-b876-d336ae8b5f1f",
<<<<<<< HEAD
        "x-ms-request-id": "09b600d6-a01e-0030-7d3c-f32cf4000000",
        "x-ms-version": "2019-10-10"
=======
        "x-ms-request-id": "962265a1-f01e-0012-08fb-093670000000",
        "x-ms-version": "2019-12-12"
>>>>>>> 32e373e2
      },
      "ResponseBody": []
    },
    {
<<<<<<< HEAD
      "RequestUri": "https://seanstagehierarchical.blob.core.windows.net/test-filesystem-ecbb4dd0-b7ef-fc24-1d7b-688f8571d45d?restype=container",
      "RequestMethod": "DELETE",
      "RequestHeaders": {
        "Authorization": "Sanitized",
        "traceparent": "00-ee4ff7fe7981674fa4f487c7a8af954d-433f1b470014a84c-00",
        "User-Agent": [
          "azsdk-net-Storage.Files.DataLake/12.0.0-dev.20200305.1",
          "(.NET Core 4.6.28325.01; Microsoft Windows 10.0.18363 )"
        ],
        "x-ms-client-request-id": "a272b425-0195-b505-83a3-6238462afb60",
        "x-ms-date": "Thu, 05 Mar 2020 22:22:16 GMT",
        "x-ms-return-client-request-id": "true",
        "x-ms-version": "2019-10-10"
=======
      "RequestUri": "http://seannsecanary.blob.core.windows.net/test-filesystem-ecbb4dd0-b7ef-fc24-1d7b-688f8571d45d?restype=container",
      "RequestMethod": "DELETE",
      "RequestHeaders": {
        "Authorization": "Sanitized",
        "traceparent": "00-0523e715de7f264a978a3ea118f519e6-c59e8000fb641245-00",
        "User-Agent": [
          "azsdk-net-Storage.Files.DataLake/12.1.0-dev.20200403.1",
          "(.NET Core 4.6.28325.01; Microsoft Windows 10.0.18362 )"
        ],
        "x-ms-client-request-id": "a272b425-0195-b505-83a3-6238462afb60",
        "x-ms-date": "Fri, 03 Apr 2020 21:03:06 GMT",
        "x-ms-return-client-request-id": "true",
        "x-ms-version": "2019-12-12"
>>>>>>> 32e373e2
      },
      "RequestBody": null,
      "StatusCode": 202,
      "ResponseHeaders": {
        "Content-Length": "0",
<<<<<<< HEAD
        "Date": "Thu, 05 Mar 2020 22:22:15 GMT",
=======
        "Date": "Fri, 03 Apr 2020 21:03:04 GMT",
>>>>>>> 32e373e2
        "Server": [
          "Windows-Azure-Blob/1.0",
          "Microsoft-HTTPAPI/2.0"
        ],
        "x-ms-client-request-id": "a272b425-0195-b505-83a3-6238462afb60",
<<<<<<< HEAD
        "x-ms-request-id": "09b600d9-a01e-0030-803c-f32cf4000000",
        "x-ms-version": "2019-10-10"
=======
        "x-ms-request-id": "962265b4-f01e-0012-17fb-093670000000",
        "x-ms-version": "2019-12-12"
>>>>>>> 32e373e2
      },
      "ResponseBody": []
    }
  ],
  "Variables": {
    "RandomSeed": "201207797",
<<<<<<< HEAD
    "Storage_TestConfigHierarchicalNamespace": "NamespaceTenant\nseanstagehierarchical\nU2FuaXRpemVk\nhttps://seanstagehierarchical.blob.core.windows.net\nhttp://seanstagehierarchical.file.core.windows.net\nhttp://seanstagehierarchical.queue.core.windows.net\nhttp://seanstagehierarchical.table.core.windows.net\n\n\n\n\nhttp://seanstagehierarchical-secondary.blob.core.windows.net\nhttp://seanstagehierarchical-secondary.file.core.windows.net\nhttp://seanstagehierarchical-secondary.queue.core.windows.net\nhttp://seanstagehierarchical-secondary.table.core.windows.net\n68390a19-a643-458b-b726-408abf67b4fc\nSanitized\n72f988bf-86f1-41af-91ab-2d7cd011db47\nhttps://login.microsoftonline.com/\nCloud\nBlobEndpoint=https://seanstagehierarchical.blob.core.windows.net/;QueueEndpoint=http://seanstagehierarchical.queue.core.windows.net/;FileEndpoint=http://seanstagehierarchical.file.core.windows.net/;BlobSecondaryEndpoint=http://seanstagehierarchical-secondary.blob.core.windows.net/;QueueSecondaryEndpoint=http://seanstagehierarchical-secondary.queue.core.windows.net/;FileSecondaryEndpoint=http://seanstagehierarchical-secondary.file.core.windows.net/;AccountName=seanstagehierarchical;AccountKey=Sanitized\n"
=======
    "Storage_TestConfigHierarchicalNamespace": "NamespaceTenant\nseannsecanary\nU2FuaXRpemVk\nhttp://seannsecanary.blob.core.windows.net\nhttp://seannsecanary.file.core.windows.net\nhttp://seannsecanary.queue.core.windows.net\nhttp://seannsecanary.table.core.windows.net\n\n\n\n\nhttp://seannsecanary-secondary.blob.core.windows.net\nhttp://seannsecanary-secondary.file.core.windows.net\nhttp://seannsecanary-secondary.queue.core.windows.net\nhttp://seannsecanary-secondary.table.core.windows.net\n68390a19-a643-458b-b726-408abf67b4fc\nSanitized\n72f988bf-86f1-41af-91ab-2d7cd011db47\nhttps://login.microsoftonline.com/\nCloud\nBlobEndpoint=http://seannsecanary.blob.core.windows.net/;QueueEndpoint=http://seannsecanary.queue.core.windows.net/;FileEndpoint=http://seannsecanary.file.core.windows.net/;BlobSecondaryEndpoint=http://seannsecanary-secondary.blob.core.windows.net/;QueueSecondaryEndpoint=http://seannsecanary-secondary.queue.core.windows.net/;FileSecondaryEndpoint=http://seannsecanary-secondary.file.core.windows.net/;AccountName=seannsecanary;AccountKey=Sanitized\n"
>>>>>>> 32e373e2
  }
}<|MERGE_RESOLUTION|>--- conflicted
+++ resolved
@@ -1,22 +1,6 @@
 {
   "Entries": [
     {
-<<<<<<< HEAD
-      "RequestUri": "https://seanstagehierarchical.blob.core.windows.net/test-filesystem-ecbb4dd0-b7ef-fc24-1d7b-688f8571d45d?restype=container",
-      "RequestMethod": "PUT",
-      "RequestHeaders": {
-        "Authorization": "Sanitized",
-        "traceparent": "00-8d31aabce0856844b1c874955c7b81a0-4768bfa989686d46-00",
-        "User-Agent": [
-          "azsdk-net-Storage.Files.DataLake/12.0.0-dev.20200305.1",
-          "(.NET Core 4.6.28325.01; Microsoft Windows 10.0.18363 )"
-        ],
-        "x-ms-blob-public-access": "container",
-        "x-ms-client-request-id": "cad7ff51-eb13-3079-8b75-a5b9647884a0",
-        "x-ms-date": "Thu, 05 Mar 2020 22:22:15 GMT",
-        "x-ms-return-client-request-id": "true",
-        "x-ms-version": "2019-10-10"
-=======
       "RequestUri": "http://seannsecanary.blob.core.windows.net/test-filesystem-ecbb4dd0-b7ef-fc24-1d7b-688f8571d45d?restype=container",
       "RequestMethod": "PUT",
       "RequestHeaders": {
@@ -31,52 +15,25 @@
         "x-ms-date": "Fri, 03 Apr 2020 21:03:05 GMT",
         "x-ms-return-client-request-id": "true",
         "x-ms-version": "2019-12-12"
->>>>>>> 32e373e2
       },
       "RequestBody": null,
       "StatusCode": 201,
       "ResponseHeaders": {
         "Content-Length": "0",
-<<<<<<< HEAD
-        "Date": "Thu, 05 Mar 2020 22:22:15 GMT",
-        "ETag": "\u00220x8D7C153A9059A60\u0022",
-        "Last-Modified": "Thu, 05 Mar 2020 22:22:15 GMT",
-=======
         "Date": "Fri, 03 Apr 2020 21:03:04 GMT",
         "ETag": "\u00220x8D7D81266DCD7DC\u0022",
         "Last-Modified": "Fri, 03 Apr 2020 21:03:04 GMT",
->>>>>>> 32e373e2
         "Server": [
           "Windows-Azure-Blob/1.0",
           "Microsoft-HTTPAPI/2.0"
         ],
         "x-ms-client-request-id": "cad7ff51-eb13-3079-8b75-a5b9647884a0",
-<<<<<<< HEAD
-        "x-ms-request-id": "09b600c6-a01e-0030-703c-f32cf4000000",
-        "x-ms-version": "2019-10-10"
-=======
         "x-ms-request-id": "96226574-f01e-0012-66fb-093670000000",
         "x-ms-version": "2019-12-12"
->>>>>>> 32e373e2
       },
       "ResponseBody": []
     },
     {
-<<<<<<< HEAD
-      "RequestUri": "https://seanstagehierarchical.dfs.core.windows.net/test-filesystem-ecbb4dd0-b7ef-fc24-1d7b-688f8571d45d/test-file-0172034c-4c3b-45d6-d911-47eb5b461ca2?resource=file",
-      "RequestMethod": "PUT",
-      "RequestHeaders": {
-        "Authorization": "Sanitized",
-        "traceparent": "00-db14ad9ad7bf4d49af85f70d3ce4a04d-f6c718795fcc024d-00",
-        "User-Agent": [
-          "azsdk-net-Storage.Files.DataLake/12.0.0-dev.20200305.1",
-          "(.NET Core 4.6.28325.01; Microsoft Windows 10.0.18363 )"
-        ],
-        "x-ms-client-request-id": "dc92ba7f-a908-05d2-2992-f001a48ed444",
-        "x-ms-date": "Thu, 05 Mar 2020 22:22:15 GMT",
-        "x-ms-return-client-request-id": "true",
-        "x-ms-version": "2019-10-10"
-=======
       "RequestUri": "http://seannsecanary.dfs.core.windows.net/test-filesystem-ecbb4dd0-b7ef-fc24-1d7b-688f8571d45d/test-file-0172034c-4c3b-45d6-d911-47eb5b461ca2?resource=file",
       "RequestMethod": "PUT",
       "RequestHeaders": {
@@ -90,50 +47,25 @@
         "x-ms-date": "Fri, 03 Apr 2020 21:03:05 GMT",
         "x-ms-return-client-request-id": "true",
         "x-ms-version": "2019-12-12"
->>>>>>> 32e373e2
       },
       "RequestBody": null,
       "StatusCode": 201,
       "ResponseHeaders": {
         "Content-Length": "0",
-<<<<<<< HEAD
-        "Date": "Thu, 05 Mar 2020 22:22:15 GMT",
-        "ETag": "\u00220x8D7C153A93B5CC7\u0022",
-        "Last-Modified": "Thu, 05 Mar 2020 22:22:16 GMT",
-=======
         "Date": "Fri, 03 Apr 2020 21:03:04 GMT",
         "ETag": "\u00220x8D7D81266F2E429\u0022",
         "Last-Modified": "Fri, 03 Apr 2020 21:03:04 GMT",
->>>>>>> 32e373e2
         "Server": [
           "Windows-Azure-HDFS/1.0",
           "Microsoft-HTTPAPI/2.0"
         ],
         "x-ms-client-request-id": "dc92ba7f-a908-05d2-2992-f001a48ed444",
-<<<<<<< HEAD
-        "x-ms-request-id": "2891d010-f01f-002d-023c-f32148000000",
-        "x-ms-version": "2019-10-10"
-=======
         "x-ms-request-id": "fa4402e4-201f-0097-10fb-091bad000000",
         "x-ms-version": "2019-12-12"
->>>>>>> 32e373e2
       },
       "ResponseBody": []
     },
     {
-<<<<<<< HEAD
-      "RequestUri": "https://seanstagehierarchical.blob.core.windows.net/test-filesystem-ecbb4dd0-b7ef-fc24-1d7b-688f8571d45d/test-file-0172034c-4c3b-45d6-d911-47eb5b461ca2?comp=lease",
-      "RequestMethod": "PUT",
-      "RequestHeaders": {
-        "Authorization": "Sanitized",
-        "traceparent": "00-a70725871036164a83af0e07e9adadcc-4219c8957a09ac47-00",
-        "User-Agent": [
-          "azsdk-net-Storage.Files.DataLake/12.0.0-dev.20200305.1",
-          "(.NET Core 4.6.28325.01; Microsoft Windows 10.0.18363 )"
-        ],
-        "x-ms-client-request-id": "e2f25930-3ad1-80f2-b34f-2491d59b569d",
-        "x-ms-date": "Thu, 05 Mar 2020 22:22:16 GMT",
-=======
       "RequestUri": "http://seannsecanary.blob.core.windows.net/test-filesystem-ecbb4dd0-b7ef-fc24-1d7b-688f8571d45d/test-file-0172034c-4c3b-45d6-d911-47eb5b461ca2?comp=lease",
       "RequestMethod": "PUT",
       "RequestHeaders": {
@@ -145,64 +77,31 @@
         ],
         "x-ms-client-request-id": "e2f25930-3ad1-80f2-b34f-2491d59b569d",
         "x-ms-date": "Fri, 03 Apr 2020 21:03:05 GMT",
->>>>>>> 32e373e2
         "x-ms-lease-action": "acquire",
         "x-ms-lease-duration": "15",
         "x-ms-proposed-lease-id": "0ae80358-fe3a-4206-b876-d336ae8b5f1f",
         "x-ms-return-client-request-id": "true",
-<<<<<<< HEAD
-        "x-ms-version": "2019-10-10"
-=======
         "x-ms-version": "2019-12-12"
->>>>>>> 32e373e2
       },
       "RequestBody": null,
       "StatusCode": 201,
       "ResponseHeaders": {
         "Content-Length": "0",
-<<<<<<< HEAD
-        "Date": "Thu, 05 Mar 2020 22:22:15 GMT",
-        "ETag": "\u00220x8D7C153A93B5CC7\u0022",
-        "Last-Modified": "Thu, 05 Mar 2020 22:22:16 GMT",
-=======
         "Date": "Fri, 03 Apr 2020 21:03:04 GMT",
         "ETag": "\u00220x8D7D81266F2E429\u0022",
         "Last-Modified": "Fri, 03 Apr 2020 21:03:04 GMT",
->>>>>>> 32e373e2
         "Server": [
           "Windows-Azure-Blob/1.0",
           "Microsoft-HTTPAPI/2.0"
         ],
         "x-ms-client-request-id": "e2f25930-3ad1-80f2-b34f-2491d59b569d",
         "x-ms-lease-id": "0ae80358-fe3a-4206-b876-d336ae8b5f1f",
-<<<<<<< HEAD
-        "x-ms-request-id": "09b600cd-a01e-0030-763c-f32cf4000000",
-        "x-ms-version": "2019-10-10"
-=======
         "x-ms-request-id": "96226590-f01e-0012-7cfb-093670000000",
         "x-ms-version": "2019-12-12"
->>>>>>> 32e373e2
       },
       "ResponseBody": []
     },
     {
-<<<<<<< HEAD
-      "RequestUri": "https://seanstagehierarchical.blob.core.windows.net/test-filesystem-ecbb4dd0-b7ef-fc24-1d7b-688f8571d45d/test-file-0172034c-4c3b-45d6-d911-47eb5b461ca2?comp=lease",
-      "RequestMethod": "PUT",
-      "RequestHeaders": {
-        "Authorization": "Sanitized",
-        "traceparent": "00-f3938fbd74ae2f408e9011a434d7556a-8249f0d2e5c11d4c-00",
-        "User-Agent": [
-          "azsdk-net-Storage.Files.DataLake/12.0.0-dev.20200305.1",
-          "(.NET Core 4.6.28325.01; Microsoft Windows 10.0.18363 )"
-        ],
-        "x-ms-client-request-id": "5506331e-7d98-914d-27ea-ed651b0851eb",
-        "x-ms-date": "Thu, 05 Mar 2020 22:22:16 GMT",
-        "x-ms-lease-action": "renew",
-        "x-ms-lease-id": "0ae80358-fe3a-4206-b876-d336ae8b5f1f",
-        "x-ms-return-client-request-id": "true",
-        "x-ms-version": "2019-10-10"
-=======
       "RequestUri": "http://seannsecanary.blob.core.windows.net/test-filesystem-ecbb4dd0-b7ef-fc24-1d7b-688f8571d45d/test-file-0172034c-4c3b-45d6-d911-47eb5b461ca2?comp=lease",
       "RequestMethod": "PUT",
       "RequestHeaders": {
@@ -218,53 +117,26 @@
         "x-ms-lease-id": "0ae80358-fe3a-4206-b876-d336ae8b5f1f",
         "x-ms-return-client-request-id": "true",
         "x-ms-version": "2019-12-12"
->>>>>>> 32e373e2
       },
       "RequestBody": null,
       "StatusCode": 200,
       "ResponseHeaders": {
         "Content-Length": "0",
-<<<<<<< HEAD
-        "Date": "Thu, 05 Mar 2020 22:22:15 GMT",
-        "ETag": "\u00220x8D7C153A93B5CC7\u0022",
-        "Last-Modified": "Thu, 05 Mar 2020 22:22:16 GMT",
-=======
         "Date": "Fri, 03 Apr 2020 21:03:04 GMT",
         "ETag": "\u00220x8D7D81266F2E429\u0022",
         "Last-Modified": "Fri, 03 Apr 2020 21:03:04 GMT",
->>>>>>> 32e373e2
         "Server": [
           "Windows-Azure-Blob/1.0",
           "Microsoft-HTTPAPI/2.0"
         ],
         "x-ms-client-request-id": "5506331e-7d98-914d-27ea-ed651b0851eb",
         "x-ms-lease-id": "0ae80358-fe3a-4206-b876-d336ae8b5f1f",
-<<<<<<< HEAD
-        "x-ms-request-id": "09b600d6-a01e-0030-7d3c-f32cf4000000",
-        "x-ms-version": "2019-10-10"
-=======
         "x-ms-request-id": "962265a1-f01e-0012-08fb-093670000000",
         "x-ms-version": "2019-12-12"
->>>>>>> 32e373e2
       },
       "ResponseBody": []
     },
     {
-<<<<<<< HEAD
-      "RequestUri": "https://seanstagehierarchical.blob.core.windows.net/test-filesystem-ecbb4dd0-b7ef-fc24-1d7b-688f8571d45d?restype=container",
-      "RequestMethod": "DELETE",
-      "RequestHeaders": {
-        "Authorization": "Sanitized",
-        "traceparent": "00-ee4ff7fe7981674fa4f487c7a8af954d-433f1b470014a84c-00",
-        "User-Agent": [
-          "azsdk-net-Storage.Files.DataLake/12.0.0-dev.20200305.1",
-          "(.NET Core 4.6.28325.01; Microsoft Windows 10.0.18363 )"
-        ],
-        "x-ms-client-request-id": "a272b425-0195-b505-83a3-6238462afb60",
-        "x-ms-date": "Thu, 05 Mar 2020 22:22:16 GMT",
-        "x-ms-return-client-request-id": "true",
-        "x-ms-version": "2019-10-10"
-=======
       "RequestUri": "http://seannsecanary.blob.core.windows.net/test-filesystem-ecbb4dd0-b7ef-fc24-1d7b-688f8571d45d?restype=container",
       "RequestMethod": "DELETE",
       "RequestHeaders": {
@@ -278,39 +150,25 @@
         "x-ms-date": "Fri, 03 Apr 2020 21:03:06 GMT",
         "x-ms-return-client-request-id": "true",
         "x-ms-version": "2019-12-12"
->>>>>>> 32e373e2
       },
       "RequestBody": null,
       "StatusCode": 202,
       "ResponseHeaders": {
         "Content-Length": "0",
-<<<<<<< HEAD
-        "Date": "Thu, 05 Mar 2020 22:22:15 GMT",
-=======
         "Date": "Fri, 03 Apr 2020 21:03:04 GMT",
->>>>>>> 32e373e2
         "Server": [
           "Windows-Azure-Blob/1.0",
           "Microsoft-HTTPAPI/2.0"
         ],
         "x-ms-client-request-id": "a272b425-0195-b505-83a3-6238462afb60",
-<<<<<<< HEAD
-        "x-ms-request-id": "09b600d9-a01e-0030-803c-f32cf4000000",
-        "x-ms-version": "2019-10-10"
-=======
         "x-ms-request-id": "962265b4-f01e-0012-17fb-093670000000",
         "x-ms-version": "2019-12-12"
->>>>>>> 32e373e2
       },
       "ResponseBody": []
     }
   ],
   "Variables": {
     "RandomSeed": "201207797",
-<<<<<<< HEAD
-    "Storage_TestConfigHierarchicalNamespace": "NamespaceTenant\nseanstagehierarchical\nU2FuaXRpemVk\nhttps://seanstagehierarchical.blob.core.windows.net\nhttp://seanstagehierarchical.file.core.windows.net\nhttp://seanstagehierarchical.queue.core.windows.net\nhttp://seanstagehierarchical.table.core.windows.net\n\n\n\n\nhttp://seanstagehierarchical-secondary.blob.core.windows.net\nhttp://seanstagehierarchical-secondary.file.core.windows.net\nhttp://seanstagehierarchical-secondary.queue.core.windows.net\nhttp://seanstagehierarchical-secondary.table.core.windows.net\n68390a19-a643-458b-b726-408abf67b4fc\nSanitized\n72f988bf-86f1-41af-91ab-2d7cd011db47\nhttps://login.microsoftonline.com/\nCloud\nBlobEndpoint=https://seanstagehierarchical.blob.core.windows.net/;QueueEndpoint=http://seanstagehierarchical.queue.core.windows.net/;FileEndpoint=http://seanstagehierarchical.file.core.windows.net/;BlobSecondaryEndpoint=http://seanstagehierarchical-secondary.blob.core.windows.net/;QueueSecondaryEndpoint=http://seanstagehierarchical-secondary.queue.core.windows.net/;FileSecondaryEndpoint=http://seanstagehierarchical-secondary.file.core.windows.net/;AccountName=seanstagehierarchical;AccountKey=Sanitized\n"
-=======
     "Storage_TestConfigHierarchicalNamespace": "NamespaceTenant\nseannsecanary\nU2FuaXRpemVk\nhttp://seannsecanary.blob.core.windows.net\nhttp://seannsecanary.file.core.windows.net\nhttp://seannsecanary.queue.core.windows.net\nhttp://seannsecanary.table.core.windows.net\n\n\n\n\nhttp://seannsecanary-secondary.blob.core.windows.net\nhttp://seannsecanary-secondary.file.core.windows.net\nhttp://seannsecanary-secondary.queue.core.windows.net\nhttp://seannsecanary-secondary.table.core.windows.net\n68390a19-a643-458b-b726-408abf67b4fc\nSanitized\n72f988bf-86f1-41af-91ab-2d7cd011db47\nhttps://login.microsoftonline.com/\nCloud\nBlobEndpoint=http://seannsecanary.blob.core.windows.net/;QueueEndpoint=http://seannsecanary.queue.core.windows.net/;FileEndpoint=http://seannsecanary.file.core.windows.net/;BlobSecondaryEndpoint=http://seannsecanary-secondary.blob.core.windows.net/;QueueSecondaryEndpoint=http://seannsecanary-secondary.queue.core.windows.net/;FileSecondaryEndpoint=http://seannsecanary-secondary.file.core.windows.net/;AccountName=seannsecanary;AccountKey=Sanitized\n"
->>>>>>> 32e373e2
   }
 }