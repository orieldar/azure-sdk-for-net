{
  "Entries": [
    {
<<<<<<< HEAD
      "RequestUri": "https://seanstagehierarchical.blob.core.windows.net/test-filesystem-9367d0bb-6788-8fb1-7b0f-3c5c8954f239?restype=container",
      "RequestMethod": "PUT",
      "RequestHeaders": {
        "Authorization": "Sanitized",
        "traceparent": "00-726d3dfdb38ac247b7bf454503340f7d-0e738bc32e3a0d4e-00",
        "User-Agent": [
          "azsdk-net-Storage.Files.DataLake/12.0.0-dev.20200305.1",
          "(.NET Core 4.6.28325.01; Microsoft Windows 10.0.18363 )"
        ],
        "x-ms-blob-public-access": "container",
        "x-ms-client-request-id": "bfbb7090-37e5-4c98-11b7-85e250ab4787",
        "x-ms-date": "Thu, 05 Mar 2020 22:20:21 GMT",
        "x-ms-return-client-request-id": "true",
        "x-ms-version": "2019-10-10"
=======
      "RequestUri": "http://seannsecanary.blob.core.windows.net/test-filesystem-9367d0bb-6788-8fb1-7b0f-3c5c8954f239?restype=container",
      "RequestMethod": "PUT",
      "RequestHeaders": {
        "Authorization": "Sanitized",
        "traceparent": "00-3d12d7839c0fe541b9686c6faca13f56-d36aa97f90512347-00",
        "User-Agent": [
          "azsdk-net-Storage.Files.DataLake/12.1.0-dev.20200403.1",
          "(.NET Core 4.6.28325.01; Microsoft Windows 10.0.18362 )"
        ],
        "x-ms-blob-public-access": "container",
        "x-ms-client-request-id": "bfbb7090-37e5-4c98-11b7-85e250ab4787",
        "x-ms-date": "Fri, 03 Apr 2020 21:02:01 GMT",
        "x-ms-return-client-request-id": "true",
        "x-ms-version": "2019-12-12"
>>>>>>> 32e373e2
      },
      "RequestBody": null,
      "StatusCode": 201,
      "ResponseHeaders": {
        "Content-Length": "0",
<<<<<<< HEAD
        "Date": "Thu, 05 Mar 2020 22:20:21 GMT",
        "ETag": "\u00220x8D7C153653684FC\u0022",
        "Last-Modified": "Thu, 05 Mar 2020 22:20:22 GMT",
=======
        "Date": "Fri, 03 Apr 2020 21:02:00 GMT",
        "ETag": "\u00220x8D7D81240C6AEEC\u0022",
        "Last-Modified": "Fri, 03 Apr 2020 21:02:00 GMT",
>>>>>>> 32e373e2
        "Server": [
          "Windows-Azure-Blob/1.0",
          "Microsoft-HTTPAPI/2.0"
        ],
        "x-ms-client-request-id": "bfbb7090-37e5-4c98-11b7-85e250ab4787",
<<<<<<< HEAD
        "x-ms-request-id": "c8d821f6-701e-000c-703c-f30533000000",
        "x-ms-version": "2019-10-10"
=======
        "x-ms-request-id": "962247a2-f01e-0012-4afb-093670000000",
        "x-ms-version": "2019-12-12"
>>>>>>> 32e373e2
      },
      "ResponseBody": []
    },
    {
<<<<<<< HEAD
      "RequestUri": "https://seanstagehierarchical.dfs.core.windows.net/test-filesystem-9367d0bb-6788-8fb1-7b0f-3c5c8954f239/test-directory-72e88a37-f5e8-96f4-9688-eb1047b99819?resource=directory",
      "RequestMethod": "PUT",
      "RequestHeaders": {
        "Authorization": "Sanitized",
        "traceparent": "00-dc0cfc7f5ae89b4eb766df9f4d389c12-f23fd4e2a93a9944-00",
        "User-Agent": [
          "azsdk-net-Storage.Files.DataLake/12.0.0-dev.20200305.1",
          "(.NET Core 4.6.28325.01; Microsoft Windows 10.0.18363 )"
        ],
        "x-ms-client-request-id": "6cbf982f-bd79-9be5-7b25-285d4b870457",
        "x-ms-date": "Thu, 05 Mar 2020 22:20:22 GMT",
        "x-ms-return-client-request-id": "true",
        "x-ms-version": "2019-10-10"
=======
      "RequestUri": "http://seannsecanary.dfs.core.windows.net/test-filesystem-9367d0bb-6788-8fb1-7b0f-3c5c8954f239/test-directory-72e88a37-f5e8-96f4-9688-eb1047b99819?resource=directory",
      "RequestMethod": "PUT",
      "RequestHeaders": {
        "Authorization": "Sanitized",
        "traceparent": "00-36e0bc8885d20144976c526dd63b797e-784f580c5884724f-00",
        "User-Agent": [
          "azsdk-net-Storage.Files.DataLake/12.1.0-dev.20200403.1",
          "(.NET Core 4.6.28325.01; Microsoft Windows 10.0.18362 )"
        ],
        "x-ms-client-request-id": "6cbf982f-bd79-9be5-7b25-285d4b870457",
        "x-ms-date": "Fri, 03 Apr 2020 21:02:01 GMT",
        "x-ms-return-client-request-id": "true",
        "x-ms-version": "2019-12-12"
>>>>>>> 32e373e2
      },
      "RequestBody": null,
      "StatusCode": 201,
      "ResponseHeaders": {
        "Content-Length": "0",
<<<<<<< HEAD
        "Date": "Thu, 05 Mar 2020 22:20:21 GMT",
        "ETag": "\u00220x8D7C1536566D923\u0022",
        "Last-Modified": "Thu, 05 Mar 2020 22:20:22 GMT",
=======
        "Date": "Fri, 03 Apr 2020 21:02:00 GMT",
        "ETag": "\u00220x8D7D81240D4E136\u0022",
        "Last-Modified": "Fri, 03 Apr 2020 21:02:00 GMT",
>>>>>>> 32e373e2
        "Server": [
          "Windows-Azure-HDFS/1.0",
          "Microsoft-HTTPAPI/2.0"
        ],
        "x-ms-client-request-id": "6cbf982f-bd79-9be5-7b25-285d4b870457",
<<<<<<< HEAD
        "x-ms-request-id": "30cfe096-201f-0011-3c3c-f3088f000000",
        "x-ms-version": "2019-10-10"
=======
        "x-ms-request-id": "fa4401be-201f-0097-12fb-091bad000000",
        "x-ms-version": "2019-12-12"
>>>>>>> 32e373e2
      },
      "ResponseBody": []
    },
    {
<<<<<<< HEAD
      "RequestUri": "https://seanstagehierarchical.dfs.core.windows.net/test-filesystem-9367d0bb-6788-8fb1-7b0f-3c5c8954f239/test-directory-72e88a37-f5e8-96f4-9688-eb1047b99819/test-file-e1026b1e-2edf-04ef-362c-6dee7fbff83e",
=======
      "RequestUri": "http://seannsecanary.dfs.core.windows.net/test-filesystem-9367d0bb-6788-8fb1-7b0f-3c5c8954f239/test-directory-72e88a37-f5e8-96f4-9688-eb1047b99819/test-file-e1026b1e-2edf-04ef-362c-6dee7fbff83e",
>>>>>>> 32e373e2
      "RequestMethod": "DELETE",
      "RequestHeaders": {
        "Authorization": "Sanitized",
        "User-Agent": [
<<<<<<< HEAD
          "azsdk-net-Storage.Files.DataLake/12.0.0-dev.20200305.1",
          "(.NET Core 4.6.28325.01; Microsoft Windows 10.0.18363 )"
        ],
        "x-ms-client-request-id": "32161ef4-ac55-011c-a9bb-354d50f61bbb",
        "x-ms-date": "Thu, 05 Mar 2020 22:20:22 GMT",
        "x-ms-return-client-request-id": "true",
        "x-ms-version": "2019-10-10"
=======
          "azsdk-net-Storage.Files.DataLake/12.1.0-dev.20200403.1",
          "(.NET Core 4.6.28325.01; Microsoft Windows 10.0.18362 )"
        ],
        "x-ms-client-request-id": "32161ef4-ac55-011c-a9bb-354d50f61bbb",
        "x-ms-date": "Fri, 03 Apr 2020 21:02:02 GMT",
        "x-ms-return-client-request-id": "true",
        "x-ms-version": "2019-12-12"
>>>>>>> 32e373e2
      },
      "RequestBody": null,
      "StatusCode": 404,
      "ResponseHeaders": {
        "Content-Length": "163",
        "Content-Type": "application/json; charset=utf-8",
<<<<<<< HEAD
        "Date": "Thu, 05 Mar 2020 22:20:21 GMT",
=======
        "Date": "Fri, 03 Apr 2020 21:02:00 GMT",
>>>>>>> 32e373e2
        "Server": [
          "Windows-Azure-HDFS/1.0",
          "Microsoft-HTTPAPI/2.0"
        ],
        "x-ms-client-request-id": "32161ef4-ac55-011c-a9bb-354d50f61bbb",
        "x-ms-error-code": "PathNotFound",
<<<<<<< HEAD
        "x-ms-request-id": "30cfe097-201f-0011-3d3c-f3088f000000",
        "x-ms-version": "2019-10-10"
=======
        "x-ms-request-id": "fa4401c0-201f-0097-13fb-091bad000000",
        "x-ms-version": "2019-12-12"
>>>>>>> 32e373e2
      },
      "ResponseBody": {
        "error": {
          "code": "PathNotFound",
<<<<<<< HEAD
          "message": "The specified path does not exist.\nRequestId:30cfe097-201f-0011-3d3c-f3088f000000\nTime:2020-03-05T22:20:22.5193611Z"
        }
      }
    },
    {
      "RequestUri": "https://seanstagehierarchical.blob.core.windows.net/test-filesystem-9367d0bb-6788-8fb1-7b0f-3c5c8954f239?restype=container",
      "RequestMethod": "DELETE",
      "RequestHeaders": {
        "Authorization": "Sanitized",
        "traceparent": "00-ecbddf3dd09f8c4ebcceafce3de2964c-626317318b5e8849-00",
        "User-Agent": [
          "azsdk-net-Storage.Files.DataLake/12.0.0-dev.20200305.1",
          "(.NET Core 4.6.28325.01; Microsoft Windows 10.0.18363 )"
        ],
        "x-ms-client-request-id": "60faefba-c5a8-4de9-d3df-043ff652d192",
        "x-ms-date": "Thu, 05 Mar 2020 22:20:22 GMT",
        "x-ms-return-client-request-id": "true",
        "x-ms-version": "2019-10-10"
=======
          "message": "The specified path does not exist.\nRequestId:fa4401c0-201f-0097-13fb-091bad000000\nTime:2020-04-03T21:02:00.5689619Z"
        }
      }
    },
    {
      "RequestUri": "http://seannsecanary.blob.core.windows.net/test-filesystem-9367d0bb-6788-8fb1-7b0f-3c5c8954f239?restype=container",
      "RequestMethod": "DELETE",
      "RequestHeaders": {
        "Authorization": "Sanitized",
        "traceparent": "00-01bf36ababf52f46bf7eceb1319bfb38-4e869eb91a690f47-00",
        "User-Agent": [
          "azsdk-net-Storage.Files.DataLake/12.1.0-dev.20200403.1",
          "(.NET Core 4.6.28325.01; Microsoft Windows 10.0.18362 )"
        ],
        "x-ms-client-request-id": "60faefba-c5a8-4de9-d3df-043ff652d192",
        "x-ms-date": "Fri, 03 Apr 2020 21:02:02 GMT",
        "x-ms-return-client-request-id": "true",
        "x-ms-version": "2019-12-12"
>>>>>>> 32e373e2
      },
      "RequestBody": null,
      "StatusCode": 202,
      "ResponseHeaders": {
        "Content-Length": "0",
<<<<<<< HEAD
        "Date": "Thu, 05 Mar 2020 22:20:22 GMT",
=======
        "Date": "Fri, 03 Apr 2020 21:02:00 GMT",
>>>>>>> 32e373e2
        "Server": [
          "Windows-Azure-Blob/1.0",
          "Microsoft-HTTPAPI/2.0"
        ],
        "x-ms-client-request-id": "60faefba-c5a8-4de9-d3df-043ff652d192",
<<<<<<< HEAD
        "x-ms-request-id": "c8d82207-701e-000c-7d3c-f30533000000",
        "x-ms-version": "2019-10-10"
=======
        "x-ms-request-id": "962247b2-f01e-0012-55fb-093670000000",
        "x-ms-version": "2019-12-12"
>>>>>>> 32e373e2
      },
      "ResponseBody": []
    }
  ],
  "Variables": {
    "RandomSeed": "1362853583",
<<<<<<< HEAD
    "Storage_TestConfigHierarchicalNamespace": "NamespaceTenant\nseanstagehierarchical\nU2FuaXRpemVk\nhttps://seanstagehierarchical.blob.core.windows.net\nhttp://seanstagehierarchical.file.core.windows.net\nhttp://seanstagehierarchical.queue.core.windows.net\nhttp://seanstagehierarchical.table.core.windows.net\n\n\n\n\nhttp://seanstagehierarchical-secondary.blob.core.windows.net\nhttp://seanstagehierarchical-secondary.file.core.windows.net\nhttp://seanstagehierarchical-secondary.queue.core.windows.net\nhttp://seanstagehierarchical-secondary.table.core.windows.net\n68390a19-a643-458b-b726-408abf67b4fc\nSanitized\n72f988bf-86f1-41af-91ab-2d7cd011db47\nhttps://login.microsoftonline.com/\nCloud\nBlobEndpoint=https://seanstagehierarchical.blob.core.windows.net/;QueueEndpoint=http://seanstagehierarchical.queue.core.windows.net/;FileEndpoint=http://seanstagehierarchical.file.core.windows.net/;BlobSecondaryEndpoint=http://seanstagehierarchical-secondary.blob.core.windows.net/;QueueSecondaryEndpoint=http://seanstagehierarchical-secondary.queue.core.windows.net/;FileSecondaryEndpoint=http://seanstagehierarchical-secondary.file.core.windows.net/;AccountName=seanstagehierarchical;AccountKey=Sanitized\n"
=======
    "Storage_TestConfigHierarchicalNamespace": "NamespaceTenant\nseannsecanary\nU2FuaXRpemVk\nhttp://seannsecanary.blob.core.windows.net\nhttp://seannsecanary.file.core.windows.net\nhttp://seannsecanary.queue.core.windows.net\nhttp://seannsecanary.table.core.windows.net\n\n\n\n\nhttp://seannsecanary-secondary.blob.core.windows.net\nhttp://seannsecanary-secondary.file.core.windows.net\nhttp://seannsecanary-secondary.queue.core.windows.net\nhttp://seannsecanary-secondary.table.core.windows.net\n68390a19-a643-458b-b726-408abf67b4fc\nSanitized\n72f988bf-86f1-41af-91ab-2d7cd011db47\nhttps://login.microsoftonline.com/\nCloud\nBlobEndpoint=http://seannsecanary.blob.core.windows.net/;QueueEndpoint=http://seannsecanary.queue.core.windows.net/;FileEndpoint=http://seannsecanary.file.core.windows.net/;BlobSecondaryEndpoint=http://seannsecanary-secondary.blob.core.windows.net/;QueueSecondaryEndpoint=http://seannsecanary-secondary.queue.core.windows.net/;FileSecondaryEndpoint=http://seannsecanary-secondary.file.core.windows.net/;AccountName=seannsecanary;AccountKey=Sanitized\n"
>>>>>>> 32e373e2
  }
}<|MERGE_RESOLUTION|>--- conflicted
+++ resolved
@@ -1,22 +1,6 @@
 {
   "Entries": [
     {
-<<<<<<< HEAD
-      "RequestUri": "https://seanstagehierarchical.blob.core.windows.net/test-filesystem-9367d0bb-6788-8fb1-7b0f-3c5c8954f239?restype=container",
-      "RequestMethod": "PUT",
-      "RequestHeaders": {
-        "Authorization": "Sanitized",
-        "traceparent": "00-726d3dfdb38ac247b7bf454503340f7d-0e738bc32e3a0d4e-00",
-        "User-Agent": [
-          "azsdk-net-Storage.Files.DataLake/12.0.0-dev.20200305.1",
-          "(.NET Core 4.6.28325.01; Microsoft Windows 10.0.18363 )"
-        ],
-        "x-ms-blob-public-access": "container",
-        "x-ms-client-request-id": "bfbb7090-37e5-4c98-11b7-85e250ab4787",
-        "x-ms-date": "Thu, 05 Mar 2020 22:20:21 GMT",
-        "x-ms-return-client-request-id": "true",
-        "x-ms-version": "2019-10-10"
-=======
       "RequestUri": "http://seannsecanary.blob.core.windows.net/test-filesystem-9367d0bb-6788-8fb1-7b0f-3c5c8954f239?restype=container",
       "RequestMethod": "PUT",
       "RequestHeaders": {
@@ -31,52 +15,25 @@
         "x-ms-date": "Fri, 03 Apr 2020 21:02:01 GMT",
         "x-ms-return-client-request-id": "true",
         "x-ms-version": "2019-12-12"
->>>>>>> 32e373e2
       },
       "RequestBody": null,
       "StatusCode": 201,
       "ResponseHeaders": {
         "Content-Length": "0",
-<<<<<<< HEAD
-        "Date": "Thu, 05 Mar 2020 22:20:21 GMT",
-        "ETag": "\u00220x8D7C153653684FC\u0022",
-        "Last-Modified": "Thu, 05 Mar 2020 22:20:22 GMT",
-=======
         "Date": "Fri, 03 Apr 2020 21:02:00 GMT",
         "ETag": "\u00220x8D7D81240C6AEEC\u0022",
         "Last-Modified": "Fri, 03 Apr 2020 21:02:00 GMT",
->>>>>>> 32e373e2
         "Server": [
           "Windows-Azure-Blob/1.0",
           "Microsoft-HTTPAPI/2.0"
         ],
         "x-ms-client-request-id": "bfbb7090-37e5-4c98-11b7-85e250ab4787",
-<<<<<<< HEAD
-        "x-ms-request-id": "c8d821f6-701e-000c-703c-f30533000000",
-        "x-ms-version": "2019-10-10"
-=======
         "x-ms-request-id": "962247a2-f01e-0012-4afb-093670000000",
         "x-ms-version": "2019-12-12"
->>>>>>> 32e373e2
       },
       "ResponseBody": []
     },
     {
-<<<<<<< HEAD
-      "RequestUri": "https://seanstagehierarchical.dfs.core.windows.net/test-filesystem-9367d0bb-6788-8fb1-7b0f-3c5c8954f239/test-directory-72e88a37-f5e8-96f4-9688-eb1047b99819?resource=directory",
-      "RequestMethod": "PUT",
-      "RequestHeaders": {
-        "Authorization": "Sanitized",
-        "traceparent": "00-dc0cfc7f5ae89b4eb766df9f4d389c12-f23fd4e2a93a9944-00",
-        "User-Agent": [
-          "azsdk-net-Storage.Files.DataLake/12.0.0-dev.20200305.1",
-          "(.NET Core 4.6.28325.01; Microsoft Windows 10.0.18363 )"
-        ],
-        "x-ms-client-request-id": "6cbf982f-bd79-9be5-7b25-285d4b870457",
-        "x-ms-date": "Thu, 05 Mar 2020 22:20:22 GMT",
-        "x-ms-return-client-request-id": "true",
-        "x-ms-version": "2019-10-10"
-=======
       "RequestUri": "http://seannsecanary.dfs.core.windows.net/test-filesystem-9367d0bb-6788-8fb1-7b0f-3c5c8954f239/test-directory-72e88a37-f5e8-96f4-9688-eb1047b99819?resource=directory",
       "RequestMethod": "PUT",
       "RequestHeaders": {
@@ -90,55 +47,30 @@
         "x-ms-date": "Fri, 03 Apr 2020 21:02:01 GMT",
         "x-ms-return-client-request-id": "true",
         "x-ms-version": "2019-12-12"
->>>>>>> 32e373e2
       },
       "RequestBody": null,
       "StatusCode": 201,
       "ResponseHeaders": {
         "Content-Length": "0",
-<<<<<<< HEAD
-        "Date": "Thu, 05 Mar 2020 22:20:21 GMT",
-        "ETag": "\u00220x8D7C1536566D923\u0022",
-        "Last-Modified": "Thu, 05 Mar 2020 22:20:22 GMT",
-=======
         "Date": "Fri, 03 Apr 2020 21:02:00 GMT",
         "ETag": "\u00220x8D7D81240D4E136\u0022",
         "Last-Modified": "Fri, 03 Apr 2020 21:02:00 GMT",
->>>>>>> 32e373e2
         "Server": [
           "Windows-Azure-HDFS/1.0",
           "Microsoft-HTTPAPI/2.0"
         ],
         "x-ms-client-request-id": "6cbf982f-bd79-9be5-7b25-285d4b870457",
-<<<<<<< HEAD
-        "x-ms-request-id": "30cfe096-201f-0011-3c3c-f3088f000000",
-        "x-ms-version": "2019-10-10"
-=======
         "x-ms-request-id": "fa4401be-201f-0097-12fb-091bad000000",
         "x-ms-version": "2019-12-12"
->>>>>>> 32e373e2
       },
       "ResponseBody": []
     },
     {
-<<<<<<< HEAD
-      "RequestUri": "https://seanstagehierarchical.dfs.core.windows.net/test-filesystem-9367d0bb-6788-8fb1-7b0f-3c5c8954f239/test-directory-72e88a37-f5e8-96f4-9688-eb1047b99819/test-file-e1026b1e-2edf-04ef-362c-6dee7fbff83e",
-=======
       "RequestUri": "http://seannsecanary.dfs.core.windows.net/test-filesystem-9367d0bb-6788-8fb1-7b0f-3c5c8954f239/test-directory-72e88a37-f5e8-96f4-9688-eb1047b99819/test-file-e1026b1e-2edf-04ef-362c-6dee7fbff83e",
->>>>>>> 32e373e2
       "RequestMethod": "DELETE",
       "RequestHeaders": {
         "Authorization": "Sanitized",
         "User-Agent": [
-<<<<<<< HEAD
-          "azsdk-net-Storage.Files.DataLake/12.0.0-dev.20200305.1",
-          "(.NET Core 4.6.28325.01; Microsoft Windows 10.0.18363 )"
-        ],
-        "x-ms-client-request-id": "32161ef4-ac55-011c-a9bb-354d50f61bbb",
-        "x-ms-date": "Thu, 05 Mar 2020 22:20:22 GMT",
-        "x-ms-return-client-request-id": "true",
-        "x-ms-version": "2019-10-10"
-=======
           "azsdk-net-Storage.Files.DataLake/12.1.0-dev.20200403.1",
           "(.NET Core 4.6.28325.01; Microsoft Windows 10.0.18362 )"
         ],
@@ -146,55 +78,25 @@
         "x-ms-date": "Fri, 03 Apr 2020 21:02:02 GMT",
         "x-ms-return-client-request-id": "true",
         "x-ms-version": "2019-12-12"
->>>>>>> 32e373e2
       },
       "RequestBody": null,
       "StatusCode": 404,
       "ResponseHeaders": {
         "Content-Length": "163",
         "Content-Type": "application/json; charset=utf-8",
-<<<<<<< HEAD
-        "Date": "Thu, 05 Mar 2020 22:20:21 GMT",
-=======
         "Date": "Fri, 03 Apr 2020 21:02:00 GMT",
->>>>>>> 32e373e2
         "Server": [
           "Windows-Azure-HDFS/1.0",
           "Microsoft-HTTPAPI/2.0"
         ],
         "x-ms-client-request-id": "32161ef4-ac55-011c-a9bb-354d50f61bbb",
         "x-ms-error-code": "PathNotFound",
-<<<<<<< HEAD
-        "x-ms-request-id": "30cfe097-201f-0011-3d3c-f3088f000000",
-        "x-ms-version": "2019-10-10"
-=======
         "x-ms-request-id": "fa4401c0-201f-0097-13fb-091bad000000",
         "x-ms-version": "2019-12-12"
->>>>>>> 32e373e2
       },
       "ResponseBody": {
         "error": {
           "code": "PathNotFound",
-<<<<<<< HEAD
-          "message": "The specified path does not exist.\nRequestId:30cfe097-201f-0011-3d3c-f3088f000000\nTime:2020-03-05T22:20:22.5193611Z"
-        }
-      }
-    },
-    {
-      "RequestUri": "https://seanstagehierarchical.blob.core.windows.net/test-filesystem-9367d0bb-6788-8fb1-7b0f-3c5c8954f239?restype=container",
-      "RequestMethod": "DELETE",
-      "RequestHeaders": {
-        "Authorization": "Sanitized",
-        "traceparent": "00-ecbddf3dd09f8c4ebcceafce3de2964c-626317318b5e8849-00",
-        "User-Agent": [
-          "azsdk-net-Storage.Files.DataLake/12.0.0-dev.20200305.1",
-          "(.NET Core 4.6.28325.01; Microsoft Windows 10.0.18363 )"
-        ],
-        "x-ms-client-request-id": "60faefba-c5a8-4de9-d3df-043ff652d192",
-        "x-ms-date": "Thu, 05 Mar 2020 22:20:22 GMT",
-        "x-ms-return-client-request-id": "true",
-        "x-ms-version": "2019-10-10"
-=======
           "message": "The specified path does not exist.\nRequestId:fa4401c0-201f-0097-13fb-091bad000000\nTime:2020-04-03T21:02:00.5689619Z"
         }
       }
@@ -213,39 +115,25 @@
         "x-ms-date": "Fri, 03 Apr 2020 21:02:02 GMT",
         "x-ms-return-client-request-id": "true",
         "x-ms-version": "2019-12-12"
->>>>>>> 32e373e2
       },
       "RequestBody": null,
       "StatusCode": 202,
       "ResponseHeaders": {
         "Content-Length": "0",
-<<<<<<< HEAD
-        "Date": "Thu, 05 Mar 2020 22:20:22 GMT",
-=======
         "Date": "Fri, 03 Apr 2020 21:02:00 GMT",
->>>>>>> 32e373e2
         "Server": [
           "Windows-Azure-Blob/1.0",
           "Microsoft-HTTPAPI/2.0"
         ],
         "x-ms-client-request-id": "60faefba-c5a8-4de9-d3df-043ff652d192",
-<<<<<<< HEAD
-        "x-ms-request-id": "c8d82207-701e-000c-7d3c-f30533000000",
-        "x-ms-version": "2019-10-10"
-=======
         "x-ms-request-id": "962247b2-f01e-0012-55fb-093670000000",
         "x-ms-version": "2019-12-12"
->>>>>>> 32e373e2
       },
       "ResponseBody": []
     }
   ],
   "Variables": {
     "RandomSeed": "1362853583",
-<<<<<<< HEAD
-    "Storage_TestConfigHierarchicalNamespace": "NamespaceTenant\nseanstagehierarchical\nU2FuaXRpemVk\nhttps://seanstagehierarchical.blob.core.windows.net\nhttp://seanstagehierarchical.file.core.windows.net\nhttp://seanstagehierarchical.queue.core.windows.net\nhttp://seanstagehierarchical.table.core.windows.net\n\n\n\n\nhttp://seanstagehierarchical-secondary.blob.core.windows.net\nhttp://seanstagehierarchical-secondary.file.core.windows.net\nhttp://seanstagehierarchical-secondary.queue.core.windows.net\nhttp://seanstagehierarchical-secondary.table.core.windows.net\n68390a19-a643-458b-b726-408abf67b4fc\nSanitized\n72f988bf-86f1-41af-91ab-2d7cd011db47\nhttps://login.microsoftonline.com/\nCloud\nBlobEndpoint=https://seanstagehierarchical.blob.core.windows.net/;QueueEndpoint=http://seanstagehierarchical.queue.core.windows.net/;FileEndpoint=http://seanstagehierarchical.file.core.windows.net/;BlobSecondaryEndpoint=http://seanstagehierarchical-secondary.blob.core.windows.net/;QueueSecondaryEndpoint=http://seanstagehierarchical-secondary.queue.core.windows.net/;FileSecondaryEndpoint=http://seanstagehierarchical-secondary.file.core.windows.net/;AccountName=seanstagehierarchical;AccountKey=Sanitized\n"
-=======
     "Storage_TestConfigHierarchicalNamespace": "NamespaceTenant\nseannsecanary\nU2FuaXRpemVk\nhttp://seannsecanary.blob.core.windows.net\nhttp://seannsecanary.file.core.windows.net\nhttp://seannsecanary.queue.core.windows.net\nhttp://seannsecanary.table.core.windows.net\n\n\n\n\nhttp://seannsecanary-secondary.blob.core.windows.net\nhttp://seannsecanary-secondary.file.core.windows.net\nhttp://seannsecanary-secondary.queue.core.windows.net\nhttp://seannsecanary-secondary.table.core.windows.net\n68390a19-a643-458b-b726-408abf67b4fc\nSanitized\n72f988bf-86f1-41af-91ab-2d7cd011db47\nhttps://login.microsoftonline.com/\nCloud\nBlobEndpoint=http://seannsecanary.blob.core.windows.net/;QueueEndpoint=http://seannsecanary.queue.core.windows.net/;FileEndpoint=http://seannsecanary.file.core.windows.net/;BlobSecondaryEndpoint=http://seannsecanary-secondary.blob.core.windows.net/;QueueSecondaryEndpoint=http://seannsecanary-secondary.queue.core.windows.net/;FileSecondaryEndpoint=http://seannsecanary-secondary.file.core.windows.net/;AccountName=seannsecanary;AccountKey=Sanitized\n"
->>>>>>> 32e373e2
   }
 }