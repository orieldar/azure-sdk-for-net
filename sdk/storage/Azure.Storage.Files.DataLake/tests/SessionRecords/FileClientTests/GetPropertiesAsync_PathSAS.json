--- conflicted
+++ resolved
@@ -1,22 +1,6 @@
 {
   "Entries": [
     {
-<<<<<<< HEAD
-      "RequestUri": "https://seanstagehierarchical.blob.core.windows.net/test-filesystem-6f413fa3-9fd5-f234-15c6-f27013710e93?restype=container",
-      "RequestMethod": "PUT",
-      "RequestHeaders": {
-        "Authorization": "Sanitized",
-        "traceparent": "00-b78565166b484f458a57fb42968d200a-c645f5a653b6a447-00",
-        "User-Agent": [
-          "azsdk-net-Storage.Files.DataLake/12.0.0-dev.20200305.1",
-          "(.NET Core 4.6.28325.01; Microsoft Windows 10.0.18363 )"
-        ],
-        "x-ms-blob-public-access": "container",
-        "x-ms-client-request-id": "5f7e9c74-4b03-6270-80b7-caca04a4ed51",
-        "x-ms-date": "Thu, 05 Mar 2020 22:42:28 GMT",
-        "x-ms-return-client-request-id": "true",
-        "x-ms-version": "2019-10-10"
-=======
       "RequestUri": "http://seannsecanary.blob.core.windows.net/test-filesystem-6f413fa3-9fd5-f234-15c6-f27013710e93?restype=container",
       "RequestMethod": "PUT",
       "RequestHeaders": {
@@ -31,52 +15,25 @@
         "x-ms-date": "Fri, 03 Apr 2020 21:31:53 GMT",
         "x-ms-return-client-request-id": "true",
         "x-ms-version": "2019-12-12"
->>>>>>> 32e373e2
       },
       "RequestBody": null,
       "StatusCode": 201,
       "ResponseHeaders": {
         "Content-Length": "0",
-<<<<<<< HEAD
-        "Date": "Thu, 05 Mar 2020 22:42:27 GMT",
-        "ETag": "\u00220x8D7C1567C01442F\u0022",
-        "Last-Modified": "Thu, 05 Mar 2020 22:42:28 GMT",
-=======
         "Date": "Fri, 03 Apr 2020 21:31:51 GMT",
         "ETag": "\u00220x8D7D8166CAF3D82\u0022",
         "Last-Modified": "Fri, 03 Apr 2020 21:31:52 GMT",
->>>>>>> 32e373e2
         "Server": [
           "Windows-Azure-Blob/1.0",
           "Microsoft-HTTPAPI/2.0"
         ],
         "x-ms-client-request-id": "5f7e9c74-4b03-6270-80b7-caca04a4ed51",
-<<<<<<< HEAD
-        "x-ms-request-id": "581e0a51-101e-000a-703f-f3368c000000",
-        "x-ms-version": "2019-10-10"
-=======
         "x-ms-request-id": "26a1576c-201e-005c-12ff-0918f8000000",
         "x-ms-version": "2019-12-12"
->>>>>>> 32e373e2
       },
       "ResponseBody": []
     },
     {
-<<<<<<< HEAD
-      "RequestUri": "https://seanstagehierarchical.dfs.core.windows.net/test-filesystem-6f413fa3-9fd5-f234-15c6-f27013710e93/test-directory-f7d3b96e-4aa5-fd1c-329b-8f7760a55155?resource=directory",
-      "RequestMethod": "PUT",
-      "RequestHeaders": {
-        "Authorization": "Sanitized",
-        "traceparent": "00-0fcdce15094883429a2762fa34cc5f64-30366c42c3be1546-00",
-        "User-Agent": [
-          "azsdk-net-Storage.Files.DataLake/12.0.0-dev.20200305.1",
-          "(.NET Core 4.6.28325.01; Microsoft Windows 10.0.18363 )"
-        ],
-        "x-ms-client-request-id": "7303d648-f463-f68b-9c32-13b1eb27547e",
-        "x-ms-date": "Thu, 05 Mar 2020 22:42:29 GMT",
-        "x-ms-return-client-request-id": "true",
-        "x-ms-version": "2019-10-10"
-=======
       "RequestUri": "http://seannsecanary.dfs.core.windows.net/test-filesystem-6f413fa3-9fd5-f234-15c6-f27013710e93/test-directory-f7d3b96e-4aa5-fd1c-329b-8f7760a55155?resource=directory",
       "RequestMethod": "PUT",
       "RequestHeaders": {
@@ -90,55 +47,30 @@
         "x-ms-date": "Fri, 03 Apr 2020 21:31:53 GMT",
         "x-ms-return-client-request-id": "true",
         "x-ms-version": "2019-12-12"
->>>>>>> 32e373e2
       },
       "RequestBody": null,
       "StatusCode": 201,
       "ResponseHeaders": {
         "Content-Length": "0",
-<<<<<<< HEAD
-        "Date": "Thu, 05 Mar 2020 22:42:28 GMT",
-        "ETag": "\u00220x8D7C1567C43DECA\u0022",
-        "Last-Modified": "Thu, 05 Mar 2020 22:42:29 GMT",
-=======
         "Date": "Fri, 03 Apr 2020 21:31:52 GMT",
         "ETag": "\u00220x8D7D8166CC1961A\u0022",
         "Last-Modified": "Fri, 03 Apr 2020 21:31:52 GMT",
->>>>>>> 32e373e2
         "Server": [
           "Windows-Azure-HDFS/1.0",
           "Microsoft-HTTPAPI/2.0"
         ],
         "x-ms-client-request-id": "7303d648-f463-f68b-9c32-13b1eb27547e",
-<<<<<<< HEAD
-        "x-ms-request-id": "327de26b-b01f-002c-7c3f-f37e94000000",
-        "x-ms-version": "2019-10-10"
-=======
         "x-ms-request-id": "8e06ffb3-801f-006a-18ff-099588000000",
         "x-ms-version": "2019-12-12"
->>>>>>> 32e373e2
       },
       "ResponseBody": []
     },
     {
-<<<<<<< HEAD
-      "RequestUri": "https://seanstagehierarchical.dfs.core.windows.net/test-filesystem-6f413fa3-9fd5-f234-15c6-f27013710e93/test-directory-f7d3b96e-4aa5-fd1c-329b-8f7760a55155/test-file-c26eb3f2-0c22-1c39-2dda-46780fe1548e?resource=file",
-=======
       "RequestUri": "http://seannsecanary.dfs.core.windows.net/test-filesystem-6f413fa3-9fd5-f234-15c6-f27013710e93/test-directory-f7d3b96e-4aa5-fd1c-329b-8f7760a55155/test-file-c26eb3f2-0c22-1c39-2dda-46780fe1548e?resource=file",
->>>>>>> 32e373e2
       "RequestMethod": "PUT",
       "RequestHeaders": {
         "Authorization": "Sanitized",
         "User-Agent": [
-<<<<<<< HEAD
-          "azsdk-net-Storage.Files.DataLake/12.0.0-dev.20200305.1",
-          "(.NET Core 4.6.28325.01; Microsoft Windows 10.0.18363 )"
-        ],
-        "x-ms-client-request-id": "2d825aab-7aa0-53ed-753f-b6ddaa3b5198",
-        "x-ms-date": "Thu, 05 Mar 2020 22:42:29 GMT",
-        "x-ms-return-client-request-id": "true",
-        "x-ms-version": "2019-10-10"
-=======
           "azsdk-net-Storage.Files.DataLake/12.1.0-dev.20200403.1",
           "(.NET Core 4.6.28325.01; Microsoft Windows 10.0.18362 )"
         ],
@@ -146,50 +78,25 @@
         "x-ms-date": "Fri, 03 Apr 2020 21:31:53 GMT",
         "x-ms-return-client-request-id": "true",
         "x-ms-version": "2019-12-12"
->>>>>>> 32e373e2
       },
       "RequestBody": null,
       "StatusCode": 201,
       "ResponseHeaders": {
         "Content-Length": "0",
-<<<<<<< HEAD
-        "Date": "Thu, 05 Mar 2020 22:42:28 GMT",
-        "ETag": "\u00220x8D7C1567C526052\u0022",
-        "Last-Modified": "Thu, 05 Mar 2020 22:42:29 GMT",
-=======
         "Date": "Fri, 03 Apr 2020 21:31:52 GMT",
         "ETag": "\u00220x8D7D8166CDDBE16\u0022",
         "Last-Modified": "Fri, 03 Apr 2020 21:31:52 GMT",
->>>>>>> 32e373e2
         "Server": [
           "Windows-Azure-HDFS/1.0",
           "Microsoft-HTTPAPI/2.0"
         ],
         "x-ms-client-request-id": "2d825aab-7aa0-53ed-753f-b6ddaa3b5198",
-<<<<<<< HEAD
-        "x-ms-request-id": "327de26c-b01f-002c-7d3f-f37e94000000",
-        "x-ms-version": "2019-10-10"
-=======
         "x-ms-request-id": "8e06ffb4-801f-006a-19ff-099588000000",
         "x-ms-version": "2019-12-12"
->>>>>>> 32e373e2
       },
       "ResponseBody": []
     },
     {
-<<<<<<< HEAD
-      "RequestUri": "https://seanstagehierarchical.blob.core.windows.net/test-filesystem-6f413fa3-9fd5-f234-15c6-f27013710e93/test-directory-f7d3b96e-4aa5-fd1c-329b-8f7760a55155/test-file-c26eb3f2-0c22-1c39-2dda-46780fe1548e?sv=2019-10-10\u0026st=2020-03-05T21%3A42%3A29Z\u0026se=2020-03-05T23%3A42%3A29Z\u0026sr=b\u0026sp=racwd\u0026sig=Sanitized",
-      "RequestMethod": "HEAD",
-      "RequestHeaders": {
-        "traceparent": "00-bb0d5aca9642e84ca69c3ae7a5bb0b5b-521ef6d14ccc9642-00",
-        "User-Agent": [
-          "azsdk-net-Storage.Files.DataLake/12.0.0-dev.20200305.1",
-          "(.NET Core 4.6.28325.01; Microsoft Windows 10.0.18363 )"
-        ],
-        "x-ms-client-request-id": "9106929f-26a4-dbde-fd9e-984788820d74",
-        "x-ms-return-client-request-id": "true",
-        "x-ms-version": "2019-10-10"
-=======
       "RequestUri": "http://seannsecanary.blob.core.windows.net/test-filesystem-6f413fa3-9fd5-f234-15c6-f27013710e93/test-directory-f7d3b96e-4aa5-fd1c-329b-8f7760a55155/test-file-c26eb3f2-0c22-1c39-2dda-46780fe1548e?sv=2019-07-07\u0026st=2020-04-03T20%3A31%3A54Z\u0026se=2020-04-03T22%3A31%3A54Z\u0026sr=b\u0026sp=racwd\u0026sig=Sanitized",
       "RequestMethod": "HEAD",
       "RequestHeaders": {
@@ -201,7 +108,6 @@
         "x-ms-client-request-id": "9106929f-26a4-dbde-fd9e-984788820d74",
         "x-ms-return-client-request-id": "true",
         "x-ms-version": "2019-12-12"
->>>>>>> 32e373e2
       },
       "RequestBody": null,
       "StatusCode": 200,
@@ -209,15 +115,9 @@
         "Accept-Ranges": "bytes",
         "Content-Length": "0",
         "Content-Type": "application/octet-stream",
-<<<<<<< HEAD
-        "Date": "Thu, 05 Mar 2020 22:42:29 GMT",
-        "ETag": "\u00220x8D7C1567C526052\u0022",
-        "Last-Modified": "Thu, 05 Mar 2020 22:42:29 GMT",
-=======
         "Date": "Fri, 03 Apr 2020 21:31:51 GMT",
         "ETag": "\u00220x8D7D8166CDDBE16\u0022",
         "Last-Modified": "Fri, 03 Apr 2020 21:31:52 GMT",
->>>>>>> 32e373e2
         "Server": [
           "Windows-Azure-Blob/1.0",
           "Microsoft-HTTPAPI/2.0"
@@ -226,40 +126,16 @@
         "x-ms-access-tier-inferred": "true",
         "x-ms-blob-type": "BlockBlob",
         "x-ms-client-request-id": "9106929f-26a4-dbde-fd9e-984788820d74",
-<<<<<<< HEAD
-        "x-ms-creation-time": "Thu, 05 Mar 2020 22:42:29 GMT",
-        "x-ms-lease-state": "available",
-        "x-ms-lease-status": "unlocked",
-        "x-ms-request-id": "d5236f9c-301e-0022-5f3f-f35724000000",
-        "x-ms-server-encrypted": "true",
-        "x-ms-version": "2019-10-10"
-=======
         "x-ms-creation-time": "Fri, 03 Apr 2020 21:31:52 GMT",
         "x-ms-lease-state": "available",
         "x-ms-lease-status": "unlocked",
         "x-ms-request-id": "26a157d2-201e-005c-69ff-0918f8000000",
         "x-ms-server-encrypted": "true",
         "x-ms-version": "2019-12-12"
->>>>>>> 32e373e2
       },
       "ResponseBody": []
     },
     {
-<<<<<<< HEAD
-      "RequestUri": "https://seanstagehierarchical.blob.core.windows.net/test-filesystem-6f413fa3-9fd5-f234-15c6-f27013710e93?restype=container",
-      "RequestMethod": "DELETE",
-      "RequestHeaders": {
-        "Authorization": "Sanitized",
-        "traceparent": "00-2a8424e1f89ab54a96890f3ff5557542-930ca9d9ca390641-00",
-        "User-Agent": [
-          "azsdk-net-Storage.Files.DataLake/12.0.0-dev.20200305.1",
-          "(.NET Core 4.6.28325.01; Microsoft Windows 10.0.18363 )"
-        ],
-        "x-ms-client-request-id": "173dacf4-c034-9af4-43ad-e57064a080f3",
-        "x-ms-date": "Thu, 05 Mar 2020 22:42:29 GMT",
-        "x-ms-return-client-request-id": "true",
-        "x-ms-version": "2019-10-10"
-=======
       "RequestUri": "http://seannsecanary.blob.core.windows.net/test-filesystem-6f413fa3-9fd5-f234-15c6-f27013710e93?restype=container",
       "RequestMethod": "DELETE",
       "RequestHeaders": {
@@ -273,42 +149,26 @@
         "x-ms-date": "Fri, 03 Apr 2020 21:31:54 GMT",
         "x-ms-return-client-request-id": "true",
         "x-ms-version": "2019-12-12"
->>>>>>> 32e373e2
       },
       "RequestBody": null,
       "StatusCode": 202,
       "ResponseHeaders": {
         "Content-Length": "0",
-<<<<<<< HEAD
-        "Date": "Thu, 05 Mar 2020 22:42:28 GMT",
-=======
         "Date": "Fri, 03 Apr 2020 21:31:52 GMT",
->>>>>>> 32e373e2
         "Server": [
           "Windows-Azure-Blob/1.0",
           "Microsoft-HTTPAPI/2.0"
         ],
         "x-ms-client-request-id": "173dacf4-c034-9af4-43ad-e57064a080f3",
-<<<<<<< HEAD
-        "x-ms-request-id": "581e0a79-101e-000a-123f-f3368c000000",
-        "x-ms-version": "2019-10-10"
-=======
         "x-ms-request-id": "26a157f5-201e-005c-09ff-0918f8000000",
         "x-ms-version": "2019-12-12"
->>>>>>> 32e373e2
       },
       "ResponseBody": []
     }
   ],
   "Variables": {
-<<<<<<< HEAD
-    "DateTimeOffsetNow": "2020-03-05T14:42:29.4393905-08:00",
-    "RandomSeed": "1067322005",
-    "Storage_TestConfigHierarchicalNamespace": "NamespaceTenant\nseanstagehierarchical\nU2FuaXRpemVk\nhttps://seanstagehierarchical.blob.core.windows.net\nhttp://seanstagehierarchical.file.core.windows.net\nhttp://seanstagehierarchical.queue.core.windows.net\nhttp://seanstagehierarchical.table.core.windows.net\n\n\n\n\nhttp://seanstagehierarchical-secondary.blob.core.windows.net\nhttp://seanstagehierarchical-secondary.file.core.windows.net\nhttp://seanstagehierarchical-secondary.queue.core.windows.net\nhttp://seanstagehierarchical-secondary.table.core.windows.net\n68390a19-a643-458b-b726-408abf67b4fc\nSanitized\n72f988bf-86f1-41af-91ab-2d7cd011db47\nhttps://login.microsoftonline.com/\nCloud\nBlobEndpoint=https://seanstagehierarchical.blob.core.windows.net/;QueueEndpoint=http://seanstagehierarchical.queue.core.windows.net/;FileEndpoint=http://seanstagehierarchical.file.core.windows.net/;BlobSecondaryEndpoint=http://seanstagehierarchical-secondary.blob.core.windows.net/;QueueSecondaryEndpoint=http://seanstagehierarchical-secondary.queue.core.windows.net/;FileSecondaryEndpoint=http://seanstagehierarchical-secondary.file.core.windows.net/;AccountName=seanstagehierarchical;AccountKey=Sanitized\n"
-=======
     "DateTimeOffsetNow": "2020-04-03T14:31:54.0019368-07:00",
     "RandomSeed": "1067322005",
     "Storage_TestConfigHierarchicalNamespace": "NamespaceTenant\nseannsecanary\nU2FuaXRpemVk\nhttp://seannsecanary.blob.core.windows.net\nhttp://seannsecanary.file.core.windows.net\nhttp://seannsecanary.queue.core.windows.net\nhttp://seannsecanary.table.core.windows.net\n\n\n\n\nhttp://seannsecanary-secondary.blob.core.windows.net\nhttp://seannsecanary-secondary.file.core.windows.net\nhttp://seannsecanary-secondary.queue.core.windows.net\nhttp://seannsecanary-secondary.table.core.windows.net\n68390a19-a643-458b-b726-408abf67b4fc\nSanitized\n72f988bf-86f1-41af-91ab-2d7cd011db47\nhttps://login.microsoftonline.com/\nCloud\nBlobEndpoint=http://seannsecanary.blob.core.windows.net/;QueueEndpoint=http://seannsecanary.queue.core.windows.net/;FileEndpoint=http://seannsecanary.file.core.windows.net/;BlobSecondaryEndpoint=http://seannsecanary-secondary.blob.core.windows.net/;QueueSecondaryEndpoint=http://seannsecanary-secondary.queue.core.windows.net/;FileSecondaryEndpoint=http://seannsecanary-secondary.file.core.windows.net/;AccountName=seannsecanary;AccountKey=Sanitized\n"
->>>>>>> 32e373e2
   }
 }