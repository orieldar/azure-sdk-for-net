{
  "Entries": [
    {
<<<<<<< HEAD
      "RequestUri": "https://seanstagehierarchical.blob.core.windows.net/test-filesystem-03e1ab46-c1df-e196-42a5-29a5b406a2be?restype=container",
      "RequestMethod": "PUT",
      "RequestHeaders": {
        "Authorization": "Sanitized",
        "traceparent": "00-4a96744c2bbb404082112e21179c11d2-626ac2cd9bd2eb42-00",
        "User-Agent": [
          "azsdk-net-Storage.Files.DataLake/12.0.0-dev.20200305.1",
          "(.NET Core 4.6.28325.01; Microsoft Windows 10.0.18363 )"
        ],
        "x-ms-blob-public-access": "container",
        "x-ms-client-request-id": "01576a2d-998a-104b-7117-85aff39e296c",
        "x-ms-date": "Thu, 05 Mar 2020 22:19:23 GMT",
        "x-ms-return-client-request-id": "true",
        "x-ms-version": "2019-10-10"
=======
      "RequestUri": "http://seannsecanary.blob.core.windows.net/test-filesystem-03e1ab46-c1df-e196-42a5-29a5b406a2be?restype=container",
      "RequestMethod": "PUT",
      "RequestHeaders": {
        "Authorization": "Sanitized",
        "traceparent": "00-26184e6d3bc4ff4f9c7a7fdfed68f95a-c3ba5f0cd437b24d-00",
        "User-Agent": [
          "azsdk-net-Storage.Files.DataLake/12.1.0-dev.20200403.1",
          "(.NET Core 4.6.28325.01; Microsoft Windows 10.0.18362 )"
        ],
        "x-ms-blob-public-access": "container",
        "x-ms-client-request-id": "01576a2d-998a-104b-7117-85aff39e296c",
        "x-ms-date": "Fri, 03 Apr 2020 21:01:30 GMT",
        "x-ms-return-client-request-id": "true",
        "x-ms-version": "2019-12-12"
>>>>>>> 32e373e2
      },
      "RequestBody": null,
      "StatusCode": 201,
      "ResponseHeaders": {
        "Content-Length": "0",
<<<<<<< HEAD
        "Date": "Thu, 05 Mar 2020 22:19:23 GMT",
        "ETag": "\u00220x8D7C153429EDE9C\u0022",
        "Last-Modified": "Thu, 05 Mar 2020 22:19:24 GMT",
=======
        "Date": "Fri, 03 Apr 2020 21:01:29 GMT",
        "ETag": "\u00220x8D7D8122E62442A\u0022",
        "Last-Modified": "Fri, 03 Apr 2020 21:01:29 GMT",
>>>>>>> 32e373e2
        "Server": [
          "Windows-Azure-Blob/1.0",
          "Microsoft-HTTPAPI/2.0"
        ],
        "x-ms-client-request-id": "01576a2d-998a-104b-7117-85aff39e296c",
<<<<<<< HEAD
        "x-ms-request-id": "959fb741-b01e-003c-0b3c-f3bbfc000000",
        "x-ms-version": "2019-10-10"
=======
        "x-ms-request-id": "96223954-f01e-0012-1efb-093670000000",
        "x-ms-version": "2019-12-12"
>>>>>>> 32e373e2
      },
      "ResponseBody": []
    },
    {
<<<<<<< HEAD
      "RequestUri": "https://seanstagehierarchical.dfs.core.windows.net/test-filesystem-03e1ab46-c1df-e196-42a5-29a5b406a2be/test-file-a3394c4c-d236-f7d9-db38-460a427fd5a8?resource=file",
      "RequestMethod": "PUT",
      "RequestHeaders": {
        "Authorization": "Sanitized",
        "traceparent": "00-d0087dc6dd0b304ca76e2fe7642e5ece-176352715a9ebb44-00",
        "User-Agent": [
          "azsdk-net-Storage.Files.DataLake/12.0.0-dev.20200305.1",
          "(.NET Core 4.6.28325.01; Microsoft Windows 10.0.18363 )"
        ],
        "x-ms-client-request-id": "bfca12ab-7d5f-5b0f-9160-25515341cef1",
        "x-ms-date": "Thu, 05 Mar 2020 22:19:24 GMT",
        "x-ms-return-client-request-id": "true",
        "x-ms-version": "2019-10-10"
=======
      "RequestUri": "http://seannsecanary.dfs.core.windows.net/test-filesystem-03e1ab46-c1df-e196-42a5-29a5b406a2be/test-file-a3394c4c-d236-f7d9-db38-460a427fd5a8?resource=file",
      "RequestMethod": "PUT",
      "RequestHeaders": {
        "Authorization": "Sanitized",
        "traceparent": "00-d73eddf1a4a99d449ea61909a938b412-9c2a9b44e96e3a47-00",
        "User-Agent": [
          "azsdk-net-Storage.Files.DataLake/12.1.0-dev.20200403.1",
          "(.NET Core 4.6.28325.01; Microsoft Windows 10.0.18362 )"
        ],
        "x-ms-client-request-id": "bfca12ab-7d5f-5b0f-9160-25515341cef1",
        "x-ms-date": "Fri, 03 Apr 2020 21:01:31 GMT",
        "x-ms-return-client-request-id": "true",
        "x-ms-version": "2019-12-12"
>>>>>>> 32e373e2
      },
      "RequestBody": null,
      "StatusCode": 201,
      "ResponseHeaders": {
        "Content-Length": "0",
<<<<<<< HEAD
        "Date": "Thu, 05 Mar 2020 22:19:23 GMT",
        "ETag": "\u00220x8D7C15342D016C9\u0022",
        "Last-Modified": "Thu, 05 Mar 2020 22:19:24 GMT",
=======
        "Date": "Fri, 03 Apr 2020 21:01:28 GMT",
        "ETag": "\u00220x8D7D8122E73BE5F\u0022",
        "Last-Modified": "Fri, 03 Apr 2020 21:01:29 GMT",
>>>>>>> 32e373e2
        "Server": [
          "Windows-Azure-HDFS/1.0",
          "Microsoft-HTTPAPI/2.0"
        ],
        "x-ms-client-request-id": "bfca12ab-7d5f-5b0f-9160-25515341cef1",
<<<<<<< HEAD
        "x-ms-request-id": "7a82a4d0-e01f-001e-323c-f37ee3000000",
        "x-ms-version": "2019-10-10"
=======
        "x-ms-request-id": "fa440134-201f-0097-13fb-091bad000000",
        "x-ms-version": "2019-12-12"
>>>>>>> 32e373e2
      },
      "ResponseBody": []
    },
    {
<<<<<<< HEAD
      "RequestUri": "https://seanstagehierarchical.dfs.core.windows.net/test-filesystem-03e1ab46-c1df-e196-42a5-29a5b406a2be/test-file-a3394c4c-d236-f7d9-db38-460a427fd5a8?action=append\u0026position=0",
=======
      "RequestUri": "http://seannsecanary.dfs.core.windows.net/test-filesystem-03e1ab46-c1df-e196-42a5-29a5b406a2be/test-file-a3394c4c-d236-f7d9-db38-460a427fd5a8?action=append\u0026position=0",
>>>>>>> 32e373e2
      "RequestMethod": "PATCH",
      "RequestHeaders": {
        "Authorization": "Sanitized",
        "Content-Length": "4096",
<<<<<<< HEAD
        "traceparent": "00-2dd76ed203ab5843b8383bf495fde007-a9bf87e37e5ba242-00",
        "User-Agent": [
          "azsdk-net-Storage.Files.DataLake/12.0.0-dev.20200305.1",
          "(.NET Core 4.6.28325.01; Microsoft Windows 10.0.18363 )"
        ],
        "x-ms-client-request-id": "b42cba61-4de7-61d1-be02-20be2513c5a3",
        "x-ms-date": "Thu, 05 Mar 2020 22:19:24 GMT",
        "x-ms-return-client-request-id": "true",
        "x-ms-version": "2019-10-10"
=======
        "traceparent": "00-d641d7468f1dba449d38e667aa50f540-3942c01783bb294b-00",
        "User-Agent": [
          "azsdk-net-Storage.Files.DataLake/12.1.0-dev.20200403.1",
          "(.NET Core 4.6.28325.01; Microsoft Windows 10.0.18362 )"
        ],
        "x-ms-client-request-id": "b42cba61-4de7-61d1-be02-20be2513c5a3",
        "x-ms-date": "Fri, 03 Apr 2020 21:01:31 GMT",
        "x-ms-return-client-request-id": "true",
        "x-ms-version": "2019-12-12"
>>>>>>> 32e373e2
      },
      "RequestBody": "Qt0rESbevqoX/ORsTGEtuoMnXi\u002B0FUgG0h25TXvj6X38kzXs9aP4zFQfqGOZow4vMmrNK\u002BKePC2UJD4JJXAvNBJmb7gsQcXgL5HalGzlbS4PiRsRFb2bXVYIV9Fk76fj8HRQMjRVA/Cl7fxQw6fAr7cP\u002BptVHR5VyxJhI\u002Brze0Dq9qT4lDv6uYYqayjBS5muR6gaVfQLjtJV\u002B2ch898GsXK8ZcwDyBp7FUAVKrL2k394stxB2SZL3mjRopjU2MWmJLq1BeXMq3\u002BNnj\u002B09mMgX2fnqUADxNhMcIdkMiWBpzx6bgb4QI6aqwddtDvml\u002BgEsEMx7C\u002BFo1/haZReaHhZDPYDOYddKB7YTf45phCcZdmfX4HhULoN9cunFtb6O0KOA6hE4l1gp4clWJ8wS/1PRQS6vwj2d7s89kO8thJI3hG7qqJoWIN8Prj5vPgb3KnNV9HSP3w6mIvsCOsZo/F13HqNdaFa5uyAPoBP/LvDIBqa7l5BdZ6VgBEWe1CXYpvHhN9\u002BjWYHcnHkUQH76pvQKefRf7SSM2fb9/SPRGub6dvliHjbRZKzknvtXCOdmpZ2RlJpxePmNFB4opZxeC4GSGglFmEi9ONUHe04pdZDPl1eGf0YMiP4/lQnYqL8QRlN5xS7d4M0VFFuFKj1ro56NWM4E18w7RZFLRgN\u002B5JBV9vT677Ch8fZKcSsqR57Ak/FrS0/xC66HPn\u002BdUprJlm/LbzMIsLQt62cXumahEP3yirISE1kAZOtGM7ExBF9bgNr7Hxhrt\u002BM9PV/omVEIJi2Bqsfot0LWispHgr0DPKbH/DmLpfHlhtKO1RX5V8uafc2Dr5mXcslYJJQN4/VmOgD44N0XvIA7m\u002BP1GeJs3XM\u002B7USvf00NcElwM4Fd16LdKJrVAHbuQoFNh9P1oljnKwcgzzaw9vrzq7CT54k\u002B3cQBF/EHV9z8UKrDIbd5V83wSMh6PMisbHGgIVTGWls4TuoPtIpn35NqJL6LrdUDelPio56AhKE7lKu/Z3ZINjYPitLNaaMDSKl0z9gJ4L6cnKbA47b8d4oJFB/e6HgdIe6IvCLCdhDwnxs1S/SI8bPtIsqPR1J/ExMIhBWDZKAxF63pQWSbmmaWEERbxyuVgCJsMcVtjdqcCWjP\u002BbH7bXq6xDQGn3BPEYikOTbOI0wncwQzFzKaw4nTTTf7y6C0muMJoQM3juCyHOB8iVSjjiYc6EZtyBYIH8Cqc1I4U0XoL55TxEIJL\u002BRjgTpSXno1b78R3uNaBtKMwYECTVtOeYlalJn2D8nj0/hiCkcb9YGGdMPTJrRiTejLhwLAxqKI1Qew98mgfx\u002B1bcsrODyLsMv/u9hXuxLU\u002BAaxKojG4s0VmXU/az335jXkHfjpd1XsABY3AUqKcVn02/\u002BC71SW7kr91V6HTAXNx9Xic11Z64DwxOpyj\u002BGCS2fbSo8\u002BdPahTW\u002Bt62H3JPPQKTl05/48mvB\u002BkiqqJB5pO0n27AG2j1MfASXtrAAe\u002Bd/2YmaoTaNp3q\u002Be/\u002BLMNykRBLAYADiyWZnmFebYDu7wX5gKs4G3gO3mTM1R18\u002BwUsn83KdPxvmnBAjMwjf8kc/A7qAKgYOnWUPCMbNrYEHKNcLdGzIHYFieY2\u002B46v62Kfs9kOkvZZEGVYMjTZVGe\u002BOHAox033aduU5HrF5T7m6FDAe4Lc\u002BYmtBxlsWvJBKDF\u002BdL8agyQQqEn9da57ly8mcUnkGNzk4ULqf8Awhw7pV7xFR2x/zGkos88434PfMW/uRemkWRNUmZd4MANn3CE7FCHyNk\u002B\u002BpqTgu2UNrAXDC0pQRj0lRPqs8KnZA5hlxNOt/cth6P8cL6NEx6GqRu2NuSS5F5ngFdMnRUWl5aMIfvaRY646YR5PMBqd4H1ZAqm4S0pzrK05yef4Oqe1ekn8OESvFONDU1gGaeN/RjVRykKb7ZpYmNJFW5nKQiZ6mbnQnaQ4re3KePfyaULJuoeyqnBlGYivp6N2Zb1JdRExj9AprqSNFRxU0XSiZi\u002BPe50WF5u2FXwtIPYEwkQsgQPmvNlyoA/fIZFQDEgUDT1z6uogM2F1f3pT\u002BI2yiFbYKFBwu6lSGNuRNvYKYgUwGRO0kNtaDE2icT1fHqd\u002BLJk\u002Bd\u002Bf3o1GUHc4Skvhraxl1I\u002BN5\u002Bfd7ghgG0kpr9vo0Ewpcz\u002B4hPHXCIHMJS31RNwYn6f7AADahwvXL8M0LKCrX2n/yDp8vU\u002BNtu9WAcjaesZ9ARAj7dA7Xvwz0VUuktvhINWz9XyRq9JYbVkhdHVC/LT8xyuAh2GZxHlOSOv6bxQTdODjJnVZ22VNy3CHGdp28NSQMduwUJl0KjEDU2L2bg41Hf\u002BEX9Y/ouu2QsvhEqqex1gHWj1IUyRHfwxERofyR21yQgvq8pEOYI7v\u002Bh3dkweGZIwa/wPQ7LrbPODZ\u002B1xjtAtufsCus9S3CPmuWGkGeev0veH751hZkWVRD7WwNGUijDYCfyRG56C3U\u002BYKIpRBxMME1T16Z9yjBN1rXbQfBtSEi8wzA/rHvdYxRJNiT27BDzryq18nqCRpX2pG64n8qE0RdabIHsDITSdnSSM5QLVumk55HFt1bNOn2aSAcNJcNJxGUMnICPB6Om43wG8BIB602EE7c4vxnBjDEEUsN8xVGwSG8u/rpoFeDtHtTZx0lqmF26iBEMEAVMSw9Oi7TgKh4rVaij0\u002BySG/7WS6BE6MXombllwjw/pDdq4rOrGoorDfS2rXGhx8VxJ2wTNcVkB2JJZvH6emjh67FxOPA45gFzqj2rjjpTRtL085rQLG5xBdpQYrOYMZKM1MHAMI7UOEFqn4qIuHgn9R8fBobNEL9C/zMW54RO23mqH7l5kxZDILtZZozk6U1iKWyUeCsMv8QCfTFbvlG8HMQQ3Zm\u002BrmIJ3OXLdKoyXhbms74XuWJOnmD1dxXl6GJpnEnI0wuzo3oKipxFQEsZzx8adQqSpGJiwj85yTdMI/ODYtdhaosKMhBDDS7FCV0V3Kf2ynNY1vfnZRHLetlDvWaowt5zuGWUEEL5T5cznbjhJO2PVlmAKovfegR6Prg2/1DIHEZ/oSNBYrowXodgs8hY6lbss2YNJ5dTlD5hGdGKw09Ga4BxYoLJTfSeUMwDfsY7IVRhSUvpuvSvLAzl4Ejppps3GUdI5ojTI2VybtfLTxZ3Jfd8KHkDXbCLwjV15G2rtakwzGR\u002B8zvMjibldkwc4932bbtQbX4iM7yWvCNSXT74x7gumoKx\u002BDK8r5pSHudkb99Yf3axW0grDZio5zcYejDo7a\u002BT7khaRHSJlL3j0BXUMU1E\u002Bd7HRmtwAozpCRH6pDVpaTA40YCW/joCKMeLRz2D07Xq04BSIKZDIuu7cDtjjvCHeWbknGDMrvujxR6k5bpPZjVbENC0F0mK9K\u002BU2o3\u002BnprXA87WnjZVHSWFrlqHnj0xbAkGCH0f02IdWaewN9NtpSeDzeHseMj\u002BBfKqL2nuAlZxY26D95YctzBruUSPpeZSFwkzBNBbRPNBCAKLdKP4LldRPtNl6a2QZxaxgL6Db2AMWBhgu/6FFh96Qu\u002BUkUKNc4vtPWYT7C1bo5y6qsM1vZihfxyKl3JYyyiz6qe9\u002B9bUJA0yljH6\u002BGvrBBhiy2xcRYVW8hEmAtsZlHE9XwGFnqfF5oW2Aidnp4awnpNa9gC8V6UiZgnEriExGQG/vJlqZWZxnOXmpkJd70uLdWNIvp5xgQhbYzeeADhjhOglp\u002BrsRjks6Vka1rFjxHe9OTi\u002B6VpiTjuRDgIv05utgiJZOEhhni8qG9VFVqpW\u002BJ7A4Mf/pZqOw1muWzc2/Ra9bVSPCYsvXJoIlM2FHPeROhVjb/LUrdyHy3XuskP38x6/h\u002BlWx\u002B4TkIMt9hHMCKZiHSAi0o4j6b93Bz4WQKlXEaCvxpUNOnMmUN5vp7bLusLPjJUi1SGQm54q37\u002Bw/FDZ1eVxHUIRVOKt\u002B4KwtEIIq017R7MUNTt/Hir241uzdVSNldHRWpyAvjizdNme4OdbITNyNbWcxaCp8v8XGnCH\u002BoUuIh5xN1Gx\u002Bol7YcBh4D5Dm8InQUCf8dAwJ2idaKPHLHpUcL7I6uriwTorIWTgRxHA1H\u002BuX7lFjzFOQA/pE5LlszVGDW\u002BAerDXRYAFc89sUN9W3JQkGMzBDuGMeqra\u002BK2oRm0vmjqhQFnO1hk4QBth4u8vkjf\u002BwJtohP6O8wAG/EzSXCxiPbaltJw6VkKyiM7FK5i6q2V2qoXSxhU7E01Zx9nNZuPv/6U4it6aw2pZtfwwycdoS1HmXLGmj3ahaqBP4Y5o5SLq1izygSGH2\u002BcbeRAYCkqF8HuI5gkySG8ulx89S\u002BLb8NDaRvKbdcowX4DKixZliF9WyvAS4P4YuI28xOoBSZAEQIhAPsRX6XuxV4eIZ71YyQ/A5oHxyBDRwY5l3rHgLhXwxUqOJEqa/\u002BB1YYh3kFDQZPvaQGMOE3h3b3028grJ0Slyl6FyyqTFJeegfGaIWTE9lHq2Be6y4rLRFrXNZA3Vq49fBfiuXZlWFRp7bZYR7xVL\u002BF2QE8w6v7XvoLTu98Hay9DXKVQ4jjfgX\u002B/TNnQbwCafgWyvRJjDJEVCv7zlaB1ZoKLFOsXBE2klr7PdZ4hB0\u002BCNTnZUKoY4EwUO9s96\u002B/fReZbRVYVh3m0CipTk5ry8AezbVxmnBHYbjSbAsh2aqrS7C\u002B3yb31aLHAIUqDxUyxIUfXinqTeKnQftshfoCxQZ9/gKNrPypFugSupnrLVKTn6eGAouAsQ3eF40rm0\u002B4xDuOrBESpSeIdjcx14NYzCSYyOZSfLKK/T0Ev5VvfYuYWfZebHFBgOp//YxETul6hVtogsJpZkd4877UHfWCKQi7mX2dCm\u002BjVzgL0o82Rr5TijpJ9uq5PvOu1XjCfXL0/dRzmKVr3Xr7xTuaXZO4QqzwgIPLSCIt8mqJ7iT20OnFFtS6sr4Y56y/XjGvLtFv9oLL0ez/KbWiVZZK4e9WBPRR1Ua/DZ/\u002B56jXG\u002BnwjtOJKfeSKw78xe0vCF0X3fXNWVlNTUmaoOjyzOpEGB3Lodaywcf3s9nlVQ9pn/Uy1xmjGbKQszGZ/nker24UuK3fY2aGZQwtxaV/V\u002BhKIQDjv\u002BXQkQ5bKu6lKNNO6QR70KxRmjyevHINdUQNIWtJT81oKu94NCevdDh34Uw47uyRA3dL\u002BJbUVQNz0xu6XgmDW9kF1s4k85x0shX0FsslxJZnfB3j/Vcmk8Xb9GEL5SY\u002B9IVjMwgufA/axzaA0E44Xh51UuHrn26B70L4SQ87eMz/xRJFwpGeOQAeCTYQpbN3k6ZSloI0Q2Um4UO1JiMAr155gRsr8ot85xnh3YY4cTmfcLVo6OI6u3G9LuFN2RLdHWnXpySYW6Ea1a9oUnXe7nAKJbVtp8Z8PsWpfsOqPx4HBMAcUMoU9yUETgMy0lkL3jBxM6Ndf2WjW2he/tzdYKaBUV21sp2l9S6AWVmzOWx8naCDOPtg==",
      "StatusCode": 202,
      "ResponseHeaders": {
        "Content-Length": "0",
<<<<<<< HEAD
        "Date": "Thu, 05 Mar 2020 22:19:23 GMT",
=======
        "Date": "Fri, 03 Apr 2020 21:01:28 GMT",
>>>>>>> 32e373e2
        "Server": [
          "Windows-Azure-HDFS/1.0",
          "Microsoft-HTTPAPI/2.0"
        ],
        "x-ms-client-request-id": "b42cba61-4de7-61d1-be02-20be2513c5a3",
<<<<<<< HEAD
        "x-ms-request-id": "7a82a4d1-e01f-001e-333c-f37ee3000000",
        "x-ms-request-server-encrypted": "true",
        "x-ms-version": "2019-10-10"
=======
        "x-ms-request-id": "fa440135-201f-0097-14fb-091bad000000",
        "x-ms-request-server-encrypted": "true",
        "x-ms-version": "2019-12-12"
>>>>>>> 32e373e2
      },
      "ResponseBody": []
    },
    {
<<<<<<< HEAD
      "RequestUri": "https://seanstagehierarchical.blob.core.windows.net/test-filesystem-03e1ab46-c1df-e196-42a5-29a5b406a2be?restype=container",
      "RequestMethod": "DELETE",
      "RequestHeaders": {
        "Authorization": "Sanitized",
        "traceparent": "00-d5b0b36c74e7af4d99e057478e285050-d1d3635a231d6144-00",
        "User-Agent": [
          "azsdk-net-Storage.Files.DataLake/12.0.0-dev.20200305.1",
          "(.NET Core 4.6.28325.01; Microsoft Windows 10.0.18363 )"
        ],
        "x-ms-client-request-id": "4e7814b7-db06-5dce-c7f3-e88d355d3a71",
        "x-ms-date": "Thu, 05 Mar 2020 22:19:24 GMT",
        "x-ms-return-client-request-id": "true",
        "x-ms-version": "2019-10-10"
=======
      "RequestUri": "http://seannsecanary.blob.core.windows.net/test-filesystem-03e1ab46-c1df-e196-42a5-29a5b406a2be?restype=container",
      "RequestMethod": "DELETE",
      "RequestHeaders": {
        "Authorization": "Sanitized",
        "traceparent": "00-4fe8870a21904849b362d315ed402d0a-a1e0ebb0e89b6f4b-00",
        "User-Agent": [
          "azsdk-net-Storage.Files.DataLake/12.1.0-dev.20200403.1",
          "(.NET Core 4.6.28325.01; Microsoft Windows 10.0.18362 )"
        ],
        "x-ms-client-request-id": "4e7814b7-db06-5dce-c7f3-e88d355d3a71",
        "x-ms-date": "Fri, 03 Apr 2020 21:01:31 GMT",
        "x-ms-return-client-request-id": "true",
        "x-ms-version": "2019-12-12"
>>>>>>> 32e373e2
      },
      "RequestBody": null,
      "StatusCode": 202,
      "ResponseHeaders": {
        "Content-Length": "0",
<<<<<<< HEAD
        "Date": "Thu, 05 Mar 2020 22:19:23 GMT",
=======
        "Date": "Fri, 03 Apr 2020 21:01:29 GMT",
>>>>>>> 32e373e2
        "Server": [
          "Windows-Azure-Blob/1.0",
          "Microsoft-HTTPAPI/2.0"
        ],
        "x-ms-client-request-id": "4e7814b7-db06-5dce-c7f3-e88d355d3a71",
<<<<<<< HEAD
        "x-ms-request-id": "959fb747-b01e-003c-0f3c-f3bbfc000000",
        "x-ms-version": "2019-10-10"
=======
        "x-ms-request-id": "96223972-f01e-0012-35fb-093670000000",
        "x-ms-version": "2019-12-12"
>>>>>>> 32e373e2
      },
      "ResponseBody": []
    }
  ],
  "Variables": {
    "RandomSeed": "216592360",
<<<<<<< HEAD
    "Storage_TestConfigHierarchicalNamespace": "NamespaceTenant\nseanstagehierarchical\nU2FuaXRpemVk\nhttps://seanstagehierarchical.blob.core.windows.net\nhttp://seanstagehierarchical.file.core.windows.net\nhttp://seanstagehierarchical.queue.core.windows.net\nhttp://seanstagehierarchical.table.core.windows.net\n\n\n\n\nhttp://seanstagehierarchical-secondary.blob.core.windows.net\nhttp://seanstagehierarchical-secondary.file.core.windows.net\nhttp://seanstagehierarchical-secondary.queue.core.windows.net\nhttp://seanstagehierarchical-secondary.table.core.windows.net\n68390a19-a643-458b-b726-408abf67b4fc\nSanitized\n72f988bf-86f1-41af-91ab-2d7cd011db47\nhttps://login.microsoftonline.com/\nCloud\nBlobEndpoint=https://seanstagehierarchical.blob.core.windows.net/;QueueEndpoint=http://seanstagehierarchical.queue.core.windows.net/;FileEndpoint=http://seanstagehierarchical.file.core.windows.net/;BlobSecondaryEndpoint=http://seanstagehierarchical-secondary.blob.core.windows.net/;QueueSecondaryEndpoint=http://seanstagehierarchical-secondary.queue.core.windows.net/;FileSecondaryEndpoint=http://seanstagehierarchical-secondary.file.core.windows.net/;AccountName=seanstagehierarchical;AccountKey=Sanitized\n"
=======
    "Storage_TestConfigHierarchicalNamespace": "NamespaceTenant\nseannsecanary\nU2FuaXRpemVk\nhttp://seannsecanary.blob.core.windows.net\nhttp://seannsecanary.file.core.windows.net\nhttp://seannsecanary.queue.core.windows.net\nhttp://seannsecanary.table.core.windows.net\n\n\n\n\nhttp://seannsecanary-secondary.blob.core.windows.net\nhttp://seannsecanary-secondary.file.core.windows.net\nhttp://seannsecanary-secondary.queue.core.windows.net\nhttp://seannsecanary-secondary.table.core.windows.net\n68390a19-a643-458b-b726-408abf67b4fc\nSanitized\n72f988bf-86f1-41af-91ab-2d7cd011db47\nhttps://login.microsoftonline.com/\nCloud\nBlobEndpoint=http://seannsecanary.blob.core.windows.net/;QueueEndpoint=http://seannsecanary.queue.core.windows.net/;FileEndpoint=http://seannsecanary.file.core.windows.net/;BlobSecondaryEndpoint=http://seannsecanary-secondary.blob.core.windows.net/;QueueSecondaryEndpoint=http://seannsecanary-secondary.queue.core.windows.net/;FileSecondaryEndpoint=http://seannsecanary-secondary.file.core.windows.net/;AccountName=seannsecanary;AccountKey=Sanitized\n"
>>>>>>> 32e373e2
  }
}<|MERGE_RESOLUTION|>--- conflicted
+++ resolved
@@ -1,22 +1,6 @@
 {
   "Entries": [
     {
-<<<<<<< HEAD
-      "RequestUri": "https://seanstagehierarchical.blob.core.windows.net/test-filesystem-03e1ab46-c1df-e196-42a5-29a5b406a2be?restype=container",
-      "RequestMethod": "PUT",
-      "RequestHeaders": {
-        "Authorization": "Sanitized",
-        "traceparent": "00-4a96744c2bbb404082112e21179c11d2-626ac2cd9bd2eb42-00",
-        "User-Agent": [
-          "azsdk-net-Storage.Files.DataLake/12.0.0-dev.20200305.1",
-          "(.NET Core 4.6.28325.01; Microsoft Windows 10.0.18363 )"
-        ],
-        "x-ms-blob-public-access": "container",
-        "x-ms-client-request-id": "01576a2d-998a-104b-7117-85aff39e296c",
-        "x-ms-date": "Thu, 05 Mar 2020 22:19:23 GMT",
-        "x-ms-return-client-request-id": "true",
-        "x-ms-version": "2019-10-10"
-=======
       "RequestUri": "http://seannsecanary.blob.core.windows.net/test-filesystem-03e1ab46-c1df-e196-42a5-29a5b406a2be?restype=container",
       "RequestMethod": "PUT",
       "RequestHeaders": {
@@ -31,52 +15,25 @@
         "x-ms-date": "Fri, 03 Apr 2020 21:01:30 GMT",
         "x-ms-return-client-request-id": "true",
         "x-ms-version": "2019-12-12"
->>>>>>> 32e373e2
       },
       "RequestBody": null,
       "StatusCode": 201,
       "ResponseHeaders": {
         "Content-Length": "0",
-<<<<<<< HEAD
-        "Date": "Thu, 05 Mar 2020 22:19:23 GMT",
-        "ETag": "\u00220x8D7C153429EDE9C\u0022",
-        "Last-Modified": "Thu, 05 Mar 2020 22:19:24 GMT",
-=======
         "Date": "Fri, 03 Apr 2020 21:01:29 GMT",
         "ETag": "\u00220x8D7D8122E62442A\u0022",
         "Last-Modified": "Fri, 03 Apr 2020 21:01:29 GMT",
->>>>>>> 32e373e2
         "Server": [
           "Windows-Azure-Blob/1.0",
           "Microsoft-HTTPAPI/2.0"
         ],
         "x-ms-client-request-id": "01576a2d-998a-104b-7117-85aff39e296c",
-<<<<<<< HEAD
-        "x-ms-request-id": "959fb741-b01e-003c-0b3c-f3bbfc000000",
-        "x-ms-version": "2019-10-10"
-=======
         "x-ms-request-id": "96223954-f01e-0012-1efb-093670000000",
         "x-ms-version": "2019-12-12"
->>>>>>> 32e373e2
       },
       "ResponseBody": []
     },
     {
-<<<<<<< HEAD
-      "RequestUri": "https://seanstagehierarchical.dfs.core.windows.net/test-filesystem-03e1ab46-c1df-e196-42a5-29a5b406a2be/test-file-a3394c4c-d236-f7d9-db38-460a427fd5a8?resource=file",
-      "RequestMethod": "PUT",
-      "RequestHeaders": {
-        "Authorization": "Sanitized",
-        "traceparent": "00-d0087dc6dd0b304ca76e2fe7642e5ece-176352715a9ebb44-00",
-        "User-Agent": [
-          "azsdk-net-Storage.Files.DataLake/12.0.0-dev.20200305.1",
-          "(.NET Core 4.6.28325.01; Microsoft Windows 10.0.18363 )"
-        ],
-        "x-ms-client-request-id": "bfca12ab-7d5f-5b0f-9160-25515341cef1",
-        "x-ms-date": "Thu, 05 Mar 2020 22:19:24 GMT",
-        "x-ms-return-client-request-id": "true",
-        "x-ms-version": "2019-10-10"
-=======
       "RequestUri": "http://seannsecanary.dfs.core.windows.net/test-filesystem-03e1ab46-c1df-e196-42a5-29a5b406a2be/test-file-a3394c4c-d236-f7d9-db38-460a427fd5a8?resource=file",
       "RequestMethod": "PUT",
       "RequestHeaders": {
@@ -90,57 +47,30 @@
         "x-ms-date": "Fri, 03 Apr 2020 21:01:31 GMT",
         "x-ms-return-client-request-id": "true",
         "x-ms-version": "2019-12-12"
->>>>>>> 32e373e2
       },
       "RequestBody": null,
       "StatusCode": 201,
       "ResponseHeaders": {
         "Content-Length": "0",
-<<<<<<< HEAD
-        "Date": "Thu, 05 Mar 2020 22:19:23 GMT",
-        "ETag": "\u00220x8D7C15342D016C9\u0022",
-        "Last-Modified": "Thu, 05 Mar 2020 22:19:24 GMT",
-=======
         "Date": "Fri, 03 Apr 2020 21:01:28 GMT",
         "ETag": "\u00220x8D7D8122E73BE5F\u0022",
         "Last-Modified": "Fri, 03 Apr 2020 21:01:29 GMT",
->>>>>>> 32e373e2
         "Server": [
           "Windows-Azure-HDFS/1.0",
           "Microsoft-HTTPAPI/2.0"
         ],
         "x-ms-client-request-id": "bfca12ab-7d5f-5b0f-9160-25515341cef1",
-<<<<<<< HEAD
-        "x-ms-request-id": "7a82a4d0-e01f-001e-323c-f37ee3000000",
-        "x-ms-version": "2019-10-10"
-=======
         "x-ms-request-id": "fa440134-201f-0097-13fb-091bad000000",
         "x-ms-version": "2019-12-12"
->>>>>>> 32e373e2
       },
       "ResponseBody": []
     },
     {
-<<<<<<< HEAD
-      "RequestUri": "https://seanstagehierarchical.dfs.core.windows.net/test-filesystem-03e1ab46-c1df-e196-42a5-29a5b406a2be/test-file-a3394c4c-d236-f7d9-db38-460a427fd5a8?action=append\u0026position=0",
-=======
       "RequestUri": "http://seannsecanary.dfs.core.windows.net/test-filesystem-03e1ab46-c1df-e196-42a5-29a5b406a2be/test-file-a3394c4c-d236-f7d9-db38-460a427fd5a8?action=append\u0026position=0",
->>>>>>> 32e373e2
       "RequestMethod": "PATCH",
       "RequestHeaders": {
         "Authorization": "Sanitized",
         "Content-Length": "4096",
-<<<<<<< HEAD
-        "traceparent": "00-2dd76ed203ab5843b8383bf495fde007-a9bf87e37e5ba242-00",
-        "User-Agent": [
-          "azsdk-net-Storage.Files.DataLake/12.0.0-dev.20200305.1",
-          "(.NET Core 4.6.28325.01; Microsoft Windows 10.0.18363 )"
-        ],
-        "x-ms-client-request-id": "b42cba61-4de7-61d1-be02-20be2513c5a3",
-        "x-ms-date": "Thu, 05 Mar 2020 22:19:24 GMT",
-        "x-ms-return-client-request-id": "true",
-        "x-ms-version": "2019-10-10"
-=======
         "traceparent": "00-d641d7468f1dba449d38e667aa50f540-3942c01783bb294b-00",
         "User-Agent": [
           "azsdk-net-Storage.Files.DataLake/12.1.0-dev.20200403.1",
@@ -150,50 +80,24 @@
         "x-ms-date": "Fri, 03 Apr 2020 21:01:31 GMT",
         "x-ms-return-client-request-id": "true",
         "x-ms-version": "2019-12-12"
->>>>>>> 32e373e2
       },
       "RequestBody": "Qt0rESbevqoX/ORsTGEtuoMnXi\u002B0FUgG0h25TXvj6X38kzXs9aP4zFQfqGOZow4vMmrNK\u002BKePC2UJD4JJXAvNBJmb7gsQcXgL5HalGzlbS4PiRsRFb2bXVYIV9Fk76fj8HRQMjRVA/Cl7fxQw6fAr7cP\u002BptVHR5VyxJhI\u002Brze0Dq9qT4lDv6uYYqayjBS5muR6gaVfQLjtJV\u002B2ch898GsXK8ZcwDyBp7FUAVKrL2k394stxB2SZL3mjRopjU2MWmJLq1BeXMq3\u002BNnj\u002B09mMgX2fnqUADxNhMcIdkMiWBpzx6bgb4QI6aqwddtDvml\u002BgEsEMx7C\u002BFo1/haZReaHhZDPYDOYddKB7YTf45phCcZdmfX4HhULoN9cunFtb6O0KOA6hE4l1gp4clWJ8wS/1PRQS6vwj2d7s89kO8thJI3hG7qqJoWIN8Prj5vPgb3KnNV9HSP3w6mIvsCOsZo/F13HqNdaFa5uyAPoBP/LvDIBqa7l5BdZ6VgBEWe1CXYpvHhN9\u002BjWYHcnHkUQH76pvQKefRf7SSM2fb9/SPRGub6dvliHjbRZKzknvtXCOdmpZ2RlJpxePmNFB4opZxeC4GSGglFmEi9ONUHe04pdZDPl1eGf0YMiP4/lQnYqL8QRlN5xS7d4M0VFFuFKj1ro56NWM4E18w7RZFLRgN\u002B5JBV9vT677Ch8fZKcSsqR57Ak/FrS0/xC66HPn\u002BdUprJlm/LbzMIsLQt62cXumahEP3yirISE1kAZOtGM7ExBF9bgNr7Hxhrt\u002BM9PV/omVEIJi2Bqsfot0LWispHgr0DPKbH/DmLpfHlhtKO1RX5V8uafc2Dr5mXcslYJJQN4/VmOgD44N0XvIA7m\u002BP1GeJs3XM\u002B7USvf00NcElwM4Fd16LdKJrVAHbuQoFNh9P1oljnKwcgzzaw9vrzq7CT54k\u002B3cQBF/EHV9z8UKrDIbd5V83wSMh6PMisbHGgIVTGWls4TuoPtIpn35NqJL6LrdUDelPio56AhKE7lKu/Z3ZINjYPitLNaaMDSKl0z9gJ4L6cnKbA47b8d4oJFB/e6HgdIe6IvCLCdhDwnxs1S/SI8bPtIsqPR1J/ExMIhBWDZKAxF63pQWSbmmaWEERbxyuVgCJsMcVtjdqcCWjP\u002BbH7bXq6xDQGn3BPEYikOTbOI0wncwQzFzKaw4nTTTf7y6C0muMJoQM3juCyHOB8iVSjjiYc6EZtyBYIH8Cqc1I4U0XoL55TxEIJL\u002BRjgTpSXno1b78R3uNaBtKMwYECTVtOeYlalJn2D8nj0/hiCkcb9YGGdMPTJrRiTejLhwLAxqKI1Qew98mgfx\u002B1bcsrODyLsMv/u9hXuxLU\u002BAaxKojG4s0VmXU/az335jXkHfjpd1XsABY3AUqKcVn02/\u002BC71SW7kr91V6HTAXNx9Xic11Z64DwxOpyj\u002BGCS2fbSo8\u002BdPahTW\u002Bt62H3JPPQKTl05/48mvB\u002BkiqqJB5pO0n27AG2j1MfASXtrAAe\u002Bd/2YmaoTaNp3q\u002Be/\u002BLMNykRBLAYADiyWZnmFebYDu7wX5gKs4G3gO3mTM1R18\u002BwUsn83KdPxvmnBAjMwjf8kc/A7qAKgYOnWUPCMbNrYEHKNcLdGzIHYFieY2\u002B46v62Kfs9kOkvZZEGVYMjTZVGe\u002BOHAox033aduU5HrF5T7m6FDAe4Lc\u002BYmtBxlsWvJBKDF\u002BdL8agyQQqEn9da57ly8mcUnkGNzk4ULqf8Awhw7pV7xFR2x/zGkos88434PfMW/uRemkWRNUmZd4MANn3CE7FCHyNk\u002B\u002BpqTgu2UNrAXDC0pQRj0lRPqs8KnZA5hlxNOt/cth6P8cL6NEx6GqRu2NuSS5F5ngFdMnRUWl5aMIfvaRY646YR5PMBqd4H1ZAqm4S0pzrK05yef4Oqe1ekn8OESvFONDU1gGaeN/RjVRykKb7ZpYmNJFW5nKQiZ6mbnQnaQ4re3KePfyaULJuoeyqnBlGYivp6N2Zb1JdRExj9AprqSNFRxU0XSiZi\u002BPe50WF5u2FXwtIPYEwkQsgQPmvNlyoA/fIZFQDEgUDT1z6uogM2F1f3pT\u002BI2yiFbYKFBwu6lSGNuRNvYKYgUwGRO0kNtaDE2icT1fHqd\u002BLJk\u002Bd\u002Bf3o1GUHc4Skvhraxl1I\u002BN5\u002Bfd7ghgG0kpr9vo0Ewpcz\u002B4hPHXCIHMJS31RNwYn6f7AADahwvXL8M0LKCrX2n/yDp8vU\u002BNtu9WAcjaesZ9ARAj7dA7Xvwz0VUuktvhINWz9XyRq9JYbVkhdHVC/LT8xyuAh2GZxHlOSOv6bxQTdODjJnVZ22VNy3CHGdp28NSQMduwUJl0KjEDU2L2bg41Hf\u002BEX9Y/ouu2QsvhEqqex1gHWj1IUyRHfwxERofyR21yQgvq8pEOYI7v\u002Bh3dkweGZIwa/wPQ7LrbPODZ\u002B1xjtAtufsCus9S3CPmuWGkGeev0veH751hZkWVRD7WwNGUijDYCfyRG56C3U\u002BYKIpRBxMME1T16Z9yjBN1rXbQfBtSEi8wzA/rHvdYxRJNiT27BDzryq18nqCRpX2pG64n8qE0RdabIHsDITSdnSSM5QLVumk55HFt1bNOn2aSAcNJcNJxGUMnICPB6Om43wG8BIB602EE7c4vxnBjDEEUsN8xVGwSG8u/rpoFeDtHtTZx0lqmF26iBEMEAVMSw9Oi7TgKh4rVaij0\u002BySG/7WS6BE6MXombllwjw/pDdq4rOrGoorDfS2rXGhx8VxJ2wTNcVkB2JJZvH6emjh67FxOPA45gFzqj2rjjpTRtL085rQLG5xBdpQYrOYMZKM1MHAMI7UOEFqn4qIuHgn9R8fBobNEL9C/zMW54RO23mqH7l5kxZDILtZZozk6U1iKWyUeCsMv8QCfTFbvlG8HMQQ3Zm\u002BrmIJ3OXLdKoyXhbms74XuWJOnmD1dxXl6GJpnEnI0wuzo3oKipxFQEsZzx8adQqSpGJiwj85yTdMI/ODYtdhaosKMhBDDS7FCV0V3Kf2ynNY1vfnZRHLetlDvWaowt5zuGWUEEL5T5cznbjhJO2PVlmAKovfegR6Prg2/1DIHEZ/oSNBYrowXodgs8hY6lbss2YNJ5dTlD5hGdGKw09Ga4BxYoLJTfSeUMwDfsY7IVRhSUvpuvSvLAzl4Ejppps3GUdI5ojTI2VybtfLTxZ3Jfd8KHkDXbCLwjV15G2rtakwzGR\u002B8zvMjibldkwc4932bbtQbX4iM7yWvCNSXT74x7gumoKx\u002BDK8r5pSHudkb99Yf3axW0grDZio5zcYejDo7a\u002BT7khaRHSJlL3j0BXUMU1E\u002Bd7HRmtwAozpCRH6pDVpaTA40YCW/joCKMeLRz2D07Xq04BSIKZDIuu7cDtjjvCHeWbknGDMrvujxR6k5bpPZjVbENC0F0mK9K\u002BU2o3\u002BnprXA87WnjZVHSWFrlqHnj0xbAkGCH0f02IdWaewN9NtpSeDzeHseMj\u002BBfKqL2nuAlZxY26D95YctzBruUSPpeZSFwkzBNBbRPNBCAKLdKP4LldRPtNl6a2QZxaxgL6Db2AMWBhgu/6FFh96Qu\u002BUkUKNc4vtPWYT7C1bo5y6qsM1vZihfxyKl3JYyyiz6qe9\u002B9bUJA0yljH6\u002BGvrBBhiy2xcRYVW8hEmAtsZlHE9XwGFnqfF5oW2Aidnp4awnpNa9gC8V6UiZgnEriExGQG/vJlqZWZxnOXmpkJd70uLdWNIvp5xgQhbYzeeADhjhOglp\u002BrsRjks6Vka1rFjxHe9OTi\u002B6VpiTjuRDgIv05utgiJZOEhhni8qG9VFVqpW\u002BJ7A4Mf/pZqOw1muWzc2/Ra9bVSPCYsvXJoIlM2FHPeROhVjb/LUrdyHy3XuskP38x6/h\u002BlWx\u002B4TkIMt9hHMCKZiHSAi0o4j6b93Bz4WQKlXEaCvxpUNOnMmUN5vp7bLusLPjJUi1SGQm54q37\u002Bw/FDZ1eVxHUIRVOKt\u002B4KwtEIIq017R7MUNTt/Hir241uzdVSNldHRWpyAvjizdNme4OdbITNyNbWcxaCp8v8XGnCH\u002BoUuIh5xN1Gx\u002Bol7YcBh4D5Dm8InQUCf8dAwJ2idaKPHLHpUcL7I6uriwTorIWTgRxHA1H\u002BuX7lFjzFOQA/pE5LlszVGDW\u002BAerDXRYAFc89sUN9W3JQkGMzBDuGMeqra\u002BK2oRm0vmjqhQFnO1hk4QBth4u8vkjf\u002BwJtohP6O8wAG/EzSXCxiPbaltJw6VkKyiM7FK5i6q2V2qoXSxhU7E01Zx9nNZuPv/6U4it6aw2pZtfwwycdoS1HmXLGmj3ahaqBP4Y5o5SLq1izygSGH2\u002BcbeRAYCkqF8HuI5gkySG8ulx89S\u002BLb8NDaRvKbdcowX4DKixZliF9WyvAS4P4YuI28xOoBSZAEQIhAPsRX6XuxV4eIZ71YyQ/A5oHxyBDRwY5l3rHgLhXwxUqOJEqa/\u002BB1YYh3kFDQZPvaQGMOE3h3b3028grJ0Slyl6FyyqTFJeegfGaIWTE9lHq2Be6y4rLRFrXNZA3Vq49fBfiuXZlWFRp7bZYR7xVL\u002BF2QE8w6v7XvoLTu98Hay9DXKVQ4jjfgX\u002B/TNnQbwCafgWyvRJjDJEVCv7zlaB1ZoKLFOsXBE2klr7PdZ4hB0\u002BCNTnZUKoY4EwUO9s96\u002B/fReZbRVYVh3m0CipTk5ry8AezbVxmnBHYbjSbAsh2aqrS7C\u002B3yb31aLHAIUqDxUyxIUfXinqTeKnQftshfoCxQZ9/gKNrPypFugSupnrLVKTn6eGAouAsQ3eF40rm0\u002B4xDuOrBESpSeIdjcx14NYzCSYyOZSfLKK/T0Ev5VvfYuYWfZebHFBgOp//YxETul6hVtogsJpZkd4877UHfWCKQi7mX2dCm\u002BjVzgL0o82Rr5TijpJ9uq5PvOu1XjCfXL0/dRzmKVr3Xr7xTuaXZO4QqzwgIPLSCIt8mqJ7iT20OnFFtS6sr4Y56y/XjGvLtFv9oLL0ez/KbWiVZZK4e9WBPRR1Ua/DZ/\u002B56jXG\u002BnwjtOJKfeSKw78xe0vCF0X3fXNWVlNTUmaoOjyzOpEGB3Lodaywcf3s9nlVQ9pn/Uy1xmjGbKQszGZ/nker24UuK3fY2aGZQwtxaV/V\u002BhKIQDjv\u002BXQkQ5bKu6lKNNO6QR70KxRmjyevHINdUQNIWtJT81oKu94NCevdDh34Uw47uyRA3dL\u002BJbUVQNz0xu6XgmDW9kF1s4k85x0shX0FsslxJZnfB3j/Vcmk8Xb9GEL5SY\u002B9IVjMwgufA/axzaA0E44Xh51UuHrn26B70L4SQ87eMz/xRJFwpGeOQAeCTYQpbN3k6ZSloI0Q2Um4UO1JiMAr155gRsr8ot85xnh3YY4cTmfcLVo6OI6u3G9LuFN2RLdHWnXpySYW6Ea1a9oUnXe7nAKJbVtp8Z8PsWpfsOqPx4HBMAcUMoU9yUETgMy0lkL3jBxM6Ndf2WjW2he/tzdYKaBUV21sp2l9S6AWVmzOWx8naCDOPtg==",
       "StatusCode": 202,
       "ResponseHeaders": {
         "Content-Length": "0",
-<<<<<<< HEAD
-        "Date": "Thu, 05 Mar 2020 22:19:23 GMT",
-=======
         "Date": "Fri, 03 Apr 2020 21:01:28 GMT",
->>>>>>> 32e373e2
         "Server": [
           "Windows-Azure-HDFS/1.0",
           "Microsoft-HTTPAPI/2.0"
         ],
         "x-ms-client-request-id": "b42cba61-4de7-61d1-be02-20be2513c5a3",
-<<<<<<< HEAD
-        "x-ms-request-id": "7a82a4d1-e01f-001e-333c-f37ee3000000",
-        "x-ms-request-server-encrypted": "true",
-        "x-ms-version": "2019-10-10"
-=======
         "x-ms-request-id": "fa440135-201f-0097-14fb-091bad000000",
         "x-ms-request-server-encrypted": "true",
         "x-ms-version": "2019-12-12"
->>>>>>> 32e373e2
       },
       "ResponseBody": []
     },
     {
-<<<<<<< HEAD
-      "RequestUri": "https://seanstagehierarchical.blob.core.windows.net/test-filesystem-03e1ab46-c1df-e196-42a5-29a5b406a2be?restype=container",
-      "RequestMethod": "DELETE",
-      "RequestHeaders": {
-        "Authorization": "Sanitized",
-        "traceparent": "00-d5b0b36c74e7af4d99e057478e285050-d1d3635a231d6144-00",
-        "User-Agent": [
-          "azsdk-net-Storage.Files.DataLake/12.0.0-dev.20200305.1",
-          "(.NET Core 4.6.28325.01; Microsoft Windows 10.0.18363 )"
-        ],
-        "x-ms-client-request-id": "4e7814b7-db06-5dce-c7f3-e88d355d3a71",
-        "x-ms-date": "Thu, 05 Mar 2020 22:19:24 GMT",
-        "x-ms-return-client-request-id": "true",
-        "x-ms-version": "2019-10-10"
-=======
       "RequestUri": "http://seannsecanary.blob.core.windows.net/test-filesystem-03e1ab46-c1df-e196-42a5-29a5b406a2be?restype=container",
       "RequestMethod": "DELETE",
       "RequestHeaders": {
@@ -207,39 +111,25 @@
         "x-ms-date": "Fri, 03 Apr 2020 21:01:31 GMT",
         "x-ms-return-client-request-id": "true",
         "x-ms-version": "2019-12-12"
->>>>>>> 32e373e2
       },
       "RequestBody": null,
       "StatusCode": 202,
       "ResponseHeaders": {
         "Content-Length": "0",
-<<<<<<< HEAD
-        "Date": "Thu, 05 Mar 2020 22:19:23 GMT",
-=======
         "Date": "Fri, 03 Apr 2020 21:01:29 GMT",
->>>>>>> 32e373e2
         "Server": [
           "Windows-Azure-Blob/1.0",
           "Microsoft-HTTPAPI/2.0"
         ],
         "x-ms-client-request-id": "4e7814b7-db06-5dce-c7f3-e88d355d3a71",
-<<<<<<< HEAD
-        "x-ms-request-id": "959fb747-b01e-003c-0f3c-f3bbfc000000",
-        "x-ms-version": "2019-10-10"
-=======
         "x-ms-request-id": "96223972-f01e-0012-35fb-093670000000",
         "x-ms-version": "2019-12-12"
->>>>>>> 32e373e2
       },
       "ResponseBody": []
     }
   ],
   "Variables": {
     "RandomSeed": "216592360",
-<<<<<<< HEAD
-    "Storage_TestConfigHierarchicalNamespace": "NamespaceTenant\nseanstagehierarchical\nU2FuaXRpemVk\nhttps://seanstagehierarchical.blob.core.windows.net\nhttp://seanstagehierarchical.file.core.windows.net\nhttp://seanstagehierarchical.queue.core.windows.net\nhttp://seanstagehierarchical.table.core.windows.net\n\n\n\n\nhttp://seanstagehierarchical-secondary.blob.core.windows.net\nhttp://seanstagehierarchical-secondary.file.core.windows.net\nhttp://seanstagehierarchical-secondary.queue.core.windows.net\nhttp://seanstagehierarchical-secondary.table.core.windows.net\n68390a19-a643-458b-b726-408abf67b4fc\nSanitized\n72f988bf-86f1-41af-91ab-2d7cd011db47\nhttps://login.microsoftonline.com/\nCloud\nBlobEndpoint=https://seanstagehierarchical.blob.core.windows.net/;QueueEndpoint=http://seanstagehierarchical.queue.core.windows.net/;FileEndpoint=http://seanstagehierarchical.file.core.windows.net/;BlobSecondaryEndpoint=http://seanstagehierarchical-secondary.blob.core.windows.net/;QueueSecondaryEndpoint=http://seanstagehierarchical-secondary.queue.core.windows.net/;FileSecondaryEndpoint=http://seanstagehierarchical-secondary.file.core.windows.net/;AccountName=seanstagehierarchical;AccountKey=Sanitized\n"
-=======
     "Storage_TestConfigHierarchicalNamespace": "NamespaceTenant\nseannsecanary\nU2FuaXRpemVk\nhttp://seannsecanary.blob.core.windows.net\nhttp://seannsecanary.file.core.windows.net\nhttp://seannsecanary.queue.core.windows.net\nhttp://seannsecanary.table.core.windows.net\n\n\n\n\nhttp://seannsecanary-secondary.blob.core.windows.net\nhttp://seannsecanary-secondary.file.core.windows.net\nhttp://seannsecanary-secondary.queue.core.windows.net\nhttp://seannsecanary-secondary.table.core.windows.net\n68390a19-a643-458b-b726-408abf67b4fc\nSanitized\n72f988bf-86f1-41af-91ab-2d7cd011db47\nhttps://login.microsoftonline.com/\nCloud\nBlobEndpoint=http://seannsecanary.blob.core.windows.net/;QueueEndpoint=http://seannsecanary.queue.core.windows.net/;FileEndpoint=http://seannsecanary.file.core.windows.net/;BlobSecondaryEndpoint=http://seannsecanary-secondary.blob.core.windows.net/;QueueSecondaryEndpoint=http://seannsecanary-secondary.queue.core.windows.net/;FileSecondaryEndpoint=http://seannsecanary-secondary.file.core.windows.net/;AccountName=seannsecanary;AccountKey=Sanitized\n"
->>>>>>> 32e373e2
   }
 }