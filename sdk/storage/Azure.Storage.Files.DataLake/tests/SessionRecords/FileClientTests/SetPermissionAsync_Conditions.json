--- conflicted
+++ resolved
@@ -1,22 +1,6 @@
 {
   "Entries": [
     {
-<<<<<<< HEAD
-      "RequestUri": "https://seanstagehierarchical.blob.core.windows.net/test-filesystem-6ffebc94-5a61-bc3c-0d26-9c940c17bf6d?restype=container",
-      "RequestMethod": "PUT",
-      "RequestHeaders": {
-        "Authorization": "Sanitized",
-        "traceparent": "00-690092aadebcc44796e76e44b75cf1c8-f9169869c303534f-00",
-        "User-Agent": [
-          "azsdk-net-Storage.Files.DataLake/12.0.0-dev.20200305.1",
-          "(.NET Core 4.6.28325.01; Microsoft Windows 10.0.18363 )"
-        ],
-        "x-ms-blob-public-access": "container",
-        "x-ms-client-request-id": "0da7dd57-3bc8-e951-235f-741acd6f9b92",
-        "x-ms-date": "Thu, 05 Mar 2020 22:18:57 GMT",
-        "x-ms-return-client-request-id": "true",
-        "x-ms-version": "2019-10-10"
-=======
       "RequestUri": "http://seannsecanary.blob.core.windows.net/test-filesystem-6ffebc94-5a61-bc3c-0d26-9c940c17bf6d?restype=container",
       "RequestMethod": "PUT",
       "RequestHeaders": {
@@ -31,52 +15,25 @@
         "x-ms-date": "Fri, 03 Apr 2020 21:01:17 GMT",
         "x-ms-return-client-request-id": "true",
         "x-ms-version": "2019-12-12"
->>>>>>> 32e373e2
-      },
-      "RequestBody": null,
-      "StatusCode": 201,
-      "ResponseHeaders": {
-        "Content-Length": "0",
-<<<<<<< HEAD
-        "Date": "Thu, 05 Mar 2020 22:18:57 GMT",
-        "ETag": "\u00220x8D7C15332D59CCB\u0022",
-        "Last-Modified": "Thu, 05 Mar 2020 22:18:57 GMT",
-=======
+      },
+      "RequestBody": null,
+      "StatusCode": 201,
+      "ResponseHeaders": {
+        "Content-Length": "0",
         "Date": "Fri, 03 Apr 2020 21:01:16 GMT",
         "ETag": "\u00220x8D7D8122692D966\u0022",
         "Last-Modified": "Fri, 03 Apr 2020 21:01:16 GMT",
->>>>>>> 32e373e2
         "Server": [
           "Windows-Azure-Blob/1.0",
           "Microsoft-HTTPAPI/2.0"
         ],
         "x-ms-client-request-id": "0da7dd57-3bc8-e951-235f-741acd6f9b92",
-<<<<<<< HEAD
-        "x-ms-request-id": "fcb39fd0-001e-0039-193c-f36927000000",
-        "x-ms-version": "2019-10-10"
-=======
         "x-ms-request-id": "9622341d-f01e-0012-5ffb-093670000000",
         "x-ms-version": "2019-12-12"
->>>>>>> 32e373e2
-      },
-      "ResponseBody": []
-    },
-    {
-<<<<<<< HEAD
-      "RequestUri": "https://seanstagehierarchical.dfs.core.windows.net/test-filesystem-6ffebc94-5a61-bc3c-0d26-9c940c17bf6d/test-file-eac453a9-0c29-1ae7-8585-2985886412fc?resource=file",
-      "RequestMethod": "PUT",
-      "RequestHeaders": {
-        "Authorization": "Sanitized",
-        "traceparent": "00-e318fda05f491740b4dd3a0f7a50bbbb-0fb522c960bd214c-00",
-        "User-Agent": [
-          "azsdk-net-Storage.Files.DataLake/12.0.0-dev.20200305.1",
-          "(.NET Core 4.6.28325.01; Microsoft Windows 10.0.18363 )"
-        ],
-        "x-ms-client-request-id": "562e4040-924b-4ae7-f68d-874312cb61be",
-        "x-ms-date": "Thu, 05 Mar 2020 22:18:57 GMT",
-        "x-ms-return-client-request-id": "true",
-        "x-ms-version": "2019-10-10"
-=======
+      },
+      "ResponseBody": []
+    },
+    {
       "RequestUri": "http://seannsecanary.dfs.core.windows.net/test-filesystem-6ffebc94-5a61-bc3c-0d26-9c940c17bf6d/test-file-eac453a9-0c29-1ae7-8585-2985886412fc?resource=file",
       "RequestMethod": "PUT",
       "RequestHeaders": {
@@ -90,111 +47,58 @@
         "x-ms-date": "Fri, 03 Apr 2020 21:01:17 GMT",
         "x-ms-return-client-request-id": "true",
         "x-ms-version": "2019-12-12"
->>>>>>> 32e373e2
-      },
-      "RequestBody": null,
-      "StatusCode": 201,
-      "ResponseHeaders": {
-        "Content-Length": "0",
-<<<<<<< HEAD
-        "Date": "Thu, 05 Mar 2020 22:18:57 GMT",
-        "ETag": "\u00220x8D7C153330AC03A\u0022",
-        "Last-Modified": "Thu, 05 Mar 2020 22:18:57 GMT",
-=======
+      },
+      "RequestBody": null,
+      "StatusCode": 201,
+      "ResponseHeaders": {
+        "Content-Length": "0",
         "Date": "Fri, 03 Apr 2020 21:01:15 GMT",
         "ETag": "\u00220x8D7D81226A55A94\u0022",
         "Last-Modified": "Fri, 03 Apr 2020 21:01:16 GMT",
->>>>>>> 32e373e2
         "Server": [
           "Windows-Azure-HDFS/1.0",
           "Microsoft-HTTPAPI/2.0"
         ],
         "x-ms-client-request-id": "562e4040-924b-4ae7-f68d-874312cb61be",
-<<<<<<< HEAD
-        "x-ms-request-id": "24a7b2b5-e01f-0021-713c-f3b640000000",
-        "x-ms-version": "2019-10-10"
-=======
         "x-ms-request-id": "fa4400e3-201f-0097-56fb-091bad000000",
         "x-ms-version": "2019-12-12"
->>>>>>> 32e373e2
-      },
-      "ResponseBody": []
-    },
-    {
-<<<<<<< HEAD
-      "RequestUri": "https://seanstagehierarchical.dfs.core.windows.net/test-filesystem-6ffebc94-5a61-bc3c-0d26-9c940c17bf6d/test-file-eac453a9-0c29-1ae7-8585-2985886412fc?action=setAccessControl",
-=======
+      },
+      "ResponseBody": []
+    },
+    {
       "RequestUri": "http://seannsecanary.dfs.core.windows.net/test-filesystem-6ffebc94-5a61-bc3c-0d26-9c940c17bf6d/test-file-eac453a9-0c29-1ae7-8585-2985886412fc?action=setAccessControl",
->>>>>>> 32e373e2
       "RequestMethod": "PATCH",
       "RequestHeaders": {
         "Authorization": "Sanitized",
         "User-Agent": [
-<<<<<<< HEAD
-          "azsdk-net-Storage.Files.DataLake/12.0.0-dev.20200305.1",
-          "(.NET Core 4.6.28325.01; Microsoft Windows 10.0.18363 )"
+          "azsdk-net-Storage.Files.DataLake/12.1.0-dev.20200403.1",
+          "(.NET Core 4.6.28325.01; Microsoft Windows 10.0.18362 )"
         ],
         "x-ms-client-request-id": "484451da-bb35-18b0-a4f2-39e22a601d10",
-        "x-ms-date": "Thu, 05 Mar 2020 22:18:58 GMT",
+        "x-ms-date": "Fri, 03 Apr 2020 21:01:18 GMT",
         "x-ms-permissions": "rwxrwxrwx",
         "x-ms-return-client-request-id": "true",
-        "x-ms-version": "2019-10-10"
-=======
-          "azsdk-net-Storage.Files.DataLake/12.1.0-dev.20200403.1",
-          "(.NET Core 4.6.28325.01; Microsoft Windows 10.0.18362 )"
-        ],
-        "x-ms-client-request-id": "484451da-bb35-18b0-a4f2-39e22a601d10",
-        "x-ms-date": "Fri, 03 Apr 2020 21:01:18 GMT",
-        "x-ms-permissions": "rwxrwxrwx",
-        "x-ms-return-client-request-id": "true",
-        "x-ms-version": "2019-12-12"
->>>>>>> 32e373e2
+        "x-ms-version": "2019-12-12"
       },
       "RequestBody": null,
       "StatusCode": 200,
       "ResponseHeaders": {
         "Content-Length": "0",
-<<<<<<< HEAD
-        "Date": "Thu, 05 Mar 2020 22:18:57 GMT",
-        "ETag": "\u00220x8D7C153330AC03A\u0022",
-        "Last-Modified": "Thu, 05 Mar 2020 22:18:57 GMT",
-=======
         "Date": "Fri, 03 Apr 2020 21:01:15 GMT",
         "ETag": "\u00220x8D7D81226A55A94\u0022",
         "Last-Modified": "Fri, 03 Apr 2020 21:01:16 GMT",
->>>>>>> 32e373e2
         "Server": [
           "Windows-Azure-HDFS/1.0",
           "Microsoft-HTTPAPI/2.0"
         ],
         "x-ms-client-request-id": "484451da-bb35-18b0-a4f2-39e22a601d10",
         "x-ms-namespace-enabled": "true",
-<<<<<<< HEAD
-        "x-ms-request-id": "24a7b2b6-e01f-0021-723c-f3b640000000",
-        "x-ms-version": "2019-10-10"
-=======
         "x-ms-request-id": "fa4400e4-201f-0097-57fb-091bad000000",
         "x-ms-version": "2019-12-12"
->>>>>>> 32e373e2
-      },
-      "ResponseBody": []
-    },
-    {
-<<<<<<< HEAD
-      "RequestUri": "https://seanstagehierarchical.blob.core.windows.net/test-filesystem-6ffebc94-5a61-bc3c-0d26-9c940c17bf6d?restype=container",
-      "RequestMethod": "DELETE",
-      "RequestHeaders": {
-        "Authorization": "Sanitized",
-        "traceparent": "00-e89e288413edb343bea6a5b64de8edbe-bf604b458b08b144-00",
-        "User-Agent": [
-          "azsdk-net-Storage.Files.DataLake/12.0.0-dev.20200305.1",
-          "(.NET Core 4.6.28325.01; Microsoft Windows 10.0.18363 )"
-        ],
-        "x-ms-client-request-id": "c0681d77-1987-9188-c758-9e3e333fcc4e",
-        "x-ms-date": "Thu, 05 Mar 2020 22:18:58 GMT",
-        "x-ms-return-client-request-id": "true",
-        "x-ms-version": "2019-10-10"
-=======
+      },
+      "ResponseBody": []
+    },
+    {
       "RequestUri": "http://seannsecanary.blob.core.windows.net/test-filesystem-6ffebc94-5a61-bc3c-0d26-9c940c17bf6d?restype=container",
       "RequestMethod": "DELETE",
       "RequestHeaders": {
@@ -208,169 +112,88 @@
         "x-ms-date": "Fri, 03 Apr 2020 21:01:18 GMT",
         "x-ms-return-client-request-id": "true",
         "x-ms-version": "2019-12-12"
->>>>>>> 32e373e2
       },
       "RequestBody": null,
       "StatusCode": 202,
       "ResponseHeaders": {
         "Content-Length": "0",
-<<<<<<< HEAD
-        "Date": "Thu, 05 Mar 2020 22:18:57 GMT",
-=======
         "Date": "Fri, 03 Apr 2020 21:01:16 GMT",
->>>>>>> 32e373e2
         "Server": [
           "Windows-Azure-Blob/1.0",
           "Microsoft-HTTPAPI/2.0"
         ],
         "x-ms-client-request-id": "c0681d77-1987-9188-c758-9e3e333fcc4e",
-<<<<<<< HEAD
-        "x-ms-request-id": "fcb39fdb-001e-0039-203c-f36927000000",
-        "x-ms-version": "2019-10-10"
-=======
         "x-ms-request-id": "96223448-f01e-0012-7cfb-093670000000",
         "x-ms-version": "2019-12-12"
->>>>>>> 32e373e2
-      },
-      "ResponseBody": []
-    },
-    {
-<<<<<<< HEAD
-      "RequestUri": "https://seanstagehierarchical.blob.core.windows.net/test-filesystem-b2fbfe77-87b1-72bd-ac70-2afe14f9941e?restype=container",
-      "RequestMethod": "PUT",
-      "RequestHeaders": {
-        "Authorization": "Sanitized",
-        "traceparent": "00-041e7cb9638da84ca34fcd58afbb51cd-6c1519f2ab3bcb42-00",
-        "User-Agent": [
-          "azsdk-net-Storage.Files.DataLake/12.0.0-dev.20200305.1",
-          "(.NET Core 4.6.28325.01; Microsoft Windows 10.0.18363 )"
+      },
+      "ResponseBody": []
+    },
+    {
+      "RequestUri": "http://seannsecanary.blob.core.windows.net/test-filesystem-b2fbfe77-87b1-72bd-ac70-2afe14f9941e?restype=container",
+      "RequestMethod": "PUT",
+      "RequestHeaders": {
+        "Authorization": "Sanitized",
+        "traceparent": "00-e32133309bcc5c4f895245251db63fcb-58e830acd7513744-00",
+        "User-Agent": [
+          "azsdk-net-Storage.Files.DataLake/12.1.0-dev.20200403.1",
+          "(.NET Core 4.6.28325.01; Microsoft Windows 10.0.18362 )"
         ],
         "x-ms-blob-public-access": "container",
         "x-ms-client-request-id": "863f596a-1889-ef1d-5ff6-1416ee8a7dcd",
-        "x-ms-date": "Thu, 05 Mar 2020 22:18:58 GMT",
-        "x-ms-return-client-request-id": "true",
-        "x-ms-version": "2019-10-10"
-=======
-      "RequestUri": "http://seannsecanary.blob.core.windows.net/test-filesystem-b2fbfe77-87b1-72bd-ac70-2afe14f9941e?restype=container",
-      "RequestMethod": "PUT",
-      "RequestHeaders": {
-        "Authorization": "Sanitized",
-        "traceparent": "00-e32133309bcc5c4f895245251db63fcb-58e830acd7513744-00",
-        "User-Agent": [
-          "azsdk-net-Storage.Files.DataLake/12.1.0-dev.20200403.1",
-          "(.NET Core 4.6.28325.01; Microsoft Windows 10.0.18362 )"
-        ],
-        "x-ms-blob-public-access": "container",
-        "x-ms-client-request-id": "863f596a-1889-ef1d-5ff6-1416ee8a7dcd",
-        "x-ms-date": "Fri, 03 Apr 2020 21:01:18 GMT",
-        "x-ms-return-client-request-id": "true",
-        "x-ms-version": "2019-12-12"
->>>>>>> 32e373e2
-      },
-      "RequestBody": null,
-      "StatusCode": 201,
-      "ResponseHeaders": {
-        "Content-Length": "0",
-<<<<<<< HEAD
-        "Date": "Thu, 05 Mar 2020 22:18:58 GMT",
-        "ETag": "\u00220x8D7C153335920D4\u0022",
-        "Last-Modified": "Thu, 05 Mar 2020 22:18:58 GMT",
-=======
+        "x-ms-date": "Fri, 03 Apr 2020 21:01:18 GMT",
+        "x-ms-return-client-request-id": "true",
+        "x-ms-version": "2019-12-12"
+      },
+      "RequestBody": null,
+      "StatusCode": 201,
+      "ResponseHeaders": {
+        "Content-Length": "0",
         "Date": "Fri, 03 Apr 2020 21:01:16 GMT",
         "ETag": "\u00220x8D7D81226D40D09\u0022",
         "Last-Modified": "Fri, 03 Apr 2020 21:01:16 GMT",
->>>>>>> 32e373e2
         "Server": [
           "Windows-Azure-Blob/1.0",
           "Microsoft-HTTPAPI/2.0"
         ],
         "x-ms-client-request-id": "863f596a-1889-ef1d-5ff6-1416ee8a7dcd",
-<<<<<<< HEAD
-        "x-ms-request-id": "b9eb809b-001e-0016-1a3c-f364ec000000",
-        "x-ms-version": "2019-10-10"
-=======
         "x-ms-request-id": "96223453-f01e-0012-06fb-093670000000",
         "x-ms-version": "2019-12-12"
->>>>>>> 32e373e2
-      },
-      "ResponseBody": []
-    },
-    {
-<<<<<<< HEAD
-      "RequestUri": "https://seanstagehierarchical.dfs.core.windows.net/test-filesystem-b2fbfe77-87b1-72bd-ac70-2afe14f9941e/test-file-c9177fc4-c0d4-1a55-75ae-6dcfc26aa845?resource=file",
-      "RequestMethod": "PUT",
-      "RequestHeaders": {
-        "Authorization": "Sanitized",
-        "traceparent": "00-a914514f3339dc4faabf9a2c70fc2300-340a9d1bf2b95044-00",
-        "User-Agent": [
-          "azsdk-net-Storage.Files.DataLake/12.0.0-dev.20200305.1",
-          "(.NET Core 4.6.28325.01; Microsoft Windows 10.0.18363 )"
+      },
+      "ResponseBody": []
+    },
+    {
+      "RequestUri": "http://seannsecanary.dfs.core.windows.net/test-filesystem-b2fbfe77-87b1-72bd-ac70-2afe14f9941e/test-file-c9177fc4-c0d4-1a55-75ae-6dcfc26aa845?resource=file",
+      "RequestMethod": "PUT",
+      "RequestHeaders": {
+        "Authorization": "Sanitized",
+        "traceparent": "00-6bca5d54217bc645bab42a41f8727e38-453a9bbf3ab1104d-00",
+        "User-Agent": [
+          "azsdk-net-Storage.Files.DataLake/12.1.0-dev.20200403.1",
+          "(.NET Core 4.6.28325.01; Microsoft Windows 10.0.18362 )"
         ],
         "x-ms-client-request-id": "4a8ff865-d74f-aa09-0324-10dbaa4e2df5",
-        "x-ms-date": "Thu, 05 Mar 2020 22:18:58 GMT",
-        "x-ms-return-client-request-id": "true",
-        "x-ms-version": "2019-10-10"
-=======
-      "RequestUri": "http://seannsecanary.dfs.core.windows.net/test-filesystem-b2fbfe77-87b1-72bd-ac70-2afe14f9941e/test-file-c9177fc4-c0d4-1a55-75ae-6dcfc26aa845?resource=file",
-      "RequestMethod": "PUT",
-      "RequestHeaders": {
-        "Authorization": "Sanitized",
-        "traceparent": "00-6bca5d54217bc645bab42a41f8727e38-453a9bbf3ab1104d-00",
-        "User-Agent": [
-          "azsdk-net-Storage.Files.DataLake/12.1.0-dev.20200403.1",
-          "(.NET Core 4.6.28325.01; Microsoft Windows 10.0.18362 )"
-        ],
-        "x-ms-client-request-id": "4a8ff865-d74f-aa09-0324-10dbaa4e2df5",
-        "x-ms-date": "Fri, 03 Apr 2020 21:01:18 GMT",
-        "x-ms-return-client-request-id": "true",
-        "x-ms-version": "2019-12-12"
->>>>>>> 32e373e2
-      },
-      "RequestBody": null,
-      "StatusCode": 201,
-      "ResponseHeaders": {
-        "Content-Length": "0",
-<<<<<<< HEAD
-        "Date": "Thu, 05 Mar 2020 22:18:58 GMT",
-        "ETag": "\u00220x8D7C15333982D01\u0022",
-        "Last-Modified": "Thu, 05 Mar 2020 22:18:58 GMT",
-=======
+        "x-ms-date": "Fri, 03 Apr 2020 21:01:18 GMT",
+        "x-ms-return-client-request-id": "true",
+        "x-ms-version": "2019-12-12"
+      },
+      "RequestBody": null,
+      "StatusCode": 201,
+      "ResponseHeaders": {
+        "Content-Length": "0",
         "Date": "Fri, 03 Apr 2020 21:01:16 GMT",
         "ETag": "\u00220x8D7D81226E5A7D4\u0022",
         "Last-Modified": "Fri, 03 Apr 2020 21:01:16 GMT",
->>>>>>> 32e373e2
         "Server": [
           "Windows-Azure-HDFS/1.0",
           "Microsoft-HTTPAPI/2.0"
         ],
         "x-ms-client-request-id": "4a8ff865-d74f-aa09-0324-10dbaa4e2df5",
-<<<<<<< HEAD
-        "x-ms-request-id": "923c0874-001f-0029-5d3c-f3ac4f000000",
-        "x-ms-version": "2019-10-10"
-=======
         "x-ms-request-id": "fa4400e5-201f-0097-58fb-091bad000000",
         "x-ms-version": "2019-12-12"
->>>>>>> 32e373e2
-      },
-      "ResponseBody": []
-    },
-    {
-<<<<<<< HEAD
-      "RequestUri": "https://seanstagehierarchical.dfs.core.windows.net/test-filesystem-b2fbfe77-87b1-72bd-ac70-2afe14f9941e/test-file-c9177fc4-c0d4-1a55-75ae-6dcfc26aa845?action=setAccessControl",
-      "RequestMethod": "PATCH",
-      "RequestHeaders": {
-        "Authorization": "Sanitized",
-        "If-Modified-Since": "Wed, 04 Mar 2020 22:18:57 GMT",
-        "User-Agent": [
-          "azsdk-net-Storage.Files.DataLake/12.0.0-dev.20200305.1",
-          "(.NET Core 4.6.28325.01; Microsoft Windows 10.0.18363 )"
-        ],
-        "x-ms-client-request-id": "c969b350-5eda-f7f5-42e9-b795fdb965fc",
-        "x-ms-date": "Thu, 05 Mar 2020 22:18:58 GMT",
-        "x-ms-permissions": "rwxrwxrwx",
-        "x-ms-return-client-request-id": "true",
-        "x-ms-version": "2019-10-10"
-=======
+      },
+      "ResponseBody": []
+    },
+    {
       "RequestUri": "http://seannsecanary.dfs.core.windows.net/test-filesystem-b2fbfe77-87b1-72bd-ac70-2afe14f9941e/test-file-c9177fc4-c0d4-1a55-75ae-6dcfc26aa845?action=setAccessControl",
       "RequestMethod": "PATCH",
       "RequestHeaders": {
@@ -385,53 +208,26 @@
         "x-ms-permissions": "rwxrwxrwx",
         "x-ms-return-client-request-id": "true",
         "x-ms-version": "2019-12-12"
->>>>>>> 32e373e2
       },
       "RequestBody": null,
       "StatusCode": 200,
       "ResponseHeaders": {
         "Content-Length": "0",
-<<<<<<< HEAD
-        "Date": "Thu, 05 Mar 2020 22:18:58 GMT",
-        "ETag": "\u00220x8D7C15333982D01\u0022",
-        "Last-Modified": "Thu, 05 Mar 2020 22:18:58 GMT",
-=======
         "Date": "Fri, 03 Apr 2020 21:01:16 GMT",
         "ETag": "\u00220x8D7D81226E5A7D4\u0022",
         "Last-Modified": "Fri, 03 Apr 2020 21:01:16 GMT",
->>>>>>> 32e373e2
         "Server": [
           "Windows-Azure-HDFS/1.0",
           "Microsoft-HTTPAPI/2.0"
         ],
         "x-ms-client-request-id": "c969b350-5eda-f7f5-42e9-b795fdb965fc",
         "x-ms-namespace-enabled": "true",
-<<<<<<< HEAD
-        "x-ms-request-id": "923c0875-001f-0029-5e3c-f3ac4f000000",
-        "x-ms-version": "2019-10-10"
-=======
         "x-ms-request-id": "fa4400e6-201f-0097-59fb-091bad000000",
         "x-ms-version": "2019-12-12"
->>>>>>> 32e373e2
-      },
-      "ResponseBody": []
-    },
-    {
-<<<<<<< HEAD
-      "RequestUri": "https://seanstagehierarchical.blob.core.windows.net/test-filesystem-b2fbfe77-87b1-72bd-ac70-2afe14f9941e?restype=container",
-      "RequestMethod": "DELETE",
-      "RequestHeaders": {
-        "Authorization": "Sanitized",
-        "traceparent": "00-bc1c09e48b8d1341bf0b0ee2a4c50ce7-37a15c5d332b194c-00",
-        "User-Agent": [
-          "azsdk-net-Storage.Files.DataLake/12.0.0-dev.20200305.1",
-          "(.NET Core 4.6.28325.01; Microsoft Windows 10.0.18363 )"
-        ],
-        "x-ms-client-request-id": "f78b0d52-64e5-ef1a-d950-600c0a7db831",
-        "x-ms-date": "Thu, 05 Mar 2020 22:18:59 GMT",
-        "x-ms-return-client-request-id": "true",
-        "x-ms-version": "2019-10-10"
-=======
+      },
+      "ResponseBody": []
+    },
+    {
       "RequestUri": "http://seannsecanary.blob.core.windows.net/test-filesystem-b2fbfe77-87b1-72bd-ac70-2afe14f9941e?restype=container",
       "RequestMethod": "DELETE",
       "RequestHeaders": {
@@ -445,169 +241,88 @@
         "x-ms-date": "Fri, 03 Apr 2020 21:01:18 GMT",
         "x-ms-return-client-request-id": "true",
         "x-ms-version": "2019-12-12"
->>>>>>> 32e373e2
       },
       "RequestBody": null,
       "StatusCode": 202,
       "ResponseHeaders": {
         "Content-Length": "0",
-<<<<<<< HEAD
-        "Date": "Thu, 05 Mar 2020 22:18:58 GMT",
-=======
-        "Date": "Fri, 03 Apr 2020 21:01:17 GMT",
->>>>>>> 32e373e2
+        "Date": "Fri, 03 Apr 2020 21:01:17 GMT",
         "Server": [
           "Windows-Azure-Blob/1.0",
           "Microsoft-HTTPAPI/2.0"
         ],
         "x-ms-client-request-id": "f78b0d52-64e5-ef1a-d950-600c0a7db831",
-<<<<<<< HEAD
-        "x-ms-request-id": "b9eb80b8-001e-0016-343c-f364ec000000",
-        "x-ms-version": "2019-10-10"
-=======
         "x-ms-request-id": "9622347d-f01e-0012-26fb-093670000000",
         "x-ms-version": "2019-12-12"
->>>>>>> 32e373e2
-      },
-      "ResponseBody": []
-    },
-    {
-<<<<<<< HEAD
-      "RequestUri": "https://seanstagehierarchical.blob.core.windows.net/test-filesystem-5c0d82a2-599e-95d8-eec6-e401fead9e92?restype=container",
-      "RequestMethod": "PUT",
-      "RequestHeaders": {
-        "Authorization": "Sanitized",
-        "traceparent": "00-36e885b710adc640b78887bdfca5a8ee-b836817ff9c38046-00",
-        "User-Agent": [
-          "azsdk-net-Storage.Files.DataLake/12.0.0-dev.20200305.1",
-          "(.NET Core 4.6.28325.01; Microsoft Windows 10.0.18363 )"
+      },
+      "ResponseBody": []
+    },
+    {
+      "RequestUri": "http://seannsecanary.blob.core.windows.net/test-filesystem-5c0d82a2-599e-95d8-eec6-e401fead9e92?restype=container",
+      "RequestMethod": "PUT",
+      "RequestHeaders": {
+        "Authorization": "Sanitized",
+        "traceparent": "00-08901ae137b9fa45b3775e07b0d82503-508bcdd17f5cb140-00",
+        "User-Agent": [
+          "azsdk-net-Storage.Files.DataLake/12.1.0-dev.20200403.1",
+          "(.NET Core 4.6.28325.01; Microsoft Windows 10.0.18362 )"
         ],
         "x-ms-blob-public-access": "container",
         "x-ms-client-request-id": "d6a52d20-39a2-f810-34f5-081e7f19f02b",
-        "x-ms-date": "Thu, 05 Mar 2020 22:18:59 GMT",
-        "x-ms-return-client-request-id": "true",
-        "x-ms-version": "2019-10-10"
-=======
-      "RequestUri": "http://seannsecanary.blob.core.windows.net/test-filesystem-5c0d82a2-599e-95d8-eec6-e401fead9e92?restype=container",
-      "RequestMethod": "PUT",
-      "RequestHeaders": {
-        "Authorization": "Sanitized",
-        "traceparent": "00-08901ae137b9fa45b3775e07b0d82503-508bcdd17f5cb140-00",
-        "User-Agent": [
-          "azsdk-net-Storage.Files.DataLake/12.1.0-dev.20200403.1",
-          "(.NET Core 4.6.28325.01; Microsoft Windows 10.0.18362 )"
-        ],
-        "x-ms-blob-public-access": "container",
-        "x-ms-client-request-id": "d6a52d20-39a2-f810-34f5-081e7f19f02b",
-        "x-ms-date": "Fri, 03 Apr 2020 21:01:18 GMT",
-        "x-ms-return-client-request-id": "true",
-        "x-ms-version": "2019-12-12"
->>>>>>> 32e373e2
-      },
-      "RequestBody": null,
-      "StatusCode": 201,
-      "ResponseHeaders": {
-        "Content-Length": "0",
-<<<<<<< HEAD
-        "Date": "Thu, 05 Mar 2020 22:18:58 GMT",
-        "ETag": "\u00220x8D7C15333E2F571\u0022",
-        "Last-Modified": "Thu, 05 Mar 2020 22:18:59 GMT",
-=======
+        "x-ms-date": "Fri, 03 Apr 2020 21:01:18 GMT",
+        "x-ms-return-client-request-id": "true",
+        "x-ms-version": "2019-12-12"
+      },
+      "RequestBody": null,
+      "StatusCode": 201,
+      "ResponseHeaders": {
+        "Content-Length": "0",
         "Date": "Fri, 03 Apr 2020 21:01:17 GMT",
         "ETag": "\u00220x8D7D812270C173E\u0022",
         "Last-Modified": "Fri, 03 Apr 2020 21:01:17 GMT",
->>>>>>> 32e373e2
         "Server": [
           "Windows-Azure-Blob/1.0",
           "Microsoft-HTTPAPI/2.0"
         ],
         "x-ms-client-request-id": "d6a52d20-39a2-f810-34f5-081e7f19f02b",
-<<<<<<< HEAD
-        "x-ms-request-id": "00473779-101e-001a-2f3c-f3f3e4000000",
-        "x-ms-version": "2019-10-10"
-=======
         "x-ms-request-id": "96223488-f01e-0012-2ffb-093670000000",
         "x-ms-version": "2019-12-12"
->>>>>>> 32e373e2
-      },
-      "ResponseBody": []
-    },
-    {
-<<<<<<< HEAD
-      "RequestUri": "https://seanstagehierarchical.dfs.core.windows.net/test-filesystem-5c0d82a2-599e-95d8-eec6-e401fead9e92/test-file-02b9ceb1-c93a-3403-6a24-c0d9b9fe3b36?resource=file",
-      "RequestMethod": "PUT",
-      "RequestHeaders": {
-        "Authorization": "Sanitized",
-        "traceparent": "00-3a291fa3fa7bb540bebe31d0afc65d42-13fc869f77041f4d-00",
-        "User-Agent": [
-          "azsdk-net-Storage.Files.DataLake/12.0.0-dev.20200305.1",
-          "(.NET Core 4.6.28325.01; Microsoft Windows 10.0.18363 )"
+      },
+      "ResponseBody": []
+    },
+    {
+      "RequestUri": "http://seannsecanary.dfs.core.windows.net/test-filesystem-5c0d82a2-599e-95d8-eec6-e401fead9e92/test-file-02b9ceb1-c93a-3403-6a24-c0d9b9fe3b36?resource=file",
+      "RequestMethod": "PUT",
+      "RequestHeaders": {
+        "Authorization": "Sanitized",
+        "traceparent": "00-6a364098c55ae54b80db6304001752dc-f536c8374edff948-00",
+        "User-Agent": [
+          "azsdk-net-Storage.Files.DataLake/12.1.0-dev.20200403.1",
+          "(.NET Core 4.6.28325.01; Microsoft Windows 10.0.18362 )"
         ],
         "x-ms-client-request-id": "8b2974d4-96fe-572c-2a70-6c7d79363f35",
-        "x-ms-date": "Thu, 05 Mar 2020 22:18:59 GMT",
-        "x-ms-return-client-request-id": "true",
-        "x-ms-version": "2019-10-10"
-=======
-      "RequestUri": "http://seannsecanary.dfs.core.windows.net/test-filesystem-5c0d82a2-599e-95d8-eec6-e401fead9e92/test-file-02b9ceb1-c93a-3403-6a24-c0d9b9fe3b36?resource=file",
-      "RequestMethod": "PUT",
-      "RequestHeaders": {
-        "Authorization": "Sanitized",
-        "traceparent": "00-6a364098c55ae54b80db6304001752dc-f536c8374edff948-00",
-        "User-Agent": [
-          "azsdk-net-Storage.Files.DataLake/12.1.0-dev.20200403.1",
-          "(.NET Core 4.6.28325.01; Microsoft Windows 10.0.18362 )"
-        ],
-        "x-ms-client-request-id": "8b2974d4-96fe-572c-2a70-6c7d79363f35",
-        "x-ms-date": "Fri, 03 Apr 2020 21:01:18 GMT",
-        "x-ms-return-client-request-id": "true",
-        "x-ms-version": "2019-12-12"
->>>>>>> 32e373e2
-      },
-      "RequestBody": null,
-      "StatusCode": 201,
-      "ResponseHeaders": {
-        "Content-Length": "0",
-<<<<<<< HEAD
-        "Date": "Thu, 05 Mar 2020 22:18:59 GMT",
-        "ETag": "\u00220x8D7C153341B34D5\u0022",
-        "Last-Modified": "Thu, 05 Mar 2020 22:18:59 GMT",
-=======
+        "x-ms-date": "Fri, 03 Apr 2020 21:01:18 GMT",
+        "x-ms-return-client-request-id": "true",
+        "x-ms-version": "2019-12-12"
+      },
+      "RequestBody": null,
+      "StatusCode": 201,
+      "ResponseHeaders": {
+        "Content-Length": "0",
         "Date": "Fri, 03 Apr 2020 21:01:16 GMT",
         "ETag": "\u00220x8D7D812271C79DF\u0022",
         "Last-Modified": "Fri, 03 Apr 2020 21:01:17 GMT",
->>>>>>> 32e373e2
         "Server": [
           "Windows-Azure-HDFS/1.0",
           "Microsoft-HTTPAPI/2.0"
         ],
         "x-ms-client-request-id": "8b2974d4-96fe-572c-2a70-6c7d79363f35",
-<<<<<<< HEAD
-        "x-ms-request-id": "c0bb0e6c-501f-0024-1d3c-f3649b000000",
-        "x-ms-version": "2019-10-10"
-=======
         "x-ms-request-id": "fa4400e7-201f-0097-5afb-091bad000000",
         "x-ms-version": "2019-12-12"
->>>>>>> 32e373e2
-      },
-      "ResponseBody": []
-    },
-    {
-<<<<<<< HEAD
-      "RequestUri": "https://seanstagehierarchical.dfs.core.windows.net/test-filesystem-5c0d82a2-599e-95d8-eec6-e401fead9e92/test-file-02b9ceb1-c93a-3403-6a24-c0d9b9fe3b36?action=setAccessControl",
-      "RequestMethod": "PATCH",
-      "RequestHeaders": {
-        "Authorization": "Sanitized",
-        "If-Unmodified-Since": "Fri, 06 Mar 2020 22:18:57 GMT",
-        "User-Agent": [
-          "azsdk-net-Storage.Files.DataLake/12.0.0-dev.20200305.1",
-          "(.NET Core 4.6.28325.01; Microsoft Windows 10.0.18363 )"
-        ],
-        "x-ms-client-request-id": "45053ebb-afd5-9738-5089-a6975c72a0c0",
-        "x-ms-date": "Thu, 05 Mar 2020 22:18:59 GMT",
-        "x-ms-permissions": "rwxrwxrwx",
-        "x-ms-return-client-request-id": "true",
-        "x-ms-version": "2019-10-10"
-=======
+      },
+      "ResponseBody": []
+    },
+    {
       "RequestUri": "http://seannsecanary.dfs.core.windows.net/test-filesystem-5c0d82a2-599e-95d8-eec6-e401fead9e92/test-file-02b9ceb1-c93a-3403-6a24-c0d9b9fe3b36?action=setAccessControl",
       "RequestMethod": "PATCH",
       "RequestHeaders": {
@@ -622,53 +337,26 @@
         "x-ms-permissions": "rwxrwxrwx",
         "x-ms-return-client-request-id": "true",
         "x-ms-version": "2019-12-12"
->>>>>>> 32e373e2
       },
       "RequestBody": null,
       "StatusCode": 200,
       "ResponseHeaders": {
         "Content-Length": "0",
-<<<<<<< HEAD
-        "Date": "Thu, 05 Mar 2020 22:18:59 GMT",
-        "ETag": "\u00220x8D7C153341B34D5\u0022",
-        "Last-Modified": "Thu, 05 Mar 2020 22:18:59 GMT",
-=======
         "Date": "Fri, 03 Apr 2020 21:01:16 GMT",
         "ETag": "\u00220x8D7D812271C79DF\u0022",
         "Last-Modified": "Fri, 03 Apr 2020 21:01:17 GMT",
->>>>>>> 32e373e2
         "Server": [
           "Windows-Azure-HDFS/1.0",
           "Microsoft-HTTPAPI/2.0"
         ],
         "x-ms-client-request-id": "45053ebb-afd5-9738-5089-a6975c72a0c0",
         "x-ms-namespace-enabled": "true",
-<<<<<<< HEAD
-        "x-ms-request-id": "c0bb0e6d-501f-0024-1e3c-f3649b000000",
-        "x-ms-version": "2019-10-10"
-=======
         "x-ms-request-id": "fa4400e8-201f-0097-5bfb-091bad000000",
         "x-ms-version": "2019-12-12"
->>>>>>> 32e373e2
-      },
-      "ResponseBody": []
-    },
-    {
-<<<<<<< HEAD
-      "RequestUri": "https://seanstagehierarchical.blob.core.windows.net/test-filesystem-5c0d82a2-599e-95d8-eec6-e401fead9e92?restype=container",
-      "RequestMethod": "DELETE",
-      "RequestHeaders": {
-        "Authorization": "Sanitized",
-        "traceparent": "00-38c2a96c2b464a42a5ad4f3a66bb7d08-0fe0133dbe6d0142-00",
-        "User-Agent": [
-          "azsdk-net-Storage.Files.DataLake/12.0.0-dev.20200305.1",
-          "(.NET Core 4.6.28325.01; Microsoft Windows 10.0.18363 )"
-        ],
-        "x-ms-client-request-id": "3bc2f9a0-f931-0b60-9959-b2af798c8d6b",
-        "x-ms-date": "Thu, 05 Mar 2020 22:18:59 GMT",
-        "x-ms-return-client-request-id": "true",
-        "x-ms-version": "2019-10-10"
-=======
+      },
+      "ResponseBody": []
+    },
+    {
       "RequestUri": "http://seannsecanary.blob.core.windows.net/test-filesystem-5c0d82a2-599e-95d8-eec6-e401fead9e92?restype=container",
       "RequestMethod": "DELETE",
       "RequestHeaders": {
@@ -682,179 +370,100 @@
         "x-ms-date": "Fri, 03 Apr 2020 21:01:18 GMT",
         "x-ms-return-client-request-id": "true",
         "x-ms-version": "2019-12-12"
->>>>>>> 32e373e2
       },
       "RequestBody": null,
       "StatusCode": 202,
       "ResponseHeaders": {
         "Content-Length": "0",
-<<<<<<< HEAD
-        "Date": "Thu, 05 Mar 2020 22:18:59 GMT",
-=======
-        "Date": "Fri, 03 Apr 2020 21:01:17 GMT",
->>>>>>> 32e373e2
+        "Date": "Fri, 03 Apr 2020 21:01:17 GMT",
         "Server": [
           "Windows-Azure-Blob/1.0",
           "Microsoft-HTTPAPI/2.0"
         ],
         "x-ms-client-request-id": "3bc2f9a0-f931-0b60-9959-b2af798c8d6b",
-<<<<<<< HEAD
-        "x-ms-request-id": "00473787-101e-001a-3a3c-f3f3e4000000",
-        "x-ms-version": "2019-10-10"
-=======
         "x-ms-request-id": "962234b4-f01e-0012-4cfb-093670000000",
         "x-ms-version": "2019-12-12"
->>>>>>> 32e373e2
-      },
-      "ResponseBody": []
-    },
-    {
-<<<<<<< HEAD
-      "RequestUri": "https://seanstagehierarchical.blob.core.windows.net/test-filesystem-89e44aff-3d4d-546a-f451-f49501da0c13?restype=container",
-      "RequestMethod": "PUT",
-      "RequestHeaders": {
-        "Authorization": "Sanitized",
-        "traceparent": "00-4146224de931ac4fb807a2be86381d8b-2f19135645b0034c-00",
-        "User-Agent": [
-          "azsdk-net-Storage.Files.DataLake/12.0.0-dev.20200305.1",
-          "(.NET Core 4.6.28325.01; Microsoft Windows 10.0.18363 )"
+      },
+      "ResponseBody": []
+    },
+    {
+      "RequestUri": "http://seannsecanary.blob.core.windows.net/test-filesystem-89e44aff-3d4d-546a-f451-f49501da0c13?restype=container",
+      "RequestMethod": "PUT",
+      "RequestHeaders": {
+        "Authorization": "Sanitized",
+        "traceparent": "00-91f847b156242841959f30306cbda9c0-6d29264b9ab6dd41-00",
+        "User-Agent": [
+          "azsdk-net-Storage.Files.DataLake/12.1.0-dev.20200403.1",
+          "(.NET Core 4.6.28325.01; Microsoft Windows 10.0.18362 )"
         ],
         "x-ms-blob-public-access": "container",
         "x-ms-client-request-id": "405e42b3-bf57-6312-8f6e-46df04ca0abe",
-        "x-ms-date": "Thu, 05 Mar 2020 22:18:59 GMT",
-        "x-ms-return-client-request-id": "true",
-        "x-ms-version": "2019-10-10"
-=======
-      "RequestUri": "http://seannsecanary.blob.core.windows.net/test-filesystem-89e44aff-3d4d-546a-f451-f49501da0c13?restype=container",
-      "RequestMethod": "PUT",
-      "RequestHeaders": {
-        "Authorization": "Sanitized",
-        "traceparent": "00-91f847b156242841959f30306cbda9c0-6d29264b9ab6dd41-00",
-        "User-Agent": [
-          "azsdk-net-Storage.Files.DataLake/12.1.0-dev.20200403.1",
-          "(.NET Core 4.6.28325.01; Microsoft Windows 10.0.18362 )"
-        ],
-        "x-ms-blob-public-access": "container",
-        "x-ms-client-request-id": "405e42b3-bf57-6312-8f6e-46df04ca0abe",
-        "x-ms-date": "Fri, 03 Apr 2020 21:01:19 GMT",
-        "x-ms-return-client-request-id": "true",
-        "x-ms-version": "2019-12-12"
->>>>>>> 32e373e2
-      },
-      "RequestBody": null,
-      "StatusCode": 201,
-      "ResponseHeaders": {
-        "Content-Length": "0",
-<<<<<<< HEAD
-        "Date": "Thu, 05 Mar 2020 22:18:59 GMT",
-        "ETag": "\u00220x8D7C15334661E74\u0022",
-        "Last-Modified": "Thu, 05 Mar 2020 22:19:00 GMT",
-=======
+        "x-ms-date": "Fri, 03 Apr 2020 21:01:19 GMT",
+        "x-ms-return-client-request-id": "true",
+        "x-ms-version": "2019-12-12"
+      },
+      "RequestBody": null,
+      "StatusCode": 201,
+      "ResponseHeaders": {
+        "Content-Length": "0",
         "Date": "Fri, 03 Apr 2020 21:01:17 GMT",
         "ETag": "\u00220x8D7D8122743D344\u0022",
         "Last-Modified": "Fri, 03 Apr 2020 21:01:17 GMT",
->>>>>>> 32e373e2
         "Server": [
           "Windows-Azure-Blob/1.0",
           "Microsoft-HTTPAPI/2.0"
         ],
         "x-ms-client-request-id": "405e42b3-bf57-6312-8f6e-46df04ca0abe",
-<<<<<<< HEAD
-        "x-ms-request-id": "b2d65366-501e-0034-093c-f3a1f3000000",
-        "x-ms-version": "2019-10-10"
-=======
         "x-ms-request-id": "962234c2-f01e-0012-57fb-093670000000",
         "x-ms-version": "2019-12-12"
->>>>>>> 32e373e2
-      },
-      "ResponseBody": []
-    },
-    {
-<<<<<<< HEAD
-      "RequestUri": "https://seanstagehierarchical.dfs.core.windows.net/test-filesystem-89e44aff-3d4d-546a-f451-f49501da0c13/test-file-326e9e4d-2a95-9abb-bad2-64db43bc9f59?resource=file",
-      "RequestMethod": "PUT",
-      "RequestHeaders": {
-        "Authorization": "Sanitized",
-        "traceparent": "00-569ad5b423ad9843849888b7da5a050c-e4a5b525e4fd0541-00",
-        "User-Agent": [
-          "azsdk-net-Storage.Files.DataLake/12.0.0-dev.20200305.1",
-          "(.NET Core 4.6.28325.01; Microsoft Windows 10.0.18363 )"
+      },
+      "ResponseBody": []
+    },
+    {
+      "RequestUri": "http://seannsecanary.dfs.core.windows.net/test-filesystem-89e44aff-3d4d-546a-f451-f49501da0c13/test-file-326e9e4d-2a95-9abb-bad2-64db43bc9f59?resource=file",
+      "RequestMethod": "PUT",
+      "RequestHeaders": {
+        "Authorization": "Sanitized",
+        "traceparent": "00-c6b792310de41b40ab251417f5a386cd-4d21b90d637c294c-00",
+        "User-Agent": [
+          "azsdk-net-Storage.Files.DataLake/12.1.0-dev.20200403.1",
+          "(.NET Core 4.6.28325.01; Microsoft Windows 10.0.18362 )"
         ],
         "x-ms-client-request-id": "16603b67-092c-882f-87c3-85855b371fd2",
-        "x-ms-date": "Thu, 05 Mar 2020 22:19:00 GMT",
-        "x-ms-return-client-request-id": "true",
-        "x-ms-version": "2019-10-10"
-=======
-      "RequestUri": "http://seannsecanary.dfs.core.windows.net/test-filesystem-89e44aff-3d4d-546a-f451-f49501da0c13/test-file-326e9e4d-2a95-9abb-bad2-64db43bc9f59?resource=file",
-      "RequestMethod": "PUT",
-      "RequestHeaders": {
-        "Authorization": "Sanitized",
-        "traceparent": "00-c6b792310de41b40ab251417f5a386cd-4d21b90d637c294c-00",
-        "User-Agent": [
-          "azsdk-net-Storage.Files.DataLake/12.1.0-dev.20200403.1",
-          "(.NET Core 4.6.28325.01; Microsoft Windows 10.0.18362 )"
-        ],
-        "x-ms-client-request-id": "16603b67-092c-882f-87c3-85855b371fd2",
-        "x-ms-date": "Fri, 03 Apr 2020 21:01:19 GMT",
-        "x-ms-return-client-request-id": "true",
-        "x-ms-version": "2019-12-12"
->>>>>>> 32e373e2
-      },
-      "RequestBody": null,
-      "StatusCode": 201,
-      "ResponseHeaders": {
-        "Content-Length": "0",
-<<<<<<< HEAD
-        "Date": "Thu, 05 Mar 2020 22:19:00 GMT",
-        "ETag": "\u00220x8D7C153349AF3DB\u0022",
-        "Last-Modified": "Thu, 05 Mar 2020 22:19:00 GMT",
-=======
+        "x-ms-date": "Fri, 03 Apr 2020 21:01:19 GMT",
+        "x-ms-return-client-request-id": "true",
+        "x-ms-version": "2019-12-12"
+      },
+      "RequestBody": null,
+      "StatusCode": 201,
+      "ResponseHeaders": {
+        "Content-Length": "0",
         "Date": "Fri, 03 Apr 2020 21:01:16 GMT",
         "ETag": "\u00220x8D7D81227534109\u0022",
         "Last-Modified": "Fri, 03 Apr 2020 21:01:17 GMT",
->>>>>>> 32e373e2
         "Server": [
           "Windows-Azure-HDFS/1.0",
           "Microsoft-HTTPAPI/2.0"
         ],
         "x-ms-client-request-id": "16603b67-092c-882f-87c3-85855b371fd2",
-<<<<<<< HEAD
-        "x-ms-request-id": "5a9dcb13-201f-0001-673c-f3cde7000000",
-        "x-ms-version": "2019-10-10"
-=======
         "x-ms-request-id": "fa4400e9-201f-0097-5cfb-091bad000000",
         "x-ms-version": "2019-12-12"
->>>>>>> 32e373e2
-      },
-      "ResponseBody": []
-    },
-    {
-<<<<<<< HEAD
-      "RequestUri": "https://seanstagehierarchical.blob.core.windows.net/test-filesystem-89e44aff-3d4d-546a-f451-f49501da0c13/test-file-326e9e4d-2a95-9abb-bad2-64db43bc9f59",
-=======
+      },
+      "ResponseBody": []
+    },
+    {
       "RequestUri": "http://seannsecanary.blob.core.windows.net/test-filesystem-89e44aff-3d4d-546a-f451-f49501da0c13/test-file-326e9e4d-2a95-9abb-bad2-64db43bc9f59",
->>>>>>> 32e373e2
       "RequestMethod": "HEAD",
       "RequestHeaders": {
         "Authorization": "Sanitized",
         "User-Agent": [
-<<<<<<< HEAD
-          "azsdk-net-Storage.Files.DataLake/12.0.0-dev.20200305.1",
-          "(.NET Core 4.6.28325.01; Microsoft Windows 10.0.18363 )"
+          "azsdk-net-Storage.Files.DataLake/12.1.0-dev.20200403.1",
+          "(.NET Core 4.6.28325.01; Microsoft Windows 10.0.18362 )"
         ],
         "x-ms-client-request-id": "08730ac5-885c-0c2d-005a-37b9453625fc",
-        "x-ms-date": "Thu, 05 Mar 2020 22:19:00 GMT",
-        "x-ms-return-client-request-id": "true",
-        "x-ms-version": "2019-10-10"
-=======
-          "azsdk-net-Storage.Files.DataLake/12.1.0-dev.20200403.1",
-          "(.NET Core 4.6.28325.01; Microsoft Windows 10.0.18362 )"
-        ],
-        "x-ms-client-request-id": "08730ac5-885c-0c2d-005a-37b9453625fc",
-        "x-ms-date": "Fri, 03 Apr 2020 21:01:19 GMT",
-        "x-ms-return-client-request-id": "true",
-        "x-ms-version": "2019-12-12"
->>>>>>> 32e373e2
+        "x-ms-date": "Fri, 03 Apr 2020 21:01:19 GMT",
+        "x-ms-return-client-request-id": "true",
+        "x-ms-version": "2019-12-12"
       },
       "RequestBody": null,
       "StatusCode": 200,
@@ -862,15 +471,9 @@
         "Accept-Ranges": "bytes",
         "Content-Length": "0",
         "Content-Type": "application/octet-stream",
-<<<<<<< HEAD
-        "Date": "Thu, 05 Mar 2020 22:19:00 GMT",
-        "ETag": "\u00220x8D7C153349AF3DB\u0022",
-        "Last-Modified": "Thu, 05 Mar 2020 22:19:00 GMT",
-=======
         "Date": "Fri, 03 Apr 2020 21:01:17 GMT",
         "ETag": "\u00220x8D7D81227534109\u0022",
         "Last-Modified": "Fri, 03 Apr 2020 21:01:17 GMT",
->>>>>>> 32e373e2
         "Server": [
           "Windows-Azure-Blob/1.0",
           "Microsoft-HTTPAPI/2.0"
@@ -879,41 +482,16 @@
         "x-ms-access-tier-inferred": "true",
         "x-ms-blob-type": "BlockBlob",
         "x-ms-client-request-id": "08730ac5-885c-0c2d-005a-37b9453625fc",
-<<<<<<< HEAD
-        "x-ms-creation-time": "Thu, 05 Mar 2020 22:19:00 GMT",
-        "x-ms-lease-state": "available",
-        "x-ms-lease-status": "unlocked",
-        "x-ms-request-id": "b2d65380-501e-0034-203c-f3a1f3000000",
-        "x-ms-server-encrypted": "true",
-        "x-ms-version": "2019-10-10"
-=======
         "x-ms-creation-time": "Fri, 03 Apr 2020 21:01:17 GMT",
         "x-ms-lease-state": "available",
         "x-ms-lease-status": "unlocked",
         "x-ms-request-id": "962234d8-f01e-0012-67fb-093670000000",
         "x-ms-server-encrypted": "true",
         "x-ms-version": "2019-12-12"
->>>>>>> 32e373e2
-      },
-      "ResponseBody": []
-    },
-    {
-<<<<<<< HEAD
-      "RequestUri": "https://seanstagehierarchical.dfs.core.windows.net/test-filesystem-89e44aff-3d4d-546a-f451-f49501da0c13/test-file-326e9e4d-2a95-9abb-bad2-64db43bc9f59?action=setAccessControl",
-      "RequestMethod": "PATCH",
-      "RequestHeaders": {
-        "Authorization": "Sanitized",
-        "If-Match": "\u00220x8D7C153349AF3DB\u0022",
-        "User-Agent": [
-          "azsdk-net-Storage.Files.DataLake/12.0.0-dev.20200305.1",
-          "(.NET Core 4.6.28325.01; Microsoft Windows 10.0.18363 )"
-        ],
-        "x-ms-client-request-id": "50bf7a46-17c3-4675-c0be-d38e14883cac",
-        "x-ms-date": "Thu, 05 Mar 2020 22:19:00 GMT",
-        "x-ms-permissions": "rwxrwxrwx",
-        "x-ms-return-client-request-id": "true",
-        "x-ms-version": "2019-10-10"
-=======
+      },
+      "ResponseBody": []
+    },
+    {
       "RequestUri": "http://seannsecanary.dfs.core.windows.net/test-filesystem-89e44aff-3d4d-546a-f451-f49501da0c13/test-file-326e9e4d-2a95-9abb-bad2-64db43bc9f59?action=setAccessControl",
       "RequestMethod": "PATCH",
       "RequestHeaders": {
@@ -928,53 +506,26 @@
         "x-ms-permissions": "rwxrwxrwx",
         "x-ms-return-client-request-id": "true",
         "x-ms-version": "2019-12-12"
->>>>>>> 32e373e2
       },
       "RequestBody": null,
       "StatusCode": 200,
       "ResponseHeaders": {
         "Content-Length": "0",
-<<<<<<< HEAD
-        "Date": "Thu, 05 Mar 2020 22:19:00 GMT",
-        "ETag": "\u00220x8D7C153349AF3DB\u0022",
-        "Last-Modified": "Thu, 05 Mar 2020 22:19:00 GMT",
-=======
         "Date": "Fri, 03 Apr 2020 21:01:16 GMT",
         "ETag": "\u00220x8D7D81227534109\u0022",
         "Last-Modified": "Fri, 03 Apr 2020 21:01:17 GMT",
->>>>>>> 32e373e2
         "Server": [
           "Windows-Azure-HDFS/1.0",
           "Microsoft-HTTPAPI/2.0"
         ],
         "x-ms-client-request-id": "50bf7a46-17c3-4675-c0be-d38e14883cac",
         "x-ms-namespace-enabled": "true",
-<<<<<<< HEAD
-        "x-ms-request-id": "5a9dcb14-201f-0001-683c-f3cde7000000",
-        "x-ms-version": "2019-10-10"
-=======
         "x-ms-request-id": "fa4400ea-201f-0097-5dfb-091bad000000",
         "x-ms-version": "2019-12-12"
->>>>>>> 32e373e2
-      },
-      "ResponseBody": []
-    },
-    {
-<<<<<<< HEAD
-      "RequestUri": "https://seanstagehierarchical.blob.core.windows.net/test-filesystem-89e44aff-3d4d-546a-f451-f49501da0c13?restype=container",
-      "RequestMethod": "DELETE",
-      "RequestHeaders": {
-        "Authorization": "Sanitized",
-        "traceparent": "00-2962c5b130728143bdf28cf226f5d8c6-e6586d3331267243-00",
-        "User-Agent": [
-          "azsdk-net-Storage.Files.DataLake/12.0.0-dev.20200305.1",
-          "(.NET Core 4.6.28325.01; Microsoft Windows 10.0.18363 )"
-        ],
-        "x-ms-client-request-id": "cb722a29-d576-5b39-8b2a-702765e20871",
-        "x-ms-date": "Thu, 05 Mar 2020 22:19:00 GMT",
-        "x-ms-return-client-request-id": "true",
-        "x-ms-version": "2019-10-10"
-=======
+      },
+      "ResponseBody": []
+    },
+    {
       "RequestUri": "http://seannsecanary.blob.core.windows.net/test-filesystem-89e44aff-3d4d-546a-f451-f49501da0c13?restype=container",
       "RequestMethod": "DELETE",
       "RequestHeaders": {
@@ -988,228 +539,122 @@
         "x-ms-date": "Fri, 03 Apr 2020 21:01:19 GMT",
         "x-ms-return-client-request-id": "true",
         "x-ms-version": "2019-12-12"
->>>>>>> 32e373e2
       },
       "RequestBody": null,
       "StatusCode": 202,
       "ResponseHeaders": {
         "Content-Length": "0",
-<<<<<<< HEAD
-        "Date": "Thu, 05 Mar 2020 22:19:00 GMT",
-=======
-        "Date": "Fri, 03 Apr 2020 21:01:17 GMT",
->>>>>>> 32e373e2
+        "Date": "Fri, 03 Apr 2020 21:01:17 GMT",
         "Server": [
           "Windows-Azure-Blob/1.0",
           "Microsoft-HTTPAPI/2.0"
         ],
         "x-ms-client-request-id": "cb722a29-d576-5b39-8b2a-702765e20871",
-<<<<<<< HEAD
-        "x-ms-request-id": "b2d65388-501e-0034-283c-f3a1f3000000",
-        "x-ms-version": "2019-10-10"
-=======
         "x-ms-request-id": "962234eb-f01e-0012-76fb-093670000000",
         "x-ms-version": "2019-12-12"
->>>>>>> 32e373e2
-      },
-      "ResponseBody": []
-    },
-    {
-<<<<<<< HEAD
-      "RequestUri": "https://seanstagehierarchical.blob.core.windows.net/test-filesystem-097686a2-da9d-fb04-5432-b66c08f8f1d2?restype=container",
-      "RequestMethod": "PUT",
-      "RequestHeaders": {
-        "Authorization": "Sanitized",
-        "traceparent": "00-f4952c9234d6e14b9f9ee1de9c4de797-350a0a01a6cb9a4d-00",
-        "User-Agent": [
-          "azsdk-net-Storage.Files.DataLake/12.0.0-dev.20200305.1",
-          "(.NET Core 4.6.28325.01; Microsoft Windows 10.0.18363 )"
+      },
+      "ResponseBody": []
+    },
+    {
+      "RequestUri": "http://seannsecanary.blob.core.windows.net/test-filesystem-097686a2-da9d-fb04-5432-b66c08f8f1d2?restype=container",
+      "RequestMethod": "PUT",
+      "RequestHeaders": {
+        "Authorization": "Sanitized",
+        "traceparent": "00-d8e15dda62af964d8735b652569671d8-9011777d81631b47-00",
+        "User-Agent": [
+          "azsdk-net-Storage.Files.DataLake/12.1.0-dev.20200403.1",
+          "(.NET Core 4.6.28325.01; Microsoft Windows 10.0.18362 )"
         ],
         "x-ms-blob-public-access": "container",
         "x-ms-client-request-id": "cedb9d4f-f777-4f35-2577-76441fcc5392",
-        "x-ms-date": "Thu, 05 Mar 2020 22:19:00 GMT",
-        "x-ms-return-client-request-id": "true",
-        "x-ms-version": "2019-10-10"
-=======
-      "RequestUri": "http://seannsecanary.blob.core.windows.net/test-filesystem-097686a2-da9d-fb04-5432-b66c08f8f1d2?restype=container",
-      "RequestMethod": "PUT",
-      "RequestHeaders": {
-        "Authorization": "Sanitized",
-        "traceparent": "00-d8e15dda62af964d8735b652569671d8-9011777d81631b47-00",
-        "User-Agent": [
-          "azsdk-net-Storage.Files.DataLake/12.1.0-dev.20200403.1",
-          "(.NET Core 4.6.28325.01; Microsoft Windows 10.0.18362 )"
-        ],
-        "x-ms-blob-public-access": "container",
-        "x-ms-client-request-id": "cedb9d4f-f777-4f35-2577-76441fcc5392",
-        "x-ms-date": "Fri, 03 Apr 2020 21:01:19 GMT",
-        "x-ms-return-client-request-id": "true",
-        "x-ms-version": "2019-12-12"
->>>>>>> 32e373e2
-      },
-      "RequestBody": null,
-      "StatusCode": 201,
-      "ResponseHeaders": {
-        "Content-Length": "0",
-<<<<<<< HEAD
-        "Date": "Thu, 05 Mar 2020 22:19:00 GMT",
-        "ETag": "\u00220x8D7C15334ED73DD\u0022",
-        "Last-Modified": "Thu, 05 Mar 2020 22:19:01 GMT",
-=======
+        "x-ms-date": "Fri, 03 Apr 2020 21:01:19 GMT",
+        "x-ms-return-client-request-id": "true",
+        "x-ms-version": "2019-12-12"
+      },
+      "RequestBody": null,
+      "StatusCode": 201,
+      "ResponseHeaders": {
+        "Content-Length": "0",
         "Date": "Fri, 03 Apr 2020 21:01:18 GMT",
         "ETag": "\u00220x8D7D812278DBB0F\u0022",
         "Last-Modified": "Fri, 03 Apr 2020 21:01:18 GMT",
->>>>>>> 32e373e2
         "Server": [
           "Windows-Azure-Blob/1.0",
           "Microsoft-HTTPAPI/2.0"
         ],
         "x-ms-client-request-id": "cedb9d4f-f777-4f35-2577-76441fcc5392",
-<<<<<<< HEAD
-        "x-ms-request-id": "ee940926-101e-0047-1b3c-f3f960000000",
-        "x-ms-version": "2019-10-10"
-=======
         "x-ms-request-id": "962234fa-f01e-0012-01fb-093670000000",
         "x-ms-version": "2019-12-12"
->>>>>>> 32e373e2
-      },
-      "ResponseBody": []
-    },
-    {
-<<<<<<< HEAD
-      "RequestUri": "https://seanstagehierarchical.dfs.core.windows.net/test-filesystem-097686a2-da9d-fb04-5432-b66c08f8f1d2/test-file-656a9e38-1d7d-315b-5084-416a0e261f56?resource=file",
-      "RequestMethod": "PUT",
-      "RequestHeaders": {
-        "Authorization": "Sanitized",
-        "traceparent": "00-28217abd684e114a8588035da1040014-16c4a971bd41dd4c-00",
-        "User-Agent": [
-          "azsdk-net-Storage.Files.DataLake/12.0.0-dev.20200305.1",
-          "(.NET Core 4.6.28325.01; Microsoft Windows 10.0.18363 )"
+      },
+      "ResponseBody": []
+    },
+    {
+      "RequestUri": "http://seannsecanary.dfs.core.windows.net/test-filesystem-097686a2-da9d-fb04-5432-b66c08f8f1d2/test-file-656a9e38-1d7d-315b-5084-416a0e261f56?resource=file",
+      "RequestMethod": "PUT",
+      "RequestHeaders": {
+        "Authorization": "Sanitized",
+        "traceparent": "00-5dab7f9819c8b441858916b5577a0d4e-93897e79ec86dc4e-00",
+        "User-Agent": [
+          "azsdk-net-Storage.Files.DataLake/12.1.0-dev.20200403.1",
+          "(.NET Core 4.6.28325.01; Microsoft Windows 10.0.18362 )"
         ],
         "x-ms-client-request-id": "3da538df-c194-3139-41aa-7df2b5cb40ff",
-        "x-ms-date": "Thu, 05 Mar 2020 22:19:01 GMT",
-        "x-ms-return-client-request-id": "true",
-        "x-ms-version": "2019-10-10"
-=======
-      "RequestUri": "http://seannsecanary.dfs.core.windows.net/test-filesystem-097686a2-da9d-fb04-5432-b66c08f8f1d2/test-file-656a9e38-1d7d-315b-5084-416a0e261f56?resource=file",
-      "RequestMethod": "PUT",
-      "RequestHeaders": {
-        "Authorization": "Sanitized",
-        "traceparent": "00-5dab7f9819c8b441858916b5577a0d4e-93897e79ec86dc4e-00",
-        "User-Agent": [
-          "azsdk-net-Storage.Files.DataLake/12.1.0-dev.20200403.1",
-          "(.NET Core 4.6.28325.01; Microsoft Windows 10.0.18362 )"
-        ],
-        "x-ms-client-request-id": "3da538df-c194-3139-41aa-7df2b5cb40ff",
-        "x-ms-date": "Fri, 03 Apr 2020 21:01:19 GMT",
-        "x-ms-return-client-request-id": "true",
-        "x-ms-version": "2019-12-12"
->>>>>>> 32e373e2
-      },
-      "RequestBody": null,
-      "StatusCode": 201,
-      "ResponseHeaders": {
-        "Content-Length": "0",
-<<<<<<< HEAD
-        "Date": "Thu, 05 Mar 2020 22:19:00 GMT",
-        "ETag": "\u00220x8D7C15335355990\u0022",
-        "Last-Modified": "Thu, 05 Mar 2020 22:19:01 GMT",
-=======
+        "x-ms-date": "Fri, 03 Apr 2020 21:01:19 GMT",
+        "x-ms-return-client-request-id": "true",
+        "x-ms-version": "2019-12-12"
+      },
+      "RequestBody": null,
+      "StatusCode": 201,
+      "ResponseHeaders": {
+        "Content-Length": "0",
         "Date": "Fri, 03 Apr 2020 21:01:17 GMT",
         "ETag": "\u00220x8D7D812279E91B3\u0022",
         "Last-Modified": "Fri, 03 Apr 2020 21:01:18 GMT",
->>>>>>> 32e373e2
         "Server": [
           "Windows-Azure-HDFS/1.0",
           "Microsoft-HTTPAPI/2.0"
         ],
         "x-ms-client-request-id": "3da538df-c194-3139-41aa-7df2b5cb40ff",
-<<<<<<< HEAD
-        "x-ms-request-id": "c41c3d43-301f-0022-5a3c-f35724000000",
-        "x-ms-version": "2019-10-10"
-=======
         "x-ms-request-id": "fa4400eb-201f-0097-5efb-091bad000000",
         "x-ms-version": "2019-12-12"
->>>>>>> 32e373e2
-      },
-      "ResponseBody": []
-    },
-    {
-<<<<<<< HEAD
-      "RequestUri": "https://seanstagehierarchical.dfs.core.windows.net/test-filesystem-097686a2-da9d-fb04-5432-b66c08f8f1d2/test-file-656a9e38-1d7d-315b-5084-416a0e261f56?action=setAccessControl",
-=======
+      },
+      "ResponseBody": []
+    },
+    {
       "RequestUri": "http://seannsecanary.dfs.core.windows.net/test-filesystem-097686a2-da9d-fb04-5432-b66c08f8f1d2/test-file-656a9e38-1d7d-315b-5084-416a0e261f56?action=setAccessControl",
->>>>>>> 32e373e2
       "RequestMethod": "PATCH",
       "RequestHeaders": {
         "Authorization": "Sanitized",
         "If-None-Match": "\u0022garbage\u0022",
         "User-Agent": [
-<<<<<<< HEAD
-          "azsdk-net-Storage.Files.DataLake/12.0.0-dev.20200305.1",
-          "(.NET Core 4.6.28325.01; Microsoft Windows 10.0.18363 )"
+          "azsdk-net-Storage.Files.DataLake/12.1.0-dev.20200403.1",
+          "(.NET Core 4.6.28325.01; Microsoft Windows 10.0.18362 )"
         ],
         "x-ms-client-request-id": "d68a46b2-e281-49c1-c6eb-2a71a56810fe",
-        "x-ms-date": "Thu, 05 Mar 2020 22:19:01 GMT",
+        "x-ms-date": "Fri, 03 Apr 2020 21:01:19 GMT",
         "x-ms-permissions": "rwxrwxrwx",
         "x-ms-return-client-request-id": "true",
-        "x-ms-version": "2019-10-10"
-=======
-          "azsdk-net-Storage.Files.DataLake/12.1.0-dev.20200403.1",
-          "(.NET Core 4.6.28325.01; Microsoft Windows 10.0.18362 )"
-        ],
-        "x-ms-client-request-id": "d68a46b2-e281-49c1-c6eb-2a71a56810fe",
-        "x-ms-date": "Fri, 03 Apr 2020 21:01:19 GMT",
-        "x-ms-permissions": "rwxrwxrwx",
-        "x-ms-return-client-request-id": "true",
-        "x-ms-version": "2019-12-12"
->>>>>>> 32e373e2
+        "x-ms-version": "2019-12-12"
       },
       "RequestBody": null,
       "StatusCode": 200,
       "ResponseHeaders": {
         "Content-Length": "0",
-<<<<<<< HEAD
-        "Date": "Thu, 05 Mar 2020 22:19:00 GMT",
-        "ETag": "\u00220x8D7C15335355990\u0022",
-        "Last-Modified": "Thu, 05 Mar 2020 22:19:01 GMT",
-=======
         "Date": "Fri, 03 Apr 2020 21:01:17 GMT",
         "ETag": "\u00220x8D7D812279E91B3\u0022",
         "Last-Modified": "Fri, 03 Apr 2020 21:01:18 GMT",
->>>>>>> 32e373e2
         "Server": [
           "Windows-Azure-HDFS/1.0",
           "Microsoft-HTTPAPI/2.0"
         ],
         "x-ms-client-request-id": "d68a46b2-e281-49c1-c6eb-2a71a56810fe",
         "x-ms-namespace-enabled": "true",
-<<<<<<< HEAD
-        "x-ms-request-id": "c41c3d44-301f-0022-5b3c-f35724000000",
-        "x-ms-version": "2019-10-10"
-=======
         "x-ms-request-id": "fa4400ec-201f-0097-5ffb-091bad000000",
         "x-ms-version": "2019-12-12"
->>>>>>> 32e373e2
-      },
-      "ResponseBody": []
-    },
-    {
-<<<<<<< HEAD
-      "RequestUri": "https://seanstagehierarchical.blob.core.windows.net/test-filesystem-097686a2-da9d-fb04-5432-b66c08f8f1d2?restype=container",
-      "RequestMethod": "DELETE",
-      "RequestHeaders": {
-        "Authorization": "Sanitized",
-        "traceparent": "00-e94e1154bdec464193e7d48bf8620b97-92aa9df503fc8048-00",
-        "User-Agent": [
-          "azsdk-net-Storage.Files.DataLake/12.0.0-dev.20200305.1",
-          "(.NET Core 4.6.28325.01; Microsoft Windows 10.0.18363 )"
-        ],
-        "x-ms-client-request-id": "6f401e74-6a40-747d-5eee-59c3bc0571db",
-        "x-ms-date": "Thu, 05 Mar 2020 22:19:01 GMT",
-        "x-ms-return-client-request-id": "true",
-        "x-ms-version": "2019-10-10"
-=======
+      },
+      "ResponseBody": []
+    },
+    {
       "RequestUri": "http://seannsecanary.blob.core.windows.net/test-filesystem-097686a2-da9d-fb04-5432-b66c08f8f1d2?restype=container",
       "RequestMethod": "DELETE",
       "RequestHeaders": {
@@ -1223,109 +668,56 @@
         "x-ms-date": "Fri, 03 Apr 2020 21:01:19 GMT",
         "x-ms-return-client-request-id": "true",
         "x-ms-version": "2019-12-12"
->>>>>>> 32e373e2
       },
       "RequestBody": null,
       "StatusCode": 202,
       "ResponseHeaders": {
         "Content-Length": "0",
-<<<<<<< HEAD
-        "Date": "Thu, 05 Mar 2020 22:19:00 GMT",
-=======
         "Date": "Fri, 03 Apr 2020 21:01:18 GMT",
->>>>>>> 32e373e2
         "Server": [
           "Windows-Azure-Blob/1.0",
           "Microsoft-HTTPAPI/2.0"
         ],
         "x-ms-client-request-id": "6f401e74-6a40-747d-5eee-59c3bc0571db",
-<<<<<<< HEAD
-        "x-ms-request-id": "ee94093a-101e-0047-2a3c-f3f960000000",
-        "x-ms-version": "2019-10-10"
-=======
         "x-ms-request-id": "96223519-f01e-0012-18fb-093670000000",
         "x-ms-version": "2019-12-12"
->>>>>>> 32e373e2
-      },
-      "ResponseBody": []
-    },
-    {
-<<<<<<< HEAD
-      "RequestUri": "https://seanstagehierarchical.blob.core.windows.net/test-filesystem-93919c94-5c76-ffa5-fa92-14f2e9d223f4?restype=container",
-      "RequestMethod": "PUT",
-      "RequestHeaders": {
-        "Authorization": "Sanitized",
-        "traceparent": "00-f290a81a0faded4f81ce8cd2eb015082-5a62cb7000ae2a4a-00",
-        "User-Agent": [
-          "azsdk-net-Storage.Files.DataLake/12.0.0-dev.20200305.1",
-          "(.NET Core 4.6.28325.01; Microsoft Windows 10.0.18363 )"
+      },
+      "ResponseBody": []
+    },
+    {
+      "RequestUri": "http://seannsecanary.blob.core.windows.net/test-filesystem-93919c94-5c76-ffa5-fa92-14f2e9d223f4?restype=container",
+      "RequestMethod": "PUT",
+      "RequestHeaders": {
+        "Authorization": "Sanitized",
+        "traceparent": "00-01b01a1bad934949a6af1f89c303bf1c-e52c7632fbc1b545-00",
+        "User-Agent": [
+          "azsdk-net-Storage.Files.DataLake/12.1.0-dev.20200403.1",
+          "(.NET Core 4.6.28325.01; Microsoft Windows 10.0.18362 )"
         ],
         "x-ms-blob-public-access": "container",
         "x-ms-client-request-id": "895a1d1e-443f-170c-7940-74ad568a8a8b",
-        "x-ms-date": "Thu, 05 Mar 2020 22:19:01 GMT",
-        "x-ms-return-client-request-id": "true",
-        "x-ms-version": "2019-10-10"
-=======
-      "RequestUri": "http://seannsecanary.blob.core.windows.net/test-filesystem-93919c94-5c76-ffa5-fa92-14f2e9d223f4?restype=container",
-      "RequestMethod": "PUT",
-      "RequestHeaders": {
-        "Authorization": "Sanitized",
-        "traceparent": "00-01b01a1bad934949a6af1f89c303bf1c-e52c7632fbc1b545-00",
-        "User-Agent": [
-          "azsdk-net-Storage.Files.DataLake/12.1.0-dev.20200403.1",
-          "(.NET Core 4.6.28325.01; Microsoft Windows 10.0.18362 )"
-        ],
-        "x-ms-blob-public-access": "container",
-        "x-ms-client-request-id": "895a1d1e-443f-170c-7940-74ad568a8a8b",
-        "x-ms-date": "Fri, 03 Apr 2020 21:01:19 GMT",
-        "x-ms-return-client-request-id": "true",
-        "x-ms-version": "2019-12-12"
->>>>>>> 32e373e2
-      },
-      "RequestBody": null,
-      "StatusCode": 201,
-      "ResponseHeaders": {
-        "Content-Length": "0",
-<<<<<<< HEAD
-        "Date": "Thu, 05 Mar 2020 22:19:01 GMT",
-        "ETag": "\u00220x8D7C153357E7BDB\u0022",
-        "Last-Modified": "Thu, 05 Mar 2020 22:19:02 GMT",
-=======
+        "x-ms-date": "Fri, 03 Apr 2020 21:01:19 GMT",
+        "x-ms-return-client-request-id": "true",
+        "x-ms-version": "2019-12-12"
+      },
+      "RequestBody": null,
+      "StatusCode": 201,
+      "ResponseHeaders": {
+        "Content-Length": "0",
         "Date": "Fri, 03 Apr 2020 21:01:18 GMT",
         "ETag": "\u00220x8D7D81227CC7D44\u0022",
         "Last-Modified": "Fri, 03 Apr 2020 21:01:18 GMT",
->>>>>>> 32e373e2
         "Server": [
           "Windows-Azure-Blob/1.0",
           "Microsoft-HTTPAPI/2.0"
         ],
         "x-ms-client-request-id": "895a1d1e-443f-170c-7940-74ad568a8a8b",
-<<<<<<< HEAD
-        "x-ms-request-id": "d522e63f-301e-0022-103c-f35724000000",
-        "x-ms-version": "2019-10-10"
-=======
         "x-ms-request-id": "96223521-f01e-0012-20fb-093670000000",
         "x-ms-version": "2019-12-12"
->>>>>>> 32e373e2
-      },
-      "ResponseBody": []
-    },
-    {
-<<<<<<< HEAD
-      "RequestUri": "https://seanstagehierarchical.dfs.core.windows.net/test-filesystem-93919c94-5c76-ffa5-fa92-14f2e9d223f4/test-file-15af65ca-ea07-f3b3-de26-4ba4e1daa772?resource=file",
-      "RequestMethod": "PUT",
-      "RequestHeaders": {
-        "Authorization": "Sanitized",
-        "traceparent": "00-261a3bd67cd4ef4587f47286ba10d735-66941ac4991f8b40-00",
-        "User-Agent": [
-          "azsdk-net-Storage.Files.DataLake/12.0.0-dev.20200305.1",
-          "(.NET Core 4.6.28325.01; Microsoft Windows 10.0.18363 )"
-        ],
-        "x-ms-client-request-id": "f300ef47-26d8-33b5-6966-ab19f868359e",
-        "x-ms-date": "Thu, 05 Mar 2020 22:19:02 GMT",
-        "x-ms-return-client-request-id": "true",
-        "x-ms-version": "2019-10-10"
-=======
+      },
+      "ResponseBody": []
+    },
+    {
       "RequestUri": "http://seannsecanary.dfs.core.windows.net/test-filesystem-93919c94-5c76-ffa5-fa92-14f2e9d223f4/test-file-15af65ca-ea07-f3b3-de26-4ba4e1daa772?resource=file",
       "RequestMethod": "PUT",
       "RequestHeaders": {
@@ -1339,50 +731,25 @@
         "x-ms-date": "Fri, 03 Apr 2020 21:01:20 GMT",
         "x-ms-return-client-request-id": "true",
         "x-ms-version": "2019-12-12"
->>>>>>> 32e373e2
-      },
-      "RequestBody": null,
-      "StatusCode": 201,
-      "ResponseHeaders": {
-        "Content-Length": "0",
-<<<<<<< HEAD
-        "Date": "Thu, 05 Mar 2020 22:19:01 GMT",
-        "ETag": "\u00220x8D7C15335B2CEDF\u0022",
-        "Last-Modified": "Thu, 05 Mar 2020 22:19:02 GMT",
-=======
+      },
+      "RequestBody": null,
+      "StatusCode": 201,
+      "ResponseHeaders": {
+        "Content-Length": "0",
         "Date": "Fri, 03 Apr 2020 21:01:17 GMT",
         "ETag": "\u00220x8D7D81227DF18C0\u0022",
         "Last-Modified": "Fri, 03 Apr 2020 21:01:18 GMT",
->>>>>>> 32e373e2
         "Server": [
           "Windows-Azure-HDFS/1.0",
           "Microsoft-HTTPAPI/2.0"
         ],
         "x-ms-client-request-id": "f300ef47-26d8-33b5-6966-ab19f868359e",
-<<<<<<< HEAD
-        "x-ms-request-id": "82fb6158-901f-003b-633c-f3d79f000000",
-        "x-ms-version": "2019-10-10"
-=======
         "x-ms-request-id": "fa4400ed-201f-0097-60fb-091bad000000",
         "x-ms-version": "2019-12-12"
->>>>>>> 32e373e2
-      },
-      "ResponseBody": []
-    },
-    {
-<<<<<<< HEAD
-      "RequestUri": "https://seanstagehierarchical.blob.core.windows.net/test-filesystem-93919c94-5c76-ffa5-fa92-14f2e9d223f4/test-file-15af65ca-ea07-f3b3-de26-4ba4e1daa772?comp=lease",
-      "RequestMethod": "PUT",
-      "RequestHeaders": {
-        "Authorization": "Sanitized",
-        "traceparent": "00-3356fac85b81c04cb9590d22aff965dd-4911d2e09a5dc145-00",
-        "User-Agent": [
-          "azsdk-net-Storage.Files.DataLake/12.0.0-dev.20200305.1",
-          "(.NET Core 4.6.28325.01; Microsoft Windows 10.0.18363 )"
-        ],
-        "x-ms-client-request-id": "294e6eb1-16b9-8806-dbd0-42f8ab93559d",
-        "x-ms-date": "Thu, 05 Mar 2020 22:19:02 GMT",
-=======
+      },
+      "ResponseBody": []
+    },
+    {
       "RequestUri": "http://seannsecanary.blob.core.windows.net/test-filesystem-93919c94-5c76-ffa5-fa92-14f2e9d223f4/test-file-15af65ca-ea07-f3b3-de26-4ba4e1daa772?comp=lease",
       "RequestMethod": "PUT",
       "RequestHeaders": {
@@ -1394,67 +761,36 @@
         ],
         "x-ms-client-request-id": "294e6eb1-16b9-8806-dbd0-42f8ab93559d",
         "x-ms-date": "Fri, 03 Apr 2020 21:01:20 GMT",
->>>>>>> 32e373e2
         "x-ms-lease-action": "acquire",
         "x-ms-lease-duration": "-1",
         "x-ms-proposed-lease-id": "fe570299-bfb6-2f13-b0df-7a21ddccc7cc",
         "x-ms-return-client-request-id": "true",
-<<<<<<< HEAD
-        "x-ms-version": "2019-10-10"
-=======
-        "x-ms-version": "2019-12-12"
->>>>>>> 32e373e2
-      },
-      "RequestBody": null,
-      "StatusCode": 201,
-      "ResponseHeaders": {
-        "Content-Length": "0",
-<<<<<<< HEAD
-        "Date": "Thu, 05 Mar 2020 22:19:01 GMT",
-        "ETag": "\u00220x8D7C15335B2CEDF\u0022",
-        "Last-Modified": "Thu, 05 Mar 2020 22:19:02 GMT",
-=======
+        "x-ms-version": "2019-12-12"
+      },
+      "RequestBody": null,
+      "StatusCode": 201,
+      "ResponseHeaders": {
+        "Content-Length": "0",
         "Date": "Fri, 03 Apr 2020 21:01:18 GMT",
         "ETag": "\u00220x8D7D81227DF18C0\u0022",
         "Last-Modified": "Fri, 03 Apr 2020 21:01:18 GMT",
->>>>>>> 32e373e2
         "Server": [
           "Windows-Azure-Blob/1.0",
           "Microsoft-HTTPAPI/2.0"
         ],
         "x-ms-client-request-id": "294e6eb1-16b9-8806-dbd0-42f8ab93559d",
         "x-ms-lease-id": "fe570299-bfb6-2f13-b0df-7a21ddccc7cc",
-<<<<<<< HEAD
-        "x-ms-request-id": "d522e650-301e-0022-203c-f35724000000",
-        "x-ms-version": "2019-10-10"
-=======
         "x-ms-request-id": "9622352c-f01e-0012-29fb-093670000000",
         "x-ms-version": "2019-12-12"
->>>>>>> 32e373e2
-      },
-      "ResponseBody": []
-    },
-    {
-<<<<<<< HEAD
-      "RequestUri": "https://seanstagehierarchical.dfs.core.windows.net/test-filesystem-93919c94-5c76-ffa5-fa92-14f2e9d223f4/test-file-15af65ca-ea07-f3b3-de26-4ba4e1daa772?action=setAccessControl",
-=======
+      },
+      "ResponseBody": []
+    },
+    {
       "RequestUri": "http://seannsecanary.dfs.core.windows.net/test-filesystem-93919c94-5c76-ffa5-fa92-14f2e9d223f4/test-file-15af65ca-ea07-f3b3-de26-4ba4e1daa772?action=setAccessControl",
->>>>>>> 32e373e2
       "RequestMethod": "PATCH",
       "RequestHeaders": {
         "Authorization": "Sanitized",
         "User-Agent": [
-<<<<<<< HEAD
-          "azsdk-net-Storage.Files.DataLake/12.0.0-dev.20200305.1",
-          "(.NET Core 4.6.28325.01; Microsoft Windows 10.0.18363 )"
-        ],
-        "x-ms-client-request-id": "6f6f4808-9e7e-fa13-88d4-170871a1840e",
-        "x-ms-date": "Thu, 05 Mar 2020 22:19:02 GMT",
-        "x-ms-lease-id": "fe570299-bfb6-2f13-b0df-7a21ddccc7cc",
-        "x-ms-permissions": "rwxrwxrwx",
-        "x-ms-return-client-request-id": "true",
-        "x-ms-version": "2019-10-10"
-=======
           "azsdk-net-Storage.Files.DataLake/12.1.0-dev.20200403.1",
           "(.NET Core 4.6.28325.01; Microsoft Windows 10.0.18362 )"
         ],
@@ -1464,53 +800,26 @@
         "x-ms-permissions": "rwxrwxrwx",
         "x-ms-return-client-request-id": "true",
         "x-ms-version": "2019-12-12"
->>>>>>> 32e373e2
       },
       "RequestBody": null,
       "StatusCode": 200,
       "ResponseHeaders": {
         "Content-Length": "0",
-<<<<<<< HEAD
-        "Date": "Thu, 05 Mar 2020 22:19:01 GMT",
-        "ETag": "\u00220x8D7C15335B2CEDF\u0022",
-        "Last-Modified": "Thu, 05 Mar 2020 22:19:02 GMT",
-=======
         "Date": "Fri, 03 Apr 2020 21:01:17 GMT",
         "ETag": "\u00220x8D7D81227DF18C0\u0022",
         "Last-Modified": "Fri, 03 Apr 2020 21:01:18 GMT",
->>>>>>> 32e373e2
         "Server": [
           "Windows-Azure-HDFS/1.0",
           "Microsoft-HTTPAPI/2.0"
         ],
         "x-ms-client-request-id": "6f6f4808-9e7e-fa13-88d4-170871a1840e",
         "x-ms-namespace-enabled": "true",
-<<<<<<< HEAD
-        "x-ms-request-id": "82fb6159-901f-003b-643c-f3d79f000000",
-        "x-ms-version": "2019-10-10"
-=======
         "x-ms-request-id": "fa4400ee-201f-0097-61fb-091bad000000",
         "x-ms-version": "2019-12-12"
->>>>>>> 32e373e2
-      },
-      "ResponseBody": []
-    },
-    {
-<<<<<<< HEAD
-      "RequestUri": "https://seanstagehierarchical.blob.core.windows.net/test-filesystem-93919c94-5c76-ffa5-fa92-14f2e9d223f4?restype=container",
-      "RequestMethod": "DELETE",
-      "RequestHeaders": {
-        "Authorization": "Sanitized",
-        "traceparent": "00-ca92bdca44074c41ae2a815c5c828fd6-ba449a8e73da094e-00",
-        "User-Agent": [
-          "azsdk-net-Storage.Files.DataLake/12.0.0-dev.20200305.1",
-          "(.NET Core 4.6.28325.01; Microsoft Windows 10.0.18363 )"
-        ],
-        "x-ms-client-request-id": "63f02d90-e524-001e-cb0d-e1362bbb73c7",
-        "x-ms-date": "Thu, 05 Mar 2020 22:19:02 GMT",
-        "x-ms-return-client-request-id": "true",
-        "x-ms-version": "2019-10-10"
-=======
+      },
+      "ResponseBody": []
+    },
+    {
       "RequestUri": "http://seannsecanary.blob.core.windows.net/test-filesystem-93919c94-5c76-ffa5-fa92-14f2e9d223f4?restype=container",
       "RequestMethod": "DELETE",
       "RequestHeaders": {
@@ -1524,42 +833,26 @@
         "x-ms-date": "Fri, 03 Apr 2020 21:01:20 GMT",
         "x-ms-return-client-request-id": "true",
         "x-ms-version": "2019-12-12"
->>>>>>> 32e373e2
       },
       "RequestBody": null,
       "StatusCode": 202,
       "ResponseHeaders": {
         "Content-Length": "0",
-<<<<<<< HEAD
-        "Date": "Thu, 05 Mar 2020 22:19:01 GMT",
-=======
         "Date": "Fri, 03 Apr 2020 21:01:18 GMT",
->>>>>>> 32e373e2
         "Server": [
           "Windows-Azure-Blob/1.0",
           "Microsoft-HTTPAPI/2.0"
         ],
         "x-ms-client-request-id": "63f02d90-e524-001e-cb0d-e1362bbb73c7",
-<<<<<<< HEAD
-        "x-ms-request-id": "d522e654-301e-0022-243c-f35724000000",
-        "x-ms-version": "2019-10-10"
-=======
         "x-ms-request-id": "9622353a-f01e-0012-36fb-093670000000",
         "x-ms-version": "2019-12-12"
->>>>>>> 32e373e2
       },
       "ResponseBody": []
     }
   ],
   "Variables": {
-<<<<<<< HEAD
-    "DateTimeOffsetNow": "2020-03-05T14:18:57.3385606-08:00",
-    "RandomSeed": "631448917",
-    "Storage_TestConfigHierarchicalNamespace": "NamespaceTenant\nseanstagehierarchical\nU2FuaXRpemVk\nhttps://seanstagehierarchical.blob.core.windows.net\nhttp://seanstagehierarchical.file.core.windows.net\nhttp://seanstagehierarchical.queue.core.windows.net\nhttp://seanstagehierarchical.table.core.windows.net\n\n\n\n\nhttp://seanstagehierarchical-secondary.blob.core.windows.net\nhttp://seanstagehierarchical-secondary.file.core.windows.net\nhttp://seanstagehierarchical-secondary.queue.core.windows.net\nhttp://seanstagehierarchical-secondary.table.core.windows.net\n68390a19-a643-458b-b726-408abf67b4fc\nSanitized\n72f988bf-86f1-41af-91ab-2d7cd011db47\nhttps://login.microsoftonline.com/\nCloud\nBlobEndpoint=https://seanstagehierarchical.blob.core.windows.net/;QueueEndpoint=http://seanstagehierarchical.queue.core.windows.net/;FileEndpoint=http://seanstagehierarchical.file.core.windows.net/;BlobSecondaryEndpoint=http://seanstagehierarchical-secondary.blob.core.windows.net/;QueueSecondaryEndpoint=http://seanstagehierarchical-secondary.queue.core.windows.net/;FileSecondaryEndpoint=http://seanstagehierarchical-secondary.file.core.windows.net/;AccountName=seanstagehierarchical;AccountKey=Sanitized\n"
-=======
     "DateTimeOffsetNow": "2020-04-03T14:01:17.8800649-07:00",
     "RandomSeed": "631448917",
     "Storage_TestConfigHierarchicalNamespace": "NamespaceTenant\nseannsecanary\nU2FuaXRpemVk\nhttp://seannsecanary.blob.core.windows.net\nhttp://seannsecanary.file.core.windows.net\nhttp://seannsecanary.queue.core.windows.net\nhttp://seannsecanary.table.core.windows.net\n\n\n\n\nhttp://seannsecanary-secondary.blob.core.windows.net\nhttp://seannsecanary-secondary.file.core.windows.net\nhttp://seannsecanary-secondary.queue.core.windows.net\nhttp://seannsecanary-secondary.table.core.windows.net\n68390a19-a643-458b-b726-408abf67b4fc\nSanitized\n72f988bf-86f1-41af-91ab-2d7cd011db47\nhttps://login.microsoftonline.com/\nCloud\nBlobEndpoint=http://seannsecanary.blob.core.windows.net/;QueueEndpoint=http://seannsecanary.queue.core.windows.net/;FileEndpoint=http://seannsecanary.file.core.windows.net/;BlobSecondaryEndpoint=http://seannsecanary-secondary.blob.core.windows.net/;QueueSecondaryEndpoint=http://seannsecanary-secondary.queue.core.windows.net/;FileSecondaryEndpoint=http://seannsecanary-secondary.file.core.windows.net/;AccountName=seannsecanary;AccountKey=Sanitized\n"
->>>>>>> 32e373e2
   }
 }