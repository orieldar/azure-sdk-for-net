--- conflicted
+++ resolved
@@ -1,22 +1,6 @@
 {
   "Entries": [
     {
-<<<<<<< HEAD
-      "RequestUri": "https://seanstagehierarchical.blob.core.windows.net/test-filesystem-73d54826-f2ef-bc18-65ac-5c59d0010004?restype=container",
-      "RequestMethod": "PUT",
-      "RequestHeaders": {
-        "Authorization": "Sanitized",
-        "traceparent": "00-ee94d8633663bd4d96dabcf65831248a-5f1cb9f695a3c14f-00",
-        "User-Agent": [
-          "azsdk-net-Storage.Files.DataLake/12.0.0-dev.20200305.1",
-          "(.NET Core 4.6.28325.01; Microsoft Windows 10.0.18363 )"
-        ],
-        "x-ms-blob-public-access": "container",
-        "x-ms-client-request-id": "ea64fb46-77a8-dc6e-42b0-5f688bffddd8",
-        "x-ms-date": "Thu, 05 Mar 2020 22:21:49 GMT",
-        "x-ms-return-client-request-id": "true",
-        "x-ms-version": "2019-10-10"
-=======
       "RequestUri": "http://seannsecanary.blob.core.windows.net/test-filesystem-73d54826-f2ef-bc18-65ac-5c59d0010004?restype=container",
       "RequestMethod": "PUT",
       "RequestHeaders": {
@@ -31,52 +15,25 @@
         "x-ms-date": "Fri, 03 Apr 2020 21:02:49 GMT",
         "x-ms-return-client-request-id": "true",
         "x-ms-version": "2019-12-12"
->>>>>>> 32e373e2
       },
       "RequestBody": null,
       "StatusCode": 201,
       "ResponseHeaders": {
         "Content-Length": "0",
-<<<<<<< HEAD
-        "Date": "Thu, 05 Mar 2020 22:21:49 GMT",
-        "ETag": "\u00220x8D7C1539953C8AC\u0022",
-        "Last-Modified": "Thu, 05 Mar 2020 22:21:49 GMT",
-=======
         "Date": "Fri, 03 Apr 2020 21:02:47 GMT",
         "ETag": "\u00220x8D7D8125D127C41\u0022",
         "Last-Modified": "Fri, 03 Apr 2020 21:02:47 GMT",
->>>>>>> 32e373e2
         "Server": [
           "Windows-Azure-Blob/1.0",
           "Microsoft-HTTPAPI/2.0"
         ],
         "x-ms-client-request-id": "ea64fb46-77a8-dc6e-42b0-5f688bffddd8",
-<<<<<<< HEAD
-        "x-ms-request-id": "b51bb35b-501e-0046-2e3c-f3a6bc000000",
-        "x-ms-version": "2019-10-10"
-=======
         "x-ms-request-id": "96225cd5-f01e-0012-3bfb-093670000000",
         "x-ms-version": "2019-12-12"
->>>>>>> 32e373e2
       },
       "ResponseBody": []
     },
     {
-<<<<<<< HEAD
-      "RequestUri": "https://seanstagehierarchical.dfs.core.windows.net/test-filesystem-73d54826-f2ef-bc18-65ac-5c59d0010004/test-file-21756fd6-d1b3-0dea-37e7-e817fc5d80ff?resource=file",
-      "RequestMethod": "PUT",
-      "RequestHeaders": {
-        "Authorization": "Sanitized",
-        "traceparent": "00-c311862a215ed24586b79484bb3f4483-52e19704a7d34449-00",
-        "User-Agent": [
-          "azsdk-net-Storage.Files.DataLake/12.0.0-dev.20200305.1",
-          "(.NET Core 4.6.28325.01; Microsoft Windows 10.0.18363 )"
-        ],
-        "x-ms-client-request-id": "cce41ef9-57f0-74b7-1057-b3c08f56dfe5",
-        "x-ms-date": "Thu, 05 Mar 2020 22:21:49 GMT",
-        "x-ms-return-client-request-id": "true",
-        "x-ms-version": "2019-10-10"
-=======
       "RequestUri": "http://seannsecanary.dfs.core.windows.net/test-filesystem-73d54826-f2ef-bc18-65ac-5c59d0010004/test-file-21756fd6-d1b3-0dea-37e7-e817fc5d80ff?resource=file",
       "RequestMethod": "PUT",
       "RequestHeaders": {
@@ -90,56 +47,30 @@
         "x-ms-date": "Fri, 03 Apr 2020 21:02:49 GMT",
         "x-ms-return-client-request-id": "true",
         "x-ms-version": "2019-12-12"
->>>>>>> 32e373e2
       },
       "RequestBody": null,
       "StatusCode": 201,
       "ResponseHeaders": {
         "Content-Length": "0",
-<<<<<<< HEAD
-        "Date": "Thu, 05 Mar 2020 22:21:49 GMT",
-        "ETag": "\u00220x8D7C15399869330\u0022",
-        "Last-Modified": "Thu, 05 Mar 2020 22:21:49 GMT",
-=======
         "Date": "Fri, 03 Apr 2020 21:02:47 GMT",
         "ETag": "\u00220x8D7D8125D22261A\u0022",
         "Last-Modified": "Fri, 03 Apr 2020 21:02:47 GMT",
->>>>>>> 32e373e2
         "Server": [
           "Windows-Azure-HDFS/1.0",
           "Microsoft-HTTPAPI/2.0"
         ],
         "x-ms-client-request-id": "cce41ef9-57f0-74b7-1057-b3c08f56dfe5",
-<<<<<<< HEAD
-        "x-ms-request-id": "81a51324-a01f-0042-4c3c-f32bbb000000",
-        "x-ms-version": "2019-10-10"
-=======
         "x-ms-request-id": "fa440292-201f-0097-45fb-091bad000000",
         "x-ms-version": "2019-12-12"
->>>>>>> 32e373e2
       },
       "ResponseBody": []
     },
     {
-<<<<<<< HEAD
-      "RequestUri": "https://seanstagehierarchical.dfs.core.windows.net/test-filesystem-73d54826-f2ef-bc18-65ac-5c59d0010004/test-directory-9934602f-09eb-c03b-13eb-a623022d548f?mode=legacy",
-=======
       "RequestUri": "http://seannsecanary.dfs.core.windows.net/test-filesystem-73d54826-f2ef-bc18-65ac-5c59d0010004/test-directory-9934602f-09eb-c03b-13eb-a623022d548f?mode=legacy",
->>>>>>> 32e373e2
       "RequestMethod": "PUT",
       "RequestHeaders": {
         "Authorization": "Sanitized",
         "User-Agent": [
-<<<<<<< HEAD
-          "azsdk-net-Storage.Files.DataLake/12.0.0-dev.20200305.1",
-          "(.NET Core 4.6.28325.01; Microsoft Windows 10.0.18363 )"
-        ],
-        "x-ms-client-request-id": "588de9b0-c973-f0a0-e223-b905b19472e2",
-        "x-ms-date": "Thu, 05 Mar 2020 22:21:49 GMT",
-        "x-ms-rename-source": "/test-filesystem-73d54826-f2ef-bc18-65ac-5c59d0010004/test-file-21756fd6-d1b3-0dea-37e7-e817fc5d80ff",
-        "x-ms-return-client-request-id": "true",
-        "x-ms-version": "2019-10-10"
-=======
           "azsdk-net-Storage.Files.DataLake/12.1.0-dev.20200403.1",
           "(.NET Core 4.6.28325.01; Microsoft Windows 10.0.18362 )"
         ],
@@ -148,51 +79,28 @@
         "x-ms-rename-source": "/test-filesystem-73d54826-f2ef-bc18-65ac-5c59d0010004/test-file-21756fd6-d1b3-0dea-37e7-e817fc5d80ff",
         "x-ms-return-client-request-id": "true",
         "x-ms-version": "2019-12-12"
->>>>>>> 32e373e2
       },
       "RequestBody": null,
       "StatusCode": 201,
       "ResponseHeaders": {
         "Content-Length": "0",
-<<<<<<< HEAD
-        "Date": "Thu, 05 Mar 2020 22:21:49 GMT",
-=======
         "Date": "Fri, 03 Apr 2020 21:02:47 GMT",
->>>>>>> 32e373e2
         "Server": [
           "Windows-Azure-HDFS/1.0",
           "Microsoft-HTTPAPI/2.0"
         ],
         "x-ms-client-request-id": "588de9b0-c973-f0a0-e223-b905b19472e2",
-<<<<<<< HEAD
-        "x-ms-request-id": "81a51325-a01f-0042-4d3c-f32bbb000000",
-        "x-ms-version": "2019-10-10"
-=======
         "x-ms-request-id": "fa440293-201f-0097-46fb-091bad000000",
         "x-ms-version": "2019-12-12"
->>>>>>> 32e373e2
       },
       "ResponseBody": []
     },
     {
-<<<<<<< HEAD
-      "RequestUri": "https://seanstagehierarchical.blob.core.windows.net/test-filesystem-73d54826-f2ef-bc18-65ac-5c59d0010004/test-directory-9934602f-09eb-c03b-13eb-a623022d548f",
-=======
       "RequestUri": "http://seannsecanary.blob.core.windows.net/test-filesystem-73d54826-f2ef-bc18-65ac-5c59d0010004/test-directory-9934602f-09eb-c03b-13eb-a623022d548f",
->>>>>>> 32e373e2
       "RequestMethod": "HEAD",
       "RequestHeaders": {
         "Authorization": "Sanitized",
         "User-Agent": [
-<<<<<<< HEAD
-          "azsdk-net-Storage.Files.DataLake/12.0.0-dev.20200305.1",
-          "(.NET Core 4.6.28325.01; Microsoft Windows 10.0.18363 )"
-        ],
-        "x-ms-client-request-id": "197281f1-fba0-bb1c-bb2d-fa54f9092aa5",
-        "x-ms-date": "Thu, 05 Mar 2020 22:21:50 GMT",
-        "x-ms-return-client-request-id": "true",
-        "x-ms-version": "2019-10-10"
-=======
           "azsdk-net-Storage.Files.DataLake/12.1.0-dev.20200403.1",
           "(.NET Core 4.6.28325.01; Microsoft Windows 10.0.18362 )"
         ],
@@ -200,7 +108,6 @@
         "x-ms-date": "Fri, 03 Apr 2020 21:02:49 GMT",
         "x-ms-return-client-request-id": "true",
         "x-ms-version": "2019-12-12"
->>>>>>> 32e373e2
       },
       "RequestBody": null,
       "StatusCode": 200,
@@ -208,15 +115,9 @@
         "Accept-Ranges": "bytes",
         "Content-Length": "0",
         "Content-Type": "application/octet-stream",
-<<<<<<< HEAD
-        "Date": "Thu, 05 Mar 2020 22:21:49 GMT",
-        "ETag": "\u00220x8D7C15399869330\u0022",
-        "Last-Modified": "Thu, 05 Mar 2020 22:21:49 GMT",
-=======
         "Date": "Fri, 03 Apr 2020 21:02:47 GMT",
         "ETag": "\u00220x8D7D8125D22261A\u0022",
         "Last-Modified": "Fri, 03 Apr 2020 21:02:47 GMT",
->>>>>>> 32e373e2
         "Server": [
           "Windows-Azure-Blob/1.0",
           "Microsoft-HTTPAPI/2.0"
@@ -225,40 +126,16 @@
         "x-ms-access-tier-inferred": "true",
         "x-ms-blob-type": "BlockBlob",
         "x-ms-client-request-id": "197281f1-fba0-bb1c-bb2d-fa54f9092aa5",
-<<<<<<< HEAD
-        "x-ms-creation-time": "Thu, 05 Mar 2020 22:21:49 GMT",
-        "x-ms-lease-state": "available",
-        "x-ms-lease-status": "unlocked",
-        "x-ms-request-id": "b51bb369-501e-0046-3a3c-f3a6bc000000",
-        "x-ms-server-encrypted": "true",
-        "x-ms-version": "2019-10-10"
-=======
         "x-ms-creation-time": "Fri, 03 Apr 2020 21:02:47 GMT",
         "x-ms-lease-state": "available",
         "x-ms-lease-status": "unlocked",
         "x-ms-request-id": "96225d05-f01e-0012-63fb-093670000000",
         "x-ms-server-encrypted": "true",
         "x-ms-version": "2019-12-12"
->>>>>>> 32e373e2
       },
       "ResponseBody": []
     },
     {
-<<<<<<< HEAD
-      "RequestUri": "https://seanstagehierarchical.blob.core.windows.net/test-filesystem-73d54826-f2ef-bc18-65ac-5c59d0010004?restype=container",
-      "RequestMethod": "DELETE",
-      "RequestHeaders": {
-        "Authorization": "Sanitized",
-        "traceparent": "00-fe20811194881d46a7cd2e67baeaaee8-3446c04dd52ec749-00",
-        "User-Agent": [
-          "azsdk-net-Storage.Files.DataLake/12.0.0-dev.20200305.1",
-          "(.NET Core 4.6.28325.01; Microsoft Windows 10.0.18363 )"
-        ],
-        "x-ms-client-request-id": "2f1442c5-5821-0742-0780-780b07188248",
-        "x-ms-date": "Thu, 05 Mar 2020 22:21:50 GMT",
-        "x-ms-return-client-request-id": "true",
-        "x-ms-version": "2019-10-10"
-=======
       "RequestUri": "http://seannsecanary.blob.core.windows.net/test-filesystem-73d54826-f2ef-bc18-65ac-5c59d0010004?restype=container",
       "RequestMethod": "DELETE",
       "RequestHeaders": {
@@ -272,39 +149,25 @@
         "x-ms-date": "Fri, 03 Apr 2020 21:02:49 GMT",
         "x-ms-return-client-request-id": "true",
         "x-ms-version": "2019-12-12"
->>>>>>> 32e373e2
       },
       "RequestBody": null,
       "StatusCode": 202,
       "ResponseHeaders": {
         "Content-Length": "0",
-<<<<<<< HEAD
-        "Date": "Thu, 05 Mar 2020 22:21:50 GMT",
-=======
         "Date": "Fri, 03 Apr 2020 21:02:48 GMT",
->>>>>>> 32e373e2
         "Server": [
           "Windows-Azure-Blob/1.0",
           "Microsoft-HTTPAPI/2.0"
         ],
         "x-ms-client-request-id": "2f1442c5-5821-0742-0780-780b07188248",
-<<<<<<< HEAD
-        "x-ms-request-id": "b51bb36e-501e-0046-3e3c-f3a6bc000000",
-        "x-ms-version": "2019-10-10"
-=======
         "x-ms-request-id": "96225d11-f01e-0012-6cfb-093670000000",
         "x-ms-version": "2019-12-12"
->>>>>>> 32e373e2
       },
       "ResponseBody": []
     }
   ],
   "Variables": {
     "RandomSeed": "1656148217",
-<<<<<<< HEAD
-    "Storage_TestConfigHierarchicalNamespace": "NamespaceTenant\nseanstagehierarchical\nU2FuaXRpemVk\nhttps://seanstagehierarchical.blob.core.windows.net\nhttp://seanstagehierarchical.file.core.windows.net\nhttp://seanstagehierarchical.queue.core.windows.net\nhttp://seanstagehierarchical.table.core.windows.net\n\n\n\n\nhttp://seanstagehierarchical-secondary.blob.core.windows.net\nhttp://seanstagehierarchical-secondary.file.core.windows.net\nhttp://seanstagehierarchical-secondary.queue.core.windows.net\nhttp://seanstagehierarchical-secondary.table.core.windows.net\n68390a19-a643-458b-b726-408abf67b4fc\nSanitized\n72f988bf-86f1-41af-91ab-2d7cd011db47\nhttps://login.microsoftonline.com/\nCloud\nBlobEndpoint=https://seanstagehierarchical.blob.core.windows.net/;QueueEndpoint=http://seanstagehierarchical.queue.core.windows.net/;FileEndpoint=http://seanstagehierarchical.file.core.windows.net/;BlobSecondaryEndpoint=http://seanstagehierarchical-secondary.blob.core.windows.net/;QueueSecondaryEndpoint=http://seanstagehierarchical-secondary.queue.core.windows.net/;FileSecondaryEndpoint=http://seanstagehierarchical-secondary.file.core.windows.net/;AccountName=seanstagehierarchical;AccountKey=Sanitized\n"
-=======
     "Storage_TestConfigHierarchicalNamespace": "NamespaceTenant\nseannsecanary\nU2FuaXRpemVk\nhttp://seannsecanary.blob.core.windows.net\nhttp://seannsecanary.file.core.windows.net\nhttp://seannsecanary.queue.core.windows.net\nhttp://seannsecanary.table.core.windows.net\n\n\n\n\nhttp://seannsecanary-secondary.blob.core.windows.net\nhttp://seannsecanary-secondary.file.core.windows.net\nhttp://seannsecanary-secondary.queue.core.windows.net\nhttp://seannsecanary-secondary.table.core.windows.net\n68390a19-a643-458b-b726-408abf67b4fc\nSanitized\n72f988bf-86f1-41af-91ab-2d7cd011db47\nhttps://login.microsoftonline.com/\nCloud\nBlobEndpoint=http://seannsecanary.blob.core.windows.net/;QueueEndpoint=http://seannsecanary.queue.core.windows.net/;FileEndpoint=http://seannsecanary.file.core.windows.net/;BlobSecondaryEndpoint=http://seannsecanary-secondary.blob.core.windows.net/;QueueSecondaryEndpoint=http://seannsecanary-secondary.queue.core.windows.net/;FileSecondaryEndpoint=http://seannsecanary-secondary.file.core.windows.net/;AccountName=seannsecanary;AccountKey=Sanitized\n"
->>>>>>> 32e373e2
   }
 }