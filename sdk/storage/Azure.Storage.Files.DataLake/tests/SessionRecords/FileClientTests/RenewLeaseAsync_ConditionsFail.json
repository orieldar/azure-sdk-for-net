{
  "Entries": [
    {
<<<<<<< HEAD
      "RequestUri": "https://seanstagehierarchical.blob.core.windows.net/test-filesystem-e8eaeb4b-9007-6fd5-9718-bd8b37694557?restype=container",
      "RequestMethod": "PUT",
      "RequestHeaders": {
        "Authorization": "Sanitized",
        "traceparent": "00-f1d81c6b848e454f8357a97d6363630e-3aa790c47ab2ee48-00",
        "User-Agent": [
          "azsdk-net-Storage.Files.DataLake/12.0.0-dev.20200305.1",
          "(.NET Core 4.6.28325.01; Microsoft Windows 10.0.18363 )"
        ],
        "x-ms-blob-public-access": "container",
        "x-ms-client-request-id": "32416ce2-a0a8-23f9-c7fa-477ea775977f",
        "x-ms-date": "Thu, 05 Mar 2020 22:18:17 GMT",
        "x-ms-return-client-request-id": "true",
        "x-ms-version": "2019-10-10"
=======
      "RequestUri": "http://seannsecanary.blob.core.windows.net/test-filesystem-e8eaeb4b-9007-6fd5-9718-bd8b37694557?restype=container",
      "RequestMethod": "PUT",
      "RequestHeaders": {
        "Authorization": "Sanitized",
        "traceparent": "00-045f78188881eb46aaa48340397d040d-92dbaad3e1076443-00",
        "User-Agent": [
          "azsdk-net-Storage.Files.DataLake/12.1.0-dev.20200403.1",
          "(.NET Core 4.6.28325.01; Microsoft Windows 10.0.18362 )"
        ],
        "x-ms-blob-public-access": "container",
        "x-ms-client-request-id": "32416ce2-a0a8-23f9-c7fa-477ea775977f",
        "x-ms-date": "Fri, 03 Apr 2020 21:00:59 GMT",
        "x-ms-return-client-request-id": "true",
        "x-ms-version": "2019-12-12"
>>>>>>> 32e373e2
      },
      "RequestBody": null,
      "StatusCode": 201,
      "ResponseHeaders": {
        "Content-Length": "0",
<<<<<<< HEAD
        "Date": "Thu, 05 Mar 2020 22:18:17 GMT",
        "ETag": "\u00220x8D7C1531B5A9836\u0022",
        "Last-Modified": "Thu, 05 Mar 2020 22:18:18 GMT",
=======
        "Date": "Fri, 03 Apr 2020 21:00:57 GMT",
        "ETag": "\u00220x8D7D8121BD6E918\u0022",
        "Last-Modified": "Fri, 03 Apr 2020 21:00:58 GMT",
>>>>>>> 32e373e2
        "Server": [
          "Windows-Azure-Blob/1.0",
          "Microsoft-HTTPAPI/2.0"
        ],
        "x-ms-client-request-id": "32416ce2-a0a8-23f9-c7fa-477ea775977f",
<<<<<<< HEAD
        "x-ms-request-id": "1dff6ba3-501e-000b-483b-f36950000000",
        "x-ms-version": "2019-10-10"
=======
        "x-ms-request-id": "96222ba3-f01e-0012-6ffa-093670000000",
        "x-ms-version": "2019-12-12"
>>>>>>> 32e373e2
      },
      "ResponseBody": []
    },
    {
<<<<<<< HEAD
      "RequestUri": "https://seanstagehierarchical.dfs.core.windows.net/test-filesystem-e8eaeb4b-9007-6fd5-9718-bd8b37694557/test-file-0fd53c2e-bfdf-2ec9-3198-67dee65c12dd?resource=file",
      "RequestMethod": "PUT",
      "RequestHeaders": {
        "Authorization": "Sanitized",
        "traceparent": "00-30a49e24de1caf4ead9fb8cd74540170-f532b83b6cb52d40-00",
        "User-Agent": [
          "azsdk-net-Storage.Files.DataLake/12.0.0-dev.20200305.1",
          "(.NET Core 4.6.28325.01; Microsoft Windows 10.0.18363 )"
        ],
        "x-ms-client-request-id": "204b2a92-c2e5-2268-a313-010f391b3c6b",
        "x-ms-date": "Thu, 05 Mar 2020 22:18:18 GMT",
        "x-ms-return-client-request-id": "true",
        "x-ms-version": "2019-10-10"
=======
      "RequestUri": "http://seannsecanary.dfs.core.windows.net/test-filesystem-e8eaeb4b-9007-6fd5-9718-bd8b37694557/test-file-0fd53c2e-bfdf-2ec9-3198-67dee65c12dd?resource=file",
      "RequestMethod": "PUT",
      "RequestHeaders": {
        "Authorization": "Sanitized",
        "traceparent": "00-98390dc220edaf44bcb9c8fd3445c554-3b2ca413667fd943-00",
        "User-Agent": [
          "azsdk-net-Storage.Files.DataLake/12.1.0-dev.20200403.1",
          "(.NET Core 4.6.28325.01; Microsoft Windows 10.0.18362 )"
        ],
        "x-ms-client-request-id": "204b2a92-c2e5-2268-a313-010f391b3c6b",
        "x-ms-date": "Fri, 03 Apr 2020 21:00:59 GMT",
        "x-ms-return-client-request-id": "true",
        "x-ms-version": "2019-12-12"
>>>>>>> 32e373e2
      },
      "RequestBody": null,
      "StatusCode": 201,
      "ResponseHeaders": {
        "Content-Length": "0",
<<<<<<< HEAD
        "Date": "Thu, 05 Mar 2020 22:18:17 GMT",
        "ETag": "\u00220x8D7C1531B8D4DA0\u0022",
        "Last-Modified": "Thu, 05 Mar 2020 22:18:18 GMT",
=======
        "Date": "Fri, 03 Apr 2020 21:00:57 GMT",
        "ETag": "\u00220x8D7D8121BE8B924\u0022",
        "Last-Modified": "Fri, 03 Apr 2020 21:00:58 GMT",
>>>>>>> 32e373e2
        "Server": [
          "Windows-Azure-HDFS/1.0",
          "Microsoft-HTTPAPI/2.0"
        ],
        "x-ms-client-request-id": "204b2a92-c2e5-2268-a313-010f391b3c6b",
<<<<<<< HEAD
        "x-ms-request-id": "02350066-701f-0033-2b3b-f3cd90000000",
        "x-ms-version": "2019-10-10"
=======
        "x-ms-request-id": "fa4400a2-201f-0097-1dfa-091bad000000",
        "x-ms-version": "2019-12-12"
>>>>>>> 32e373e2
      },
      "ResponseBody": []
    },
    {
<<<<<<< HEAD
      "RequestUri": "https://seanstagehierarchical.blob.core.windows.net/test-filesystem-e8eaeb4b-9007-6fd5-9718-bd8b37694557/test-file-0fd53c2e-bfdf-2ec9-3198-67dee65c12dd?comp=lease",
      "RequestMethod": "PUT",
      "RequestHeaders": {
        "Authorization": "Sanitized",
        "traceparent": "00-da4151e00019e541ad71b0a586baab2b-a637a0cb8879e94d-00",
        "User-Agent": [
          "azsdk-net-Storage.Files.DataLake/12.0.0-dev.20200305.1",
          "(.NET Core 4.6.28325.01; Microsoft Windows 10.0.18363 )"
        ],
        "x-ms-client-request-id": "6c0740f5-7603-c53e-d230-93469dbb0ec9",
        "x-ms-date": "Thu, 05 Mar 2020 22:18:18 GMT",
=======
      "RequestUri": "http://seannsecanary.blob.core.windows.net/test-filesystem-e8eaeb4b-9007-6fd5-9718-bd8b37694557/test-file-0fd53c2e-bfdf-2ec9-3198-67dee65c12dd?comp=lease",
      "RequestMethod": "PUT",
      "RequestHeaders": {
        "Authorization": "Sanitized",
        "traceparent": "00-dfa5115ce6e9df429c43eb25deb7c8c0-8676104577fc3649-00",
        "User-Agent": [
          "azsdk-net-Storage.Files.DataLake/12.1.0-dev.20200403.1",
          "(.NET Core 4.6.28325.01; Microsoft Windows 10.0.18362 )"
        ],
        "x-ms-client-request-id": "6c0740f5-7603-c53e-d230-93469dbb0ec9",
        "x-ms-date": "Fri, 03 Apr 2020 21:01:00 GMT",
>>>>>>> 32e373e2
        "x-ms-lease-action": "acquire",
        "x-ms-lease-duration": "15",
        "x-ms-proposed-lease-id": "323869e7-cccc-1a57-8d9f-24ad13d958f5",
        "x-ms-return-client-request-id": "true",
<<<<<<< HEAD
        "x-ms-version": "2019-10-10"
=======
        "x-ms-version": "2019-12-12"
>>>>>>> 32e373e2
      },
      "RequestBody": null,
      "StatusCode": 201,
      "ResponseHeaders": {
        "Content-Length": "0",
<<<<<<< HEAD
        "Date": "Thu, 05 Mar 2020 22:18:18 GMT",
        "ETag": "\u00220x8D7C1531B8D4DA0\u0022",
        "Last-Modified": "Thu, 05 Mar 2020 22:18:18 GMT",
=======
        "Date": "Fri, 03 Apr 2020 21:00:57 GMT",
        "ETag": "\u00220x8D7D8121BE8B924\u0022",
        "Last-Modified": "Fri, 03 Apr 2020 21:00:58 GMT",
>>>>>>> 32e373e2
        "Server": [
          "Windows-Azure-Blob/1.0",
          "Microsoft-HTTPAPI/2.0"
        ],
        "x-ms-client-request-id": "6c0740f5-7603-c53e-d230-93469dbb0ec9",
        "x-ms-lease-id": "323869e7-cccc-1a57-8d9f-24ad13d958f5",
<<<<<<< HEAD
        "x-ms-request-id": "1dff6bac-501e-000b-4d3b-f36950000000",
        "x-ms-version": "2019-10-10"
=======
        "x-ms-request-id": "96222bc0-f01e-0012-06fa-093670000000",
        "x-ms-version": "2019-12-12"
>>>>>>> 32e373e2
      },
      "ResponseBody": []
    },
    {
<<<<<<< HEAD
      "RequestUri": "https://seanstagehierarchical.blob.core.windows.net/test-filesystem-e8eaeb4b-9007-6fd5-9718-bd8b37694557/test-file-0fd53c2e-bfdf-2ec9-3198-67dee65c12dd?comp=lease",
      "RequestMethod": "PUT",
      "RequestHeaders": {
        "Authorization": "Sanitized",
        "If-Modified-Since": "Fri, 06 Mar 2020 22:18:17 GMT",
        "traceparent": "00-dae6870d9df386428951b6ce85174b6b-027211cecc9f3a4d-00",
        "User-Agent": [
          "azsdk-net-Storage.Files.DataLake/12.0.0-dev.20200305.1",
          "(.NET Core 4.6.28325.01; Microsoft Windows 10.0.18363 )"
        ],
        "x-ms-client-request-id": "d3b755a1-ecd2-78f1-1d86-e8e05eb2e751",
        "x-ms-date": "Thu, 05 Mar 2020 22:18:18 GMT",
        "x-ms-lease-action": "renew",
        "x-ms-lease-id": "323869e7-cccc-1a57-8d9f-24ad13d958f5",
        "x-ms-return-client-request-id": "true",
        "x-ms-version": "2019-10-10"
=======
      "RequestUri": "http://seannsecanary.blob.core.windows.net/test-filesystem-e8eaeb4b-9007-6fd5-9718-bd8b37694557/test-file-0fd53c2e-bfdf-2ec9-3198-67dee65c12dd?comp=lease",
      "RequestMethod": "PUT",
      "RequestHeaders": {
        "Authorization": "Sanitized",
        "If-Modified-Since": "Sat, 04 Apr 2020 21:00:59 GMT",
        "traceparent": "00-9b68a9a767214d4d8fa0e7452eb6f356-2567c72c90c6c449-00",
        "User-Agent": [
          "azsdk-net-Storage.Files.DataLake/12.1.0-dev.20200403.1",
          "(.NET Core 4.6.28325.01; Microsoft Windows 10.0.18362 )"
        ],
        "x-ms-client-request-id": "d3b755a1-ecd2-78f1-1d86-e8e05eb2e751",
        "x-ms-date": "Fri, 03 Apr 2020 21:01:00 GMT",
        "x-ms-lease-action": "renew",
        "x-ms-lease-id": "323869e7-cccc-1a57-8d9f-24ad13d958f5",
        "x-ms-return-client-request-id": "true",
        "x-ms-version": "2019-12-12"
>>>>>>> 32e373e2
      },
      "RequestBody": null,
      "StatusCode": 412,
      "ResponseHeaders": {
        "Content-Length": "252",
        "Content-Type": "application/xml",
<<<<<<< HEAD
        "Date": "Thu, 05 Mar 2020 22:18:18 GMT",
=======
        "Date": "Fri, 03 Apr 2020 21:00:57 GMT",
>>>>>>> 32e373e2
        "Server": [
          "Windows-Azure-Blob/1.0",
          "Microsoft-HTTPAPI/2.0"
        ],
        "x-ms-client-request-id": "d3b755a1-ecd2-78f1-1d86-e8e05eb2e751",
        "x-ms-error-code": "ConditionNotMet",
<<<<<<< HEAD
        "x-ms-request-id": "1dff6bad-501e-000b-4e3b-f36950000000",
        "x-ms-version": "2019-10-10"
      },
      "ResponseBody": [
        "\uFEFF\u003C?xml version=\u00221.0\u0022 encoding=\u0022utf-8\u0022?\u003E\u003CError\u003E\u003CCode\u003EConditionNotMet\u003C/Code\u003E\u003CMessage\u003EThe condition specified using HTTP conditional header(s) is not met.\n",
        "RequestId:1dff6bad-501e-000b-4e3b-f36950000000\n",
        "Time:2020-03-05T22:18:18.6532987Z\u003C/Message\u003E\u003C/Error\u003E"
      ]
    },
    {
      "RequestUri": "https://seanstagehierarchical.blob.core.windows.net/test-filesystem-e8eaeb4b-9007-6fd5-9718-bd8b37694557?restype=container",
      "RequestMethod": "DELETE",
      "RequestHeaders": {
        "Authorization": "Sanitized",
        "traceparent": "00-b3ca369c4df0fc4491c0d7d5ec620619-e21e08e8016b9848-00",
        "User-Agent": [
          "azsdk-net-Storage.Files.DataLake/12.0.0-dev.20200305.1",
          "(.NET Core 4.6.28325.01; Microsoft Windows 10.0.18363 )"
        ],
        "x-ms-client-request-id": "47a4a528-3b03-cef7-1aa8-be48987a97bf",
        "x-ms-date": "Thu, 05 Mar 2020 22:18:18 GMT",
        "x-ms-return-client-request-id": "true",
        "x-ms-version": "2019-10-10"
=======
        "x-ms-request-id": "96222bca-f01e-0012-0ffa-093670000000",
        "x-ms-version": "2019-12-12"
      },
      "ResponseBody": [
        "\uFEFF\u003C?xml version=\u00221.0\u0022 encoding=\u0022utf-8\u0022?\u003E\u003CError\u003E\u003CCode\u003EConditionNotMet\u003C/Code\u003E\u003CMessage\u003EThe condition specified using HTTP conditional header(s) is not met.\n",
        "RequestId:96222bca-f01e-0012-0ffa-093670000000\n",
        "Time:2020-04-03T21:00:58.7547008Z\u003C/Message\u003E\u003C/Error\u003E"
      ]
    },
    {
      "RequestUri": "http://seannsecanary.blob.core.windows.net/test-filesystem-e8eaeb4b-9007-6fd5-9718-bd8b37694557?restype=container",
      "RequestMethod": "DELETE",
      "RequestHeaders": {
        "Authorization": "Sanitized",
        "traceparent": "00-a375f9800d41ac438deb8e25cb80977e-734bd5a7246fdc42-00",
        "User-Agent": [
          "azsdk-net-Storage.Files.DataLake/12.1.0-dev.20200403.1",
          "(.NET Core 4.6.28325.01; Microsoft Windows 10.0.18362 )"
        ],
        "x-ms-client-request-id": "47a4a528-3b03-cef7-1aa8-be48987a97bf",
        "x-ms-date": "Fri, 03 Apr 2020 21:01:00 GMT",
        "x-ms-return-client-request-id": "true",
        "x-ms-version": "2019-12-12"
>>>>>>> 32e373e2
      },
      "RequestBody": null,
      "StatusCode": 202,
      "ResponseHeaders": {
        "Content-Length": "0",
<<<<<<< HEAD
        "Date": "Thu, 05 Mar 2020 22:18:18 GMT",
=======
        "Date": "Fri, 03 Apr 2020 21:00:57 GMT",
>>>>>>> 32e373e2
        "Server": [
          "Windows-Azure-Blob/1.0",
          "Microsoft-HTTPAPI/2.0"
        ],
        "x-ms-client-request-id": "47a4a528-3b03-cef7-1aa8-be48987a97bf",
<<<<<<< HEAD
        "x-ms-request-id": "1dff6bae-501e-000b-4f3b-f36950000000",
        "x-ms-version": "2019-10-10"
=======
        "x-ms-request-id": "96222bd4-f01e-0012-17fa-093670000000",
        "x-ms-version": "2019-12-12"
>>>>>>> 32e373e2
      },
      "ResponseBody": []
    },
    {
<<<<<<< HEAD
      "RequestUri": "https://seanstagehierarchical.blob.core.windows.net/test-filesystem-46ced4cc-01e9-816f-5443-edc0f1a12725?restype=container",
      "RequestMethod": "PUT",
      "RequestHeaders": {
        "Authorization": "Sanitized",
        "traceparent": "00-c5d0747938476f4eb64ebae5f1e18b58-7f683140ed9b474c-00",
        "User-Agent": [
          "azsdk-net-Storage.Files.DataLake/12.0.0-dev.20200305.1",
          "(.NET Core 4.6.28325.01; Microsoft Windows 10.0.18363 )"
        ],
        "x-ms-blob-public-access": "container",
        "x-ms-client-request-id": "7b833b7a-da29-27a5-3622-f2c04d37dd78",
        "x-ms-date": "Thu, 05 Mar 2020 22:18:18 GMT",
        "x-ms-return-client-request-id": "true",
        "x-ms-version": "2019-10-10"
=======
      "RequestUri": "http://seannsecanary.blob.core.windows.net/test-filesystem-46ced4cc-01e9-816f-5443-edc0f1a12725?restype=container",
      "RequestMethod": "PUT",
      "RequestHeaders": {
        "Authorization": "Sanitized",
        "traceparent": "00-3a76bb3d140faf4b9718cf8c8055f217-30015eb49fa9634a-00",
        "User-Agent": [
          "azsdk-net-Storage.Files.DataLake/12.1.0-dev.20200403.1",
          "(.NET Core 4.6.28325.01; Microsoft Windows 10.0.18362 )"
        ],
        "x-ms-blob-public-access": "container",
        "x-ms-client-request-id": "7b833b7a-da29-27a5-3622-f2c04d37dd78",
        "x-ms-date": "Fri, 03 Apr 2020 21:01:00 GMT",
        "x-ms-return-client-request-id": "true",
        "x-ms-version": "2019-12-12"
>>>>>>> 32e373e2
      },
      "RequestBody": null,
      "StatusCode": 201,
      "ResponseHeaders": {
        "Content-Length": "0",
<<<<<<< HEAD
        "Date": "Thu, 05 Mar 2020 22:18:18 GMT",
        "ETag": "\u00220x8D7C1531BE15B9F\u0022",
        "Last-Modified": "Thu, 05 Mar 2020 22:18:19 GMT",
=======
        "Date": "Fri, 03 Apr 2020 21:00:57 GMT",
        "ETag": "\u00220x8D7D8121C22F428\u0022",
        "Last-Modified": "Fri, 03 Apr 2020 21:00:58 GMT",
>>>>>>> 32e373e2
        "Server": [
          "Windows-Azure-Blob/1.0",
          "Microsoft-HTTPAPI/2.0"
        ],
        "x-ms-client-request-id": "7b833b7a-da29-27a5-3622-f2c04d37dd78",
<<<<<<< HEAD
        "x-ms-request-id": "c8d81a6f-701e-000c-623b-f30533000000",
        "x-ms-version": "2019-10-10"
=======
        "x-ms-request-id": "96222be5-f01e-0012-25fa-093670000000",
        "x-ms-version": "2019-12-12"
>>>>>>> 32e373e2
      },
      "ResponseBody": []
    },
    {
<<<<<<< HEAD
      "RequestUri": "https://seanstagehierarchical.dfs.core.windows.net/test-filesystem-46ced4cc-01e9-816f-5443-edc0f1a12725/test-file-3fe39981-ddc3-2cb0-8792-df5e15991f9c?resource=file",
      "RequestMethod": "PUT",
      "RequestHeaders": {
        "Authorization": "Sanitized",
        "traceparent": "00-983af7807170da4aba306cff262f73dc-4e3206b8adf4184c-00",
        "User-Agent": [
          "azsdk-net-Storage.Files.DataLake/12.0.0-dev.20200305.1",
          "(.NET Core 4.6.28325.01; Microsoft Windows 10.0.18363 )"
        ],
        "x-ms-client-request-id": "c85473ae-9cd4-9da6-8a57-f497fa47129c",
        "x-ms-date": "Thu, 05 Mar 2020 22:18:19 GMT",
        "x-ms-return-client-request-id": "true",
        "x-ms-version": "2019-10-10"
=======
      "RequestUri": "http://seannsecanary.dfs.core.windows.net/test-filesystem-46ced4cc-01e9-816f-5443-edc0f1a12725/test-file-3fe39981-ddc3-2cb0-8792-df5e15991f9c?resource=file",
      "RequestMethod": "PUT",
      "RequestHeaders": {
        "Authorization": "Sanitized",
        "traceparent": "00-9c9f29d5ae3ed14098a46845473c657a-ba1d5242595aa749-00",
        "User-Agent": [
          "azsdk-net-Storage.Files.DataLake/12.1.0-dev.20200403.1",
          "(.NET Core 4.6.28325.01; Microsoft Windows 10.0.18362 )"
        ],
        "x-ms-client-request-id": "c85473ae-9cd4-9da6-8a57-f497fa47129c",
        "x-ms-date": "Fri, 03 Apr 2020 21:01:00 GMT",
        "x-ms-return-client-request-id": "true",
        "x-ms-version": "2019-12-12"
>>>>>>> 32e373e2
      },
      "RequestBody": null,
      "StatusCode": 201,
      "ResponseHeaders": {
        "Content-Length": "0",
<<<<<<< HEAD
        "Date": "Thu, 05 Mar 2020 22:18:18 GMT",
        "ETag": "\u00220x8D7C1531C15FEEC\u0022",
        "Last-Modified": "Thu, 05 Mar 2020 22:18:19 GMT",
=======
        "Date": "Fri, 03 Apr 2020 21:00:58 GMT",
        "ETag": "\u00220x8D7D8121C344DDF\u0022",
        "Last-Modified": "Fri, 03 Apr 2020 21:00:59 GMT",
>>>>>>> 32e373e2
        "Server": [
          "Windows-Azure-HDFS/1.0",
          "Microsoft-HTTPAPI/2.0"
        ],
        "x-ms-client-request-id": "c85473ae-9cd4-9da6-8a57-f497fa47129c",
<<<<<<< HEAD
        "x-ms-request-id": "923c0861-001f-0029-533b-f3ac4f000000",
        "x-ms-version": "2019-10-10"
=======
        "x-ms-request-id": "fa4400a3-201f-0097-1efa-091bad000000",
        "x-ms-version": "2019-12-12"
>>>>>>> 32e373e2
      },
      "ResponseBody": []
    },
    {
<<<<<<< HEAD
      "RequestUri": "https://seanstagehierarchical.blob.core.windows.net/test-filesystem-46ced4cc-01e9-816f-5443-edc0f1a12725/test-file-3fe39981-ddc3-2cb0-8792-df5e15991f9c?comp=lease",
      "RequestMethod": "PUT",
      "RequestHeaders": {
        "Authorization": "Sanitized",
        "traceparent": "00-63034444ba30e747a0cedfd12a5a07c2-1db99cd72f3f0440-00",
        "User-Agent": [
          "azsdk-net-Storage.Files.DataLake/12.0.0-dev.20200305.1",
          "(.NET Core 4.6.28325.01; Microsoft Windows 10.0.18363 )"
        ],
        "x-ms-client-request-id": "57e8e67d-2335-873e-177e-2a7c117243c5",
        "x-ms-date": "Thu, 05 Mar 2020 22:18:19 GMT",
=======
      "RequestUri": "http://seannsecanary.blob.core.windows.net/test-filesystem-46ced4cc-01e9-816f-5443-edc0f1a12725/test-file-3fe39981-ddc3-2cb0-8792-df5e15991f9c?comp=lease",
      "RequestMethod": "PUT",
      "RequestHeaders": {
        "Authorization": "Sanitized",
        "traceparent": "00-fdeb65d5c5ac0e448b4c3e06d40d7493-898ba158984b8d4a-00",
        "User-Agent": [
          "azsdk-net-Storage.Files.DataLake/12.1.0-dev.20200403.1",
          "(.NET Core 4.6.28325.01; Microsoft Windows 10.0.18362 )"
        ],
        "x-ms-client-request-id": "57e8e67d-2335-873e-177e-2a7c117243c5",
        "x-ms-date": "Fri, 03 Apr 2020 21:01:00 GMT",
>>>>>>> 32e373e2
        "x-ms-lease-action": "acquire",
        "x-ms-lease-duration": "15",
        "x-ms-proposed-lease-id": "ca585503-27f1-d55b-9d58-8b3359c57ef9",
        "x-ms-return-client-request-id": "true",
<<<<<<< HEAD
        "x-ms-version": "2019-10-10"
=======
        "x-ms-version": "2019-12-12"
>>>>>>> 32e373e2
      },
      "RequestBody": null,
      "StatusCode": 201,
      "ResponseHeaders": {
        "Content-Length": "0",
<<<<<<< HEAD
        "Date": "Thu, 05 Mar 2020 22:18:18 GMT",
        "ETag": "\u00220x8D7C1531C15FEEC\u0022",
        "Last-Modified": "Thu, 05 Mar 2020 22:18:19 GMT",
=======
        "Date": "Fri, 03 Apr 2020 21:00:58 GMT",
        "ETag": "\u00220x8D7D8121C344DDF\u0022",
        "Last-Modified": "Fri, 03 Apr 2020 21:00:59 GMT",
>>>>>>> 32e373e2
        "Server": [
          "Windows-Azure-Blob/1.0",
          "Microsoft-HTTPAPI/2.0"
        ],
        "x-ms-client-request-id": "57e8e67d-2335-873e-177e-2a7c117243c5",
        "x-ms-lease-id": "ca585503-27f1-d55b-9d58-8b3359c57ef9",
<<<<<<< HEAD
        "x-ms-request-id": "c8d81a77-701e-000c-673b-f30533000000",
        "x-ms-version": "2019-10-10"
=======
        "x-ms-request-id": "96222bfb-f01e-0012-37fa-093670000000",
        "x-ms-version": "2019-12-12"
>>>>>>> 32e373e2
      },
      "ResponseBody": []
    },
    {
<<<<<<< HEAD
      "RequestUri": "https://seanstagehierarchical.blob.core.windows.net/test-filesystem-46ced4cc-01e9-816f-5443-edc0f1a12725/test-file-3fe39981-ddc3-2cb0-8792-df5e15991f9c?comp=lease",
      "RequestMethod": "PUT",
      "RequestHeaders": {
        "Authorization": "Sanitized",
        "If-Unmodified-Since": "Wed, 04 Mar 2020 22:18:17 GMT",
        "traceparent": "00-75d09bfcba1bc544a6f21e616ef49301-38d97b17bba8bf45-00",
        "User-Agent": [
          "azsdk-net-Storage.Files.DataLake/12.0.0-dev.20200305.1",
          "(.NET Core 4.6.28325.01; Microsoft Windows 10.0.18363 )"
        ],
        "x-ms-client-request-id": "72b61fc8-26dd-80c4-7228-8ac62c4bb969",
        "x-ms-date": "Thu, 05 Mar 2020 22:18:19 GMT",
        "x-ms-lease-action": "renew",
        "x-ms-lease-id": "ca585503-27f1-d55b-9d58-8b3359c57ef9",
        "x-ms-return-client-request-id": "true",
        "x-ms-version": "2019-10-10"
=======
      "RequestUri": "http://seannsecanary.blob.core.windows.net/test-filesystem-46ced4cc-01e9-816f-5443-edc0f1a12725/test-file-3fe39981-ddc3-2cb0-8792-df5e15991f9c?comp=lease",
      "RequestMethod": "PUT",
      "RequestHeaders": {
        "Authorization": "Sanitized",
        "If-Unmodified-Since": "Thu, 02 Apr 2020 21:00:59 GMT",
        "traceparent": "00-a4aadb631fd0ce43aaa5677155a8e7d9-1fde33e90d1b9048-00",
        "User-Agent": [
          "azsdk-net-Storage.Files.DataLake/12.1.0-dev.20200403.1",
          "(.NET Core 4.6.28325.01; Microsoft Windows 10.0.18362 )"
        ],
        "x-ms-client-request-id": "72b61fc8-26dd-80c4-7228-8ac62c4bb969",
        "x-ms-date": "Fri, 03 Apr 2020 21:01:00 GMT",
        "x-ms-lease-action": "renew",
        "x-ms-lease-id": "ca585503-27f1-d55b-9d58-8b3359c57ef9",
        "x-ms-return-client-request-id": "true",
        "x-ms-version": "2019-12-12"
>>>>>>> 32e373e2
      },
      "RequestBody": null,
      "StatusCode": 412,
      "ResponseHeaders": {
        "Content-Length": "252",
        "Content-Type": "application/xml",
<<<<<<< HEAD
        "Date": "Thu, 05 Mar 2020 22:18:18 GMT",
=======
        "Date": "Fri, 03 Apr 2020 21:00:58 GMT",
>>>>>>> 32e373e2
        "Server": [
          "Windows-Azure-Blob/1.0",
          "Microsoft-HTTPAPI/2.0"
        ],
        "x-ms-client-request-id": "72b61fc8-26dd-80c4-7228-8ac62c4bb969",
        "x-ms-error-code": "ConditionNotMet",
<<<<<<< HEAD
        "x-ms-request-id": "c8d81a79-701e-000c-693b-f30533000000",
        "x-ms-version": "2019-10-10"
      },
      "ResponseBody": [
        "\uFEFF\u003C?xml version=\u00221.0\u0022 encoding=\u0022utf-8\u0022?\u003E\u003CError\u003E\u003CCode\u003EConditionNotMet\u003C/Code\u003E\u003CMessage\u003EThe condition specified using HTTP conditional header(s) is not met.\n",
        "RequestId:c8d81a79-701e-000c-693b-f30533000000\n",
        "Time:2020-03-05T22:18:19.5484248Z\u003C/Message\u003E\u003C/Error\u003E"
      ]
    },
    {
      "RequestUri": "https://seanstagehierarchical.blob.core.windows.net/test-filesystem-46ced4cc-01e9-816f-5443-edc0f1a12725?restype=container",
      "RequestMethod": "DELETE",
      "RequestHeaders": {
        "Authorization": "Sanitized",
        "traceparent": "00-274009f8a05e1f479b8c66d1637cf57d-b7cfb95af2aab243-00",
        "User-Agent": [
          "azsdk-net-Storage.Files.DataLake/12.0.0-dev.20200305.1",
          "(.NET Core 4.6.28325.01; Microsoft Windows 10.0.18363 )"
        ],
        "x-ms-client-request-id": "f2b3f160-d0bc-b2e7-3572-d86fe6917f42",
        "x-ms-date": "Thu, 05 Mar 2020 22:18:19 GMT",
        "x-ms-return-client-request-id": "true",
        "x-ms-version": "2019-10-10"
=======
        "x-ms-request-id": "96222c05-f01e-0012-3ffa-093670000000",
        "x-ms-version": "2019-12-12"
      },
      "ResponseBody": [
        "\uFEFF\u003C?xml version=\u00221.0\u0022 encoding=\u0022utf-8\u0022?\u003E\u003CError\u003E\u003CCode\u003EConditionNotMet\u003C/Code\u003E\u003CMessage\u003EThe condition specified using HTTP conditional header(s) is not met.\n",
        "RequestId:96222c05-f01e-0012-3ffa-093670000000\n",
        "Time:2020-04-03T21:00:59.2320425Z\u003C/Message\u003E\u003C/Error\u003E"
      ]
    },
    {
      "RequestUri": "http://seannsecanary.blob.core.windows.net/test-filesystem-46ced4cc-01e9-816f-5443-edc0f1a12725?restype=container",
      "RequestMethod": "DELETE",
      "RequestHeaders": {
        "Authorization": "Sanitized",
        "traceparent": "00-6fc9803a223225418a65904d077cb85f-5fa89f426d0c104a-00",
        "User-Agent": [
          "azsdk-net-Storage.Files.DataLake/12.1.0-dev.20200403.1",
          "(.NET Core 4.6.28325.01; Microsoft Windows 10.0.18362 )"
        ],
        "x-ms-client-request-id": "f2b3f160-d0bc-b2e7-3572-d86fe6917f42",
        "x-ms-date": "Fri, 03 Apr 2020 21:01:00 GMT",
        "x-ms-return-client-request-id": "true",
        "x-ms-version": "2019-12-12"
>>>>>>> 32e373e2
      },
      "RequestBody": null,
      "StatusCode": 202,
      "ResponseHeaders": {
        "Content-Length": "0",
<<<<<<< HEAD
        "Date": "Thu, 05 Mar 2020 22:18:19 GMT",
=======
        "Date": "Fri, 03 Apr 2020 21:00:58 GMT",
>>>>>>> 32e373e2
        "Server": [
          "Windows-Azure-Blob/1.0",
          "Microsoft-HTTPAPI/2.0"
        ],
        "x-ms-client-request-id": "f2b3f160-d0bc-b2e7-3572-d86fe6917f42",
<<<<<<< HEAD
        "x-ms-request-id": "c8d81a7a-701e-000c-6a3b-f30533000000",
        "x-ms-version": "2019-10-10"
=======
        "x-ms-request-id": "96222c0c-f01e-0012-45fa-093670000000",
        "x-ms-version": "2019-12-12"
>>>>>>> 32e373e2
      },
      "ResponseBody": []
    },
    {
<<<<<<< HEAD
      "RequestUri": "https://seanstagehierarchical.blob.core.windows.net/test-filesystem-96e384d3-61a9-83c7-4ba8-e3a15d1c4a7c?restype=container",
      "RequestMethod": "PUT",
      "RequestHeaders": {
        "Authorization": "Sanitized",
        "traceparent": "00-4501b94b0fe1e44881623e46605ae86a-19dbc4a6cea06647-00",
        "User-Agent": [
          "azsdk-net-Storage.Files.DataLake/12.0.0-dev.20200305.1",
          "(.NET Core 4.6.28325.01; Microsoft Windows 10.0.18363 )"
        ],
        "x-ms-blob-public-access": "container",
        "x-ms-client-request-id": "b1d487bc-f312-ffd8-2a30-a614ec455519",
        "x-ms-date": "Thu, 05 Mar 2020 22:18:19 GMT",
        "x-ms-return-client-request-id": "true",
        "x-ms-version": "2019-10-10"
=======
      "RequestUri": "http://seannsecanary.blob.core.windows.net/test-filesystem-96e384d3-61a9-83c7-4ba8-e3a15d1c4a7c?restype=container",
      "RequestMethod": "PUT",
      "RequestHeaders": {
        "Authorization": "Sanitized",
        "traceparent": "00-fa2e2afb82016b4ca50522c3a38ef937-db5a4c6b83099841-00",
        "User-Agent": [
          "azsdk-net-Storage.Files.DataLake/12.1.0-dev.20200403.1",
          "(.NET Core 4.6.28325.01; Microsoft Windows 10.0.18362 )"
        ],
        "x-ms-blob-public-access": "container",
        "x-ms-client-request-id": "b1d487bc-f312-ffd8-2a30-a614ec455519",
        "x-ms-date": "Fri, 03 Apr 2020 21:01:00 GMT",
        "x-ms-return-client-request-id": "true",
        "x-ms-version": "2019-12-12"
>>>>>>> 32e373e2
      },
      "RequestBody": null,
      "StatusCode": 201,
      "ResponseHeaders": {
        "Content-Length": "0",
<<<<<<< HEAD
        "Date": "Thu, 05 Mar 2020 22:18:19 GMT",
        "ETag": "\u00220x8D7C1531C69DBFA\u0022",
        "Last-Modified": "Thu, 05 Mar 2020 22:18:19 GMT",
=======
        "Date": "Fri, 03 Apr 2020 21:00:58 GMT",
        "ETag": "\u00220x8D7D8121C6BA339\u0022",
        "Last-Modified": "Fri, 03 Apr 2020 21:00:59 GMT",
>>>>>>> 32e373e2
        "Server": [
          "Windows-Azure-Blob/1.0",
          "Microsoft-HTTPAPI/2.0"
        ],
        "x-ms-client-request-id": "b1d487bc-f312-ffd8-2a30-a614ec455519",
<<<<<<< HEAD
        "x-ms-request-id": "84b31d5c-f01e-003d-743b-f3e420000000",
        "x-ms-version": "2019-10-10"
=======
        "x-ms-request-id": "96222c1d-f01e-0012-54fa-093670000000",
        "x-ms-version": "2019-12-12"
>>>>>>> 32e373e2
      },
      "ResponseBody": []
    },
    {
<<<<<<< HEAD
      "RequestUri": "https://seanstagehierarchical.dfs.core.windows.net/test-filesystem-96e384d3-61a9-83c7-4ba8-e3a15d1c4a7c/test-file-ddd15b27-452b-0baa-d74d-1870d9c815e7?resource=file",
      "RequestMethod": "PUT",
      "RequestHeaders": {
        "Authorization": "Sanitized",
        "traceparent": "00-d3b5ff623826c942bf773ae210f1f528-0bce2eb9837b5c41-00",
        "User-Agent": [
          "azsdk-net-Storage.Files.DataLake/12.0.0-dev.20200305.1",
          "(.NET Core 4.6.28325.01; Microsoft Windows 10.0.18363 )"
        ],
        "x-ms-client-request-id": "11d66de4-4992-76d2-dcc9-d9c4db682561",
        "x-ms-date": "Thu, 05 Mar 2020 22:18:20 GMT",
        "x-ms-return-client-request-id": "true",
        "x-ms-version": "2019-10-10"
=======
      "RequestUri": "http://seannsecanary.dfs.core.windows.net/test-filesystem-96e384d3-61a9-83c7-4ba8-e3a15d1c4a7c/test-file-ddd15b27-452b-0baa-d74d-1870d9c815e7?resource=file",
      "RequestMethod": "PUT",
      "RequestHeaders": {
        "Authorization": "Sanitized",
        "traceparent": "00-dc8943177a247f4ea833cad3f0adf8e9-ce0626a3565dea45-00",
        "User-Agent": [
          "azsdk-net-Storage.Files.DataLake/12.1.0-dev.20200403.1",
          "(.NET Core 4.6.28325.01; Microsoft Windows 10.0.18362 )"
        ],
        "x-ms-client-request-id": "11d66de4-4992-76d2-dcc9-d9c4db682561",
        "x-ms-date": "Fri, 03 Apr 2020 21:01:00 GMT",
        "x-ms-return-client-request-id": "true",
        "x-ms-version": "2019-12-12"
>>>>>>> 32e373e2
      },
      "RequestBody": null,
      "StatusCode": 201,
      "ResponseHeaders": {
        "Content-Length": "0",
<<<<<<< HEAD
        "Date": "Thu, 05 Mar 2020 22:18:19 GMT",
        "ETag": "\u00220x8D7C1531C9C90A8\u0022",
        "Last-Modified": "Thu, 05 Mar 2020 22:18:20 GMT",
=======
        "Date": "Fri, 03 Apr 2020 21:00:58 GMT",
        "ETag": "\u00220x8D7D8121C7B40FD\u0022",
        "Last-Modified": "Fri, 03 Apr 2020 21:00:59 GMT",
>>>>>>> 32e373e2
        "Server": [
          "Windows-Azure-HDFS/1.0",
          "Microsoft-HTTPAPI/2.0"
        ],
        "x-ms-client-request-id": "11d66de4-4992-76d2-dcc9-d9c4db682561",
<<<<<<< HEAD
        "x-ms-request-id": "21c958fb-f01f-003d-143b-f3e420000000",
        "x-ms-version": "2019-10-10"
=======
        "x-ms-request-id": "fa4400a6-201f-0097-20fa-091bad000000",
        "x-ms-version": "2019-12-12"
>>>>>>> 32e373e2
      },
      "ResponseBody": []
    },
    {
<<<<<<< HEAD
      "RequestUri": "https://seanstagehierarchical.blob.core.windows.net/test-filesystem-96e384d3-61a9-83c7-4ba8-e3a15d1c4a7c/test-file-ddd15b27-452b-0baa-d74d-1870d9c815e7?comp=lease",
      "RequestMethod": "PUT",
      "RequestHeaders": {
        "Authorization": "Sanitized",
        "traceparent": "00-9a4b2efd4f4af549bee020d7fa66a128-ccc26f876b6ff548-00",
        "User-Agent": [
          "azsdk-net-Storage.Files.DataLake/12.0.0-dev.20200305.1",
          "(.NET Core 4.6.28325.01; Microsoft Windows 10.0.18363 )"
        ],
        "x-ms-client-request-id": "614cae40-a005-65d8-9c48-1e6b9b0d4198",
        "x-ms-date": "Thu, 05 Mar 2020 22:18:20 GMT",
=======
      "RequestUri": "http://seannsecanary.blob.core.windows.net/test-filesystem-96e384d3-61a9-83c7-4ba8-e3a15d1c4a7c/test-file-ddd15b27-452b-0baa-d74d-1870d9c815e7?comp=lease",
      "RequestMethod": "PUT",
      "RequestHeaders": {
        "Authorization": "Sanitized",
        "traceparent": "00-d336e8598b2fba4ba4f6f5c7ee396246-4f84f2195fd6c147-00",
        "User-Agent": [
          "azsdk-net-Storage.Files.DataLake/12.1.0-dev.20200403.1",
          "(.NET Core 4.6.28325.01; Microsoft Windows 10.0.18362 )"
        ],
        "x-ms-client-request-id": "614cae40-a005-65d8-9c48-1e6b9b0d4198",
        "x-ms-date": "Fri, 03 Apr 2020 21:01:01 GMT",
>>>>>>> 32e373e2
        "x-ms-lease-action": "acquire",
        "x-ms-lease-duration": "15",
        "x-ms-proposed-lease-id": "0793bf1a-7e60-8ed1-f227-aec53543e93f",
        "x-ms-return-client-request-id": "true",
<<<<<<< HEAD
        "x-ms-version": "2019-10-10"
=======
        "x-ms-version": "2019-12-12"
>>>>>>> 32e373e2
      },
      "RequestBody": null,
      "StatusCode": 201,
      "ResponseHeaders": {
        "Content-Length": "0",
<<<<<<< HEAD
        "Date": "Thu, 05 Mar 2020 22:18:20 GMT",
        "ETag": "\u00220x8D7C1531C9C90A8\u0022",
        "Last-Modified": "Thu, 05 Mar 2020 22:18:20 GMT",
=======
        "Date": "Fri, 03 Apr 2020 21:00:58 GMT",
        "ETag": "\u00220x8D7D8121C7B40FD\u0022",
        "Last-Modified": "Fri, 03 Apr 2020 21:00:59 GMT",
>>>>>>> 32e373e2
        "Server": [
          "Windows-Azure-Blob/1.0",
          "Microsoft-HTTPAPI/2.0"
        ],
        "x-ms-client-request-id": "614cae40-a005-65d8-9c48-1e6b9b0d4198",
        "x-ms-lease-id": "0793bf1a-7e60-8ed1-f227-aec53543e93f",
<<<<<<< HEAD
        "x-ms-request-id": "84b31d6a-f01e-003d-7d3b-f3e420000000",
        "x-ms-version": "2019-10-10"
=======
        "x-ms-request-id": "96222c31-f01e-0012-64fa-093670000000",
        "x-ms-version": "2019-12-12"
>>>>>>> 32e373e2
      },
      "ResponseBody": []
    },
    {
<<<<<<< HEAD
      "RequestUri": "https://seanstagehierarchical.blob.core.windows.net/test-filesystem-96e384d3-61a9-83c7-4ba8-e3a15d1c4a7c/test-file-ddd15b27-452b-0baa-d74d-1870d9c815e7?comp=lease",
=======
      "RequestUri": "http://seannsecanary.blob.core.windows.net/test-filesystem-96e384d3-61a9-83c7-4ba8-e3a15d1c4a7c/test-file-ddd15b27-452b-0baa-d74d-1870d9c815e7?comp=lease",
>>>>>>> 32e373e2
      "RequestMethod": "PUT",
      "RequestHeaders": {
        "Authorization": "Sanitized",
        "If-Match": "\u0022garbage\u0022",
<<<<<<< HEAD
        "traceparent": "00-262d2bf3596872438fc76b4edfbc45ce-0f0f741cca7b7143-00",
        "User-Agent": [
          "azsdk-net-Storage.Files.DataLake/12.0.0-dev.20200305.1",
          "(.NET Core 4.6.28325.01; Microsoft Windows 10.0.18363 )"
        ],
        "x-ms-client-request-id": "8785e658-88f6-043a-0725-d0a9e5e89c05",
        "x-ms-date": "Thu, 05 Mar 2020 22:18:20 GMT",
        "x-ms-lease-action": "renew",
        "x-ms-lease-id": "0793bf1a-7e60-8ed1-f227-aec53543e93f",
        "x-ms-return-client-request-id": "true",
        "x-ms-version": "2019-10-10"
=======
        "traceparent": "00-486039721d700f4fb4c6ad9a0756521b-83456eb0b3eaac41-00",
        "User-Agent": [
          "azsdk-net-Storage.Files.DataLake/12.1.0-dev.20200403.1",
          "(.NET Core 4.6.28325.01; Microsoft Windows 10.0.18362 )"
        ],
        "x-ms-client-request-id": "8785e658-88f6-043a-0725-d0a9e5e89c05",
        "x-ms-date": "Fri, 03 Apr 2020 21:01:01 GMT",
        "x-ms-lease-action": "renew",
        "x-ms-lease-id": "0793bf1a-7e60-8ed1-f227-aec53543e93f",
        "x-ms-return-client-request-id": "true",
        "x-ms-version": "2019-12-12"
>>>>>>> 32e373e2
      },
      "RequestBody": null,
      "StatusCode": 412,
      "ResponseHeaders": {
        "Content-Length": "252",
        "Content-Type": "application/xml",
<<<<<<< HEAD
        "Date": "Thu, 05 Mar 2020 22:18:20 GMT",
=======
        "Date": "Fri, 03 Apr 2020 21:00:58 GMT",
>>>>>>> 32e373e2
        "Server": [
          "Windows-Azure-Blob/1.0",
          "Microsoft-HTTPAPI/2.0"
        ],
        "x-ms-client-request-id": "8785e658-88f6-043a-0725-d0a9e5e89c05",
        "x-ms-error-code": "ConditionNotMet",
<<<<<<< HEAD
        "x-ms-request-id": "84b31d6c-f01e-003d-7e3b-f3e420000000",
        "x-ms-version": "2019-10-10"
      },
      "ResponseBody": [
        "\uFEFF\u003C?xml version=\u00221.0\u0022 encoding=\u0022utf-8\u0022?\u003E\u003CError\u003E\u003CCode\u003EConditionNotMet\u003C/Code\u003E\u003CMessage\u003EThe condition specified using HTTP conditional header(s) is not met.\n",
        "RequestId:84b31d6c-f01e-003d-7e3b-f3e420000000\n",
        "Time:2020-03-05T22:18:20.4280499Z\u003C/Message\u003E\u003C/Error\u003E"
      ]
    },
    {
      "RequestUri": "https://seanstagehierarchical.blob.core.windows.net/test-filesystem-96e384d3-61a9-83c7-4ba8-e3a15d1c4a7c?restype=container",
      "RequestMethod": "DELETE",
      "RequestHeaders": {
        "Authorization": "Sanitized",
        "traceparent": "00-8402a6e8d261184693de1de46656058f-bfa54af5a79e7d4a-00",
        "User-Agent": [
          "azsdk-net-Storage.Files.DataLake/12.0.0-dev.20200305.1",
          "(.NET Core 4.6.28325.01; Microsoft Windows 10.0.18363 )"
        ],
        "x-ms-client-request-id": "b412d179-b987-57a2-5f1a-f4b7e9c62f82",
        "x-ms-date": "Thu, 05 Mar 2020 22:18:20 GMT",
        "x-ms-return-client-request-id": "true",
        "x-ms-version": "2019-10-10"
=======
        "x-ms-request-id": "96222c3a-f01e-0012-6cfa-093670000000",
        "x-ms-version": "2019-12-12"
      },
      "ResponseBody": [
        "\uFEFF\u003C?xml version=\u00221.0\u0022 encoding=\u0022utf-8\u0022?\u003E\u003CError\u003E\u003CCode\u003EConditionNotMet\u003C/Code\u003E\u003CMessage\u003EThe condition specified using HTTP conditional header(s) is not met.\n",
        "RequestId:96222c3a-f01e-0012-6cfa-093670000000\n",
        "Time:2020-04-03T21:00:59.6933727Z\u003C/Message\u003E\u003C/Error\u003E"
      ]
    },
    {
      "RequestUri": "http://seannsecanary.blob.core.windows.net/test-filesystem-96e384d3-61a9-83c7-4ba8-e3a15d1c4a7c?restype=container",
      "RequestMethod": "DELETE",
      "RequestHeaders": {
        "Authorization": "Sanitized",
        "traceparent": "00-8cfc56c07328dd489c12fc88d6e2b4bd-5bb2a2d424e9f346-00",
        "User-Agent": [
          "azsdk-net-Storage.Files.DataLake/12.1.0-dev.20200403.1",
          "(.NET Core 4.6.28325.01; Microsoft Windows 10.0.18362 )"
        ],
        "x-ms-client-request-id": "b412d179-b987-57a2-5f1a-f4b7e9c62f82",
        "x-ms-date": "Fri, 03 Apr 2020 21:01:01 GMT",
        "x-ms-return-client-request-id": "true",
        "x-ms-version": "2019-12-12"
>>>>>>> 32e373e2
      },
      "RequestBody": null,
      "StatusCode": 202,
      "ResponseHeaders": {
        "Content-Length": "0",
<<<<<<< HEAD
        "Date": "Thu, 05 Mar 2020 22:18:20 GMT",
=======
        "Date": "Fri, 03 Apr 2020 21:00:58 GMT",
>>>>>>> 32e373e2
        "Server": [
          "Windows-Azure-Blob/1.0",
          "Microsoft-HTTPAPI/2.0"
        ],
        "x-ms-client-request-id": "b412d179-b987-57a2-5f1a-f4b7e9c62f82",
<<<<<<< HEAD
        "x-ms-request-id": "84b31d6f-f01e-003d-013b-f3e420000000",
        "x-ms-version": "2019-10-10"
=======
        "x-ms-request-id": "96222c4d-f01e-0012-7afa-093670000000",
        "x-ms-version": "2019-12-12"
>>>>>>> 32e373e2
      },
      "ResponseBody": []
    },
    {
<<<<<<< HEAD
      "RequestUri": "https://seanstagehierarchical.blob.core.windows.net/test-filesystem-23c3f0bf-a9b6-86c7-fbfe-48bf91905821?restype=container",
      "RequestMethod": "PUT",
      "RequestHeaders": {
        "Authorization": "Sanitized",
        "traceparent": "00-84778aa1288bac49a2253e934707b13e-34d70fe3ffbca142-00",
        "User-Agent": [
          "azsdk-net-Storage.Files.DataLake/12.0.0-dev.20200305.1",
          "(.NET Core 4.6.28325.01; Microsoft Windows 10.0.18363 )"
        ],
        "x-ms-blob-public-access": "container",
        "x-ms-client-request-id": "bbea7307-bd22-cf92-098c-b98871e2c6cf",
        "x-ms-date": "Thu, 05 Mar 2020 22:18:20 GMT",
        "x-ms-return-client-request-id": "true",
        "x-ms-version": "2019-10-10"
=======
      "RequestUri": "http://seannsecanary.blob.core.windows.net/test-filesystem-23c3f0bf-a9b6-86c7-fbfe-48bf91905821?restype=container",
      "RequestMethod": "PUT",
      "RequestHeaders": {
        "Authorization": "Sanitized",
        "traceparent": "00-9541fc51b583e142aa8271d7a048ffa2-a023adf07652c548-00",
        "User-Agent": [
          "azsdk-net-Storage.Files.DataLake/12.1.0-dev.20200403.1",
          "(.NET Core 4.6.28325.01; Microsoft Windows 10.0.18362 )"
        ],
        "x-ms-blob-public-access": "container",
        "x-ms-client-request-id": "bbea7307-bd22-cf92-098c-b98871e2c6cf",
        "x-ms-date": "Fri, 03 Apr 2020 21:01:01 GMT",
        "x-ms-return-client-request-id": "true",
        "x-ms-version": "2019-12-12"
>>>>>>> 32e373e2
      },
      "RequestBody": null,
      "StatusCode": 201,
      "ResponseHeaders": {
        "Content-Length": "0",
<<<<<<< HEAD
        "Date": "Thu, 05 Mar 2020 22:18:20 GMT",
        "ETag": "\u00220x8D7C1531CEF8961\u0022",
        "Last-Modified": "Thu, 05 Mar 2020 22:18:20 GMT",
=======
        "Date": "Fri, 03 Apr 2020 21:00:58 GMT",
        "ETag": "\u00220x8D7D8121CB871BC\u0022",
        "Last-Modified": "Fri, 03 Apr 2020 21:00:59 GMT",
>>>>>>> 32e373e2
        "Server": [
          "Windows-Azure-Blob/1.0",
          "Microsoft-HTTPAPI/2.0"
        ],
        "x-ms-client-request-id": "bbea7307-bd22-cf92-098c-b98871e2c6cf",
<<<<<<< HEAD
        "x-ms-request-id": "45e4f274-501e-001b-2c3b-f3ac38000000",
        "x-ms-version": "2019-10-10"
=======
        "x-ms-request-id": "96222c57-f01e-0012-03fa-093670000000",
        "x-ms-version": "2019-12-12"
>>>>>>> 32e373e2
      },
      "ResponseBody": []
    },
    {
<<<<<<< HEAD
      "RequestUri": "https://seanstagehierarchical.dfs.core.windows.net/test-filesystem-23c3f0bf-a9b6-86c7-fbfe-48bf91905821/test-file-6172d3c2-1b95-d7ad-724f-6470e35da8c8?resource=file",
      "RequestMethod": "PUT",
      "RequestHeaders": {
        "Authorization": "Sanitized",
        "traceparent": "00-1cf8b9da404007498a94076be9e04475-5109a032a033a34c-00",
        "User-Agent": [
          "azsdk-net-Storage.Files.DataLake/12.0.0-dev.20200305.1",
          "(.NET Core 4.6.28325.01; Microsoft Windows 10.0.18363 )"
        ],
        "x-ms-client-request-id": "0ba8f67f-3bc1-ebe2-c612-49d25921ebac",
        "x-ms-date": "Thu, 05 Mar 2020 22:18:20 GMT",
        "x-ms-return-client-request-id": "true",
        "x-ms-version": "2019-10-10"
=======
      "RequestUri": "http://seannsecanary.dfs.core.windows.net/test-filesystem-23c3f0bf-a9b6-86c7-fbfe-48bf91905821/test-file-6172d3c2-1b95-d7ad-724f-6470e35da8c8?resource=file",
      "RequestMethod": "PUT",
      "RequestHeaders": {
        "Authorization": "Sanitized",
        "traceparent": "00-32f2a43b7f823b4ca91ed97b89f65cd0-722285b29b1e6648-00",
        "User-Agent": [
          "azsdk-net-Storage.Files.DataLake/12.1.0-dev.20200403.1",
          "(.NET Core 4.6.28325.01; Microsoft Windows 10.0.18362 )"
        ],
        "x-ms-client-request-id": "0ba8f67f-3bc1-ebe2-c612-49d25921ebac",
        "x-ms-date": "Fri, 03 Apr 2020 21:01:01 GMT",
        "x-ms-return-client-request-id": "true",
        "x-ms-version": "2019-12-12"
>>>>>>> 32e373e2
      },
      "RequestBody": null,
      "StatusCode": 201,
      "ResponseHeaders": {
        "Content-Length": "0",
<<<<<<< HEAD
        "Date": "Thu, 05 Mar 2020 22:18:21 GMT",
        "ETag": "\u00220x8D7C1531D2665C2\u0022",
        "Last-Modified": "Thu, 05 Mar 2020 22:18:21 GMT",
=======
        "Date": "Fri, 03 Apr 2020 21:00:59 GMT",
        "ETag": "\u00220x8D7D8121CC9329F\u0022",
        "Last-Modified": "Fri, 03 Apr 2020 21:01:00 GMT",
>>>>>>> 32e373e2
        "Server": [
          "Windows-Azure-HDFS/1.0",
          "Microsoft-HTTPAPI/2.0"
        ],
        "x-ms-client-request-id": "0ba8f67f-3bc1-ebe2-c612-49d25921ebac",
<<<<<<< HEAD
        "x-ms-request-id": "923c0862-001f-0029-543b-f3ac4f000000",
        "x-ms-version": "2019-10-10"
=======
        "x-ms-request-id": "fa4400a7-201f-0097-21fa-091bad000000",
        "x-ms-version": "2019-12-12"
>>>>>>> 32e373e2
      },
      "ResponseBody": []
    },
    {
<<<<<<< HEAD
      "RequestUri": "https://seanstagehierarchical.blob.core.windows.net/test-filesystem-23c3f0bf-a9b6-86c7-fbfe-48bf91905821/test-file-6172d3c2-1b95-d7ad-724f-6470e35da8c8",
=======
      "RequestUri": "http://seannsecanary.blob.core.windows.net/test-filesystem-23c3f0bf-a9b6-86c7-fbfe-48bf91905821/test-file-6172d3c2-1b95-d7ad-724f-6470e35da8c8",
>>>>>>> 32e373e2
      "RequestMethod": "HEAD",
      "RequestHeaders": {
        "Authorization": "Sanitized",
        "User-Agent": [
<<<<<<< HEAD
          "azsdk-net-Storage.Files.DataLake/12.0.0-dev.20200305.1",
          "(.NET Core 4.6.28325.01; Microsoft Windows 10.0.18363 )"
        ],
        "x-ms-client-request-id": "3d655d74-60ce-d8b2-cd83-36d5ceadda62",
        "x-ms-date": "Thu, 05 Mar 2020 22:18:21 GMT",
        "x-ms-return-client-request-id": "true",
        "x-ms-version": "2019-10-10"
=======
          "azsdk-net-Storage.Files.DataLake/12.1.0-dev.20200403.1",
          "(.NET Core 4.6.28325.01; Microsoft Windows 10.0.18362 )"
        ],
        "x-ms-client-request-id": "3d655d74-60ce-d8b2-cd83-36d5ceadda62",
        "x-ms-date": "Fri, 03 Apr 2020 21:01:01 GMT",
        "x-ms-return-client-request-id": "true",
        "x-ms-version": "2019-12-12"
>>>>>>> 32e373e2
      },
      "RequestBody": null,
      "StatusCode": 200,
      "ResponseHeaders": {
        "Accept-Ranges": "bytes",
        "Content-Length": "0",
        "Content-Type": "application/octet-stream",
<<<<<<< HEAD
        "Date": "Thu, 05 Mar 2020 22:18:21 GMT",
        "ETag": "\u00220x8D7C1531D2665C2\u0022",
        "Last-Modified": "Thu, 05 Mar 2020 22:18:21 GMT",
=======
        "Date": "Fri, 03 Apr 2020 21:01:00 GMT",
        "ETag": "\u00220x8D7D8121CC9329F\u0022",
        "Last-Modified": "Fri, 03 Apr 2020 21:01:00 GMT",
>>>>>>> 32e373e2
        "Server": [
          "Windows-Azure-Blob/1.0",
          "Microsoft-HTTPAPI/2.0"
        ],
        "x-ms-access-tier": "Hot",
        "x-ms-access-tier-inferred": "true",
        "x-ms-blob-type": "BlockBlob",
        "x-ms-client-request-id": "3d655d74-60ce-d8b2-cd83-36d5ceadda62",
<<<<<<< HEAD
        "x-ms-creation-time": "Thu, 05 Mar 2020 22:18:21 GMT",
        "x-ms-lease-state": "available",
        "x-ms-lease-status": "unlocked",
        "x-ms-request-id": "45e4f27c-501e-001b-303b-f3ac38000000",
        "x-ms-server-encrypted": "true",
        "x-ms-version": "2019-10-10"
=======
        "x-ms-creation-time": "Fri, 03 Apr 2020 21:01:00 GMT",
        "x-ms-lease-state": "available",
        "x-ms-lease-status": "unlocked",
        "x-ms-request-id": "96222c65-f01e-0012-0cfa-093670000000",
        "x-ms-server-encrypted": "true",
        "x-ms-version": "2019-12-12"
>>>>>>> 32e373e2
      },
      "ResponseBody": []
    },
    {
<<<<<<< HEAD
      "RequestUri": "https://seanstagehierarchical.blob.core.windows.net/test-filesystem-23c3f0bf-a9b6-86c7-fbfe-48bf91905821/test-file-6172d3c2-1b95-d7ad-724f-6470e35da8c8?comp=lease",
      "RequestMethod": "PUT",
      "RequestHeaders": {
        "Authorization": "Sanitized",
        "traceparent": "00-9722989f47e31d4d960fc039efca8e10-70abde5be5617d4a-00",
        "User-Agent": [
          "azsdk-net-Storage.Files.DataLake/12.0.0-dev.20200305.1",
          "(.NET Core 4.6.28325.01; Microsoft Windows 10.0.18363 )"
        ],
        "x-ms-client-request-id": "b3c198bd-6bfd-ecaf-d518-20316631583f",
        "x-ms-date": "Thu, 05 Mar 2020 22:18:21 GMT",
=======
      "RequestUri": "http://seannsecanary.blob.core.windows.net/test-filesystem-23c3f0bf-a9b6-86c7-fbfe-48bf91905821/test-file-6172d3c2-1b95-d7ad-724f-6470e35da8c8?comp=lease",
      "RequestMethod": "PUT",
      "RequestHeaders": {
        "Authorization": "Sanitized",
        "traceparent": "00-8c2869b2a0ddc148bd9a487528caeb52-2ec3cedd876d214e-00",
        "User-Agent": [
          "azsdk-net-Storage.Files.DataLake/12.1.0-dev.20200403.1",
          "(.NET Core 4.6.28325.01; Microsoft Windows 10.0.18362 )"
        ],
        "x-ms-client-request-id": "b3c198bd-6bfd-ecaf-d518-20316631583f",
        "x-ms-date": "Fri, 03 Apr 2020 21:01:01 GMT",
>>>>>>> 32e373e2
        "x-ms-lease-action": "acquire",
        "x-ms-lease-duration": "15",
        "x-ms-proposed-lease-id": "a126f0e4-a729-2529-d4eb-6c351163a97d",
        "x-ms-return-client-request-id": "true",
<<<<<<< HEAD
        "x-ms-version": "2019-10-10"
=======
        "x-ms-version": "2019-12-12"
>>>>>>> 32e373e2
      },
      "RequestBody": null,
      "StatusCode": 201,
      "ResponseHeaders": {
        "Content-Length": "0",
<<<<<<< HEAD
        "Date": "Thu, 05 Mar 2020 22:18:21 GMT",
        "ETag": "\u00220x8D7C1531D2665C2\u0022",
        "Last-Modified": "Thu, 05 Mar 2020 22:18:21 GMT",
=======
        "Date": "Fri, 03 Apr 2020 21:01:00 GMT",
        "ETag": "\u00220x8D7D8121CC9329F\u0022",
        "Last-Modified": "Fri, 03 Apr 2020 21:01:00 GMT",
>>>>>>> 32e373e2
        "Server": [
          "Windows-Azure-Blob/1.0",
          "Microsoft-HTTPAPI/2.0"
        ],
        "x-ms-client-request-id": "b3c198bd-6bfd-ecaf-d518-20316631583f",
        "x-ms-lease-id": "a126f0e4-a729-2529-d4eb-6c351163a97d",
<<<<<<< HEAD
        "x-ms-request-id": "45e4f27f-501e-001b-323b-f3ac38000000",
        "x-ms-version": "2019-10-10"
=======
        "x-ms-request-id": "96222c6c-f01e-0012-12fa-093670000000",
        "x-ms-version": "2019-12-12"
>>>>>>> 32e373e2
      },
      "ResponseBody": []
    },
    {
<<<<<<< HEAD
      "RequestUri": "https://seanstagehierarchical.blob.core.windows.net/test-filesystem-23c3f0bf-a9b6-86c7-fbfe-48bf91905821/test-file-6172d3c2-1b95-d7ad-724f-6470e35da8c8?comp=lease",
      "RequestMethod": "PUT",
      "RequestHeaders": {
        "Authorization": "Sanitized",
        "If-None-Match": "\u00220x8D7C1531D2665C2\u0022",
        "traceparent": "00-99cd81994fa9d0419f4df97f33e3e0c9-49fc31cb14919447-00",
        "User-Agent": [
          "azsdk-net-Storage.Files.DataLake/12.0.0-dev.20200305.1",
          "(.NET Core 4.6.28325.01; Microsoft Windows 10.0.18363 )"
        ],
        "x-ms-client-request-id": "36188cb2-26ec-fe65-1c98-fb18ddc6e0b8",
        "x-ms-date": "Thu, 05 Mar 2020 22:18:21 GMT",
        "x-ms-lease-action": "renew",
        "x-ms-lease-id": "a126f0e4-a729-2529-d4eb-6c351163a97d",
        "x-ms-return-client-request-id": "true",
        "x-ms-version": "2019-10-10"
=======
      "RequestUri": "http://seannsecanary.blob.core.windows.net/test-filesystem-23c3f0bf-a9b6-86c7-fbfe-48bf91905821/test-file-6172d3c2-1b95-d7ad-724f-6470e35da8c8?comp=lease",
      "RequestMethod": "PUT",
      "RequestHeaders": {
        "Authorization": "Sanitized",
        "If-None-Match": "\u00220x8D7D8121CC9329F\u0022",
        "traceparent": "00-961853a3e4b0a34d81c975b5941ce037-8e74ccdac7995042-00",
        "User-Agent": [
          "azsdk-net-Storage.Files.DataLake/12.1.0-dev.20200403.1",
          "(.NET Core 4.6.28325.01; Microsoft Windows 10.0.18362 )"
        ],
        "x-ms-client-request-id": "36188cb2-26ec-fe65-1c98-fb18ddc6e0b8",
        "x-ms-date": "Fri, 03 Apr 2020 21:01:01 GMT",
        "x-ms-lease-action": "renew",
        "x-ms-lease-id": "a126f0e4-a729-2529-d4eb-6c351163a97d",
        "x-ms-return-client-request-id": "true",
        "x-ms-version": "2019-12-12"
>>>>>>> 32e373e2
      },
      "RequestBody": null,
      "StatusCode": 412,
      "ResponseHeaders": {
        "Content-Length": "252",
        "Content-Type": "application/xml",
<<<<<<< HEAD
        "Date": "Thu, 05 Mar 2020 22:18:21 GMT",
=======
        "Date": "Fri, 03 Apr 2020 21:01:00 GMT",
>>>>>>> 32e373e2
        "Server": [
          "Windows-Azure-Blob/1.0",
          "Microsoft-HTTPAPI/2.0"
        ],
        "x-ms-client-request-id": "36188cb2-26ec-fe65-1c98-fb18ddc6e0b8",
        "x-ms-error-code": "ConditionNotMet",
<<<<<<< HEAD
        "x-ms-request-id": "45e4f280-501e-001b-333b-f3ac38000000",
        "x-ms-version": "2019-10-10"
      },
      "ResponseBody": [
        "\uFEFF\u003C?xml version=\u00221.0\u0022 encoding=\u0022utf-8\u0022?\u003E\u003CError\u003E\u003CCode\u003EConditionNotMet\u003C/Code\u003E\u003CMessage\u003EThe condition specified using HTTP conditional header(s) is not met.\n",
        "RequestId:45e4f280-501e-001b-333b-f3ac38000000\n",
        "Time:2020-03-05T22:18:21.4451206Z\u003C/Message\u003E\u003C/Error\u003E"
      ]
    },
    {
      "RequestUri": "https://seanstagehierarchical.blob.core.windows.net/test-filesystem-23c3f0bf-a9b6-86c7-fbfe-48bf91905821?restype=container",
      "RequestMethod": "DELETE",
      "RequestHeaders": {
        "Authorization": "Sanitized",
        "traceparent": "00-6080510c685ace4db8dde3f107f8be50-6d7b7fc6e84cae48-00",
        "User-Agent": [
          "azsdk-net-Storage.Files.DataLake/12.0.0-dev.20200305.1",
          "(.NET Core 4.6.28325.01; Microsoft Windows 10.0.18363 )"
        ],
        "x-ms-client-request-id": "d97fe98f-2219-cb53-902b-6b0d6189989e",
        "x-ms-date": "Thu, 05 Mar 2020 22:18:21 GMT",
        "x-ms-return-client-request-id": "true",
        "x-ms-version": "2019-10-10"
=======
        "x-ms-request-id": "96222c72-f01e-0012-17fa-093670000000",
        "x-ms-version": "2019-12-12"
      },
      "ResponseBody": [
        "\uFEFF\u003C?xml version=\u00221.0\u0022 encoding=\u0022utf-8\u0022?\u003E\u003CError\u003E\u003CCode\u003EConditionNotMet\u003C/Code\u003E\u003CMessage\u003EThe condition specified using HTTP conditional header(s) is not met.\n",
        "RequestId:96222c72-f01e-0012-17fa-093670000000\n",
        "Time:2020-04-03T21:01:00.2547746Z\u003C/Message\u003E\u003C/Error\u003E"
      ]
    },
    {
      "RequestUri": "http://seannsecanary.blob.core.windows.net/test-filesystem-23c3f0bf-a9b6-86c7-fbfe-48bf91905821?restype=container",
      "RequestMethod": "DELETE",
      "RequestHeaders": {
        "Authorization": "Sanitized",
        "traceparent": "00-bdd8299e6fc419479a252f5d299e26e8-cb51a2191095a842-00",
        "User-Agent": [
          "azsdk-net-Storage.Files.DataLake/12.1.0-dev.20200403.1",
          "(.NET Core 4.6.28325.01; Microsoft Windows 10.0.18362 )"
        ],
        "x-ms-client-request-id": "d97fe98f-2219-cb53-902b-6b0d6189989e",
        "x-ms-date": "Fri, 03 Apr 2020 21:01:01 GMT",
        "x-ms-return-client-request-id": "true",
        "x-ms-version": "2019-12-12"
>>>>>>> 32e373e2
      },
      "RequestBody": null,
      "StatusCode": 202,
      "ResponseHeaders": {
        "Content-Length": "0",
<<<<<<< HEAD
        "Date": "Thu, 05 Mar 2020 22:18:21 GMT",
=======
        "Date": "Fri, 03 Apr 2020 21:01:00 GMT",
>>>>>>> 32e373e2
        "Server": [
          "Windows-Azure-Blob/1.0",
          "Microsoft-HTTPAPI/2.0"
        ],
        "x-ms-client-request-id": "d97fe98f-2219-cb53-902b-6b0d6189989e",
<<<<<<< HEAD
        "x-ms-request-id": "45e4f281-501e-001b-343b-f3ac38000000",
        "x-ms-version": "2019-10-10"
=======
        "x-ms-request-id": "96222c76-f01e-0012-1bfa-093670000000",
        "x-ms-version": "2019-12-12"
>>>>>>> 32e373e2
      },
      "ResponseBody": []
    }
  ],
  "Variables": {
<<<<<<< HEAD
    "DateTimeOffsetNow": "2020-03-05T14:18:17.9638757-08:00",
    "RandomSeed": "1965393784",
    "Storage_TestConfigHierarchicalNamespace": "NamespaceTenant\nseanstagehierarchical\nU2FuaXRpemVk\nhttps://seanstagehierarchical.blob.core.windows.net\nhttp://seanstagehierarchical.file.core.windows.net\nhttp://seanstagehierarchical.queue.core.windows.net\nhttp://seanstagehierarchical.table.core.windows.net\n\n\n\n\nhttp://seanstagehierarchical-secondary.blob.core.windows.net\nhttp://seanstagehierarchical-secondary.file.core.windows.net\nhttp://seanstagehierarchical-secondary.queue.core.windows.net\nhttp://seanstagehierarchical-secondary.table.core.windows.net\n68390a19-a643-458b-b726-408abf67b4fc\nSanitized\n72f988bf-86f1-41af-91ab-2d7cd011db47\nhttps://login.microsoftonline.com/\nCloud\nBlobEndpoint=https://seanstagehierarchical.blob.core.windows.net/;QueueEndpoint=http://seanstagehierarchical.queue.core.windows.net/;FileEndpoint=http://seanstagehierarchical.file.core.windows.net/;BlobSecondaryEndpoint=http://seanstagehierarchical-secondary.blob.core.windows.net/;QueueSecondaryEndpoint=http://seanstagehierarchical-secondary.queue.core.windows.net/;FileSecondaryEndpoint=http://seanstagehierarchical-secondary.file.core.windows.net/;AccountName=seanstagehierarchical;AccountKey=Sanitized\n"
=======
    "DateTimeOffsetNow": "2020-04-03T14:00:59.8708127-07:00",
    "RandomSeed": "1965393784",
    "Storage_TestConfigHierarchicalNamespace": "NamespaceTenant\nseannsecanary\nU2FuaXRpemVk\nhttp://seannsecanary.blob.core.windows.net\nhttp://seannsecanary.file.core.windows.net\nhttp://seannsecanary.queue.core.windows.net\nhttp://seannsecanary.table.core.windows.net\n\n\n\n\nhttp://seannsecanary-secondary.blob.core.windows.net\nhttp://seannsecanary-secondary.file.core.windows.net\nhttp://seannsecanary-secondary.queue.core.windows.net\nhttp://seannsecanary-secondary.table.core.windows.net\n68390a19-a643-458b-b726-408abf67b4fc\nSanitized\n72f988bf-86f1-41af-91ab-2d7cd011db47\nhttps://login.microsoftonline.com/\nCloud\nBlobEndpoint=http://seannsecanary.blob.core.windows.net/;QueueEndpoint=http://seannsecanary.queue.core.windows.net/;FileEndpoint=http://seannsecanary.file.core.windows.net/;BlobSecondaryEndpoint=http://seannsecanary-secondary.blob.core.windows.net/;QueueSecondaryEndpoint=http://seannsecanary-secondary.queue.core.windows.net/;FileSecondaryEndpoint=http://seannsecanary-secondary.file.core.windows.net/;AccountName=seannsecanary;AccountKey=Sanitized\n"
>>>>>>> 32e373e2
  }
}<|MERGE_RESOLUTION|>--- conflicted
+++ resolved
@@ -1,22 +1,6 @@
 {
   "Entries": [
     {
-<<<<<<< HEAD
-      "RequestUri": "https://seanstagehierarchical.blob.core.windows.net/test-filesystem-e8eaeb4b-9007-6fd5-9718-bd8b37694557?restype=container",
-      "RequestMethod": "PUT",
-      "RequestHeaders": {
-        "Authorization": "Sanitized",
-        "traceparent": "00-f1d81c6b848e454f8357a97d6363630e-3aa790c47ab2ee48-00",
-        "User-Agent": [
-          "azsdk-net-Storage.Files.DataLake/12.0.0-dev.20200305.1",
-          "(.NET Core 4.6.28325.01; Microsoft Windows 10.0.18363 )"
-        ],
-        "x-ms-blob-public-access": "container",
-        "x-ms-client-request-id": "32416ce2-a0a8-23f9-c7fa-477ea775977f",
-        "x-ms-date": "Thu, 05 Mar 2020 22:18:17 GMT",
-        "x-ms-return-client-request-id": "true",
-        "x-ms-version": "2019-10-10"
-=======
       "RequestUri": "http://seannsecanary.blob.core.windows.net/test-filesystem-e8eaeb4b-9007-6fd5-9718-bd8b37694557?restype=container",
       "RequestMethod": "PUT",
       "RequestHeaders": {
@@ -31,52 +15,25 @@
         "x-ms-date": "Fri, 03 Apr 2020 21:00:59 GMT",
         "x-ms-return-client-request-id": "true",
         "x-ms-version": "2019-12-12"
->>>>>>> 32e373e2
-      },
-      "RequestBody": null,
-      "StatusCode": 201,
-      "ResponseHeaders": {
-        "Content-Length": "0",
-<<<<<<< HEAD
-        "Date": "Thu, 05 Mar 2020 22:18:17 GMT",
-        "ETag": "\u00220x8D7C1531B5A9836\u0022",
-        "Last-Modified": "Thu, 05 Mar 2020 22:18:18 GMT",
-=======
+      },
+      "RequestBody": null,
+      "StatusCode": 201,
+      "ResponseHeaders": {
+        "Content-Length": "0",
         "Date": "Fri, 03 Apr 2020 21:00:57 GMT",
         "ETag": "\u00220x8D7D8121BD6E918\u0022",
         "Last-Modified": "Fri, 03 Apr 2020 21:00:58 GMT",
->>>>>>> 32e373e2
         "Server": [
           "Windows-Azure-Blob/1.0",
           "Microsoft-HTTPAPI/2.0"
         ],
         "x-ms-client-request-id": "32416ce2-a0a8-23f9-c7fa-477ea775977f",
-<<<<<<< HEAD
-        "x-ms-request-id": "1dff6ba3-501e-000b-483b-f36950000000",
-        "x-ms-version": "2019-10-10"
-=======
         "x-ms-request-id": "96222ba3-f01e-0012-6ffa-093670000000",
         "x-ms-version": "2019-12-12"
->>>>>>> 32e373e2
-      },
-      "ResponseBody": []
-    },
-    {
-<<<<<<< HEAD
-      "RequestUri": "https://seanstagehierarchical.dfs.core.windows.net/test-filesystem-e8eaeb4b-9007-6fd5-9718-bd8b37694557/test-file-0fd53c2e-bfdf-2ec9-3198-67dee65c12dd?resource=file",
-      "RequestMethod": "PUT",
-      "RequestHeaders": {
-        "Authorization": "Sanitized",
-        "traceparent": "00-30a49e24de1caf4ead9fb8cd74540170-f532b83b6cb52d40-00",
-        "User-Agent": [
-          "azsdk-net-Storage.Files.DataLake/12.0.0-dev.20200305.1",
-          "(.NET Core 4.6.28325.01; Microsoft Windows 10.0.18363 )"
-        ],
-        "x-ms-client-request-id": "204b2a92-c2e5-2268-a313-010f391b3c6b",
-        "x-ms-date": "Thu, 05 Mar 2020 22:18:18 GMT",
-        "x-ms-return-client-request-id": "true",
-        "x-ms-version": "2019-10-10"
-=======
+      },
+      "ResponseBody": []
+    },
+    {
       "RequestUri": "http://seannsecanary.dfs.core.windows.net/test-filesystem-e8eaeb4b-9007-6fd5-9718-bd8b37694557/test-file-0fd53c2e-bfdf-2ec9-3198-67dee65c12dd?resource=file",
       "RequestMethod": "PUT",
       "RequestHeaders": {
@@ -90,179 +47,90 @@
         "x-ms-date": "Fri, 03 Apr 2020 21:00:59 GMT",
         "x-ms-return-client-request-id": "true",
         "x-ms-version": "2019-12-12"
->>>>>>> 32e373e2
-      },
-      "RequestBody": null,
-      "StatusCode": 201,
-      "ResponseHeaders": {
-        "Content-Length": "0",
-<<<<<<< HEAD
-        "Date": "Thu, 05 Mar 2020 22:18:17 GMT",
-        "ETag": "\u00220x8D7C1531B8D4DA0\u0022",
-        "Last-Modified": "Thu, 05 Mar 2020 22:18:18 GMT",
-=======
+      },
+      "RequestBody": null,
+      "StatusCode": 201,
+      "ResponseHeaders": {
+        "Content-Length": "0",
         "Date": "Fri, 03 Apr 2020 21:00:57 GMT",
         "ETag": "\u00220x8D7D8121BE8B924\u0022",
         "Last-Modified": "Fri, 03 Apr 2020 21:00:58 GMT",
->>>>>>> 32e373e2
         "Server": [
           "Windows-Azure-HDFS/1.0",
           "Microsoft-HTTPAPI/2.0"
         ],
         "x-ms-client-request-id": "204b2a92-c2e5-2268-a313-010f391b3c6b",
-<<<<<<< HEAD
-        "x-ms-request-id": "02350066-701f-0033-2b3b-f3cd90000000",
-        "x-ms-version": "2019-10-10"
-=======
         "x-ms-request-id": "fa4400a2-201f-0097-1dfa-091bad000000",
         "x-ms-version": "2019-12-12"
->>>>>>> 32e373e2
-      },
-      "ResponseBody": []
-    },
-    {
-<<<<<<< HEAD
-      "RequestUri": "https://seanstagehierarchical.blob.core.windows.net/test-filesystem-e8eaeb4b-9007-6fd5-9718-bd8b37694557/test-file-0fd53c2e-bfdf-2ec9-3198-67dee65c12dd?comp=lease",
-      "RequestMethod": "PUT",
-      "RequestHeaders": {
-        "Authorization": "Sanitized",
-        "traceparent": "00-da4151e00019e541ad71b0a586baab2b-a637a0cb8879e94d-00",
-        "User-Agent": [
-          "azsdk-net-Storage.Files.DataLake/12.0.0-dev.20200305.1",
-          "(.NET Core 4.6.28325.01; Microsoft Windows 10.0.18363 )"
+      },
+      "ResponseBody": []
+    },
+    {
+      "RequestUri": "http://seannsecanary.blob.core.windows.net/test-filesystem-e8eaeb4b-9007-6fd5-9718-bd8b37694557/test-file-0fd53c2e-bfdf-2ec9-3198-67dee65c12dd?comp=lease",
+      "RequestMethod": "PUT",
+      "RequestHeaders": {
+        "Authorization": "Sanitized",
+        "traceparent": "00-dfa5115ce6e9df429c43eb25deb7c8c0-8676104577fc3649-00",
+        "User-Agent": [
+          "azsdk-net-Storage.Files.DataLake/12.1.0-dev.20200403.1",
+          "(.NET Core 4.6.28325.01; Microsoft Windows 10.0.18362 )"
         ],
         "x-ms-client-request-id": "6c0740f5-7603-c53e-d230-93469dbb0ec9",
-        "x-ms-date": "Thu, 05 Mar 2020 22:18:18 GMT",
-=======
-      "RequestUri": "http://seannsecanary.blob.core.windows.net/test-filesystem-e8eaeb4b-9007-6fd5-9718-bd8b37694557/test-file-0fd53c2e-bfdf-2ec9-3198-67dee65c12dd?comp=lease",
-      "RequestMethod": "PUT",
-      "RequestHeaders": {
-        "Authorization": "Sanitized",
-        "traceparent": "00-dfa5115ce6e9df429c43eb25deb7c8c0-8676104577fc3649-00",
-        "User-Agent": [
-          "azsdk-net-Storage.Files.DataLake/12.1.0-dev.20200403.1",
-          "(.NET Core 4.6.28325.01; Microsoft Windows 10.0.18362 )"
-        ],
-        "x-ms-client-request-id": "6c0740f5-7603-c53e-d230-93469dbb0ec9",
-        "x-ms-date": "Fri, 03 Apr 2020 21:01:00 GMT",
->>>>>>> 32e373e2
+        "x-ms-date": "Fri, 03 Apr 2020 21:01:00 GMT",
         "x-ms-lease-action": "acquire",
         "x-ms-lease-duration": "15",
         "x-ms-proposed-lease-id": "323869e7-cccc-1a57-8d9f-24ad13d958f5",
         "x-ms-return-client-request-id": "true",
-<<<<<<< HEAD
-        "x-ms-version": "2019-10-10"
-=======
-        "x-ms-version": "2019-12-12"
->>>>>>> 32e373e2
-      },
-      "RequestBody": null,
-      "StatusCode": 201,
-      "ResponseHeaders": {
-        "Content-Length": "0",
-<<<<<<< HEAD
-        "Date": "Thu, 05 Mar 2020 22:18:18 GMT",
-        "ETag": "\u00220x8D7C1531B8D4DA0\u0022",
-        "Last-Modified": "Thu, 05 Mar 2020 22:18:18 GMT",
-=======
+        "x-ms-version": "2019-12-12"
+      },
+      "RequestBody": null,
+      "StatusCode": 201,
+      "ResponseHeaders": {
+        "Content-Length": "0",
         "Date": "Fri, 03 Apr 2020 21:00:57 GMT",
         "ETag": "\u00220x8D7D8121BE8B924\u0022",
         "Last-Modified": "Fri, 03 Apr 2020 21:00:58 GMT",
->>>>>>> 32e373e2
         "Server": [
           "Windows-Azure-Blob/1.0",
           "Microsoft-HTTPAPI/2.0"
         ],
         "x-ms-client-request-id": "6c0740f5-7603-c53e-d230-93469dbb0ec9",
         "x-ms-lease-id": "323869e7-cccc-1a57-8d9f-24ad13d958f5",
-<<<<<<< HEAD
-        "x-ms-request-id": "1dff6bac-501e-000b-4d3b-f36950000000",
-        "x-ms-version": "2019-10-10"
-=======
         "x-ms-request-id": "96222bc0-f01e-0012-06fa-093670000000",
         "x-ms-version": "2019-12-12"
->>>>>>> 32e373e2
-      },
-      "ResponseBody": []
-    },
-    {
-<<<<<<< HEAD
-      "RequestUri": "https://seanstagehierarchical.blob.core.windows.net/test-filesystem-e8eaeb4b-9007-6fd5-9718-bd8b37694557/test-file-0fd53c2e-bfdf-2ec9-3198-67dee65c12dd?comp=lease",
-      "RequestMethod": "PUT",
-      "RequestHeaders": {
-        "Authorization": "Sanitized",
-        "If-Modified-Since": "Fri, 06 Mar 2020 22:18:17 GMT",
-        "traceparent": "00-dae6870d9df386428951b6ce85174b6b-027211cecc9f3a4d-00",
-        "User-Agent": [
-          "azsdk-net-Storage.Files.DataLake/12.0.0-dev.20200305.1",
-          "(.NET Core 4.6.28325.01; Microsoft Windows 10.0.18363 )"
+      },
+      "ResponseBody": []
+    },
+    {
+      "RequestUri": "http://seannsecanary.blob.core.windows.net/test-filesystem-e8eaeb4b-9007-6fd5-9718-bd8b37694557/test-file-0fd53c2e-bfdf-2ec9-3198-67dee65c12dd?comp=lease",
+      "RequestMethod": "PUT",
+      "RequestHeaders": {
+        "Authorization": "Sanitized",
+        "If-Modified-Since": "Sat, 04 Apr 2020 21:00:59 GMT",
+        "traceparent": "00-9b68a9a767214d4d8fa0e7452eb6f356-2567c72c90c6c449-00",
+        "User-Agent": [
+          "azsdk-net-Storage.Files.DataLake/12.1.0-dev.20200403.1",
+          "(.NET Core 4.6.28325.01; Microsoft Windows 10.0.18362 )"
         ],
         "x-ms-client-request-id": "d3b755a1-ecd2-78f1-1d86-e8e05eb2e751",
-        "x-ms-date": "Thu, 05 Mar 2020 22:18:18 GMT",
+        "x-ms-date": "Fri, 03 Apr 2020 21:01:00 GMT",
         "x-ms-lease-action": "renew",
         "x-ms-lease-id": "323869e7-cccc-1a57-8d9f-24ad13d958f5",
         "x-ms-return-client-request-id": "true",
-        "x-ms-version": "2019-10-10"
-=======
-      "RequestUri": "http://seannsecanary.blob.core.windows.net/test-filesystem-e8eaeb4b-9007-6fd5-9718-bd8b37694557/test-file-0fd53c2e-bfdf-2ec9-3198-67dee65c12dd?comp=lease",
-      "RequestMethod": "PUT",
-      "RequestHeaders": {
-        "Authorization": "Sanitized",
-        "If-Modified-Since": "Sat, 04 Apr 2020 21:00:59 GMT",
-        "traceparent": "00-9b68a9a767214d4d8fa0e7452eb6f356-2567c72c90c6c449-00",
-        "User-Agent": [
-          "azsdk-net-Storage.Files.DataLake/12.1.0-dev.20200403.1",
-          "(.NET Core 4.6.28325.01; Microsoft Windows 10.0.18362 )"
-        ],
-        "x-ms-client-request-id": "d3b755a1-ecd2-78f1-1d86-e8e05eb2e751",
-        "x-ms-date": "Fri, 03 Apr 2020 21:01:00 GMT",
-        "x-ms-lease-action": "renew",
-        "x-ms-lease-id": "323869e7-cccc-1a57-8d9f-24ad13d958f5",
-        "x-ms-return-client-request-id": "true",
-        "x-ms-version": "2019-12-12"
->>>>>>> 32e373e2
+        "x-ms-version": "2019-12-12"
       },
       "RequestBody": null,
       "StatusCode": 412,
       "ResponseHeaders": {
         "Content-Length": "252",
         "Content-Type": "application/xml",
-<<<<<<< HEAD
-        "Date": "Thu, 05 Mar 2020 22:18:18 GMT",
-=======
         "Date": "Fri, 03 Apr 2020 21:00:57 GMT",
->>>>>>> 32e373e2
         "Server": [
           "Windows-Azure-Blob/1.0",
           "Microsoft-HTTPAPI/2.0"
         ],
         "x-ms-client-request-id": "d3b755a1-ecd2-78f1-1d86-e8e05eb2e751",
         "x-ms-error-code": "ConditionNotMet",
-<<<<<<< HEAD
-        "x-ms-request-id": "1dff6bad-501e-000b-4e3b-f36950000000",
-        "x-ms-version": "2019-10-10"
-      },
-      "ResponseBody": [
-        "\uFEFF\u003C?xml version=\u00221.0\u0022 encoding=\u0022utf-8\u0022?\u003E\u003CError\u003E\u003CCode\u003EConditionNotMet\u003C/Code\u003E\u003CMessage\u003EThe condition specified using HTTP conditional header(s) is not met.\n",
-        "RequestId:1dff6bad-501e-000b-4e3b-f36950000000\n",
-        "Time:2020-03-05T22:18:18.6532987Z\u003C/Message\u003E\u003C/Error\u003E"
-      ]
-    },
-    {
-      "RequestUri": "https://seanstagehierarchical.blob.core.windows.net/test-filesystem-e8eaeb4b-9007-6fd5-9718-bd8b37694557?restype=container",
-      "RequestMethod": "DELETE",
-      "RequestHeaders": {
-        "Authorization": "Sanitized",
-        "traceparent": "00-b3ca369c4df0fc4491c0d7d5ec620619-e21e08e8016b9848-00",
-        "User-Agent": [
-          "azsdk-net-Storage.Files.DataLake/12.0.0-dev.20200305.1",
-          "(.NET Core 4.6.28325.01; Microsoft Windows 10.0.18363 )"
-        ],
-        "x-ms-client-request-id": "47a4a528-3b03-cef7-1aa8-be48987a97bf",
-        "x-ms-date": "Thu, 05 Mar 2020 22:18:18 GMT",
-        "x-ms-return-client-request-id": "true",
-        "x-ms-version": "2019-10-10"
-=======
         "x-ms-request-id": "96222bca-f01e-0012-0ffa-093670000000",
         "x-ms-version": "2019-12-12"
       },
@@ -286,295 +154,153 @@
         "x-ms-date": "Fri, 03 Apr 2020 21:01:00 GMT",
         "x-ms-return-client-request-id": "true",
         "x-ms-version": "2019-12-12"
->>>>>>> 32e373e2
       },
       "RequestBody": null,
       "StatusCode": 202,
       "ResponseHeaders": {
         "Content-Length": "0",
-<<<<<<< HEAD
-        "Date": "Thu, 05 Mar 2020 22:18:18 GMT",
-=======
         "Date": "Fri, 03 Apr 2020 21:00:57 GMT",
->>>>>>> 32e373e2
         "Server": [
           "Windows-Azure-Blob/1.0",
           "Microsoft-HTTPAPI/2.0"
         ],
         "x-ms-client-request-id": "47a4a528-3b03-cef7-1aa8-be48987a97bf",
-<<<<<<< HEAD
-        "x-ms-request-id": "1dff6bae-501e-000b-4f3b-f36950000000",
-        "x-ms-version": "2019-10-10"
-=======
         "x-ms-request-id": "96222bd4-f01e-0012-17fa-093670000000",
         "x-ms-version": "2019-12-12"
->>>>>>> 32e373e2
-      },
-      "ResponseBody": []
-    },
-    {
-<<<<<<< HEAD
-      "RequestUri": "https://seanstagehierarchical.blob.core.windows.net/test-filesystem-46ced4cc-01e9-816f-5443-edc0f1a12725?restype=container",
-      "RequestMethod": "PUT",
-      "RequestHeaders": {
-        "Authorization": "Sanitized",
-        "traceparent": "00-c5d0747938476f4eb64ebae5f1e18b58-7f683140ed9b474c-00",
-        "User-Agent": [
-          "azsdk-net-Storage.Files.DataLake/12.0.0-dev.20200305.1",
-          "(.NET Core 4.6.28325.01; Microsoft Windows 10.0.18363 )"
+      },
+      "ResponseBody": []
+    },
+    {
+      "RequestUri": "http://seannsecanary.blob.core.windows.net/test-filesystem-46ced4cc-01e9-816f-5443-edc0f1a12725?restype=container",
+      "RequestMethod": "PUT",
+      "RequestHeaders": {
+        "Authorization": "Sanitized",
+        "traceparent": "00-3a76bb3d140faf4b9718cf8c8055f217-30015eb49fa9634a-00",
+        "User-Agent": [
+          "azsdk-net-Storage.Files.DataLake/12.1.0-dev.20200403.1",
+          "(.NET Core 4.6.28325.01; Microsoft Windows 10.0.18362 )"
         ],
         "x-ms-blob-public-access": "container",
         "x-ms-client-request-id": "7b833b7a-da29-27a5-3622-f2c04d37dd78",
-        "x-ms-date": "Thu, 05 Mar 2020 22:18:18 GMT",
-        "x-ms-return-client-request-id": "true",
-        "x-ms-version": "2019-10-10"
-=======
-      "RequestUri": "http://seannsecanary.blob.core.windows.net/test-filesystem-46ced4cc-01e9-816f-5443-edc0f1a12725?restype=container",
-      "RequestMethod": "PUT",
-      "RequestHeaders": {
-        "Authorization": "Sanitized",
-        "traceparent": "00-3a76bb3d140faf4b9718cf8c8055f217-30015eb49fa9634a-00",
-        "User-Agent": [
-          "azsdk-net-Storage.Files.DataLake/12.1.0-dev.20200403.1",
-          "(.NET Core 4.6.28325.01; Microsoft Windows 10.0.18362 )"
-        ],
-        "x-ms-blob-public-access": "container",
-        "x-ms-client-request-id": "7b833b7a-da29-27a5-3622-f2c04d37dd78",
-        "x-ms-date": "Fri, 03 Apr 2020 21:01:00 GMT",
-        "x-ms-return-client-request-id": "true",
-        "x-ms-version": "2019-12-12"
->>>>>>> 32e373e2
-      },
-      "RequestBody": null,
-      "StatusCode": 201,
-      "ResponseHeaders": {
-        "Content-Length": "0",
-<<<<<<< HEAD
-        "Date": "Thu, 05 Mar 2020 22:18:18 GMT",
-        "ETag": "\u00220x8D7C1531BE15B9F\u0022",
-        "Last-Modified": "Thu, 05 Mar 2020 22:18:19 GMT",
-=======
+        "x-ms-date": "Fri, 03 Apr 2020 21:01:00 GMT",
+        "x-ms-return-client-request-id": "true",
+        "x-ms-version": "2019-12-12"
+      },
+      "RequestBody": null,
+      "StatusCode": 201,
+      "ResponseHeaders": {
+        "Content-Length": "0",
         "Date": "Fri, 03 Apr 2020 21:00:57 GMT",
         "ETag": "\u00220x8D7D8121C22F428\u0022",
         "Last-Modified": "Fri, 03 Apr 2020 21:00:58 GMT",
->>>>>>> 32e373e2
         "Server": [
           "Windows-Azure-Blob/1.0",
           "Microsoft-HTTPAPI/2.0"
         ],
         "x-ms-client-request-id": "7b833b7a-da29-27a5-3622-f2c04d37dd78",
-<<<<<<< HEAD
-        "x-ms-request-id": "c8d81a6f-701e-000c-623b-f30533000000",
-        "x-ms-version": "2019-10-10"
-=======
         "x-ms-request-id": "96222be5-f01e-0012-25fa-093670000000",
         "x-ms-version": "2019-12-12"
->>>>>>> 32e373e2
-      },
-      "ResponseBody": []
-    },
-    {
-<<<<<<< HEAD
-      "RequestUri": "https://seanstagehierarchical.dfs.core.windows.net/test-filesystem-46ced4cc-01e9-816f-5443-edc0f1a12725/test-file-3fe39981-ddc3-2cb0-8792-df5e15991f9c?resource=file",
-      "RequestMethod": "PUT",
-      "RequestHeaders": {
-        "Authorization": "Sanitized",
-        "traceparent": "00-983af7807170da4aba306cff262f73dc-4e3206b8adf4184c-00",
-        "User-Agent": [
-          "azsdk-net-Storage.Files.DataLake/12.0.0-dev.20200305.1",
-          "(.NET Core 4.6.28325.01; Microsoft Windows 10.0.18363 )"
+      },
+      "ResponseBody": []
+    },
+    {
+      "RequestUri": "http://seannsecanary.dfs.core.windows.net/test-filesystem-46ced4cc-01e9-816f-5443-edc0f1a12725/test-file-3fe39981-ddc3-2cb0-8792-df5e15991f9c?resource=file",
+      "RequestMethod": "PUT",
+      "RequestHeaders": {
+        "Authorization": "Sanitized",
+        "traceparent": "00-9c9f29d5ae3ed14098a46845473c657a-ba1d5242595aa749-00",
+        "User-Agent": [
+          "azsdk-net-Storage.Files.DataLake/12.1.0-dev.20200403.1",
+          "(.NET Core 4.6.28325.01; Microsoft Windows 10.0.18362 )"
         ],
         "x-ms-client-request-id": "c85473ae-9cd4-9da6-8a57-f497fa47129c",
-        "x-ms-date": "Thu, 05 Mar 2020 22:18:19 GMT",
-        "x-ms-return-client-request-id": "true",
-        "x-ms-version": "2019-10-10"
-=======
-      "RequestUri": "http://seannsecanary.dfs.core.windows.net/test-filesystem-46ced4cc-01e9-816f-5443-edc0f1a12725/test-file-3fe39981-ddc3-2cb0-8792-df5e15991f9c?resource=file",
-      "RequestMethod": "PUT",
-      "RequestHeaders": {
-        "Authorization": "Sanitized",
-        "traceparent": "00-9c9f29d5ae3ed14098a46845473c657a-ba1d5242595aa749-00",
-        "User-Agent": [
-          "azsdk-net-Storage.Files.DataLake/12.1.0-dev.20200403.1",
-          "(.NET Core 4.6.28325.01; Microsoft Windows 10.0.18362 )"
-        ],
-        "x-ms-client-request-id": "c85473ae-9cd4-9da6-8a57-f497fa47129c",
-        "x-ms-date": "Fri, 03 Apr 2020 21:01:00 GMT",
-        "x-ms-return-client-request-id": "true",
-        "x-ms-version": "2019-12-12"
->>>>>>> 32e373e2
-      },
-      "RequestBody": null,
-      "StatusCode": 201,
-      "ResponseHeaders": {
-        "Content-Length": "0",
-<<<<<<< HEAD
-        "Date": "Thu, 05 Mar 2020 22:18:18 GMT",
-        "ETag": "\u00220x8D7C1531C15FEEC\u0022",
-        "Last-Modified": "Thu, 05 Mar 2020 22:18:19 GMT",
-=======
+        "x-ms-date": "Fri, 03 Apr 2020 21:01:00 GMT",
+        "x-ms-return-client-request-id": "true",
+        "x-ms-version": "2019-12-12"
+      },
+      "RequestBody": null,
+      "StatusCode": 201,
+      "ResponseHeaders": {
+        "Content-Length": "0",
         "Date": "Fri, 03 Apr 2020 21:00:58 GMT",
         "ETag": "\u00220x8D7D8121C344DDF\u0022",
         "Last-Modified": "Fri, 03 Apr 2020 21:00:59 GMT",
->>>>>>> 32e373e2
         "Server": [
           "Windows-Azure-HDFS/1.0",
           "Microsoft-HTTPAPI/2.0"
         ],
         "x-ms-client-request-id": "c85473ae-9cd4-9da6-8a57-f497fa47129c",
-<<<<<<< HEAD
-        "x-ms-request-id": "923c0861-001f-0029-533b-f3ac4f000000",
-        "x-ms-version": "2019-10-10"
-=======
         "x-ms-request-id": "fa4400a3-201f-0097-1efa-091bad000000",
         "x-ms-version": "2019-12-12"
->>>>>>> 32e373e2
-      },
-      "ResponseBody": []
-    },
-    {
-<<<<<<< HEAD
-      "RequestUri": "https://seanstagehierarchical.blob.core.windows.net/test-filesystem-46ced4cc-01e9-816f-5443-edc0f1a12725/test-file-3fe39981-ddc3-2cb0-8792-df5e15991f9c?comp=lease",
-      "RequestMethod": "PUT",
-      "RequestHeaders": {
-        "Authorization": "Sanitized",
-        "traceparent": "00-63034444ba30e747a0cedfd12a5a07c2-1db99cd72f3f0440-00",
-        "User-Agent": [
-          "azsdk-net-Storage.Files.DataLake/12.0.0-dev.20200305.1",
-          "(.NET Core 4.6.28325.01; Microsoft Windows 10.0.18363 )"
+      },
+      "ResponseBody": []
+    },
+    {
+      "RequestUri": "http://seannsecanary.blob.core.windows.net/test-filesystem-46ced4cc-01e9-816f-5443-edc0f1a12725/test-file-3fe39981-ddc3-2cb0-8792-df5e15991f9c?comp=lease",
+      "RequestMethod": "PUT",
+      "RequestHeaders": {
+        "Authorization": "Sanitized",
+        "traceparent": "00-fdeb65d5c5ac0e448b4c3e06d40d7493-898ba158984b8d4a-00",
+        "User-Agent": [
+          "azsdk-net-Storage.Files.DataLake/12.1.0-dev.20200403.1",
+          "(.NET Core 4.6.28325.01; Microsoft Windows 10.0.18362 )"
         ],
         "x-ms-client-request-id": "57e8e67d-2335-873e-177e-2a7c117243c5",
-        "x-ms-date": "Thu, 05 Mar 2020 22:18:19 GMT",
-=======
-      "RequestUri": "http://seannsecanary.blob.core.windows.net/test-filesystem-46ced4cc-01e9-816f-5443-edc0f1a12725/test-file-3fe39981-ddc3-2cb0-8792-df5e15991f9c?comp=lease",
-      "RequestMethod": "PUT",
-      "RequestHeaders": {
-        "Authorization": "Sanitized",
-        "traceparent": "00-fdeb65d5c5ac0e448b4c3e06d40d7493-898ba158984b8d4a-00",
-        "User-Agent": [
-          "azsdk-net-Storage.Files.DataLake/12.1.0-dev.20200403.1",
-          "(.NET Core 4.6.28325.01; Microsoft Windows 10.0.18362 )"
-        ],
-        "x-ms-client-request-id": "57e8e67d-2335-873e-177e-2a7c117243c5",
-        "x-ms-date": "Fri, 03 Apr 2020 21:01:00 GMT",
->>>>>>> 32e373e2
+        "x-ms-date": "Fri, 03 Apr 2020 21:01:00 GMT",
         "x-ms-lease-action": "acquire",
         "x-ms-lease-duration": "15",
         "x-ms-proposed-lease-id": "ca585503-27f1-d55b-9d58-8b3359c57ef9",
         "x-ms-return-client-request-id": "true",
-<<<<<<< HEAD
-        "x-ms-version": "2019-10-10"
-=======
-        "x-ms-version": "2019-12-12"
->>>>>>> 32e373e2
-      },
-      "RequestBody": null,
-      "StatusCode": 201,
-      "ResponseHeaders": {
-        "Content-Length": "0",
-<<<<<<< HEAD
-        "Date": "Thu, 05 Mar 2020 22:18:18 GMT",
-        "ETag": "\u00220x8D7C1531C15FEEC\u0022",
-        "Last-Modified": "Thu, 05 Mar 2020 22:18:19 GMT",
-=======
+        "x-ms-version": "2019-12-12"
+      },
+      "RequestBody": null,
+      "StatusCode": 201,
+      "ResponseHeaders": {
+        "Content-Length": "0",
         "Date": "Fri, 03 Apr 2020 21:00:58 GMT",
         "ETag": "\u00220x8D7D8121C344DDF\u0022",
         "Last-Modified": "Fri, 03 Apr 2020 21:00:59 GMT",
->>>>>>> 32e373e2
         "Server": [
           "Windows-Azure-Blob/1.0",
           "Microsoft-HTTPAPI/2.0"
         ],
         "x-ms-client-request-id": "57e8e67d-2335-873e-177e-2a7c117243c5",
         "x-ms-lease-id": "ca585503-27f1-d55b-9d58-8b3359c57ef9",
-<<<<<<< HEAD
-        "x-ms-request-id": "c8d81a77-701e-000c-673b-f30533000000",
-        "x-ms-version": "2019-10-10"
-=======
         "x-ms-request-id": "96222bfb-f01e-0012-37fa-093670000000",
         "x-ms-version": "2019-12-12"
->>>>>>> 32e373e2
-      },
-      "ResponseBody": []
-    },
-    {
-<<<<<<< HEAD
-      "RequestUri": "https://seanstagehierarchical.blob.core.windows.net/test-filesystem-46ced4cc-01e9-816f-5443-edc0f1a12725/test-file-3fe39981-ddc3-2cb0-8792-df5e15991f9c?comp=lease",
-      "RequestMethod": "PUT",
-      "RequestHeaders": {
-        "Authorization": "Sanitized",
-        "If-Unmodified-Since": "Wed, 04 Mar 2020 22:18:17 GMT",
-        "traceparent": "00-75d09bfcba1bc544a6f21e616ef49301-38d97b17bba8bf45-00",
-        "User-Agent": [
-          "azsdk-net-Storage.Files.DataLake/12.0.0-dev.20200305.1",
-          "(.NET Core 4.6.28325.01; Microsoft Windows 10.0.18363 )"
+      },
+      "ResponseBody": []
+    },
+    {
+      "RequestUri": "http://seannsecanary.blob.core.windows.net/test-filesystem-46ced4cc-01e9-816f-5443-edc0f1a12725/test-file-3fe39981-ddc3-2cb0-8792-df5e15991f9c?comp=lease",
+      "RequestMethod": "PUT",
+      "RequestHeaders": {
+        "Authorization": "Sanitized",
+        "If-Unmodified-Since": "Thu, 02 Apr 2020 21:00:59 GMT",
+        "traceparent": "00-a4aadb631fd0ce43aaa5677155a8e7d9-1fde33e90d1b9048-00",
+        "User-Agent": [
+          "azsdk-net-Storage.Files.DataLake/12.1.0-dev.20200403.1",
+          "(.NET Core 4.6.28325.01; Microsoft Windows 10.0.18362 )"
         ],
         "x-ms-client-request-id": "72b61fc8-26dd-80c4-7228-8ac62c4bb969",
-        "x-ms-date": "Thu, 05 Mar 2020 22:18:19 GMT",
+        "x-ms-date": "Fri, 03 Apr 2020 21:01:00 GMT",
         "x-ms-lease-action": "renew",
         "x-ms-lease-id": "ca585503-27f1-d55b-9d58-8b3359c57ef9",
         "x-ms-return-client-request-id": "true",
-        "x-ms-version": "2019-10-10"
-=======
-      "RequestUri": "http://seannsecanary.blob.core.windows.net/test-filesystem-46ced4cc-01e9-816f-5443-edc0f1a12725/test-file-3fe39981-ddc3-2cb0-8792-df5e15991f9c?comp=lease",
-      "RequestMethod": "PUT",
-      "RequestHeaders": {
-        "Authorization": "Sanitized",
-        "If-Unmodified-Since": "Thu, 02 Apr 2020 21:00:59 GMT",
-        "traceparent": "00-a4aadb631fd0ce43aaa5677155a8e7d9-1fde33e90d1b9048-00",
-        "User-Agent": [
-          "azsdk-net-Storage.Files.DataLake/12.1.0-dev.20200403.1",
-          "(.NET Core 4.6.28325.01; Microsoft Windows 10.0.18362 )"
-        ],
-        "x-ms-client-request-id": "72b61fc8-26dd-80c4-7228-8ac62c4bb969",
-        "x-ms-date": "Fri, 03 Apr 2020 21:01:00 GMT",
-        "x-ms-lease-action": "renew",
-        "x-ms-lease-id": "ca585503-27f1-d55b-9d58-8b3359c57ef9",
-        "x-ms-return-client-request-id": "true",
-        "x-ms-version": "2019-12-12"
->>>>>>> 32e373e2
+        "x-ms-version": "2019-12-12"
       },
       "RequestBody": null,
       "StatusCode": 412,
       "ResponseHeaders": {
         "Content-Length": "252",
         "Content-Type": "application/xml",
-<<<<<<< HEAD
-        "Date": "Thu, 05 Mar 2020 22:18:18 GMT",
-=======
-        "Date": "Fri, 03 Apr 2020 21:00:58 GMT",
->>>>>>> 32e373e2
+        "Date": "Fri, 03 Apr 2020 21:00:58 GMT",
         "Server": [
           "Windows-Azure-Blob/1.0",
           "Microsoft-HTTPAPI/2.0"
         ],
         "x-ms-client-request-id": "72b61fc8-26dd-80c4-7228-8ac62c4bb969",
         "x-ms-error-code": "ConditionNotMet",
-<<<<<<< HEAD
-        "x-ms-request-id": "c8d81a79-701e-000c-693b-f30533000000",
-        "x-ms-version": "2019-10-10"
-      },
-      "ResponseBody": [
-        "\uFEFF\u003C?xml version=\u00221.0\u0022 encoding=\u0022utf-8\u0022?\u003E\u003CError\u003E\u003CCode\u003EConditionNotMet\u003C/Code\u003E\u003CMessage\u003EThe condition specified using HTTP conditional header(s) is not met.\n",
-        "RequestId:c8d81a79-701e-000c-693b-f30533000000\n",
-        "Time:2020-03-05T22:18:19.5484248Z\u003C/Message\u003E\u003C/Error\u003E"
-      ]
-    },
-    {
-      "RequestUri": "https://seanstagehierarchical.blob.core.windows.net/test-filesystem-46ced4cc-01e9-816f-5443-edc0f1a12725?restype=container",
-      "RequestMethod": "DELETE",
-      "RequestHeaders": {
-        "Authorization": "Sanitized",
-        "traceparent": "00-274009f8a05e1f479b8c66d1637cf57d-b7cfb95af2aab243-00",
-        "User-Agent": [
-          "azsdk-net-Storage.Files.DataLake/12.0.0-dev.20200305.1",
-          "(.NET Core 4.6.28325.01; Microsoft Windows 10.0.18363 )"
-        ],
-        "x-ms-client-request-id": "f2b3f160-d0bc-b2e7-3572-d86fe6917f42",
-        "x-ms-date": "Thu, 05 Mar 2020 22:18:19 GMT",
-        "x-ms-return-client-request-id": "true",
-        "x-ms-version": "2019-10-10"
-=======
         "x-ms-request-id": "96222c05-f01e-0012-3ffa-093670000000",
         "x-ms-version": "2019-12-12"
       },
@@ -598,294 +324,153 @@
         "x-ms-date": "Fri, 03 Apr 2020 21:01:00 GMT",
         "x-ms-return-client-request-id": "true",
         "x-ms-version": "2019-12-12"
->>>>>>> 32e373e2
       },
       "RequestBody": null,
       "StatusCode": 202,
       "ResponseHeaders": {
         "Content-Length": "0",
-<<<<<<< HEAD
-        "Date": "Thu, 05 Mar 2020 22:18:19 GMT",
-=======
-        "Date": "Fri, 03 Apr 2020 21:00:58 GMT",
->>>>>>> 32e373e2
+        "Date": "Fri, 03 Apr 2020 21:00:58 GMT",
         "Server": [
           "Windows-Azure-Blob/1.0",
           "Microsoft-HTTPAPI/2.0"
         ],
         "x-ms-client-request-id": "f2b3f160-d0bc-b2e7-3572-d86fe6917f42",
-<<<<<<< HEAD
-        "x-ms-request-id": "c8d81a7a-701e-000c-6a3b-f30533000000",
-        "x-ms-version": "2019-10-10"
-=======
         "x-ms-request-id": "96222c0c-f01e-0012-45fa-093670000000",
         "x-ms-version": "2019-12-12"
->>>>>>> 32e373e2
-      },
-      "ResponseBody": []
-    },
-    {
-<<<<<<< HEAD
-      "RequestUri": "https://seanstagehierarchical.blob.core.windows.net/test-filesystem-96e384d3-61a9-83c7-4ba8-e3a15d1c4a7c?restype=container",
-      "RequestMethod": "PUT",
-      "RequestHeaders": {
-        "Authorization": "Sanitized",
-        "traceparent": "00-4501b94b0fe1e44881623e46605ae86a-19dbc4a6cea06647-00",
-        "User-Agent": [
-          "azsdk-net-Storage.Files.DataLake/12.0.0-dev.20200305.1",
-          "(.NET Core 4.6.28325.01; Microsoft Windows 10.0.18363 )"
+      },
+      "ResponseBody": []
+    },
+    {
+      "RequestUri": "http://seannsecanary.blob.core.windows.net/test-filesystem-96e384d3-61a9-83c7-4ba8-e3a15d1c4a7c?restype=container",
+      "RequestMethod": "PUT",
+      "RequestHeaders": {
+        "Authorization": "Sanitized",
+        "traceparent": "00-fa2e2afb82016b4ca50522c3a38ef937-db5a4c6b83099841-00",
+        "User-Agent": [
+          "azsdk-net-Storage.Files.DataLake/12.1.0-dev.20200403.1",
+          "(.NET Core 4.6.28325.01; Microsoft Windows 10.0.18362 )"
         ],
         "x-ms-blob-public-access": "container",
         "x-ms-client-request-id": "b1d487bc-f312-ffd8-2a30-a614ec455519",
-        "x-ms-date": "Thu, 05 Mar 2020 22:18:19 GMT",
-        "x-ms-return-client-request-id": "true",
-        "x-ms-version": "2019-10-10"
-=======
-      "RequestUri": "http://seannsecanary.blob.core.windows.net/test-filesystem-96e384d3-61a9-83c7-4ba8-e3a15d1c4a7c?restype=container",
-      "RequestMethod": "PUT",
-      "RequestHeaders": {
-        "Authorization": "Sanitized",
-        "traceparent": "00-fa2e2afb82016b4ca50522c3a38ef937-db5a4c6b83099841-00",
-        "User-Agent": [
-          "azsdk-net-Storage.Files.DataLake/12.1.0-dev.20200403.1",
-          "(.NET Core 4.6.28325.01; Microsoft Windows 10.0.18362 )"
-        ],
-        "x-ms-blob-public-access": "container",
-        "x-ms-client-request-id": "b1d487bc-f312-ffd8-2a30-a614ec455519",
-        "x-ms-date": "Fri, 03 Apr 2020 21:01:00 GMT",
-        "x-ms-return-client-request-id": "true",
-        "x-ms-version": "2019-12-12"
->>>>>>> 32e373e2
-      },
-      "RequestBody": null,
-      "StatusCode": 201,
-      "ResponseHeaders": {
-        "Content-Length": "0",
-<<<<<<< HEAD
-        "Date": "Thu, 05 Mar 2020 22:18:19 GMT",
-        "ETag": "\u00220x8D7C1531C69DBFA\u0022",
-        "Last-Modified": "Thu, 05 Mar 2020 22:18:19 GMT",
-=======
+        "x-ms-date": "Fri, 03 Apr 2020 21:01:00 GMT",
+        "x-ms-return-client-request-id": "true",
+        "x-ms-version": "2019-12-12"
+      },
+      "RequestBody": null,
+      "StatusCode": 201,
+      "ResponseHeaders": {
+        "Content-Length": "0",
         "Date": "Fri, 03 Apr 2020 21:00:58 GMT",
         "ETag": "\u00220x8D7D8121C6BA339\u0022",
         "Last-Modified": "Fri, 03 Apr 2020 21:00:59 GMT",
->>>>>>> 32e373e2
         "Server": [
           "Windows-Azure-Blob/1.0",
           "Microsoft-HTTPAPI/2.0"
         ],
         "x-ms-client-request-id": "b1d487bc-f312-ffd8-2a30-a614ec455519",
-<<<<<<< HEAD
-        "x-ms-request-id": "84b31d5c-f01e-003d-743b-f3e420000000",
-        "x-ms-version": "2019-10-10"
-=======
         "x-ms-request-id": "96222c1d-f01e-0012-54fa-093670000000",
         "x-ms-version": "2019-12-12"
->>>>>>> 32e373e2
-      },
-      "ResponseBody": []
-    },
-    {
-<<<<<<< HEAD
-      "RequestUri": "https://seanstagehierarchical.dfs.core.windows.net/test-filesystem-96e384d3-61a9-83c7-4ba8-e3a15d1c4a7c/test-file-ddd15b27-452b-0baa-d74d-1870d9c815e7?resource=file",
-      "RequestMethod": "PUT",
-      "RequestHeaders": {
-        "Authorization": "Sanitized",
-        "traceparent": "00-d3b5ff623826c942bf773ae210f1f528-0bce2eb9837b5c41-00",
-        "User-Agent": [
-          "azsdk-net-Storage.Files.DataLake/12.0.0-dev.20200305.1",
-          "(.NET Core 4.6.28325.01; Microsoft Windows 10.0.18363 )"
+      },
+      "ResponseBody": []
+    },
+    {
+      "RequestUri": "http://seannsecanary.dfs.core.windows.net/test-filesystem-96e384d3-61a9-83c7-4ba8-e3a15d1c4a7c/test-file-ddd15b27-452b-0baa-d74d-1870d9c815e7?resource=file",
+      "RequestMethod": "PUT",
+      "RequestHeaders": {
+        "Authorization": "Sanitized",
+        "traceparent": "00-dc8943177a247f4ea833cad3f0adf8e9-ce0626a3565dea45-00",
+        "User-Agent": [
+          "azsdk-net-Storage.Files.DataLake/12.1.0-dev.20200403.1",
+          "(.NET Core 4.6.28325.01; Microsoft Windows 10.0.18362 )"
         ],
         "x-ms-client-request-id": "11d66de4-4992-76d2-dcc9-d9c4db682561",
-        "x-ms-date": "Thu, 05 Mar 2020 22:18:20 GMT",
-        "x-ms-return-client-request-id": "true",
-        "x-ms-version": "2019-10-10"
-=======
-      "RequestUri": "http://seannsecanary.dfs.core.windows.net/test-filesystem-96e384d3-61a9-83c7-4ba8-e3a15d1c4a7c/test-file-ddd15b27-452b-0baa-d74d-1870d9c815e7?resource=file",
-      "RequestMethod": "PUT",
-      "RequestHeaders": {
-        "Authorization": "Sanitized",
-        "traceparent": "00-dc8943177a247f4ea833cad3f0adf8e9-ce0626a3565dea45-00",
-        "User-Agent": [
-          "azsdk-net-Storage.Files.DataLake/12.1.0-dev.20200403.1",
-          "(.NET Core 4.6.28325.01; Microsoft Windows 10.0.18362 )"
-        ],
-        "x-ms-client-request-id": "11d66de4-4992-76d2-dcc9-d9c4db682561",
-        "x-ms-date": "Fri, 03 Apr 2020 21:01:00 GMT",
-        "x-ms-return-client-request-id": "true",
-        "x-ms-version": "2019-12-12"
->>>>>>> 32e373e2
-      },
-      "RequestBody": null,
-      "StatusCode": 201,
-      "ResponseHeaders": {
-        "Content-Length": "0",
-<<<<<<< HEAD
-        "Date": "Thu, 05 Mar 2020 22:18:19 GMT",
-        "ETag": "\u00220x8D7C1531C9C90A8\u0022",
-        "Last-Modified": "Thu, 05 Mar 2020 22:18:20 GMT",
-=======
+        "x-ms-date": "Fri, 03 Apr 2020 21:01:00 GMT",
+        "x-ms-return-client-request-id": "true",
+        "x-ms-version": "2019-12-12"
+      },
+      "RequestBody": null,
+      "StatusCode": 201,
+      "ResponseHeaders": {
+        "Content-Length": "0",
         "Date": "Fri, 03 Apr 2020 21:00:58 GMT",
         "ETag": "\u00220x8D7D8121C7B40FD\u0022",
         "Last-Modified": "Fri, 03 Apr 2020 21:00:59 GMT",
->>>>>>> 32e373e2
         "Server": [
           "Windows-Azure-HDFS/1.0",
           "Microsoft-HTTPAPI/2.0"
         ],
         "x-ms-client-request-id": "11d66de4-4992-76d2-dcc9-d9c4db682561",
-<<<<<<< HEAD
-        "x-ms-request-id": "21c958fb-f01f-003d-143b-f3e420000000",
-        "x-ms-version": "2019-10-10"
-=======
         "x-ms-request-id": "fa4400a6-201f-0097-20fa-091bad000000",
         "x-ms-version": "2019-12-12"
->>>>>>> 32e373e2
-      },
-      "ResponseBody": []
-    },
-    {
-<<<<<<< HEAD
-      "RequestUri": "https://seanstagehierarchical.blob.core.windows.net/test-filesystem-96e384d3-61a9-83c7-4ba8-e3a15d1c4a7c/test-file-ddd15b27-452b-0baa-d74d-1870d9c815e7?comp=lease",
-      "RequestMethod": "PUT",
-      "RequestHeaders": {
-        "Authorization": "Sanitized",
-        "traceparent": "00-9a4b2efd4f4af549bee020d7fa66a128-ccc26f876b6ff548-00",
-        "User-Agent": [
-          "azsdk-net-Storage.Files.DataLake/12.0.0-dev.20200305.1",
-          "(.NET Core 4.6.28325.01; Microsoft Windows 10.0.18363 )"
+      },
+      "ResponseBody": []
+    },
+    {
+      "RequestUri": "http://seannsecanary.blob.core.windows.net/test-filesystem-96e384d3-61a9-83c7-4ba8-e3a15d1c4a7c/test-file-ddd15b27-452b-0baa-d74d-1870d9c815e7?comp=lease",
+      "RequestMethod": "PUT",
+      "RequestHeaders": {
+        "Authorization": "Sanitized",
+        "traceparent": "00-d336e8598b2fba4ba4f6f5c7ee396246-4f84f2195fd6c147-00",
+        "User-Agent": [
+          "azsdk-net-Storage.Files.DataLake/12.1.0-dev.20200403.1",
+          "(.NET Core 4.6.28325.01; Microsoft Windows 10.0.18362 )"
         ],
         "x-ms-client-request-id": "614cae40-a005-65d8-9c48-1e6b9b0d4198",
-        "x-ms-date": "Thu, 05 Mar 2020 22:18:20 GMT",
-=======
-      "RequestUri": "http://seannsecanary.blob.core.windows.net/test-filesystem-96e384d3-61a9-83c7-4ba8-e3a15d1c4a7c/test-file-ddd15b27-452b-0baa-d74d-1870d9c815e7?comp=lease",
-      "RequestMethod": "PUT",
-      "RequestHeaders": {
-        "Authorization": "Sanitized",
-        "traceparent": "00-d336e8598b2fba4ba4f6f5c7ee396246-4f84f2195fd6c147-00",
-        "User-Agent": [
-          "azsdk-net-Storage.Files.DataLake/12.1.0-dev.20200403.1",
-          "(.NET Core 4.6.28325.01; Microsoft Windows 10.0.18362 )"
-        ],
-        "x-ms-client-request-id": "614cae40-a005-65d8-9c48-1e6b9b0d4198",
-        "x-ms-date": "Fri, 03 Apr 2020 21:01:01 GMT",
->>>>>>> 32e373e2
+        "x-ms-date": "Fri, 03 Apr 2020 21:01:01 GMT",
         "x-ms-lease-action": "acquire",
         "x-ms-lease-duration": "15",
         "x-ms-proposed-lease-id": "0793bf1a-7e60-8ed1-f227-aec53543e93f",
         "x-ms-return-client-request-id": "true",
-<<<<<<< HEAD
-        "x-ms-version": "2019-10-10"
-=======
-        "x-ms-version": "2019-12-12"
->>>>>>> 32e373e2
-      },
-      "RequestBody": null,
-      "StatusCode": 201,
-      "ResponseHeaders": {
-        "Content-Length": "0",
-<<<<<<< HEAD
-        "Date": "Thu, 05 Mar 2020 22:18:20 GMT",
-        "ETag": "\u00220x8D7C1531C9C90A8\u0022",
-        "Last-Modified": "Thu, 05 Mar 2020 22:18:20 GMT",
-=======
+        "x-ms-version": "2019-12-12"
+      },
+      "RequestBody": null,
+      "StatusCode": 201,
+      "ResponseHeaders": {
+        "Content-Length": "0",
         "Date": "Fri, 03 Apr 2020 21:00:58 GMT",
         "ETag": "\u00220x8D7D8121C7B40FD\u0022",
         "Last-Modified": "Fri, 03 Apr 2020 21:00:59 GMT",
->>>>>>> 32e373e2
         "Server": [
           "Windows-Azure-Blob/1.0",
           "Microsoft-HTTPAPI/2.0"
         ],
         "x-ms-client-request-id": "614cae40-a005-65d8-9c48-1e6b9b0d4198",
         "x-ms-lease-id": "0793bf1a-7e60-8ed1-f227-aec53543e93f",
-<<<<<<< HEAD
-        "x-ms-request-id": "84b31d6a-f01e-003d-7d3b-f3e420000000",
-        "x-ms-version": "2019-10-10"
-=======
         "x-ms-request-id": "96222c31-f01e-0012-64fa-093670000000",
         "x-ms-version": "2019-12-12"
->>>>>>> 32e373e2
-      },
-      "ResponseBody": []
-    },
-    {
-<<<<<<< HEAD
-      "RequestUri": "https://seanstagehierarchical.blob.core.windows.net/test-filesystem-96e384d3-61a9-83c7-4ba8-e3a15d1c4a7c/test-file-ddd15b27-452b-0baa-d74d-1870d9c815e7?comp=lease",
-=======
+      },
+      "ResponseBody": []
+    },
+    {
       "RequestUri": "http://seannsecanary.blob.core.windows.net/test-filesystem-96e384d3-61a9-83c7-4ba8-e3a15d1c4a7c/test-file-ddd15b27-452b-0baa-d74d-1870d9c815e7?comp=lease",
->>>>>>> 32e373e2
       "RequestMethod": "PUT",
       "RequestHeaders": {
         "Authorization": "Sanitized",
         "If-Match": "\u0022garbage\u0022",
-<<<<<<< HEAD
-        "traceparent": "00-262d2bf3596872438fc76b4edfbc45ce-0f0f741cca7b7143-00",
-        "User-Agent": [
-          "azsdk-net-Storage.Files.DataLake/12.0.0-dev.20200305.1",
-          "(.NET Core 4.6.28325.01; Microsoft Windows 10.0.18363 )"
+        "traceparent": "00-486039721d700f4fb4c6ad9a0756521b-83456eb0b3eaac41-00",
+        "User-Agent": [
+          "azsdk-net-Storage.Files.DataLake/12.1.0-dev.20200403.1",
+          "(.NET Core 4.6.28325.01; Microsoft Windows 10.0.18362 )"
         ],
         "x-ms-client-request-id": "8785e658-88f6-043a-0725-d0a9e5e89c05",
-        "x-ms-date": "Thu, 05 Mar 2020 22:18:20 GMT",
+        "x-ms-date": "Fri, 03 Apr 2020 21:01:01 GMT",
         "x-ms-lease-action": "renew",
         "x-ms-lease-id": "0793bf1a-7e60-8ed1-f227-aec53543e93f",
         "x-ms-return-client-request-id": "true",
-        "x-ms-version": "2019-10-10"
-=======
-        "traceparent": "00-486039721d700f4fb4c6ad9a0756521b-83456eb0b3eaac41-00",
-        "User-Agent": [
-          "azsdk-net-Storage.Files.DataLake/12.1.0-dev.20200403.1",
-          "(.NET Core 4.6.28325.01; Microsoft Windows 10.0.18362 )"
-        ],
-        "x-ms-client-request-id": "8785e658-88f6-043a-0725-d0a9e5e89c05",
-        "x-ms-date": "Fri, 03 Apr 2020 21:01:01 GMT",
-        "x-ms-lease-action": "renew",
-        "x-ms-lease-id": "0793bf1a-7e60-8ed1-f227-aec53543e93f",
-        "x-ms-return-client-request-id": "true",
-        "x-ms-version": "2019-12-12"
->>>>>>> 32e373e2
+        "x-ms-version": "2019-12-12"
       },
       "RequestBody": null,
       "StatusCode": 412,
       "ResponseHeaders": {
         "Content-Length": "252",
         "Content-Type": "application/xml",
-<<<<<<< HEAD
-        "Date": "Thu, 05 Mar 2020 22:18:20 GMT",
-=======
-        "Date": "Fri, 03 Apr 2020 21:00:58 GMT",
->>>>>>> 32e373e2
+        "Date": "Fri, 03 Apr 2020 21:00:58 GMT",
         "Server": [
           "Windows-Azure-Blob/1.0",
           "Microsoft-HTTPAPI/2.0"
         ],
         "x-ms-client-request-id": "8785e658-88f6-043a-0725-d0a9e5e89c05",
         "x-ms-error-code": "ConditionNotMet",
-<<<<<<< HEAD
-        "x-ms-request-id": "84b31d6c-f01e-003d-7e3b-f3e420000000",
-        "x-ms-version": "2019-10-10"
-      },
-      "ResponseBody": [
-        "\uFEFF\u003C?xml version=\u00221.0\u0022 encoding=\u0022utf-8\u0022?\u003E\u003CError\u003E\u003CCode\u003EConditionNotMet\u003C/Code\u003E\u003CMessage\u003EThe condition specified using HTTP conditional header(s) is not met.\n",
-        "RequestId:84b31d6c-f01e-003d-7e3b-f3e420000000\n",
-        "Time:2020-03-05T22:18:20.4280499Z\u003C/Message\u003E\u003C/Error\u003E"
-      ]
-    },
-    {
-      "RequestUri": "https://seanstagehierarchical.blob.core.windows.net/test-filesystem-96e384d3-61a9-83c7-4ba8-e3a15d1c4a7c?restype=container",
-      "RequestMethod": "DELETE",
-      "RequestHeaders": {
-        "Authorization": "Sanitized",
-        "traceparent": "00-8402a6e8d261184693de1de46656058f-bfa54af5a79e7d4a-00",
-        "User-Agent": [
-          "azsdk-net-Storage.Files.DataLake/12.0.0-dev.20200305.1",
-          "(.NET Core 4.6.28325.01; Microsoft Windows 10.0.18363 )"
-        ],
-        "x-ms-client-request-id": "b412d179-b987-57a2-5f1a-f4b7e9c62f82",
-        "x-ms-date": "Thu, 05 Mar 2020 22:18:20 GMT",
-        "x-ms-return-client-request-id": "true",
-        "x-ms-version": "2019-10-10"
-=======
         "x-ms-request-id": "96222c3a-f01e-0012-6cfa-093670000000",
         "x-ms-version": "2019-12-12"
       },
@@ -909,179 +494,100 @@
         "x-ms-date": "Fri, 03 Apr 2020 21:01:01 GMT",
         "x-ms-return-client-request-id": "true",
         "x-ms-version": "2019-12-12"
->>>>>>> 32e373e2
       },
       "RequestBody": null,
       "StatusCode": 202,
       "ResponseHeaders": {
         "Content-Length": "0",
-<<<<<<< HEAD
-        "Date": "Thu, 05 Mar 2020 22:18:20 GMT",
-=======
-        "Date": "Fri, 03 Apr 2020 21:00:58 GMT",
->>>>>>> 32e373e2
+        "Date": "Fri, 03 Apr 2020 21:00:58 GMT",
         "Server": [
           "Windows-Azure-Blob/1.0",
           "Microsoft-HTTPAPI/2.0"
         ],
         "x-ms-client-request-id": "b412d179-b987-57a2-5f1a-f4b7e9c62f82",
-<<<<<<< HEAD
-        "x-ms-request-id": "84b31d6f-f01e-003d-013b-f3e420000000",
-        "x-ms-version": "2019-10-10"
-=======
         "x-ms-request-id": "96222c4d-f01e-0012-7afa-093670000000",
         "x-ms-version": "2019-12-12"
->>>>>>> 32e373e2
-      },
-      "ResponseBody": []
-    },
-    {
-<<<<<<< HEAD
-      "RequestUri": "https://seanstagehierarchical.blob.core.windows.net/test-filesystem-23c3f0bf-a9b6-86c7-fbfe-48bf91905821?restype=container",
-      "RequestMethod": "PUT",
-      "RequestHeaders": {
-        "Authorization": "Sanitized",
-        "traceparent": "00-84778aa1288bac49a2253e934707b13e-34d70fe3ffbca142-00",
-        "User-Agent": [
-          "azsdk-net-Storage.Files.DataLake/12.0.0-dev.20200305.1",
-          "(.NET Core 4.6.28325.01; Microsoft Windows 10.0.18363 )"
+      },
+      "ResponseBody": []
+    },
+    {
+      "RequestUri": "http://seannsecanary.blob.core.windows.net/test-filesystem-23c3f0bf-a9b6-86c7-fbfe-48bf91905821?restype=container",
+      "RequestMethod": "PUT",
+      "RequestHeaders": {
+        "Authorization": "Sanitized",
+        "traceparent": "00-9541fc51b583e142aa8271d7a048ffa2-a023adf07652c548-00",
+        "User-Agent": [
+          "azsdk-net-Storage.Files.DataLake/12.1.0-dev.20200403.1",
+          "(.NET Core 4.6.28325.01; Microsoft Windows 10.0.18362 )"
         ],
         "x-ms-blob-public-access": "container",
         "x-ms-client-request-id": "bbea7307-bd22-cf92-098c-b98871e2c6cf",
-        "x-ms-date": "Thu, 05 Mar 2020 22:18:20 GMT",
-        "x-ms-return-client-request-id": "true",
-        "x-ms-version": "2019-10-10"
-=======
-      "RequestUri": "http://seannsecanary.blob.core.windows.net/test-filesystem-23c3f0bf-a9b6-86c7-fbfe-48bf91905821?restype=container",
-      "RequestMethod": "PUT",
-      "RequestHeaders": {
-        "Authorization": "Sanitized",
-        "traceparent": "00-9541fc51b583e142aa8271d7a048ffa2-a023adf07652c548-00",
-        "User-Agent": [
-          "azsdk-net-Storage.Files.DataLake/12.1.0-dev.20200403.1",
-          "(.NET Core 4.6.28325.01; Microsoft Windows 10.0.18362 )"
-        ],
-        "x-ms-blob-public-access": "container",
-        "x-ms-client-request-id": "bbea7307-bd22-cf92-098c-b98871e2c6cf",
-        "x-ms-date": "Fri, 03 Apr 2020 21:01:01 GMT",
-        "x-ms-return-client-request-id": "true",
-        "x-ms-version": "2019-12-12"
->>>>>>> 32e373e2
-      },
-      "RequestBody": null,
-      "StatusCode": 201,
-      "ResponseHeaders": {
-        "Content-Length": "0",
-<<<<<<< HEAD
-        "Date": "Thu, 05 Mar 2020 22:18:20 GMT",
-        "ETag": "\u00220x8D7C1531CEF8961\u0022",
-        "Last-Modified": "Thu, 05 Mar 2020 22:18:20 GMT",
-=======
+        "x-ms-date": "Fri, 03 Apr 2020 21:01:01 GMT",
+        "x-ms-return-client-request-id": "true",
+        "x-ms-version": "2019-12-12"
+      },
+      "RequestBody": null,
+      "StatusCode": 201,
+      "ResponseHeaders": {
+        "Content-Length": "0",
         "Date": "Fri, 03 Apr 2020 21:00:58 GMT",
         "ETag": "\u00220x8D7D8121CB871BC\u0022",
         "Last-Modified": "Fri, 03 Apr 2020 21:00:59 GMT",
->>>>>>> 32e373e2
         "Server": [
           "Windows-Azure-Blob/1.0",
           "Microsoft-HTTPAPI/2.0"
         ],
         "x-ms-client-request-id": "bbea7307-bd22-cf92-098c-b98871e2c6cf",
-<<<<<<< HEAD
-        "x-ms-request-id": "45e4f274-501e-001b-2c3b-f3ac38000000",
-        "x-ms-version": "2019-10-10"
-=======
         "x-ms-request-id": "96222c57-f01e-0012-03fa-093670000000",
         "x-ms-version": "2019-12-12"
->>>>>>> 32e373e2
-      },
-      "ResponseBody": []
-    },
-    {
-<<<<<<< HEAD
-      "RequestUri": "https://seanstagehierarchical.dfs.core.windows.net/test-filesystem-23c3f0bf-a9b6-86c7-fbfe-48bf91905821/test-file-6172d3c2-1b95-d7ad-724f-6470e35da8c8?resource=file",
-      "RequestMethod": "PUT",
-      "RequestHeaders": {
-        "Authorization": "Sanitized",
-        "traceparent": "00-1cf8b9da404007498a94076be9e04475-5109a032a033a34c-00",
-        "User-Agent": [
-          "azsdk-net-Storage.Files.DataLake/12.0.0-dev.20200305.1",
-          "(.NET Core 4.6.28325.01; Microsoft Windows 10.0.18363 )"
+      },
+      "ResponseBody": []
+    },
+    {
+      "RequestUri": "http://seannsecanary.dfs.core.windows.net/test-filesystem-23c3f0bf-a9b6-86c7-fbfe-48bf91905821/test-file-6172d3c2-1b95-d7ad-724f-6470e35da8c8?resource=file",
+      "RequestMethod": "PUT",
+      "RequestHeaders": {
+        "Authorization": "Sanitized",
+        "traceparent": "00-32f2a43b7f823b4ca91ed97b89f65cd0-722285b29b1e6648-00",
+        "User-Agent": [
+          "azsdk-net-Storage.Files.DataLake/12.1.0-dev.20200403.1",
+          "(.NET Core 4.6.28325.01; Microsoft Windows 10.0.18362 )"
         ],
         "x-ms-client-request-id": "0ba8f67f-3bc1-ebe2-c612-49d25921ebac",
-        "x-ms-date": "Thu, 05 Mar 2020 22:18:20 GMT",
-        "x-ms-return-client-request-id": "true",
-        "x-ms-version": "2019-10-10"
-=======
-      "RequestUri": "http://seannsecanary.dfs.core.windows.net/test-filesystem-23c3f0bf-a9b6-86c7-fbfe-48bf91905821/test-file-6172d3c2-1b95-d7ad-724f-6470e35da8c8?resource=file",
-      "RequestMethod": "PUT",
-      "RequestHeaders": {
-        "Authorization": "Sanitized",
-        "traceparent": "00-32f2a43b7f823b4ca91ed97b89f65cd0-722285b29b1e6648-00",
-        "User-Agent": [
-          "azsdk-net-Storage.Files.DataLake/12.1.0-dev.20200403.1",
-          "(.NET Core 4.6.28325.01; Microsoft Windows 10.0.18362 )"
-        ],
-        "x-ms-client-request-id": "0ba8f67f-3bc1-ebe2-c612-49d25921ebac",
-        "x-ms-date": "Fri, 03 Apr 2020 21:01:01 GMT",
-        "x-ms-return-client-request-id": "true",
-        "x-ms-version": "2019-12-12"
->>>>>>> 32e373e2
-      },
-      "RequestBody": null,
-      "StatusCode": 201,
-      "ResponseHeaders": {
-        "Content-Length": "0",
-<<<<<<< HEAD
-        "Date": "Thu, 05 Mar 2020 22:18:21 GMT",
-        "ETag": "\u00220x8D7C1531D2665C2\u0022",
-        "Last-Modified": "Thu, 05 Mar 2020 22:18:21 GMT",
-=======
+        "x-ms-date": "Fri, 03 Apr 2020 21:01:01 GMT",
+        "x-ms-return-client-request-id": "true",
+        "x-ms-version": "2019-12-12"
+      },
+      "RequestBody": null,
+      "StatusCode": 201,
+      "ResponseHeaders": {
+        "Content-Length": "0",
         "Date": "Fri, 03 Apr 2020 21:00:59 GMT",
         "ETag": "\u00220x8D7D8121CC9329F\u0022",
         "Last-Modified": "Fri, 03 Apr 2020 21:01:00 GMT",
->>>>>>> 32e373e2
         "Server": [
           "Windows-Azure-HDFS/1.0",
           "Microsoft-HTTPAPI/2.0"
         ],
         "x-ms-client-request-id": "0ba8f67f-3bc1-ebe2-c612-49d25921ebac",
-<<<<<<< HEAD
-        "x-ms-request-id": "923c0862-001f-0029-543b-f3ac4f000000",
-        "x-ms-version": "2019-10-10"
-=======
         "x-ms-request-id": "fa4400a7-201f-0097-21fa-091bad000000",
         "x-ms-version": "2019-12-12"
->>>>>>> 32e373e2
-      },
-      "ResponseBody": []
-    },
-    {
-<<<<<<< HEAD
-      "RequestUri": "https://seanstagehierarchical.blob.core.windows.net/test-filesystem-23c3f0bf-a9b6-86c7-fbfe-48bf91905821/test-file-6172d3c2-1b95-d7ad-724f-6470e35da8c8",
-=======
+      },
+      "ResponseBody": []
+    },
+    {
       "RequestUri": "http://seannsecanary.blob.core.windows.net/test-filesystem-23c3f0bf-a9b6-86c7-fbfe-48bf91905821/test-file-6172d3c2-1b95-d7ad-724f-6470e35da8c8",
->>>>>>> 32e373e2
       "RequestMethod": "HEAD",
       "RequestHeaders": {
         "Authorization": "Sanitized",
         "User-Agent": [
-<<<<<<< HEAD
-          "azsdk-net-Storage.Files.DataLake/12.0.0-dev.20200305.1",
-          "(.NET Core 4.6.28325.01; Microsoft Windows 10.0.18363 )"
+          "azsdk-net-Storage.Files.DataLake/12.1.0-dev.20200403.1",
+          "(.NET Core 4.6.28325.01; Microsoft Windows 10.0.18362 )"
         ],
         "x-ms-client-request-id": "3d655d74-60ce-d8b2-cd83-36d5ceadda62",
-        "x-ms-date": "Thu, 05 Mar 2020 22:18:21 GMT",
-        "x-ms-return-client-request-id": "true",
-        "x-ms-version": "2019-10-10"
-=======
-          "azsdk-net-Storage.Files.DataLake/12.1.0-dev.20200403.1",
-          "(.NET Core 4.6.28325.01; Microsoft Windows 10.0.18362 )"
-        ],
-        "x-ms-client-request-id": "3d655d74-60ce-d8b2-cd83-36d5ceadda62",
-        "x-ms-date": "Fri, 03 Apr 2020 21:01:01 GMT",
-        "x-ms-return-client-request-id": "true",
-        "x-ms-version": "2019-12-12"
->>>>>>> 32e373e2
+        "x-ms-date": "Fri, 03 Apr 2020 21:01:01 GMT",
+        "x-ms-return-client-request-id": "true",
+        "x-ms-version": "2019-12-12"
       },
       "RequestBody": null,
       "StatusCode": 200,
@@ -1089,15 +595,9 @@
         "Accept-Ranges": "bytes",
         "Content-Length": "0",
         "Content-Type": "application/octet-stream",
-<<<<<<< HEAD
-        "Date": "Thu, 05 Mar 2020 22:18:21 GMT",
-        "ETag": "\u00220x8D7C1531D2665C2\u0022",
-        "Last-Modified": "Thu, 05 Mar 2020 22:18:21 GMT",
-=======
         "Date": "Fri, 03 Apr 2020 21:01:00 GMT",
         "ETag": "\u00220x8D7D8121CC9329F\u0022",
         "Last-Modified": "Fri, 03 Apr 2020 21:01:00 GMT",
->>>>>>> 32e373e2
         "Server": [
           "Windows-Azure-Blob/1.0",
           "Microsoft-HTTPAPI/2.0"
@@ -1106,167 +606,81 @@
         "x-ms-access-tier-inferred": "true",
         "x-ms-blob-type": "BlockBlob",
         "x-ms-client-request-id": "3d655d74-60ce-d8b2-cd83-36d5ceadda62",
-<<<<<<< HEAD
-        "x-ms-creation-time": "Thu, 05 Mar 2020 22:18:21 GMT",
-        "x-ms-lease-state": "available",
-        "x-ms-lease-status": "unlocked",
-        "x-ms-request-id": "45e4f27c-501e-001b-303b-f3ac38000000",
-        "x-ms-server-encrypted": "true",
-        "x-ms-version": "2019-10-10"
-=======
         "x-ms-creation-time": "Fri, 03 Apr 2020 21:01:00 GMT",
         "x-ms-lease-state": "available",
         "x-ms-lease-status": "unlocked",
         "x-ms-request-id": "96222c65-f01e-0012-0cfa-093670000000",
         "x-ms-server-encrypted": "true",
         "x-ms-version": "2019-12-12"
->>>>>>> 32e373e2
-      },
-      "ResponseBody": []
-    },
-    {
-<<<<<<< HEAD
-      "RequestUri": "https://seanstagehierarchical.blob.core.windows.net/test-filesystem-23c3f0bf-a9b6-86c7-fbfe-48bf91905821/test-file-6172d3c2-1b95-d7ad-724f-6470e35da8c8?comp=lease",
-      "RequestMethod": "PUT",
-      "RequestHeaders": {
-        "Authorization": "Sanitized",
-        "traceparent": "00-9722989f47e31d4d960fc039efca8e10-70abde5be5617d4a-00",
-        "User-Agent": [
-          "azsdk-net-Storage.Files.DataLake/12.0.0-dev.20200305.1",
-          "(.NET Core 4.6.28325.01; Microsoft Windows 10.0.18363 )"
+      },
+      "ResponseBody": []
+    },
+    {
+      "RequestUri": "http://seannsecanary.blob.core.windows.net/test-filesystem-23c3f0bf-a9b6-86c7-fbfe-48bf91905821/test-file-6172d3c2-1b95-d7ad-724f-6470e35da8c8?comp=lease",
+      "RequestMethod": "PUT",
+      "RequestHeaders": {
+        "Authorization": "Sanitized",
+        "traceparent": "00-8c2869b2a0ddc148bd9a487528caeb52-2ec3cedd876d214e-00",
+        "User-Agent": [
+          "azsdk-net-Storage.Files.DataLake/12.1.0-dev.20200403.1",
+          "(.NET Core 4.6.28325.01; Microsoft Windows 10.0.18362 )"
         ],
         "x-ms-client-request-id": "b3c198bd-6bfd-ecaf-d518-20316631583f",
-        "x-ms-date": "Thu, 05 Mar 2020 22:18:21 GMT",
-=======
-      "RequestUri": "http://seannsecanary.blob.core.windows.net/test-filesystem-23c3f0bf-a9b6-86c7-fbfe-48bf91905821/test-file-6172d3c2-1b95-d7ad-724f-6470e35da8c8?comp=lease",
-      "RequestMethod": "PUT",
-      "RequestHeaders": {
-        "Authorization": "Sanitized",
-        "traceparent": "00-8c2869b2a0ddc148bd9a487528caeb52-2ec3cedd876d214e-00",
-        "User-Agent": [
-          "azsdk-net-Storage.Files.DataLake/12.1.0-dev.20200403.1",
-          "(.NET Core 4.6.28325.01; Microsoft Windows 10.0.18362 )"
-        ],
-        "x-ms-client-request-id": "b3c198bd-6bfd-ecaf-d518-20316631583f",
-        "x-ms-date": "Fri, 03 Apr 2020 21:01:01 GMT",
->>>>>>> 32e373e2
+        "x-ms-date": "Fri, 03 Apr 2020 21:01:01 GMT",
         "x-ms-lease-action": "acquire",
         "x-ms-lease-duration": "15",
         "x-ms-proposed-lease-id": "a126f0e4-a729-2529-d4eb-6c351163a97d",
         "x-ms-return-client-request-id": "true",
-<<<<<<< HEAD
-        "x-ms-version": "2019-10-10"
-=======
-        "x-ms-version": "2019-12-12"
->>>>>>> 32e373e2
-      },
-      "RequestBody": null,
-      "StatusCode": 201,
-      "ResponseHeaders": {
-        "Content-Length": "0",
-<<<<<<< HEAD
-        "Date": "Thu, 05 Mar 2020 22:18:21 GMT",
-        "ETag": "\u00220x8D7C1531D2665C2\u0022",
-        "Last-Modified": "Thu, 05 Mar 2020 22:18:21 GMT",
-=======
+        "x-ms-version": "2019-12-12"
+      },
+      "RequestBody": null,
+      "StatusCode": 201,
+      "ResponseHeaders": {
+        "Content-Length": "0",
         "Date": "Fri, 03 Apr 2020 21:01:00 GMT",
         "ETag": "\u00220x8D7D8121CC9329F\u0022",
         "Last-Modified": "Fri, 03 Apr 2020 21:01:00 GMT",
->>>>>>> 32e373e2
         "Server": [
           "Windows-Azure-Blob/1.0",
           "Microsoft-HTTPAPI/2.0"
         ],
         "x-ms-client-request-id": "b3c198bd-6bfd-ecaf-d518-20316631583f",
         "x-ms-lease-id": "a126f0e4-a729-2529-d4eb-6c351163a97d",
-<<<<<<< HEAD
-        "x-ms-request-id": "45e4f27f-501e-001b-323b-f3ac38000000",
-        "x-ms-version": "2019-10-10"
-=======
         "x-ms-request-id": "96222c6c-f01e-0012-12fa-093670000000",
         "x-ms-version": "2019-12-12"
->>>>>>> 32e373e2
-      },
-      "ResponseBody": []
-    },
-    {
-<<<<<<< HEAD
-      "RequestUri": "https://seanstagehierarchical.blob.core.windows.net/test-filesystem-23c3f0bf-a9b6-86c7-fbfe-48bf91905821/test-file-6172d3c2-1b95-d7ad-724f-6470e35da8c8?comp=lease",
-      "RequestMethod": "PUT",
-      "RequestHeaders": {
-        "Authorization": "Sanitized",
-        "If-None-Match": "\u00220x8D7C1531D2665C2\u0022",
-        "traceparent": "00-99cd81994fa9d0419f4df97f33e3e0c9-49fc31cb14919447-00",
-        "User-Agent": [
-          "azsdk-net-Storage.Files.DataLake/12.0.0-dev.20200305.1",
-          "(.NET Core 4.6.28325.01; Microsoft Windows 10.0.18363 )"
+      },
+      "ResponseBody": []
+    },
+    {
+      "RequestUri": "http://seannsecanary.blob.core.windows.net/test-filesystem-23c3f0bf-a9b6-86c7-fbfe-48bf91905821/test-file-6172d3c2-1b95-d7ad-724f-6470e35da8c8?comp=lease",
+      "RequestMethod": "PUT",
+      "RequestHeaders": {
+        "Authorization": "Sanitized",
+        "If-None-Match": "\u00220x8D7D8121CC9329F\u0022",
+        "traceparent": "00-961853a3e4b0a34d81c975b5941ce037-8e74ccdac7995042-00",
+        "User-Agent": [
+          "azsdk-net-Storage.Files.DataLake/12.1.0-dev.20200403.1",
+          "(.NET Core 4.6.28325.01; Microsoft Windows 10.0.18362 )"
         ],
         "x-ms-client-request-id": "36188cb2-26ec-fe65-1c98-fb18ddc6e0b8",
-        "x-ms-date": "Thu, 05 Mar 2020 22:18:21 GMT",
+        "x-ms-date": "Fri, 03 Apr 2020 21:01:01 GMT",
         "x-ms-lease-action": "renew",
         "x-ms-lease-id": "a126f0e4-a729-2529-d4eb-6c351163a97d",
         "x-ms-return-client-request-id": "true",
-        "x-ms-version": "2019-10-10"
-=======
-      "RequestUri": "http://seannsecanary.blob.core.windows.net/test-filesystem-23c3f0bf-a9b6-86c7-fbfe-48bf91905821/test-file-6172d3c2-1b95-d7ad-724f-6470e35da8c8?comp=lease",
-      "RequestMethod": "PUT",
-      "RequestHeaders": {
-        "Authorization": "Sanitized",
-        "If-None-Match": "\u00220x8D7D8121CC9329F\u0022",
-        "traceparent": "00-961853a3e4b0a34d81c975b5941ce037-8e74ccdac7995042-00",
-        "User-Agent": [
-          "azsdk-net-Storage.Files.DataLake/12.1.0-dev.20200403.1",
-          "(.NET Core 4.6.28325.01; Microsoft Windows 10.0.18362 )"
-        ],
-        "x-ms-client-request-id": "36188cb2-26ec-fe65-1c98-fb18ddc6e0b8",
-        "x-ms-date": "Fri, 03 Apr 2020 21:01:01 GMT",
-        "x-ms-lease-action": "renew",
-        "x-ms-lease-id": "a126f0e4-a729-2529-d4eb-6c351163a97d",
-        "x-ms-return-client-request-id": "true",
-        "x-ms-version": "2019-12-12"
->>>>>>> 32e373e2
+        "x-ms-version": "2019-12-12"
       },
       "RequestBody": null,
       "StatusCode": 412,
       "ResponseHeaders": {
         "Content-Length": "252",
         "Content-Type": "application/xml",
-<<<<<<< HEAD
-        "Date": "Thu, 05 Mar 2020 22:18:21 GMT",
-=======
         "Date": "Fri, 03 Apr 2020 21:01:00 GMT",
->>>>>>> 32e373e2
         "Server": [
           "Windows-Azure-Blob/1.0",
           "Microsoft-HTTPAPI/2.0"
         ],
         "x-ms-client-request-id": "36188cb2-26ec-fe65-1c98-fb18ddc6e0b8",
         "x-ms-error-code": "ConditionNotMet",
-<<<<<<< HEAD
-        "x-ms-request-id": "45e4f280-501e-001b-333b-f3ac38000000",
-        "x-ms-version": "2019-10-10"
-      },
-      "ResponseBody": [
-        "\uFEFF\u003C?xml version=\u00221.0\u0022 encoding=\u0022utf-8\u0022?\u003E\u003CError\u003E\u003CCode\u003EConditionNotMet\u003C/Code\u003E\u003CMessage\u003EThe condition specified using HTTP conditional header(s) is not met.\n",
-        "RequestId:45e4f280-501e-001b-333b-f3ac38000000\n",
-        "Time:2020-03-05T22:18:21.4451206Z\u003C/Message\u003E\u003C/Error\u003E"
-      ]
-    },
-    {
-      "RequestUri": "https://seanstagehierarchical.blob.core.windows.net/test-filesystem-23c3f0bf-a9b6-86c7-fbfe-48bf91905821?restype=container",
-      "RequestMethod": "DELETE",
-      "RequestHeaders": {
-        "Authorization": "Sanitized",
-        "traceparent": "00-6080510c685ace4db8dde3f107f8be50-6d7b7fc6e84cae48-00",
-        "User-Agent": [
-          "azsdk-net-Storage.Files.DataLake/12.0.0-dev.20200305.1",
-          "(.NET Core 4.6.28325.01; Microsoft Windows 10.0.18363 )"
-        ],
-        "x-ms-client-request-id": "d97fe98f-2219-cb53-902b-6b0d6189989e",
-        "x-ms-date": "Thu, 05 Mar 2020 22:18:21 GMT",
-        "x-ms-return-client-request-id": "true",
-        "x-ms-version": "2019-10-10"
-=======
         "x-ms-request-id": "96222c72-f01e-0012-17fa-093670000000",
         "x-ms-version": "2019-12-12"
       },
@@ -1290,42 +704,26 @@
         "x-ms-date": "Fri, 03 Apr 2020 21:01:01 GMT",
         "x-ms-return-client-request-id": "true",
         "x-ms-version": "2019-12-12"
->>>>>>> 32e373e2
       },
       "RequestBody": null,
       "StatusCode": 202,
       "ResponseHeaders": {
         "Content-Length": "0",
-<<<<<<< HEAD
-        "Date": "Thu, 05 Mar 2020 22:18:21 GMT",
-=======
         "Date": "Fri, 03 Apr 2020 21:01:00 GMT",
->>>>>>> 32e373e2
         "Server": [
           "Windows-Azure-Blob/1.0",
           "Microsoft-HTTPAPI/2.0"
         ],
         "x-ms-client-request-id": "d97fe98f-2219-cb53-902b-6b0d6189989e",
-<<<<<<< HEAD
-        "x-ms-request-id": "45e4f281-501e-001b-343b-f3ac38000000",
-        "x-ms-version": "2019-10-10"
-=======
         "x-ms-request-id": "96222c76-f01e-0012-1bfa-093670000000",
         "x-ms-version": "2019-12-12"
->>>>>>> 32e373e2
       },
       "ResponseBody": []
     }
   ],
   "Variables": {
-<<<<<<< HEAD
-    "DateTimeOffsetNow": "2020-03-05T14:18:17.9638757-08:00",
-    "RandomSeed": "1965393784",
-    "Storage_TestConfigHierarchicalNamespace": "NamespaceTenant\nseanstagehierarchical\nU2FuaXRpemVk\nhttps://seanstagehierarchical.blob.core.windows.net\nhttp://seanstagehierarchical.file.core.windows.net\nhttp://seanstagehierarchical.queue.core.windows.net\nhttp://seanstagehierarchical.table.core.windows.net\n\n\n\n\nhttp://seanstagehierarchical-secondary.blob.core.windows.net\nhttp://seanstagehierarchical-secondary.file.core.windows.net\nhttp://seanstagehierarchical-secondary.queue.core.windows.net\nhttp://seanstagehierarchical-secondary.table.core.windows.net\n68390a19-a643-458b-b726-408abf67b4fc\nSanitized\n72f988bf-86f1-41af-91ab-2d7cd011db47\nhttps://login.microsoftonline.com/\nCloud\nBlobEndpoint=https://seanstagehierarchical.blob.core.windows.net/;QueueEndpoint=http://seanstagehierarchical.queue.core.windows.net/;FileEndpoint=http://seanstagehierarchical.file.core.windows.net/;BlobSecondaryEndpoint=http://seanstagehierarchical-secondary.blob.core.windows.net/;QueueSecondaryEndpoint=http://seanstagehierarchical-secondary.queue.core.windows.net/;FileSecondaryEndpoint=http://seanstagehierarchical-secondary.file.core.windows.net/;AccountName=seanstagehierarchical;AccountKey=Sanitized\n"
-=======
     "DateTimeOffsetNow": "2020-04-03T14:00:59.8708127-07:00",
     "RandomSeed": "1965393784",
     "Storage_TestConfigHierarchicalNamespace": "NamespaceTenant\nseannsecanary\nU2FuaXRpemVk\nhttp://seannsecanary.blob.core.windows.net\nhttp://seannsecanary.file.core.windows.net\nhttp://seannsecanary.queue.core.windows.net\nhttp://seannsecanary.table.core.windows.net\n\n\n\n\nhttp://seannsecanary-secondary.blob.core.windows.net\nhttp://seannsecanary-secondary.file.core.windows.net\nhttp://seannsecanary-secondary.queue.core.windows.net\nhttp://seannsecanary-secondary.table.core.windows.net\n68390a19-a643-458b-b726-408abf67b4fc\nSanitized\n72f988bf-86f1-41af-91ab-2d7cd011db47\nhttps://login.microsoftonline.com/\nCloud\nBlobEndpoint=http://seannsecanary.blob.core.windows.net/;QueueEndpoint=http://seannsecanary.queue.core.windows.net/;FileEndpoint=http://seannsecanary.file.core.windows.net/;BlobSecondaryEndpoint=http://seannsecanary-secondary.blob.core.windows.net/;QueueSecondaryEndpoint=http://seannsecanary-secondary.queue.core.windows.net/;FileSecondaryEndpoint=http://seannsecanary-secondary.file.core.windows.net/;AccountName=seannsecanary;AccountKey=Sanitized\n"
->>>>>>> 32e373e2
   }
 }