--- conflicted
+++ resolved
@@ -1,22 +1,6 @@
 {
   "Entries": [
     {
-<<<<<<< HEAD
-      "RequestUri": "https://seanstagehierarchical.blob.core.windows.net/test-filesystem-0812d579-00dd-b42a-1e5e-a9d85307bc04?restype=container",
-      "RequestMethod": "PUT",
-      "RequestHeaders": {
-        "Authorization": "Sanitized",
-        "traceparent": "00-06922d45c35ff44689d3545ff2fb4608-cbbac6c08650134a-00",
-        "User-Agent": [
-          "azsdk-net-Storage.Files.DataLake/12.0.0-dev.20200305.1",
-          "(.NET Core 4.6.28325.01; Microsoft Windows 10.0.18363 )"
-        ],
-        "x-ms-blob-public-access": "container",
-        "x-ms-client-request-id": "0e85c968-da19-b854-edaa-eff56b28fa6e",
-        "x-ms-date": "Thu, 05 Mar 2020 22:19:39 GMT",
-        "x-ms-return-client-request-id": "true",
-        "x-ms-version": "2019-10-10"
-=======
       "RequestUri": "http://seannsecanary.blob.core.windows.net/test-filesystem-0812d579-00dd-b42a-1e5e-a9d85307bc04?restype=container",
       "RequestMethod": "PUT",
       "RequestHeaders": {
@@ -31,53 +15,25 @@
         "x-ms-date": "Fri, 03 Apr 2020 21:01:40 GMT",
         "x-ms-return-client-request-id": "true",
         "x-ms-version": "2019-12-12"
->>>>>>> 32e373e2
       },
       "RequestBody": null,
       "StatusCode": 201,
       "ResponseHeaders": {
         "Content-Length": "0",
-<<<<<<< HEAD
-        "Date": "Thu, 05 Mar 2020 22:19:39 GMT",
-        "ETag": "\u00220x8D7C1534C2AEF2D\u0022",
-        "Last-Modified": "Thu, 05 Mar 2020 22:19:40 GMT",
-=======
         "Date": "Fri, 03 Apr 2020 21:01:38 GMT",
         "ETag": "\u00220x8D7D81233CA021B\u0022",
         "Last-Modified": "Fri, 03 Apr 2020 21:01:38 GMT",
->>>>>>> 32e373e2
         "Server": [
           "Windows-Azure-Blob/1.0",
           "Microsoft-HTTPAPI/2.0"
         ],
         "x-ms-client-request-id": "0e85c968-da19-b854-edaa-eff56b28fa6e",
-<<<<<<< HEAD
-        "x-ms-request-id": "004738bb-101e-001a-143c-f3f3e4000000",
-        "x-ms-version": "2019-10-10"
-=======
         "x-ms-request-id": "96223de8-f01e-0012-3efb-093670000000",
         "x-ms-version": "2019-12-12"
->>>>>>> 32e373e2
       },
       "ResponseBody": []
     },
     {
-<<<<<<< HEAD
-      "RequestUri": "https://seanstagehierarchical.blob.core.windows.net/test-filesystem-0812d579-00dd-b42a-1e5e-a9d85307bc04/test-file-bc75fb24-5dff-36e1-59d3-2008bdd59ad5?comp=lease",
-      "RequestMethod": "PUT",
-      "RequestHeaders": {
-        "Authorization": "Sanitized",
-        "traceparent": "00-a00348728e88304e84dc96741aa04360-08d9fa3d41087941-00",
-        "User-Agent": [
-          "azsdk-net-Storage.Files.DataLake/12.0.0-dev.20200305.1",
-          "(.NET Core 4.6.28325.01; Microsoft Windows 10.0.18363 )"
-        ],
-        "x-ms-client-request-id": "1e2fd4db-efd4-0a3c-e84f-b445ba4cfa17",
-        "x-ms-date": "Thu, 05 Mar 2020 22:19:40 GMT",
-        "x-ms-lease-action": "break",
-        "x-ms-return-client-request-id": "true",
-        "x-ms-version": "2019-10-10"
-=======
       "RequestUri": "http://seannsecanary.blob.core.windows.net/test-filesystem-0812d579-00dd-b42a-1e5e-a9d85307bc04/test-file-bc75fb24-5dff-36e1-59d3-2008bdd59ad5?comp=lease",
       "RequestMethod": "PUT",
       "RequestHeaders": {
@@ -92,49 +48,19 @@
         "x-ms-lease-action": "break",
         "x-ms-return-client-request-id": "true",
         "x-ms-version": "2019-12-12"
->>>>>>> 32e373e2
       },
       "RequestBody": null,
       "StatusCode": 404,
       "ResponseHeaders": {
         "Content-Length": "215",
         "Content-Type": "application/xml",
-<<<<<<< HEAD
-        "Date": "Thu, 05 Mar 2020 22:19:40 GMT",
-=======
         "Date": "Fri, 03 Apr 2020 21:01:38 GMT",
->>>>>>> 32e373e2
         "Server": [
           "Windows-Azure-Blob/1.0",
           "Microsoft-HTTPAPI/2.0"
         ],
         "x-ms-client-request-id": "1e2fd4db-efd4-0a3c-e84f-b445ba4cfa17",
         "x-ms-error-code": "BlobNotFound",
-<<<<<<< HEAD
-        "x-ms-request-id": "004738c0-101e-001a-153c-f3f3e4000000",
-        "x-ms-version": "2019-10-10"
-      },
-      "ResponseBody": [
-        "\uFEFF\u003C?xml version=\u00221.0\u0022 encoding=\u0022utf-8\u0022?\u003E\u003CError\u003E\u003CCode\u003EBlobNotFound\u003C/Code\u003E\u003CMessage\u003EThe specified blob does not exist.\n",
-        "RequestId:004738c0-101e-001a-153c-f3f3e4000000\n",
-        "Time:2020-03-05T22:19:40.2283029Z\u003C/Message\u003E\u003C/Error\u003E"
-      ]
-    },
-    {
-      "RequestUri": "https://seanstagehierarchical.blob.core.windows.net/test-filesystem-0812d579-00dd-b42a-1e5e-a9d85307bc04?restype=container",
-      "RequestMethod": "DELETE",
-      "RequestHeaders": {
-        "Authorization": "Sanitized",
-        "traceparent": "00-ef90d4f1acc6a6478737c0bf692ef08e-9718874d25d1c341-00",
-        "User-Agent": [
-          "azsdk-net-Storage.Files.DataLake/12.0.0-dev.20200305.1",
-          "(.NET Core 4.6.28325.01; Microsoft Windows 10.0.18363 )"
-        ],
-        "x-ms-client-request-id": "e82d5fff-7ca5-c201-3265-a232f8a52bb5",
-        "x-ms-date": "Thu, 05 Mar 2020 22:19:40 GMT",
-        "x-ms-return-client-request-id": "true",
-        "x-ms-version": "2019-10-10"
-=======
         "x-ms-request-id": "96223df4-f01e-0012-49fb-093670000000",
         "x-ms-version": "2019-12-12"
       },
@@ -158,39 +84,25 @@
         "x-ms-date": "Fri, 03 Apr 2020 21:01:40 GMT",
         "x-ms-return-client-request-id": "true",
         "x-ms-version": "2019-12-12"
->>>>>>> 32e373e2
       },
       "RequestBody": null,
       "StatusCode": 202,
       "ResponseHeaders": {
         "Content-Length": "0",
-<<<<<<< HEAD
-        "Date": "Thu, 05 Mar 2020 22:19:40 GMT",
-=======
         "Date": "Fri, 03 Apr 2020 21:01:38 GMT",
->>>>>>> 32e373e2
         "Server": [
           "Windows-Azure-Blob/1.0",
           "Microsoft-HTTPAPI/2.0"
         ],
         "x-ms-client-request-id": "e82d5fff-7ca5-c201-3265-a232f8a52bb5",
-<<<<<<< HEAD
-        "x-ms-request-id": "004738c1-101e-001a-163c-f3f3e4000000",
-        "x-ms-version": "2019-10-10"
-=======
         "x-ms-request-id": "96223df6-f01e-0012-4bfb-093670000000",
         "x-ms-version": "2019-12-12"
->>>>>>> 32e373e2
       },
       "ResponseBody": []
     }
   ],
   "Variables": {
     "RandomSeed": "1786245257",
-<<<<<<< HEAD
-    "Storage_TestConfigHierarchicalNamespace": "NamespaceTenant\nseanstagehierarchical\nU2FuaXRpemVk\nhttps://seanstagehierarchical.blob.core.windows.net\nhttp://seanstagehierarchical.file.core.windows.net\nhttp://seanstagehierarchical.queue.core.windows.net\nhttp://seanstagehierarchical.table.core.windows.net\n\n\n\n\nhttp://seanstagehierarchical-secondary.blob.core.windows.net\nhttp://seanstagehierarchical-secondary.file.core.windows.net\nhttp://seanstagehierarchical-secondary.queue.core.windows.net\nhttp://seanstagehierarchical-secondary.table.core.windows.net\n68390a19-a643-458b-b726-408abf67b4fc\nSanitized\n72f988bf-86f1-41af-91ab-2d7cd011db47\nhttps://login.microsoftonline.com/\nCloud\nBlobEndpoint=https://seanstagehierarchical.blob.core.windows.net/;QueueEndpoint=http://seanstagehierarchical.queue.core.windows.net/;FileEndpoint=http://seanstagehierarchical.file.core.windows.net/;BlobSecondaryEndpoint=http://seanstagehierarchical-secondary.blob.core.windows.net/;QueueSecondaryEndpoint=http://seanstagehierarchical-secondary.queue.core.windows.net/;FileSecondaryEndpoint=http://seanstagehierarchical-secondary.file.core.windows.net/;AccountName=seanstagehierarchical;AccountKey=Sanitized\n"
-=======
     "Storage_TestConfigHierarchicalNamespace": "NamespaceTenant\nseannsecanary\nU2FuaXRpemVk\nhttp://seannsecanary.blob.core.windows.net\nhttp://seannsecanary.file.core.windows.net\nhttp://seannsecanary.queue.core.windows.net\nhttp://seannsecanary.table.core.windows.net\n\n\n\n\nhttp://seannsecanary-secondary.blob.core.windows.net\nhttp://seannsecanary-secondary.file.core.windows.net\nhttp://seannsecanary-secondary.queue.core.windows.net\nhttp://seannsecanary-secondary.table.core.windows.net\n68390a19-a643-458b-b726-408abf67b4fc\nSanitized\n72f988bf-86f1-41af-91ab-2d7cd011db47\nhttps://login.microsoftonline.com/\nCloud\nBlobEndpoint=http://seannsecanary.blob.core.windows.net/;QueueEndpoint=http://seannsecanary.queue.core.windows.net/;FileEndpoint=http://seannsecanary.file.core.windows.net/;BlobSecondaryEndpoint=http://seannsecanary-secondary.blob.core.windows.net/;QueueSecondaryEndpoint=http://seannsecanary-secondary.queue.core.windows.net/;FileSecondaryEndpoint=http://seannsecanary-secondary.file.core.windows.net/;AccountName=seannsecanary;AccountKey=Sanitized\n"
->>>>>>> 32e373e2
   }
 }