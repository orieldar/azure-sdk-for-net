{
  "Entries": [
    {
<<<<<<< HEAD
      "RequestUri": "https://seanstagehierarchical.blob.core.windows.net/test-filesystem-92950fe8-721a-4efa-5d2a-20656df45e33?restype=container",
      "RequestMethod": "PUT",
      "RequestHeaders": {
        "Authorization": "Sanitized",
        "traceparent": "00-c62e57567e42164eba9f27656b159499-4d787b164ed11a4f-00",
        "User-Agent": [
          "azsdk-net-Storage.Files.DataLake/12.0.0-dev.20200305.1",
          "(.NET Core 4.6.28325.01; Microsoft Windows 10.0.18363 )"
        ],
        "x-ms-blob-public-access": "container",
        "x-ms-client-request-id": "a059e2e9-47e4-c174-f765-603acd72ac47",
        "x-ms-date": "Thu, 05 Mar 2020 22:15:18 GMT",
        "x-ms-return-client-request-id": "true",
        "x-ms-version": "2019-10-10"
=======
      "RequestUri": "http://seannsecanary.blob.core.windows.net/test-filesystem-92950fe8-721a-4efa-5d2a-20656df45e33?restype=container",
      "RequestMethod": "PUT",
      "RequestHeaders": {
        "Authorization": "Sanitized",
        "traceparent": "00-92f3d26d413ff4458474ce06c8a6ae73-ff23ff9fc7fe594e-00",
        "User-Agent": [
          "azsdk-net-Storage.Files.DataLake/12.1.0-dev.20200403.1",
          "(.NET Core 4.6.28325.01; Microsoft Windows 10.0.18362 )"
        ],
        "x-ms-blob-public-access": "container",
        "x-ms-client-request-id": "a059e2e9-47e4-c174-f765-603acd72ac47",
        "x-ms-date": "Fri, 03 Apr 2020 20:58:51 GMT",
        "x-ms-return-client-request-id": "true",
        "x-ms-version": "2019-12-12"
>>>>>>> 32e373e2
      },
      "RequestBody": null,
      "StatusCode": 201,
      "ResponseHeaders": {
        "Content-Length": "0",
<<<<<<< HEAD
        "Date": "Thu, 05 Mar 2020 22:15:17 GMT",
        "ETag": "\u00220x8D7C152B05E92FE\u0022",
        "Last-Modified": "Thu, 05 Mar 2020 22:15:18 GMT",
=======
        "Date": "Fri, 03 Apr 2020 20:58:48 GMT",
        "ETag": "\u00220x8D7D811CF107E47\u0022",
        "Last-Modified": "Fri, 03 Apr 2020 20:58:49 GMT",
>>>>>>> 32e373e2
        "Server": [
          "Windows-Azure-Blob/1.0",
          "Microsoft-HTTPAPI/2.0"
        ],
        "x-ms-client-request-id": "a059e2e9-47e4-c174-f765-603acd72ac47",
<<<<<<< HEAD
        "x-ms-request-id": "6ca2f806-901e-0014-4f3b-f3da54000000",
        "x-ms-version": "2019-10-10"
=======
        "x-ms-request-id": "9621f635-f01e-0012-0cfa-093670000000",
        "x-ms-version": "2019-12-12"
>>>>>>> 32e373e2
      },
      "ResponseBody": []
    },
    {
<<<<<<< HEAD
      "RequestUri": "https://seanstagehierarchical.dfs.core.windows.net/test-filesystem-92950fe8-721a-4efa-5d2a-20656df45e33/test-file-c70088c9-790c-0242-389b-94fef969accd?resource=file",
      "RequestMethod": "PUT",
      "RequestHeaders": {
        "Authorization": "Sanitized",
        "traceparent": "00-4504479043acc84a8dac949a01b35533-1339678346918c4b-00",
        "User-Agent": [
          "azsdk-net-Storage.Files.DataLake/12.0.0-dev.20200305.1",
          "(.NET Core 4.6.28325.01; Microsoft Windows 10.0.18363 )"
        ],
        "x-ms-client-request-id": "19c6316f-228e-708c-9f56-6748b375c78d",
        "x-ms-date": "Thu, 05 Mar 2020 22:15:18 GMT",
        "x-ms-return-client-request-id": "true",
        "x-ms-version": "2019-10-10"
=======
      "RequestUri": "http://seannsecanary.dfs.core.windows.net/test-filesystem-92950fe8-721a-4efa-5d2a-20656df45e33/test-file-c70088c9-790c-0242-389b-94fef969accd?resource=file",
      "RequestMethod": "PUT",
      "RequestHeaders": {
        "Authorization": "Sanitized",
        "traceparent": "00-8069be8e3411a04b8f7c988841ed0a17-a41e5f917e4ce74a-00",
        "User-Agent": [
          "azsdk-net-Storage.Files.DataLake/12.1.0-dev.20200403.1",
          "(.NET Core 4.6.28325.01; Microsoft Windows 10.0.18362 )"
        ],
        "x-ms-client-request-id": "19c6316f-228e-708c-9f56-6748b375c78d",
        "x-ms-date": "Fri, 03 Apr 2020 20:58:51 GMT",
        "x-ms-return-client-request-id": "true",
        "x-ms-version": "2019-12-12"
>>>>>>> 32e373e2
      },
      "RequestBody": null,
      "StatusCode": 201,
      "ResponseHeaders": {
        "Content-Length": "0",
<<<<<<< HEAD
        "Date": "Thu, 05 Mar 2020 22:15:18 GMT",
        "ETag": "\u00220x8D7C152B0902A66\u0022",
        "Last-Modified": "Thu, 05 Mar 2020 22:15:18 GMT",
=======
        "Date": "Fri, 03 Apr 2020 20:58:49 GMT",
        "ETag": "\u00220x8D7D811CF1F5761\u0022",
        "Last-Modified": "Fri, 03 Apr 2020 20:58:49 GMT",
>>>>>>> 32e373e2
        "Server": [
          "Windows-Azure-HDFS/1.0",
          "Microsoft-HTTPAPI/2.0"
        ],
        "x-ms-client-request-id": "19c6316f-228e-708c-9f56-6748b375c78d",
<<<<<<< HEAD
        "x-ms-request-id": "6c2555c6-a01f-0020-113b-f3e99c000000",
        "x-ms-version": "2019-10-10"
=======
        "x-ms-request-id": "fa43feb7-201f-0097-13fa-091bad000000",
        "x-ms-version": "2019-12-12"
>>>>>>> 32e373e2
      },
      "ResponseBody": []
    },
    {
<<<<<<< HEAD
      "RequestUri": "https://seanstagehierarchical.dfs.core.windows.net/test-filesystem-92950fe8-721a-4efa-5d2a-20656df45e33/test-file-c70088c9-790c-0242-389b-94fef969accd?action=append\u0026position=0",
=======
      "RequestUri": "http://seannsecanary.dfs.core.windows.net/test-filesystem-92950fe8-721a-4efa-5d2a-20656df45e33/test-file-c70088c9-790c-0242-389b-94fef969accd?action=append\u0026position=0",
>>>>>>> 32e373e2
      "RequestMethod": "PATCH",
      "RequestHeaders": {
        "Authorization": "Sanitized",
        "Content-Length": "4096",
<<<<<<< HEAD
        "traceparent": "00-ba4b5e5307f69c45b7c3f82ac9227038-384566a4579ed147-00",
        "User-Agent": [
          "azsdk-net-Storage.Files.DataLake/12.0.0-dev.20200305.1",
          "(.NET Core 4.6.28325.01; Microsoft Windows 10.0.18363 )"
        ],
        "x-ms-client-request-id": "77e26477-aaae-bd78-7bb2-0e6c58d0c912",
        "x-ms-date": "Thu, 05 Mar 2020 22:15:19 GMT",
        "x-ms-return-client-request-id": "true",
        "x-ms-version": "2019-10-10"
=======
        "traceparent": "00-d977d1c7edb7c54bbb725a84e7df086f-3751d5565b0dcb45-00",
        "User-Agent": [
          "azsdk-net-Storage.Files.DataLake/12.1.0-dev.20200403.1",
          "(.NET Core 4.6.28325.01; Microsoft Windows 10.0.18362 )"
        ],
        "x-ms-client-request-id": "77e26477-aaae-bd78-7bb2-0e6c58d0c912",
        "x-ms-date": "Fri, 03 Apr 2020 20:58:51 GMT",
        "x-ms-return-client-request-id": "true",
        "x-ms-version": "2019-12-12"
>>>>>>> 32e373e2
      },
      "RequestBody": "uZL7Rvchqww5xH7MIq18nW8Ij8ijkj8c\u002BgrrRFUGiNN4yNvyoOWVTYW638mkwE3y2crZq\u002Bb/6iZS3kvsNWe2MzyqVFrRivyJckFC6LJ2dzq8\u002BGqLLNzseN60n8GZqBgeBKuN\u002BWzzIE/NTzilvQJ03GYRMDz8Kwdfvdt8HOo78MopI\u002BQH6X7NydcavdykR7vbQMNah3jbIdikLjuQdwRlkl9ue5kdbPPoQ2Zk4m4qu3UgoNsn4GhRTQILYrpCPVHTtSp9NcwhvtPPckMRdj9qeXPGcNcoPbL3HC6XEQo4pgYVkSxDrYWp/uEHV24kQNfCoelHfMx6qnd3hhmeiqzJl8s8/OUTJsztHHL1IOZE0ttW1HAh8Sk6mua0zCdsC3M1PcCi50Tyr3ocWV9ZhYmRM7M9R7Y8qKahAmH\u002BXlqkgRD/v\u002BMloeuXZCT1BJfK4BVcI5h0LsS8\u002BZUaAOXi81Egd9hPWsWma5HIpeKRRqQO1yFMoTvBMFJMQsZNC6EGtHDT1Yy/eoVPtbcGq4jhKrLwCyjDllEWXkaFAhj/WF/wwvBxvnEXT12b/euDu4XJaxcTXAB4Qh4fvXZFOXdtT1xXFumXb2tB2LvLJ5hlkqPBu5cA7Pxfd3/SUgH60hXlLq2OLKSbMfur0YRErRuFuSrSg37gbWNg\u002BJ9qxRxqRwam5vnr1mX/JomcVBp4GsljTJnWJ06XBMBKLjQFMGzeQYp9nscimuLF0130RBlI6N3VB3mDkx\u002B4D\u002BE4oKgx\u002BfYdvRKQ\u002BnwBQLG2EVPxosCnAUVXLynzW65qxY7m6fk5k9ln14YGuO5g08bHzYHLxm0gkZ9j2srNKmJkJTXtG1a4fH55iso5oUhX9ltiLI0snv4hxlha1rkPma0koZK4crhvDlADUjyi5vBXDONuav3UN4c3zFX\u002BXqbFavAcFf\u002B1noSj8h08KUzBft9oA8nVoS\u002BvUGkLgaZjcbCqPedMhtHwoW5fy3jglw06dU11llvc78nBbcWVqRzeQIBskuxkdfgOd2Fbdda3zrhb0QxY7dtVzk0eixgMWvdRgYr3dAUh1f9UZh75gHrzCZ4MOdgQhVKlF8OeRurfAhxpCvRLv1qyOfsMA4a8XE7TK4F6/yEfQPw4UV1Cg48VdWQCj3aFp0pDWf/cBIHL6Lt0yhtoZQL7Ssn4E239cLZs9o4iuszYToM3N6YhQjx6bGmizbl0rBBiBkSsjJTcRelJbw3yqS3unHyXMS1c2geMfaYEW6P9\u002BEl\u002Bv7SHK8HuWvG919MviMI7szA93HriBSw9Hw/t1\u002BpFTHfDc\u002Bl5ZnC6qNY8nwI0XfTkyahywBvPnLqHSguyAYMHd4pbaxXZwUy/gjOkpWYqCMIaCQ5C04xc9NYv8hxlCKdTNSh32fHfCgdbsj3nKvdTXUFJl/d1xaP\u002B/nc\u002Bqc8wWnmLUHA\u002Bsi/QOv4G5iFOdMnf3JXaG3Cw3XCEedp6oWA4K1fDW9qGFKoSeF34b96Cr4qtXs06VT4J23L/ujlUVpidzrvJihjvWMfqyKMTt26SAclQzEOT/dUYuoBnh1pwvSHEWqEiuSRxvgUFT42b9SMEbbhvBIlVCtDlsNCYh9FteQqCTl3Nb0il3g49ja1IfcRcYxmhAbmXb0/RPAhU2TYzmNaCGKfGNv5wyiV7F30inTMLOyS4y3hQ6t4N/DJAUAXXCvTXxmQdliwaMTaTHFjSrp/USJ0Se8xdMS7JuDrLMHogow2IStfO7qT4nZpCvc2GOk2TawdnxY4oeZQ1VN7yTwC8c3lKSmTIBVr5Gd0xG3RhQn3sOMVyuN1\u002BYNFCmZrGBk6ahklUO/DpymWtbquw9l0f1BFgBRY7SrqbzOqShWzAMxOPl5UqDAeNA25fxEoxzWlzI8SJZQE3XjyPuG4FVkT47DqXIF7I9McJ0gGo24Vvav6AH2KoN80SWDhZm1SYiK0pZ9cPmawKqi78f5L/joO2H05whDbhULVthcgmb1lzcUpUfnOtX9BRdnQ0q7g7E8m1onwGKAN2SBciohTk5DvViQ5HqxAPCb9\u002BHg7BrKT9MXH/cMzcbUlH3TZci7y7bZE5XyGp82e5ppi8hwn1tJtyJHCj5XNu\u002BBzEAM3Zsn4CwrB8iE2DUz4JRcozH\u002BU/Uiib6mZLGIgdymYF5PKa3/MausVYeCxN79AymZ\u002BpO9g2ha6lPsgXtqkoXr7mfW5Lb2bXGGUf5tn8TfuVGX/pdI\u002BOzl9E9KErAwMbMBluZ3Fi5ik40iJyFp7UqPDMgZ0qPuovWK4PBnrFqxViBLbAjuaJMzJVsKJsG7fAb0ywXoFm8fEvPg7DUuCucyYMEBLoFBoJQ01q1I1Iwjz2TpYuFEyU/BPEkE/XxeFSpj17YAul11sxphsz\u002Bxxk53zRzQNJgF/aeBP/JITLMX1sGC1QzGIxUXc7/W0xYAH2YKnSBvjdCSbeoef3pbLXZXSdx\u002BLuExoan3yMDYLxqBgSCMTa\u002BSuFjw8HcSt6OqvEZJf4k5keCEyOuGZ7UPuk7PjP5Jzu/GxJFzfT56Lvn2XQyKjr\u002BBV/9AB4S0DFCT8TYoUyq1UP1Wcrr3thSiGpnxgAq4hTufPjUPCcdbArgw74wIQcvPQQwfJAv0mZHanfzqwoxF62wKmRT1tlc2C3/yttaYqcjeMk8OqVEvmqSTJGvKcEA7\u002BvQQDai2yZqk6SicAeK7QfQkHJA9R0IK2w5wUoHra5svtsvSeJwgF2ikWcA4g4jB5\u002BJnplO//qOyBSKaRmcYuX2NfFsW2MlYBAUnmO2B0leFvnqfg8U3f7gYIGN5hdDxm5BCqxctqw8pH5JeiGXGMDLbFJf8eTW4VfyTDrhV7o4kJf1NPycwWANrZnQi6OdCUeAwrmE5BSJqmlUaiqxW0yEUKlJ4ePEbmryEkQLBhW0VQLzIJUAc6yDK4qTCJc1nBJNDHr6E2dj/FQOktHQfmRTn9Un/nr3g9z8xrZZcSWT/LYxvjmaugHbT2QA8aDa8u0mf2iCDd3XlUhePUyxCksuutZbnoBquOXTDG7WttJ74dPJMzH9Ea6YGiixfLz1KkTY0jbKvxQs\u002B8ZC7sGuwN62Iht459dZcWkng0SXuTxo3iHqPeSbcWL/nHdreiLtKVkKO1phvAJtv2CN4zvPVQKKGhDfhMM52rD4eUugLjdGelorjb2hxyHfvH5DzY5nMEc0oSARzaSV0GCpqQL2zZFpR2iho4eE6BMvP8hE9cziUUjEa0zXNKz1lf0dOB3fKO7tGkYlhUy/r/jNIs2cERpTx1f58mIEUhL77A3KZ\u002B/1T9cZV5tG/Iw8RPuTyhGfGUTiyTDGJTZMqIgzadk\u002B9QfJF9L2Qvl\u002BzQqLvW1msEgBHJLI556/LyrgjK7TE1Ly/Y\u002BzivJ\u002B6JaLY/wmemeJJjhAMg0Gdc2pCeioFfYKa7m32L/d8uVVgnQ8PUOiWLTDF6a2kyFFrIfBykDJ1pLgQTgCrmHn6zMTKq\u002BZCjhKBvFzpT4PU5iYMmw4G\u002BhkS6uhG/xLn\u002BpS2yxzY6hxrGJPd8OPljGU0O1farw1749Krp7EN\u002B58PqcHIMnRm/AwZkXJqKQklLW5zErO7DVuHSudKPTJrbR0E3lciLVnwzU9bwQ2LAcrZhnpSiujrRJx2MOedLM7JvjRlVVqiAvAEckV0b0xN/EkscLa4CNI0KZm6u/xyY6BwghLJJaxgJ3OKTgiTZuVQKDSeYKwYAaVSITuw90cDkh6lA\u002B05hNacvFkzPcrZkLK0WpO30/L0WHBtdvRwvyA8drv57mL4JpNuAbRS5NPaiJB5DJyjW74boKtszB3SLA0o9sce36JfvDPwSdI\u002BoWOsku5j96KTiSr93k3Hi2qFm9W3Of4My6juKVBoowHb3Q83wCkvbiRalW2cEQFkmCDJer38h2d1n8dFhc5SKuYZIgE\u002Bj8sxVi2xbJSAcLqneZEvnzhT31WXsjBh2ehWCGqHgu7wNghlmBSASxrC9S8Mrgw9IputxUKrls2Kz4xFW1Q6CO3LpzOYyfcTw5Q6xM0RVSvcKNXO2b2sVJ9K6siYSv\u002B2mPwxQQbIpGikmgG\u002BYMHwaXpQaSKOey8wL0KkTe8\u002Bi3iUdDvQ4BQlA4R9Kk\u002B77ePdSnFeN\u002BHdOC3NARG0JFZ5Zh6JKeyWL4lWO2WeAUDvdDFuxwN90EOWx0weA\u002B7yYN8\u002BA7QxIsP3Rxr3\u002BAx8Pzbc7YzgVV1DC5XK8lKgeBuaY8qGYA2crkF9Z4/4deg3GogFMSZSEgtx\u002BvguZjBhRs7/XYQx9d85QD9Lcu3dSoWtg9fKmzb1SFG/FGUFbkgBDCDA\u002BShUBSS42/DnFq8tpKBicNJolquH\u002BhUycuFqI9H3OmbNDEFtWY6zEc9GHiGikW/Eou1lqGV1OP8DEYJDXqge7\u002Bw4YJhe9SdTpYTsQevzj\u002BFxlYD0kYIBR9NSWjgMb7MXJy41ejDHZa22AfLQmOcTH4GQwbknKl5qJxi1DKr/R0XRxSrNvhWwqj/jPo\u002BPIL78Pzqma54J4Azf20MYEmkCxsq9DsPMRWF74CeJQ\u002BvO6wZZyM1gSOunx9Ud/dLCmJfW4GfEwiH7P\u002BnZOnt2cKwRAPBMvkmbkn3fFTburleOqUePsmN0ChjUbpjThx5gIVc4/PzihdpeO0355azrHJGSSoEj9s5IrPbXaF\u002BwuBtvbvPvpaFqrCN9MXclihR7\u002BVIHQUydPDqI8F/2Gy16nYMymna4\u002B2bgJ65ttrVXExLSa28NuXbOwjLJZrVBdID18pPz8v\u002Btsv3rFymeL4V1Id09E6\u002B\u002BfOQcY8hD/5ShrrMdZ8QRYyAjNKhxEpJdMKK9RDToBFDhR3W/548nWcNZSXhmcMexU86tGd73PVpBzzMllqtvyZpSPBBOYYuQ\u002B\u002BrlF9kp5r/a\u002B\u002BBmOvqB6horbihcAbMn\u002BY/eFESnYvJDDB30EiWBJ9hzSprK\u002BY6vwFIGIwNTRPonzS5ZW8J7M5j\u002BEy7cncfkqkZP6LcoXP/xLkPyoU/\u002B78cTzFT3N9wWCBcB3NZvwzKKEYjNE2xDD2A\u002BWC1\u002BeJJI/zNnuMFi/WJ6OdCQFoAZgWsRaI\u002B3Mcxq0Mz0yN\u002Bul4\u002BEuN2jCBphJyQWQumLoujQFNbCbRACgc1m/OgEbjSSy5JBG12yZolQoEFroO7i3z3UJKQI7Cp/gjcATAsiXLj/g4dHSoebHb5NYbzepuDudC2qMEmAmd930ZkmsiqOLkOYbC1Xm5SmSQb1u3ptoNtGEcfdiCxvbumn32j\u002BZGuDz0NpNjrDhuiY8\u002Bcyit5VCjC90JBioJYnKQ0zr8wrp9SrYfw3BGqggorvRIQ1PNQbUtUoQIPLIS69Qh09j\u002BccbUwChxjiLgXWHU4Fg1wB4ewpGFzm82dQ4EDNibJNYvKjwuc4MrW7KSTfUiM1ta3Sq2AhBHeKNWnksZbYJKRDiKpbYcBk2b82be8oF6E0Gzqi\u002Bt5SHG6LKY2NU3Ee4wSAi9mI6lPtfdGw\u002BqaA==",
      "StatusCode": 202,
      "ResponseHeaders": {
        "Content-Length": "0",
<<<<<<< HEAD
        "Date": "Thu, 05 Mar 2020 22:15:18 GMT",
=======
        "Date": "Fri, 03 Apr 2020 20:58:49 GMT",
>>>>>>> 32e373e2
        "Server": [
          "Windows-Azure-HDFS/1.0",
          "Microsoft-HTTPAPI/2.0"
        ],
        "x-ms-client-request-id": "77e26477-aaae-bd78-7bb2-0e6c58d0c912",
<<<<<<< HEAD
        "x-ms-request-id": "6c2555c7-a01f-0020-123b-f3e99c000000",
        "x-ms-request-server-encrypted": "true",
        "x-ms-version": "2019-10-10"
=======
        "x-ms-request-id": "fa43feb8-201f-0097-14fa-091bad000000",
        "x-ms-request-server-encrypted": "true",
        "x-ms-version": "2019-12-12"
>>>>>>> 32e373e2
      },
      "ResponseBody": []
    },
    {
<<<<<<< HEAD
      "RequestUri": "https://seanstagehierarchical.blob.core.windows.net/test-filesystem-92950fe8-721a-4efa-5d2a-20656df45e33?restype=container",
      "RequestMethod": "DELETE",
      "RequestHeaders": {
        "Authorization": "Sanitized",
        "traceparent": "00-3b47735ed046ac4293f7481d3eff8647-579ea2bae0731842-00",
        "User-Agent": [
          "azsdk-net-Storage.Files.DataLake/12.0.0-dev.20200305.1",
          "(.NET Core 4.6.28325.01; Microsoft Windows 10.0.18363 )"
        ],
        "x-ms-client-request-id": "b665a9ba-322d-dbba-a91e-0f585856facb",
        "x-ms-date": "Thu, 05 Mar 2020 22:15:19 GMT",
        "x-ms-return-client-request-id": "true",
        "x-ms-version": "2019-10-10"
=======
      "RequestUri": "http://seannsecanary.blob.core.windows.net/test-filesystem-92950fe8-721a-4efa-5d2a-20656df45e33?restype=container",
      "RequestMethod": "DELETE",
      "RequestHeaders": {
        "Authorization": "Sanitized",
        "traceparent": "00-bb349a49abb9144dbce276ae2bd35d07-92c0a91f714dec4a-00",
        "User-Agent": [
          "azsdk-net-Storage.Files.DataLake/12.1.0-dev.20200403.1",
          "(.NET Core 4.6.28325.01; Microsoft Windows 10.0.18362 )"
        ],
        "x-ms-client-request-id": "b665a9ba-322d-dbba-a91e-0f585856facb",
        "x-ms-date": "Fri, 03 Apr 2020 20:58:51 GMT",
        "x-ms-return-client-request-id": "true",
        "x-ms-version": "2019-12-12"
>>>>>>> 32e373e2
      },
      "RequestBody": null,
      "StatusCode": 202,
      "ResponseHeaders": {
        "Content-Length": "0",
<<<<<<< HEAD
        "Date": "Thu, 05 Mar 2020 22:15:18 GMT",
=======
        "Date": "Fri, 03 Apr 2020 20:58:49 GMT",
>>>>>>> 32e373e2
        "Server": [
          "Windows-Azure-Blob/1.0",
          "Microsoft-HTTPAPI/2.0"
        ],
        "x-ms-client-request-id": "b665a9ba-322d-dbba-a91e-0f585856facb",
<<<<<<< HEAD
        "x-ms-request-id": "6ca2f845-901e-0014-093b-f3da54000000",
        "x-ms-version": "2019-10-10"
=======
        "x-ms-request-id": "9621f64e-f01e-0012-1ffa-093670000000",
        "x-ms-version": "2019-12-12"
>>>>>>> 32e373e2
      },
      "ResponseBody": []
    }
  ],
  "Variables": {
    "RandomSeed": "274038080",
<<<<<<< HEAD
    "Storage_TestConfigHierarchicalNamespace": "NamespaceTenant\nseanstagehierarchical\nU2FuaXRpemVk\nhttps://seanstagehierarchical.blob.core.windows.net\nhttp://seanstagehierarchical.file.core.windows.net\nhttp://seanstagehierarchical.queue.core.windows.net\nhttp://seanstagehierarchical.table.core.windows.net\n\n\n\n\nhttp://seanstagehierarchical-secondary.blob.core.windows.net\nhttp://seanstagehierarchical-secondary.file.core.windows.net\nhttp://seanstagehierarchical-secondary.queue.core.windows.net\nhttp://seanstagehierarchical-secondary.table.core.windows.net\n68390a19-a643-458b-b726-408abf67b4fc\nSanitized\n72f988bf-86f1-41af-91ab-2d7cd011db47\nhttps://login.microsoftonline.com/\nCloud\nBlobEndpoint=https://seanstagehierarchical.blob.core.windows.net/;QueueEndpoint=http://seanstagehierarchical.queue.core.windows.net/;FileEndpoint=http://seanstagehierarchical.file.core.windows.net/;BlobSecondaryEndpoint=http://seanstagehierarchical-secondary.blob.core.windows.net/;QueueSecondaryEndpoint=http://seanstagehierarchical-secondary.queue.core.windows.net/;FileSecondaryEndpoint=http://seanstagehierarchical-secondary.file.core.windows.net/;AccountName=seanstagehierarchical;AccountKey=Sanitized\n"
=======
    "Storage_TestConfigHierarchicalNamespace": "NamespaceTenant\nseannsecanary\nU2FuaXRpemVk\nhttp://seannsecanary.blob.core.windows.net\nhttp://seannsecanary.file.core.windows.net\nhttp://seannsecanary.queue.core.windows.net\nhttp://seannsecanary.table.core.windows.net\n\n\n\n\nhttp://seannsecanary-secondary.blob.core.windows.net\nhttp://seannsecanary-secondary.file.core.windows.net\nhttp://seannsecanary-secondary.queue.core.windows.net\nhttp://seannsecanary-secondary.table.core.windows.net\n68390a19-a643-458b-b726-408abf67b4fc\nSanitized\n72f988bf-86f1-41af-91ab-2d7cd011db47\nhttps://login.microsoftonline.com/\nCloud\nBlobEndpoint=http://seannsecanary.blob.core.windows.net/;QueueEndpoint=http://seannsecanary.queue.core.windows.net/;FileEndpoint=http://seannsecanary.file.core.windows.net/;BlobSecondaryEndpoint=http://seannsecanary-secondary.blob.core.windows.net/;QueueSecondaryEndpoint=http://seannsecanary-secondary.queue.core.windows.net/;FileSecondaryEndpoint=http://seannsecanary-secondary.file.core.windows.net/;AccountName=seannsecanary;AccountKey=Sanitized\n"
>>>>>>> 32e373e2
  }
}<|MERGE_RESOLUTION|>--- conflicted
+++ resolved
@@ -1,22 +1,6 @@
 {
   "Entries": [
     {
-<<<<<<< HEAD
-      "RequestUri": "https://seanstagehierarchical.blob.core.windows.net/test-filesystem-92950fe8-721a-4efa-5d2a-20656df45e33?restype=container",
-      "RequestMethod": "PUT",
-      "RequestHeaders": {
-        "Authorization": "Sanitized",
-        "traceparent": "00-c62e57567e42164eba9f27656b159499-4d787b164ed11a4f-00",
-        "User-Agent": [
-          "azsdk-net-Storage.Files.DataLake/12.0.0-dev.20200305.1",
-          "(.NET Core 4.6.28325.01; Microsoft Windows 10.0.18363 )"
-        ],
-        "x-ms-blob-public-access": "container",
-        "x-ms-client-request-id": "a059e2e9-47e4-c174-f765-603acd72ac47",
-        "x-ms-date": "Thu, 05 Mar 2020 22:15:18 GMT",
-        "x-ms-return-client-request-id": "true",
-        "x-ms-version": "2019-10-10"
-=======
       "RequestUri": "http://seannsecanary.blob.core.windows.net/test-filesystem-92950fe8-721a-4efa-5d2a-20656df45e33?restype=container",
       "RequestMethod": "PUT",
       "RequestHeaders": {
@@ -31,52 +15,25 @@
         "x-ms-date": "Fri, 03 Apr 2020 20:58:51 GMT",
         "x-ms-return-client-request-id": "true",
         "x-ms-version": "2019-12-12"
->>>>>>> 32e373e2
       },
       "RequestBody": null,
       "StatusCode": 201,
       "ResponseHeaders": {
         "Content-Length": "0",
-<<<<<<< HEAD
-        "Date": "Thu, 05 Mar 2020 22:15:17 GMT",
-        "ETag": "\u00220x8D7C152B05E92FE\u0022",
-        "Last-Modified": "Thu, 05 Mar 2020 22:15:18 GMT",
-=======
         "Date": "Fri, 03 Apr 2020 20:58:48 GMT",
         "ETag": "\u00220x8D7D811CF107E47\u0022",
         "Last-Modified": "Fri, 03 Apr 2020 20:58:49 GMT",
->>>>>>> 32e373e2
         "Server": [
           "Windows-Azure-Blob/1.0",
           "Microsoft-HTTPAPI/2.0"
         ],
         "x-ms-client-request-id": "a059e2e9-47e4-c174-f765-603acd72ac47",
-<<<<<<< HEAD
-        "x-ms-request-id": "6ca2f806-901e-0014-4f3b-f3da54000000",
-        "x-ms-version": "2019-10-10"
-=======
         "x-ms-request-id": "9621f635-f01e-0012-0cfa-093670000000",
         "x-ms-version": "2019-12-12"
->>>>>>> 32e373e2
       },
       "ResponseBody": []
     },
     {
-<<<<<<< HEAD
-      "RequestUri": "https://seanstagehierarchical.dfs.core.windows.net/test-filesystem-92950fe8-721a-4efa-5d2a-20656df45e33/test-file-c70088c9-790c-0242-389b-94fef969accd?resource=file",
-      "RequestMethod": "PUT",
-      "RequestHeaders": {
-        "Authorization": "Sanitized",
-        "traceparent": "00-4504479043acc84a8dac949a01b35533-1339678346918c4b-00",
-        "User-Agent": [
-          "azsdk-net-Storage.Files.DataLake/12.0.0-dev.20200305.1",
-          "(.NET Core 4.6.28325.01; Microsoft Windows 10.0.18363 )"
-        ],
-        "x-ms-client-request-id": "19c6316f-228e-708c-9f56-6748b375c78d",
-        "x-ms-date": "Thu, 05 Mar 2020 22:15:18 GMT",
-        "x-ms-return-client-request-id": "true",
-        "x-ms-version": "2019-10-10"
-=======
       "RequestUri": "http://seannsecanary.dfs.core.windows.net/test-filesystem-92950fe8-721a-4efa-5d2a-20656df45e33/test-file-c70088c9-790c-0242-389b-94fef969accd?resource=file",
       "RequestMethod": "PUT",
       "RequestHeaders": {
@@ -90,57 +47,30 @@
         "x-ms-date": "Fri, 03 Apr 2020 20:58:51 GMT",
         "x-ms-return-client-request-id": "true",
         "x-ms-version": "2019-12-12"
->>>>>>> 32e373e2
       },
       "RequestBody": null,
       "StatusCode": 201,
       "ResponseHeaders": {
         "Content-Length": "0",
-<<<<<<< HEAD
-        "Date": "Thu, 05 Mar 2020 22:15:18 GMT",
-        "ETag": "\u00220x8D7C152B0902A66\u0022",
-        "Last-Modified": "Thu, 05 Mar 2020 22:15:18 GMT",
-=======
         "Date": "Fri, 03 Apr 2020 20:58:49 GMT",
         "ETag": "\u00220x8D7D811CF1F5761\u0022",
         "Last-Modified": "Fri, 03 Apr 2020 20:58:49 GMT",
->>>>>>> 32e373e2
         "Server": [
           "Windows-Azure-HDFS/1.0",
           "Microsoft-HTTPAPI/2.0"
         ],
         "x-ms-client-request-id": "19c6316f-228e-708c-9f56-6748b375c78d",
-<<<<<<< HEAD
-        "x-ms-request-id": "6c2555c6-a01f-0020-113b-f3e99c000000",
-        "x-ms-version": "2019-10-10"
-=======
         "x-ms-request-id": "fa43feb7-201f-0097-13fa-091bad000000",
         "x-ms-version": "2019-12-12"
->>>>>>> 32e373e2
       },
       "ResponseBody": []
     },
     {
-<<<<<<< HEAD
-      "RequestUri": "https://seanstagehierarchical.dfs.core.windows.net/test-filesystem-92950fe8-721a-4efa-5d2a-20656df45e33/test-file-c70088c9-790c-0242-389b-94fef969accd?action=append\u0026position=0",
-=======
       "RequestUri": "http://seannsecanary.dfs.core.windows.net/test-filesystem-92950fe8-721a-4efa-5d2a-20656df45e33/test-file-c70088c9-790c-0242-389b-94fef969accd?action=append\u0026position=0",
->>>>>>> 32e373e2
       "RequestMethod": "PATCH",
       "RequestHeaders": {
         "Authorization": "Sanitized",
         "Content-Length": "4096",
-<<<<<<< HEAD
-        "traceparent": "00-ba4b5e5307f69c45b7c3f82ac9227038-384566a4579ed147-00",
-        "User-Agent": [
-          "azsdk-net-Storage.Files.DataLake/12.0.0-dev.20200305.1",
-          "(.NET Core 4.6.28325.01; Microsoft Windows 10.0.18363 )"
-        ],
-        "x-ms-client-request-id": "77e26477-aaae-bd78-7bb2-0e6c58d0c912",
-        "x-ms-date": "Thu, 05 Mar 2020 22:15:19 GMT",
-        "x-ms-return-client-request-id": "true",
-        "x-ms-version": "2019-10-10"
-=======
         "traceparent": "00-d977d1c7edb7c54bbb725a84e7df086f-3751d5565b0dcb45-00",
         "User-Agent": [
           "azsdk-net-Storage.Files.DataLake/12.1.0-dev.20200403.1",
@@ -150,50 +80,24 @@
         "x-ms-date": "Fri, 03 Apr 2020 20:58:51 GMT",
         "x-ms-return-client-request-id": "true",
         "x-ms-version": "2019-12-12"
->>>>>>> 32e373e2
       },
       "RequestBody": "uZL7Rvchqww5xH7MIq18nW8Ij8ijkj8c\u002BgrrRFUGiNN4yNvyoOWVTYW638mkwE3y2crZq\u002Bb/6iZS3kvsNWe2MzyqVFrRivyJckFC6LJ2dzq8\u002BGqLLNzseN60n8GZqBgeBKuN\u002BWzzIE/NTzilvQJ03GYRMDz8Kwdfvdt8HOo78MopI\u002BQH6X7NydcavdykR7vbQMNah3jbIdikLjuQdwRlkl9ue5kdbPPoQ2Zk4m4qu3UgoNsn4GhRTQILYrpCPVHTtSp9NcwhvtPPckMRdj9qeXPGcNcoPbL3HC6XEQo4pgYVkSxDrYWp/uEHV24kQNfCoelHfMx6qnd3hhmeiqzJl8s8/OUTJsztHHL1IOZE0ttW1HAh8Sk6mua0zCdsC3M1PcCi50Tyr3ocWV9ZhYmRM7M9R7Y8qKahAmH\u002BXlqkgRD/v\u002BMloeuXZCT1BJfK4BVcI5h0LsS8\u002BZUaAOXi81Egd9hPWsWma5HIpeKRRqQO1yFMoTvBMFJMQsZNC6EGtHDT1Yy/eoVPtbcGq4jhKrLwCyjDllEWXkaFAhj/WF/wwvBxvnEXT12b/euDu4XJaxcTXAB4Qh4fvXZFOXdtT1xXFumXb2tB2LvLJ5hlkqPBu5cA7Pxfd3/SUgH60hXlLq2OLKSbMfur0YRErRuFuSrSg37gbWNg\u002BJ9qxRxqRwam5vnr1mX/JomcVBp4GsljTJnWJ06XBMBKLjQFMGzeQYp9nscimuLF0130RBlI6N3VB3mDkx\u002B4D\u002BE4oKgx\u002BfYdvRKQ\u002BnwBQLG2EVPxosCnAUVXLynzW65qxY7m6fk5k9ln14YGuO5g08bHzYHLxm0gkZ9j2srNKmJkJTXtG1a4fH55iso5oUhX9ltiLI0snv4hxlha1rkPma0koZK4crhvDlADUjyi5vBXDONuav3UN4c3zFX\u002BXqbFavAcFf\u002B1noSj8h08KUzBft9oA8nVoS\u002BvUGkLgaZjcbCqPedMhtHwoW5fy3jglw06dU11llvc78nBbcWVqRzeQIBskuxkdfgOd2Fbdda3zrhb0QxY7dtVzk0eixgMWvdRgYr3dAUh1f9UZh75gHrzCZ4MOdgQhVKlF8OeRurfAhxpCvRLv1qyOfsMA4a8XE7TK4F6/yEfQPw4UV1Cg48VdWQCj3aFp0pDWf/cBIHL6Lt0yhtoZQL7Ssn4E239cLZs9o4iuszYToM3N6YhQjx6bGmizbl0rBBiBkSsjJTcRelJbw3yqS3unHyXMS1c2geMfaYEW6P9\u002BEl\u002Bv7SHK8HuWvG919MviMI7szA93HriBSw9Hw/t1\u002BpFTHfDc\u002Bl5ZnC6qNY8nwI0XfTkyahywBvPnLqHSguyAYMHd4pbaxXZwUy/gjOkpWYqCMIaCQ5C04xc9NYv8hxlCKdTNSh32fHfCgdbsj3nKvdTXUFJl/d1xaP\u002B/nc\u002Bqc8wWnmLUHA\u002Bsi/QOv4G5iFOdMnf3JXaG3Cw3XCEedp6oWA4K1fDW9qGFKoSeF34b96Cr4qtXs06VT4J23L/ujlUVpidzrvJihjvWMfqyKMTt26SAclQzEOT/dUYuoBnh1pwvSHEWqEiuSRxvgUFT42b9SMEbbhvBIlVCtDlsNCYh9FteQqCTl3Nb0il3g49ja1IfcRcYxmhAbmXb0/RPAhU2TYzmNaCGKfGNv5wyiV7F30inTMLOyS4y3hQ6t4N/DJAUAXXCvTXxmQdliwaMTaTHFjSrp/USJ0Se8xdMS7JuDrLMHogow2IStfO7qT4nZpCvc2GOk2TawdnxY4oeZQ1VN7yTwC8c3lKSmTIBVr5Gd0xG3RhQn3sOMVyuN1\u002BYNFCmZrGBk6ahklUO/DpymWtbquw9l0f1BFgBRY7SrqbzOqShWzAMxOPl5UqDAeNA25fxEoxzWlzI8SJZQE3XjyPuG4FVkT47DqXIF7I9McJ0gGo24Vvav6AH2KoN80SWDhZm1SYiK0pZ9cPmawKqi78f5L/joO2H05whDbhULVthcgmb1lzcUpUfnOtX9BRdnQ0q7g7E8m1onwGKAN2SBciohTk5DvViQ5HqxAPCb9\u002BHg7BrKT9MXH/cMzcbUlH3TZci7y7bZE5XyGp82e5ppi8hwn1tJtyJHCj5XNu\u002BBzEAM3Zsn4CwrB8iE2DUz4JRcozH\u002BU/Uiib6mZLGIgdymYF5PKa3/MausVYeCxN79AymZ\u002BpO9g2ha6lPsgXtqkoXr7mfW5Lb2bXGGUf5tn8TfuVGX/pdI\u002BOzl9E9KErAwMbMBluZ3Fi5ik40iJyFp7UqPDMgZ0qPuovWK4PBnrFqxViBLbAjuaJMzJVsKJsG7fAb0ywXoFm8fEvPg7DUuCucyYMEBLoFBoJQ01q1I1Iwjz2TpYuFEyU/BPEkE/XxeFSpj17YAul11sxphsz\u002Bxxk53zRzQNJgF/aeBP/JITLMX1sGC1QzGIxUXc7/W0xYAH2YKnSBvjdCSbeoef3pbLXZXSdx\u002BLuExoan3yMDYLxqBgSCMTa\u002BSuFjw8HcSt6OqvEZJf4k5keCEyOuGZ7UPuk7PjP5Jzu/GxJFzfT56Lvn2XQyKjr\u002BBV/9AB4S0DFCT8TYoUyq1UP1Wcrr3thSiGpnxgAq4hTufPjUPCcdbArgw74wIQcvPQQwfJAv0mZHanfzqwoxF62wKmRT1tlc2C3/yttaYqcjeMk8OqVEvmqSTJGvKcEA7\u002BvQQDai2yZqk6SicAeK7QfQkHJA9R0IK2w5wUoHra5svtsvSeJwgF2ikWcA4g4jB5\u002BJnplO//qOyBSKaRmcYuX2NfFsW2MlYBAUnmO2B0leFvnqfg8U3f7gYIGN5hdDxm5BCqxctqw8pH5JeiGXGMDLbFJf8eTW4VfyTDrhV7o4kJf1NPycwWANrZnQi6OdCUeAwrmE5BSJqmlUaiqxW0yEUKlJ4ePEbmryEkQLBhW0VQLzIJUAc6yDK4qTCJc1nBJNDHr6E2dj/FQOktHQfmRTn9Un/nr3g9z8xrZZcSWT/LYxvjmaugHbT2QA8aDa8u0mf2iCDd3XlUhePUyxCksuutZbnoBquOXTDG7WttJ74dPJMzH9Ea6YGiixfLz1KkTY0jbKvxQs\u002B8ZC7sGuwN62Iht459dZcWkng0SXuTxo3iHqPeSbcWL/nHdreiLtKVkKO1phvAJtv2CN4zvPVQKKGhDfhMM52rD4eUugLjdGelorjb2hxyHfvH5DzY5nMEc0oSARzaSV0GCpqQL2zZFpR2iho4eE6BMvP8hE9cziUUjEa0zXNKz1lf0dOB3fKO7tGkYlhUy/r/jNIs2cERpTx1f58mIEUhL77A3KZ\u002B/1T9cZV5tG/Iw8RPuTyhGfGUTiyTDGJTZMqIgzadk\u002B9QfJF9L2Qvl\u002BzQqLvW1msEgBHJLI556/LyrgjK7TE1Ly/Y\u002BzivJ\u002B6JaLY/wmemeJJjhAMg0Gdc2pCeioFfYKa7m32L/d8uVVgnQ8PUOiWLTDF6a2kyFFrIfBykDJ1pLgQTgCrmHn6zMTKq\u002BZCjhKBvFzpT4PU5iYMmw4G\u002BhkS6uhG/xLn\u002BpS2yxzY6hxrGJPd8OPljGU0O1farw1749Krp7EN\u002B58PqcHIMnRm/AwZkXJqKQklLW5zErO7DVuHSudKPTJrbR0E3lciLVnwzU9bwQ2LAcrZhnpSiujrRJx2MOedLM7JvjRlVVqiAvAEckV0b0xN/EkscLa4CNI0KZm6u/xyY6BwghLJJaxgJ3OKTgiTZuVQKDSeYKwYAaVSITuw90cDkh6lA\u002B05hNacvFkzPcrZkLK0WpO30/L0WHBtdvRwvyA8drv57mL4JpNuAbRS5NPaiJB5DJyjW74boKtszB3SLA0o9sce36JfvDPwSdI\u002BoWOsku5j96KTiSr93k3Hi2qFm9W3Of4My6juKVBoowHb3Q83wCkvbiRalW2cEQFkmCDJer38h2d1n8dFhc5SKuYZIgE\u002Bj8sxVi2xbJSAcLqneZEvnzhT31WXsjBh2ehWCGqHgu7wNghlmBSASxrC9S8Mrgw9IputxUKrls2Kz4xFW1Q6CO3LpzOYyfcTw5Q6xM0RVSvcKNXO2b2sVJ9K6siYSv\u002B2mPwxQQbIpGikmgG\u002BYMHwaXpQaSKOey8wL0KkTe8\u002Bi3iUdDvQ4BQlA4R9Kk\u002B77ePdSnFeN\u002BHdOC3NARG0JFZ5Zh6JKeyWL4lWO2WeAUDvdDFuxwN90EOWx0weA\u002B7yYN8\u002BA7QxIsP3Rxr3\u002BAx8Pzbc7YzgVV1DC5XK8lKgeBuaY8qGYA2crkF9Z4/4deg3GogFMSZSEgtx\u002BvguZjBhRs7/XYQx9d85QD9Lcu3dSoWtg9fKmzb1SFG/FGUFbkgBDCDA\u002BShUBSS42/DnFq8tpKBicNJolquH\u002BhUycuFqI9H3OmbNDEFtWY6zEc9GHiGikW/Eou1lqGV1OP8DEYJDXqge7\u002Bw4YJhe9SdTpYTsQevzj\u002BFxlYD0kYIBR9NSWjgMb7MXJy41ejDHZa22AfLQmOcTH4GQwbknKl5qJxi1DKr/R0XRxSrNvhWwqj/jPo\u002BPIL78Pzqma54J4Azf20MYEmkCxsq9DsPMRWF74CeJQ\u002BvO6wZZyM1gSOunx9Ud/dLCmJfW4GfEwiH7P\u002BnZOnt2cKwRAPBMvkmbkn3fFTburleOqUePsmN0ChjUbpjThx5gIVc4/PzihdpeO0355azrHJGSSoEj9s5IrPbXaF\u002BwuBtvbvPvpaFqrCN9MXclihR7\u002BVIHQUydPDqI8F/2Gy16nYMymna4\u002B2bgJ65ttrVXExLSa28NuXbOwjLJZrVBdID18pPz8v\u002Btsv3rFymeL4V1Id09E6\u002B\u002BfOQcY8hD/5ShrrMdZ8QRYyAjNKhxEpJdMKK9RDToBFDhR3W/548nWcNZSXhmcMexU86tGd73PVpBzzMllqtvyZpSPBBOYYuQ\u002B\u002BrlF9kp5r/a\u002B\u002BBmOvqB6horbihcAbMn\u002BY/eFESnYvJDDB30EiWBJ9hzSprK\u002BY6vwFIGIwNTRPonzS5ZW8J7M5j\u002BEy7cncfkqkZP6LcoXP/xLkPyoU/\u002B78cTzFT3N9wWCBcB3NZvwzKKEYjNE2xDD2A\u002BWC1\u002BeJJI/zNnuMFi/WJ6OdCQFoAZgWsRaI\u002B3Mcxq0Mz0yN\u002Bul4\u002BEuN2jCBphJyQWQumLoujQFNbCbRACgc1m/OgEbjSSy5JBG12yZolQoEFroO7i3z3UJKQI7Cp/gjcATAsiXLj/g4dHSoebHb5NYbzepuDudC2qMEmAmd930ZkmsiqOLkOYbC1Xm5SmSQb1u3ptoNtGEcfdiCxvbumn32j\u002BZGuDz0NpNjrDhuiY8\u002Bcyit5VCjC90JBioJYnKQ0zr8wrp9SrYfw3BGqggorvRIQ1PNQbUtUoQIPLIS69Qh09j\u002BccbUwChxjiLgXWHU4Fg1wB4ewpGFzm82dQ4EDNibJNYvKjwuc4MrW7KSTfUiM1ta3Sq2AhBHeKNWnksZbYJKRDiKpbYcBk2b82be8oF6E0Gzqi\u002Bt5SHG6LKY2NU3Ee4wSAi9mI6lPtfdGw\u002BqaA==",
       "StatusCode": 202,
       "ResponseHeaders": {
         "Content-Length": "0",
-<<<<<<< HEAD
-        "Date": "Thu, 05 Mar 2020 22:15:18 GMT",
-=======
         "Date": "Fri, 03 Apr 2020 20:58:49 GMT",
->>>>>>> 32e373e2
         "Server": [
           "Windows-Azure-HDFS/1.0",
           "Microsoft-HTTPAPI/2.0"
         ],
         "x-ms-client-request-id": "77e26477-aaae-bd78-7bb2-0e6c58d0c912",
-<<<<<<< HEAD
-        "x-ms-request-id": "6c2555c7-a01f-0020-123b-f3e99c000000",
-        "x-ms-request-server-encrypted": "true",
-        "x-ms-version": "2019-10-10"
-=======
         "x-ms-request-id": "fa43feb8-201f-0097-14fa-091bad000000",
         "x-ms-request-server-encrypted": "true",
         "x-ms-version": "2019-12-12"
->>>>>>> 32e373e2
       },
       "ResponseBody": []
     },
     {
-<<<<<<< HEAD
-      "RequestUri": "https://seanstagehierarchical.blob.core.windows.net/test-filesystem-92950fe8-721a-4efa-5d2a-20656df45e33?restype=container",
-      "RequestMethod": "DELETE",
-      "RequestHeaders": {
-        "Authorization": "Sanitized",
-        "traceparent": "00-3b47735ed046ac4293f7481d3eff8647-579ea2bae0731842-00",
-        "User-Agent": [
-          "azsdk-net-Storage.Files.DataLake/12.0.0-dev.20200305.1",
-          "(.NET Core 4.6.28325.01; Microsoft Windows 10.0.18363 )"
-        ],
-        "x-ms-client-request-id": "b665a9ba-322d-dbba-a91e-0f585856facb",
-        "x-ms-date": "Thu, 05 Mar 2020 22:15:19 GMT",
-        "x-ms-return-client-request-id": "true",
-        "x-ms-version": "2019-10-10"
-=======
       "RequestUri": "http://seannsecanary.blob.core.windows.net/test-filesystem-92950fe8-721a-4efa-5d2a-20656df45e33?restype=container",
       "RequestMethod": "DELETE",
       "RequestHeaders": {
@@ -207,39 +111,25 @@
         "x-ms-date": "Fri, 03 Apr 2020 20:58:51 GMT",
         "x-ms-return-client-request-id": "true",
         "x-ms-version": "2019-12-12"
->>>>>>> 32e373e2
       },
       "RequestBody": null,
       "StatusCode": 202,
       "ResponseHeaders": {
         "Content-Length": "0",
-<<<<<<< HEAD
-        "Date": "Thu, 05 Mar 2020 22:15:18 GMT",
-=======
         "Date": "Fri, 03 Apr 2020 20:58:49 GMT",
->>>>>>> 32e373e2
         "Server": [
           "Windows-Azure-Blob/1.0",
           "Microsoft-HTTPAPI/2.0"
         ],
         "x-ms-client-request-id": "b665a9ba-322d-dbba-a91e-0f585856facb",
-<<<<<<< HEAD
-        "x-ms-request-id": "6ca2f845-901e-0014-093b-f3da54000000",
-        "x-ms-version": "2019-10-10"
-=======
         "x-ms-request-id": "9621f64e-f01e-0012-1ffa-093670000000",
         "x-ms-version": "2019-12-12"
->>>>>>> 32e373e2
       },
       "ResponseBody": []
     }
   ],
   "Variables": {
     "RandomSeed": "274038080",
-<<<<<<< HEAD
-    "Storage_TestConfigHierarchicalNamespace": "NamespaceTenant\nseanstagehierarchical\nU2FuaXRpemVk\nhttps://seanstagehierarchical.blob.core.windows.net\nhttp://seanstagehierarchical.file.core.windows.net\nhttp://seanstagehierarchical.queue.core.windows.net\nhttp://seanstagehierarchical.table.core.windows.net\n\n\n\n\nhttp://seanstagehierarchical-secondary.blob.core.windows.net\nhttp://seanstagehierarchical-secondary.file.core.windows.net\nhttp://seanstagehierarchical-secondary.queue.core.windows.net\nhttp://seanstagehierarchical-secondary.table.core.windows.net\n68390a19-a643-458b-b726-408abf67b4fc\nSanitized\n72f988bf-86f1-41af-91ab-2d7cd011db47\nhttps://login.microsoftonline.com/\nCloud\nBlobEndpoint=https://seanstagehierarchical.blob.core.windows.net/;QueueEndpoint=http://seanstagehierarchical.queue.core.windows.net/;FileEndpoint=http://seanstagehierarchical.file.core.windows.net/;BlobSecondaryEndpoint=http://seanstagehierarchical-secondary.blob.core.windows.net/;QueueSecondaryEndpoint=http://seanstagehierarchical-secondary.queue.core.windows.net/;FileSecondaryEndpoint=http://seanstagehierarchical-secondary.file.core.windows.net/;AccountName=seanstagehierarchical;AccountKey=Sanitized\n"
-=======
     "Storage_TestConfigHierarchicalNamespace": "NamespaceTenant\nseannsecanary\nU2FuaXRpemVk\nhttp://seannsecanary.blob.core.windows.net\nhttp://seannsecanary.file.core.windows.net\nhttp://seannsecanary.queue.core.windows.net\nhttp://seannsecanary.table.core.windows.net\n\n\n\n\nhttp://seannsecanary-secondary.blob.core.windows.net\nhttp://seannsecanary-secondary.file.core.windows.net\nhttp://seannsecanary-secondary.queue.core.windows.net\nhttp://seannsecanary-secondary.table.core.windows.net\n68390a19-a643-458b-b726-408abf67b4fc\nSanitized\n72f988bf-86f1-41af-91ab-2d7cd011db47\nhttps://login.microsoftonline.com/\nCloud\nBlobEndpoint=http://seannsecanary.blob.core.windows.net/;QueueEndpoint=http://seannsecanary.queue.core.windows.net/;FileEndpoint=http://seannsecanary.file.core.windows.net/;BlobSecondaryEndpoint=http://seannsecanary-secondary.blob.core.windows.net/;QueueSecondaryEndpoint=http://seannsecanary-secondary.queue.core.windows.net/;FileSecondaryEndpoint=http://seannsecanary-secondary.file.core.windows.net/;AccountName=seannsecanary;AccountKey=Sanitized\n"
->>>>>>> 32e373e2
   }
 }