--- conflicted
+++ resolved
@@ -1,22 +1,6 @@
 {
   "Entries": [
     {
-<<<<<<< HEAD
-      "RequestUri": "https://seanstagehierarchical.blob.core.windows.net/test-filesystem-8c5a2264-e469-67c5-7a5b-2563e8fe0cf5?restype=container",
-      "RequestMethod": "PUT",
-      "RequestHeaders": {
-        "Authorization": "Sanitized",
-        "traceparent": "00-919aad0cae718b4081cd8a9ef70bb8be-d5320fa28123ed45-00",
-        "User-Agent": [
-          "azsdk-net-Storage.Files.DataLake/12.0.0-dev.20200305.1",
-          "(.NET Core 4.6.28325.01; Microsoft Windows 10.0.18363 )"
-        ],
-        "x-ms-blob-public-access": "container",
-        "x-ms-client-request-id": "b94acdae-4247-1189-910c-ba09e2ccdeaa",
-        "x-ms-date": "Thu, 05 Mar 2020 22:42:24 GMT",
-        "x-ms-return-client-request-id": "true",
-        "x-ms-version": "2019-10-10"
-=======
       "RequestUri": "http://seannsecanary.blob.core.windows.net/test-filesystem-8c5a2264-e469-67c5-7a5b-2563e8fe0cf5?restype=container",
       "RequestMethod": "PUT",
       "RequestHeaders": {
@@ -31,52 +15,25 @@
         "x-ms-date": "Fri, 03 Apr 2020 21:31:46 GMT",
         "x-ms-return-client-request-id": "true",
         "x-ms-version": "2019-12-12"
->>>>>>> 32e373e2
       },
       "RequestBody": null,
       "StatusCode": 201,
       "ResponseHeaders": {
         "Content-Length": "0",
-<<<<<<< HEAD
-        "Date": "Thu, 05 Mar 2020 22:42:24 GMT",
-        "ETag": "\u00220x8D7C156799CBCE5\u0022",
-        "Last-Modified": "Thu, 05 Mar 2020 22:42:24 GMT",
-=======
         "Date": "Fri, 03 Apr 2020 21:31:44 GMT",
         "ETag": "\u00220x8D7D81668B3D546\u0022",
         "Last-Modified": "Fri, 03 Apr 2020 21:31:45 GMT",
->>>>>>> 32e373e2
         "Server": [
           "Windows-Azure-Blob/1.0",
           "Microsoft-HTTPAPI/2.0"
         ],
         "x-ms-client-request-id": "b94acdae-4247-1189-910c-ba09e2ccdeaa",
-<<<<<<< HEAD
-        "x-ms-request-id": "ffabb7ca-301e-0040-3e3f-f39503000000",
-        "x-ms-version": "2019-10-10"
-=======
         "x-ms-request-id": "26a151fd-201e-005c-68ff-0918f8000000",
         "x-ms-version": "2019-12-12"
->>>>>>> 32e373e2
       },
       "ResponseBody": []
     },
     {
-<<<<<<< HEAD
-      "RequestUri": "https://seanstagehierarchical.dfs.core.windows.net/test-filesystem-8c5a2264-e469-67c5-7a5b-2563e8fe0cf5/test-directory-0ed0f5c6-521d-a16d-311d-93e07611ac57?resource=directory",
-      "RequestMethod": "PUT",
-      "RequestHeaders": {
-        "Authorization": "Sanitized",
-        "traceparent": "00-ef5b64f4b5072f4694a6029d0600f290-d47b4baa5581334e-00",
-        "User-Agent": [
-          "azsdk-net-Storage.Files.DataLake/12.0.0-dev.20200305.1",
-          "(.NET Core 4.6.28325.01; Microsoft Windows 10.0.18363 )"
-        ],
-        "x-ms-client-request-id": "f4f20723-373c-478e-62b5-0d532df62fe8",
-        "x-ms-date": "Thu, 05 Mar 2020 22:42:25 GMT",
-        "x-ms-return-client-request-id": "true",
-        "x-ms-version": "2019-10-10"
-=======
       "RequestUri": "http://seannsecanary.dfs.core.windows.net/test-filesystem-8c5a2264-e469-67c5-7a5b-2563e8fe0cf5/test-directory-0ed0f5c6-521d-a16d-311d-93e07611ac57?resource=directory",
       "RequestMethod": "PUT",
       "RequestHeaders": {
@@ -90,55 +47,30 @@
         "x-ms-date": "Fri, 03 Apr 2020 21:31:46 GMT",
         "x-ms-return-client-request-id": "true",
         "x-ms-version": "2019-12-12"
->>>>>>> 32e373e2
       },
       "RequestBody": null,
       "StatusCode": 201,
       "ResponseHeaders": {
         "Content-Length": "0",
-<<<<<<< HEAD
-        "Date": "Thu, 05 Mar 2020 22:42:24 GMT",
-        "ETag": "\u00220x8D7C15679E892C7\u0022",
-        "Last-Modified": "Thu, 05 Mar 2020 22:42:25 GMT",
-=======
         "Date": "Fri, 03 Apr 2020 21:31:45 GMT",
         "ETag": "\u00220x8D7D81668C31A8E\u0022",
         "Last-Modified": "Fri, 03 Apr 2020 21:31:45 GMT",
->>>>>>> 32e373e2
         "Server": [
           "Windows-Azure-HDFS/1.0",
           "Microsoft-HTTPAPI/2.0"
         ],
         "x-ms-client-request-id": "f4f20723-373c-478e-62b5-0d532df62fe8",
-<<<<<<< HEAD
-        "x-ms-request-id": "77c9432b-501f-001b-4c3f-f3ac38000000",
-        "x-ms-version": "2019-10-10"
-=======
         "x-ms-request-id": "8e06ff8f-801f-006a-08ff-099588000000",
         "x-ms-version": "2019-12-12"
->>>>>>> 32e373e2
       },
       "ResponseBody": []
     },
     {
-<<<<<<< HEAD
-      "RequestUri": "https://seanstagehierarchical.dfs.core.windows.net/test-filesystem-8c5a2264-e469-67c5-7a5b-2563e8fe0cf5/test-directory-0ed0f5c6-521d-a16d-311d-93e07611ac57/test-file-cab72f19-b56c-c464-5314-70a1c286f0d5?resource=file",
-=======
       "RequestUri": "http://seannsecanary.dfs.core.windows.net/test-filesystem-8c5a2264-e469-67c5-7a5b-2563e8fe0cf5/test-directory-0ed0f5c6-521d-a16d-311d-93e07611ac57/test-file-cab72f19-b56c-c464-5314-70a1c286f0d5?resource=file",
->>>>>>> 32e373e2
       "RequestMethod": "PUT",
       "RequestHeaders": {
         "Authorization": "Sanitized",
         "User-Agent": [
-<<<<<<< HEAD
-          "azsdk-net-Storage.Files.DataLake/12.0.0-dev.20200305.1",
-          "(.NET Core 4.6.28325.01; Microsoft Windows 10.0.18363 )"
-        ],
-        "x-ms-client-request-id": "dbe54d97-e9d9-f46d-2f0f-2994ffa40439",
-        "x-ms-date": "Thu, 05 Mar 2020 22:42:25 GMT",
-        "x-ms-return-client-request-id": "true",
-        "x-ms-version": "2019-10-10"
-=======
           "azsdk-net-Storage.Files.DataLake/12.1.0-dev.20200403.1",
           "(.NET Core 4.6.28325.01; Microsoft Windows 10.0.18362 )"
         ],
@@ -146,50 +78,25 @@
         "x-ms-date": "Fri, 03 Apr 2020 21:31:47 GMT",
         "x-ms-return-client-request-id": "true",
         "x-ms-version": "2019-12-12"
->>>>>>> 32e373e2
       },
       "RequestBody": null,
       "StatusCode": 201,
       "ResponseHeaders": {
         "Content-Length": "0",
-<<<<<<< HEAD
-        "Date": "Thu, 05 Mar 2020 22:42:24 GMT",
-        "ETag": "\u00220x8D7C15679F93557\u0022",
-        "Last-Modified": "Thu, 05 Mar 2020 22:42:25 GMT",
-=======
         "Date": "Fri, 03 Apr 2020 21:31:45 GMT",
         "ETag": "\u00220x8D7D81668D05AE9\u0022",
         "Last-Modified": "Fri, 03 Apr 2020 21:31:45 GMT",
->>>>>>> 32e373e2
         "Server": [
           "Windows-Azure-HDFS/1.0",
           "Microsoft-HTTPAPI/2.0"
         ],
         "x-ms-client-request-id": "dbe54d97-e9d9-f46d-2f0f-2994ffa40439",
-<<<<<<< HEAD
-        "x-ms-request-id": "77c9432c-501f-001b-4d3f-f3ac38000000",
-        "x-ms-version": "2019-10-10"
-=======
         "x-ms-request-id": "8e06ff90-801f-006a-09ff-099588000000",
         "x-ms-version": "2019-12-12"
->>>>>>> 32e373e2
       },
       "ResponseBody": []
     },
     {
-<<<<<<< HEAD
-      "RequestUri": "https://seanstagehierarchical.dfs.core.windows.net/test-filesystem-8c5a2264-e469-67c5-7a5b-2563e8fe0cf5/test-directory-0ed0f5c6-521d-a16d-311d-93e07611ac57/test-file-cab72f19-b56c-c464-5314-70a1c286f0d5?sv=2019-10-10\u0026st=2020-03-05T21%3A42%3A25Z\u0026se=2020-03-05T23%3A42%3A25Z\u0026sr=c\u0026sp=racwdl\u0026sig=Sanitized\u0026action=getAccessControl",
-      "RequestMethod": "HEAD",
-      "RequestHeaders": {
-        "traceparent": "00-a662e8d39711564f88eaf32121ddeb0e-89d9bf00c784714c-00",
-        "User-Agent": [
-          "azsdk-net-Storage.Files.DataLake/12.0.0-dev.20200305.1",
-          "(.NET Core 4.6.28325.01; Microsoft Windows 10.0.18363 )"
-        ],
-        "x-ms-client-request-id": "e0bb93ff-5410-f00f-432c-637f3c8aa131",
-        "x-ms-return-client-request-id": "true",
-        "x-ms-version": "2019-10-10"
-=======
       "RequestUri": "http://seannsecanary.dfs.core.windows.net/test-filesystem-8c5a2264-e469-67c5-7a5b-2563e8fe0cf5/test-directory-0ed0f5c6-521d-a16d-311d-93e07611ac57/test-file-cab72f19-b56c-c464-5314-70a1c286f0d5?sv=2019-07-07\u0026st=2020-04-03T20%3A31%3A47Z\u0026se=2020-04-03T22%3A31%3A47Z\u0026sr=c\u0026sp=racwdl\u0026sig=Sanitized\u0026action=getAccessControl",
       "RequestMethod": "HEAD",
       "RequestHeaders": {
@@ -201,20 +108,13 @@
         "x-ms-client-request-id": "e0bb93ff-5410-f00f-432c-637f3c8aa131",
         "x-ms-return-client-request-id": "true",
         "x-ms-version": "2019-12-12"
->>>>>>> 32e373e2
       },
       "RequestBody": null,
       "StatusCode": 200,
       "ResponseHeaders": {
-<<<<<<< HEAD
-        "Date": "Thu, 05 Mar 2020 22:42:25 GMT",
-        "ETag": "\u00220x8D7C15679F93557\u0022",
-        "Last-Modified": "Thu, 05 Mar 2020 22:42:25 GMT",
-=======
         "Date": "Fri, 03 Apr 2020 21:31:45 GMT",
         "ETag": "\u00220x8D7D81668D05AE9\u0022",
         "Last-Modified": "Fri, 03 Apr 2020 21:31:45 GMT",
->>>>>>> 32e373e2
         "Server": [
           "Windows-Azure-HDFS/1.0",
           "Microsoft-HTTPAPI/2.0"
@@ -224,32 +124,12 @@
         "x-ms-group": "$superuser",
         "x-ms-owner": "$superuser",
         "x-ms-permissions": "rw-r-----",
-<<<<<<< HEAD
-        "x-ms-request-id": "551d9a81-c01f-0019-343f-f31280000000",
-        "x-ms-version": "2019-10-10"
-=======
         "x-ms-request-id": "8e06ff91-801f-006a-0aff-099588000000",
         "x-ms-version": "2019-12-12"
->>>>>>> 32e373e2
       },
       "ResponseBody": []
     },
     {
-<<<<<<< HEAD
-      "RequestUri": "https://seanstagehierarchical.blob.core.windows.net/test-filesystem-8c5a2264-e469-67c5-7a5b-2563e8fe0cf5?restype=container",
-      "RequestMethod": "DELETE",
-      "RequestHeaders": {
-        "Authorization": "Sanitized",
-        "traceparent": "00-06b8dd84a8ba1743bb984fd7148075d3-31ced4b69838784e-00",
-        "User-Agent": [
-          "azsdk-net-Storage.Files.DataLake/12.0.0-dev.20200305.1",
-          "(.NET Core 4.6.28325.01; Microsoft Windows 10.0.18363 )"
-        ],
-        "x-ms-client-request-id": "6b959df5-24e8-1f28-1ee8-66cb7d5f825d",
-        "x-ms-date": "Thu, 05 Mar 2020 22:42:26 GMT",
-        "x-ms-return-client-request-id": "true",
-        "x-ms-version": "2019-10-10"
-=======
       "RequestUri": "http://seannsecanary.blob.core.windows.net/test-filesystem-8c5a2264-e469-67c5-7a5b-2563e8fe0cf5?restype=container",
       "RequestMethod": "DELETE",
       "RequestHeaders": {
@@ -263,42 +143,26 @@
         "x-ms-date": "Fri, 03 Apr 2020 21:31:47 GMT",
         "x-ms-return-client-request-id": "true",
         "x-ms-version": "2019-12-12"
->>>>>>> 32e373e2
       },
       "RequestBody": null,
       "StatusCode": 202,
       "ResponseHeaders": {
         "Content-Length": "0",
-<<<<<<< HEAD
-        "Date": "Thu, 05 Mar 2020 22:42:25 GMT",
-=======
         "Date": "Fri, 03 Apr 2020 21:31:45 GMT",
->>>>>>> 32e373e2
         "Server": [
           "Windows-Azure-Blob/1.0",
           "Microsoft-HTTPAPI/2.0"
         ],
         "x-ms-client-request-id": "6b959df5-24e8-1f28-1ee8-66cb7d5f825d",
-<<<<<<< HEAD
-        "x-ms-request-id": "ffabb7f2-301e-0040-5e3f-f39503000000",
-        "x-ms-version": "2019-10-10"
-=======
         "x-ms-request-id": "26a152a8-201e-005c-01ff-0918f8000000",
         "x-ms-version": "2019-12-12"
->>>>>>> 32e373e2
       },
       "ResponseBody": []
     }
   ],
   "Variables": {
-<<<<<<< HEAD
-    "DateTimeOffsetNow": "2020-03-05T14:42:25.5037829-08:00",
-    "RandomSeed": "266356458",
-    "Storage_TestConfigHierarchicalNamespace": "NamespaceTenant\nseanstagehierarchical\nU2FuaXRpemVk\nhttps://seanstagehierarchical.blob.core.windows.net\nhttp://seanstagehierarchical.file.core.windows.net\nhttp://seanstagehierarchical.queue.core.windows.net\nhttp://seanstagehierarchical.table.core.windows.net\n\n\n\n\nhttp://seanstagehierarchical-secondary.blob.core.windows.net\nhttp://seanstagehierarchical-secondary.file.core.windows.net\nhttp://seanstagehierarchical-secondary.queue.core.windows.net\nhttp://seanstagehierarchical-secondary.table.core.windows.net\n68390a19-a643-458b-b726-408abf67b4fc\nSanitized\n72f988bf-86f1-41af-91ab-2d7cd011db47\nhttps://login.microsoftonline.com/\nCloud\nBlobEndpoint=https://seanstagehierarchical.blob.core.windows.net/;QueueEndpoint=http://seanstagehierarchical.queue.core.windows.net/;FileEndpoint=http://seanstagehierarchical.file.core.windows.net/;BlobSecondaryEndpoint=http://seanstagehierarchical-secondary.blob.core.windows.net/;QueueSecondaryEndpoint=http://seanstagehierarchical-secondary.queue.core.windows.net/;FileSecondaryEndpoint=http://seanstagehierarchical-secondary.file.core.windows.net/;AccountName=seanstagehierarchical;AccountKey=Sanitized\n"
-=======
     "DateTimeOffsetNow": "2020-04-03T14:31:47.0999802-07:00",
     "RandomSeed": "266356458",
     "Storage_TestConfigHierarchicalNamespace": "NamespaceTenant\nseannsecanary\nU2FuaXRpemVk\nhttp://seannsecanary.blob.core.windows.net\nhttp://seannsecanary.file.core.windows.net\nhttp://seannsecanary.queue.core.windows.net\nhttp://seannsecanary.table.core.windows.net\n\n\n\n\nhttp://seannsecanary-secondary.blob.core.windows.net\nhttp://seannsecanary-secondary.file.core.windows.net\nhttp://seannsecanary-secondary.queue.core.windows.net\nhttp://seannsecanary-secondary.table.core.windows.net\n68390a19-a643-458b-b726-408abf67b4fc\nSanitized\n72f988bf-86f1-41af-91ab-2d7cd011db47\nhttps://login.microsoftonline.com/\nCloud\nBlobEndpoint=http://seannsecanary.blob.core.windows.net/;QueueEndpoint=http://seannsecanary.queue.core.windows.net/;FileEndpoint=http://seannsecanary.file.core.windows.net/;BlobSecondaryEndpoint=http://seannsecanary-secondary.blob.core.windows.net/;QueueSecondaryEndpoint=http://seannsecanary-secondary.queue.core.windows.net/;FileSecondaryEndpoint=http://seannsecanary-secondary.file.core.windows.net/;AccountName=seannsecanary;AccountKey=Sanitized\n"
->>>>>>> 32e373e2
   }
 }