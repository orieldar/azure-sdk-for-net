--- conflicted
+++ resolved
@@ -1,22 +1,6 @@
 {
   "Entries": [
     {
-<<<<<<< HEAD
-      "RequestUri": "https://seanstagehierarchical.blob.core.windows.net/test-filesystem-b8d9b734-0402-15c5-3fb8-23e7d5a7b2a1?restype=container",
-      "RequestMethod": "PUT",
-      "RequestHeaders": {
-        "Authorization": "Sanitized",
-        "traceparent": "00-cfce5cdb19832f4c8c683b227410eb9d-c422214e4ac84247-00",
-        "User-Agent": [
-          "azsdk-net-Storage.Files.DataLake/12.0.0-dev.20200305.1",
-          "(.NET Core 4.6.28325.01; Microsoft Windows 10.0.18363 )"
-        ],
-        "x-ms-blob-public-access": "container",
-        "x-ms-client-request-id": "a1f538e3-a82b-ecbf-e508-c0de5213ab48",
-        "x-ms-date": "Thu, 05 Mar 2020 22:42:32 GMT",
-        "x-ms-return-client-request-id": "true",
-        "x-ms-version": "2019-10-10"
-=======
       "RequestUri": "http://seannsecanary.blob.core.windows.net/test-filesystem-b8d9b734-0402-15c5-3fb8-23e7d5a7b2a1?restype=container",
       "RequestMethod": "PUT",
       "RequestHeaders": {
@@ -31,52 +15,25 @@
         "x-ms-date": "Fri, 03 Apr 2020 21:31:58 GMT",
         "x-ms-return-client-request-id": "true",
         "x-ms-version": "2019-12-12"
->>>>>>> 32e373e2
       },
       "RequestBody": null,
       "StatusCode": 201,
       "ResponseHeaders": {
         "Content-Length": "0",
-<<<<<<< HEAD
-        "Date": "Thu, 05 Mar 2020 22:42:32 GMT",
-        "ETag": "\u00220x8D7C1567E48844D\u0022",
-        "Last-Modified": "Thu, 05 Mar 2020 22:42:32 GMT",
-=======
         "Date": "Fri, 03 Apr 2020 21:31:56 GMT",
         "ETag": "\u00220x8D7D8166FF2F3FD\u0022",
         "Last-Modified": "Fri, 03 Apr 2020 21:31:57 GMT",
->>>>>>> 32e373e2
         "Server": [
           "Windows-Azure-Blob/1.0",
           "Microsoft-HTTPAPI/2.0"
         ],
         "x-ms-client-request-id": "a1f538e3-a82b-ecbf-e508-c0de5213ab48",
-<<<<<<< HEAD
-        "x-ms-request-id": "4a123d26-c01e-0026-133f-f3da23000000",
-        "x-ms-version": "2019-10-10"
-=======
         "x-ms-request-id": "26a15b4b-201e-005c-5bff-0918f8000000",
         "x-ms-version": "2019-12-12"
->>>>>>> 32e373e2
       },
       "ResponseBody": []
     },
     {
-<<<<<<< HEAD
-      "RequestUri": "https://seanstagehierarchical.dfs.core.windows.net/test-filesystem-b8d9b734-0402-15c5-3fb8-23e7d5a7b2a1/test-directory-e7f6f409-4488-eea2-0ff5-9bd47dc6d5ea?resource=directory",
-      "RequestMethod": "PUT",
-      "RequestHeaders": {
-        "Authorization": "Sanitized",
-        "traceparent": "00-7af236110953cd498072bcca803e12ba-4429df38d5ef9945-00",
-        "User-Agent": [
-          "azsdk-net-Storage.Files.DataLake/12.0.0-dev.20200305.1",
-          "(.NET Core 4.6.28325.01; Microsoft Windows 10.0.18363 )"
-        ],
-        "x-ms-client-request-id": "0aab7811-9fd1-6dbb-f850-785d8a5a9d01",
-        "x-ms-date": "Thu, 05 Mar 2020 22:42:32 GMT",
-        "x-ms-return-client-request-id": "true",
-        "x-ms-version": "2019-10-10"
-=======
       "RequestUri": "http://seannsecanary.dfs.core.windows.net/test-filesystem-b8d9b734-0402-15c5-3fb8-23e7d5a7b2a1/test-directory-e7f6f409-4488-eea2-0ff5-9bd47dc6d5ea?resource=directory",
       "RequestMethod": "PUT",
       "RequestHeaders": {
@@ -90,55 +47,30 @@
         "x-ms-date": "Fri, 03 Apr 2020 21:31:59 GMT",
         "x-ms-return-client-request-id": "true",
         "x-ms-version": "2019-12-12"
->>>>>>> 32e373e2
       },
       "RequestBody": null,
       "StatusCode": 201,
       "ResponseHeaders": {
         "Content-Length": "0",
-<<<<<<< HEAD
-        "Date": "Thu, 05 Mar 2020 22:42:32 GMT",
-        "ETag": "\u00220x8D7C1567E7B0DAF\u0022",
-        "Last-Modified": "Thu, 05 Mar 2020 22:42:32 GMT",
-=======
         "Date": "Fri, 03 Apr 2020 21:31:57 GMT",
         "ETag": "\u00220x8D7D81670040DB7\u0022",
         "Last-Modified": "Fri, 03 Apr 2020 21:31:57 GMT",
->>>>>>> 32e373e2
         "Server": [
           "Windows-Azure-HDFS/1.0",
           "Microsoft-HTTPAPI/2.0"
         ],
         "x-ms-client-request-id": "0aab7811-9fd1-6dbb-f850-785d8a5a9d01",
-<<<<<<< HEAD
-        "x-ms-request-id": "6c2558bf-a01f-0020-1a3f-f3e99c000000",
-        "x-ms-version": "2019-10-10"
-=======
         "x-ms-request-id": "8e06ffc0-801f-006a-24ff-099588000000",
         "x-ms-version": "2019-12-12"
->>>>>>> 32e373e2
       },
       "ResponseBody": []
     },
     {
-<<<<<<< HEAD
-      "RequestUri": "https://seanstagehierarchical.dfs.core.windows.net/test-filesystem-b8d9b734-0402-15c5-3fb8-23e7d5a7b2a1/test-directory-e7f6f409-4488-eea2-0ff5-9bd47dc6d5ea/test-file-0a7b33f1-1de2-ed0e-27a9-f28e43c641e7?resource=file",
-=======
       "RequestUri": "http://seannsecanary.dfs.core.windows.net/test-filesystem-b8d9b734-0402-15c5-3fb8-23e7d5a7b2a1/test-directory-e7f6f409-4488-eea2-0ff5-9bd47dc6d5ea/test-file-0a7b33f1-1de2-ed0e-27a9-f28e43c641e7?resource=file",
->>>>>>> 32e373e2
       "RequestMethod": "PUT",
       "RequestHeaders": {
         "Authorization": "Sanitized",
         "User-Agent": [
-<<<<<<< HEAD
-          "azsdk-net-Storage.Files.DataLake/12.0.0-dev.20200305.1",
-          "(.NET Core 4.6.28325.01; Microsoft Windows 10.0.18363 )"
-        ],
-        "x-ms-client-request-id": "d9cc8983-a067-1477-f851-cc37fd261c9f",
-        "x-ms-date": "Thu, 05 Mar 2020 22:42:33 GMT",
-        "x-ms-return-client-request-id": "true",
-        "x-ms-version": "2019-10-10"
-=======
           "azsdk-net-Storage.Files.DataLake/12.1.0-dev.20200403.1",
           "(.NET Core 4.6.28325.01; Microsoft Windows 10.0.18362 )"
         ],
@@ -146,50 +78,25 @@
         "x-ms-date": "Fri, 03 Apr 2020 21:31:59 GMT",
         "x-ms-return-client-request-id": "true",
         "x-ms-version": "2019-12-12"
->>>>>>> 32e373e2
       },
       "RequestBody": null,
       "StatusCode": 201,
       "ResponseHeaders": {
         "Content-Length": "0",
-<<<<<<< HEAD
-        "Date": "Thu, 05 Mar 2020 22:42:32 GMT",
-        "ETag": "\u00220x8D7C1567E8968B7\u0022",
-        "Last-Modified": "Thu, 05 Mar 2020 22:42:33 GMT",
-=======
         "Date": "Fri, 03 Apr 2020 21:31:57 GMT",
         "ETag": "\u00220x8D7D81670129C85\u0022",
         "Last-Modified": "Fri, 03 Apr 2020 21:31:57 GMT",
->>>>>>> 32e373e2
         "Server": [
           "Windows-Azure-HDFS/1.0",
           "Microsoft-HTTPAPI/2.0"
         ],
         "x-ms-client-request-id": "d9cc8983-a067-1477-f851-cc37fd261c9f",
-<<<<<<< HEAD
-        "x-ms-request-id": "6c2558c0-a01f-0020-1b3f-f3e99c000000",
-        "x-ms-version": "2019-10-10"
-=======
         "x-ms-request-id": "8e06ffc1-801f-006a-25ff-099588000000",
         "x-ms-version": "2019-12-12"
->>>>>>> 32e373e2
       },
       "ResponseBody": []
     },
     {
-<<<<<<< HEAD
-      "RequestUri": "https://seanstagehierarchical.dfs.core.windows.net/test-filesystem-b8d9b734-0402-15c5-3fb8-23e7d5a7b2a1/test-directory-e7f6f409-4488-eea2-0ff5-9bd47dc6d5ea/test-file-0a7b33f1-1de2-ed0e-27a9-f28e43c641e7?sv=2019-10-10\u0026st=2020-03-05T21%3A42%3A33Z\u0026se=2020-03-05T23%3A42%3A33Z\u0026sr=b\u0026sp=racwd\u0026sig=Sanitized\u0026action=getAccessControl",
-      "RequestMethod": "HEAD",
-      "RequestHeaders": {
-        "traceparent": "00-ce589b2024e77048a227ab0c73b2d058-82a64a0dee57c544-00",
-        "User-Agent": [
-          "azsdk-net-Storage.Files.DataLake/12.0.0-dev.20200305.1",
-          "(.NET Core 4.6.28325.01; Microsoft Windows 10.0.18363 )"
-        ],
-        "x-ms-client-request-id": "01d995d8-c38d-9f99-e942-bce005b86f8e",
-        "x-ms-return-client-request-id": "true",
-        "x-ms-version": "2019-10-10"
-=======
       "RequestUri": "http://seannsecanary.dfs.core.windows.net/test-filesystem-b8d9b734-0402-15c5-3fb8-23e7d5a7b2a1/test-directory-e7f6f409-4488-eea2-0ff5-9bd47dc6d5ea/test-file-0a7b33f1-1de2-ed0e-27a9-f28e43c641e7?sv=2019-07-07\u0026st=2020-04-03T20%3A31%3A59Z\u0026se=2020-04-03T22%3A31%3A59Z\u0026sr=b\u0026sp=racwd\u0026sig=Sanitized\u0026action=getAccessControl",
       "RequestMethod": "HEAD",
       "RequestHeaders": {
@@ -201,20 +108,13 @@
         "x-ms-client-request-id": "01d995d8-c38d-9f99-e942-bce005b86f8e",
         "x-ms-return-client-request-id": "true",
         "x-ms-version": "2019-12-12"
->>>>>>> 32e373e2
       },
       "RequestBody": null,
       "StatusCode": 200,
       "ResponseHeaders": {
-<<<<<<< HEAD
-        "Date": "Thu, 05 Mar 2020 22:42:33 GMT",
-        "ETag": "\u00220x8D7C1567E8968B7\u0022",
-        "Last-Modified": "Thu, 05 Mar 2020 22:42:33 GMT",
-=======
         "Date": "Fri, 03 Apr 2020 21:31:57 GMT",
         "ETag": "\u00220x8D7D81670129C85\u0022",
         "Last-Modified": "Fri, 03 Apr 2020 21:31:57 GMT",
->>>>>>> 32e373e2
         "Server": [
           "Windows-Azure-HDFS/1.0",
           "Microsoft-HTTPAPI/2.0"
@@ -224,32 +124,12 @@
         "x-ms-group": "$superuser",
         "x-ms-owner": "$superuser",
         "x-ms-permissions": "rw-r-----",
-<<<<<<< HEAD
-        "x-ms-request-id": "6c7e8786-101f-0047-7f3f-f3f960000000",
-        "x-ms-version": "2019-10-10"
-=======
         "x-ms-request-id": "8e06ffc2-801f-006a-26ff-099588000000",
         "x-ms-version": "2019-12-12"
->>>>>>> 32e373e2
       },
       "ResponseBody": []
     },
     {
-<<<<<<< HEAD
-      "RequestUri": "https://seanstagehierarchical.blob.core.windows.net/test-filesystem-b8d9b734-0402-15c5-3fb8-23e7d5a7b2a1?restype=container",
-      "RequestMethod": "DELETE",
-      "RequestHeaders": {
-        "Authorization": "Sanitized",
-        "traceparent": "00-ec4fec3ecaef4140844ad660dd1c0867-6464b536d26eb645-00",
-        "User-Agent": [
-          "azsdk-net-Storage.Files.DataLake/12.0.0-dev.20200305.1",
-          "(.NET Core 4.6.28325.01; Microsoft Windows 10.0.18363 )"
-        ],
-        "x-ms-client-request-id": "685f9b95-1a4c-2b11-5a17-2967132439d0",
-        "x-ms-date": "Thu, 05 Mar 2020 22:42:33 GMT",
-        "x-ms-return-client-request-id": "true",
-        "x-ms-version": "2019-10-10"
-=======
       "RequestUri": "http://seannsecanary.blob.core.windows.net/test-filesystem-b8d9b734-0402-15c5-3fb8-23e7d5a7b2a1?restype=container",
       "RequestMethod": "DELETE",
       "RequestHeaders": {
@@ -263,42 +143,26 @@
         "x-ms-date": "Fri, 03 Apr 2020 21:31:59 GMT",
         "x-ms-return-client-request-id": "true",
         "x-ms-version": "2019-12-12"
->>>>>>> 32e373e2
       },
       "RequestBody": null,
       "StatusCode": 202,
       "ResponseHeaders": {
         "Content-Length": "0",
-<<<<<<< HEAD
-        "Date": "Thu, 05 Mar 2020 22:42:33 GMT",
-=======
         "Date": "Fri, 03 Apr 2020 21:31:57 GMT",
->>>>>>> 32e373e2
         "Server": [
           "Windows-Azure-Blob/1.0",
           "Microsoft-HTTPAPI/2.0"
         ],
         "x-ms-client-request-id": "685f9b95-1a4c-2b11-5a17-2967132439d0",
-<<<<<<< HEAD
-        "x-ms-request-id": "4a123d3d-c01e-0026-293f-f3da23000000",
-        "x-ms-version": "2019-10-10"
-=======
         "x-ms-request-id": "26a15b83-201e-005c-08ff-0918f8000000",
         "x-ms-version": "2019-12-12"
->>>>>>> 32e373e2
       },
       "ResponseBody": []
     }
   ],
   "Variables": {
-<<<<<<< HEAD
-    "DateTimeOffsetNow": "2020-03-05T14:42:33.1547042-08:00",
-    "RandomSeed": "911916563",
-    "Storage_TestConfigHierarchicalNamespace": "NamespaceTenant\nseanstagehierarchical\nU2FuaXRpemVk\nhttps://seanstagehierarchical.blob.core.windows.net\nhttp://seanstagehierarchical.file.core.windows.net\nhttp://seanstagehierarchical.queue.core.windows.net\nhttp://seanstagehierarchical.table.core.windows.net\n\n\n\n\nhttp://seanstagehierarchical-secondary.blob.core.windows.net\nhttp://seanstagehierarchical-secondary.file.core.windows.net\nhttp://seanstagehierarchical-secondary.queue.core.windows.net\nhttp://seanstagehierarchical-secondary.table.core.windows.net\n68390a19-a643-458b-b726-408abf67b4fc\nSanitized\n72f988bf-86f1-41af-91ab-2d7cd011db47\nhttps://login.microsoftonline.com/\nCloud\nBlobEndpoint=https://seanstagehierarchical.blob.core.windows.net/;QueueEndpoint=http://seanstagehierarchical.queue.core.windows.net/;FileEndpoint=http://seanstagehierarchical.file.core.windows.net/;BlobSecondaryEndpoint=http://seanstagehierarchical-secondary.blob.core.windows.net/;QueueSecondaryEndpoint=http://seanstagehierarchical-secondary.queue.core.windows.net/;FileSecondaryEndpoint=http://seanstagehierarchical-secondary.file.core.windows.net/;AccountName=seanstagehierarchical;AccountKey=Sanitized\n"
-=======
     "DateTimeOffsetNow": "2020-04-03T14:31:59.2782225-07:00",
     "RandomSeed": "911916563",
     "Storage_TestConfigHierarchicalNamespace": "NamespaceTenant\nseannsecanary\nU2FuaXRpemVk\nhttp://seannsecanary.blob.core.windows.net\nhttp://seannsecanary.file.core.windows.net\nhttp://seannsecanary.queue.core.windows.net\nhttp://seannsecanary.table.core.windows.net\n\n\n\n\nhttp://seannsecanary-secondary.blob.core.windows.net\nhttp://seannsecanary-secondary.file.core.windows.net\nhttp://seannsecanary-secondary.queue.core.windows.net\nhttp://seannsecanary-secondary.table.core.windows.net\n68390a19-a643-458b-b726-408abf67b4fc\nSanitized\n72f988bf-86f1-41af-91ab-2d7cd011db47\nhttps://login.microsoftonline.com/\nCloud\nBlobEndpoint=http://seannsecanary.blob.core.windows.net/;QueueEndpoint=http://seannsecanary.queue.core.windows.net/;FileEndpoint=http://seannsecanary.file.core.windows.net/;BlobSecondaryEndpoint=http://seannsecanary-secondary.blob.core.windows.net/;QueueSecondaryEndpoint=http://seannsecanary-secondary.queue.core.windows.net/;FileSecondaryEndpoint=http://seannsecanary-secondary.file.core.windows.net/;AccountName=seannsecanary;AccountKey=Sanitized\n"
->>>>>>> 32e373e2
   }
 }