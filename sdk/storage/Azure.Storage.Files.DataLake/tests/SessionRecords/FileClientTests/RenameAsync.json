--- conflicted
+++ resolved
@@ -1,22 +1,6 @@
 {
   "Entries": [
     {
-<<<<<<< HEAD
-      "RequestUri": "https://seanstagehierarchical.blob.core.windows.net/test-filesystem-7a631368-d9a0-d418-a5b6-1fc1ed45dd56?restype=container",
-      "RequestMethod": "PUT",
-      "RequestHeaders": {
-        "Authorization": "Sanitized",
-        "traceparent": "00-8cbc8e8a04f20c47a0fa79ac7ece1dd8-09dc78ec31c5d649-00",
-        "User-Agent": [
-          "azsdk-net-Storage.Files.DataLake/12.0.0-dev.20200305.1",
-          "(.NET Core 4.6.28325.01; Microsoft Windows 10.0.18363 )"
-        ],
-        "x-ms-blob-public-access": "container",
-        "x-ms-client-request-id": "0fb36444-1e16-efe6-61df-d197a78b2c72",
-        "x-ms-date": "Thu, 05 Mar 2020 22:17:46 GMT",
-        "x-ms-return-client-request-id": "true",
-        "x-ms-version": "2019-10-10"
-=======
       "RequestUri": "http://seannsecanary.blob.core.windows.net/test-filesystem-7a631368-d9a0-d418-a5b6-1fc1ed45dd56?restype=container",
       "RequestMethod": "PUT",
       "RequestHeaders": {
@@ -31,52 +15,25 @@
         "x-ms-date": "Fri, 03 Apr 2020 21:00:02 GMT",
         "x-ms-return-client-request-id": "true",
         "x-ms-version": "2019-12-12"
->>>>>>> 32e373e2
       },
       "RequestBody": null,
       "StatusCode": 201,
       "ResponseHeaders": {
         "Content-Length": "0",
-<<<<<<< HEAD
-        "Date": "Thu, 05 Mar 2020 22:17:45 GMT",
-        "ETag": "\u00220x8D7C15308617B9A\u0022",
-        "Last-Modified": "Thu, 05 Mar 2020 22:17:46 GMT",
-=======
         "Date": "Fri, 03 Apr 2020 21:00:00 GMT",
         "ETag": "\u00220x8D7D811F9C43CAF\u0022",
         "Last-Modified": "Fri, 03 Apr 2020 21:00:01 GMT",
->>>>>>> 32e373e2
         "Server": [
           "Windows-Azure-Blob/1.0",
           "Microsoft-HTTPAPI/2.0"
         ],
         "x-ms-client-request-id": "0fb36444-1e16-efe6-61df-d197a78b2c72",
-<<<<<<< HEAD
-        "x-ms-request-id": "b9eb78e7-001e-0016-643b-f364ec000000",
-        "x-ms-version": "2019-10-10"
-=======
         "x-ms-request-id": "962215a3-f01e-0012-01fa-093670000000",
         "x-ms-version": "2019-12-12"
->>>>>>> 32e373e2
       },
       "ResponseBody": []
     },
     {
-<<<<<<< HEAD
-      "RequestUri": "https://seanstagehierarchical.dfs.core.windows.net/test-filesystem-7a631368-d9a0-d418-a5b6-1fc1ed45dd56/test-file-dbaf51b4-29e3-ed14-5b06-810f80072ade?resource=file",
-      "RequestMethod": "PUT",
-      "RequestHeaders": {
-        "Authorization": "Sanitized",
-        "traceparent": "00-4d5699d6e9a3a540baa7e2f8a58b5208-3568a7ac02a80d46-00",
-        "User-Agent": [
-          "azsdk-net-Storage.Files.DataLake/12.0.0-dev.20200305.1",
-          "(.NET Core 4.6.28325.01; Microsoft Windows 10.0.18363 )"
-        ],
-        "x-ms-client-request-id": "585ce665-5318-1bf8-4fc5-b4109dd76e59",
-        "x-ms-date": "Thu, 05 Mar 2020 22:17:46 GMT",
-        "x-ms-return-client-request-id": "true",
-        "x-ms-version": "2019-10-10"
-=======
       "RequestUri": "http://seannsecanary.dfs.core.windows.net/test-filesystem-7a631368-d9a0-d418-a5b6-1fc1ed45dd56/test-file-dbaf51b4-29e3-ed14-5b06-810f80072ade?resource=file",
       "RequestMethod": "PUT",
       "RequestHeaders": {
@@ -90,56 +47,30 @@
         "x-ms-date": "Fri, 03 Apr 2020 21:00:02 GMT",
         "x-ms-return-client-request-id": "true",
         "x-ms-version": "2019-12-12"
->>>>>>> 32e373e2
       },
       "RequestBody": null,
       "StatusCode": 201,
       "ResponseHeaders": {
         "Content-Length": "0",
-<<<<<<< HEAD
-        "Date": "Thu, 05 Mar 2020 22:17:46 GMT",
-        "ETag": "\u00220x8D7C1530891C13D\u0022",
-        "Last-Modified": "Thu, 05 Mar 2020 22:17:46 GMT",
-=======
         "Date": "Fri, 03 Apr 2020 21:00:00 GMT",
         "ETag": "\u00220x8D7D811F9D6471B\u0022",
         "Last-Modified": "Fri, 03 Apr 2020 21:00:01 GMT",
->>>>>>> 32e373e2
         "Server": [
           "Windows-Azure-HDFS/1.0",
           "Microsoft-HTTPAPI/2.0"
         ],
         "x-ms-client-request-id": "585ce665-5318-1bf8-4fc5-b4109dd76e59",
-<<<<<<< HEAD
-        "x-ms-request-id": "8c4558ac-d01f-0048-163b-f38f0c000000",
-        "x-ms-version": "2019-10-10"
-=======
         "x-ms-request-id": "fa440022-201f-0097-41fa-091bad000000",
         "x-ms-version": "2019-12-12"
->>>>>>> 32e373e2
       },
       "ResponseBody": []
     },
     {
-<<<<<<< HEAD
-      "RequestUri": "https://seanstagehierarchical.dfs.core.windows.net/test-filesystem-7a631368-d9a0-d418-a5b6-1fc1ed45dd56/test-directory-6410f3b4-a20e-e6e1-1148-91ece161453a?mode=legacy",
-=======
       "RequestUri": "http://seannsecanary.dfs.core.windows.net/test-filesystem-7a631368-d9a0-d418-a5b6-1fc1ed45dd56/test-directory-6410f3b4-a20e-e6e1-1148-91ece161453a?mode=legacy",
->>>>>>> 32e373e2
       "RequestMethod": "PUT",
       "RequestHeaders": {
         "Authorization": "Sanitized",
         "User-Agent": [
-<<<<<<< HEAD
-          "azsdk-net-Storage.Files.DataLake/12.0.0-dev.20200305.1",
-          "(.NET Core 4.6.28325.01; Microsoft Windows 10.0.18363 )"
-        ],
-        "x-ms-client-request-id": "b5ffee88-5110-c25e-0475-46cfc10b39ee",
-        "x-ms-date": "Thu, 05 Mar 2020 22:17:46 GMT",
-        "x-ms-rename-source": "/test-filesystem-7a631368-d9a0-d418-a5b6-1fc1ed45dd56/test-file-dbaf51b4-29e3-ed14-5b06-810f80072ade",
-        "x-ms-return-client-request-id": "true",
-        "x-ms-version": "2019-10-10"
-=======
           "azsdk-net-Storage.Files.DataLake/12.1.0-dev.20200403.1",
           "(.NET Core 4.6.28325.01; Microsoft Windows 10.0.18362 )"
         ],
@@ -148,51 +79,28 @@
         "x-ms-rename-source": "/test-filesystem-7a631368-d9a0-d418-a5b6-1fc1ed45dd56/test-file-dbaf51b4-29e3-ed14-5b06-810f80072ade",
         "x-ms-return-client-request-id": "true",
         "x-ms-version": "2019-12-12"
->>>>>>> 32e373e2
       },
       "RequestBody": null,
       "StatusCode": 201,
       "ResponseHeaders": {
         "Content-Length": "0",
-<<<<<<< HEAD
-        "Date": "Thu, 05 Mar 2020 22:17:46 GMT",
-=======
         "Date": "Fri, 03 Apr 2020 21:00:04 GMT",
->>>>>>> 32e373e2
         "Server": [
           "Windows-Azure-HDFS/1.0",
           "Microsoft-HTTPAPI/2.0"
         ],
         "x-ms-client-request-id": "b5ffee88-5110-c25e-0475-46cfc10b39ee",
-<<<<<<< HEAD
-        "x-ms-request-id": "8c4558ad-d01f-0048-173b-f38f0c000000",
-        "x-ms-version": "2019-10-10"
-=======
         "x-ms-request-id": "fa440023-201f-0097-42fa-091bad000000",
         "x-ms-version": "2019-12-12"
->>>>>>> 32e373e2
       },
       "ResponseBody": []
     },
     {
-<<<<<<< HEAD
-      "RequestUri": "https://seanstagehierarchical.blob.core.windows.net/test-filesystem-7a631368-d9a0-d418-a5b6-1fc1ed45dd56/test-directory-6410f3b4-a20e-e6e1-1148-91ece161453a",
-=======
       "RequestUri": "http://seannsecanary.blob.core.windows.net/test-filesystem-7a631368-d9a0-d418-a5b6-1fc1ed45dd56/test-directory-6410f3b4-a20e-e6e1-1148-91ece161453a",
->>>>>>> 32e373e2
       "RequestMethod": "HEAD",
       "RequestHeaders": {
         "Authorization": "Sanitized",
         "User-Agent": [
-<<<<<<< HEAD
-          "azsdk-net-Storage.Files.DataLake/12.0.0-dev.20200305.1",
-          "(.NET Core 4.6.28325.01; Microsoft Windows 10.0.18363 )"
-        ],
-        "x-ms-client-request-id": "f3641e7f-8f62-fe29-b4e7-95368cf6723f",
-        "x-ms-date": "Thu, 05 Mar 2020 22:17:46 GMT",
-        "x-ms-return-client-request-id": "true",
-        "x-ms-version": "2019-10-10"
-=======
           "azsdk-net-Storage.Files.DataLake/12.1.0-dev.20200403.1",
           "(.NET Core 4.6.28325.01; Microsoft Windows 10.0.18362 )"
         ],
@@ -200,7 +108,6 @@
         "x-ms-date": "Fri, 03 Apr 2020 21:00:06 GMT",
         "x-ms-return-client-request-id": "true",
         "x-ms-version": "2019-12-12"
->>>>>>> 32e373e2
       },
       "RequestBody": null,
       "StatusCode": 200,
@@ -208,15 +115,9 @@
         "Accept-Ranges": "bytes",
         "Content-Length": "0",
         "Content-Type": "application/octet-stream",
-<<<<<<< HEAD
-        "Date": "Thu, 05 Mar 2020 22:17:46 GMT",
-        "ETag": "\u00220x8D7C1530891C13D\u0022",
-        "Last-Modified": "Thu, 05 Mar 2020 22:17:46 GMT",
-=======
         "Date": "Fri, 03 Apr 2020 21:00:04 GMT",
         "ETag": "\u00220x8D7D811F9D6471B\u0022",
         "Last-Modified": "Fri, 03 Apr 2020 21:00:01 GMT",
->>>>>>> 32e373e2
         "Server": [
           "Windows-Azure-Blob/1.0",
           "Microsoft-HTTPAPI/2.0"
@@ -225,40 +126,16 @@
         "x-ms-access-tier-inferred": "true",
         "x-ms-blob-type": "BlockBlob",
         "x-ms-client-request-id": "f3641e7f-8f62-fe29-b4e7-95368cf6723f",
-<<<<<<< HEAD
-        "x-ms-creation-time": "Thu, 05 Mar 2020 22:17:46 GMT",
-        "x-ms-lease-state": "available",
-        "x-ms-lease-status": "unlocked",
-        "x-ms-request-id": "b9eb78f5-001e-0016-6f3b-f364ec000000",
-        "x-ms-server-encrypted": "true",
-        "x-ms-version": "2019-10-10"
-=======
         "x-ms-creation-time": "Fri, 03 Apr 2020 21:00:01 GMT",
         "x-ms-lease-state": "available",
         "x-ms-lease-status": "unlocked",
         "x-ms-request-id": "96221722-f01e-0012-30fa-093670000000",
         "x-ms-server-encrypted": "true",
         "x-ms-version": "2019-12-12"
->>>>>>> 32e373e2
       },
       "ResponseBody": []
     },
     {
-<<<<<<< HEAD
-      "RequestUri": "https://seanstagehierarchical.blob.core.windows.net/test-filesystem-7a631368-d9a0-d418-a5b6-1fc1ed45dd56?restype=container",
-      "RequestMethod": "DELETE",
-      "RequestHeaders": {
-        "Authorization": "Sanitized",
-        "traceparent": "00-955f8fd84ff425478d8b73508509dd6e-492e170b0cc2ae48-00",
-        "User-Agent": [
-          "azsdk-net-Storage.Files.DataLake/12.0.0-dev.20200305.1",
-          "(.NET Core 4.6.28325.01; Microsoft Windows 10.0.18363 )"
-        ],
-        "x-ms-client-request-id": "a34f63a8-45a7-f18c-50c1-d4453f775536",
-        "x-ms-date": "Thu, 05 Mar 2020 22:17:46 GMT",
-        "x-ms-return-client-request-id": "true",
-        "x-ms-version": "2019-10-10"
-=======
       "RequestUri": "http://seannsecanary.blob.core.windows.net/test-filesystem-7a631368-d9a0-d418-a5b6-1fc1ed45dd56?restype=container",
       "RequestMethod": "DELETE",
       "RequestHeaders": {
@@ -272,39 +149,25 @@
         "x-ms-date": "Fri, 03 Apr 2020 21:00:07 GMT",
         "x-ms-return-client-request-id": "true",
         "x-ms-version": "2019-12-12"
->>>>>>> 32e373e2
       },
       "RequestBody": null,
       "StatusCode": 202,
       "ResponseHeaders": {
         "Content-Length": "0",
-<<<<<<< HEAD
-        "Date": "Thu, 05 Mar 2020 22:17:46 GMT",
-=======
         "Date": "Fri, 03 Apr 2020 21:00:04 GMT",
->>>>>>> 32e373e2
         "Server": [
           "Windows-Azure-Blob/1.0",
           "Microsoft-HTTPAPI/2.0"
         ],
         "x-ms-client-request-id": "a34f63a8-45a7-f18c-50c1-d4453f775536",
-<<<<<<< HEAD
-        "x-ms-request-id": "b9eb78f7-001e-0016-713b-f364ec000000",
-        "x-ms-version": "2019-10-10"
-=======
         "x-ms-request-id": "9622172d-f01e-0012-38fa-093670000000",
         "x-ms-version": "2019-12-12"
->>>>>>> 32e373e2
       },
       "ResponseBody": []
     }
   ],
   "Variables": {
     "RandomSeed": "1392049207",
-<<<<<<< HEAD
-    "Storage_TestConfigHierarchicalNamespace": "NamespaceTenant\nseanstagehierarchical\nU2FuaXRpemVk\nhttps://seanstagehierarchical.blob.core.windows.net\nhttp://seanstagehierarchical.file.core.windows.net\nhttp://seanstagehierarchical.queue.core.windows.net\nhttp://seanstagehierarchical.table.core.windows.net\n\n\n\n\nhttp://seanstagehierarchical-secondary.blob.core.windows.net\nhttp://seanstagehierarchical-secondary.file.core.windows.net\nhttp://seanstagehierarchical-secondary.queue.core.windows.net\nhttp://seanstagehierarchical-secondary.table.core.windows.net\n68390a19-a643-458b-b726-408abf67b4fc\nSanitized\n72f988bf-86f1-41af-91ab-2d7cd011db47\nhttps://login.microsoftonline.com/\nCloud\nBlobEndpoint=https://seanstagehierarchical.blob.core.windows.net/;QueueEndpoint=http://seanstagehierarchical.queue.core.windows.net/;FileEndpoint=http://seanstagehierarchical.file.core.windows.net/;BlobSecondaryEndpoint=http://seanstagehierarchical-secondary.blob.core.windows.net/;QueueSecondaryEndpoint=http://seanstagehierarchical-secondary.queue.core.windows.net/;FileSecondaryEndpoint=http://seanstagehierarchical-secondary.file.core.windows.net/;AccountName=seanstagehierarchical;AccountKey=Sanitized\n"
-=======
     "Storage_TestConfigHierarchicalNamespace": "NamespaceTenant\nseannsecanary\nU2FuaXRpemVk\nhttp://seannsecanary.blob.core.windows.net\nhttp://seannsecanary.file.core.windows.net\nhttp://seannsecanary.queue.core.windows.net\nhttp://seannsecanary.table.core.windows.net\n\n\n\n\nhttp://seannsecanary-secondary.blob.core.windows.net\nhttp://seannsecanary-secondary.file.core.windows.net\nhttp://seannsecanary-secondary.queue.core.windows.net\nhttp://seannsecanary-secondary.table.core.windows.net\n68390a19-a643-458b-b726-408abf67b4fc\nSanitized\n72f988bf-86f1-41af-91ab-2d7cd011db47\nhttps://login.microsoftonline.com/\nCloud\nBlobEndpoint=http://seannsecanary.blob.core.windows.net/;QueueEndpoint=http://seannsecanary.queue.core.windows.net/;FileEndpoint=http://seannsecanary.file.core.windows.net/;BlobSecondaryEndpoint=http://seannsecanary-secondary.blob.core.windows.net/;QueueSecondaryEndpoint=http://seannsecanary-secondary.queue.core.windows.net/;FileSecondaryEndpoint=http://seannsecanary-secondary.file.core.windows.net/;AccountName=seannsecanary;AccountKey=Sanitized\n"
->>>>>>> 32e373e2
   }
 }