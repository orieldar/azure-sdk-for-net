{
  "Entries": [
    {
<<<<<<< HEAD
      "RequestUri": "https://seanstagehierarchical.blob.core.windows.net/test-filesystem-e08ccb48-0a2c-4ee5-4734-299a2ad102d4?restype=container",
      "RequestMethod": "PUT",
      "RequestHeaders": {
        "Authorization": "Sanitized",
        "traceparent": "00-f1a84f3033e3ed40b273b582c7e5957b-f6a480bc25958941-00",
        "User-Agent": [
          "azsdk-net-Storage.Files.DataLake/12.0.0-dev.20200305.1",
          "(.NET Core 4.6.28325.01; Microsoft Windows 10.0.18363 )"
        ],
        "x-ms-blob-public-access": "container",
        "x-ms-client-request-id": "5ef791cf-03d9-67c2-a536-2b3f909f5d8e",
        "x-ms-date": "Thu, 05 Mar 2020 22:19:41 GMT",
        "x-ms-return-client-request-id": "true",
        "x-ms-version": "2019-10-10"
=======
      "RequestUri": "http://seannsecanary.blob.core.windows.net/test-filesystem-e08ccb48-0a2c-4ee5-4734-299a2ad102d4?restype=container",
      "RequestMethod": "PUT",
      "RequestHeaders": {
        "Authorization": "Sanitized",
        "traceparent": "00-72db3e8b23982949b8d70f47a9fb70b4-250d08a343d3494f-00",
        "User-Agent": [
          "azsdk-net-Storage.Files.DataLake/12.1.0-dev.20200403.1",
          "(.NET Core 4.6.28325.01; Microsoft Windows 10.0.18362 )"
        ],
        "x-ms-blob-public-access": "container",
        "x-ms-client-request-id": "5ef791cf-03d9-67c2-a536-2b3f909f5d8e",
        "x-ms-date": "Fri, 03 Apr 2020 21:01:40 GMT",
        "x-ms-return-client-request-id": "true",
        "x-ms-version": "2019-12-12"
>>>>>>> 32e373e2
      },
      "RequestBody": null,
      "StatusCode": 201,
      "ResponseHeaders": {
        "Content-Length": "0",
<<<<<<< HEAD
        "Date": "Thu, 05 Mar 2020 22:19:40 GMT",
        "ETag": "\u00220x8D7C1534D14397B\u0022",
        "Last-Modified": "Thu, 05 Mar 2020 22:19:41 GMT",
=======
        "Date": "Fri, 03 Apr 2020 21:01:39 GMT",
        "ETag": "\u00220x8D7D812343E0EDF\u0022",
        "Last-Modified": "Fri, 03 Apr 2020 21:01:39 GMT",
>>>>>>> 32e373e2
        "Server": [
          "Windows-Azure-Blob/1.0",
          "Microsoft-HTTPAPI/2.0"
        ],
        "x-ms-client-request-id": "5ef791cf-03d9-67c2-a536-2b3f909f5d8e",
<<<<<<< HEAD
        "x-ms-request-id": "3597a063-201e-0001-733c-f3cde7000000",
        "x-ms-version": "2019-10-10"
=======
        "x-ms-request-id": "96223e5c-f01e-0012-23fb-093670000000",
        "x-ms-version": "2019-12-12"
>>>>>>> 32e373e2
      },
      "ResponseBody": []
    },
    {
<<<<<<< HEAD
      "RequestUri": "https://seanstagehierarchical.dfs.core.windows.net/test-filesystem-e08ccb48-0a2c-4ee5-4734-299a2ad102d4/test-file-bb155561-3c01-cb92-899e-7a9a649e69f4?resource=file",
      "RequestMethod": "PUT",
      "RequestHeaders": {
        "Authorization": "Sanitized",
        "traceparent": "00-52a688e0725d284bb28394a845a8055a-510b8cdf83542248-00",
        "User-Agent": [
          "azsdk-net-Storage.Files.DataLake/12.0.0-dev.20200305.1",
          "(.NET Core 4.6.28325.01; Microsoft Windows 10.0.18363 )"
        ],
        "x-ms-client-request-id": "8fe61633-c53c-9213-ff2c-d53a88270207",
        "x-ms-date": "Thu, 05 Mar 2020 22:19:41 GMT",
        "x-ms-return-client-request-id": "true",
        "x-ms-version": "2019-10-10"
=======
      "RequestUri": "http://seannsecanary.dfs.core.windows.net/test-filesystem-e08ccb48-0a2c-4ee5-4734-299a2ad102d4/test-file-bb155561-3c01-cb92-899e-7a9a649e69f4?resource=file",
      "RequestMethod": "PUT",
      "RequestHeaders": {
        "Authorization": "Sanitized",
        "traceparent": "00-3dc41716b896e0419de9a90c3ab52b54-7313c08d175c1940-00",
        "User-Agent": [
          "azsdk-net-Storage.Files.DataLake/12.1.0-dev.20200403.1",
          "(.NET Core 4.6.28325.01; Microsoft Windows 10.0.18362 )"
        ],
        "x-ms-client-request-id": "8fe61633-c53c-9213-ff2c-d53a88270207",
        "x-ms-date": "Fri, 03 Apr 2020 21:01:40 GMT",
        "x-ms-return-client-request-id": "true",
        "x-ms-version": "2019-12-12"
>>>>>>> 32e373e2
      },
      "RequestBody": null,
      "StatusCode": 201,
      "ResponseHeaders": {
        "Content-Length": "0",
<<<<<<< HEAD
        "Date": "Thu, 05 Mar 2020 22:19:41 GMT",
        "ETag": "\u00220x8D7C1534D49F764\u0022",
        "Last-Modified": "Thu, 05 Mar 2020 22:19:41 GMT",
=======
        "Date": "Fri, 03 Apr 2020 21:01:39 GMT",
        "ETag": "\u00220x8D7D8123454BBD5\u0022",
        "Last-Modified": "Fri, 03 Apr 2020 21:01:39 GMT",
>>>>>>> 32e373e2
        "Server": [
          "Windows-Azure-HDFS/1.0",
          "Microsoft-HTTPAPI/2.0"
        ],
        "x-ms-client-request-id": "8fe61633-c53c-9213-ff2c-d53a88270207",
<<<<<<< HEAD
        "x-ms-request-id": "a481d3bb-f01f-0012-4a3c-f3e9eb000000",
        "x-ms-version": "2019-10-10"
=======
        "x-ms-request-id": "fa440158-201f-0097-34fb-091bad000000",
        "x-ms-version": "2019-12-12"
>>>>>>> 32e373e2
      },
      "ResponseBody": []
    },
    {
<<<<<<< HEAD
      "RequestUri": "https://seanstagehierarchical.blob.core.windows.net/test-filesystem-e08ccb48-0a2c-4ee5-4734-299a2ad102d4/test-file-bb155561-3c01-cb92-899e-7a9a649e69f4?comp=lease",
      "RequestMethod": "PUT",
      "RequestHeaders": {
        "Authorization": "Sanitized",
        "traceparent": "00-e6760022a40a7c4ca93f04784dbd8900-4baec20bed519042-00",
        "User-Agent": [
          "azsdk-net-Storage.Files.DataLake/12.0.0-dev.20200305.1",
          "(.NET Core 4.6.28325.01; Microsoft Windows 10.0.18363 )"
        ],
        "x-ms-client-request-id": "d4f94eb3-b4c0-f14e-7e9e-799c2a07ee9a",
        "x-ms-date": "Thu, 05 Mar 2020 22:19:42 GMT",
=======
      "RequestUri": "http://seannsecanary.blob.core.windows.net/test-filesystem-e08ccb48-0a2c-4ee5-4734-299a2ad102d4/test-file-bb155561-3c01-cb92-899e-7a9a649e69f4?comp=lease",
      "RequestMethod": "PUT",
      "RequestHeaders": {
        "Authorization": "Sanitized",
        "traceparent": "00-e7d7efe3a4c86642973ca54b1e41921a-e2c020f8e3b6ea4c-00",
        "User-Agent": [
          "azsdk-net-Storage.Files.DataLake/12.1.0-dev.20200403.1",
          "(.NET Core 4.6.28325.01; Microsoft Windows 10.0.18362 )"
        ],
        "x-ms-client-request-id": "d4f94eb3-b4c0-f14e-7e9e-799c2a07ee9a",
        "x-ms-date": "Fri, 03 Apr 2020 21:01:41 GMT",
>>>>>>> 32e373e2
        "x-ms-lease-action": "acquire",
        "x-ms-lease-duration": "15",
        "x-ms-proposed-lease-id": "7b8b36cc-c4d4-bdb4-5aa3-dfd007d47986",
        "x-ms-return-client-request-id": "true",
<<<<<<< HEAD
        "x-ms-version": "2019-10-10"
=======
        "x-ms-version": "2019-12-12"
>>>>>>> 32e373e2
      },
      "RequestBody": null,
      "StatusCode": 201,
      "ResponseHeaders": {
        "Content-Length": "0",
<<<<<<< HEAD
        "Date": "Thu, 05 Mar 2020 22:19:41 GMT",
        "ETag": "\u00220x8D7C1534D49F764\u0022",
        "Last-Modified": "Thu, 05 Mar 2020 22:19:41 GMT",
=======
        "Date": "Fri, 03 Apr 2020 21:01:39 GMT",
        "ETag": "\u00220x8D7D8123454BBD5\u0022",
        "Last-Modified": "Fri, 03 Apr 2020 21:01:39 GMT",
>>>>>>> 32e373e2
        "Server": [
          "Windows-Azure-Blob/1.0",
          "Microsoft-HTTPAPI/2.0"
        ],
        "x-ms-client-request-id": "d4f94eb3-b4c0-f14e-7e9e-799c2a07ee9a",
        "x-ms-lease-id": "7b8b36cc-c4d4-bdb4-5aa3-dfd007d47986",
<<<<<<< HEAD
        "x-ms-request-id": "3597a066-201e-0001-753c-f3cde7000000",
        "x-ms-version": "2019-10-10"
=======
        "x-ms-request-id": "96223e71-f01e-0012-34fb-093670000000",
        "x-ms-version": "2019-12-12"
>>>>>>> 32e373e2
      },
      "ResponseBody": []
    },
    {
<<<<<<< HEAD
      "RequestUri": "https://seanstagehierarchical.blob.core.windows.net/test-filesystem-e08ccb48-0a2c-4ee5-4734-299a2ad102d4/test-file-bb155561-3c01-cb92-899e-7a9a649e69f4?comp=lease",
      "RequestMethod": "PUT",
      "RequestHeaders": {
        "Authorization": "Sanitized",
        "traceparent": "00-0a8695e6d61f9f48bce16d3e2927b114-d528e48f1466584d-00",
        "User-Agent": [
          "azsdk-net-Storage.Files.DataLake/12.0.0-dev.20200305.1",
          "(.NET Core 4.6.28325.01; Microsoft Windows 10.0.18363 )"
        ],
        "x-ms-client-request-id": "80f96fac-13c7-7af4-df00-9cd967554459",
        "x-ms-date": "Thu, 05 Mar 2020 22:19:42 GMT",
=======
      "RequestUri": "http://seannsecanary.blob.core.windows.net/test-filesystem-e08ccb48-0a2c-4ee5-4734-299a2ad102d4/test-file-bb155561-3c01-cb92-899e-7a9a649e69f4?comp=lease",
      "RequestMethod": "PUT",
      "RequestHeaders": {
        "Authorization": "Sanitized",
        "traceparent": "00-08f72a187deea149bf953ef7f54976b5-405aa950ca4b5649-00",
        "User-Agent": [
          "azsdk-net-Storage.Files.DataLake/12.1.0-dev.20200403.1",
          "(.NET Core 4.6.28325.01; Microsoft Windows 10.0.18362 )"
        ],
        "x-ms-client-request-id": "80f96fac-13c7-7af4-df00-9cd967554459",
        "x-ms-date": "Fri, 03 Apr 2020 21:01:41 GMT",
>>>>>>> 32e373e2
        "x-ms-lease-action": "change",
        "x-ms-lease-id": "7b8b36cc-c4d4-bdb4-5aa3-dfd007d47986",
        "x-ms-proposed-lease-id": "4e66b341-dab8-edb8-0138-99adcec0e8b4",
        "x-ms-return-client-request-id": "true",
<<<<<<< HEAD
        "x-ms-version": "2019-10-10"
=======
        "x-ms-version": "2019-12-12"
>>>>>>> 32e373e2
      },
      "RequestBody": null,
      "StatusCode": 200,
      "ResponseHeaders": {
        "Content-Length": "0",
<<<<<<< HEAD
        "Date": "Thu, 05 Mar 2020 22:19:41 GMT",
        "ETag": "\u00220x8D7C1534D49F764\u0022",
        "Last-Modified": "Thu, 05 Mar 2020 22:19:41 GMT",
=======
        "Date": "Fri, 03 Apr 2020 21:01:39 GMT",
        "ETag": "\u00220x8D7D8123454BBD5\u0022",
        "Last-Modified": "Fri, 03 Apr 2020 21:01:39 GMT",
>>>>>>> 32e373e2
        "Server": [
          "Windows-Azure-Blob/1.0",
          "Microsoft-HTTPAPI/2.0"
        ],
        "x-ms-client-request-id": "80f96fac-13c7-7af4-df00-9cd967554459",
        "x-ms-lease-id": "4e66b341-dab8-edb8-0138-99adcec0e8b4",
<<<<<<< HEAD
        "x-ms-request-id": "3597a067-201e-0001-763c-f3cde7000000",
        "x-ms-version": "2019-10-10"
=======
        "x-ms-request-id": "96223e7d-f01e-0012-3ffb-093670000000",
        "x-ms-version": "2019-12-12"
>>>>>>> 32e373e2
      },
      "ResponseBody": []
    },
    {
<<<<<<< HEAD
      "RequestUri": "https://seanstagehierarchical.blob.core.windows.net/test-filesystem-e08ccb48-0a2c-4ee5-4734-299a2ad102d4?restype=container",
      "RequestMethod": "DELETE",
      "RequestHeaders": {
        "Authorization": "Sanitized",
        "traceparent": "00-4e4a5c009e2aaf4bbdbd608bfa8e9d63-93e7b556980a7946-00",
        "User-Agent": [
          "azsdk-net-Storage.Files.DataLake/12.0.0-dev.20200305.1",
          "(.NET Core 4.6.28325.01; Microsoft Windows 10.0.18363 )"
        ],
        "x-ms-client-request-id": "bbefbb96-6d0e-a7d3-3626-f9e2c136f76c",
        "x-ms-date": "Thu, 05 Mar 2020 22:19:42 GMT",
        "x-ms-return-client-request-id": "true",
        "x-ms-version": "2019-10-10"
=======
      "RequestUri": "http://seannsecanary.blob.core.windows.net/test-filesystem-e08ccb48-0a2c-4ee5-4734-299a2ad102d4?restype=container",
      "RequestMethod": "DELETE",
      "RequestHeaders": {
        "Authorization": "Sanitized",
        "traceparent": "00-caf88ff0c2f5694883fb79248871bfc4-748161d31ad67f46-00",
        "User-Agent": [
          "azsdk-net-Storage.Files.DataLake/12.1.0-dev.20200403.1",
          "(.NET Core 4.6.28325.01; Microsoft Windows 10.0.18362 )"
        ],
        "x-ms-client-request-id": "bbefbb96-6d0e-a7d3-3626-f9e2c136f76c",
        "x-ms-date": "Fri, 03 Apr 2020 21:01:41 GMT",
        "x-ms-return-client-request-id": "true",
        "x-ms-version": "2019-12-12"
>>>>>>> 32e373e2
      },
      "RequestBody": null,
      "StatusCode": 202,
      "ResponseHeaders": {
        "Content-Length": "0",
<<<<<<< HEAD
        "Date": "Thu, 05 Mar 2020 22:19:41 GMT",
=======
        "Date": "Fri, 03 Apr 2020 21:01:39 GMT",
>>>>>>> 32e373e2
        "Server": [
          "Windows-Azure-Blob/1.0",
          "Microsoft-HTTPAPI/2.0"
        ],
        "x-ms-client-request-id": "bbefbb96-6d0e-a7d3-3626-f9e2c136f76c",
<<<<<<< HEAD
        "x-ms-request-id": "3597a06a-201e-0001-793c-f3cde7000000",
        "x-ms-version": "2019-10-10"
=======
        "x-ms-request-id": "96223e89-f01e-0012-48fb-093670000000",
        "x-ms-version": "2019-12-12"
>>>>>>> 32e373e2
      },
      "ResponseBody": []
    },
    {
<<<<<<< HEAD
      "RequestUri": "https://seanstagehierarchical.blob.core.windows.net/test-filesystem-0b5593b2-4c41-fb1c-27a4-412d012bb221?restype=container",
      "RequestMethod": "PUT",
      "RequestHeaders": {
        "Authorization": "Sanitized",
        "traceparent": "00-1b75458e5f9f2a4081a7dd5ba0210e3a-182ed2c7aa8eda49-00",
        "User-Agent": [
          "azsdk-net-Storage.Files.DataLake/12.0.0-dev.20200305.1",
          "(.NET Core 4.6.28325.01; Microsoft Windows 10.0.18363 )"
        ],
        "x-ms-blob-public-access": "container",
        "x-ms-client-request-id": "3416a6a1-3f68-4a1d-9ef4-936a2ca5a60b",
        "x-ms-date": "Thu, 05 Mar 2020 22:19:42 GMT",
        "x-ms-return-client-request-id": "true",
        "x-ms-version": "2019-10-10"
=======
      "RequestUri": "http://seannsecanary.blob.core.windows.net/test-filesystem-0b5593b2-4c41-fb1c-27a4-412d012bb221?restype=container",
      "RequestMethod": "PUT",
      "RequestHeaders": {
        "Authorization": "Sanitized",
        "traceparent": "00-2c4bdad152e1284797a9b1d75aac8bd7-65ed536a165d7843-00",
        "User-Agent": [
          "azsdk-net-Storage.Files.DataLake/12.1.0-dev.20200403.1",
          "(.NET Core 4.6.28325.01; Microsoft Windows 10.0.18362 )"
        ],
        "x-ms-blob-public-access": "container",
        "x-ms-client-request-id": "3416a6a1-3f68-4a1d-9ef4-936a2ca5a60b",
        "x-ms-date": "Fri, 03 Apr 2020 21:01:41 GMT",
        "x-ms-return-client-request-id": "true",
        "x-ms-version": "2019-12-12"
>>>>>>> 32e373e2
      },
      "RequestBody": null,
      "StatusCode": 201,
      "ResponseHeaders": {
        "Content-Length": "0",
<<<<<<< HEAD
        "Date": "Thu, 05 Mar 2020 22:19:41 GMT",
        "ETag": "\u00220x8D7C1534DAA6FDC\u0022",
        "Last-Modified": "Thu, 05 Mar 2020 22:19:42 GMT",
=======
        "Date": "Fri, 03 Apr 2020 21:01:39 GMT",
        "ETag": "\u00220x8D7D812348E878E\u0022",
        "Last-Modified": "Fri, 03 Apr 2020 21:01:39 GMT",
>>>>>>> 32e373e2
        "Server": [
          "Windows-Azure-Blob/1.0",
          "Microsoft-HTTPAPI/2.0"
        ],
        "x-ms-client-request-id": "3416a6a1-3f68-4a1d-9ef4-936a2ca5a60b",
<<<<<<< HEAD
        "x-ms-request-id": "6afb68b4-f01e-0012-743c-f3e9eb000000",
        "x-ms-version": "2019-10-10"
=======
        "x-ms-request-id": "96223e8f-f01e-0012-4dfb-093670000000",
        "x-ms-version": "2019-12-12"
>>>>>>> 32e373e2
      },
      "ResponseBody": []
    },
    {
<<<<<<< HEAD
      "RequestUri": "https://seanstagehierarchical.dfs.core.windows.net/test-filesystem-0b5593b2-4c41-fb1c-27a4-412d012bb221/test-file-842dd874-4bf3-2906-4888-440bc7a143c2?resource=file",
      "RequestMethod": "PUT",
      "RequestHeaders": {
        "Authorization": "Sanitized",
        "traceparent": "00-9426810826638f45b23c3f72e24b6805-185d09be94fb3247-00",
        "User-Agent": [
          "azsdk-net-Storage.Files.DataLake/12.0.0-dev.20200305.1",
          "(.NET Core 4.6.28325.01; Microsoft Windows 10.0.18363 )"
        ],
        "x-ms-client-request-id": "df067990-0e37-5614-9fec-ecdffb1283fd",
        "x-ms-date": "Thu, 05 Mar 2020 22:19:42 GMT",
        "x-ms-return-client-request-id": "true",
        "x-ms-version": "2019-10-10"
=======
      "RequestUri": "http://seannsecanary.dfs.core.windows.net/test-filesystem-0b5593b2-4c41-fb1c-27a4-412d012bb221/test-file-842dd874-4bf3-2906-4888-440bc7a143c2?resource=file",
      "RequestMethod": "PUT",
      "RequestHeaders": {
        "Authorization": "Sanitized",
        "traceparent": "00-e39bc536b07a0d4ab6ce3274d6cd6fd4-da5257ef44b31d45-00",
        "User-Agent": [
          "azsdk-net-Storage.Files.DataLake/12.1.0-dev.20200403.1",
          "(.NET Core 4.6.28325.01; Microsoft Windows 10.0.18362 )"
        ],
        "x-ms-client-request-id": "df067990-0e37-5614-9fec-ecdffb1283fd",
        "x-ms-date": "Fri, 03 Apr 2020 21:01:41 GMT",
        "x-ms-return-client-request-id": "true",
        "x-ms-version": "2019-12-12"
>>>>>>> 32e373e2
      },
      "RequestBody": null,
      "StatusCode": 201,
      "ResponseHeaders": {
        "Content-Length": "0",
<<<<<<< HEAD
        "Date": "Thu, 05 Mar 2020 22:19:42 GMT",
        "ETag": "\u00220x8D7C1534DDDD19B\u0022",
        "Last-Modified": "Thu, 05 Mar 2020 22:19:42 GMT",
=======
        "Date": "Fri, 03 Apr 2020 21:01:39 GMT",
        "ETag": "\u00220x8D7D812349EA740\u0022",
        "Last-Modified": "Fri, 03 Apr 2020 21:01:40 GMT",
>>>>>>> 32e373e2
        "Server": [
          "Windows-Azure-HDFS/1.0",
          "Microsoft-HTTPAPI/2.0"
        ],
        "x-ms-client-request-id": "df067990-0e37-5614-9fec-ecdffb1283fd",
<<<<<<< HEAD
        "x-ms-request-id": "bc4e6e04-801f-0018-173c-f34d5c000000",
        "x-ms-version": "2019-10-10"
=======
        "x-ms-request-id": "fa440159-201f-0097-35fb-091bad000000",
        "x-ms-version": "2019-12-12"
>>>>>>> 32e373e2
      },
      "ResponseBody": []
    },
    {
<<<<<<< HEAD
      "RequestUri": "https://seanstagehierarchical.blob.core.windows.net/test-filesystem-0b5593b2-4c41-fb1c-27a4-412d012bb221/test-file-842dd874-4bf3-2906-4888-440bc7a143c2?comp=lease",
      "RequestMethod": "PUT",
      "RequestHeaders": {
        "Authorization": "Sanitized",
        "traceparent": "00-30e92811054771489339f7eac439cbe7-54941c585fff6f4e-00",
        "User-Agent": [
          "azsdk-net-Storage.Files.DataLake/12.0.0-dev.20200305.1",
          "(.NET Core 4.6.28325.01; Microsoft Windows 10.0.18363 )"
        ],
        "x-ms-client-request-id": "d9f785b8-3597-4c62-4658-cee490ce6446",
        "x-ms-date": "Thu, 05 Mar 2020 22:19:43 GMT",
=======
      "RequestUri": "http://seannsecanary.blob.core.windows.net/test-filesystem-0b5593b2-4c41-fb1c-27a4-412d012bb221/test-file-842dd874-4bf3-2906-4888-440bc7a143c2?comp=lease",
      "RequestMethod": "PUT",
      "RequestHeaders": {
        "Authorization": "Sanitized",
        "traceparent": "00-af4a5f5a055981418fa3bac84df848d7-dd944704997e8246-00",
        "User-Agent": [
          "azsdk-net-Storage.Files.DataLake/12.1.0-dev.20200403.1",
          "(.NET Core 4.6.28325.01; Microsoft Windows 10.0.18362 )"
        ],
        "x-ms-client-request-id": "d9f785b8-3597-4c62-4658-cee490ce6446",
        "x-ms-date": "Fri, 03 Apr 2020 21:01:41 GMT",
>>>>>>> 32e373e2
        "x-ms-lease-action": "acquire",
        "x-ms-lease-duration": "15",
        "x-ms-proposed-lease-id": "f359d1b0-4b19-f6f6-1fb8-65fb3d943467",
        "x-ms-return-client-request-id": "true",
<<<<<<< HEAD
        "x-ms-version": "2019-10-10"
=======
        "x-ms-version": "2019-12-12"
>>>>>>> 32e373e2
      },
      "RequestBody": null,
      "StatusCode": 201,
      "ResponseHeaders": {
        "Content-Length": "0",
<<<<<<< HEAD
        "Date": "Thu, 05 Mar 2020 22:19:42 GMT",
        "ETag": "\u00220x8D7C1534DDDD19B\u0022",
        "Last-Modified": "Thu, 05 Mar 2020 22:19:42 GMT",
=======
        "Date": "Fri, 03 Apr 2020 21:01:40 GMT",
        "ETag": "\u00220x8D7D812349EA740\u0022",
        "Last-Modified": "Fri, 03 Apr 2020 21:01:40 GMT",
>>>>>>> 32e373e2
        "Server": [
          "Windows-Azure-Blob/1.0",
          "Microsoft-HTTPAPI/2.0"
        ],
        "x-ms-client-request-id": "d9f785b8-3597-4c62-4658-cee490ce6446",
        "x-ms-lease-id": "f359d1b0-4b19-f6f6-1fb8-65fb3d943467",
<<<<<<< HEAD
        "x-ms-request-id": "6afb68b9-f01e-0012-763c-f3e9eb000000",
        "x-ms-version": "2019-10-10"
=======
        "x-ms-request-id": "96223eb4-f01e-0012-6cfb-093670000000",
        "x-ms-version": "2019-12-12"
>>>>>>> 32e373e2
      },
      "ResponseBody": []
    },
    {
<<<<<<< HEAD
      "RequestUri": "https://seanstagehierarchical.blob.core.windows.net/test-filesystem-0b5593b2-4c41-fb1c-27a4-412d012bb221/test-file-842dd874-4bf3-2906-4888-440bc7a143c2?comp=lease",
      "RequestMethod": "PUT",
      "RequestHeaders": {
        "Authorization": "Sanitized",
        "If-Modified-Since": "Wed, 04 Mar 2020 22:19:41 GMT",
        "traceparent": "00-ce7eea73b9122242b17bbed95a711606-c356f353a8c8b04d-00",
        "User-Agent": [
          "azsdk-net-Storage.Files.DataLake/12.0.0-dev.20200305.1",
          "(.NET Core 4.6.28325.01; Microsoft Windows 10.0.18363 )"
        ],
        "x-ms-client-request-id": "0c6faf1c-a0e1-3e75-ae74-dd2ede24b4b4",
        "x-ms-date": "Thu, 05 Mar 2020 22:19:43 GMT",
=======
      "RequestUri": "http://seannsecanary.blob.core.windows.net/test-filesystem-0b5593b2-4c41-fb1c-27a4-412d012bb221/test-file-842dd874-4bf3-2906-4888-440bc7a143c2?comp=lease",
      "RequestMethod": "PUT",
      "RequestHeaders": {
        "Authorization": "Sanitized",
        "If-Modified-Since": "Thu, 02 Apr 2020 21:01:40 GMT",
        "traceparent": "00-ef6c0c8956f09b43a38ed833d32c68f1-9e0dea569ea8e342-00",
        "User-Agent": [
          "azsdk-net-Storage.Files.DataLake/12.1.0-dev.20200403.1",
          "(.NET Core 4.6.28325.01; Microsoft Windows 10.0.18362 )"
        ],
        "x-ms-client-request-id": "0c6faf1c-a0e1-3e75-ae74-dd2ede24b4b4",
        "x-ms-date": "Fri, 03 Apr 2020 21:01:41 GMT",
>>>>>>> 32e373e2
        "x-ms-lease-action": "change",
        "x-ms-lease-id": "f359d1b0-4b19-f6f6-1fb8-65fb3d943467",
        "x-ms-proposed-lease-id": "4d7a22e8-649b-018a-2435-ba2891d87a0d",
        "x-ms-return-client-request-id": "true",
<<<<<<< HEAD
        "x-ms-version": "2019-10-10"
=======
        "x-ms-version": "2019-12-12"
>>>>>>> 32e373e2
      },
      "RequestBody": null,
      "StatusCode": 200,
      "ResponseHeaders": {
        "Content-Length": "0",
<<<<<<< HEAD
        "Date": "Thu, 05 Mar 2020 22:19:42 GMT",
        "ETag": "\u00220x8D7C1534DDDD19B\u0022",
        "Last-Modified": "Thu, 05 Mar 2020 22:19:42 GMT",
=======
        "Date": "Fri, 03 Apr 2020 21:01:40 GMT",
        "ETag": "\u00220x8D7D812349EA740\u0022",
        "Last-Modified": "Fri, 03 Apr 2020 21:01:40 GMT",
>>>>>>> 32e373e2
        "Server": [
          "Windows-Azure-Blob/1.0",
          "Microsoft-HTTPAPI/2.0"
        ],
        "x-ms-client-request-id": "0c6faf1c-a0e1-3e75-ae74-dd2ede24b4b4",
        "x-ms-lease-id": "4d7a22e8-649b-018a-2435-ba2891d87a0d",
<<<<<<< HEAD
        "x-ms-request-id": "6afb68ba-f01e-0012-773c-f3e9eb000000",
        "x-ms-version": "2019-10-10"
=======
        "x-ms-request-id": "96223ecb-f01e-0012-7ffb-093670000000",
        "x-ms-version": "2019-12-12"
>>>>>>> 32e373e2
      },
      "ResponseBody": []
    },
    {
<<<<<<< HEAD
      "RequestUri": "https://seanstagehierarchical.blob.core.windows.net/test-filesystem-0b5593b2-4c41-fb1c-27a4-412d012bb221?restype=container",
      "RequestMethod": "DELETE",
      "RequestHeaders": {
        "Authorization": "Sanitized",
        "traceparent": "00-409f9747ed2d6c4096e08068eed72342-0380dce35f63df48-00",
        "User-Agent": [
          "azsdk-net-Storage.Files.DataLake/12.0.0-dev.20200305.1",
          "(.NET Core 4.6.28325.01; Microsoft Windows 10.0.18363 )"
        ],
        "x-ms-client-request-id": "e0c7c300-585e-9d65-e248-7f5e31b15df5",
        "x-ms-date": "Thu, 05 Mar 2020 22:19:43 GMT",
        "x-ms-return-client-request-id": "true",
        "x-ms-version": "2019-10-10"
=======
      "RequestUri": "http://seannsecanary.blob.core.windows.net/test-filesystem-0b5593b2-4c41-fb1c-27a4-412d012bb221?restype=container",
      "RequestMethod": "DELETE",
      "RequestHeaders": {
        "Authorization": "Sanitized",
        "traceparent": "00-28e9da9ebc7178459d5448467acb6b54-e89a3e3eea377a44-00",
        "User-Agent": [
          "azsdk-net-Storage.Files.DataLake/12.1.0-dev.20200403.1",
          "(.NET Core 4.6.28325.01; Microsoft Windows 10.0.18362 )"
        ],
        "x-ms-client-request-id": "e0c7c300-585e-9d65-e248-7f5e31b15df5",
        "x-ms-date": "Fri, 03 Apr 2020 21:01:41 GMT",
        "x-ms-return-client-request-id": "true",
        "x-ms-version": "2019-12-12"
>>>>>>> 32e373e2
      },
      "RequestBody": null,
      "StatusCode": 202,
      "ResponseHeaders": {
        "Content-Length": "0",
<<<<<<< HEAD
        "Date": "Thu, 05 Mar 2020 22:19:42 GMT",
=======
        "Date": "Fri, 03 Apr 2020 21:01:40 GMT",
>>>>>>> 32e373e2
        "Server": [
          "Windows-Azure-Blob/1.0",
          "Microsoft-HTTPAPI/2.0"
        ],
        "x-ms-client-request-id": "e0c7c300-585e-9d65-e248-7f5e31b15df5",
<<<<<<< HEAD
        "x-ms-request-id": "6afb68bb-f01e-0012-783c-f3e9eb000000",
        "x-ms-version": "2019-10-10"
=======
        "x-ms-request-id": "96223ed4-f01e-0012-06fb-093670000000",
        "x-ms-version": "2019-12-12"
>>>>>>> 32e373e2
      },
      "ResponseBody": []
    },
    {
<<<<<<< HEAD
      "RequestUri": "https://seanstagehierarchical.blob.core.windows.net/test-filesystem-2ce01680-05c9-3079-78c7-6726e112d4d7?restype=container",
      "RequestMethod": "PUT",
      "RequestHeaders": {
        "Authorization": "Sanitized",
        "traceparent": "00-5c7ce8f542319f46bff37870b5001ae3-5c8389904c41b443-00",
        "User-Agent": [
          "azsdk-net-Storage.Files.DataLake/12.0.0-dev.20200305.1",
          "(.NET Core 4.6.28325.01; Microsoft Windows 10.0.18363 )"
        ],
        "x-ms-blob-public-access": "container",
        "x-ms-client-request-id": "54e2c95e-79f6-fa71-4996-6897f13ebbd0",
        "x-ms-date": "Thu, 05 Mar 2020 22:19:43 GMT",
        "x-ms-return-client-request-id": "true",
        "x-ms-version": "2019-10-10"
=======
      "RequestUri": "http://seannsecanary.blob.core.windows.net/test-filesystem-2ce01680-05c9-3079-78c7-6726e112d4d7?restype=container",
      "RequestMethod": "PUT",
      "RequestHeaders": {
        "Authorization": "Sanitized",
        "traceparent": "00-00dc6032bb90e3439854aa5ab4058c67-b8296fd1c2435b42-00",
        "User-Agent": [
          "azsdk-net-Storage.Files.DataLake/12.1.0-dev.20200403.1",
          "(.NET Core 4.6.28325.01; Microsoft Windows 10.0.18362 )"
        ],
        "x-ms-blob-public-access": "container",
        "x-ms-client-request-id": "54e2c95e-79f6-fa71-4996-6897f13ebbd0",
        "x-ms-date": "Fri, 03 Apr 2020 21:01:41 GMT",
        "x-ms-return-client-request-id": "true",
        "x-ms-version": "2019-12-12"
>>>>>>> 32e373e2
      },
      "RequestBody": null,
      "StatusCode": 201,
      "ResponseHeaders": {
        "Content-Length": "0",
<<<<<<< HEAD
        "Date": "Thu, 05 Mar 2020 22:19:42 GMT",
        "ETag": "\u00220x8D7C1534E345E6F\u0022",
        "Last-Modified": "Thu, 05 Mar 2020 22:19:43 GMT",
=======
        "Date": "Fri, 03 Apr 2020 21:01:40 GMT",
        "ETag": "\u00220x8D7D81234D6C15F\u0022",
        "Last-Modified": "Fri, 03 Apr 2020 21:01:40 GMT",
>>>>>>> 32e373e2
        "Server": [
          "Windows-Azure-Blob/1.0",
          "Microsoft-HTTPAPI/2.0"
        ],
        "x-ms-client-request-id": "54e2c95e-79f6-fa71-4996-6897f13ebbd0",
<<<<<<< HEAD
        "x-ms-request-id": "4281e36c-601e-003f-573c-f35a98000000",
        "x-ms-version": "2019-10-10"
=======
        "x-ms-request-id": "96223ee5-f01e-0012-14fb-093670000000",
        "x-ms-version": "2019-12-12"
>>>>>>> 32e373e2
      },
      "ResponseBody": []
    },
    {
<<<<<<< HEAD
      "RequestUri": "https://seanstagehierarchical.dfs.core.windows.net/test-filesystem-2ce01680-05c9-3079-78c7-6726e112d4d7/test-file-8f90a774-4283-ac99-c08d-19259730c49f?resource=file",
      "RequestMethod": "PUT",
      "RequestHeaders": {
        "Authorization": "Sanitized",
        "traceparent": "00-91a4885cadb8724683fc77aa51c80df8-d4e009fc4ca8da44-00",
        "User-Agent": [
          "azsdk-net-Storage.Files.DataLake/12.0.0-dev.20200305.1",
          "(.NET Core 4.6.28325.01; Microsoft Windows 10.0.18363 )"
        ],
        "x-ms-client-request-id": "c4d49ee9-e747-1b6f-3036-9369604c6318",
        "x-ms-date": "Thu, 05 Mar 2020 22:19:43 GMT",
        "x-ms-return-client-request-id": "true",
        "x-ms-version": "2019-10-10"
=======
      "RequestUri": "http://seannsecanary.dfs.core.windows.net/test-filesystem-2ce01680-05c9-3079-78c7-6726e112d4d7/test-file-8f90a774-4283-ac99-c08d-19259730c49f?resource=file",
      "RequestMethod": "PUT",
      "RequestHeaders": {
        "Authorization": "Sanitized",
        "traceparent": "00-43ff17c87e0df144bbbaaaba8c35007e-68ae5ca1f885594c-00",
        "User-Agent": [
          "azsdk-net-Storage.Files.DataLake/12.1.0-dev.20200403.1",
          "(.NET Core 4.6.28325.01; Microsoft Windows 10.0.18362 )"
        ],
        "x-ms-client-request-id": "c4d49ee9-e747-1b6f-3036-9369604c6318",
        "x-ms-date": "Fri, 03 Apr 2020 21:01:41 GMT",
        "x-ms-return-client-request-id": "true",
        "x-ms-version": "2019-12-12"
>>>>>>> 32e373e2
      },
      "RequestBody": null,
      "StatusCode": 201,
      "ResponseHeaders": {
        "Content-Length": "0",
<<<<<<< HEAD
        "Date": "Thu, 05 Mar 2020 22:19:42 GMT",
        "ETag": "\u00220x8D7C1534E69BFA1\u0022",
        "Last-Modified": "Thu, 05 Mar 2020 22:19:43 GMT",
=======
        "Date": "Fri, 03 Apr 2020 21:01:40 GMT",
        "ETag": "\u00220x8D7D81234E67C9B\u0022",
        "Last-Modified": "Fri, 03 Apr 2020 21:01:40 GMT",
>>>>>>> 32e373e2
        "Server": [
          "Windows-Azure-HDFS/1.0",
          "Microsoft-HTTPAPI/2.0"
        ],
        "x-ms-client-request-id": "c4d49ee9-e747-1b6f-3036-9369604c6318",
<<<<<<< HEAD
        "x-ms-request-id": "5895a2e5-d01f-003a-383c-f38843000000",
        "x-ms-version": "2019-10-10"
=======
        "x-ms-request-id": "fa44015a-201f-0097-36fb-091bad000000",
        "x-ms-version": "2019-12-12"
>>>>>>> 32e373e2
      },
      "ResponseBody": []
    },
    {
<<<<<<< HEAD
      "RequestUri": "https://seanstagehierarchical.blob.core.windows.net/test-filesystem-2ce01680-05c9-3079-78c7-6726e112d4d7/test-file-8f90a774-4283-ac99-c08d-19259730c49f?comp=lease",
      "RequestMethod": "PUT",
      "RequestHeaders": {
        "Authorization": "Sanitized",
        "traceparent": "00-3b759de86532eb4fbb375e2fd257ac09-d57f77905dda8f4c-00",
        "User-Agent": [
          "azsdk-net-Storage.Files.DataLake/12.0.0-dev.20200305.1",
          "(.NET Core 4.6.28325.01; Microsoft Windows 10.0.18363 )"
        ],
        "x-ms-client-request-id": "1b3c91f6-6b11-d2bc-70df-79c9bba50851",
        "x-ms-date": "Thu, 05 Mar 2020 22:19:43 GMT",
=======
      "RequestUri": "http://seannsecanary.blob.core.windows.net/test-filesystem-2ce01680-05c9-3079-78c7-6726e112d4d7/test-file-8f90a774-4283-ac99-c08d-19259730c49f?comp=lease",
      "RequestMethod": "PUT",
      "RequestHeaders": {
        "Authorization": "Sanitized",
        "traceparent": "00-a47530f8e1330e4ba294dcefd8179308-ae765e39a6bd9640-00",
        "User-Agent": [
          "azsdk-net-Storage.Files.DataLake/12.1.0-dev.20200403.1",
          "(.NET Core 4.6.28325.01; Microsoft Windows 10.0.18362 )"
        ],
        "x-ms-client-request-id": "1b3c91f6-6b11-d2bc-70df-79c9bba50851",
        "x-ms-date": "Fri, 03 Apr 2020 21:01:41 GMT",
>>>>>>> 32e373e2
        "x-ms-lease-action": "acquire",
        "x-ms-lease-duration": "15",
        "x-ms-proposed-lease-id": "7d47c8d2-a376-f49f-c73d-5e5071d33f02",
        "x-ms-return-client-request-id": "true",
<<<<<<< HEAD
        "x-ms-version": "2019-10-10"
=======
        "x-ms-version": "2019-12-12"
>>>>>>> 32e373e2
      },
      "RequestBody": null,
      "StatusCode": 201,
      "ResponseHeaders": {
        "Content-Length": "0",
<<<<<<< HEAD
        "Date": "Thu, 05 Mar 2020 22:19:43 GMT",
        "ETag": "\u00220x8D7C1534E69BFA1\u0022",
        "Last-Modified": "Thu, 05 Mar 2020 22:19:43 GMT",
=======
        "Date": "Fri, 03 Apr 2020 21:01:40 GMT",
        "ETag": "\u00220x8D7D81234E67C9B\u0022",
        "Last-Modified": "Fri, 03 Apr 2020 21:01:40 GMT",
>>>>>>> 32e373e2
        "Server": [
          "Windows-Azure-Blob/1.0",
          "Microsoft-HTTPAPI/2.0"
        ],
        "x-ms-client-request-id": "1b3c91f6-6b11-d2bc-70df-79c9bba50851",
        "x-ms-lease-id": "7d47c8d2-a376-f49f-c73d-5e5071d33f02",
<<<<<<< HEAD
        "x-ms-request-id": "4281e375-601e-003f-5a3c-f35a98000000",
        "x-ms-version": "2019-10-10"
=======
        "x-ms-request-id": "96223ef2-f01e-0012-1ffb-093670000000",
        "x-ms-version": "2019-12-12"
>>>>>>> 32e373e2
      },
      "ResponseBody": []
    },
    {
<<<<<<< HEAD
      "RequestUri": "https://seanstagehierarchical.blob.core.windows.net/test-filesystem-2ce01680-05c9-3079-78c7-6726e112d4d7/test-file-8f90a774-4283-ac99-c08d-19259730c49f?comp=lease",
      "RequestMethod": "PUT",
      "RequestHeaders": {
        "Authorization": "Sanitized",
        "If-Unmodified-Since": "Fri, 06 Mar 2020 22:19:41 GMT",
        "traceparent": "00-dc7a410ccba5e6469efd3c85e901eb65-cbe903c1dc7f8a45-00",
        "User-Agent": [
          "azsdk-net-Storage.Files.DataLake/12.0.0-dev.20200305.1",
          "(.NET Core 4.6.28325.01; Microsoft Windows 10.0.18363 )"
        ],
        "x-ms-client-request-id": "5b048a02-d83a-64d2-fb20-339769948a58",
        "x-ms-date": "Thu, 05 Mar 2020 22:19:44 GMT",
=======
      "RequestUri": "http://seannsecanary.blob.core.windows.net/test-filesystem-2ce01680-05c9-3079-78c7-6726e112d4d7/test-file-8f90a774-4283-ac99-c08d-19259730c49f?comp=lease",
      "RequestMethod": "PUT",
      "RequestHeaders": {
        "Authorization": "Sanitized",
        "If-Unmodified-Since": "Sat, 04 Apr 2020 21:01:40 GMT",
        "traceparent": "00-aca19440a7ef9547b6e54104b6ac750d-7dcccffb3306554a-00",
        "User-Agent": [
          "azsdk-net-Storage.Files.DataLake/12.1.0-dev.20200403.1",
          "(.NET Core 4.6.28325.01; Microsoft Windows 10.0.18362 )"
        ],
        "x-ms-client-request-id": "5b048a02-d83a-64d2-fb20-339769948a58",
        "x-ms-date": "Fri, 03 Apr 2020 21:01:42 GMT",
>>>>>>> 32e373e2
        "x-ms-lease-action": "change",
        "x-ms-lease-id": "7d47c8d2-a376-f49f-c73d-5e5071d33f02",
        "x-ms-proposed-lease-id": "f83b452c-ff5b-6857-04ac-e7faec76f3e3",
        "x-ms-return-client-request-id": "true",
<<<<<<< HEAD
        "x-ms-version": "2019-10-10"
=======
        "x-ms-version": "2019-12-12"
>>>>>>> 32e373e2
      },
      "RequestBody": null,
      "StatusCode": 200,
      "ResponseHeaders": {
        "Content-Length": "0",
<<<<<<< HEAD
        "Date": "Thu, 05 Mar 2020 22:19:43 GMT",
        "ETag": "\u00220x8D7C1534E69BFA1\u0022",
        "Last-Modified": "Thu, 05 Mar 2020 22:19:43 GMT",
=======
        "Date": "Fri, 03 Apr 2020 21:01:40 GMT",
        "ETag": "\u00220x8D7D81234E67C9B\u0022",
        "Last-Modified": "Fri, 03 Apr 2020 21:01:40 GMT",
>>>>>>> 32e373e2
        "Server": [
          "Windows-Azure-Blob/1.0",
          "Microsoft-HTTPAPI/2.0"
        ],
        "x-ms-client-request-id": "5b048a02-d83a-64d2-fb20-339769948a58",
        "x-ms-lease-id": "f83b452c-ff5b-6857-04ac-e7faec76f3e3",
<<<<<<< HEAD
        "x-ms-request-id": "4281e377-601e-003f-5b3c-f35a98000000",
        "x-ms-version": "2019-10-10"
=======
        "x-ms-request-id": "96223efc-f01e-0012-29fb-093670000000",
        "x-ms-version": "2019-12-12"
>>>>>>> 32e373e2
      },
      "ResponseBody": []
    },
    {
<<<<<<< HEAD
      "RequestUri": "https://seanstagehierarchical.blob.core.windows.net/test-filesystem-2ce01680-05c9-3079-78c7-6726e112d4d7?restype=container",
      "RequestMethod": "DELETE",
      "RequestHeaders": {
        "Authorization": "Sanitized",
        "traceparent": "00-a3a6fbbd9977dc4e85e4e87b15e9b9e0-92d5ad18a3123543-00",
        "User-Agent": [
          "azsdk-net-Storage.Files.DataLake/12.0.0-dev.20200305.1",
          "(.NET Core 4.6.28325.01; Microsoft Windows 10.0.18363 )"
        ],
        "x-ms-client-request-id": "31c69400-ada1-7117-a81d-bcbf69f4df51",
        "x-ms-date": "Thu, 05 Mar 2020 22:19:44 GMT",
        "x-ms-return-client-request-id": "true",
        "x-ms-version": "2019-10-10"
=======
      "RequestUri": "http://seannsecanary.blob.core.windows.net/test-filesystem-2ce01680-05c9-3079-78c7-6726e112d4d7?restype=container",
      "RequestMethod": "DELETE",
      "RequestHeaders": {
        "Authorization": "Sanitized",
        "traceparent": "00-6e0db6114d3017489e2af5ba49ecd3e6-597d63fdeb1cb944-00",
        "User-Agent": [
          "azsdk-net-Storage.Files.DataLake/12.1.0-dev.20200403.1",
          "(.NET Core 4.6.28325.01; Microsoft Windows 10.0.18362 )"
        ],
        "x-ms-client-request-id": "31c69400-ada1-7117-a81d-bcbf69f4df51",
        "x-ms-date": "Fri, 03 Apr 2020 21:01:42 GMT",
        "x-ms-return-client-request-id": "true",
        "x-ms-version": "2019-12-12"
>>>>>>> 32e373e2
      },
      "RequestBody": null,
      "StatusCode": 202,
      "ResponseHeaders": {
        "Content-Length": "0",
<<<<<<< HEAD
        "Date": "Thu, 05 Mar 2020 22:19:43 GMT",
=======
        "Date": "Fri, 03 Apr 2020 21:01:40 GMT",
>>>>>>> 32e373e2
        "Server": [
          "Windows-Azure-Blob/1.0",
          "Microsoft-HTTPAPI/2.0"
        ],
        "x-ms-client-request-id": "31c69400-ada1-7117-a81d-bcbf69f4df51",
<<<<<<< HEAD
        "x-ms-request-id": "4281e378-601e-003f-5c3c-f35a98000000",
        "x-ms-version": "2019-10-10"
=======
        "x-ms-request-id": "96223f03-f01e-0012-30fb-093670000000",
        "x-ms-version": "2019-12-12"
>>>>>>> 32e373e2
      },
      "ResponseBody": []
    },
    {
<<<<<<< HEAD
      "RequestUri": "https://seanstagehierarchical.blob.core.windows.net/test-filesystem-57a3a16b-d08c-1147-0daa-5546a3b7f2ba?restype=container",
      "RequestMethod": "PUT",
      "RequestHeaders": {
        "Authorization": "Sanitized",
        "traceparent": "00-bc2a0e3d4f74004ab12fa033ead2c5e8-5db6a9e875026d41-00",
        "User-Agent": [
          "azsdk-net-Storage.Files.DataLake/12.0.0-dev.20200305.1",
          "(.NET Core 4.6.28325.01; Microsoft Windows 10.0.18363 )"
        ],
        "x-ms-blob-public-access": "container",
        "x-ms-client-request-id": "d0afe213-779e-2f97-4db5-24f757d0cdf1",
        "x-ms-date": "Thu, 05 Mar 2020 22:19:44 GMT",
        "x-ms-return-client-request-id": "true",
        "x-ms-version": "2019-10-10"
=======
      "RequestUri": "http://seannsecanary.blob.core.windows.net/test-filesystem-57a3a16b-d08c-1147-0daa-5546a3b7f2ba?restype=container",
      "RequestMethod": "PUT",
      "RequestHeaders": {
        "Authorization": "Sanitized",
        "traceparent": "00-a37c2d2fa1887d458ee755b059d3da4a-6d51cdf62855794d-00",
        "User-Agent": [
          "azsdk-net-Storage.Files.DataLake/12.1.0-dev.20200403.1",
          "(.NET Core 4.6.28325.01; Microsoft Windows 10.0.18362 )"
        ],
        "x-ms-blob-public-access": "container",
        "x-ms-client-request-id": "d0afe213-779e-2f97-4db5-24f757d0cdf1",
        "x-ms-date": "Fri, 03 Apr 2020 21:01:42 GMT",
        "x-ms-return-client-request-id": "true",
        "x-ms-version": "2019-12-12"
>>>>>>> 32e373e2
      },
      "RequestBody": null,
      "StatusCode": 201,
      "ResponseHeaders": {
        "Content-Length": "0",
<<<<<<< HEAD
        "Date": "Thu, 05 Mar 2020 22:19:43 GMT",
        "ETag": "\u00220x8D7C1534EC12715\u0022",
        "Last-Modified": "Thu, 05 Mar 2020 22:19:44 GMT",
=======
        "Date": "Fri, 03 Apr 2020 21:01:40 GMT",
        "ETag": "\u00220x8D7D812351F223E\u0022",
        "Last-Modified": "Fri, 03 Apr 2020 21:01:40 GMT",
>>>>>>> 32e373e2
        "Server": [
          "Windows-Azure-Blob/1.0",
          "Microsoft-HTTPAPI/2.0"
        ],
        "x-ms-client-request-id": "d0afe213-779e-2f97-4db5-24f757d0cdf1",
<<<<<<< HEAD
        "x-ms-request-id": "c74f2bef-a01e-000f-123c-f3e457000000",
        "x-ms-version": "2019-10-10"
=======
        "x-ms-request-id": "96223f0a-f01e-0012-37fb-093670000000",
        "x-ms-version": "2019-12-12"
>>>>>>> 32e373e2
      },
      "ResponseBody": []
    },
    {
<<<<<<< HEAD
      "RequestUri": "https://seanstagehierarchical.dfs.core.windows.net/test-filesystem-57a3a16b-d08c-1147-0daa-5546a3b7f2ba/test-file-596d022a-0b5e-1283-e977-c33c6bc6dc4f?resource=file",
      "RequestMethod": "PUT",
      "RequestHeaders": {
        "Authorization": "Sanitized",
        "traceparent": "00-a5f32f9acca3b84a96bfe2d5302688a3-298dd71e42592a45-00",
        "User-Agent": [
          "azsdk-net-Storage.Files.DataLake/12.0.0-dev.20200305.1",
          "(.NET Core 4.6.28325.01; Microsoft Windows 10.0.18363 )"
        ],
        "x-ms-client-request-id": "32567482-974f-08b2-5f9d-e626b45ac486",
        "x-ms-date": "Thu, 05 Mar 2020 22:19:44 GMT",
        "x-ms-return-client-request-id": "true",
        "x-ms-version": "2019-10-10"
=======
      "RequestUri": "http://seannsecanary.dfs.core.windows.net/test-filesystem-57a3a16b-d08c-1147-0daa-5546a3b7f2ba/test-file-596d022a-0b5e-1283-e977-c33c6bc6dc4f?resource=file",
      "RequestMethod": "PUT",
      "RequestHeaders": {
        "Authorization": "Sanitized",
        "traceparent": "00-3018c896945ffa42aae5e438741c4207-b30be5a40cdcaa48-00",
        "User-Agent": [
          "azsdk-net-Storage.Files.DataLake/12.1.0-dev.20200403.1",
          "(.NET Core 4.6.28325.01; Microsoft Windows 10.0.18362 )"
        ],
        "x-ms-client-request-id": "32567482-974f-08b2-5f9d-e626b45ac486",
        "x-ms-date": "Fri, 03 Apr 2020 21:01:42 GMT",
        "x-ms-return-client-request-id": "true",
        "x-ms-version": "2019-12-12"
>>>>>>> 32e373e2
      },
      "RequestBody": null,
      "StatusCode": 201,
      "ResponseHeaders": {
        "Content-Length": "0",
<<<<<<< HEAD
        "Date": "Thu, 05 Mar 2020 22:19:43 GMT",
        "ETag": "\u00220x8D7C1534EF5EADA\u0022",
        "Last-Modified": "Thu, 05 Mar 2020 22:19:44 GMT",
=======
        "Date": "Fri, 03 Apr 2020 21:01:40 GMT",
        "ETag": "\u00220x8D7D81235356F91\u0022",
        "Last-Modified": "Fri, 03 Apr 2020 21:01:40 GMT",
>>>>>>> 32e373e2
        "Server": [
          "Windows-Azure-HDFS/1.0",
          "Microsoft-HTTPAPI/2.0"
        ],
        "x-ms-client-request-id": "32567482-974f-08b2-5f9d-e626b45ac486",
<<<<<<< HEAD
        "x-ms-request-id": "265fe4ff-e01f-000e-3c3c-f3bb8b000000",
        "x-ms-version": "2019-10-10"
=======
        "x-ms-request-id": "fa44015c-201f-0097-37fb-091bad000000",
        "x-ms-version": "2019-12-12"
>>>>>>> 32e373e2
      },
      "ResponseBody": []
    },
    {
<<<<<<< HEAD
      "RequestUri": "https://seanstagehierarchical.blob.core.windows.net/test-filesystem-57a3a16b-d08c-1147-0daa-5546a3b7f2ba/test-file-596d022a-0b5e-1283-e977-c33c6bc6dc4f",
=======
      "RequestUri": "http://seannsecanary.blob.core.windows.net/test-filesystem-57a3a16b-d08c-1147-0daa-5546a3b7f2ba/test-file-596d022a-0b5e-1283-e977-c33c6bc6dc4f",
>>>>>>> 32e373e2
      "RequestMethod": "HEAD",
      "RequestHeaders": {
        "Authorization": "Sanitized",
        "User-Agent": [
<<<<<<< HEAD
          "azsdk-net-Storage.Files.DataLake/12.0.0-dev.20200305.1",
          "(.NET Core 4.6.28325.01; Microsoft Windows 10.0.18363 )"
        ],
        "x-ms-client-request-id": "b582bdc0-cea0-2d17-d51a-7f72ab7ecbf0",
        "x-ms-date": "Thu, 05 Mar 2020 22:19:44 GMT",
        "x-ms-return-client-request-id": "true",
        "x-ms-version": "2019-10-10"
=======
          "azsdk-net-Storage.Files.DataLake/12.1.0-dev.20200403.1",
          "(.NET Core 4.6.28325.01; Microsoft Windows 10.0.18362 )"
        ],
        "x-ms-client-request-id": "b582bdc0-cea0-2d17-d51a-7f72ab7ecbf0",
        "x-ms-date": "Fri, 03 Apr 2020 21:01:42 GMT",
        "x-ms-return-client-request-id": "true",
        "x-ms-version": "2019-12-12"
>>>>>>> 32e373e2
      },
      "RequestBody": null,
      "StatusCode": 200,
      "ResponseHeaders": {
        "Accept-Ranges": "bytes",
        "Content-Length": "0",
        "Content-Type": "application/octet-stream",
<<<<<<< HEAD
        "Date": "Thu, 05 Mar 2020 22:19:44 GMT",
        "ETag": "\u00220x8D7C1534EF5EADA\u0022",
        "Last-Modified": "Thu, 05 Mar 2020 22:19:44 GMT",
=======
        "Date": "Fri, 03 Apr 2020 21:01:40 GMT",
        "ETag": "\u00220x8D7D81235356F91\u0022",
        "Last-Modified": "Fri, 03 Apr 2020 21:01:40 GMT",
>>>>>>> 32e373e2
        "Server": [
          "Windows-Azure-Blob/1.0",
          "Microsoft-HTTPAPI/2.0"
        ],
        "x-ms-access-tier": "Hot",
        "x-ms-access-tier-inferred": "true",
        "x-ms-blob-type": "BlockBlob",
        "x-ms-client-request-id": "b582bdc0-cea0-2d17-d51a-7f72ab7ecbf0",
<<<<<<< HEAD
        "x-ms-creation-time": "Thu, 05 Mar 2020 22:19:44 GMT",
        "x-ms-lease-state": "available",
        "x-ms-lease-status": "unlocked",
        "x-ms-request-id": "c74f2bfc-a01e-000f-1b3c-f3e457000000",
        "x-ms-server-encrypted": "true",
        "x-ms-version": "2019-10-10"
=======
        "x-ms-creation-time": "Fri, 03 Apr 2020 21:01:40 GMT",
        "x-ms-lease-state": "available",
        "x-ms-lease-status": "unlocked",
        "x-ms-request-id": "96223f27-f01e-0012-51fb-093670000000",
        "x-ms-server-encrypted": "true",
        "x-ms-version": "2019-12-12"
>>>>>>> 32e373e2
      },
      "ResponseBody": []
    },
    {
<<<<<<< HEAD
      "RequestUri": "https://seanstagehierarchical.blob.core.windows.net/test-filesystem-57a3a16b-d08c-1147-0daa-5546a3b7f2ba/test-file-596d022a-0b5e-1283-e977-c33c6bc6dc4f?comp=lease",
      "RequestMethod": "PUT",
      "RequestHeaders": {
        "Authorization": "Sanitized",
        "traceparent": "00-9747ac8102ea5340930a61b4dd65b72e-5280c4151e08b34a-00",
        "User-Agent": [
          "azsdk-net-Storage.Files.DataLake/12.0.0-dev.20200305.1",
          "(.NET Core 4.6.28325.01; Microsoft Windows 10.0.18363 )"
        ],
        "x-ms-client-request-id": "7ea96ca6-6f73-d47c-e913-8a6742b4c90c",
        "x-ms-date": "Thu, 05 Mar 2020 22:19:44 GMT",
=======
      "RequestUri": "http://seannsecanary.blob.core.windows.net/test-filesystem-57a3a16b-d08c-1147-0daa-5546a3b7f2ba/test-file-596d022a-0b5e-1283-e977-c33c6bc6dc4f?comp=lease",
      "RequestMethod": "PUT",
      "RequestHeaders": {
        "Authorization": "Sanitized",
        "traceparent": "00-e7d4f778127b3c468d11f54f24ba4ffc-75b5a985e5f32f4c-00",
        "User-Agent": [
          "azsdk-net-Storage.Files.DataLake/12.1.0-dev.20200403.1",
          "(.NET Core 4.6.28325.01; Microsoft Windows 10.0.18362 )"
        ],
        "x-ms-client-request-id": "7ea96ca6-6f73-d47c-e913-8a6742b4c90c",
        "x-ms-date": "Fri, 03 Apr 2020 21:01:42 GMT",
>>>>>>> 32e373e2
        "x-ms-lease-action": "acquire",
        "x-ms-lease-duration": "15",
        "x-ms-proposed-lease-id": "123dd5d8-0c9d-07e9-e594-e1f6836adc29",
        "x-ms-return-client-request-id": "true",
<<<<<<< HEAD
        "x-ms-version": "2019-10-10"
=======
        "x-ms-version": "2019-12-12"
>>>>>>> 32e373e2
      },
      "RequestBody": null,
      "StatusCode": 201,
      "ResponseHeaders": {
        "Content-Length": "0",
<<<<<<< HEAD
        "Date": "Thu, 05 Mar 2020 22:19:44 GMT",
        "ETag": "\u00220x8D7C1534EF5EADA\u0022",
        "Last-Modified": "Thu, 05 Mar 2020 22:19:44 GMT",
=======
        "Date": "Fri, 03 Apr 2020 21:01:41 GMT",
        "ETag": "\u00220x8D7D81235356F91\u0022",
        "Last-Modified": "Fri, 03 Apr 2020 21:01:40 GMT",
>>>>>>> 32e373e2
        "Server": [
          "Windows-Azure-Blob/1.0",
          "Microsoft-HTTPAPI/2.0"
        ],
        "x-ms-client-request-id": "7ea96ca6-6f73-d47c-e913-8a6742b4c90c",
        "x-ms-lease-id": "123dd5d8-0c9d-07e9-e594-e1f6836adc29",
<<<<<<< HEAD
        "x-ms-request-id": "c74f2bfe-a01e-000f-1d3c-f3e457000000",
        "x-ms-version": "2019-10-10"
=======
        "x-ms-request-id": "96223f31-f01e-0012-59fb-093670000000",
        "x-ms-version": "2019-12-12"
>>>>>>> 32e373e2
      },
      "ResponseBody": []
    },
    {
<<<<<<< HEAD
      "RequestUri": "https://seanstagehierarchical.blob.core.windows.net/test-filesystem-57a3a16b-d08c-1147-0daa-5546a3b7f2ba/test-file-596d022a-0b5e-1283-e977-c33c6bc6dc4f?comp=lease",
      "RequestMethod": "PUT",
      "RequestHeaders": {
        "Authorization": "Sanitized",
        "If-Match": "\u00220x8D7C1534EF5EADA\u0022",
        "traceparent": "00-07ce810ec749b148bcfa66573dc75f09-17948ad15d3d874a-00",
        "User-Agent": [
          "azsdk-net-Storage.Files.DataLake/12.0.0-dev.20200305.1",
          "(.NET Core 4.6.28325.01; Microsoft Windows 10.0.18363 )"
        ],
        "x-ms-client-request-id": "3fcca8ae-4cd4-ff7c-467f-9a16f23ea023",
        "x-ms-date": "Thu, 05 Mar 2020 22:19:45 GMT",
=======
      "RequestUri": "http://seannsecanary.blob.core.windows.net/test-filesystem-57a3a16b-d08c-1147-0daa-5546a3b7f2ba/test-file-596d022a-0b5e-1283-e977-c33c6bc6dc4f?comp=lease",
      "RequestMethod": "PUT",
      "RequestHeaders": {
        "Authorization": "Sanitized",
        "If-Match": "\u00220x8D7D81235356F91\u0022",
        "traceparent": "00-71e4b76137261c48bd0adce16eb5e80c-633e61b94005fb40-00",
        "User-Agent": [
          "azsdk-net-Storage.Files.DataLake/12.1.0-dev.20200403.1",
          "(.NET Core 4.6.28325.01; Microsoft Windows 10.0.18362 )"
        ],
        "x-ms-client-request-id": "3fcca8ae-4cd4-ff7c-467f-9a16f23ea023",
        "x-ms-date": "Fri, 03 Apr 2020 21:01:42 GMT",
>>>>>>> 32e373e2
        "x-ms-lease-action": "change",
        "x-ms-lease-id": "123dd5d8-0c9d-07e9-e594-e1f6836adc29",
        "x-ms-proposed-lease-id": "f6bafea4-aa6f-22ff-922a-616a3bf5251d",
        "x-ms-return-client-request-id": "true",
<<<<<<< HEAD
        "x-ms-version": "2019-10-10"
=======
        "x-ms-version": "2019-12-12"
>>>>>>> 32e373e2
      },
      "RequestBody": null,
      "StatusCode": 200,
      "ResponseHeaders": {
        "Content-Length": "0",
<<<<<<< HEAD
        "Date": "Thu, 05 Mar 2020 22:19:44 GMT",
        "ETag": "\u00220x8D7C1534EF5EADA\u0022",
        "Last-Modified": "Thu, 05 Mar 2020 22:19:44 GMT",
=======
        "Date": "Fri, 03 Apr 2020 21:01:41 GMT",
        "ETag": "\u00220x8D7D81235356F91\u0022",
        "Last-Modified": "Fri, 03 Apr 2020 21:01:40 GMT",
>>>>>>> 32e373e2
        "Server": [
          "Windows-Azure-Blob/1.0",
          "Microsoft-HTTPAPI/2.0"
        ],
        "x-ms-client-request-id": "3fcca8ae-4cd4-ff7c-467f-9a16f23ea023",
        "x-ms-lease-id": "f6bafea4-aa6f-22ff-922a-616a3bf5251d",
<<<<<<< HEAD
        "x-ms-request-id": "c74f2bff-a01e-000f-1e3c-f3e457000000",
        "x-ms-version": "2019-10-10"
=======
        "x-ms-request-id": "96223f3b-f01e-0012-63fb-093670000000",
        "x-ms-version": "2019-12-12"
>>>>>>> 32e373e2
      },
      "ResponseBody": []
    },
    {
<<<<<<< HEAD
      "RequestUri": "https://seanstagehierarchical.blob.core.windows.net/test-filesystem-57a3a16b-d08c-1147-0daa-5546a3b7f2ba?restype=container",
      "RequestMethod": "DELETE",
      "RequestHeaders": {
        "Authorization": "Sanitized",
        "traceparent": "00-ade166116d0d8840b6ae253bd24fc106-daaf312be55f0d40-00",
        "User-Agent": [
          "azsdk-net-Storage.Files.DataLake/12.0.0-dev.20200305.1",
          "(.NET Core 4.6.28325.01; Microsoft Windows 10.0.18363 )"
        ],
        "x-ms-client-request-id": "99b9f743-8ae7-3637-df4c-abe867b451d7",
        "x-ms-date": "Thu, 05 Mar 2020 22:19:45 GMT",
        "x-ms-return-client-request-id": "true",
        "x-ms-version": "2019-10-10"
=======
      "RequestUri": "http://seannsecanary.blob.core.windows.net/test-filesystem-57a3a16b-d08c-1147-0daa-5546a3b7f2ba?restype=container",
      "RequestMethod": "DELETE",
      "RequestHeaders": {
        "Authorization": "Sanitized",
        "traceparent": "00-c2ac8af71476cb458ed1d6491afdd9a8-57e99c4a3a288846-00",
        "User-Agent": [
          "azsdk-net-Storage.Files.DataLake/12.1.0-dev.20200403.1",
          "(.NET Core 4.6.28325.01; Microsoft Windows 10.0.18362 )"
        ],
        "x-ms-client-request-id": "99b9f743-8ae7-3637-df4c-abe867b451d7",
        "x-ms-date": "Fri, 03 Apr 2020 21:01:42 GMT",
        "x-ms-return-client-request-id": "true",
        "x-ms-version": "2019-12-12"
>>>>>>> 32e373e2
      },
      "RequestBody": null,
      "StatusCode": 202,
      "ResponseHeaders": {
        "Content-Length": "0",
<<<<<<< HEAD
        "Date": "Thu, 05 Mar 2020 22:19:44 GMT",
=======
        "Date": "Fri, 03 Apr 2020 21:01:41 GMT",
>>>>>>> 32e373e2
        "Server": [
          "Windows-Azure-Blob/1.0",
          "Microsoft-HTTPAPI/2.0"
        ],
        "x-ms-client-request-id": "99b9f743-8ae7-3637-df4c-abe867b451d7",
<<<<<<< HEAD
        "x-ms-request-id": "c74f2c00-a01e-000f-1f3c-f3e457000000",
        "x-ms-version": "2019-10-10"
=======
        "x-ms-request-id": "96223f44-f01e-0012-6bfb-093670000000",
        "x-ms-version": "2019-12-12"
>>>>>>> 32e373e2
      },
      "ResponseBody": []
    },
    {
<<<<<<< HEAD
      "RequestUri": "https://seanstagehierarchical.blob.core.windows.net/test-filesystem-05e0b9ff-cd59-349b-3827-9e6ee5a96d25?restype=container",
      "RequestMethod": "PUT",
      "RequestHeaders": {
        "Authorization": "Sanitized",
        "traceparent": "00-2be8d6aab1cc40489c3c53dccd7dadf0-e073fe7e13cf2d46-00",
        "User-Agent": [
          "azsdk-net-Storage.Files.DataLake/12.0.0-dev.20200305.1",
          "(.NET Core 4.6.28325.01; Microsoft Windows 10.0.18363 )"
        ],
        "x-ms-blob-public-access": "container",
        "x-ms-client-request-id": "d8d38f14-6c40-7699-5c85-60bfecc95135",
        "x-ms-date": "Thu, 05 Mar 2020 22:19:45 GMT",
        "x-ms-return-client-request-id": "true",
        "x-ms-version": "2019-10-10"
=======
      "RequestUri": "http://seannsecanary.blob.core.windows.net/test-filesystem-05e0b9ff-cd59-349b-3827-9e6ee5a96d25?restype=container",
      "RequestMethod": "PUT",
      "RequestHeaders": {
        "Authorization": "Sanitized",
        "traceparent": "00-31b4d3f888de2f4a9b8d7a5fa47fde9f-6fd5258bfd7b494f-00",
        "User-Agent": [
          "azsdk-net-Storage.Files.DataLake/12.1.0-dev.20200403.1",
          "(.NET Core 4.6.28325.01; Microsoft Windows 10.0.18362 )"
        ],
        "x-ms-blob-public-access": "container",
        "x-ms-client-request-id": "d8d38f14-6c40-7699-5c85-60bfecc95135",
        "x-ms-date": "Fri, 03 Apr 2020 21:01:42 GMT",
        "x-ms-return-client-request-id": "true",
        "x-ms-version": "2019-12-12"
>>>>>>> 32e373e2
      },
      "RequestBody": null,
      "StatusCode": 201,
      "ResponseHeaders": {
        "Content-Length": "0",
<<<<<<< HEAD
        "Date": "Thu, 05 Mar 2020 22:19:44 GMT",
        "ETag": "\u00220x8D7C1534F55A22C\u0022",
        "Last-Modified": "Thu, 05 Mar 2020 22:19:45 GMT",
=======
        "Date": "Fri, 03 Apr 2020 21:01:41 GMT",
        "ETag": "\u00220x8D7D812357B0EBA\u0022",
        "Last-Modified": "Fri, 03 Apr 2020 21:01:41 GMT",
>>>>>>> 32e373e2
        "Server": [
          "Windows-Azure-Blob/1.0",
          "Microsoft-HTTPAPI/2.0"
        ],
        "x-ms-client-request-id": "d8d38f14-6c40-7699-5c85-60bfecc95135",
<<<<<<< HEAD
        "x-ms-request-id": "004738d7-101e-001a-253c-f3f3e4000000",
        "x-ms-version": "2019-10-10"
=======
        "x-ms-request-id": "96223f58-f01e-0012-7afb-093670000000",
        "x-ms-version": "2019-12-12"
>>>>>>> 32e373e2
      },
      "ResponseBody": []
    },
    {
<<<<<<< HEAD
      "RequestUri": "https://seanstagehierarchical.dfs.core.windows.net/test-filesystem-05e0b9ff-cd59-349b-3827-9e6ee5a96d25/test-file-bfda85de-56e1-f952-7def-def3aaf065b1?resource=file",
      "RequestMethod": "PUT",
      "RequestHeaders": {
        "Authorization": "Sanitized",
        "traceparent": "00-1587f68e8f73a24791cb2731847de7d7-ea9915b96481f34d-00",
        "User-Agent": [
          "azsdk-net-Storage.Files.DataLake/12.0.0-dev.20200305.1",
          "(.NET Core 4.6.28325.01; Microsoft Windows 10.0.18363 )"
        ],
        "x-ms-client-request-id": "48ccec14-7dad-bd0a-3dd9-5a508da5cb6c",
        "x-ms-date": "Thu, 05 Mar 2020 22:19:45 GMT",
        "x-ms-return-client-request-id": "true",
        "x-ms-version": "2019-10-10"
=======
      "RequestUri": "http://seannsecanary.dfs.core.windows.net/test-filesystem-05e0b9ff-cd59-349b-3827-9e6ee5a96d25/test-file-bfda85de-56e1-f952-7def-def3aaf065b1?resource=file",
      "RequestMethod": "PUT",
      "RequestHeaders": {
        "Authorization": "Sanitized",
        "traceparent": "00-fc93cf345516d142a49f7bebd64b6030-41d22b5335908c4e-00",
        "User-Agent": [
          "azsdk-net-Storage.Files.DataLake/12.1.0-dev.20200403.1",
          "(.NET Core 4.6.28325.01; Microsoft Windows 10.0.18362 )"
        ],
        "x-ms-client-request-id": "48ccec14-7dad-bd0a-3dd9-5a508da5cb6c",
        "x-ms-date": "Fri, 03 Apr 2020 21:01:43 GMT",
        "x-ms-return-client-request-id": "true",
        "x-ms-version": "2019-12-12"
>>>>>>> 32e373e2
      },
      "RequestBody": null,
      "StatusCode": 201,
      "ResponseHeaders": {
        "Content-Length": "0",
<<<<<<< HEAD
        "Date": "Thu, 05 Mar 2020 22:19:45 GMT",
        "ETag": "\u00220x8D7C1534F870DD3\u0022",
        "Last-Modified": "Thu, 05 Mar 2020 22:19:45 GMT",
=======
        "Date": "Fri, 03 Apr 2020 21:01:41 GMT",
        "ETag": "\u00220x8D7D81235903CF1\u0022",
        "Last-Modified": "Fri, 03 Apr 2020 21:01:41 GMT",
>>>>>>> 32e373e2
        "Server": [
          "Windows-Azure-HDFS/1.0",
          "Microsoft-HTTPAPI/2.0"
        ],
        "x-ms-client-request-id": "48ccec14-7dad-bd0a-3dd9-5a508da5cb6c",
<<<<<<< HEAD
        "x-ms-request-id": "eca3c1bc-b01f-003c-183c-f3bbfc000000",
        "x-ms-version": "2019-10-10"
=======
        "x-ms-request-id": "fa44015d-201f-0097-38fb-091bad000000",
        "x-ms-version": "2019-12-12"
>>>>>>> 32e373e2
      },
      "ResponseBody": []
    },
    {
<<<<<<< HEAD
      "RequestUri": "https://seanstagehierarchical.blob.core.windows.net/test-filesystem-05e0b9ff-cd59-349b-3827-9e6ee5a96d25/test-file-bfda85de-56e1-f952-7def-def3aaf065b1?comp=lease",
      "RequestMethod": "PUT",
      "RequestHeaders": {
        "Authorization": "Sanitized",
        "traceparent": "00-3fd631a2ef9f3f49bfddd67938b5f477-17b3646b49c8fe46-00",
        "User-Agent": [
          "azsdk-net-Storage.Files.DataLake/12.0.0-dev.20200305.1",
          "(.NET Core 4.6.28325.01; Microsoft Windows 10.0.18363 )"
        ],
        "x-ms-client-request-id": "0b645886-0dc7-0148-aa68-91d3e4630d0a",
        "x-ms-date": "Thu, 05 Mar 2020 22:19:45 GMT",
=======
      "RequestUri": "http://seannsecanary.blob.core.windows.net/test-filesystem-05e0b9ff-cd59-349b-3827-9e6ee5a96d25/test-file-bfda85de-56e1-f952-7def-def3aaf065b1?comp=lease",
      "RequestMethod": "PUT",
      "RequestHeaders": {
        "Authorization": "Sanitized",
        "traceparent": "00-06f190d054f32145a32b743beda70e3a-d6759752c568dc40-00",
        "User-Agent": [
          "azsdk-net-Storage.Files.DataLake/12.1.0-dev.20200403.1",
          "(.NET Core 4.6.28325.01; Microsoft Windows 10.0.18362 )"
        ],
        "x-ms-client-request-id": "0b645886-0dc7-0148-aa68-91d3e4630d0a",
        "x-ms-date": "Fri, 03 Apr 2020 21:01:43 GMT",
>>>>>>> 32e373e2
        "x-ms-lease-action": "acquire",
        "x-ms-lease-duration": "15",
        "x-ms-proposed-lease-id": "39d5af1f-fc6f-485f-9f38-b185b9525301",
        "x-ms-return-client-request-id": "true",
<<<<<<< HEAD
        "x-ms-version": "2019-10-10"
=======
        "x-ms-version": "2019-12-12"
>>>>>>> 32e373e2
      },
      "RequestBody": null,
      "StatusCode": 201,
      "ResponseHeaders": {
        "Content-Length": "0",
<<<<<<< HEAD
        "Date": "Thu, 05 Mar 2020 22:19:44 GMT",
        "ETag": "\u00220x8D7C1534F870DD3\u0022",
        "Last-Modified": "Thu, 05 Mar 2020 22:19:45 GMT",
=======
        "Date": "Fri, 03 Apr 2020 21:01:41 GMT",
        "ETag": "\u00220x8D7D81235903CF1\u0022",
        "Last-Modified": "Fri, 03 Apr 2020 21:01:41 GMT",
>>>>>>> 32e373e2
        "Server": [
          "Windows-Azure-Blob/1.0",
          "Microsoft-HTTPAPI/2.0"
        ],
        "x-ms-client-request-id": "0b645886-0dc7-0148-aa68-91d3e4630d0a",
        "x-ms-lease-id": "39d5af1f-fc6f-485f-9f38-b185b9525301",
<<<<<<< HEAD
        "x-ms-request-id": "004738df-101e-001a-293c-f3f3e4000000",
        "x-ms-version": "2019-10-10"
=======
        "x-ms-request-id": "96223f76-f01e-0012-12fb-093670000000",
        "x-ms-version": "2019-12-12"
>>>>>>> 32e373e2
      },
      "ResponseBody": []
    },
    {
<<<<<<< HEAD
      "RequestUri": "https://seanstagehierarchical.blob.core.windows.net/test-filesystem-05e0b9ff-cd59-349b-3827-9e6ee5a96d25/test-file-bfda85de-56e1-f952-7def-def3aaf065b1?comp=lease",
=======
      "RequestUri": "http://seannsecanary.blob.core.windows.net/test-filesystem-05e0b9ff-cd59-349b-3827-9e6ee5a96d25/test-file-bfda85de-56e1-f952-7def-def3aaf065b1?comp=lease",
>>>>>>> 32e373e2
      "RequestMethod": "PUT",
      "RequestHeaders": {
        "Authorization": "Sanitized",
        "If-None-Match": "\u0022garbage\u0022",
<<<<<<< HEAD
        "traceparent": "00-ef01888641b974409af5b984c80147cf-27e5e954effe814e-00",
        "User-Agent": [
          "azsdk-net-Storage.Files.DataLake/12.0.0-dev.20200305.1",
          "(.NET Core 4.6.28325.01; Microsoft Windows 10.0.18363 )"
        ],
        "x-ms-client-request-id": "e2752c97-0830-83a1-e9df-4b3e381a3329",
        "x-ms-date": "Thu, 05 Mar 2020 22:19:45 GMT",
=======
        "traceparent": "00-39990e695b49a54686c8483e0ae346d4-01171f4b29061d41-00",
        "User-Agent": [
          "azsdk-net-Storage.Files.DataLake/12.1.0-dev.20200403.1",
          "(.NET Core 4.6.28325.01; Microsoft Windows 10.0.18362 )"
        ],
        "x-ms-client-request-id": "e2752c97-0830-83a1-e9df-4b3e381a3329",
        "x-ms-date": "Fri, 03 Apr 2020 21:01:43 GMT",
>>>>>>> 32e373e2
        "x-ms-lease-action": "change",
        "x-ms-lease-id": "39d5af1f-fc6f-485f-9f38-b185b9525301",
        "x-ms-proposed-lease-id": "bdde81eb-1d24-6d04-a79c-17fc3b951368",
        "x-ms-return-client-request-id": "true",
<<<<<<< HEAD
        "x-ms-version": "2019-10-10"
=======
        "x-ms-version": "2019-12-12"
>>>>>>> 32e373e2
      },
      "RequestBody": null,
      "StatusCode": 200,
      "ResponseHeaders": {
        "Content-Length": "0",
<<<<<<< HEAD
        "Date": "Thu, 05 Mar 2020 22:19:44 GMT",
        "ETag": "\u00220x8D7C1534F870DD3\u0022",
        "Last-Modified": "Thu, 05 Mar 2020 22:19:45 GMT",
=======
        "Date": "Fri, 03 Apr 2020 21:01:41 GMT",
        "ETag": "\u00220x8D7D81235903CF1\u0022",
        "Last-Modified": "Fri, 03 Apr 2020 21:01:41 GMT",
>>>>>>> 32e373e2
        "Server": [
          "Windows-Azure-Blob/1.0",
          "Microsoft-HTTPAPI/2.0"
        ],
        "x-ms-client-request-id": "e2752c97-0830-83a1-e9df-4b3e381a3329",
        "x-ms-lease-id": "bdde81eb-1d24-6d04-a79c-17fc3b951368",
<<<<<<< HEAD
        "x-ms-request-id": "004738e1-101e-001a-2b3c-f3f3e4000000",
        "x-ms-version": "2019-10-10"
=======
        "x-ms-request-id": "96223f83-f01e-0012-1cfb-093670000000",
        "x-ms-version": "2019-12-12"
>>>>>>> 32e373e2
      },
      "ResponseBody": []
    },
    {
<<<<<<< HEAD
      "RequestUri": "https://seanstagehierarchical.blob.core.windows.net/test-filesystem-05e0b9ff-cd59-349b-3827-9e6ee5a96d25?restype=container",
      "RequestMethod": "DELETE",
      "RequestHeaders": {
        "Authorization": "Sanitized",
        "traceparent": "00-3bd6af3fd269f84fa4228d701cc2ee0d-9c43f23449bf1848-00",
        "User-Agent": [
          "azsdk-net-Storage.Files.DataLake/12.0.0-dev.20200305.1",
          "(.NET Core 4.6.28325.01; Microsoft Windows 10.0.18363 )"
        ],
        "x-ms-client-request-id": "b73b6fc7-2aed-1cd9-a770-9e91111ce779",
        "x-ms-date": "Thu, 05 Mar 2020 22:19:45 GMT",
        "x-ms-return-client-request-id": "true",
        "x-ms-version": "2019-10-10"
=======
      "RequestUri": "http://seannsecanary.blob.core.windows.net/test-filesystem-05e0b9ff-cd59-349b-3827-9e6ee5a96d25?restype=container",
      "RequestMethod": "DELETE",
      "RequestHeaders": {
        "Authorization": "Sanitized",
        "traceparent": "00-17da64e1f72f6544b0c6b594632a8c6b-e25fa1df9d14364a-00",
        "User-Agent": [
          "azsdk-net-Storage.Files.DataLake/12.1.0-dev.20200403.1",
          "(.NET Core 4.6.28325.01; Microsoft Windows 10.0.18362 )"
        ],
        "x-ms-client-request-id": "b73b6fc7-2aed-1cd9-a770-9e91111ce779",
        "x-ms-date": "Fri, 03 Apr 2020 21:01:43 GMT",
        "x-ms-return-client-request-id": "true",
        "x-ms-version": "2019-12-12"
>>>>>>> 32e373e2
      },
      "RequestBody": null,
      "StatusCode": 202,
      "ResponseHeaders": {
        "Content-Length": "0",
<<<<<<< HEAD
        "Date": "Thu, 05 Mar 2020 22:19:45 GMT",
=======
        "Date": "Fri, 03 Apr 2020 21:01:41 GMT",
>>>>>>> 32e373e2
        "Server": [
          "Windows-Azure-Blob/1.0",
          "Microsoft-HTTPAPI/2.0"
        ],
        "x-ms-client-request-id": "b73b6fc7-2aed-1cd9-a770-9e91111ce779",
<<<<<<< HEAD
        "x-ms-request-id": "004738e2-101e-001a-2c3c-f3f3e4000000",
        "x-ms-version": "2019-10-10"
=======
        "x-ms-request-id": "96223f8a-f01e-0012-22fb-093670000000",
        "x-ms-version": "2019-12-12"
>>>>>>> 32e373e2
      },
      "ResponseBody": []
    }
  ],
  "Variables": {
<<<<<<< HEAD
    "DateTimeOffsetNow": "2020-03-05T14:19:41.3798169-08:00",
    "RandomSeed": "1770402827",
    "Storage_TestConfigHierarchicalNamespace": "NamespaceTenant\nseanstagehierarchical\nU2FuaXRpemVk\nhttps://seanstagehierarchical.blob.core.windows.net\nhttp://seanstagehierarchical.file.core.windows.net\nhttp://seanstagehierarchical.queue.core.windows.net\nhttp://seanstagehierarchical.table.core.windows.net\n\n\n\n\nhttp://seanstagehierarchical-secondary.blob.core.windows.net\nhttp://seanstagehierarchical-secondary.file.core.windows.net\nhttp://seanstagehierarchical-secondary.queue.core.windows.net\nhttp://seanstagehierarchical-secondary.table.core.windows.net\n68390a19-a643-458b-b726-408abf67b4fc\nSanitized\n72f988bf-86f1-41af-91ab-2d7cd011db47\nhttps://login.microsoftonline.com/\nCloud\nBlobEndpoint=https://seanstagehierarchical.blob.core.windows.net/;QueueEndpoint=http://seanstagehierarchical.queue.core.windows.net/;FileEndpoint=http://seanstagehierarchical.file.core.windows.net/;BlobSecondaryEndpoint=http://seanstagehierarchical-secondary.blob.core.windows.net/;QueueSecondaryEndpoint=http://seanstagehierarchical-secondary.queue.core.windows.net/;FileSecondaryEndpoint=http://seanstagehierarchical-secondary.file.core.windows.net/;AccountName=seanstagehierarchical;AccountKey=Sanitized\n"
=======
    "DateTimeOffsetNow": "2020-04-03T14:01:40.8083860-07:00",
    "RandomSeed": "1770402827",
    "Storage_TestConfigHierarchicalNamespace": "NamespaceTenant\nseannsecanary\nU2FuaXRpemVk\nhttp://seannsecanary.blob.core.windows.net\nhttp://seannsecanary.file.core.windows.net\nhttp://seannsecanary.queue.core.windows.net\nhttp://seannsecanary.table.core.windows.net\n\n\n\n\nhttp://seannsecanary-secondary.blob.core.windows.net\nhttp://seannsecanary-secondary.file.core.windows.net\nhttp://seannsecanary-secondary.queue.core.windows.net\nhttp://seannsecanary-secondary.table.core.windows.net\n68390a19-a643-458b-b726-408abf67b4fc\nSanitized\n72f988bf-86f1-41af-91ab-2d7cd011db47\nhttps://login.microsoftonline.com/\nCloud\nBlobEndpoint=http://seannsecanary.blob.core.windows.net/;QueueEndpoint=http://seannsecanary.queue.core.windows.net/;FileEndpoint=http://seannsecanary.file.core.windows.net/;BlobSecondaryEndpoint=http://seannsecanary-secondary.blob.core.windows.net/;QueueSecondaryEndpoint=http://seannsecanary-secondary.queue.core.windows.net/;FileSecondaryEndpoint=http://seannsecanary-secondary.file.core.windows.net/;AccountName=seannsecanary;AccountKey=Sanitized\n"
>>>>>>> 32e373e2
  }
}<|MERGE_RESOLUTION|>--- conflicted
+++ resolved
@@ -1,22 +1,6 @@
 {
   "Entries": [
     {
-<<<<<<< HEAD
-      "RequestUri": "https://seanstagehierarchical.blob.core.windows.net/test-filesystem-e08ccb48-0a2c-4ee5-4734-299a2ad102d4?restype=container",
-      "RequestMethod": "PUT",
-      "RequestHeaders": {
-        "Authorization": "Sanitized",
-        "traceparent": "00-f1a84f3033e3ed40b273b582c7e5957b-f6a480bc25958941-00",
-        "User-Agent": [
-          "azsdk-net-Storage.Files.DataLake/12.0.0-dev.20200305.1",
-          "(.NET Core 4.6.28325.01; Microsoft Windows 10.0.18363 )"
-        ],
-        "x-ms-blob-public-access": "container",
-        "x-ms-client-request-id": "5ef791cf-03d9-67c2-a536-2b3f909f5d8e",
-        "x-ms-date": "Thu, 05 Mar 2020 22:19:41 GMT",
-        "x-ms-return-client-request-id": "true",
-        "x-ms-version": "2019-10-10"
-=======
       "RequestUri": "http://seannsecanary.blob.core.windows.net/test-filesystem-e08ccb48-0a2c-4ee5-4734-299a2ad102d4?restype=container",
       "RequestMethod": "PUT",
       "RequestHeaders": {
@@ -31,52 +15,25 @@
         "x-ms-date": "Fri, 03 Apr 2020 21:01:40 GMT",
         "x-ms-return-client-request-id": "true",
         "x-ms-version": "2019-12-12"
->>>>>>> 32e373e2
-      },
-      "RequestBody": null,
-      "StatusCode": 201,
-      "ResponseHeaders": {
-        "Content-Length": "0",
-<<<<<<< HEAD
-        "Date": "Thu, 05 Mar 2020 22:19:40 GMT",
-        "ETag": "\u00220x8D7C1534D14397B\u0022",
-        "Last-Modified": "Thu, 05 Mar 2020 22:19:41 GMT",
-=======
+      },
+      "RequestBody": null,
+      "StatusCode": 201,
+      "ResponseHeaders": {
+        "Content-Length": "0",
         "Date": "Fri, 03 Apr 2020 21:01:39 GMT",
         "ETag": "\u00220x8D7D812343E0EDF\u0022",
         "Last-Modified": "Fri, 03 Apr 2020 21:01:39 GMT",
->>>>>>> 32e373e2
         "Server": [
           "Windows-Azure-Blob/1.0",
           "Microsoft-HTTPAPI/2.0"
         ],
         "x-ms-client-request-id": "5ef791cf-03d9-67c2-a536-2b3f909f5d8e",
-<<<<<<< HEAD
-        "x-ms-request-id": "3597a063-201e-0001-733c-f3cde7000000",
-        "x-ms-version": "2019-10-10"
-=======
         "x-ms-request-id": "96223e5c-f01e-0012-23fb-093670000000",
         "x-ms-version": "2019-12-12"
->>>>>>> 32e373e2
-      },
-      "ResponseBody": []
-    },
-    {
-<<<<<<< HEAD
-      "RequestUri": "https://seanstagehierarchical.dfs.core.windows.net/test-filesystem-e08ccb48-0a2c-4ee5-4734-299a2ad102d4/test-file-bb155561-3c01-cb92-899e-7a9a649e69f4?resource=file",
-      "RequestMethod": "PUT",
-      "RequestHeaders": {
-        "Authorization": "Sanitized",
-        "traceparent": "00-52a688e0725d284bb28394a845a8055a-510b8cdf83542248-00",
-        "User-Agent": [
-          "azsdk-net-Storage.Files.DataLake/12.0.0-dev.20200305.1",
-          "(.NET Core 4.6.28325.01; Microsoft Windows 10.0.18363 )"
-        ],
-        "x-ms-client-request-id": "8fe61633-c53c-9213-ff2c-d53a88270207",
-        "x-ms-date": "Thu, 05 Mar 2020 22:19:41 GMT",
-        "x-ms-return-client-request-id": "true",
-        "x-ms-version": "2019-10-10"
-=======
+      },
+      "ResponseBody": []
+    },
+    {
       "RequestUri": "http://seannsecanary.dfs.core.windows.net/test-filesystem-e08ccb48-0a2c-4ee5-4734-299a2ad102d4/test-file-bb155561-3c01-cb92-899e-7a9a649e69f4?resource=file",
       "RequestMethod": "PUT",
       "RequestHeaders": {
@@ -90,182 +47,97 @@
         "x-ms-date": "Fri, 03 Apr 2020 21:01:40 GMT",
         "x-ms-return-client-request-id": "true",
         "x-ms-version": "2019-12-12"
->>>>>>> 32e373e2
-      },
-      "RequestBody": null,
-      "StatusCode": 201,
-      "ResponseHeaders": {
-        "Content-Length": "0",
-<<<<<<< HEAD
-        "Date": "Thu, 05 Mar 2020 22:19:41 GMT",
-        "ETag": "\u00220x8D7C1534D49F764\u0022",
-        "Last-Modified": "Thu, 05 Mar 2020 22:19:41 GMT",
-=======
+      },
+      "RequestBody": null,
+      "StatusCode": 201,
+      "ResponseHeaders": {
+        "Content-Length": "0",
         "Date": "Fri, 03 Apr 2020 21:01:39 GMT",
         "ETag": "\u00220x8D7D8123454BBD5\u0022",
         "Last-Modified": "Fri, 03 Apr 2020 21:01:39 GMT",
->>>>>>> 32e373e2
         "Server": [
           "Windows-Azure-HDFS/1.0",
           "Microsoft-HTTPAPI/2.0"
         ],
         "x-ms-client-request-id": "8fe61633-c53c-9213-ff2c-d53a88270207",
-<<<<<<< HEAD
-        "x-ms-request-id": "a481d3bb-f01f-0012-4a3c-f3e9eb000000",
-        "x-ms-version": "2019-10-10"
-=======
         "x-ms-request-id": "fa440158-201f-0097-34fb-091bad000000",
         "x-ms-version": "2019-12-12"
->>>>>>> 32e373e2
-      },
-      "ResponseBody": []
-    },
-    {
-<<<<<<< HEAD
-      "RequestUri": "https://seanstagehierarchical.blob.core.windows.net/test-filesystem-e08ccb48-0a2c-4ee5-4734-299a2ad102d4/test-file-bb155561-3c01-cb92-899e-7a9a649e69f4?comp=lease",
-      "RequestMethod": "PUT",
-      "RequestHeaders": {
-        "Authorization": "Sanitized",
-        "traceparent": "00-e6760022a40a7c4ca93f04784dbd8900-4baec20bed519042-00",
-        "User-Agent": [
-          "azsdk-net-Storage.Files.DataLake/12.0.0-dev.20200305.1",
-          "(.NET Core 4.6.28325.01; Microsoft Windows 10.0.18363 )"
+      },
+      "ResponseBody": []
+    },
+    {
+      "RequestUri": "http://seannsecanary.blob.core.windows.net/test-filesystem-e08ccb48-0a2c-4ee5-4734-299a2ad102d4/test-file-bb155561-3c01-cb92-899e-7a9a649e69f4?comp=lease",
+      "RequestMethod": "PUT",
+      "RequestHeaders": {
+        "Authorization": "Sanitized",
+        "traceparent": "00-e7d7efe3a4c86642973ca54b1e41921a-e2c020f8e3b6ea4c-00",
+        "User-Agent": [
+          "azsdk-net-Storage.Files.DataLake/12.1.0-dev.20200403.1",
+          "(.NET Core 4.6.28325.01; Microsoft Windows 10.0.18362 )"
         ],
         "x-ms-client-request-id": "d4f94eb3-b4c0-f14e-7e9e-799c2a07ee9a",
-        "x-ms-date": "Thu, 05 Mar 2020 22:19:42 GMT",
-=======
-      "RequestUri": "http://seannsecanary.blob.core.windows.net/test-filesystem-e08ccb48-0a2c-4ee5-4734-299a2ad102d4/test-file-bb155561-3c01-cb92-899e-7a9a649e69f4?comp=lease",
-      "RequestMethod": "PUT",
-      "RequestHeaders": {
-        "Authorization": "Sanitized",
-        "traceparent": "00-e7d7efe3a4c86642973ca54b1e41921a-e2c020f8e3b6ea4c-00",
-        "User-Agent": [
-          "azsdk-net-Storage.Files.DataLake/12.1.0-dev.20200403.1",
-          "(.NET Core 4.6.28325.01; Microsoft Windows 10.0.18362 )"
-        ],
-        "x-ms-client-request-id": "d4f94eb3-b4c0-f14e-7e9e-799c2a07ee9a",
-        "x-ms-date": "Fri, 03 Apr 2020 21:01:41 GMT",
->>>>>>> 32e373e2
+        "x-ms-date": "Fri, 03 Apr 2020 21:01:41 GMT",
         "x-ms-lease-action": "acquire",
         "x-ms-lease-duration": "15",
         "x-ms-proposed-lease-id": "7b8b36cc-c4d4-bdb4-5aa3-dfd007d47986",
         "x-ms-return-client-request-id": "true",
-<<<<<<< HEAD
-        "x-ms-version": "2019-10-10"
-=======
-        "x-ms-version": "2019-12-12"
->>>>>>> 32e373e2
-      },
-      "RequestBody": null,
-      "StatusCode": 201,
-      "ResponseHeaders": {
-        "Content-Length": "0",
-<<<<<<< HEAD
-        "Date": "Thu, 05 Mar 2020 22:19:41 GMT",
-        "ETag": "\u00220x8D7C1534D49F764\u0022",
-        "Last-Modified": "Thu, 05 Mar 2020 22:19:41 GMT",
-=======
+        "x-ms-version": "2019-12-12"
+      },
+      "RequestBody": null,
+      "StatusCode": 201,
+      "ResponseHeaders": {
+        "Content-Length": "0",
         "Date": "Fri, 03 Apr 2020 21:01:39 GMT",
         "ETag": "\u00220x8D7D8123454BBD5\u0022",
         "Last-Modified": "Fri, 03 Apr 2020 21:01:39 GMT",
->>>>>>> 32e373e2
         "Server": [
           "Windows-Azure-Blob/1.0",
           "Microsoft-HTTPAPI/2.0"
         ],
         "x-ms-client-request-id": "d4f94eb3-b4c0-f14e-7e9e-799c2a07ee9a",
         "x-ms-lease-id": "7b8b36cc-c4d4-bdb4-5aa3-dfd007d47986",
-<<<<<<< HEAD
-        "x-ms-request-id": "3597a066-201e-0001-753c-f3cde7000000",
-        "x-ms-version": "2019-10-10"
-=======
         "x-ms-request-id": "96223e71-f01e-0012-34fb-093670000000",
         "x-ms-version": "2019-12-12"
->>>>>>> 32e373e2
-      },
-      "ResponseBody": []
-    },
-    {
-<<<<<<< HEAD
-      "RequestUri": "https://seanstagehierarchical.blob.core.windows.net/test-filesystem-e08ccb48-0a2c-4ee5-4734-299a2ad102d4/test-file-bb155561-3c01-cb92-899e-7a9a649e69f4?comp=lease",
-      "RequestMethod": "PUT",
-      "RequestHeaders": {
-        "Authorization": "Sanitized",
-        "traceparent": "00-0a8695e6d61f9f48bce16d3e2927b114-d528e48f1466584d-00",
-        "User-Agent": [
-          "azsdk-net-Storage.Files.DataLake/12.0.0-dev.20200305.1",
-          "(.NET Core 4.6.28325.01; Microsoft Windows 10.0.18363 )"
+      },
+      "ResponseBody": []
+    },
+    {
+      "RequestUri": "http://seannsecanary.blob.core.windows.net/test-filesystem-e08ccb48-0a2c-4ee5-4734-299a2ad102d4/test-file-bb155561-3c01-cb92-899e-7a9a649e69f4?comp=lease",
+      "RequestMethod": "PUT",
+      "RequestHeaders": {
+        "Authorization": "Sanitized",
+        "traceparent": "00-08f72a187deea149bf953ef7f54976b5-405aa950ca4b5649-00",
+        "User-Agent": [
+          "azsdk-net-Storage.Files.DataLake/12.1.0-dev.20200403.1",
+          "(.NET Core 4.6.28325.01; Microsoft Windows 10.0.18362 )"
         ],
         "x-ms-client-request-id": "80f96fac-13c7-7af4-df00-9cd967554459",
-        "x-ms-date": "Thu, 05 Mar 2020 22:19:42 GMT",
-=======
-      "RequestUri": "http://seannsecanary.blob.core.windows.net/test-filesystem-e08ccb48-0a2c-4ee5-4734-299a2ad102d4/test-file-bb155561-3c01-cb92-899e-7a9a649e69f4?comp=lease",
-      "RequestMethod": "PUT",
-      "RequestHeaders": {
-        "Authorization": "Sanitized",
-        "traceparent": "00-08f72a187deea149bf953ef7f54976b5-405aa950ca4b5649-00",
-        "User-Agent": [
-          "azsdk-net-Storage.Files.DataLake/12.1.0-dev.20200403.1",
-          "(.NET Core 4.6.28325.01; Microsoft Windows 10.0.18362 )"
-        ],
-        "x-ms-client-request-id": "80f96fac-13c7-7af4-df00-9cd967554459",
-        "x-ms-date": "Fri, 03 Apr 2020 21:01:41 GMT",
->>>>>>> 32e373e2
+        "x-ms-date": "Fri, 03 Apr 2020 21:01:41 GMT",
         "x-ms-lease-action": "change",
         "x-ms-lease-id": "7b8b36cc-c4d4-bdb4-5aa3-dfd007d47986",
         "x-ms-proposed-lease-id": "4e66b341-dab8-edb8-0138-99adcec0e8b4",
         "x-ms-return-client-request-id": "true",
-<<<<<<< HEAD
-        "x-ms-version": "2019-10-10"
-=======
-        "x-ms-version": "2019-12-12"
->>>>>>> 32e373e2
+        "x-ms-version": "2019-12-12"
       },
       "RequestBody": null,
       "StatusCode": 200,
       "ResponseHeaders": {
         "Content-Length": "0",
-<<<<<<< HEAD
-        "Date": "Thu, 05 Mar 2020 22:19:41 GMT",
-        "ETag": "\u00220x8D7C1534D49F764\u0022",
-        "Last-Modified": "Thu, 05 Mar 2020 22:19:41 GMT",
-=======
         "Date": "Fri, 03 Apr 2020 21:01:39 GMT",
         "ETag": "\u00220x8D7D8123454BBD5\u0022",
         "Last-Modified": "Fri, 03 Apr 2020 21:01:39 GMT",
->>>>>>> 32e373e2
         "Server": [
           "Windows-Azure-Blob/1.0",
           "Microsoft-HTTPAPI/2.0"
         ],
         "x-ms-client-request-id": "80f96fac-13c7-7af4-df00-9cd967554459",
         "x-ms-lease-id": "4e66b341-dab8-edb8-0138-99adcec0e8b4",
-<<<<<<< HEAD
-        "x-ms-request-id": "3597a067-201e-0001-763c-f3cde7000000",
-        "x-ms-version": "2019-10-10"
-=======
         "x-ms-request-id": "96223e7d-f01e-0012-3ffb-093670000000",
         "x-ms-version": "2019-12-12"
->>>>>>> 32e373e2
-      },
-      "ResponseBody": []
-    },
-    {
-<<<<<<< HEAD
-      "RequestUri": "https://seanstagehierarchical.blob.core.windows.net/test-filesystem-e08ccb48-0a2c-4ee5-4734-299a2ad102d4?restype=container",
-      "RequestMethod": "DELETE",
-      "RequestHeaders": {
-        "Authorization": "Sanitized",
-        "traceparent": "00-4e4a5c009e2aaf4bbdbd608bfa8e9d63-93e7b556980a7946-00",
-        "User-Agent": [
-          "azsdk-net-Storage.Files.DataLake/12.0.0-dev.20200305.1",
-          "(.NET Core 4.6.28325.01; Microsoft Windows 10.0.18363 )"
-        ],
-        "x-ms-client-request-id": "bbefbb96-6d0e-a7d3-3626-f9e2c136f76c",
-        "x-ms-date": "Thu, 05 Mar 2020 22:19:42 GMT",
-        "x-ms-return-client-request-id": "true",
-        "x-ms-version": "2019-10-10"
-=======
+      },
+      "ResponseBody": []
+    },
+    {
       "RequestUri": "http://seannsecanary.blob.core.windows.net/test-filesystem-e08ccb48-0a2c-4ee5-4734-299a2ad102d4?restype=container",
       "RequestMethod": "DELETE",
       "RequestHeaders": {
@@ -279,232 +151,124 @@
         "x-ms-date": "Fri, 03 Apr 2020 21:01:41 GMT",
         "x-ms-return-client-request-id": "true",
         "x-ms-version": "2019-12-12"
->>>>>>> 32e373e2
       },
       "RequestBody": null,
       "StatusCode": 202,
       "ResponseHeaders": {
         "Content-Length": "0",
-<<<<<<< HEAD
-        "Date": "Thu, 05 Mar 2020 22:19:41 GMT",
-=======
         "Date": "Fri, 03 Apr 2020 21:01:39 GMT",
->>>>>>> 32e373e2
         "Server": [
           "Windows-Azure-Blob/1.0",
           "Microsoft-HTTPAPI/2.0"
         ],
         "x-ms-client-request-id": "bbefbb96-6d0e-a7d3-3626-f9e2c136f76c",
-<<<<<<< HEAD
-        "x-ms-request-id": "3597a06a-201e-0001-793c-f3cde7000000",
-        "x-ms-version": "2019-10-10"
-=======
         "x-ms-request-id": "96223e89-f01e-0012-48fb-093670000000",
         "x-ms-version": "2019-12-12"
->>>>>>> 32e373e2
-      },
-      "ResponseBody": []
-    },
-    {
-<<<<<<< HEAD
-      "RequestUri": "https://seanstagehierarchical.blob.core.windows.net/test-filesystem-0b5593b2-4c41-fb1c-27a4-412d012bb221?restype=container",
-      "RequestMethod": "PUT",
-      "RequestHeaders": {
-        "Authorization": "Sanitized",
-        "traceparent": "00-1b75458e5f9f2a4081a7dd5ba0210e3a-182ed2c7aa8eda49-00",
-        "User-Agent": [
-          "azsdk-net-Storage.Files.DataLake/12.0.0-dev.20200305.1",
-          "(.NET Core 4.6.28325.01; Microsoft Windows 10.0.18363 )"
+      },
+      "ResponseBody": []
+    },
+    {
+      "RequestUri": "http://seannsecanary.blob.core.windows.net/test-filesystem-0b5593b2-4c41-fb1c-27a4-412d012bb221?restype=container",
+      "RequestMethod": "PUT",
+      "RequestHeaders": {
+        "Authorization": "Sanitized",
+        "traceparent": "00-2c4bdad152e1284797a9b1d75aac8bd7-65ed536a165d7843-00",
+        "User-Agent": [
+          "azsdk-net-Storage.Files.DataLake/12.1.0-dev.20200403.1",
+          "(.NET Core 4.6.28325.01; Microsoft Windows 10.0.18362 )"
         ],
         "x-ms-blob-public-access": "container",
         "x-ms-client-request-id": "3416a6a1-3f68-4a1d-9ef4-936a2ca5a60b",
-        "x-ms-date": "Thu, 05 Mar 2020 22:19:42 GMT",
-        "x-ms-return-client-request-id": "true",
-        "x-ms-version": "2019-10-10"
-=======
-      "RequestUri": "http://seannsecanary.blob.core.windows.net/test-filesystem-0b5593b2-4c41-fb1c-27a4-412d012bb221?restype=container",
-      "RequestMethod": "PUT",
-      "RequestHeaders": {
-        "Authorization": "Sanitized",
-        "traceparent": "00-2c4bdad152e1284797a9b1d75aac8bd7-65ed536a165d7843-00",
-        "User-Agent": [
-          "azsdk-net-Storage.Files.DataLake/12.1.0-dev.20200403.1",
-          "(.NET Core 4.6.28325.01; Microsoft Windows 10.0.18362 )"
-        ],
-        "x-ms-blob-public-access": "container",
-        "x-ms-client-request-id": "3416a6a1-3f68-4a1d-9ef4-936a2ca5a60b",
-        "x-ms-date": "Fri, 03 Apr 2020 21:01:41 GMT",
-        "x-ms-return-client-request-id": "true",
-        "x-ms-version": "2019-12-12"
->>>>>>> 32e373e2
-      },
-      "RequestBody": null,
-      "StatusCode": 201,
-      "ResponseHeaders": {
-        "Content-Length": "0",
-<<<<<<< HEAD
-        "Date": "Thu, 05 Mar 2020 22:19:41 GMT",
-        "ETag": "\u00220x8D7C1534DAA6FDC\u0022",
-        "Last-Modified": "Thu, 05 Mar 2020 22:19:42 GMT",
-=======
+        "x-ms-date": "Fri, 03 Apr 2020 21:01:41 GMT",
+        "x-ms-return-client-request-id": "true",
+        "x-ms-version": "2019-12-12"
+      },
+      "RequestBody": null,
+      "StatusCode": 201,
+      "ResponseHeaders": {
+        "Content-Length": "0",
         "Date": "Fri, 03 Apr 2020 21:01:39 GMT",
         "ETag": "\u00220x8D7D812348E878E\u0022",
         "Last-Modified": "Fri, 03 Apr 2020 21:01:39 GMT",
->>>>>>> 32e373e2
         "Server": [
           "Windows-Azure-Blob/1.0",
           "Microsoft-HTTPAPI/2.0"
         ],
         "x-ms-client-request-id": "3416a6a1-3f68-4a1d-9ef4-936a2ca5a60b",
-<<<<<<< HEAD
-        "x-ms-request-id": "6afb68b4-f01e-0012-743c-f3e9eb000000",
-        "x-ms-version": "2019-10-10"
-=======
         "x-ms-request-id": "96223e8f-f01e-0012-4dfb-093670000000",
         "x-ms-version": "2019-12-12"
->>>>>>> 32e373e2
-      },
-      "ResponseBody": []
-    },
-    {
-<<<<<<< HEAD
-      "RequestUri": "https://seanstagehierarchical.dfs.core.windows.net/test-filesystem-0b5593b2-4c41-fb1c-27a4-412d012bb221/test-file-842dd874-4bf3-2906-4888-440bc7a143c2?resource=file",
-      "RequestMethod": "PUT",
-      "RequestHeaders": {
-        "Authorization": "Sanitized",
-        "traceparent": "00-9426810826638f45b23c3f72e24b6805-185d09be94fb3247-00",
-        "User-Agent": [
-          "azsdk-net-Storage.Files.DataLake/12.0.0-dev.20200305.1",
-          "(.NET Core 4.6.28325.01; Microsoft Windows 10.0.18363 )"
+      },
+      "ResponseBody": []
+    },
+    {
+      "RequestUri": "http://seannsecanary.dfs.core.windows.net/test-filesystem-0b5593b2-4c41-fb1c-27a4-412d012bb221/test-file-842dd874-4bf3-2906-4888-440bc7a143c2?resource=file",
+      "RequestMethod": "PUT",
+      "RequestHeaders": {
+        "Authorization": "Sanitized",
+        "traceparent": "00-e39bc536b07a0d4ab6ce3274d6cd6fd4-da5257ef44b31d45-00",
+        "User-Agent": [
+          "azsdk-net-Storage.Files.DataLake/12.1.0-dev.20200403.1",
+          "(.NET Core 4.6.28325.01; Microsoft Windows 10.0.18362 )"
         ],
         "x-ms-client-request-id": "df067990-0e37-5614-9fec-ecdffb1283fd",
-        "x-ms-date": "Thu, 05 Mar 2020 22:19:42 GMT",
-        "x-ms-return-client-request-id": "true",
-        "x-ms-version": "2019-10-10"
-=======
-      "RequestUri": "http://seannsecanary.dfs.core.windows.net/test-filesystem-0b5593b2-4c41-fb1c-27a4-412d012bb221/test-file-842dd874-4bf3-2906-4888-440bc7a143c2?resource=file",
-      "RequestMethod": "PUT",
-      "RequestHeaders": {
-        "Authorization": "Sanitized",
-        "traceparent": "00-e39bc536b07a0d4ab6ce3274d6cd6fd4-da5257ef44b31d45-00",
-        "User-Agent": [
-          "azsdk-net-Storage.Files.DataLake/12.1.0-dev.20200403.1",
-          "(.NET Core 4.6.28325.01; Microsoft Windows 10.0.18362 )"
-        ],
-        "x-ms-client-request-id": "df067990-0e37-5614-9fec-ecdffb1283fd",
-        "x-ms-date": "Fri, 03 Apr 2020 21:01:41 GMT",
-        "x-ms-return-client-request-id": "true",
-        "x-ms-version": "2019-12-12"
->>>>>>> 32e373e2
-      },
-      "RequestBody": null,
-      "StatusCode": 201,
-      "ResponseHeaders": {
-        "Content-Length": "0",
-<<<<<<< HEAD
-        "Date": "Thu, 05 Mar 2020 22:19:42 GMT",
-        "ETag": "\u00220x8D7C1534DDDD19B\u0022",
-        "Last-Modified": "Thu, 05 Mar 2020 22:19:42 GMT",
-=======
+        "x-ms-date": "Fri, 03 Apr 2020 21:01:41 GMT",
+        "x-ms-return-client-request-id": "true",
+        "x-ms-version": "2019-12-12"
+      },
+      "RequestBody": null,
+      "StatusCode": 201,
+      "ResponseHeaders": {
+        "Content-Length": "0",
         "Date": "Fri, 03 Apr 2020 21:01:39 GMT",
         "ETag": "\u00220x8D7D812349EA740\u0022",
         "Last-Modified": "Fri, 03 Apr 2020 21:01:40 GMT",
->>>>>>> 32e373e2
         "Server": [
           "Windows-Azure-HDFS/1.0",
           "Microsoft-HTTPAPI/2.0"
         ],
         "x-ms-client-request-id": "df067990-0e37-5614-9fec-ecdffb1283fd",
-<<<<<<< HEAD
-        "x-ms-request-id": "bc4e6e04-801f-0018-173c-f34d5c000000",
-        "x-ms-version": "2019-10-10"
-=======
         "x-ms-request-id": "fa440159-201f-0097-35fb-091bad000000",
         "x-ms-version": "2019-12-12"
->>>>>>> 32e373e2
-      },
-      "ResponseBody": []
-    },
-    {
-<<<<<<< HEAD
-      "RequestUri": "https://seanstagehierarchical.blob.core.windows.net/test-filesystem-0b5593b2-4c41-fb1c-27a4-412d012bb221/test-file-842dd874-4bf3-2906-4888-440bc7a143c2?comp=lease",
-      "RequestMethod": "PUT",
-      "RequestHeaders": {
-        "Authorization": "Sanitized",
-        "traceparent": "00-30e92811054771489339f7eac439cbe7-54941c585fff6f4e-00",
-        "User-Agent": [
-          "azsdk-net-Storage.Files.DataLake/12.0.0-dev.20200305.1",
-          "(.NET Core 4.6.28325.01; Microsoft Windows 10.0.18363 )"
+      },
+      "ResponseBody": []
+    },
+    {
+      "RequestUri": "http://seannsecanary.blob.core.windows.net/test-filesystem-0b5593b2-4c41-fb1c-27a4-412d012bb221/test-file-842dd874-4bf3-2906-4888-440bc7a143c2?comp=lease",
+      "RequestMethod": "PUT",
+      "RequestHeaders": {
+        "Authorization": "Sanitized",
+        "traceparent": "00-af4a5f5a055981418fa3bac84df848d7-dd944704997e8246-00",
+        "User-Agent": [
+          "azsdk-net-Storage.Files.DataLake/12.1.0-dev.20200403.1",
+          "(.NET Core 4.6.28325.01; Microsoft Windows 10.0.18362 )"
         ],
         "x-ms-client-request-id": "d9f785b8-3597-4c62-4658-cee490ce6446",
-        "x-ms-date": "Thu, 05 Mar 2020 22:19:43 GMT",
-=======
-      "RequestUri": "http://seannsecanary.blob.core.windows.net/test-filesystem-0b5593b2-4c41-fb1c-27a4-412d012bb221/test-file-842dd874-4bf3-2906-4888-440bc7a143c2?comp=lease",
-      "RequestMethod": "PUT",
-      "RequestHeaders": {
-        "Authorization": "Sanitized",
-        "traceparent": "00-af4a5f5a055981418fa3bac84df848d7-dd944704997e8246-00",
-        "User-Agent": [
-          "azsdk-net-Storage.Files.DataLake/12.1.0-dev.20200403.1",
-          "(.NET Core 4.6.28325.01; Microsoft Windows 10.0.18362 )"
-        ],
-        "x-ms-client-request-id": "d9f785b8-3597-4c62-4658-cee490ce6446",
-        "x-ms-date": "Fri, 03 Apr 2020 21:01:41 GMT",
->>>>>>> 32e373e2
+        "x-ms-date": "Fri, 03 Apr 2020 21:01:41 GMT",
         "x-ms-lease-action": "acquire",
         "x-ms-lease-duration": "15",
         "x-ms-proposed-lease-id": "f359d1b0-4b19-f6f6-1fb8-65fb3d943467",
         "x-ms-return-client-request-id": "true",
-<<<<<<< HEAD
-        "x-ms-version": "2019-10-10"
-=======
-        "x-ms-version": "2019-12-12"
->>>>>>> 32e373e2
-      },
-      "RequestBody": null,
-      "StatusCode": 201,
-      "ResponseHeaders": {
-        "Content-Length": "0",
-<<<<<<< HEAD
-        "Date": "Thu, 05 Mar 2020 22:19:42 GMT",
-        "ETag": "\u00220x8D7C1534DDDD19B\u0022",
-        "Last-Modified": "Thu, 05 Mar 2020 22:19:42 GMT",
-=======
+        "x-ms-version": "2019-12-12"
+      },
+      "RequestBody": null,
+      "StatusCode": 201,
+      "ResponseHeaders": {
+        "Content-Length": "0",
         "Date": "Fri, 03 Apr 2020 21:01:40 GMT",
         "ETag": "\u00220x8D7D812349EA740\u0022",
         "Last-Modified": "Fri, 03 Apr 2020 21:01:40 GMT",
->>>>>>> 32e373e2
         "Server": [
           "Windows-Azure-Blob/1.0",
           "Microsoft-HTTPAPI/2.0"
         ],
         "x-ms-client-request-id": "d9f785b8-3597-4c62-4658-cee490ce6446",
         "x-ms-lease-id": "f359d1b0-4b19-f6f6-1fb8-65fb3d943467",
-<<<<<<< HEAD
-        "x-ms-request-id": "6afb68b9-f01e-0012-763c-f3e9eb000000",
-        "x-ms-version": "2019-10-10"
-=======
         "x-ms-request-id": "96223eb4-f01e-0012-6cfb-093670000000",
         "x-ms-version": "2019-12-12"
->>>>>>> 32e373e2
-      },
-      "ResponseBody": []
-    },
-    {
-<<<<<<< HEAD
-      "RequestUri": "https://seanstagehierarchical.blob.core.windows.net/test-filesystem-0b5593b2-4c41-fb1c-27a4-412d012bb221/test-file-842dd874-4bf3-2906-4888-440bc7a143c2?comp=lease",
-      "RequestMethod": "PUT",
-      "RequestHeaders": {
-        "Authorization": "Sanitized",
-        "If-Modified-Since": "Wed, 04 Mar 2020 22:19:41 GMT",
-        "traceparent": "00-ce7eea73b9122242b17bbed95a711606-c356f353a8c8b04d-00",
-        "User-Agent": [
-          "azsdk-net-Storage.Files.DataLake/12.0.0-dev.20200305.1",
-          "(.NET Core 4.6.28325.01; Microsoft Windows 10.0.18363 )"
-        ],
-        "x-ms-client-request-id": "0c6faf1c-a0e1-3e75-ae74-dd2ede24b4b4",
-        "x-ms-date": "Thu, 05 Mar 2020 22:19:43 GMT",
-=======
+      },
+      "ResponseBody": []
+    },
+    {
       "RequestUri": "http://seannsecanary.blob.core.windows.net/test-filesystem-0b5593b2-4c41-fb1c-27a4-412d012bb221/test-file-842dd874-4bf3-2906-4888-440bc7a143c2?comp=lease",
       "RequestMethod": "PUT",
       "RequestHeaders": {
@@ -517,62 +281,31 @@
         ],
         "x-ms-client-request-id": "0c6faf1c-a0e1-3e75-ae74-dd2ede24b4b4",
         "x-ms-date": "Fri, 03 Apr 2020 21:01:41 GMT",
->>>>>>> 32e373e2
         "x-ms-lease-action": "change",
         "x-ms-lease-id": "f359d1b0-4b19-f6f6-1fb8-65fb3d943467",
         "x-ms-proposed-lease-id": "4d7a22e8-649b-018a-2435-ba2891d87a0d",
         "x-ms-return-client-request-id": "true",
-<<<<<<< HEAD
-        "x-ms-version": "2019-10-10"
-=======
-        "x-ms-version": "2019-12-12"
->>>>>>> 32e373e2
+        "x-ms-version": "2019-12-12"
       },
       "RequestBody": null,
       "StatusCode": 200,
       "ResponseHeaders": {
         "Content-Length": "0",
-<<<<<<< HEAD
-        "Date": "Thu, 05 Mar 2020 22:19:42 GMT",
-        "ETag": "\u00220x8D7C1534DDDD19B\u0022",
-        "Last-Modified": "Thu, 05 Mar 2020 22:19:42 GMT",
-=======
         "Date": "Fri, 03 Apr 2020 21:01:40 GMT",
         "ETag": "\u00220x8D7D812349EA740\u0022",
         "Last-Modified": "Fri, 03 Apr 2020 21:01:40 GMT",
->>>>>>> 32e373e2
         "Server": [
           "Windows-Azure-Blob/1.0",
           "Microsoft-HTTPAPI/2.0"
         ],
         "x-ms-client-request-id": "0c6faf1c-a0e1-3e75-ae74-dd2ede24b4b4",
         "x-ms-lease-id": "4d7a22e8-649b-018a-2435-ba2891d87a0d",
-<<<<<<< HEAD
-        "x-ms-request-id": "6afb68ba-f01e-0012-773c-f3e9eb000000",
-        "x-ms-version": "2019-10-10"
-=======
         "x-ms-request-id": "96223ecb-f01e-0012-7ffb-093670000000",
         "x-ms-version": "2019-12-12"
->>>>>>> 32e373e2
-      },
-      "ResponseBody": []
-    },
-    {
-<<<<<<< HEAD
-      "RequestUri": "https://seanstagehierarchical.blob.core.windows.net/test-filesystem-0b5593b2-4c41-fb1c-27a4-412d012bb221?restype=container",
-      "RequestMethod": "DELETE",
-      "RequestHeaders": {
-        "Authorization": "Sanitized",
-        "traceparent": "00-409f9747ed2d6c4096e08068eed72342-0380dce35f63df48-00",
-        "User-Agent": [
-          "azsdk-net-Storage.Files.DataLake/12.0.0-dev.20200305.1",
-          "(.NET Core 4.6.28325.01; Microsoft Windows 10.0.18363 )"
-        ],
-        "x-ms-client-request-id": "e0c7c300-585e-9d65-e248-7f5e31b15df5",
-        "x-ms-date": "Thu, 05 Mar 2020 22:19:43 GMT",
-        "x-ms-return-client-request-id": "true",
-        "x-ms-version": "2019-10-10"
-=======
+      },
+      "ResponseBody": []
+    },
+    {
       "RequestUri": "http://seannsecanary.blob.core.windows.net/test-filesystem-0b5593b2-4c41-fb1c-27a4-412d012bb221?restype=container",
       "RequestMethod": "DELETE",
       "RequestHeaders": {
@@ -586,232 +319,124 @@
         "x-ms-date": "Fri, 03 Apr 2020 21:01:41 GMT",
         "x-ms-return-client-request-id": "true",
         "x-ms-version": "2019-12-12"
->>>>>>> 32e373e2
       },
       "RequestBody": null,
       "StatusCode": 202,
       "ResponseHeaders": {
         "Content-Length": "0",
-<<<<<<< HEAD
-        "Date": "Thu, 05 Mar 2020 22:19:42 GMT",
-=======
-        "Date": "Fri, 03 Apr 2020 21:01:40 GMT",
->>>>>>> 32e373e2
+        "Date": "Fri, 03 Apr 2020 21:01:40 GMT",
         "Server": [
           "Windows-Azure-Blob/1.0",
           "Microsoft-HTTPAPI/2.0"
         ],
         "x-ms-client-request-id": "e0c7c300-585e-9d65-e248-7f5e31b15df5",
-<<<<<<< HEAD
-        "x-ms-request-id": "6afb68bb-f01e-0012-783c-f3e9eb000000",
-        "x-ms-version": "2019-10-10"
-=======
         "x-ms-request-id": "96223ed4-f01e-0012-06fb-093670000000",
         "x-ms-version": "2019-12-12"
->>>>>>> 32e373e2
-      },
-      "ResponseBody": []
-    },
-    {
-<<<<<<< HEAD
-      "RequestUri": "https://seanstagehierarchical.blob.core.windows.net/test-filesystem-2ce01680-05c9-3079-78c7-6726e112d4d7?restype=container",
-      "RequestMethod": "PUT",
-      "RequestHeaders": {
-        "Authorization": "Sanitized",
-        "traceparent": "00-5c7ce8f542319f46bff37870b5001ae3-5c8389904c41b443-00",
-        "User-Agent": [
-          "azsdk-net-Storage.Files.DataLake/12.0.0-dev.20200305.1",
-          "(.NET Core 4.6.28325.01; Microsoft Windows 10.0.18363 )"
+      },
+      "ResponseBody": []
+    },
+    {
+      "RequestUri": "http://seannsecanary.blob.core.windows.net/test-filesystem-2ce01680-05c9-3079-78c7-6726e112d4d7?restype=container",
+      "RequestMethod": "PUT",
+      "RequestHeaders": {
+        "Authorization": "Sanitized",
+        "traceparent": "00-00dc6032bb90e3439854aa5ab4058c67-b8296fd1c2435b42-00",
+        "User-Agent": [
+          "azsdk-net-Storage.Files.DataLake/12.1.0-dev.20200403.1",
+          "(.NET Core 4.6.28325.01; Microsoft Windows 10.0.18362 )"
         ],
         "x-ms-blob-public-access": "container",
         "x-ms-client-request-id": "54e2c95e-79f6-fa71-4996-6897f13ebbd0",
-        "x-ms-date": "Thu, 05 Mar 2020 22:19:43 GMT",
-        "x-ms-return-client-request-id": "true",
-        "x-ms-version": "2019-10-10"
-=======
-      "RequestUri": "http://seannsecanary.blob.core.windows.net/test-filesystem-2ce01680-05c9-3079-78c7-6726e112d4d7?restype=container",
-      "RequestMethod": "PUT",
-      "RequestHeaders": {
-        "Authorization": "Sanitized",
-        "traceparent": "00-00dc6032bb90e3439854aa5ab4058c67-b8296fd1c2435b42-00",
-        "User-Agent": [
-          "azsdk-net-Storage.Files.DataLake/12.1.0-dev.20200403.1",
-          "(.NET Core 4.6.28325.01; Microsoft Windows 10.0.18362 )"
-        ],
-        "x-ms-blob-public-access": "container",
+        "x-ms-date": "Fri, 03 Apr 2020 21:01:41 GMT",
+        "x-ms-return-client-request-id": "true",
+        "x-ms-version": "2019-12-12"
+      },
+      "RequestBody": null,
+      "StatusCode": 201,
+      "ResponseHeaders": {
+        "Content-Length": "0",
+        "Date": "Fri, 03 Apr 2020 21:01:40 GMT",
+        "ETag": "\u00220x8D7D81234D6C15F\u0022",
+        "Last-Modified": "Fri, 03 Apr 2020 21:01:40 GMT",
+        "Server": [
+          "Windows-Azure-Blob/1.0",
+          "Microsoft-HTTPAPI/2.0"
+        ],
         "x-ms-client-request-id": "54e2c95e-79f6-fa71-4996-6897f13ebbd0",
-        "x-ms-date": "Fri, 03 Apr 2020 21:01:41 GMT",
-        "x-ms-return-client-request-id": "true",
-        "x-ms-version": "2019-12-12"
->>>>>>> 32e373e2
-      },
-      "RequestBody": null,
-      "StatusCode": 201,
-      "ResponseHeaders": {
-        "Content-Length": "0",
-<<<<<<< HEAD
-        "Date": "Thu, 05 Mar 2020 22:19:42 GMT",
-        "ETag": "\u00220x8D7C1534E345E6F\u0022",
-        "Last-Modified": "Thu, 05 Mar 2020 22:19:43 GMT",
-=======
-        "Date": "Fri, 03 Apr 2020 21:01:40 GMT",
-        "ETag": "\u00220x8D7D81234D6C15F\u0022",
-        "Last-Modified": "Fri, 03 Apr 2020 21:01:40 GMT",
->>>>>>> 32e373e2
-        "Server": [
-          "Windows-Azure-Blob/1.0",
-          "Microsoft-HTTPAPI/2.0"
-        ],
-        "x-ms-client-request-id": "54e2c95e-79f6-fa71-4996-6897f13ebbd0",
-<<<<<<< HEAD
-        "x-ms-request-id": "4281e36c-601e-003f-573c-f35a98000000",
-        "x-ms-version": "2019-10-10"
-=======
         "x-ms-request-id": "96223ee5-f01e-0012-14fb-093670000000",
         "x-ms-version": "2019-12-12"
->>>>>>> 32e373e2
-      },
-      "ResponseBody": []
-    },
-    {
-<<<<<<< HEAD
-      "RequestUri": "https://seanstagehierarchical.dfs.core.windows.net/test-filesystem-2ce01680-05c9-3079-78c7-6726e112d4d7/test-file-8f90a774-4283-ac99-c08d-19259730c49f?resource=file",
-      "RequestMethod": "PUT",
-      "RequestHeaders": {
-        "Authorization": "Sanitized",
-        "traceparent": "00-91a4885cadb8724683fc77aa51c80df8-d4e009fc4ca8da44-00",
-        "User-Agent": [
-          "azsdk-net-Storage.Files.DataLake/12.0.0-dev.20200305.1",
-          "(.NET Core 4.6.28325.01; Microsoft Windows 10.0.18363 )"
+      },
+      "ResponseBody": []
+    },
+    {
+      "RequestUri": "http://seannsecanary.dfs.core.windows.net/test-filesystem-2ce01680-05c9-3079-78c7-6726e112d4d7/test-file-8f90a774-4283-ac99-c08d-19259730c49f?resource=file",
+      "RequestMethod": "PUT",
+      "RequestHeaders": {
+        "Authorization": "Sanitized",
+        "traceparent": "00-43ff17c87e0df144bbbaaaba8c35007e-68ae5ca1f885594c-00",
+        "User-Agent": [
+          "azsdk-net-Storage.Files.DataLake/12.1.0-dev.20200403.1",
+          "(.NET Core 4.6.28325.01; Microsoft Windows 10.0.18362 )"
         ],
         "x-ms-client-request-id": "c4d49ee9-e747-1b6f-3036-9369604c6318",
-        "x-ms-date": "Thu, 05 Mar 2020 22:19:43 GMT",
-        "x-ms-return-client-request-id": "true",
-        "x-ms-version": "2019-10-10"
-=======
-      "RequestUri": "http://seannsecanary.dfs.core.windows.net/test-filesystem-2ce01680-05c9-3079-78c7-6726e112d4d7/test-file-8f90a774-4283-ac99-c08d-19259730c49f?resource=file",
-      "RequestMethod": "PUT",
-      "RequestHeaders": {
-        "Authorization": "Sanitized",
-        "traceparent": "00-43ff17c87e0df144bbbaaaba8c35007e-68ae5ca1f885594c-00",
-        "User-Agent": [
-          "azsdk-net-Storage.Files.DataLake/12.1.0-dev.20200403.1",
-          "(.NET Core 4.6.28325.01; Microsoft Windows 10.0.18362 )"
+        "x-ms-date": "Fri, 03 Apr 2020 21:01:41 GMT",
+        "x-ms-return-client-request-id": "true",
+        "x-ms-version": "2019-12-12"
+      },
+      "RequestBody": null,
+      "StatusCode": 201,
+      "ResponseHeaders": {
+        "Content-Length": "0",
+        "Date": "Fri, 03 Apr 2020 21:01:40 GMT",
+        "ETag": "\u00220x8D7D81234E67C9B\u0022",
+        "Last-Modified": "Fri, 03 Apr 2020 21:01:40 GMT",
+        "Server": [
+          "Windows-Azure-HDFS/1.0",
+          "Microsoft-HTTPAPI/2.0"
         ],
         "x-ms-client-request-id": "c4d49ee9-e747-1b6f-3036-9369604c6318",
-        "x-ms-date": "Fri, 03 Apr 2020 21:01:41 GMT",
-        "x-ms-return-client-request-id": "true",
-        "x-ms-version": "2019-12-12"
->>>>>>> 32e373e2
-      },
-      "RequestBody": null,
-      "StatusCode": 201,
-      "ResponseHeaders": {
-        "Content-Length": "0",
-<<<<<<< HEAD
-        "Date": "Thu, 05 Mar 2020 22:19:42 GMT",
-        "ETag": "\u00220x8D7C1534E69BFA1\u0022",
-        "Last-Modified": "Thu, 05 Mar 2020 22:19:43 GMT",
-=======
-        "Date": "Fri, 03 Apr 2020 21:01:40 GMT",
-        "ETag": "\u00220x8D7D81234E67C9B\u0022",
-        "Last-Modified": "Fri, 03 Apr 2020 21:01:40 GMT",
->>>>>>> 32e373e2
-        "Server": [
-          "Windows-Azure-HDFS/1.0",
-          "Microsoft-HTTPAPI/2.0"
-        ],
-        "x-ms-client-request-id": "c4d49ee9-e747-1b6f-3036-9369604c6318",
-<<<<<<< HEAD
-        "x-ms-request-id": "5895a2e5-d01f-003a-383c-f38843000000",
-        "x-ms-version": "2019-10-10"
-=======
         "x-ms-request-id": "fa44015a-201f-0097-36fb-091bad000000",
         "x-ms-version": "2019-12-12"
->>>>>>> 32e373e2
-      },
-      "ResponseBody": []
-    },
-    {
-<<<<<<< HEAD
-      "RequestUri": "https://seanstagehierarchical.blob.core.windows.net/test-filesystem-2ce01680-05c9-3079-78c7-6726e112d4d7/test-file-8f90a774-4283-ac99-c08d-19259730c49f?comp=lease",
-      "RequestMethod": "PUT",
-      "RequestHeaders": {
-        "Authorization": "Sanitized",
-        "traceparent": "00-3b759de86532eb4fbb375e2fd257ac09-d57f77905dda8f4c-00",
-        "User-Agent": [
-          "azsdk-net-Storage.Files.DataLake/12.0.0-dev.20200305.1",
-          "(.NET Core 4.6.28325.01; Microsoft Windows 10.0.18363 )"
+      },
+      "ResponseBody": []
+    },
+    {
+      "RequestUri": "http://seannsecanary.blob.core.windows.net/test-filesystem-2ce01680-05c9-3079-78c7-6726e112d4d7/test-file-8f90a774-4283-ac99-c08d-19259730c49f?comp=lease",
+      "RequestMethod": "PUT",
+      "RequestHeaders": {
+        "Authorization": "Sanitized",
+        "traceparent": "00-a47530f8e1330e4ba294dcefd8179308-ae765e39a6bd9640-00",
+        "User-Agent": [
+          "azsdk-net-Storage.Files.DataLake/12.1.0-dev.20200403.1",
+          "(.NET Core 4.6.28325.01; Microsoft Windows 10.0.18362 )"
         ],
         "x-ms-client-request-id": "1b3c91f6-6b11-d2bc-70df-79c9bba50851",
-        "x-ms-date": "Thu, 05 Mar 2020 22:19:43 GMT",
-=======
-      "RequestUri": "http://seannsecanary.blob.core.windows.net/test-filesystem-2ce01680-05c9-3079-78c7-6726e112d4d7/test-file-8f90a774-4283-ac99-c08d-19259730c49f?comp=lease",
-      "RequestMethod": "PUT",
-      "RequestHeaders": {
-        "Authorization": "Sanitized",
-        "traceparent": "00-a47530f8e1330e4ba294dcefd8179308-ae765e39a6bd9640-00",
-        "User-Agent": [
-          "azsdk-net-Storage.Files.DataLake/12.1.0-dev.20200403.1",
-          "(.NET Core 4.6.28325.01; Microsoft Windows 10.0.18362 )"
-        ],
-        "x-ms-client-request-id": "1b3c91f6-6b11-d2bc-70df-79c9bba50851",
-        "x-ms-date": "Fri, 03 Apr 2020 21:01:41 GMT",
->>>>>>> 32e373e2
+        "x-ms-date": "Fri, 03 Apr 2020 21:01:41 GMT",
         "x-ms-lease-action": "acquire",
         "x-ms-lease-duration": "15",
         "x-ms-proposed-lease-id": "7d47c8d2-a376-f49f-c73d-5e5071d33f02",
         "x-ms-return-client-request-id": "true",
-<<<<<<< HEAD
-        "x-ms-version": "2019-10-10"
-=======
-        "x-ms-version": "2019-12-12"
->>>>>>> 32e373e2
-      },
-      "RequestBody": null,
-      "StatusCode": 201,
-      "ResponseHeaders": {
-        "Content-Length": "0",
-<<<<<<< HEAD
-        "Date": "Thu, 05 Mar 2020 22:19:43 GMT",
-        "ETag": "\u00220x8D7C1534E69BFA1\u0022",
-        "Last-Modified": "Thu, 05 Mar 2020 22:19:43 GMT",
-=======
+        "x-ms-version": "2019-12-12"
+      },
+      "RequestBody": null,
+      "StatusCode": 201,
+      "ResponseHeaders": {
+        "Content-Length": "0",
         "Date": "Fri, 03 Apr 2020 21:01:40 GMT",
         "ETag": "\u00220x8D7D81234E67C9B\u0022",
         "Last-Modified": "Fri, 03 Apr 2020 21:01:40 GMT",
->>>>>>> 32e373e2
         "Server": [
           "Windows-Azure-Blob/1.0",
           "Microsoft-HTTPAPI/2.0"
         ],
         "x-ms-client-request-id": "1b3c91f6-6b11-d2bc-70df-79c9bba50851",
         "x-ms-lease-id": "7d47c8d2-a376-f49f-c73d-5e5071d33f02",
-<<<<<<< HEAD
-        "x-ms-request-id": "4281e375-601e-003f-5a3c-f35a98000000",
-        "x-ms-version": "2019-10-10"
-=======
         "x-ms-request-id": "96223ef2-f01e-0012-1ffb-093670000000",
         "x-ms-version": "2019-12-12"
->>>>>>> 32e373e2
-      },
-      "ResponseBody": []
-    },
-    {
-<<<<<<< HEAD
-      "RequestUri": "https://seanstagehierarchical.blob.core.windows.net/test-filesystem-2ce01680-05c9-3079-78c7-6726e112d4d7/test-file-8f90a774-4283-ac99-c08d-19259730c49f?comp=lease",
-      "RequestMethod": "PUT",
-      "RequestHeaders": {
-        "Authorization": "Sanitized",
-        "If-Unmodified-Since": "Fri, 06 Mar 2020 22:19:41 GMT",
-        "traceparent": "00-dc7a410ccba5e6469efd3c85e901eb65-cbe903c1dc7f8a45-00",
-        "User-Agent": [
-          "azsdk-net-Storage.Files.DataLake/12.0.0-dev.20200305.1",
-          "(.NET Core 4.6.28325.01; Microsoft Windows 10.0.18363 )"
-        ],
-        "x-ms-client-request-id": "5b048a02-d83a-64d2-fb20-339769948a58",
-        "x-ms-date": "Thu, 05 Mar 2020 22:19:44 GMT",
-=======
+      },
+      "ResponseBody": []
+    },
+    {
       "RequestUri": "http://seannsecanary.blob.core.windows.net/test-filesystem-2ce01680-05c9-3079-78c7-6726e112d4d7/test-file-8f90a774-4283-ac99-c08d-19259730c49f?comp=lease",
       "RequestMethod": "PUT",
       "RequestHeaders": {
@@ -824,62 +449,31 @@
         ],
         "x-ms-client-request-id": "5b048a02-d83a-64d2-fb20-339769948a58",
         "x-ms-date": "Fri, 03 Apr 2020 21:01:42 GMT",
->>>>>>> 32e373e2
         "x-ms-lease-action": "change",
         "x-ms-lease-id": "7d47c8d2-a376-f49f-c73d-5e5071d33f02",
         "x-ms-proposed-lease-id": "f83b452c-ff5b-6857-04ac-e7faec76f3e3",
         "x-ms-return-client-request-id": "true",
-<<<<<<< HEAD
-        "x-ms-version": "2019-10-10"
-=======
-        "x-ms-version": "2019-12-12"
->>>>>>> 32e373e2
+        "x-ms-version": "2019-12-12"
       },
       "RequestBody": null,
       "StatusCode": 200,
       "ResponseHeaders": {
         "Content-Length": "0",
-<<<<<<< HEAD
-        "Date": "Thu, 05 Mar 2020 22:19:43 GMT",
-        "ETag": "\u00220x8D7C1534E69BFA1\u0022",
-        "Last-Modified": "Thu, 05 Mar 2020 22:19:43 GMT",
-=======
         "Date": "Fri, 03 Apr 2020 21:01:40 GMT",
         "ETag": "\u00220x8D7D81234E67C9B\u0022",
         "Last-Modified": "Fri, 03 Apr 2020 21:01:40 GMT",
->>>>>>> 32e373e2
         "Server": [
           "Windows-Azure-Blob/1.0",
           "Microsoft-HTTPAPI/2.0"
         ],
         "x-ms-client-request-id": "5b048a02-d83a-64d2-fb20-339769948a58",
         "x-ms-lease-id": "f83b452c-ff5b-6857-04ac-e7faec76f3e3",
-<<<<<<< HEAD
-        "x-ms-request-id": "4281e377-601e-003f-5b3c-f35a98000000",
-        "x-ms-version": "2019-10-10"
-=======
         "x-ms-request-id": "96223efc-f01e-0012-29fb-093670000000",
         "x-ms-version": "2019-12-12"
->>>>>>> 32e373e2
-      },
-      "ResponseBody": []
-    },
-    {
-<<<<<<< HEAD
-      "RequestUri": "https://seanstagehierarchical.blob.core.windows.net/test-filesystem-2ce01680-05c9-3079-78c7-6726e112d4d7?restype=container",
-      "RequestMethod": "DELETE",
-      "RequestHeaders": {
-        "Authorization": "Sanitized",
-        "traceparent": "00-a3a6fbbd9977dc4e85e4e87b15e9b9e0-92d5ad18a3123543-00",
-        "User-Agent": [
-          "azsdk-net-Storage.Files.DataLake/12.0.0-dev.20200305.1",
-          "(.NET Core 4.6.28325.01; Microsoft Windows 10.0.18363 )"
-        ],
-        "x-ms-client-request-id": "31c69400-ada1-7117-a81d-bcbf69f4df51",
-        "x-ms-date": "Thu, 05 Mar 2020 22:19:44 GMT",
-        "x-ms-return-client-request-id": "true",
-        "x-ms-version": "2019-10-10"
-=======
+      },
+      "ResponseBody": []
+    },
+    {
       "RequestUri": "http://seannsecanary.blob.core.windows.net/test-filesystem-2ce01680-05c9-3079-78c7-6726e112d4d7?restype=container",
       "RequestMethod": "DELETE",
       "RequestHeaders": {
@@ -893,49 +487,23 @@
         "x-ms-date": "Fri, 03 Apr 2020 21:01:42 GMT",
         "x-ms-return-client-request-id": "true",
         "x-ms-version": "2019-12-12"
->>>>>>> 32e373e2
       },
       "RequestBody": null,
       "StatusCode": 202,
       "ResponseHeaders": {
         "Content-Length": "0",
-<<<<<<< HEAD
-        "Date": "Thu, 05 Mar 2020 22:19:43 GMT",
-=======
-        "Date": "Fri, 03 Apr 2020 21:01:40 GMT",
->>>>>>> 32e373e2
+        "Date": "Fri, 03 Apr 2020 21:01:40 GMT",
         "Server": [
           "Windows-Azure-Blob/1.0",
           "Microsoft-HTTPAPI/2.0"
         ],
         "x-ms-client-request-id": "31c69400-ada1-7117-a81d-bcbf69f4df51",
-<<<<<<< HEAD
-        "x-ms-request-id": "4281e378-601e-003f-5c3c-f35a98000000",
-        "x-ms-version": "2019-10-10"
-=======
         "x-ms-request-id": "96223f03-f01e-0012-30fb-093670000000",
         "x-ms-version": "2019-12-12"
->>>>>>> 32e373e2
-      },
-      "ResponseBody": []
-    },
-    {
-<<<<<<< HEAD
-      "RequestUri": "https://seanstagehierarchical.blob.core.windows.net/test-filesystem-57a3a16b-d08c-1147-0daa-5546a3b7f2ba?restype=container",
-      "RequestMethod": "PUT",
-      "RequestHeaders": {
-        "Authorization": "Sanitized",
-        "traceparent": "00-bc2a0e3d4f74004ab12fa033ead2c5e8-5db6a9e875026d41-00",
-        "User-Agent": [
-          "azsdk-net-Storage.Files.DataLake/12.0.0-dev.20200305.1",
-          "(.NET Core 4.6.28325.01; Microsoft Windows 10.0.18363 )"
-        ],
-        "x-ms-blob-public-access": "container",
-        "x-ms-client-request-id": "d0afe213-779e-2f97-4db5-24f757d0cdf1",
-        "x-ms-date": "Thu, 05 Mar 2020 22:19:44 GMT",
-        "x-ms-return-client-request-id": "true",
-        "x-ms-version": "2019-10-10"
-=======
+      },
+      "ResponseBody": []
+    },
+    {
       "RequestUri": "http://seannsecanary.blob.core.windows.net/test-filesystem-57a3a16b-d08c-1147-0daa-5546a3b7f2ba?restype=container",
       "RequestMethod": "PUT",
       "RequestHeaders": {
@@ -950,52 +518,25 @@
         "x-ms-date": "Fri, 03 Apr 2020 21:01:42 GMT",
         "x-ms-return-client-request-id": "true",
         "x-ms-version": "2019-12-12"
->>>>>>> 32e373e2
-      },
-      "RequestBody": null,
-      "StatusCode": 201,
-      "ResponseHeaders": {
-        "Content-Length": "0",
-<<<<<<< HEAD
-        "Date": "Thu, 05 Mar 2020 22:19:43 GMT",
-        "ETag": "\u00220x8D7C1534EC12715\u0022",
-        "Last-Modified": "Thu, 05 Mar 2020 22:19:44 GMT",
-=======
+      },
+      "RequestBody": null,
+      "StatusCode": 201,
+      "ResponseHeaders": {
+        "Content-Length": "0",
         "Date": "Fri, 03 Apr 2020 21:01:40 GMT",
         "ETag": "\u00220x8D7D812351F223E\u0022",
         "Last-Modified": "Fri, 03 Apr 2020 21:01:40 GMT",
->>>>>>> 32e373e2
         "Server": [
           "Windows-Azure-Blob/1.0",
           "Microsoft-HTTPAPI/2.0"
         ],
         "x-ms-client-request-id": "d0afe213-779e-2f97-4db5-24f757d0cdf1",
-<<<<<<< HEAD
-        "x-ms-request-id": "c74f2bef-a01e-000f-123c-f3e457000000",
-        "x-ms-version": "2019-10-10"
-=======
         "x-ms-request-id": "96223f0a-f01e-0012-37fb-093670000000",
         "x-ms-version": "2019-12-12"
->>>>>>> 32e373e2
-      },
-      "ResponseBody": []
-    },
-    {
-<<<<<<< HEAD
-      "RequestUri": "https://seanstagehierarchical.dfs.core.windows.net/test-filesystem-57a3a16b-d08c-1147-0daa-5546a3b7f2ba/test-file-596d022a-0b5e-1283-e977-c33c6bc6dc4f?resource=file",
-      "RequestMethod": "PUT",
-      "RequestHeaders": {
-        "Authorization": "Sanitized",
-        "traceparent": "00-a5f32f9acca3b84a96bfe2d5302688a3-298dd71e42592a45-00",
-        "User-Agent": [
-          "azsdk-net-Storage.Files.DataLake/12.0.0-dev.20200305.1",
-          "(.NET Core 4.6.28325.01; Microsoft Windows 10.0.18363 )"
-        ],
-        "x-ms-client-request-id": "32567482-974f-08b2-5f9d-e626b45ac486",
-        "x-ms-date": "Thu, 05 Mar 2020 22:19:44 GMT",
-        "x-ms-return-client-request-id": "true",
-        "x-ms-version": "2019-10-10"
-=======
+      },
+      "ResponseBody": []
+    },
+    {
       "RequestUri": "http://seannsecanary.dfs.core.windows.net/test-filesystem-57a3a16b-d08c-1147-0daa-5546a3b7f2ba/test-file-596d022a-0b5e-1283-e977-c33c6bc6dc4f?resource=file",
       "RequestMethod": "PUT",
       "RequestHeaders": {
@@ -1009,55 +550,30 @@
         "x-ms-date": "Fri, 03 Apr 2020 21:01:42 GMT",
         "x-ms-return-client-request-id": "true",
         "x-ms-version": "2019-12-12"
->>>>>>> 32e373e2
-      },
-      "RequestBody": null,
-      "StatusCode": 201,
-      "ResponseHeaders": {
-        "Content-Length": "0",
-<<<<<<< HEAD
-        "Date": "Thu, 05 Mar 2020 22:19:43 GMT",
-        "ETag": "\u00220x8D7C1534EF5EADA\u0022",
-        "Last-Modified": "Thu, 05 Mar 2020 22:19:44 GMT",
-=======
+      },
+      "RequestBody": null,
+      "StatusCode": 201,
+      "ResponseHeaders": {
+        "Content-Length": "0",
         "Date": "Fri, 03 Apr 2020 21:01:40 GMT",
         "ETag": "\u00220x8D7D81235356F91\u0022",
         "Last-Modified": "Fri, 03 Apr 2020 21:01:40 GMT",
->>>>>>> 32e373e2
         "Server": [
           "Windows-Azure-HDFS/1.0",
           "Microsoft-HTTPAPI/2.0"
         ],
         "x-ms-client-request-id": "32567482-974f-08b2-5f9d-e626b45ac486",
-<<<<<<< HEAD
-        "x-ms-request-id": "265fe4ff-e01f-000e-3c3c-f3bb8b000000",
-        "x-ms-version": "2019-10-10"
-=======
         "x-ms-request-id": "fa44015c-201f-0097-37fb-091bad000000",
         "x-ms-version": "2019-12-12"
->>>>>>> 32e373e2
-      },
-      "ResponseBody": []
-    },
-    {
-<<<<<<< HEAD
-      "RequestUri": "https://seanstagehierarchical.blob.core.windows.net/test-filesystem-57a3a16b-d08c-1147-0daa-5546a3b7f2ba/test-file-596d022a-0b5e-1283-e977-c33c6bc6dc4f",
-=======
+      },
+      "ResponseBody": []
+    },
+    {
       "RequestUri": "http://seannsecanary.blob.core.windows.net/test-filesystem-57a3a16b-d08c-1147-0daa-5546a3b7f2ba/test-file-596d022a-0b5e-1283-e977-c33c6bc6dc4f",
->>>>>>> 32e373e2
       "RequestMethod": "HEAD",
       "RequestHeaders": {
         "Authorization": "Sanitized",
         "User-Agent": [
-<<<<<<< HEAD
-          "azsdk-net-Storage.Files.DataLake/12.0.0-dev.20200305.1",
-          "(.NET Core 4.6.28325.01; Microsoft Windows 10.0.18363 )"
-        ],
-        "x-ms-client-request-id": "b582bdc0-cea0-2d17-d51a-7f72ab7ecbf0",
-        "x-ms-date": "Thu, 05 Mar 2020 22:19:44 GMT",
-        "x-ms-return-client-request-id": "true",
-        "x-ms-version": "2019-10-10"
-=======
           "azsdk-net-Storage.Files.DataLake/12.1.0-dev.20200403.1",
           "(.NET Core 4.6.28325.01; Microsoft Windows 10.0.18362 )"
         ],
@@ -1065,7 +581,6 @@
         "x-ms-date": "Fri, 03 Apr 2020 21:01:42 GMT",
         "x-ms-return-client-request-id": "true",
         "x-ms-version": "2019-12-12"
->>>>>>> 32e373e2
       },
       "RequestBody": null,
       "StatusCode": 200,
@@ -1073,15 +588,9 @@
         "Accept-Ranges": "bytes",
         "Content-Length": "0",
         "Content-Type": "application/octet-stream",
-<<<<<<< HEAD
-        "Date": "Thu, 05 Mar 2020 22:19:44 GMT",
-        "ETag": "\u00220x8D7C1534EF5EADA\u0022",
-        "Last-Modified": "Thu, 05 Mar 2020 22:19:44 GMT",
-=======
         "Date": "Fri, 03 Apr 2020 21:01:40 GMT",
         "ETag": "\u00220x8D7D81235356F91\u0022",
         "Last-Modified": "Fri, 03 Apr 2020 21:01:40 GMT",
->>>>>>> 32e373e2
         "Server": [
           "Windows-Azure-Blob/1.0",
           "Microsoft-HTTPAPI/2.0"
@@ -1090,38 +599,16 @@
         "x-ms-access-tier-inferred": "true",
         "x-ms-blob-type": "BlockBlob",
         "x-ms-client-request-id": "b582bdc0-cea0-2d17-d51a-7f72ab7ecbf0",
-<<<<<<< HEAD
-        "x-ms-creation-time": "Thu, 05 Mar 2020 22:19:44 GMT",
-        "x-ms-lease-state": "available",
-        "x-ms-lease-status": "unlocked",
-        "x-ms-request-id": "c74f2bfc-a01e-000f-1b3c-f3e457000000",
-        "x-ms-server-encrypted": "true",
-        "x-ms-version": "2019-10-10"
-=======
         "x-ms-creation-time": "Fri, 03 Apr 2020 21:01:40 GMT",
         "x-ms-lease-state": "available",
         "x-ms-lease-status": "unlocked",
         "x-ms-request-id": "96223f27-f01e-0012-51fb-093670000000",
         "x-ms-server-encrypted": "true",
         "x-ms-version": "2019-12-12"
->>>>>>> 32e373e2
-      },
-      "ResponseBody": []
-    },
-    {
-<<<<<<< HEAD
-      "RequestUri": "https://seanstagehierarchical.blob.core.windows.net/test-filesystem-57a3a16b-d08c-1147-0daa-5546a3b7f2ba/test-file-596d022a-0b5e-1283-e977-c33c6bc6dc4f?comp=lease",
-      "RequestMethod": "PUT",
-      "RequestHeaders": {
-        "Authorization": "Sanitized",
-        "traceparent": "00-9747ac8102ea5340930a61b4dd65b72e-5280c4151e08b34a-00",
-        "User-Agent": [
-          "azsdk-net-Storage.Files.DataLake/12.0.0-dev.20200305.1",
-          "(.NET Core 4.6.28325.01; Microsoft Windows 10.0.18363 )"
-        ],
-        "x-ms-client-request-id": "7ea96ca6-6f73-d47c-e913-8a6742b4c90c",
-        "x-ms-date": "Thu, 05 Mar 2020 22:19:44 GMT",
-=======
+      },
+      "ResponseBody": []
+    },
+    {
       "RequestUri": "http://seannsecanary.blob.core.windows.net/test-filesystem-57a3a16b-d08c-1147-0daa-5546a3b7f2ba/test-file-596d022a-0b5e-1283-e977-c33c6bc6dc4f?comp=lease",
       "RequestMethod": "PUT",
       "RequestHeaders": {
@@ -1133,61 +620,31 @@
         ],
         "x-ms-client-request-id": "7ea96ca6-6f73-d47c-e913-8a6742b4c90c",
         "x-ms-date": "Fri, 03 Apr 2020 21:01:42 GMT",
->>>>>>> 32e373e2
         "x-ms-lease-action": "acquire",
         "x-ms-lease-duration": "15",
         "x-ms-proposed-lease-id": "123dd5d8-0c9d-07e9-e594-e1f6836adc29",
         "x-ms-return-client-request-id": "true",
-<<<<<<< HEAD
-        "x-ms-version": "2019-10-10"
-=======
-        "x-ms-version": "2019-12-12"
->>>>>>> 32e373e2
-      },
-      "RequestBody": null,
-      "StatusCode": 201,
-      "ResponseHeaders": {
-        "Content-Length": "0",
-<<<<<<< HEAD
-        "Date": "Thu, 05 Mar 2020 22:19:44 GMT",
-        "ETag": "\u00220x8D7C1534EF5EADA\u0022",
-        "Last-Modified": "Thu, 05 Mar 2020 22:19:44 GMT",
-=======
+        "x-ms-version": "2019-12-12"
+      },
+      "RequestBody": null,
+      "StatusCode": 201,
+      "ResponseHeaders": {
+        "Content-Length": "0",
         "Date": "Fri, 03 Apr 2020 21:01:41 GMT",
         "ETag": "\u00220x8D7D81235356F91\u0022",
         "Last-Modified": "Fri, 03 Apr 2020 21:01:40 GMT",
->>>>>>> 32e373e2
         "Server": [
           "Windows-Azure-Blob/1.0",
           "Microsoft-HTTPAPI/2.0"
         ],
         "x-ms-client-request-id": "7ea96ca6-6f73-d47c-e913-8a6742b4c90c",
         "x-ms-lease-id": "123dd5d8-0c9d-07e9-e594-e1f6836adc29",
-<<<<<<< HEAD
-        "x-ms-request-id": "c74f2bfe-a01e-000f-1d3c-f3e457000000",
-        "x-ms-version": "2019-10-10"
-=======
         "x-ms-request-id": "96223f31-f01e-0012-59fb-093670000000",
         "x-ms-version": "2019-12-12"
->>>>>>> 32e373e2
-      },
-      "ResponseBody": []
-    },
-    {
-<<<<<<< HEAD
-      "RequestUri": "https://seanstagehierarchical.blob.core.windows.net/test-filesystem-57a3a16b-d08c-1147-0daa-5546a3b7f2ba/test-file-596d022a-0b5e-1283-e977-c33c6bc6dc4f?comp=lease",
-      "RequestMethod": "PUT",
-      "RequestHeaders": {
-        "Authorization": "Sanitized",
-        "If-Match": "\u00220x8D7C1534EF5EADA\u0022",
-        "traceparent": "00-07ce810ec749b148bcfa66573dc75f09-17948ad15d3d874a-00",
-        "User-Agent": [
-          "azsdk-net-Storage.Files.DataLake/12.0.0-dev.20200305.1",
-          "(.NET Core 4.6.28325.01; Microsoft Windows 10.0.18363 )"
-        ],
-        "x-ms-client-request-id": "3fcca8ae-4cd4-ff7c-467f-9a16f23ea023",
-        "x-ms-date": "Thu, 05 Mar 2020 22:19:45 GMT",
-=======
+      },
+      "ResponseBody": []
+    },
+    {
       "RequestUri": "http://seannsecanary.blob.core.windows.net/test-filesystem-57a3a16b-d08c-1147-0daa-5546a3b7f2ba/test-file-596d022a-0b5e-1283-e977-c33c6bc6dc4f?comp=lease",
       "RequestMethod": "PUT",
       "RequestHeaders": {
@@ -1200,62 +657,31 @@
         ],
         "x-ms-client-request-id": "3fcca8ae-4cd4-ff7c-467f-9a16f23ea023",
         "x-ms-date": "Fri, 03 Apr 2020 21:01:42 GMT",
->>>>>>> 32e373e2
         "x-ms-lease-action": "change",
         "x-ms-lease-id": "123dd5d8-0c9d-07e9-e594-e1f6836adc29",
         "x-ms-proposed-lease-id": "f6bafea4-aa6f-22ff-922a-616a3bf5251d",
         "x-ms-return-client-request-id": "true",
-<<<<<<< HEAD
-        "x-ms-version": "2019-10-10"
-=======
-        "x-ms-version": "2019-12-12"
->>>>>>> 32e373e2
+        "x-ms-version": "2019-12-12"
       },
       "RequestBody": null,
       "StatusCode": 200,
       "ResponseHeaders": {
         "Content-Length": "0",
-<<<<<<< HEAD
-        "Date": "Thu, 05 Mar 2020 22:19:44 GMT",
-        "ETag": "\u00220x8D7C1534EF5EADA\u0022",
-        "Last-Modified": "Thu, 05 Mar 2020 22:19:44 GMT",
-=======
         "Date": "Fri, 03 Apr 2020 21:01:41 GMT",
         "ETag": "\u00220x8D7D81235356F91\u0022",
         "Last-Modified": "Fri, 03 Apr 2020 21:01:40 GMT",
->>>>>>> 32e373e2
         "Server": [
           "Windows-Azure-Blob/1.0",
           "Microsoft-HTTPAPI/2.0"
         ],
         "x-ms-client-request-id": "3fcca8ae-4cd4-ff7c-467f-9a16f23ea023",
         "x-ms-lease-id": "f6bafea4-aa6f-22ff-922a-616a3bf5251d",
-<<<<<<< HEAD
-        "x-ms-request-id": "c74f2bff-a01e-000f-1e3c-f3e457000000",
-        "x-ms-version": "2019-10-10"
-=======
         "x-ms-request-id": "96223f3b-f01e-0012-63fb-093670000000",
         "x-ms-version": "2019-12-12"
->>>>>>> 32e373e2
-      },
-      "ResponseBody": []
-    },
-    {
-<<<<<<< HEAD
-      "RequestUri": "https://seanstagehierarchical.blob.core.windows.net/test-filesystem-57a3a16b-d08c-1147-0daa-5546a3b7f2ba?restype=container",
-      "RequestMethod": "DELETE",
-      "RequestHeaders": {
-        "Authorization": "Sanitized",
-        "traceparent": "00-ade166116d0d8840b6ae253bd24fc106-daaf312be55f0d40-00",
-        "User-Agent": [
-          "azsdk-net-Storage.Files.DataLake/12.0.0-dev.20200305.1",
-          "(.NET Core 4.6.28325.01; Microsoft Windows 10.0.18363 )"
-        ],
-        "x-ms-client-request-id": "99b9f743-8ae7-3637-df4c-abe867b451d7",
-        "x-ms-date": "Thu, 05 Mar 2020 22:19:45 GMT",
-        "x-ms-return-client-request-id": "true",
-        "x-ms-version": "2019-10-10"
-=======
+      },
+      "ResponseBody": []
+    },
+    {
       "RequestUri": "http://seannsecanary.blob.core.windows.net/test-filesystem-57a3a16b-d08c-1147-0daa-5546a3b7f2ba?restype=container",
       "RequestMethod": "DELETE",
       "RequestHeaders": {
@@ -1269,49 +695,23 @@
         "x-ms-date": "Fri, 03 Apr 2020 21:01:42 GMT",
         "x-ms-return-client-request-id": "true",
         "x-ms-version": "2019-12-12"
->>>>>>> 32e373e2
       },
       "RequestBody": null,
       "StatusCode": 202,
       "ResponseHeaders": {
         "Content-Length": "0",
-<<<<<<< HEAD
-        "Date": "Thu, 05 Mar 2020 22:19:44 GMT",
-=======
         "Date": "Fri, 03 Apr 2020 21:01:41 GMT",
->>>>>>> 32e373e2
         "Server": [
           "Windows-Azure-Blob/1.0",
           "Microsoft-HTTPAPI/2.0"
         ],
         "x-ms-client-request-id": "99b9f743-8ae7-3637-df4c-abe867b451d7",
-<<<<<<< HEAD
-        "x-ms-request-id": "c74f2c00-a01e-000f-1f3c-f3e457000000",
-        "x-ms-version": "2019-10-10"
-=======
         "x-ms-request-id": "96223f44-f01e-0012-6bfb-093670000000",
         "x-ms-version": "2019-12-12"
->>>>>>> 32e373e2
-      },
-      "ResponseBody": []
-    },
-    {
-<<<<<<< HEAD
-      "RequestUri": "https://seanstagehierarchical.blob.core.windows.net/test-filesystem-05e0b9ff-cd59-349b-3827-9e6ee5a96d25?restype=container",
-      "RequestMethod": "PUT",
-      "RequestHeaders": {
-        "Authorization": "Sanitized",
-        "traceparent": "00-2be8d6aab1cc40489c3c53dccd7dadf0-e073fe7e13cf2d46-00",
-        "User-Agent": [
-          "azsdk-net-Storage.Files.DataLake/12.0.0-dev.20200305.1",
-          "(.NET Core 4.6.28325.01; Microsoft Windows 10.0.18363 )"
-        ],
-        "x-ms-blob-public-access": "container",
-        "x-ms-client-request-id": "d8d38f14-6c40-7699-5c85-60bfecc95135",
-        "x-ms-date": "Thu, 05 Mar 2020 22:19:45 GMT",
-        "x-ms-return-client-request-id": "true",
-        "x-ms-version": "2019-10-10"
-=======
+      },
+      "ResponseBody": []
+    },
+    {
       "RequestUri": "http://seannsecanary.blob.core.windows.net/test-filesystem-05e0b9ff-cd59-349b-3827-9e6ee5a96d25?restype=container",
       "RequestMethod": "PUT",
       "RequestHeaders": {
@@ -1326,52 +726,25 @@
         "x-ms-date": "Fri, 03 Apr 2020 21:01:42 GMT",
         "x-ms-return-client-request-id": "true",
         "x-ms-version": "2019-12-12"
->>>>>>> 32e373e2
-      },
-      "RequestBody": null,
-      "StatusCode": 201,
-      "ResponseHeaders": {
-        "Content-Length": "0",
-<<<<<<< HEAD
-        "Date": "Thu, 05 Mar 2020 22:19:44 GMT",
-        "ETag": "\u00220x8D7C1534F55A22C\u0022",
-        "Last-Modified": "Thu, 05 Mar 2020 22:19:45 GMT",
-=======
+      },
+      "RequestBody": null,
+      "StatusCode": 201,
+      "ResponseHeaders": {
+        "Content-Length": "0",
         "Date": "Fri, 03 Apr 2020 21:01:41 GMT",
         "ETag": "\u00220x8D7D812357B0EBA\u0022",
         "Last-Modified": "Fri, 03 Apr 2020 21:01:41 GMT",
->>>>>>> 32e373e2
         "Server": [
           "Windows-Azure-Blob/1.0",
           "Microsoft-HTTPAPI/2.0"
         ],
         "x-ms-client-request-id": "d8d38f14-6c40-7699-5c85-60bfecc95135",
-<<<<<<< HEAD
-        "x-ms-request-id": "004738d7-101e-001a-253c-f3f3e4000000",
-        "x-ms-version": "2019-10-10"
-=======
         "x-ms-request-id": "96223f58-f01e-0012-7afb-093670000000",
         "x-ms-version": "2019-12-12"
->>>>>>> 32e373e2
-      },
-      "ResponseBody": []
-    },
-    {
-<<<<<<< HEAD
-      "RequestUri": "https://seanstagehierarchical.dfs.core.windows.net/test-filesystem-05e0b9ff-cd59-349b-3827-9e6ee5a96d25/test-file-bfda85de-56e1-f952-7def-def3aaf065b1?resource=file",
-      "RequestMethod": "PUT",
-      "RequestHeaders": {
-        "Authorization": "Sanitized",
-        "traceparent": "00-1587f68e8f73a24791cb2731847de7d7-ea9915b96481f34d-00",
-        "User-Agent": [
-          "azsdk-net-Storage.Files.DataLake/12.0.0-dev.20200305.1",
-          "(.NET Core 4.6.28325.01; Microsoft Windows 10.0.18363 )"
-        ],
-        "x-ms-client-request-id": "48ccec14-7dad-bd0a-3dd9-5a508da5cb6c",
-        "x-ms-date": "Thu, 05 Mar 2020 22:19:45 GMT",
-        "x-ms-return-client-request-id": "true",
-        "x-ms-version": "2019-10-10"
-=======
+      },
+      "ResponseBody": []
+    },
+    {
       "RequestUri": "http://seannsecanary.dfs.core.windows.net/test-filesystem-05e0b9ff-cd59-349b-3827-9e6ee5a96d25/test-file-bfda85de-56e1-f952-7def-def3aaf065b1?resource=file",
       "RequestMethod": "PUT",
       "RequestHeaders": {
@@ -1385,50 +758,25 @@
         "x-ms-date": "Fri, 03 Apr 2020 21:01:43 GMT",
         "x-ms-return-client-request-id": "true",
         "x-ms-version": "2019-12-12"
->>>>>>> 32e373e2
-      },
-      "RequestBody": null,
-      "StatusCode": 201,
-      "ResponseHeaders": {
-        "Content-Length": "0",
-<<<<<<< HEAD
-        "Date": "Thu, 05 Mar 2020 22:19:45 GMT",
-        "ETag": "\u00220x8D7C1534F870DD3\u0022",
-        "Last-Modified": "Thu, 05 Mar 2020 22:19:45 GMT",
-=======
+      },
+      "RequestBody": null,
+      "StatusCode": 201,
+      "ResponseHeaders": {
+        "Content-Length": "0",
         "Date": "Fri, 03 Apr 2020 21:01:41 GMT",
         "ETag": "\u00220x8D7D81235903CF1\u0022",
         "Last-Modified": "Fri, 03 Apr 2020 21:01:41 GMT",
->>>>>>> 32e373e2
         "Server": [
           "Windows-Azure-HDFS/1.0",
           "Microsoft-HTTPAPI/2.0"
         ],
         "x-ms-client-request-id": "48ccec14-7dad-bd0a-3dd9-5a508da5cb6c",
-<<<<<<< HEAD
-        "x-ms-request-id": "eca3c1bc-b01f-003c-183c-f3bbfc000000",
-        "x-ms-version": "2019-10-10"
-=======
         "x-ms-request-id": "fa44015d-201f-0097-38fb-091bad000000",
         "x-ms-version": "2019-12-12"
->>>>>>> 32e373e2
-      },
-      "ResponseBody": []
-    },
-    {
-<<<<<<< HEAD
-      "RequestUri": "https://seanstagehierarchical.blob.core.windows.net/test-filesystem-05e0b9ff-cd59-349b-3827-9e6ee5a96d25/test-file-bfda85de-56e1-f952-7def-def3aaf065b1?comp=lease",
-      "RequestMethod": "PUT",
-      "RequestHeaders": {
-        "Authorization": "Sanitized",
-        "traceparent": "00-3fd631a2ef9f3f49bfddd67938b5f477-17b3646b49c8fe46-00",
-        "User-Agent": [
-          "azsdk-net-Storage.Files.DataLake/12.0.0-dev.20200305.1",
-          "(.NET Core 4.6.28325.01; Microsoft Windows 10.0.18363 )"
-        ],
-        "x-ms-client-request-id": "0b645886-0dc7-0148-aa68-91d3e4630d0a",
-        "x-ms-date": "Thu, 05 Mar 2020 22:19:45 GMT",
-=======
+      },
+      "ResponseBody": []
+    },
+    {
       "RequestUri": "http://seannsecanary.blob.core.windows.net/test-filesystem-05e0b9ff-cd59-349b-3827-9e6ee5a96d25/test-file-bfda85de-56e1-f952-7def-def3aaf065b1?comp=lease",
       "RequestMethod": "PUT",
       "RequestHeaders": {
@@ -1440,65 +788,36 @@
         ],
         "x-ms-client-request-id": "0b645886-0dc7-0148-aa68-91d3e4630d0a",
         "x-ms-date": "Fri, 03 Apr 2020 21:01:43 GMT",
->>>>>>> 32e373e2
         "x-ms-lease-action": "acquire",
         "x-ms-lease-duration": "15",
         "x-ms-proposed-lease-id": "39d5af1f-fc6f-485f-9f38-b185b9525301",
         "x-ms-return-client-request-id": "true",
-<<<<<<< HEAD
-        "x-ms-version": "2019-10-10"
-=======
-        "x-ms-version": "2019-12-12"
->>>>>>> 32e373e2
-      },
-      "RequestBody": null,
-      "StatusCode": 201,
-      "ResponseHeaders": {
-        "Content-Length": "0",
-<<<<<<< HEAD
-        "Date": "Thu, 05 Mar 2020 22:19:44 GMT",
-        "ETag": "\u00220x8D7C1534F870DD3\u0022",
-        "Last-Modified": "Thu, 05 Mar 2020 22:19:45 GMT",
-=======
+        "x-ms-version": "2019-12-12"
+      },
+      "RequestBody": null,
+      "StatusCode": 201,
+      "ResponseHeaders": {
+        "Content-Length": "0",
         "Date": "Fri, 03 Apr 2020 21:01:41 GMT",
         "ETag": "\u00220x8D7D81235903CF1\u0022",
         "Last-Modified": "Fri, 03 Apr 2020 21:01:41 GMT",
->>>>>>> 32e373e2
         "Server": [
           "Windows-Azure-Blob/1.0",
           "Microsoft-HTTPAPI/2.0"
         ],
         "x-ms-client-request-id": "0b645886-0dc7-0148-aa68-91d3e4630d0a",
         "x-ms-lease-id": "39d5af1f-fc6f-485f-9f38-b185b9525301",
-<<<<<<< HEAD
-        "x-ms-request-id": "004738df-101e-001a-293c-f3f3e4000000",
-        "x-ms-version": "2019-10-10"
-=======
         "x-ms-request-id": "96223f76-f01e-0012-12fb-093670000000",
         "x-ms-version": "2019-12-12"
->>>>>>> 32e373e2
-      },
-      "ResponseBody": []
-    },
-    {
-<<<<<<< HEAD
-      "RequestUri": "https://seanstagehierarchical.blob.core.windows.net/test-filesystem-05e0b9ff-cd59-349b-3827-9e6ee5a96d25/test-file-bfda85de-56e1-f952-7def-def3aaf065b1?comp=lease",
-=======
+      },
+      "ResponseBody": []
+    },
+    {
       "RequestUri": "http://seannsecanary.blob.core.windows.net/test-filesystem-05e0b9ff-cd59-349b-3827-9e6ee5a96d25/test-file-bfda85de-56e1-f952-7def-def3aaf065b1?comp=lease",
->>>>>>> 32e373e2
       "RequestMethod": "PUT",
       "RequestHeaders": {
         "Authorization": "Sanitized",
         "If-None-Match": "\u0022garbage\u0022",
-<<<<<<< HEAD
-        "traceparent": "00-ef01888641b974409af5b984c80147cf-27e5e954effe814e-00",
-        "User-Agent": [
-          "azsdk-net-Storage.Files.DataLake/12.0.0-dev.20200305.1",
-          "(.NET Core 4.6.28325.01; Microsoft Windows 10.0.18363 )"
-        ],
-        "x-ms-client-request-id": "e2752c97-0830-83a1-e9df-4b3e381a3329",
-        "x-ms-date": "Thu, 05 Mar 2020 22:19:45 GMT",
-=======
         "traceparent": "00-39990e695b49a54686c8483e0ae346d4-01171f4b29061d41-00",
         "User-Agent": [
           "azsdk-net-Storage.Files.DataLake/12.1.0-dev.20200403.1",
@@ -1506,62 +825,31 @@
         ],
         "x-ms-client-request-id": "e2752c97-0830-83a1-e9df-4b3e381a3329",
         "x-ms-date": "Fri, 03 Apr 2020 21:01:43 GMT",
->>>>>>> 32e373e2
         "x-ms-lease-action": "change",
         "x-ms-lease-id": "39d5af1f-fc6f-485f-9f38-b185b9525301",
         "x-ms-proposed-lease-id": "bdde81eb-1d24-6d04-a79c-17fc3b951368",
         "x-ms-return-client-request-id": "true",
-<<<<<<< HEAD
-        "x-ms-version": "2019-10-10"
-=======
-        "x-ms-version": "2019-12-12"
->>>>>>> 32e373e2
+        "x-ms-version": "2019-12-12"
       },
       "RequestBody": null,
       "StatusCode": 200,
       "ResponseHeaders": {
         "Content-Length": "0",
-<<<<<<< HEAD
-        "Date": "Thu, 05 Mar 2020 22:19:44 GMT",
-        "ETag": "\u00220x8D7C1534F870DD3\u0022",
-        "Last-Modified": "Thu, 05 Mar 2020 22:19:45 GMT",
-=======
         "Date": "Fri, 03 Apr 2020 21:01:41 GMT",
         "ETag": "\u00220x8D7D81235903CF1\u0022",
         "Last-Modified": "Fri, 03 Apr 2020 21:01:41 GMT",
->>>>>>> 32e373e2
         "Server": [
           "Windows-Azure-Blob/1.0",
           "Microsoft-HTTPAPI/2.0"
         ],
         "x-ms-client-request-id": "e2752c97-0830-83a1-e9df-4b3e381a3329",
         "x-ms-lease-id": "bdde81eb-1d24-6d04-a79c-17fc3b951368",
-<<<<<<< HEAD
-        "x-ms-request-id": "004738e1-101e-001a-2b3c-f3f3e4000000",
-        "x-ms-version": "2019-10-10"
-=======
         "x-ms-request-id": "96223f83-f01e-0012-1cfb-093670000000",
         "x-ms-version": "2019-12-12"
->>>>>>> 32e373e2
-      },
-      "ResponseBody": []
-    },
-    {
-<<<<<<< HEAD
-      "RequestUri": "https://seanstagehierarchical.blob.core.windows.net/test-filesystem-05e0b9ff-cd59-349b-3827-9e6ee5a96d25?restype=container",
-      "RequestMethod": "DELETE",
-      "RequestHeaders": {
-        "Authorization": "Sanitized",
-        "traceparent": "00-3bd6af3fd269f84fa4228d701cc2ee0d-9c43f23449bf1848-00",
-        "User-Agent": [
-          "azsdk-net-Storage.Files.DataLake/12.0.0-dev.20200305.1",
-          "(.NET Core 4.6.28325.01; Microsoft Windows 10.0.18363 )"
-        ],
-        "x-ms-client-request-id": "b73b6fc7-2aed-1cd9-a770-9e91111ce779",
-        "x-ms-date": "Thu, 05 Mar 2020 22:19:45 GMT",
-        "x-ms-return-client-request-id": "true",
-        "x-ms-version": "2019-10-10"
-=======
+      },
+      "ResponseBody": []
+    },
+    {
       "RequestUri": "http://seannsecanary.blob.core.windows.net/test-filesystem-05e0b9ff-cd59-349b-3827-9e6ee5a96d25?restype=container",
       "RequestMethod": "DELETE",
       "RequestHeaders": {
@@ -1575,42 +863,26 @@
         "x-ms-date": "Fri, 03 Apr 2020 21:01:43 GMT",
         "x-ms-return-client-request-id": "true",
         "x-ms-version": "2019-12-12"
->>>>>>> 32e373e2
       },
       "RequestBody": null,
       "StatusCode": 202,
       "ResponseHeaders": {
         "Content-Length": "0",
-<<<<<<< HEAD
-        "Date": "Thu, 05 Mar 2020 22:19:45 GMT",
-=======
         "Date": "Fri, 03 Apr 2020 21:01:41 GMT",
->>>>>>> 32e373e2
         "Server": [
           "Windows-Azure-Blob/1.0",
           "Microsoft-HTTPAPI/2.0"
         ],
         "x-ms-client-request-id": "b73b6fc7-2aed-1cd9-a770-9e91111ce779",
-<<<<<<< HEAD
-        "x-ms-request-id": "004738e2-101e-001a-2c3c-f3f3e4000000",
-        "x-ms-version": "2019-10-10"
-=======
         "x-ms-request-id": "96223f8a-f01e-0012-22fb-093670000000",
         "x-ms-version": "2019-12-12"
->>>>>>> 32e373e2
       },
       "ResponseBody": []
     }
   ],
   "Variables": {
-<<<<<<< HEAD
-    "DateTimeOffsetNow": "2020-03-05T14:19:41.3798169-08:00",
-    "RandomSeed": "1770402827",
-    "Storage_TestConfigHierarchicalNamespace": "NamespaceTenant\nseanstagehierarchical\nU2FuaXRpemVk\nhttps://seanstagehierarchical.blob.core.windows.net\nhttp://seanstagehierarchical.file.core.windows.net\nhttp://seanstagehierarchical.queue.core.windows.net\nhttp://seanstagehierarchical.table.core.windows.net\n\n\n\n\nhttp://seanstagehierarchical-secondary.blob.core.windows.net\nhttp://seanstagehierarchical-secondary.file.core.windows.net\nhttp://seanstagehierarchical-secondary.queue.core.windows.net\nhttp://seanstagehierarchical-secondary.table.core.windows.net\n68390a19-a643-458b-b726-408abf67b4fc\nSanitized\n72f988bf-86f1-41af-91ab-2d7cd011db47\nhttps://login.microsoftonline.com/\nCloud\nBlobEndpoint=https://seanstagehierarchical.blob.core.windows.net/;QueueEndpoint=http://seanstagehierarchical.queue.core.windows.net/;FileEndpoint=http://seanstagehierarchical.file.core.windows.net/;BlobSecondaryEndpoint=http://seanstagehierarchical-secondary.blob.core.windows.net/;QueueSecondaryEndpoint=http://seanstagehierarchical-secondary.queue.core.windows.net/;FileSecondaryEndpoint=http://seanstagehierarchical-secondary.file.core.windows.net/;AccountName=seanstagehierarchical;AccountKey=Sanitized\n"
-=======
     "DateTimeOffsetNow": "2020-04-03T14:01:40.8083860-07:00",
     "RandomSeed": "1770402827",
     "Storage_TestConfigHierarchicalNamespace": "NamespaceTenant\nseannsecanary\nU2FuaXRpemVk\nhttp://seannsecanary.blob.core.windows.net\nhttp://seannsecanary.file.core.windows.net\nhttp://seannsecanary.queue.core.windows.net\nhttp://seannsecanary.table.core.windows.net\n\n\n\n\nhttp://seannsecanary-secondary.blob.core.windows.net\nhttp://seannsecanary-secondary.file.core.windows.net\nhttp://seannsecanary-secondary.queue.core.windows.net\nhttp://seannsecanary-secondary.table.core.windows.net\n68390a19-a643-458b-b726-408abf67b4fc\nSanitized\n72f988bf-86f1-41af-91ab-2d7cd011db47\nhttps://login.microsoftonline.com/\nCloud\nBlobEndpoint=http://seannsecanary.blob.core.windows.net/;QueueEndpoint=http://seannsecanary.queue.core.windows.net/;FileEndpoint=http://seannsecanary.file.core.windows.net/;BlobSecondaryEndpoint=http://seannsecanary-secondary.blob.core.windows.net/;QueueSecondaryEndpoint=http://seannsecanary-secondary.queue.core.windows.net/;FileSecondaryEndpoint=http://seannsecanary-secondary.file.core.windows.net/;AccountName=seannsecanary;AccountKey=Sanitized\n"
->>>>>>> 32e373e2
   }
 }