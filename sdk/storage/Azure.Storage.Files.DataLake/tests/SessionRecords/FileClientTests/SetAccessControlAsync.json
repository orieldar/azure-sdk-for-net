{
  "Entries": [
    {
<<<<<<< HEAD
      "RequestUri": "https://seanstagehierarchical.blob.core.windows.net/test-filesystem-01057e09-8973-1115-4756-04c5836c53ff?restype=container",
      "RequestMethod": "PUT",
      "RequestHeaders": {
        "Authorization": "Sanitized",
        "traceparent": "00-c2c759d51d48314ea258cae4a1e0dea6-bd9a58d2a4d93440-00",
        "User-Agent": [
          "azsdk-net-Storage.Files.DataLake/12.0.0-dev.20200305.1",
          "(.NET Core 4.6.28325.01; Microsoft Windows 10.0.18363 )"
        ],
        "x-ms-blob-public-access": "container",
        "x-ms-client-request-id": "68200d39-6b32-2db5-5aba-1adb99752630",
        "x-ms-date": "Thu, 05 Mar 2020 22:18:22 GMT",
        "x-ms-return-client-request-id": "true",
        "x-ms-version": "2019-10-10"
=======
      "RequestUri": "http://seannsecanary.blob.core.windows.net/test-filesystem-01057e09-8973-1115-4756-04c5836c53ff?restype=container",
      "RequestMethod": "PUT",
      "RequestHeaders": {
        "Authorization": "Sanitized",
        "traceparent": "00-57698a8c780acc47885791e46c56daaf-c5183ec0f131084e-00",
        "User-Agent": [
          "azsdk-net-Storage.Files.DataLake/12.1.0-dev.20200403.1",
          "(.NET Core 4.6.28325.01; Microsoft Windows 10.0.18362 )"
        ],
        "x-ms-blob-public-access": "container",
        "x-ms-client-request-id": "68200d39-6b32-2db5-5aba-1adb99752630",
        "x-ms-date": "Fri, 03 Apr 2020 21:01:02 GMT",
        "x-ms-return-client-request-id": "true",
        "x-ms-version": "2019-12-12"
>>>>>>> 32e373e2
      },
      "RequestBody": null,
      "StatusCode": 201,
      "ResponseHeaders": {
        "Content-Length": "0",
<<<<<<< HEAD
        "Date": "Thu, 05 Mar 2020 22:18:21 GMT",
        "ETag": "\u00220x8D7C1531DD9ACBE\u0022",
        "Last-Modified": "Thu, 05 Mar 2020 22:18:22 GMT",
=======
        "Date": "Fri, 03 Apr 2020 21:01:00 GMT",
        "ETag": "\u00220x8D7D8121D3755F1\u0022",
        "Last-Modified": "Fri, 03 Apr 2020 21:01:00 GMT",
>>>>>>> 32e373e2
        "Server": [
          "Windows-Azure-Blob/1.0",
          "Microsoft-HTTPAPI/2.0"
        ],
        "x-ms-client-request-id": "68200d39-6b32-2db5-5aba-1adb99752630",
<<<<<<< HEAD
        "x-ms-request-id": "ffab597e-301e-0040-523b-f39503000000",
        "x-ms-version": "2019-10-10"
=======
        "x-ms-request-id": "96222ca2-f01e-0012-3bfa-093670000000",
        "x-ms-version": "2019-12-12"
>>>>>>> 32e373e2
      },
      "ResponseBody": []
    },
    {
<<<<<<< HEAD
      "RequestUri": "https://seanstagehierarchical.dfs.core.windows.net/test-filesystem-01057e09-8973-1115-4756-04c5836c53ff/test-file-8c592174-86be-7d65-c5d2-9c3dc05c3634?resource=file",
      "RequestMethod": "PUT",
      "RequestHeaders": {
        "Authorization": "Sanitized",
        "traceparent": "00-0ee6c6898d54c841b0f1d8c4254b056a-0f5c1eff69ab6549-00",
        "User-Agent": [
          "azsdk-net-Storage.Files.DataLake/12.0.0-dev.20200305.1",
          "(.NET Core 4.6.28325.01; Microsoft Windows 10.0.18363 )"
        ],
        "x-ms-client-request-id": "ba44980f-63b9-b2da-a7a2-a360cf776cfe",
        "x-ms-date": "Thu, 05 Mar 2020 22:18:22 GMT",
        "x-ms-return-client-request-id": "true",
        "x-ms-version": "2019-10-10"
=======
      "RequestUri": "http://seannsecanary.dfs.core.windows.net/test-filesystem-01057e09-8973-1115-4756-04c5836c53ff/test-file-8c592174-86be-7d65-c5d2-9c3dc05c3634?resource=file",
      "RequestMethod": "PUT",
      "RequestHeaders": {
        "Authorization": "Sanitized",
        "traceparent": "00-c88b1bd4a365184da2deebc272589f17-fdc8e7da76d18f4b-00",
        "User-Agent": [
          "azsdk-net-Storage.Files.DataLake/12.1.0-dev.20200403.1",
          "(.NET Core 4.6.28325.01; Microsoft Windows 10.0.18362 )"
        ],
        "x-ms-client-request-id": "ba44980f-63b9-b2da-a7a2-a360cf776cfe",
        "x-ms-date": "Fri, 03 Apr 2020 21:01:02 GMT",
        "x-ms-return-client-request-id": "true",
        "x-ms-version": "2019-12-12"
>>>>>>> 32e373e2
      },
      "RequestBody": null,
      "StatusCode": 201,
      "ResponseHeaders": {
        "Content-Length": "0",
<<<<<<< HEAD
        "Date": "Thu, 05 Mar 2020 22:18:22 GMT",
        "ETag": "\u00220x8D7C1531E0CE73F\u0022",
        "Last-Modified": "Thu, 05 Mar 2020 22:18:22 GMT",
=======
        "Date": "Fri, 03 Apr 2020 21:00:59 GMT",
        "ETag": "\u00220x8D7D8121D4A1C23\u0022",
        "Last-Modified": "Fri, 03 Apr 2020 21:01:00 GMT",
>>>>>>> 32e373e2
        "Server": [
          "Windows-Azure-HDFS/1.0",
          "Microsoft-HTTPAPI/2.0"
        ],
        "x-ms-client-request-id": "ba44980f-63b9-b2da-a7a2-a360cf776cfe",
<<<<<<< HEAD
        "x-ms-request-id": "77c940a0-501f-001b-7f3b-f3ac38000000",
        "x-ms-version": "2019-10-10"
=======
        "x-ms-request-id": "fa4400a9-201f-0097-22fa-091bad000000",
        "x-ms-version": "2019-12-12"
>>>>>>> 32e373e2
      },
      "ResponseBody": []
    },
    {
<<<<<<< HEAD
      "RequestUri": "https://seanstagehierarchical.dfs.core.windows.net/test-filesystem-01057e09-8973-1115-4756-04c5836c53ff/test-file-8c592174-86be-7d65-c5d2-9c3dc05c3634?action=setAccessControl",
=======
      "RequestUri": "http://seannsecanary.dfs.core.windows.net/test-filesystem-01057e09-8973-1115-4756-04c5836c53ff/test-file-8c592174-86be-7d65-c5d2-9c3dc05c3634?action=setAccessControl",
>>>>>>> 32e373e2
      "RequestMethod": "PATCH",
      "RequestHeaders": {
        "Authorization": "Sanitized",
        "User-Agent": [
<<<<<<< HEAD
          "azsdk-net-Storage.Files.DataLake/12.0.0-dev.20200305.1",
          "(.NET Core 4.6.28325.01; Microsoft Windows 10.0.18363 )"
        ],
        "x-ms-acl": "user::rwx,group::r--,other::---,mask::rwx",
        "x-ms-client-request-id": "272dad38-7b17-037b-92d9-ceaa476cae5d",
        "x-ms-date": "Thu, 05 Mar 2020 22:18:22 GMT",
        "x-ms-return-client-request-id": "true",
        "x-ms-version": "2019-10-10"
=======
          "azsdk-net-Storage.Files.DataLake/12.1.0-dev.20200403.1",
          "(.NET Core 4.6.28325.01; Microsoft Windows 10.0.18362 )"
        ],
        "x-ms-acl": "user::rwx,group::r--,other::---,mask::rwx",
        "x-ms-client-request-id": "272dad38-7b17-037b-92d9-ceaa476cae5d",
        "x-ms-date": "Fri, 03 Apr 2020 21:01:02 GMT",
        "x-ms-return-client-request-id": "true",
        "x-ms-version": "2019-12-12"
>>>>>>> 32e373e2
      },
      "RequestBody": null,
      "StatusCode": 200,
      "ResponseHeaders": {
        "Content-Length": "0",
<<<<<<< HEAD
        "Date": "Thu, 05 Mar 2020 22:18:22 GMT",
        "ETag": "\u00220x8D7C1531E0CE73F\u0022",
        "Last-Modified": "Thu, 05 Mar 2020 22:18:22 GMT",
=======
        "Date": "Fri, 03 Apr 2020 21:01:00 GMT",
        "ETag": "\u00220x8D7D8121D4A1C23\u0022",
        "Last-Modified": "Fri, 03 Apr 2020 21:01:00 GMT",
>>>>>>> 32e373e2
        "Server": [
          "Windows-Azure-HDFS/1.0",
          "Microsoft-HTTPAPI/2.0"
        ],
        "x-ms-client-request-id": "272dad38-7b17-037b-92d9-ceaa476cae5d",
        "x-ms-namespace-enabled": "true",
<<<<<<< HEAD
        "x-ms-request-id": "77c940a1-501f-001b-803b-f3ac38000000",
        "x-ms-version": "2019-10-10"
=======
        "x-ms-request-id": "fa4400aa-201f-0097-23fa-091bad000000",
        "x-ms-version": "2019-12-12"
>>>>>>> 32e373e2
      },
      "ResponseBody": []
    },
    {
<<<<<<< HEAD
      "RequestUri": "https://seanstagehierarchical.blob.core.windows.net/test-filesystem-01057e09-8973-1115-4756-04c5836c53ff?restype=container",
      "RequestMethod": "DELETE",
      "RequestHeaders": {
        "Authorization": "Sanitized",
        "traceparent": "00-04d712e148d26a41ac7a2cfba9b16d1d-8c150a68c2406441-00",
        "User-Agent": [
          "azsdk-net-Storage.Files.DataLake/12.0.0-dev.20200305.1",
          "(.NET Core 4.6.28325.01; Microsoft Windows 10.0.18363 )"
        ],
        "x-ms-client-request-id": "2128bd95-4449-09e6-6a70-9a10e23842e7",
        "x-ms-date": "Thu, 05 Mar 2020 22:18:22 GMT",
        "x-ms-return-client-request-id": "true",
        "x-ms-version": "2019-10-10"
=======
      "RequestUri": "http://seannsecanary.blob.core.windows.net/test-filesystem-01057e09-8973-1115-4756-04c5836c53ff?restype=container",
      "RequestMethod": "DELETE",
      "RequestHeaders": {
        "Authorization": "Sanitized",
        "traceparent": "00-bbf3943f6b505b48996bf920a2d106f7-47417afc73197c41-00",
        "User-Agent": [
          "azsdk-net-Storage.Files.DataLake/12.1.0-dev.20200403.1",
          "(.NET Core 4.6.28325.01; Microsoft Windows 10.0.18362 )"
        ],
        "x-ms-client-request-id": "2128bd95-4449-09e6-6a70-9a10e23842e7",
        "x-ms-date": "Fri, 03 Apr 2020 21:01:02 GMT",
        "x-ms-return-client-request-id": "true",
        "x-ms-version": "2019-12-12"
>>>>>>> 32e373e2
      },
      "RequestBody": null,
      "StatusCode": 202,
      "ResponseHeaders": {
        "Content-Length": "0",
<<<<<<< HEAD
        "Date": "Thu, 05 Mar 2020 22:18:22 GMT",
=======
        "Date": "Fri, 03 Apr 2020 21:01:01 GMT",
>>>>>>> 32e373e2
        "Server": [
          "Windows-Azure-Blob/1.0",
          "Microsoft-HTTPAPI/2.0"
        ],
        "x-ms-client-request-id": "2128bd95-4449-09e6-6a70-9a10e23842e7",
<<<<<<< HEAD
        "x-ms-request-id": "ffab5986-301e-0040-553b-f39503000000",
        "x-ms-version": "2019-10-10"
=======
        "x-ms-request-id": "96222ccb-f01e-0012-5bfa-093670000000",
        "x-ms-version": "2019-12-12"
>>>>>>> 32e373e2
      },
      "ResponseBody": []
    }
  ],
  "Variables": {
    "RandomSeed": "1802950547",
<<<<<<< HEAD
    "Storage_TestConfigHierarchicalNamespace": "NamespaceTenant\nseanstagehierarchical\nU2FuaXRpemVk\nhttps://seanstagehierarchical.blob.core.windows.net\nhttp://seanstagehierarchical.file.core.windows.net\nhttp://seanstagehierarchical.queue.core.windows.net\nhttp://seanstagehierarchical.table.core.windows.net\n\n\n\n\nhttp://seanstagehierarchical-secondary.blob.core.windows.net\nhttp://seanstagehierarchical-secondary.file.core.windows.net\nhttp://seanstagehierarchical-secondary.queue.core.windows.net\nhttp://seanstagehierarchical-secondary.table.core.windows.net\n68390a19-a643-458b-b726-408abf67b4fc\nSanitized\n72f988bf-86f1-41af-91ab-2d7cd011db47\nhttps://login.microsoftonline.com/\nCloud\nBlobEndpoint=https://seanstagehierarchical.blob.core.windows.net/;QueueEndpoint=http://seanstagehierarchical.queue.core.windows.net/;FileEndpoint=http://seanstagehierarchical.file.core.windows.net/;BlobSecondaryEndpoint=http://seanstagehierarchical-secondary.blob.core.windows.net/;QueueSecondaryEndpoint=http://seanstagehierarchical-secondary.queue.core.windows.net/;FileSecondaryEndpoint=http://seanstagehierarchical-secondary.file.core.windows.net/;AccountName=seanstagehierarchical;AccountKey=Sanitized\n"
=======
    "Storage_TestConfigHierarchicalNamespace": "NamespaceTenant\nseannsecanary\nU2FuaXRpemVk\nhttp://seannsecanary.blob.core.windows.net\nhttp://seannsecanary.file.core.windows.net\nhttp://seannsecanary.queue.core.windows.net\nhttp://seannsecanary.table.core.windows.net\n\n\n\n\nhttp://seannsecanary-secondary.blob.core.windows.net\nhttp://seannsecanary-secondary.file.core.windows.net\nhttp://seannsecanary-secondary.queue.core.windows.net\nhttp://seannsecanary-secondary.table.core.windows.net\n68390a19-a643-458b-b726-408abf67b4fc\nSanitized\n72f988bf-86f1-41af-91ab-2d7cd011db47\nhttps://login.microsoftonline.com/\nCloud\nBlobEndpoint=http://seannsecanary.blob.core.windows.net/;QueueEndpoint=http://seannsecanary.queue.core.windows.net/;FileEndpoint=http://seannsecanary.file.core.windows.net/;BlobSecondaryEndpoint=http://seannsecanary-secondary.blob.core.windows.net/;QueueSecondaryEndpoint=http://seannsecanary-secondary.queue.core.windows.net/;FileSecondaryEndpoint=http://seannsecanary-secondary.file.core.windows.net/;AccountName=seannsecanary;AccountKey=Sanitized\n"
>>>>>>> 32e373e2
  }
}<|MERGE_RESOLUTION|>--- conflicted
+++ resolved
@@ -1,22 +1,6 @@
 {
   "Entries": [
     {
-<<<<<<< HEAD
-      "RequestUri": "https://seanstagehierarchical.blob.core.windows.net/test-filesystem-01057e09-8973-1115-4756-04c5836c53ff?restype=container",
-      "RequestMethod": "PUT",
-      "RequestHeaders": {
-        "Authorization": "Sanitized",
-        "traceparent": "00-c2c759d51d48314ea258cae4a1e0dea6-bd9a58d2a4d93440-00",
-        "User-Agent": [
-          "azsdk-net-Storage.Files.DataLake/12.0.0-dev.20200305.1",
-          "(.NET Core 4.6.28325.01; Microsoft Windows 10.0.18363 )"
-        ],
-        "x-ms-blob-public-access": "container",
-        "x-ms-client-request-id": "68200d39-6b32-2db5-5aba-1adb99752630",
-        "x-ms-date": "Thu, 05 Mar 2020 22:18:22 GMT",
-        "x-ms-return-client-request-id": "true",
-        "x-ms-version": "2019-10-10"
-=======
       "RequestUri": "http://seannsecanary.blob.core.windows.net/test-filesystem-01057e09-8973-1115-4756-04c5836c53ff?restype=container",
       "RequestMethod": "PUT",
       "RequestHeaders": {
@@ -31,52 +15,25 @@
         "x-ms-date": "Fri, 03 Apr 2020 21:01:02 GMT",
         "x-ms-return-client-request-id": "true",
         "x-ms-version": "2019-12-12"
->>>>>>> 32e373e2
       },
       "RequestBody": null,
       "StatusCode": 201,
       "ResponseHeaders": {
         "Content-Length": "0",
-<<<<<<< HEAD
-        "Date": "Thu, 05 Mar 2020 22:18:21 GMT",
-        "ETag": "\u00220x8D7C1531DD9ACBE\u0022",
-        "Last-Modified": "Thu, 05 Mar 2020 22:18:22 GMT",
-=======
         "Date": "Fri, 03 Apr 2020 21:01:00 GMT",
         "ETag": "\u00220x8D7D8121D3755F1\u0022",
         "Last-Modified": "Fri, 03 Apr 2020 21:01:00 GMT",
->>>>>>> 32e373e2
         "Server": [
           "Windows-Azure-Blob/1.0",
           "Microsoft-HTTPAPI/2.0"
         ],
         "x-ms-client-request-id": "68200d39-6b32-2db5-5aba-1adb99752630",
-<<<<<<< HEAD
-        "x-ms-request-id": "ffab597e-301e-0040-523b-f39503000000",
-        "x-ms-version": "2019-10-10"
-=======
         "x-ms-request-id": "96222ca2-f01e-0012-3bfa-093670000000",
         "x-ms-version": "2019-12-12"
->>>>>>> 32e373e2
       },
       "ResponseBody": []
     },
     {
-<<<<<<< HEAD
-      "RequestUri": "https://seanstagehierarchical.dfs.core.windows.net/test-filesystem-01057e09-8973-1115-4756-04c5836c53ff/test-file-8c592174-86be-7d65-c5d2-9c3dc05c3634?resource=file",
-      "RequestMethod": "PUT",
-      "RequestHeaders": {
-        "Authorization": "Sanitized",
-        "traceparent": "00-0ee6c6898d54c841b0f1d8c4254b056a-0f5c1eff69ab6549-00",
-        "User-Agent": [
-          "azsdk-net-Storage.Files.DataLake/12.0.0-dev.20200305.1",
-          "(.NET Core 4.6.28325.01; Microsoft Windows 10.0.18363 )"
-        ],
-        "x-ms-client-request-id": "ba44980f-63b9-b2da-a7a2-a360cf776cfe",
-        "x-ms-date": "Thu, 05 Mar 2020 22:18:22 GMT",
-        "x-ms-return-client-request-id": "true",
-        "x-ms-version": "2019-10-10"
-=======
       "RequestUri": "http://seannsecanary.dfs.core.windows.net/test-filesystem-01057e09-8973-1115-4756-04c5836c53ff/test-file-8c592174-86be-7d65-c5d2-9c3dc05c3634?resource=file",
       "RequestMethod": "PUT",
       "RequestHeaders": {
@@ -90,56 +47,30 @@
         "x-ms-date": "Fri, 03 Apr 2020 21:01:02 GMT",
         "x-ms-return-client-request-id": "true",
         "x-ms-version": "2019-12-12"
->>>>>>> 32e373e2
       },
       "RequestBody": null,
       "StatusCode": 201,
       "ResponseHeaders": {
         "Content-Length": "0",
-<<<<<<< HEAD
-        "Date": "Thu, 05 Mar 2020 22:18:22 GMT",
-        "ETag": "\u00220x8D7C1531E0CE73F\u0022",
-        "Last-Modified": "Thu, 05 Mar 2020 22:18:22 GMT",
-=======
         "Date": "Fri, 03 Apr 2020 21:00:59 GMT",
         "ETag": "\u00220x8D7D8121D4A1C23\u0022",
         "Last-Modified": "Fri, 03 Apr 2020 21:01:00 GMT",
->>>>>>> 32e373e2
         "Server": [
           "Windows-Azure-HDFS/1.0",
           "Microsoft-HTTPAPI/2.0"
         ],
         "x-ms-client-request-id": "ba44980f-63b9-b2da-a7a2-a360cf776cfe",
-<<<<<<< HEAD
-        "x-ms-request-id": "77c940a0-501f-001b-7f3b-f3ac38000000",
-        "x-ms-version": "2019-10-10"
-=======
         "x-ms-request-id": "fa4400a9-201f-0097-22fa-091bad000000",
         "x-ms-version": "2019-12-12"
->>>>>>> 32e373e2
       },
       "ResponseBody": []
     },
     {
-<<<<<<< HEAD
-      "RequestUri": "https://seanstagehierarchical.dfs.core.windows.net/test-filesystem-01057e09-8973-1115-4756-04c5836c53ff/test-file-8c592174-86be-7d65-c5d2-9c3dc05c3634?action=setAccessControl",
-=======
       "RequestUri": "http://seannsecanary.dfs.core.windows.net/test-filesystem-01057e09-8973-1115-4756-04c5836c53ff/test-file-8c592174-86be-7d65-c5d2-9c3dc05c3634?action=setAccessControl",
->>>>>>> 32e373e2
       "RequestMethod": "PATCH",
       "RequestHeaders": {
         "Authorization": "Sanitized",
         "User-Agent": [
-<<<<<<< HEAD
-          "azsdk-net-Storage.Files.DataLake/12.0.0-dev.20200305.1",
-          "(.NET Core 4.6.28325.01; Microsoft Windows 10.0.18363 )"
-        ],
-        "x-ms-acl": "user::rwx,group::r--,other::---,mask::rwx",
-        "x-ms-client-request-id": "272dad38-7b17-037b-92d9-ceaa476cae5d",
-        "x-ms-date": "Thu, 05 Mar 2020 22:18:22 GMT",
-        "x-ms-return-client-request-id": "true",
-        "x-ms-version": "2019-10-10"
-=======
           "azsdk-net-Storage.Files.DataLake/12.1.0-dev.20200403.1",
           "(.NET Core 4.6.28325.01; Microsoft Windows 10.0.18362 )"
         ],
@@ -148,53 +79,26 @@
         "x-ms-date": "Fri, 03 Apr 2020 21:01:02 GMT",
         "x-ms-return-client-request-id": "true",
         "x-ms-version": "2019-12-12"
->>>>>>> 32e373e2
       },
       "RequestBody": null,
       "StatusCode": 200,
       "ResponseHeaders": {
         "Content-Length": "0",
-<<<<<<< HEAD
-        "Date": "Thu, 05 Mar 2020 22:18:22 GMT",
-        "ETag": "\u00220x8D7C1531E0CE73F\u0022",
-        "Last-Modified": "Thu, 05 Mar 2020 22:18:22 GMT",
-=======
         "Date": "Fri, 03 Apr 2020 21:01:00 GMT",
         "ETag": "\u00220x8D7D8121D4A1C23\u0022",
         "Last-Modified": "Fri, 03 Apr 2020 21:01:00 GMT",
->>>>>>> 32e373e2
         "Server": [
           "Windows-Azure-HDFS/1.0",
           "Microsoft-HTTPAPI/2.0"
         ],
         "x-ms-client-request-id": "272dad38-7b17-037b-92d9-ceaa476cae5d",
         "x-ms-namespace-enabled": "true",
-<<<<<<< HEAD
-        "x-ms-request-id": "77c940a1-501f-001b-803b-f3ac38000000",
-        "x-ms-version": "2019-10-10"
-=======
         "x-ms-request-id": "fa4400aa-201f-0097-23fa-091bad000000",
         "x-ms-version": "2019-12-12"
->>>>>>> 32e373e2
       },
       "ResponseBody": []
     },
     {
-<<<<<<< HEAD
-      "RequestUri": "https://seanstagehierarchical.blob.core.windows.net/test-filesystem-01057e09-8973-1115-4756-04c5836c53ff?restype=container",
-      "RequestMethod": "DELETE",
-      "RequestHeaders": {
-        "Authorization": "Sanitized",
-        "traceparent": "00-04d712e148d26a41ac7a2cfba9b16d1d-8c150a68c2406441-00",
-        "User-Agent": [
-          "azsdk-net-Storage.Files.DataLake/12.0.0-dev.20200305.1",
-          "(.NET Core 4.6.28325.01; Microsoft Windows 10.0.18363 )"
-        ],
-        "x-ms-client-request-id": "2128bd95-4449-09e6-6a70-9a10e23842e7",
-        "x-ms-date": "Thu, 05 Mar 2020 22:18:22 GMT",
-        "x-ms-return-client-request-id": "true",
-        "x-ms-version": "2019-10-10"
-=======
       "RequestUri": "http://seannsecanary.blob.core.windows.net/test-filesystem-01057e09-8973-1115-4756-04c5836c53ff?restype=container",
       "RequestMethod": "DELETE",
       "RequestHeaders": {
@@ -208,39 +112,25 @@
         "x-ms-date": "Fri, 03 Apr 2020 21:01:02 GMT",
         "x-ms-return-client-request-id": "true",
         "x-ms-version": "2019-12-12"
->>>>>>> 32e373e2
       },
       "RequestBody": null,
       "StatusCode": 202,
       "ResponseHeaders": {
         "Content-Length": "0",
-<<<<<<< HEAD
-        "Date": "Thu, 05 Mar 2020 22:18:22 GMT",
-=======
         "Date": "Fri, 03 Apr 2020 21:01:01 GMT",
->>>>>>> 32e373e2
         "Server": [
           "Windows-Azure-Blob/1.0",
           "Microsoft-HTTPAPI/2.0"
         ],
         "x-ms-client-request-id": "2128bd95-4449-09e6-6a70-9a10e23842e7",
-<<<<<<< HEAD
-        "x-ms-request-id": "ffab5986-301e-0040-553b-f39503000000",
-        "x-ms-version": "2019-10-10"
-=======
         "x-ms-request-id": "96222ccb-f01e-0012-5bfa-093670000000",
         "x-ms-version": "2019-12-12"
->>>>>>> 32e373e2
       },
       "ResponseBody": []
     }
   ],
   "Variables": {
     "RandomSeed": "1802950547",
-<<<<<<< HEAD
-    "Storage_TestConfigHierarchicalNamespace": "NamespaceTenant\nseanstagehierarchical\nU2FuaXRpemVk\nhttps://seanstagehierarchical.blob.core.windows.net\nhttp://seanstagehierarchical.file.core.windows.net\nhttp://seanstagehierarchical.queue.core.windows.net\nhttp://seanstagehierarchical.table.core.windows.net\n\n\n\n\nhttp://seanstagehierarchical-secondary.blob.core.windows.net\nhttp://seanstagehierarchical-secondary.file.core.windows.net\nhttp://seanstagehierarchical-secondary.queue.core.windows.net\nhttp://seanstagehierarchical-secondary.table.core.windows.net\n68390a19-a643-458b-b726-408abf67b4fc\nSanitized\n72f988bf-86f1-41af-91ab-2d7cd011db47\nhttps://login.microsoftonline.com/\nCloud\nBlobEndpoint=https://seanstagehierarchical.blob.core.windows.net/;QueueEndpoint=http://seanstagehierarchical.queue.core.windows.net/;FileEndpoint=http://seanstagehierarchical.file.core.windows.net/;BlobSecondaryEndpoint=http://seanstagehierarchical-secondary.blob.core.windows.net/;QueueSecondaryEndpoint=http://seanstagehierarchical-secondary.queue.core.windows.net/;FileSecondaryEndpoint=http://seanstagehierarchical-secondary.file.core.windows.net/;AccountName=seanstagehierarchical;AccountKey=Sanitized\n"
-=======
     "Storage_TestConfigHierarchicalNamespace": "NamespaceTenant\nseannsecanary\nU2FuaXRpemVk\nhttp://seannsecanary.blob.core.windows.net\nhttp://seannsecanary.file.core.windows.net\nhttp://seannsecanary.queue.core.windows.net\nhttp://seannsecanary.table.core.windows.net\n\n\n\n\nhttp://seannsecanary-secondary.blob.core.windows.net\nhttp://seannsecanary-secondary.file.core.windows.net\nhttp://seannsecanary-secondary.queue.core.windows.net\nhttp://seannsecanary-secondary.table.core.windows.net\n68390a19-a643-458b-b726-408abf67b4fc\nSanitized\n72f988bf-86f1-41af-91ab-2d7cd011db47\nhttps://login.microsoftonline.com/\nCloud\nBlobEndpoint=http://seannsecanary.blob.core.windows.net/;QueueEndpoint=http://seannsecanary.queue.core.windows.net/;FileEndpoint=http://seannsecanary.file.core.windows.net/;BlobSecondaryEndpoint=http://seannsecanary-secondary.blob.core.windows.net/;QueueSecondaryEndpoint=http://seannsecanary-secondary.queue.core.windows.net/;FileSecondaryEndpoint=http://seannsecanary-secondary.file.core.windows.net/;AccountName=seannsecanary;AccountKey=Sanitized\n"
->>>>>>> 32e373e2
   }
 }