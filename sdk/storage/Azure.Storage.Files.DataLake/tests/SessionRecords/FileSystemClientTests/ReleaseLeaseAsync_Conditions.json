{
  "Entries": [
    {
<<<<<<< HEAD
      "RequestUri": "https://seanstagehierarchical.blob.core.windows.net/test-filesystem-3fbfda42-d272-47ac-e4b5-2bca514d41b0?restype=container",
      "RequestMethod": "PUT",
      "RequestHeaders": {
        "Authorization": "Sanitized",
        "traceparent": "00-eb70565741efd045afb094ef11992501-6d7686328e113147-00",
        "User-Agent": [
          "azsdk-net-Storage.Files.DataLake/12.0.0-dev.20200305.1",
          "(.NET Core 4.6.28325.01; Microsoft Windows 10.0.18363 )"
        ],
        "x-ms-blob-public-access": "container",
        "x-ms-client-request-id": "9183bf68-83eb-2218-a69d-fdf58f075362",
        "x-ms-date": "Thu, 05 Mar 2020 21:58:31 GMT",
        "x-ms-return-client-request-id": "true",
        "x-ms-version": "2019-10-10"
=======
      "RequestUri": "http://seannsecanary.blob.core.windows.net/test-filesystem-3fbfda42-d272-47ac-e4b5-2bca514d41b0?restype=container",
      "RequestMethod": "PUT",
      "RequestHeaders": {
        "Authorization": "Sanitized",
        "traceparent": "00-320d95d07674bd4bb8bc2010fe84eb12-98e8f31336d1244a-00",
        "User-Agent": [
          "azsdk-net-Storage.Files.DataLake/12.1.0-dev.20200403.1",
          "(.NET Core 4.6.28325.01; Microsoft Windows 10.0.18362 )"
        ],
        "x-ms-blob-public-access": "container",
        "x-ms-client-request-id": "9183bf68-83eb-2218-a69d-fdf58f075362",
        "x-ms-date": "Fri, 03 Apr 2020 21:04:38 GMT",
        "x-ms-return-client-request-id": "true",
        "x-ms-version": "2019-12-12"
>>>>>>> 32e373e2
      },
      "RequestBody": null,
      "StatusCode": 201,
      "ResponseHeaders": {
        "Content-Length": "0",
<<<<<<< HEAD
        "Date": "Thu, 05 Mar 2020 21:58:31 GMT",
        "ETag": "\u00220x8D7C15058732FA4\u0022",
        "Last-Modified": "Thu, 05 Mar 2020 21:58:32 GMT",
=======
        "Date": "Fri, 03 Apr 2020 21:04:36 GMT",
        "ETag": "\u00220x8D7D8129DF16CE4\u0022",
        "Last-Modified": "Fri, 03 Apr 2020 21:04:36 GMT",
>>>>>>> 32e373e2
        "Server": [
          "Windows-Azure-Blob/1.0",
          "Microsoft-HTTPAPI/2.0"
        ],
        "x-ms-client-request-id": "9183bf68-83eb-2218-a69d-fdf58f075362",
<<<<<<< HEAD
        "x-ms-request-id": "fa0313e2-101e-001a-1939-f3f3e4000000",
        "x-ms-version": "2019-10-10"
=======
        "x-ms-request-id": "962296c6-f01e-0012-47fb-093670000000",
        "x-ms-version": "2019-12-12"
>>>>>>> 32e373e2
      },
      "ResponseBody": []
    },
    {
<<<<<<< HEAD
      "RequestUri": "https://seanstagehierarchical.blob.core.windows.net/test-filesystem-3fbfda42-d272-47ac-e4b5-2bca514d41b0?comp=lease\u0026restype=container",
      "RequestMethod": "PUT",
      "RequestHeaders": {
        "Authorization": "Sanitized",
        "traceparent": "00-e779e8b475dc66479785977961fe0a7d-b851be417ae5bb4f-00",
        "User-Agent": [
          "azsdk-net-Storage.Files.DataLake/12.0.0-dev.20200305.1",
          "(.NET Core 4.6.28325.01; Microsoft Windows 10.0.18363 )"
        ],
        "x-ms-client-request-id": "55634caf-d186-d066-42dd-a52beda8fe26",
        "x-ms-date": "Thu, 05 Mar 2020 21:58:32 GMT",
=======
      "RequestUri": "http://seannsecanary.blob.core.windows.net/test-filesystem-3fbfda42-d272-47ac-e4b5-2bca514d41b0?comp=lease\u0026restype=container",
      "RequestMethod": "PUT",
      "RequestHeaders": {
        "Authorization": "Sanitized",
        "traceparent": "00-63f6d4e83fe9474584dd454ff5052525-06cf5f5d9a625a42-00",
        "User-Agent": [
          "azsdk-net-Storage.Files.DataLake/12.1.0-dev.20200403.1",
          "(.NET Core 4.6.28325.01; Microsoft Windows 10.0.18362 )"
        ],
        "x-ms-client-request-id": "55634caf-d186-d066-42dd-a52beda8fe26",
        "x-ms-date": "Fri, 03 Apr 2020 21:04:38 GMT",
>>>>>>> 32e373e2
        "x-ms-lease-action": "acquire",
        "x-ms-lease-duration": "15",
        "x-ms-proposed-lease-id": "356b5ac8-98e9-a67d-ecbf-956f237f97f2",
        "x-ms-return-client-request-id": "true",
<<<<<<< HEAD
        "x-ms-version": "2019-10-10"
=======
        "x-ms-version": "2019-12-12"
>>>>>>> 32e373e2
      },
      "RequestBody": null,
      "StatusCode": 201,
      "ResponseHeaders": {
        "Content-Length": "0",
<<<<<<< HEAD
        "Date": "Thu, 05 Mar 2020 21:58:31 GMT",
        "ETag": "\u00220x8D7C15058732FA4\u0022",
        "Last-Modified": "Thu, 05 Mar 2020 21:58:32 GMT",
=======
        "Date": "Fri, 03 Apr 2020 21:04:36 GMT",
        "ETag": "\u00220x8D7D8129DF16CE4\u0022",
        "Last-Modified": "Fri, 03 Apr 2020 21:04:36 GMT",
>>>>>>> 32e373e2
        "Server": [
          "Windows-Azure-Blob/1.0",
          "Microsoft-HTTPAPI/2.0"
        ],
        "x-ms-client-request-id": "55634caf-d186-d066-42dd-a52beda8fe26",
        "x-ms-lease-id": "356b5ac8-98e9-a67d-ecbf-956f237f97f2",
<<<<<<< HEAD
        "x-ms-request-id": "fa0313e6-101e-001a-1a39-f3f3e4000000",
        "x-ms-version": "2019-10-10"
=======
        "x-ms-request-id": "962296cd-f01e-0012-4cfb-093670000000",
        "x-ms-version": "2019-12-12"
>>>>>>> 32e373e2
      },
      "ResponseBody": []
    },
    {
<<<<<<< HEAD
      "RequestUri": "https://seanstagehierarchical.blob.core.windows.net/test-filesystem-3fbfda42-d272-47ac-e4b5-2bca514d41b0?comp=lease\u0026restype=container",
      "RequestMethod": "PUT",
      "RequestHeaders": {
        "Authorization": "Sanitized",
        "traceparent": "00-f0c02b5893c6b74abe5ddcdf31c7f6ce-00f89f19056eee4f-00",
        "User-Agent": [
          "azsdk-net-Storage.Files.DataLake/12.0.0-dev.20200305.1",
          "(.NET Core 4.6.28325.01; Microsoft Windows 10.0.18363 )"
        ],
        "x-ms-client-request-id": "d7c0f24e-421c-dc6c-7391-4fec0a997c15",
        "x-ms-date": "Thu, 05 Mar 2020 21:58:32 GMT",
        "x-ms-lease-action": "release",
        "x-ms-lease-id": "356b5ac8-98e9-a67d-ecbf-956f237f97f2",
        "x-ms-return-client-request-id": "true",
        "x-ms-version": "2019-10-10"
=======
      "RequestUri": "http://seannsecanary.blob.core.windows.net/test-filesystem-3fbfda42-d272-47ac-e4b5-2bca514d41b0?comp=lease\u0026restype=container",
      "RequestMethod": "PUT",
      "RequestHeaders": {
        "Authorization": "Sanitized",
        "traceparent": "00-9450e3ec926630489e2d0ab4c964b9d3-f4363fef56956d41-00",
        "User-Agent": [
          "azsdk-net-Storage.Files.DataLake/12.1.0-dev.20200403.1",
          "(.NET Core 4.6.28325.01; Microsoft Windows 10.0.18362 )"
        ],
        "x-ms-client-request-id": "d7c0f24e-421c-dc6c-7391-4fec0a997c15",
        "x-ms-date": "Fri, 03 Apr 2020 21:04:38 GMT",
        "x-ms-lease-action": "release",
        "x-ms-lease-id": "356b5ac8-98e9-a67d-ecbf-956f237f97f2",
        "x-ms-return-client-request-id": "true",
        "x-ms-version": "2019-12-12"
>>>>>>> 32e373e2
      },
      "RequestBody": null,
      "StatusCode": 200,
      "ResponseHeaders": {
        "Content-Length": "0",
<<<<<<< HEAD
        "Date": "Thu, 05 Mar 2020 21:58:31 GMT",
        "ETag": "\u00220x8D7C15058732FA4\u0022",
        "Last-Modified": "Thu, 05 Mar 2020 21:58:32 GMT",
=======
        "Date": "Fri, 03 Apr 2020 21:04:36 GMT",
        "ETag": "\u00220x8D7D8129DF16CE4\u0022",
        "Last-Modified": "Fri, 03 Apr 2020 21:04:36 GMT",
>>>>>>> 32e373e2
        "Server": [
          "Windows-Azure-Blob/1.0",
          "Microsoft-HTTPAPI/2.0"
        ],
        "x-ms-client-request-id": "d7c0f24e-421c-dc6c-7391-4fec0a997c15",
<<<<<<< HEAD
        "x-ms-request-id": "fa0313e7-101e-001a-1b39-f3f3e4000000",
        "x-ms-version": "2019-10-10"
=======
        "x-ms-request-id": "962296d4-f01e-0012-51fb-093670000000",
        "x-ms-version": "2019-12-12"
>>>>>>> 32e373e2
      },
      "ResponseBody": []
    },
    {
<<<<<<< HEAD
      "RequestUri": "https://seanstagehierarchical.blob.core.windows.net/test-filesystem-3fbfda42-d272-47ac-e4b5-2bca514d41b0?restype=container",
      "RequestMethod": "DELETE",
      "RequestHeaders": {
        "Authorization": "Sanitized",
        "traceparent": "00-da58ebb25feb5348b99f0e00182f2f7f-6dc9c66bce03594f-00",
        "User-Agent": [
          "azsdk-net-Storage.Files.DataLake/12.0.0-dev.20200305.1",
          "(.NET Core 4.6.28325.01; Microsoft Windows 10.0.18363 )"
        ],
        "x-ms-client-request-id": "fbddb1d4-27e8-c30a-9e69-411472ad0dfc",
        "x-ms-date": "Thu, 05 Mar 2020 21:58:32 GMT",
        "x-ms-return-client-request-id": "true",
        "x-ms-version": "2019-10-10"
=======
      "RequestUri": "http://seannsecanary.blob.core.windows.net/test-filesystem-3fbfda42-d272-47ac-e4b5-2bca514d41b0?restype=container",
      "RequestMethod": "DELETE",
      "RequestHeaders": {
        "Authorization": "Sanitized",
        "traceparent": "00-dc759b299920634ebf6c6f1e73f270a6-e07a4a8242ac9b4e-00",
        "User-Agent": [
          "azsdk-net-Storage.Files.DataLake/12.1.0-dev.20200403.1",
          "(.NET Core 4.6.28325.01; Microsoft Windows 10.0.18362 )"
        ],
        "x-ms-client-request-id": "fbddb1d4-27e8-c30a-9e69-411472ad0dfc",
        "x-ms-date": "Fri, 03 Apr 2020 21:04:38 GMT",
        "x-ms-return-client-request-id": "true",
        "x-ms-version": "2019-12-12"
>>>>>>> 32e373e2
      },
      "RequestBody": null,
      "StatusCode": 202,
      "ResponseHeaders": {
        "Content-Length": "0",
<<<<<<< HEAD
        "Date": "Thu, 05 Mar 2020 21:58:31 GMT",
=======
        "Date": "Fri, 03 Apr 2020 21:04:36 GMT",
>>>>>>> 32e373e2
        "Server": [
          "Windows-Azure-Blob/1.0",
          "Microsoft-HTTPAPI/2.0"
        ],
        "x-ms-client-request-id": "fbddb1d4-27e8-c30a-9e69-411472ad0dfc",
<<<<<<< HEAD
        "x-ms-request-id": "fa0313e8-101e-001a-1c39-f3f3e4000000",
        "x-ms-version": "2019-10-10"
=======
        "x-ms-request-id": "962296dc-f01e-0012-58fb-093670000000",
        "x-ms-version": "2019-12-12"
>>>>>>> 32e373e2
      },
      "ResponseBody": []
    },
    {
<<<<<<< HEAD
      "RequestUri": "https://seanstagehierarchical.blob.core.windows.net/test-filesystem-2b196285-745e-9241-f5d2-24d183e7820e?restype=container",
      "RequestMethod": "PUT",
      "RequestHeaders": {
        "Authorization": "Sanitized",
        "traceparent": "00-a0b5ad23f26e8a41bc8acb1416d561ed-d3e60e581ce37a4f-00",
        "User-Agent": [
          "azsdk-net-Storage.Files.DataLake/12.0.0-dev.20200305.1",
          "(.NET Core 4.6.28325.01; Microsoft Windows 10.0.18363 )"
        ],
        "x-ms-blob-public-access": "container",
        "x-ms-client-request-id": "f7fec33c-d64c-5f79-704a-0516023840b7",
        "x-ms-date": "Thu, 05 Mar 2020 21:58:32 GMT",
        "x-ms-return-client-request-id": "true",
        "x-ms-version": "2019-10-10"
=======
      "RequestUri": "http://seannsecanary.blob.core.windows.net/test-filesystem-2b196285-745e-9241-f5d2-24d183e7820e?restype=container",
      "RequestMethod": "PUT",
      "RequestHeaders": {
        "Authorization": "Sanitized",
        "traceparent": "00-099c63d00d174d479803fe3b726f1e14-c0d25c58babdf741-00",
        "User-Agent": [
          "azsdk-net-Storage.Files.DataLake/12.1.0-dev.20200403.1",
          "(.NET Core 4.6.28325.01; Microsoft Windows 10.0.18362 )"
        ],
        "x-ms-blob-public-access": "container",
        "x-ms-client-request-id": "f7fec33c-d64c-5f79-704a-0516023840b7",
        "x-ms-date": "Fri, 03 Apr 2020 21:04:38 GMT",
        "x-ms-return-client-request-id": "true",
        "x-ms-version": "2019-12-12"
>>>>>>> 32e373e2
      },
      "RequestBody": null,
      "StatusCode": 201,
      "ResponseHeaders": {
        "Content-Length": "0",
<<<<<<< HEAD
        "Date": "Thu, 05 Mar 2020 21:58:32 GMT",
        "ETag": "\u00220x8D7C15058C9D802\u0022",
        "Last-Modified": "Thu, 05 Mar 2020 21:58:32 GMT",
=======
        "Date": "Fri, 03 Apr 2020 21:04:36 GMT",
        "ETag": "\u00220x8D7D8129E338B85\u0022",
        "Last-Modified": "Fri, 03 Apr 2020 21:04:37 GMT",
>>>>>>> 32e373e2
        "Server": [
          "Windows-Azure-Blob/1.0",
          "Microsoft-HTTPAPI/2.0"
        ],
        "x-ms-client-request-id": "f7fec33c-d64c-5f79-704a-0516023840b7",
<<<<<<< HEAD
        "x-ms-request-id": "6ca2066d-901e-0014-4839-f3da54000000",
        "x-ms-version": "2019-10-10"
=======
        "x-ms-request-id": "962296f4-f01e-0012-6cfb-093670000000",
        "x-ms-version": "2019-12-12"
>>>>>>> 32e373e2
      },
      "ResponseBody": []
    },
    {
<<<<<<< HEAD
      "RequestUri": "https://seanstagehierarchical.blob.core.windows.net/test-filesystem-2b196285-745e-9241-f5d2-24d183e7820e?comp=lease\u0026restype=container",
      "RequestMethod": "PUT",
      "RequestHeaders": {
        "Authorization": "Sanitized",
        "traceparent": "00-3b2afcf2a1d808488e263f45ab73cf1f-f339d04e1137ac48-00",
        "User-Agent": [
          "azsdk-net-Storage.Files.DataLake/12.0.0-dev.20200305.1",
          "(.NET Core 4.6.28325.01; Microsoft Windows 10.0.18363 )"
        ],
        "x-ms-client-request-id": "47603d08-8164-886f-83f9-c1f44463df76",
        "x-ms-date": "Thu, 05 Mar 2020 21:58:32 GMT",
=======
      "RequestUri": "http://seannsecanary.blob.core.windows.net/test-filesystem-2b196285-745e-9241-f5d2-24d183e7820e?comp=lease\u0026restype=container",
      "RequestMethod": "PUT",
      "RequestHeaders": {
        "Authorization": "Sanitized",
        "traceparent": "00-4c787864bfc24740b534320631460518-80f8413f48511b42-00",
        "User-Agent": [
          "azsdk-net-Storage.Files.DataLake/12.1.0-dev.20200403.1",
          "(.NET Core 4.6.28325.01; Microsoft Windows 10.0.18362 )"
        ],
        "x-ms-client-request-id": "47603d08-8164-886f-83f9-c1f44463df76",
        "x-ms-date": "Fri, 03 Apr 2020 21:04:38 GMT",
>>>>>>> 32e373e2
        "x-ms-lease-action": "acquire",
        "x-ms-lease-duration": "15",
        "x-ms-proposed-lease-id": "fa8432e7-b495-0440-3557-911580f9180c",
        "x-ms-return-client-request-id": "true",
<<<<<<< HEAD
        "x-ms-version": "2019-10-10"
=======
        "x-ms-version": "2019-12-12"
>>>>>>> 32e373e2
      },
      "RequestBody": null,
      "StatusCode": 201,
      "ResponseHeaders": {
        "Content-Length": "0",
<<<<<<< HEAD
        "Date": "Thu, 05 Mar 2020 21:58:32 GMT",
        "ETag": "\u00220x8D7C15058C9D802\u0022",
        "Last-Modified": "Thu, 05 Mar 2020 21:58:32 GMT",
=======
        "Date": "Fri, 03 Apr 2020 21:04:36 GMT",
        "ETag": "\u00220x8D7D8129E338B85\u0022",
        "Last-Modified": "Fri, 03 Apr 2020 21:04:37 GMT",
>>>>>>> 32e373e2
        "Server": [
          "Windows-Azure-Blob/1.0",
          "Microsoft-HTTPAPI/2.0"
        ],
        "x-ms-client-request-id": "47603d08-8164-886f-83f9-c1f44463df76",
        "x-ms-lease-id": "fa8432e7-b495-0440-3557-911580f9180c",
<<<<<<< HEAD
        "x-ms-request-id": "6ca20677-901e-0014-4f39-f3da54000000",
        "x-ms-version": "2019-10-10"
=======
        "x-ms-request-id": "96229706-f01e-0012-7afb-093670000000",
        "x-ms-version": "2019-12-12"
>>>>>>> 32e373e2
      },
      "ResponseBody": []
    },
    {
<<<<<<< HEAD
      "RequestUri": "https://seanstagehierarchical.blob.core.windows.net/test-filesystem-2b196285-745e-9241-f5d2-24d183e7820e?comp=lease\u0026restype=container",
      "RequestMethod": "PUT",
      "RequestHeaders": {
        "Authorization": "Sanitized",
        "If-Modified-Since": "Wed, 04 Mar 2020 21:58:31 GMT",
        "traceparent": "00-ea941b84332e7048aff761196771f87d-a05368627c96b344-00",
        "User-Agent": [
          "azsdk-net-Storage.Files.DataLake/12.0.0-dev.20200305.1",
          "(.NET Core 4.6.28325.01; Microsoft Windows 10.0.18363 )"
        ],
        "x-ms-client-request-id": "430c3199-d198-d4a8-b00c-3cefc9cd749b",
        "x-ms-date": "Thu, 05 Mar 2020 21:58:32 GMT",
        "x-ms-lease-action": "release",
        "x-ms-lease-id": "fa8432e7-b495-0440-3557-911580f9180c",
        "x-ms-return-client-request-id": "true",
        "x-ms-version": "2019-10-10"
=======
      "RequestUri": "http://seannsecanary.blob.core.windows.net/test-filesystem-2b196285-745e-9241-f5d2-24d183e7820e?comp=lease\u0026restype=container",
      "RequestMethod": "PUT",
      "RequestHeaders": {
        "Authorization": "Sanitized",
        "If-Modified-Since": "Thu, 02 Apr 2020 21:04:38 GMT",
        "traceparent": "00-7dc4b83da4e4e64d98c406f3d8d715b0-39ce7a73c55c9940-00",
        "User-Agent": [
          "azsdk-net-Storage.Files.DataLake/12.1.0-dev.20200403.1",
          "(.NET Core 4.6.28325.01; Microsoft Windows 10.0.18362 )"
        ],
        "x-ms-client-request-id": "430c3199-d198-d4a8-b00c-3cefc9cd749b",
        "x-ms-date": "Fri, 03 Apr 2020 21:04:38 GMT",
        "x-ms-lease-action": "release",
        "x-ms-lease-id": "fa8432e7-b495-0440-3557-911580f9180c",
        "x-ms-return-client-request-id": "true",
        "x-ms-version": "2019-12-12"
>>>>>>> 32e373e2
      },
      "RequestBody": null,
      "StatusCode": 200,
      "ResponseHeaders": {
        "Content-Length": "0",
<<<<<<< HEAD
        "Date": "Thu, 05 Mar 2020 21:58:32 GMT",
        "ETag": "\u00220x8D7C15058C9D802\u0022",
        "Last-Modified": "Thu, 05 Mar 2020 21:58:32 GMT",
=======
        "Date": "Fri, 03 Apr 2020 21:04:36 GMT",
        "ETag": "\u00220x8D7D8129E338B85\u0022",
        "Last-Modified": "Fri, 03 Apr 2020 21:04:37 GMT",
>>>>>>> 32e373e2
        "Server": [
          "Windows-Azure-Blob/1.0",
          "Microsoft-HTTPAPI/2.0"
        ],
        "x-ms-client-request-id": "430c3199-d198-d4a8-b00c-3cefc9cd749b",
<<<<<<< HEAD
        "x-ms-request-id": "6ca20680-901e-0014-5839-f3da54000000",
        "x-ms-version": "2019-10-10"
=======
        "x-ms-request-id": "96229710-f01e-0012-03fb-093670000000",
        "x-ms-version": "2019-12-12"
>>>>>>> 32e373e2
      },
      "ResponseBody": []
    },
    {
<<<<<<< HEAD
      "RequestUri": "https://seanstagehierarchical.blob.core.windows.net/test-filesystem-2b196285-745e-9241-f5d2-24d183e7820e?restype=container",
      "RequestMethod": "DELETE",
      "RequestHeaders": {
        "Authorization": "Sanitized",
        "traceparent": "00-6316dc9105b44d4d83b4e185d21f002c-544c48471ad6264a-00",
        "User-Agent": [
          "azsdk-net-Storage.Files.DataLake/12.0.0-dev.20200305.1",
          "(.NET Core 4.6.28325.01; Microsoft Windows 10.0.18363 )"
        ],
        "x-ms-client-request-id": "135aa26f-9c56-60de-51eb-339744df91a2",
        "x-ms-date": "Thu, 05 Mar 2020 21:58:33 GMT",
        "x-ms-return-client-request-id": "true",
        "x-ms-version": "2019-10-10"
=======
      "RequestUri": "http://seannsecanary.blob.core.windows.net/test-filesystem-2b196285-745e-9241-f5d2-24d183e7820e?restype=container",
      "RequestMethod": "DELETE",
      "RequestHeaders": {
        "Authorization": "Sanitized",
        "traceparent": "00-a15bd91dbd549444b85a82b923aa8d7f-d98d030d71c14f43-00",
        "User-Agent": [
          "azsdk-net-Storage.Files.DataLake/12.1.0-dev.20200403.1",
          "(.NET Core 4.6.28325.01; Microsoft Windows 10.0.18362 )"
        ],
        "x-ms-client-request-id": "135aa26f-9c56-60de-51eb-339744df91a2",
        "x-ms-date": "Fri, 03 Apr 2020 21:04:38 GMT",
        "x-ms-return-client-request-id": "true",
        "x-ms-version": "2019-12-12"
>>>>>>> 32e373e2
      },
      "RequestBody": null,
      "StatusCode": 202,
      "ResponseHeaders": {
        "Content-Length": "0",
<<<<<<< HEAD
        "Date": "Thu, 05 Mar 2020 21:58:32 GMT",
=======
        "Date": "Fri, 03 Apr 2020 21:04:36 GMT",
>>>>>>> 32e373e2
        "Server": [
          "Windows-Azure-Blob/1.0",
          "Microsoft-HTTPAPI/2.0"
        ],
        "x-ms-client-request-id": "135aa26f-9c56-60de-51eb-339744df91a2",
<<<<<<< HEAD
        "x-ms-request-id": "6ca20687-901e-0014-5f39-f3da54000000",
        "x-ms-version": "2019-10-10"
=======
        "x-ms-request-id": "9622971a-f01e-0012-0bfb-093670000000",
        "x-ms-version": "2019-12-12"
>>>>>>> 32e373e2
      },
      "ResponseBody": []
    },
    {
<<<<<<< HEAD
      "RequestUri": "https://seanstagehierarchical.blob.core.windows.net/test-filesystem-5a055f56-088d-bec8-7484-d493fa0f4d1e?restype=container",
      "RequestMethod": "PUT",
      "RequestHeaders": {
        "Authorization": "Sanitized",
        "traceparent": "00-6fa574779629454f9d8d1e420debdc48-b5b5fa9d637fe341-00",
        "User-Agent": [
          "azsdk-net-Storage.Files.DataLake/12.0.0-dev.20200305.1",
          "(.NET Core 4.6.28325.01; Microsoft Windows 10.0.18363 )"
        ],
        "x-ms-blob-public-access": "container",
        "x-ms-client-request-id": "26423474-618c-6727-da9c-9fd2c74b6642",
        "x-ms-date": "Thu, 05 Mar 2020 21:58:33 GMT",
        "x-ms-return-client-request-id": "true",
        "x-ms-version": "2019-10-10"
=======
      "RequestUri": "http://seannsecanary.blob.core.windows.net/test-filesystem-5a055f56-088d-bec8-7484-d493fa0f4d1e?restype=container",
      "RequestMethod": "PUT",
      "RequestHeaders": {
        "Authorization": "Sanitized",
        "traceparent": "00-ac337956549b8847b974df541b868e14-ce6c495ae409e145-00",
        "User-Agent": [
          "azsdk-net-Storage.Files.DataLake/12.1.0-dev.20200403.1",
          "(.NET Core 4.6.28325.01; Microsoft Windows 10.0.18362 )"
        ],
        "x-ms-blob-public-access": "container",
        "x-ms-client-request-id": "26423474-618c-6727-da9c-9fd2c74b6642",
        "x-ms-date": "Fri, 03 Apr 2020 21:04:38 GMT",
        "x-ms-return-client-request-id": "true",
        "x-ms-version": "2019-12-12"
>>>>>>> 32e373e2
      },
      "RequestBody": null,
      "StatusCode": 201,
      "ResponseHeaders": {
        "Content-Length": "0",
<<<<<<< HEAD
        "Date": "Thu, 05 Mar 2020 21:58:33 GMT",
        "ETag": "\u00220x8D7C150592A35F1\u0022",
        "Last-Modified": "Thu, 05 Mar 2020 21:58:33 GMT",
=======
        "Date": "Fri, 03 Apr 2020 21:04:37 GMT",
        "ETag": "\u00220x8D7D8129E6BBD2B\u0022",
        "Last-Modified": "Fri, 03 Apr 2020 21:04:37 GMT",
>>>>>>> 32e373e2
        "Server": [
          "Windows-Azure-Blob/1.0",
          "Microsoft-HTTPAPI/2.0"
        ],
        "x-ms-client-request-id": "26423474-618c-6727-da9c-9fd2c74b6642",
<<<<<<< HEAD
        "x-ms-request-id": "8d527014-d01e-0048-7139-f38f0c000000",
        "x-ms-version": "2019-10-10"
=======
        "x-ms-request-id": "9622971f-f01e-0012-10fb-093670000000",
        "x-ms-version": "2019-12-12"
>>>>>>> 32e373e2
      },
      "ResponseBody": []
    },
    {
<<<<<<< HEAD
      "RequestUri": "https://seanstagehierarchical.blob.core.windows.net/test-filesystem-5a055f56-088d-bec8-7484-d493fa0f4d1e?comp=lease\u0026restype=container",
      "RequestMethod": "PUT",
      "RequestHeaders": {
        "Authorization": "Sanitized",
        "traceparent": "00-af3003a845404d49b9480ce23388f24f-a90ef34ecfac0440-00",
        "User-Agent": [
          "azsdk-net-Storage.Files.DataLake/12.0.0-dev.20200305.1",
          "(.NET Core 4.6.28325.01; Microsoft Windows 10.0.18363 )"
        ],
        "x-ms-client-request-id": "93cdee79-86dd-092e-044c-0ac39a798e7e",
        "x-ms-date": "Thu, 05 Mar 2020 21:58:33 GMT",
=======
      "RequestUri": "http://seannsecanary.blob.core.windows.net/test-filesystem-5a055f56-088d-bec8-7484-d493fa0f4d1e?comp=lease\u0026restype=container",
      "RequestMethod": "PUT",
      "RequestHeaders": {
        "Authorization": "Sanitized",
        "traceparent": "00-73d2f867b4b32442890fa09b6c1e8aa5-57569c09e066774d-00",
        "User-Agent": [
          "azsdk-net-Storage.Files.DataLake/12.1.0-dev.20200403.1",
          "(.NET Core 4.6.28325.01; Microsoft Windows 10.0.18362 )"
        ],
        "x-ms-client-request-id": "93cdee79-86dd-092e-044c-0ac39a798e7e",
        "x-ms-date": "Fri, 03 Apr 2020 21:04:39 GMT",
>>>>>>> 32e373e2
        "x-ms-lease-action": "acquire",
        "x-ms-lease-duration": "15",
        "x-ms-proposed-lease-id": "bd47149d-6a60-f52f-1bc8-c6aed85c164f",
        "x-ms-return-client-request-id": "true",
<<<<<<< HEAD
        "x-ms-version": "2019-10-10"
=======
        "x-ms-version": "2019-12-12"
>>>>>>> 32e373e2
      },
      "RequestBody": null,
      "StatusCode": 201,
      "ResponseHeaders": {
        "Content-Length": "0",
<<<<<<< HEAD
        "Date": "Thu, 05 Mar 2020 21:58:33 GMT",
        "ETag": "\u00220x8D7C150592A35F1\u0022",
        "Last-Modified": "Thu, 05 Mar 2020 21:58:33 GMT",
=======
        "Date": "Fri, 03 Apr 2020 21:04:37 GMT",
        "ETag": "\u00220x8D7D8129E6BBD2B\u0022",
        "Last-Modified": "Fri, 03 Apr 2020 21:04:37 GMT",
>>>>>>> 32e373e2
        "Server": [
          "Windows-Azure-Blob/1.0",
          "Microsoft-HTTPAPI/2.0"
        ],
        "x-ms-client-request-id": "93cdee79-86dd-092e-044c-0ac39a798e7e",
        "x-ms-lease-id": "bd47149d-6a60-f52f-1bc8-c6aed85c164f",
<<<<<<< HEAD
        "x-ms-request-id": "8d527017-d01e-0048-7339-f38f0c000000",
        "x-ms-version": "2019-10-10"
=======
        "x-ms-request-id": "96229736-f01e-0012-25fb-093670000000",
        "x-ms-version": "2019-12-12"
>>>>>>> 32e373e2
      },
      "ResponseBody": []
    },
    {
<<<<<<< HEAD
      "RequestUri": "https://seanstagehierarchical.blob.core.windows.net/test-filesystem-5a055f56-088d-bec8-7484-d493fa0f4d1e?comp=lease\u0026restype=container",
      "RequestMethod": "PUT",
      "RequestHeaders": {
        "Authorization": "Sanitized",
        "If-Unmodified-Since": "Fri, 06 Mar 2020 21:58:31 GMT",
        "traceparent": "00-ceffe49a9cbfac4ea976e75c9f9ece7c-667f857bb797404f-00",
        "User-Agent": [
          "azsdk-net-Storage.Files.DataLake/12.0.0-dev.20200305.1",
          "(.NET Core 4.6.28325.01; Microsoft Windows 10.0.18363 )"
        ],
        "x-ms-client-request-id": "ea347e53-838e-ba71-1715-c1801ccf53e5",
        "x-ms-date": "Thu, 05 Mar 2020 21:58:33 GMT",
        "x-ms-lease-action": "release",
        "x-ms-lease-id": "bd47149d-6a60-f52f-1bc8-c6aed85c164f",
        "x-ms-return-client-request-id": "true",
        "x-ms-version": "2019-10-10"
=======
      "RequestUri": "http://seannsecanary.blob.core.windows.net/test-filesystem-5a055f56-088d-bec8-7484-d493fa0f4d1e?comp=lease\u0026restype=container",
      "RequestMethod": "PUT",
      "RequestHeaders": {
        "Authorization": "Sanitized",
        "If-Unmodified-Since": "Sat, 04 Apr 2020 21:04:38 GMT",
        "traceparent": "00-5cc087fc39690d4596fb8d8a5a020777-29b67f0605000c4b-00",
        "User-Agent": [
          "azsdk-net-Storage.Files.DataLake/12.1.0-dev.20200403.1",
          "(.NET Core 4.6.28325.01; Microsoft Windows 10.0.18362 )"
        ],
        "x-ms-client-request-id": "ea347e53-838e-ba71-1715-c1801ccf53e5",
        "x-ms-date": "Fri, 03 Apr 2020 21:04:39 GMT",
        "x-ms-lease-action": "release",
        "x-ms-lease-id": "bd47149d-6a60-f52f-1bc8-c6aed85c164f",
        "x-ms-return-client-request-id": "true",
        "x-ms-version": "2019-12-12"
>>>>>>> 32e373e2
      },
      "RequestBody": null,
      "StatusCode": 200,
      "ResponseHeaders": {
        "Content-Length": "0",
<<<<<<< HEAD
        "Date": "Thu, 05 Mar 2020 21:58:33 GMT",
        "ETag": "\u00220x8D7C150592A35F1\u0022",
        "Last-Modified": "Thu, 05 Mar 2020 21:58:33 GMT",
=======
        "Date": "Fri, 03 Apr 2020 21:04:37 GMT",
        "ETag": "\u00220x8D7D8129E6BBD2B\u0022",
        "Last-Modified": "Fri, 03 Apr 2020 21:04:37 GMT",
>>>>>>> 32e373e2
        "Server": [
          "Windows-Azure-Blob/1.0",
          "Microsoft-HTTPAPI/2.0"
        ],
        "x-ms-client-request-id": "ea347e53-838e-ba71-1715-c1801ccf53e5",
<<<<<<< HEAD
        "x-ms-request-id": "8d527018-d01e-0048-7439-f38f0c000000",
        "x-ms-version": "2019-10-10"
=======
        "x-ms-request-id": "9622973f-f01e-0012-2efb-093670000000",
        "x-ms-version": "2019-12-12"
>>>>>>> 32e373e2
      },
      "ResponseBody": []
    },
    {
<<<<<<< HEAD
      "RequestUri": "https://seanstagehierarchical.blob.core.windows.net/test-filesystem-5a055f56-088d-bec8-7484-d493fa0f4d1e?restype=container",
      "RequestMethod": "DELETE",
      "RequestHeaders": {
        "Authorization": "Sanitized",
        "traceparent": "00-8b50d87787b2634490967b04f22d3240-47d00527bd7ab644-00",
        "User-Agent": [
          "azsdk-net-Storage.Files.DataLake/12.0.0-dev.20200305.1",
          "(.NET Core 4.6.28325.01; Microsoft Windows 10.0.18363 )"
        ],
        "x-ms-client-request-id": "1b6f6019-a445-02ef-dfd8-6a16def459b3",
        "x-ms-date": "Thu, 05 Mar 2020 21:58:33 GMT",
        "x-ms-return-client-request-id": "true",
        "x-ms-version": "2019-10-10"
=======
      "RequestUri": "http://seannsecanary.blob.core.windows.net/test-filesystem-5a055f56-088d-bec8-7484-d493fa0f4d1e?restype=container",
      "RequestMethod": "DELETE",
      "RequestHeaders": {
        "Authorization": "Sanitized",
        "traceparent": "00-a9f065d55f568842b1877724d7e29a0a-783904e95eb9654e-00",
        "User-Agent": [
          "azsdk-net-Storage.Files.DataLake/12.1.0-dev.20200403.1",
          "(.NET Core 4.6.28325.01; Microsoft Windows 10.0.18362 )"
        ],
        "x-ms-client-request-id": "1b6f6019-a445-02ef-dfd8-6a16def459b3",
        "x-ms-date": "Fri, 03 Apr 2020 21:04:39 GMT",
        "x-ms-return-client-request-id": "true",
        "x-ms-version": "2019-12-12"
>>>>>>> 32e373e2
      },
      "RequestBody": null,
      "StatusCode": 202,
      "ResponseHeaders": {
        "Content-Length": "0",
<<<<<<< HEAD
        "Date": "Thu, 05 Mar 2020 21:58:33 GMT",
=======
        "Date": "Fri, 03 Apr 2020 21:04:37 GMT",
>>>>>>> 32e373e2
        "Server": [
          "Windows-Azure-Blob/1.0",
          "Microsoft-HTTPAPI/2.0"
        ],
        "x-ms-client-request-id": "1b6f6019-a445-02ef-dfd8-6a16def459b3",
<<<<<<< HEAD
        "x-ms-request-id": "8d52701e-d01e-0048-7939-f38f0c000000",
        "x-ms-version": "2019-10-10"
=======
        "x-ms-request-id": "96229748-f01e-0012-36fb-093670000000",
        "x-ms-version": "2019-12-12"
>>>>>>> 32e373e2
      },
      "ResponseBody": []
    }
  ],
  "Variables": {
<<<<<<< HEAD
    "DateTimeOffsetNow": "2020-03-05T13:58:31.9791688-08:00",
    "RandomSeed": "358025978",
    "Storage_TestConfigHierarchicalNamespace": "NamespaceTenant\nseanstagehierarchical\nU2FuaXRpemVk\nhttps://seanstagehierarchical.blob.core.windows.net\nhttp://seanstagehierarchical.file.core.windows.net\nhttp://seanstagehierarchical.queue.core.windows.net\nhttp://seanstagehierarchical.table.core.windows.net\n\n\n\n\nhttp://seanstagehierarchical-secondary.blob.core.windows.net\nhttp://seanstagehierarchical-secondary.file.core.windows.net\nhttp://seanstagehierarchical-secondary.queue.core.windows.net\nhttp://seanstagehierarchical-secondary.table.core.windows.net\n68390a19-a643-458b-b726-408abf67b4fc\nSanitized\n72f988bf-86f1-41af-91ab-2d7cd011db47\nhttps://login.microsoftonline.com/\nCloud\nBlobEndpoint=https://seanstagehierarchical.blob.core.windows.net/;QueueEndpoint=http://seanstagehierarchical.queue.core.windows.net/;FileEndpoint=http://seanstagehierarchical.file.core.windows.net/;BlobSecondaryEndpoint=http://seanstagehierarchical-secondary.blob.core.windows.net/;QueueSecondaryEndpoint=http://seanstagehierarchical-secondary.queue.core.windows.net/;FileSecondaryEndpoint=http://seanstagehierarchical-secondary.file.core.windows.net/;AccountName=seanstagehierarchical;AccountKey=Sanitized\n"
=======
    "DateTimeOffsetNow": "2020-04-03T14:04:38.1519407-07:00",
    "RandomSeed": "358025978",
    "Storage_TestConfigHierarchicalNamespace": "NamespaceTenant\nseannsecanary\nU2FuaXRpemVk\nhttp://seannsecanary.blob.core.windows.net\nhttp://seannsecanary.file.core.windows.net\nhttp://seannsecanary.queue.core.windows.net\nhttp://seannsecanary.table.core.windows.net\n\n\n\n\nhttp://seannsecanary-secondary.blob.core.windows.net\nhttp://seannsecanary-secondary.file.core.windows.net\nhttp://seannsecanary-secondary.queue.core.windows.net\nhttp://seannsecanary-secondary.table.core.windows.net\n68390a19-a643-458b-b726-408abf67b4fc\nSanitized\n72f988bf-86f1-41af-91ab-2d7cd011db47\nhttps://login.microsoftonline.com/\nCloud\nBlobEndpoint=http://seannsecanary.blob.core.windows.net/;QueueEndpoint=http://seannsecanary.queue.core.windows.net/;FileEndpoint=http://seannsecanary.file.core.windows.net/;BlobSecondaryEndpoint=http://seannsecanary-secondary.blob.core.windows.net/;QueueSecondaryEndpoint=http://seannsecanary-secondary.queue.core.windows.net/;FileSecondaryEndpoint=http://seannsecanary-secondary.file.core.windows.net/;AccountName=seannsecanary;AccountKey=Sanitized\n"
>>>>>>> 32e373e2
  }
}<|MERGE_RESOLUTION|>--- conflicted
+++ resolved
@@ -1,210 +1,109 @@
 {
   "Entries": [
     {
-<<<<<<< HEAD
-      "RequestUri": "https://seanstagehierarchical.blob.core.windows.net/test-filesystem-3fbfda42-d272-47ac-e4b5-2bca514d41b0?restype=container",
-      "RequestMethod": "PUT",
-      "RequestHeaders": {
-        "Authorization": "Sanitized",
-        "traceparent": "00-eb70565741efd045afb094ef11992501-6d7686328e113147-00",
-        "User-Agent": [
-          "azsdk-net-Storage.Files.DataLake/12.0.0-dev.20200305.1",
-          "(.NET Core 4.6.28325.01; Microsoft Windows 10.0.18363 )"
+      "RequestUri": "http://seannsecanary.blob.core.windows.net/test-filesystem-3fbfda42-d272-47ac-e4b5-2bca514d41b0?restype=container",
+      "RequestMethod": "PUT",
+      "RequestHeaders": {
+        "Authorization": "Sanitized",
+        "traceparent": "00-320d95d07674bd4bb8bc2010fe84eb12-98e8f31336d1244a-00",
+        "User-Agent": [
+          "azsdk-net-Storage.Files.DataLake/12.1.0-dev.20200403.1",
+          "(.NET Core 4.6.28325.01; Microsoft Windows 10.0.18362 )"
         ],
         "x-ms-blob-public-access": "container",
         "x-ms-client-request-id": "9183bf68-83eb-2218-a69d-fdf58f075362",
-        "x-ms-date": "Thu, 05 Mar 2020 21:58:31 GMT",
-        "x-ms-return-client-request-id": "true",
-        "x-ms-version": "2019-10-10"
-=======
-      "RequestUri": "http://seannsecanary.blob.core.windows.net/test-filesystem-3fbfda42-d272-47ac-e4b5-2bca514d41b0?restype=container",
-      "RequestMethod": "PUT",
-      "RequestHeaders": {
-        "Authorization": "Sanitized",
-        "traceparent": "00-320d95d07674bd4bb8bc2010fe84eb12-98e8f31336d1244a-00",
-        "User-Agent": [
-          "azsdk-net-Storage.Files.DataLake/12.1.0-dev.20200403.1",
-          "(.NET Core 4.6.28325.01; Microsoft Windows 10.0.18362 )"
-        ],
-        "x-ms-blob-public-access": "container",
-        "x-ms-client-request-id": "9183bf68-83eb-2218-a69d-fdf58f075362",
-        "x-ms-date": "Fri, 03 Apr 2020 21:04:38 GMT",
-        "x-ms-return-client-request-id": "true",
-        "x-ms-version": "2019-12-12"
->>>>>>> 32e373e2
-      },
-      "RequestBody": null,
-      "StatusCode": 201,
-      "ResponseHeaders": {
-        "Content-Length": "0",
-<<<<<<< HEAD
-        "Date": "Thu, 05 Mar 2020 21:58:31 GMT",
-        "ETag": "\u00220x8D7C15058732FA4\u0022",
-        "Last-Modified": "Thu, 05 Mar 2020 21:58:32 GMT",
-=======
+        "x-ms-date": "Fri, 03 Apr 2020 21:04:38 GMT",
+        "x-ms-return-client-request-id": "true",
+        "x-ms-version": "2019-12-12"
+      },
+      "RequestBody": null,
+      "StatusCode": 201,
+      "ResponseHeaders": {
+        "Content-Length": "0",
         "Date": "Fri, 03 Apr 2020 21:04:36 GMT",
         "ETag": "\u00220x8D7D8129DF16CE4\u0022",
         "Last-Modified": "Fri, 03 Apr 2020 21:04:36 GMT",
->>>>>>> 32e373e2
         "Server": [
           "Windows-Azure-Blob/1.0",
           "Microsoft-HTTPAPI/2.0"
         ],
         "x-ms-client-request-id": "9183bf68-83eb-2218-a69d-fdf58f075362",
-<<<<<<< HEAD
-        "x-ms-request-id": "fa0313e2-101e-001a-1939-f3f3e4000000",
-        "x-ms-version": "2019-10-10"
-=======
         "x-ms-request-id": "962296c6-f01e-0012-47fb-093670000000",
         "x-ms-version": "2019-12-12"
->>>>>>> 32e373e2
-      },
-      "ResponseBody": []
-    },
-    {
-<<<<<<< HEAD
-      "RequestUri": "https://seanstagehierarchical.blob.core.windows.net/test-filesystem-3fbfda42-d272-47ac-e4b5-2bca514d41b0?comp=lease\u0026restype=container",
-      "RequestMethod": "PUT",
-      "RequestHeaders": {
-        "Authorization": "Sanitized",
-        "traceparent": "00-e779e8b475dc66479785977961fe0a7d-b851be417ae5bb4f-00",
-        "User-Agent": [
-          "azsdk-net-Storage.Files.DataLake/12.0.0-dev.20200305.1",
-          "(.NET Core 4.6.28325.01; Microsoft Windows 10.0.18363 )"
+      },
+      "ResponseBody": []
+    },
+    {
+      "RequestUri": "http://seannsecanary.blob.core.windows.net/test-filesystem-3fbfda42-d272-47ac-e4b5-2bca514d41b0?comp=lease\u0026restype=container",
+      "RequestMethod": "PUT",
+      "RequestHeaders": {
+        "Authorization": "Sanitized",
+        "traceparent": "00-63f6d4e83fe9474584dd454ff5052525-06cf5f5d9a625a42-00",
+        "User-Agent": [
+          "azsdk-net-Storage.Files.DataLake/12.1.0-dev.20200403.1",
+          "(.NET Core 4.6.28325.01; Microsoft Windows 10.0.18362 )"
         ],
         "x-ms-client-request-id": "55634caf-d186-d066-42dd-a52beda8fe26",
-        "x-ms-date": "Thu, 05 Mar 2020 21:58:32 GMT",
-=======
-      "RequestUri": "http://seannsecanary.blob.core.windows.net/test-filesystem-3fbfda42-d272-47ac-e4b5-2bca514d41b0?comp=lease\u0026restype=container",
-      "RequestMethod": "PUT",
-      "RequestHeaders": {
-        "Authorization": "Sanitized",
-        "traceparent": "00-63f6d4e83fe9474584dd454ff5052525-06cf5f5d9a625a42-00",
-        "User-Agent": [
-          "azsdk-net-Storage.Files.DataLake/12.1.0-dev.20200403.1",
-          "(.NET Core 4.6.28325.01; Microsoft Windows 10.0.18362 )"
-        ],
-        "x-ms-client-request-id": "55634caf-d186-d066-42dd-a52beda8fe26",
-        "x-ms-date": "Fri, 03 Apr 2020 21:04:38 GMT",
->>>>>>> 32e373e2
+        "x-ms-date": "Fri, 03 Apr 2020 21:04:38 GMT",
         "x-ms-lease-action": "acquire",
         "x-ms-lease-duration": "15",
         "x-ms-proposed-lease-id": "356b5ac8-98e9-a67d-ecbf-956f237f97f2",
         "x-ms-return-client-request-id": "true",
-<<<<<<< HEAD
-        "x-ms-version": "2019-10-10"
-=======
-        "x-ms-version": "2019-12-12"
->>>>>>> 32e373e2
-      },
-      "RequestBody": null,
-      "StatusCode": 201,
-      "ResponseHeaders": {
-        "Content-Length": "0",
-<<<<<<< HEAD
-        "Date": "Thu, 05 Mar 2020 21:58:31 GMT",
-        "ETag": "\u00220x8D7C15058732FA4\u0022",
-        "Last-Modified": "Thu, 05 Mar 2020 21:58:32 GMT",
-=======
+        "x-ms-version": "2019-12-12"
+      },
+      "RequestBody": null,
+      "StatusCode": 201,
+      "ResponseHeaders": {
+        "Content-Length": "0",
         "Date": "Fri, 03 Apr 2020 21:04:36 GMT",
         "ETag": "\u00220x8D7D8129DF16CE4\u0022",
         "Last-Modified": "Fri, 03 Apr 2020 21:04:36 GMT",
->>>>>>> 32e373e2
         "Server": [
           "Windows-Azure-Blob/1.0",
           "Microsoft-HTTPAPI/2.0"
         ],
         "x-ms-client-request-id": "55634caf-d186-d066-42dd-a52beda8fe26",
         "x-ms-lease-id": "356b5ac8-98e9-a67d-ecbf-956f237f97f2",
-<<<<<<< HEAD
-        "x-ms-request-id": "fa0313e6-101e-001a-1a39-f3f3e4000000",
-        "x-ms-version": "2019-10-10"
-=======
         "x-ms-request-id": "962296cd-f01e-0012-4cfb-093670000000",
         "x-ms-version": "2019-12-12"
->>>>>>> 32e373e2
-      },
-      "ResponseBody": []
-    },
-    {
-<<<<<<< HEAD
-      "RequestUri": "https://seanstagehierarchical.blob.core.windows.net/test-filesystem-3fbfda42-d272-47ac-e4b5-2bca514d41b0?comp=lease\u0026restype=container",
-      "RequestMethod": "PUT",
-      "RequestHeaders": {
-        "Authorization": "Sanitized",
-        "traceparent": "00-f0c02b5893c6b74abe5ddcdf31c7f6ce-00f89f19056eee4f-00",
-        "User-Agent": [
-          "azsdk-net-Storage.Files.DataLake/12.0.0-dev.20200305.1",
-          "(.NET Core 4.6.28325.01; Microsoft Windows 10.0.18363 )"
+      },
+      "ResponseBody": []
+    },
+    {
+      "RequestUri": "http://seannsecanary.blob.core.windows.net/test-filesystem-3fbfda42-d272-47ac-e4b5-2bca514d41b0?comp=lease\u0026restype=container",
+      "RequestMethod": "PUT",
+      "RequestHeaders": {
+        "Authorization": "Sanitized",
+        "traceparent": "00-9450e3ec926630489e2d0ab4c964b9d3-f4363fef56956d41-00",
+        "User-Agent": [
+          "azsdk-net-Storage.Files.DataLake/12.1.0-dev.20200403.1",
+          "(.NET Core 4.6.28325.01; Microsoft Windows 10.0.18362 )"
         ],
         "x-ms-client-request-id": "d7c0f24e-421c-dc6c-7391-4fec0a997c15",
-        "x-ms-date": "Thu, 05 Mar 2020 21:58:32 GMT",
+        "x-ms-date": "Fri, 03 Apr 2020 21:04:38 GMT",
         "x-ms-lease-action": "release",
         "x-ms-lease-id": "356b5ac8-98e9-a67d-ecbf-956f237f97f2",
         "x-ms-return-client-request-id": "true",
-        "x-ms-version": "2019-10-10"
-=======
-      "RequestUri": "http://seannsecanary.blob.core.windows.net/test-filesystem-3fbfda42-d272-47ac-e4b5-2bca514d41b0?comp=lease\u0026restype=container",
-      "RequestMethod": "PUT",
-      "RequestHeaders": {
-        "Authorization": "Sanitized",
-        "traceparent": "00-9450e3ec926630489e2d0ab4c964b9d3-f4363fef56956d41-00",
-        "User-Agent": [
-          "azsdk-net-Storage.Files.DataLake/12.1.0-dev.20200403.1",
-          "(.NET Core 4.6.28325.01; Microsoft Windows 10.0.18362 )"
-        ],
-        "x-ms-client-request-id": "d7c0f24e-421c-dc6c-7391-4fec0a997c15",
-        "x-ms-date": "Fri, 03 Apr 2020 21:04:38 GMT",
-        "x-ms-lease-action": "release",
-        "x-ms-lease-id": "356b5ac8-98e9-a67d-ecbf-956f237f97f2",
-        "x-ms-return-client-request-id": "true",
-        "x-ms-version": "2019-12-12"
->>>>>>> 32e373e2
+        "x-ms-version": "2019-12-12"
       },
       "RequestBody": null,
       "StatusCode": 200,
       "ResponseHeaders": {
         "Content-Length": "0",
-<<<<<<< HEAD
-        "Date": "Thu, 05 Mar 2020 21:58:31 GMT",
-        "ETag": "\u00220x8D7C15058732FA4\u0022",
-        "Last-Modified": "Thu, 05 Mar 2020 21:58:32 GMT",
-=======
         "Date": "Fri, 03 Apr 2020 21:04:36 GMT",
         "ETag": "\u00220x8D7D8129DF16CE4\u0022",
         "Last-Modified": "Fri, 03 Apr 2020 21:04:36 GMT",
->>>>>>> 32e373e2
         "Server": [
           "Windows-Azure-Blob/1.0",
           "Microsoft-HTTPAPI/2.0"
         ],
         "x-ms-client-request-id": "d7c0f24e-421c-dc6c-7391-4fec0a997c15",
-<<<<<<< HEAD
-        "x-ms-request-id": "fa0313e7-101e-001a-1b39-f3f3e4000000",
-        "x-ms-version": "2019-10-10"
-=======
         "x-ms-request-id": "962296d4-f01e-0012-51fb-093670000000",
         "x-ms-version": "2019-12-12"
->>>>>>> 32e373e2
-      },
-      "ResponseBody": []
-    },
-    {
-<<<<<<< HEAD
-      "RequestUri": "https://seanstagehierarchical.blob.core.windows.net/test-filesystem-3fbfda42-d272-47ac-e4b5-2bca514d41b0?restype=container",
-      "RequestMethod": "DELETE",
-      "RequestHeaders": {
-        "Authorization": "Sanitized",
-        "traceparent": "00-da58ebb25feb5348b99f0e00182f2f7f-6dc9c66bce03594f-00",
-        "User-Agent": [
-          "azsdk-net-Storage.Files.DataLake/12.0.0-dev.20200305.1",
-          "(.NET Core 4.6.28325.01; Microsoft Windows 10.0.18363 )"
-        ],
-        "x-ms-client-request-id": "fbddb1d4-27e8-c30a-9e69-411472ad0dfc",
-        "x-ms-date": "Thu, 05 Mar 2020 21:58:32 GMT",
-        "x-ms-return-client-request-id": "true",
-        "x-ms-version": "2019-10-10"
-=======
+      },
+      "ResponseBody": []
+    },
+    {
       "RequestUri": "http://seannsecanary.blob.core.windows.net/test-filesystem-3fbfda42-d272-47ac-e4b5-2bca514d41b0?restype=container",
       "RequestMethod": "DELETE",
       "RequestHeaders": {
@@ -218,239 +117,127 @@
         "x-ms-date": "Fri, 03 Apr 2020 21:04:38 GMT",
         "x-ms-return-client-request-id": "true",
         "x-ms-version": "2019-12-12"
->>>>>>> 32e373e2
       },
       "RequestBody": null,
       "StatusCode": 202,
       "ResponseHeaders": {
         "Content-Length": "0",
-<<<<<<< HEAD
-        "Date": "Thu, 05 Mar 2020 21:58:31 GMT",
-=======
-        "Date": "Fri, 03 Apr 2020 21:04:36 GMT",
->>>>>>> 32e373e2
+        "Date": "Fri, 03 Apr 2020 21:04:36 GMT",
         "Server": [
           "Windows-Azure-Blob/1.0",
           "Microsoft-HTTPAPI/2.0"
         ],
         "x-ms-client-request-id": "fbddb1d4-27e8-c30a-9e69-411472ad0dfc",
-<<<<<<< HEAD
-        "x-ms-request-id": "fa0313e8-101e-001a-1c39-f3f3e4000000",
-        "x-ms-version": "2019-10-10"
-=======
         "x-ms-request-id": "962296dc-f01e-0012-58fb-093670000000",
         "x-ms-version": "2019-12-12"
->>>>>>> 32e373e2
-      },
-      "ResponseBody": []
-    },
-    {
-<<<<<<< HEAD
-      "RequestUri": "https://seanstagehierarchical.blob.core.windows.net/test-filesystem-2b196285-745e-9241-f5d2-24d183e7820e?restype=container",
-      "RequestMethod": "PUT",
-      "RequestHeaders": {
-        "Authorization": "Sanitized",
-        "traceparent": "00-a0b5ad23f26e8a41bc8acb1416d561ed-d3e60e581ce37a4f-00",
-        "User-Agent": [
-          "azsdk-net-Storage.Files.DataLake/12.0.0-dev.20200305.1",
-          "(.NET Core 4.6.28325.01; Microsoft Windows 10.0.18363 )"
+      },
+      "ResponseBody": []
+    },
+    {
+      "RequestUri": "http://seannsecanary.blob.core.windows.net/test-filesystem-2b196285-745e-9241-f5d2-24d183e7820e?restype=container",
+      "RequestMethod": "PUT",
+      "RequestHeaders": {
+        "Authorization": "Sanitized",
+        "traceparent": "00-099c63d00d174d479803fe3b726f1e14-c0d25c58babdf741-00",
+        "User-Agent": [
+          "azsdk-net-Storage.Files.DataLake/12.1.0-dev.20200403.1",
+          "(.NET Core 4.6.28325.01; Microsoft Windows 10.0.18362 )"
         ],
         "x-ms-blob-public-access": "container",
         "x-ms-client-request-id": "f7fec33c-d64c-5f79-704a-0516023840b7",
-        "x-ms-date": "Thu, 05 Mar 2020 21:58:32 GMT",
-        "x-ms-return-client-request-id": "true",
-        "x-ms-version": "2019-10-10"
-=======
-      "RequestUri": "http://seannsecanary.blob.core.windows.net/test-filesystem-2b196285-745e-9241-f5d2-24d183e7820e?restype=container",
-      "RequestMethod": "PUT",
-      "RequestHeaders": {
-        "Authorization": "Sanitized",
-        "traceparent": "00-099c63d00d174d479803fe3b726f1e14-c0d25c58babdf741-00",
-        "User-Agent": [
-          "azsdk-net-Storage.Files.DataLake/12.1.0-dev.20200403.1",
-          "(.NET Core 4.6.28325.01; Microsoft Windows 10.0.18362 )"
-        ],
-        "x-ms-blob-public-access": "container",
+        "x-ms-date": "Fri, 03 Apr 2020 21:04:38 GMT",
+        "x-ms-return-client-request-id": "true",
+        "x-ms-version": "2019-12-12"
+      },
+      "RequestBody": null,
+      "StatusCode": 201,
+      "ResponseHeaders": {
+        "Content-Length": "0",
+        "Date": "Fri, 03 Apr 2020 21:04:36 GMT",
+        "ETag": "\u00220x8D7D8129E338B85\u0022",
+        "Last-Modified": "Fri, 03 Apr 2020 21:04:37 GMT",
+        "Server": [
+          "Windows-Azure-Blob/1.0",
+          "Microsoft-HTTPAPI/2.0"
+        ],
         "x-ms-client-request-id": "f7fec33c-d64c-5f79-704a-0516023840b7",
-        "x-ms-date": "Fri, 03 Apr 2020 21:04:38 GMT",
-        "x-ms-return-client-request-id": "true",
-        "x-ms-version": "2019-12-12"
->>>>>>> 32e373e2
-      },
-      "RequestBody": null,
-      "StatusCode": 201,
-      "ResponseHeaders": {
-        "Content-Length": "0",
-<<<<<<< HEAD
-        "Date": "Thu, 05 Mar 2020 21:58:32 GMT",
-        "ETag": "\u00220x8D7C15058C9D802\u0022",
-        "Last-Modified": "Thu, 05 Mar 2020 21:58:32 GMT",
-=======
-        "Date": "Fri, 03 Apr 2020 21:04:36 GMT",
-        "ETag": "\u00220x8D7D8129E338B85\u0022",
-        "Last-Modified": "Fri, 03 Apr 2020 21:04:37 GMT",
->>>>>>> 32e373e2
-        "Server": [
-          "Windows-Azure-Blob/1.0",
-          "Microsoft-HTTPAPI/2.0"
-        ],
-        "x-ms-client-request-id": "f7fec33c-d64c-5f79-704a-0516023840b7",
-<<<<<<< HEAD
-        "x-ms-request-id": "6ca2066d-901e-0014-4839-f3da54000000",
-        "x-ms-version": "2019-10-10"
-=======
         "x-ms-request-id": "962296f4-f01e-0012-6cfb-093670000000",
         "x-ms-version": "2019-12-12"
->>>>>>> 32e373e2
-      },
-      "ResponseBody": []
-    },
-    {
-<<<<<<< HEAD
-      "RequestUri": "https://seanstagehierarchical.blob.core.windows.net/test-filesystem-2b196285-745e-9241-f5d2-24d183e7820e?comp=lease\u0026restype=container",
-      "RequestMethod": "PUT",
-      "RequestHeaders": {
-        "Authorization": "Sanitized",
-        "traceparent": "00-3b2afcf2a1d808488e263f45ab73cf1f-f339d04e1137ac48-00",
-        "User-Agent": [
-          "azsdk-net-Storage.Files.DataLake/12.0.0-dev.20200305.1",
-          "(.NET Core 4.6.28325.01; Microsoft Windows 10.0.18363 )"
+      },
+      "ResponseBody": []
+    },
+    {
+      "RequestUri": "http://seannsecanary.blob.core.windows.net/test-filesystem-2b196285-745e-9241-f5d2-24d183e7820e?comp=lease\u0026restype=container",
+      "RequestMethod": "PUT",
+      "RequestHeaders": {
+        "Authorization": "Sanitized",
+        "traceparent": "00-4c787864bfc24740b534320631460518-80f8413f48511b42-00",
+        "User-Agent": [
+          "azsdk-net-Storage.Files.DataLake/12.1.0-dev.20200403.1",
+          "(.NET Core 4.6.28325.01; Microsoft Windows 10.0.18362 )"
         ],
         "x-ms-client-request-id": "47603d08-8164-886f-83f9-c1f44463df76",
-        "x-ms-date": "Thu, 05 Mar 2020 21:58:32 GMT",
-=======
-      "RequestUri": "http://seannsecanary.blob.core.windows.net/test-filesystem-2b196285-745e-9241-f5d2-24d183e7820e?comp=lease\u0026restype=container",
-      "RequestMethod": "PUT",
-      "RequestHeaders": {
-        "Authorization": "Sanitized",
-        "traceparent": "00-4c787864bfc24740b534320631460518-80f8413f48511b42-00",
-        "User-Agent": [
-          "azsdk-net-Storage.Files.DataLake/12.1.0-dev.20200403.1",
-          "(.NET Core 4.6.28325.01; Microsoft Windows 10.0.18362 )"
-        ],
-        "x-ms-client-request-id": "47603d08-8164-886f-83f9-c1f44463df76",
-        "x-ms-date": "Fri, 03 Apr 2020 21:04:38 GMT",
->>>>>>> 32e373e2
+        "x-ms-date": "Fri, 03 Apr 2020 21:04:38 GMT",
         "x-ms-lease-action": "acquire",
         "x-ms-lease-duration": "15",
         "x-ms-proposed-lease-id": "fa8432e7-b495-0440-3557-911580f9180c",
         "x-ms-return-client-request-id": "true",
-<<<<<<< HEAD
-        "x-ms-version": "2019-10-10"
-=======
-        "x-ms-version": "2019-12-12"
->>>>>>> 32e373e2
-      },
-      "RequestBody": null,
-      "StatusCode": 201,
-      "ResponseHeaders": {
-        "Content-Length": "0",
-<<<<<<< HEAD
-        "Date": "Thu, 05 Mar 2020 21:58:32 GMT",
-        "ETag": "\u00220x8D7C15058C9D802\u0022",
-        "Last-Modified": "Thu, 05 Mar 2020 21:58:32 GMT",
-=======
+        "x-ms-version": "2019-12-12"
+      },
+      "RequestBody": null,
+      "StatusCode": 201,
+      "ResponseHeaders": {
+        "Content-Length": "0",
         "Date": "Fri, 03 Apr 2020 21:04:36 GMT",
         "ETag": "\u00220x8D7D8129E338B85\u0022",
         "Last-Modified": "Fri, 03 Apr 2020 21:04:37 GMT",
->>>>>>> 32e373e2
         "Server": [
           "Windows-Azure-Blob/1.0",
           "Microsoft-HTTPAPI/2.0"
         ],
         "x-ms-client-request-id": "47603d08-8164-886f-83f9-c1f44463df76",
         "x-ms-lease-id": "fa8432e7-b495-0440-3557-911580f9180c",
-<<<<<<< HEAD
-        "x-ms-request-id": "6ca20677-901e-0014-4f39-f3da54000000",
-        "x-ms-version": "2019-10-10"
-=======
         "x-ms-request-id": "96229706-f01e-0012-7afb-093670000000",
         "x-ms-version": "2019-12-12"
->>>>>>> 32e373e2
-      },
-      "ResponseBody": []
-    },
-    {
-<<<<<<< HEAD
-      "RequestUri": "https://seanstagehierarchical.blob.core.windows.net/test-filesystem-2b196285-745e-9241-f5d2-24d183e7820e?comp=lease\u0026restype=container",
-      "RequestMethod": "PUT",
-      "RequestHeaders": {
-        "Authorization": "Sanitized",
-        "If-Modified-Since": "Wed, 04 Mar 2020 21:58:31 GMT",
-        "traceparent": "00-ea941b84332e7048aff761196771f87d-a05368627c96b344-00",
-        "User-Agent": [
-          "azsdk-net-Storage.Files.DataLake/12.0.0-dev.20200305.1",
-          "(.NET Core 4.6.28325.01; Microsoft Windows 10.0.18363 )"
+      },
+      "ResponseBody": []
+    },
+    {
+      "RequestUri": "http://seannsecanary.blob.core.windows.net/test-filesystem-2b196285-745e-9241-f5d2-24d183e7820e?comp=lease\u0026restype=container",
+      "RequestMethod": "PUT",
+      "RequestHeaders": {
+        "Authorization": "Sanitized",
+        "If-Modified-Since": "Thu, 02 Apr 2020 21:04:38 GMT",
+        "traceparent": "00-7dc4b83da4e4e64d98c406f3d8d715b0-39ce7a73c55c9940-00",
+        "User-Agent": [
+          "azsdk-net-Storage.Files.DataLake/12.1.0-dev.20200403.1",
+          "(.NET Core 4.6.28325.01; Microsoft Windows 10.0.18362 )"
         ],
         "x-ms-client-request-id": "430c3199-d198-d4a8-b00c-3cefc9cd749b",
-        "x-ms-date": "Thu, 05 Mar 2020 21:58:32 GMT",
+        "x-ms-date": "Fri, 03 Apr 2020 21:04:38 GMT",
         "x-ms-lease-action": "release",
         "x-ms-lease-id": "fa8432e7-b495-0440-3557-911580f9180c",
         "x-ms-return-client-request-id": "true",
-        "x-ms-version": "2019-10-10"
-=======
-      "RequestUri": "http://seannsecanary.blob.core.windows.net/test-filesystem-2b196285-745e-9241-f5d2-24d183e7820e?comp=lease\u0026restype=container",
-      "RequestMethod": "PUT",
-      "RequestHeaders": {
-        "Authorization": "Sanitized",
-        "If-Modified-Since": "Thu, 02 Apr 2020 21:04:38 GMT",
-        "traceparent": "00-7dc4b83da4e4e64d98c406f3d8d715b0-39ce7a73c55c9940-00",
-        "User-Agent": [
-          "azsdk-net-Storage.Files.DataLake/12.1.0-dev.20200403.1",
-          "(.NET Core 4.6.28325.01; Microsoft Windows 10.0.18362 )"
+        "x-ms-version": "2019-12-12"
+      },
+      "RequestBody": null,
+      "StatusCode": 200,
+      "ResponseHeaders": {
+        "Content-Length": "0",
+        "Date": "Fri, 03 Apr 2020 21:04:36 GMT",
+        "ETag": "\u00220x8D7D8129E338B85\u0022",
+        "Last-Modified": "Fri, 03 Apr 2020 21:04:37 GMT",
+        "Server": [
+          "Windows-Azure-Blob/1.0",
+          "Microsoft-HTTPAPI/2.0"
         ],
         "x-ms-client-request-id": "430c3199-d198-d4a8-b00c-3cefc9cd749b",
-        "x-ms-date": "Fri, 03 Apr 2020 21:04:38 GMT",
-        "x-ms-lease-action": "release",
-        "x-ms-lease-id": "fa8432e7-b495-0440-3557-911580f9180c",
-        "x-ms-return-client-request-id": "true",
-        "x-ms-version": "2019-12-12"
->>>>>>> 32e373e2
-      },
-      "RequestBody": null,
-      "StatusCode": 200,
-      "ResponseHeaders": {
-        "Content-Length": "0",
-<<<<<<< HEAD
-        "Date": "Thu, 05 Mar 2020 21:58:32 GMT",
-        "ETag": "\u00220x8D7C15058C9D802\u0022",
-        "Last-Modified": "Thu, 05 Mar 2020 21:58:32 GMT",
-=======
-        "Date": "Fri, 03 Apr 2020 21:04:36 GMT",
-        "ETag": "\u00220x8D7D8129E338B85\u0022",
-        "Last-Modified": "Fri, 03 Apr 2020 21:04:37 GMT",
->>>>>>> 32e373e2
-        "Server": [
-          "Windows-Azure-Blob/1.0",
-          "Microsoft-HTTPAPI/2.0"
-        ],
-        "x-ms-client-request-id": "430c3199-d198-d4a8-b00c-3cefc9cd749b",
-<<<<<<< HEAD
-        "x-ms-request-id": "6ca20680-901e-0014-5839-f3da54000000",
-        "x-ms-version": "2019-10-10"
-=======
         "x-ms-request-id": "96229710-f01e-0012-03fb-093670000000",
         "x-ms-version": "2019-12-12"
->>>>>>> 32e373e2
-      },
-      "ResponseBody": []
-    },
-    {
-<<<<<<< HEAD
-      "RequestUri": "https://seanstagehierarchical.blob.core.windows.net/test-filesystem-2b196285-745e-9241-f5d2-24d183e7820e?restype=container",
-      "RequestMethod": "DELETE",
-      "RequestHeaders": {
-        "Authorization": "Sanitized",
-        "traceparent": "00-6316dc9105b44d4d83b4e185d21f002c-544c48471ad6264a-00",
-        "User-Agent": [
-          "azsdk-net-Storage.Files.DataLake/12.0.0-dev.20200305.1",
-          "(.NET Core 4.6.28325.01; Microsoft Windows 10.0.18363 )"
-        ],
-        "x-ms-client-request-id": "135aa26f-9c56-60de-51eb-339744df91a2",
-        "x-ms-date": "Thu, 05 Mar 2020 21:58:33 GMT",
-        "x-ms-return-client-request-id": "true",
-        "x-ms-version": "2019-10-10"
-=======
+      },
+      "ResponseBody": []
+    },
+    {
       "RequestUri": "http://seannsecanary.blob.core.windows.net/test-filesystem-2b196285-745e-9241-f5d2-24d183e7820e?restype=container",
       "RequestMethod": "DELETE",
       "RequestHeaders": {
@@ -464,107 +251,56 @@
         "x-ms-date": "Fri, 03 Apr 2020 21:04:38 GMT",
         "x-ms-return-client-request-id": "true",
         "x-ms-version": "2019-12-12"
->>>>>>> 32e373e2
       },
       "RequestBody": null,
       "StatusCode": 202,
       "ResponseHeaders": {
         "Content-Length": "0",
-<<<<<<< HEAD
-        "Date": "Thu, 05 Mar 2020 21:58:32 GMT",
-=======
-        "Date": "Fri, 03 Apr 2020 21:04:36 GMT",
->>>>>>> 32e373e2
+        "Date": "Fri, 03 Apr 2020 21:04:36 GMT",
         "Server": [
           "Windows-Azure-Blob/1.0",
           "Microsoft-HTTPAPI/2.0"
         ],
         "x-ms-client-request-id": "135aa26f-9c56-60de-51eb-339744df91a2",
-<<<<<<< HEAD
-        "x-ms-request-id": "6ca20687-901e-0014-5f39-f3da54000000",
-        "x-ms-version": "2019-10-10"
-=======
         "x-ms-request-id": "9622971a-f01e-0012-0bfb-093670000000",
         "x-ms-version": "2019-12-12"
->>>>>>> 32e373e2
-      },
-      "ResponseBody": []
-    },
-    {
-<<<<<<< HEAD
-      "RequestUri": "https://seanstagehierarchical.blob.core.windows.net/test-filesystem-5a055f56-088d-bec8-7484-d493fa0f4d1e?restype=container",
-      "RequestMethod": "PUT",
-      "RequestHeaders": {
-        "Authorization": "Sanitized",
-        "traceparent": "00-6fa574779629454f9d8d1e420debdc48-b5b5fa9d637fe341-00",
-        "User-Agent": [
-          "azsdk-net-Storage.Files.DataLake/12.0.0-dev.20200305.1",
-          "(.NET Core 4.6.28325.01; Microsoft Windows 10.0.18363 )"
+      },
+      "ResponseBody": []
+    },
+    {
+      "RequestUri": "http://seannsecanary.blob.core.windows.net/test-filesystem-5a055f56-088d-bec8-7484-d493fa0f4d1e?restype=container",
+      "RequestMethod": "PUT",
+      "RequestHeaders": {
+        "Authorization": "Sanitized",
+        "traceparent": "00-ac337956549b8847b974df541b868e14-ce6c495ae409e145-00",
+        "User-Agent": [
+          "azsdk-net-Storage.Files.DataLake/12.1.0-dev.20200403.1",
+          "(.NET Core 4.6.28325.01; Microsoft Windows 10.0.18362 )"
         ],
         "x-ms-blob-public-access": "container",
         "x-ms-client-request-id": "26423474-618c-6727-da9c-9fd2c74b6642",
-        "x-ms-date": "Thu, 05 Mar 2020 21:58:33 GMT",
-        "x-ms-return-client-request-id": "true",
-        "x-ms-version": "2019-10-10"
-=======
-      "RequestUri": "http://seannsecanary.blob.core.windows.net/test-filesystem-5a055f56-088d-bec8-7484-d493fa0f4d1e?restype=container",
-      "RequestMethod": "PUT",
-      "RequestHeaders": {
-        "Authorization": "Sanitized",
-        "traceparent": "00-ac337956549b8847b974df541b868e14-ce6c495ae409e145-00",
-        "User-Agent": [
-          "azsdk-net-Storage.Files.DataLake/12.1.0-dev.20200403.1",
-          "(.NET Core 4.6.28325.01; Microsoft Windows 10.0.18362 )"
-        ],
-        "x-ms-blob-public-access": "container",
-        "x-ms-client-request-id": "26423474-618c-6727-da9c-9fd2c74b6642",
-        "x-ms-date": "Fri, 03 Apr 2020 21:04:38 GMT",
-        "x-ms-return-client-request-id": "true",
-        "x-ms-version": "2019-12-12"
->>>>>>> 32e373e2
-      },
-      "RequestBody": null,
-      "StatusCode": 201,
-      "ResponseHeaders": {
-        "Content-Length": "0",
-<<<<<<< HEAD
-        "Date": "Thu, 05 Mar 2020 21:58:33 GMT",
-        "ETag": "\u00220x8D7C150592A35F1\u0022",
-        "Last-Modified": "Thu, 05 Mar 2020 21:58:33 GMT",
-=======
+        "x-ms-date": "Fri, 03 Apr 2020 21:04:38 GMT",
+        "x-ms-return-client-request-id": "true",
+        "x-ms-version": "2019-12-12"
+      },
+      "RequestBody": null,
+      "StatusCode": 201,
+      "ResponseHeaders": {
+        "Content-Length": "0",
         "Date": "Fri, 03 Apr 2020 21:04:37 GMT",
         "ETag": "\u00220x8D7D8129E6BBD2B\u0022",
         "Last-Modified": "Fri, 03 Apr 2020 21:04:37 GMT",
->>>>>>> 32e373e2
         "Server": [
           "Windows-Azure-Blob/1.0",
           "Microsoft-HTTPAPI/2.0"
         ],
         "x-ms-client-request-id": "26423474-618c-6727-da9c-9fd2c74b6642",
-<<<<<<< HEAD
-        "x-ms-request-id": "8d527014-d01e-0048-7139-f38f0c000000",
-        "x-ms-version": "2019-10-10"
-=======
         "x-ms-request-id": "9622971f-f01e-0012-10fb-093670000000",
         "x-ms-version": "2019-12-12"
->>>>>>> 32e373e2
-      },
-      "ResponseBody": []
-    },
-    {
-<<<<<<< HEAD
-      "RequestUri": "https://seanstagehierarchical.blob.core.windows.net/test-filesystem-5a055f56-088d-bec8-7484-d493fa0f4d1e?comp=lease\u0026restype=container",
-      "RequestMethod": "PUT",
-      "RequestHeaders": {
-        "Authorization": "Sanitized",
-        "traceparent": "00-af3003a845404d49b9480ce23388f24f-a90ef34ecfac0440-00",
-        "User-Agent": [
-          "azsdk-net-Storage.Files.DataLake/12.0.0-dev.20200305.1",
-          "(.NET Core 4.6.28325.01; Microsoft Windows 10.0.18363 )"
-        ],
-        "x-ms-client-request-id": "93cdee79-86dd-092e-044c-0ac39a798e7e",
-        "x-ms-date": "Thu, 05 Mar 2020 21:58:33 GMT",
-=======
+      },
+      "ResponseBody": []
+    },
+    {
       "RequestUri": "http://seannsecanary.blob.core.windows.net/test-filesystem-5a055f56-088d-bec8-7484-d493fa0f4d1e?comp=lease\u0026restype=container",
       "RequestMethod": "PUT",
       "RequestHeaders": {
@@ -576,65 +312,31 @@
         ],
         "x-ms-client-request-id": "93cdee79-86dd-092e-044c-0ac39a798e7e",
         "x-ms-date": "Fri, 03 Apr 2020 21:04:39 GMT",
->>>>>>> 32e373e2
         "x-ms-lease-action": "acquire",
         "x-ms-lease-duration": "15",
         "x-ms-proposed-lease-id": "bd47149d-6a60-f52f-1bc8-c6aed85c164f",
         "x-ms-return-client-request-id": "true",
-<<<<<<< HEAD
-        "x-ms-version": "2019-10-10"
-=======
-        "x-ms-version": "2019-12-12"
->>>>>>> 32e373e2
-      },
-      "RequestBody": null,
-      "StatusCode": 201,
-      "ResponseHeaders": {
-        "Content-Length": "0",
-<<<<<<< HEAD
-        "Date": "Thu, 05 Mar 2020 21:58:33 GMT",
-        "ETag": "\u00220x8D7C150592A35F1\u0022",
-        "Last-Modified": "Thu, 05 Mar 2020 21:58:33 GMT",
-=======
+        "x-ms-version": "2019-12-12"
+      },
+      "RequestBody": null,
+      "StatusCode": 201,
+      "ResponseHeaders": {
+        "Content-Length": "0",
         "Date": "Fri, 03 Apr 2020 21:04:37 GMT",
         "ETag": "\u00220x8D7D8129E6BBD2B\u0022",
         "Last-Modified": "Fri, 03 Apr 2020 21:04:37 GMT",
->>>>>>> 32e373e2
         "Server": [
           "Windows-Azure-Blob/1.0",
           "Microsoft-HTTPAPI/2.0"
         ],
         "x-ms-client-request-id": "93cdee79-86dd-092e-044c-0ac39a798e7e",
         "x-ms-lease-id": "bd47149d-6a60-f52f-1bc8-c6aed85c164f",
-<<<<<<< HEAD
-        "x-ms-request-id": "8d527017-d01e-0048-7339-f38f0c000000",
-        "x-ms-version": "2019-10-10"
-=======
         "x-ms-request-id": "96229736-f01e-0012-25fb-093670000000",
         "x-ms-version": "2019-12-12"
->>>>>>> 32e373e2
-      },
-      "ResponseBody": []
-    },
-    {
-<<<<<<< HEAD
-      "RequestUri": "https://seanstagehierarchical.blob.core.windows.net/test-filesystem-5a055f56-088d-bec8-7484-d493fa0f4d1e?comp=lease\u0026restype=container",
-      "RequestMethod": "PUT",
-      "RequestHeaders": {
-        "Authorization": "Sanitized",
-        "If-Unmodified-Since": "Fri, 06 Mar 2020 21:58:31 GMT",
-        "traceparent": "00-ceffe49a9cbfac4ea976e75c9f9ece7c-667f857bb797404f-00",
-        "User-Agent": [
-          "azsdk-net-Storage.Files.DataLake/12.0.0-dev.20200305.1",
-          "(.NET Core 4.6.28325.01; Microsoft Windows 10.0.18363 )"
-        ],
-        "x-ms-client-request-id": "ea347e53-838e-ba71-1715-c1801ccf53e5",
-        "x-ms-date": "Thu, 05 Mar 2020 21:58:33 GMT",
-        "x-ms-lease-action": "release",
-        "x-ms-lease-id": "bd47149d-6a60-f52f-1bc8-c6aed85c164f",
-        "x-ms-return-client-request-id": "true",
-        "x-ms-version": "2019-10-10"
-=======
+      },
+      "ResponseBody": []
+    },
+    {
       "RequestUri": "http://seannsecanary.blob.core.windows.net/test-filesystem-5a055f56-088d-bec8-7484-d493fa0f4d1e?comp=lease\u0026restype=container",
       "RequestMethod": "PUT",
       "RequestHeaders": {
@@ -651,52 +353,25 @@
         "x-ms-lease-id": "bd47149d-6a60-f52f-1bc8-c6aed85c164f",
         "x-ms-return-client-request-id": "true",
         "x-ms-version": "2019-12-12"
->>>>>>> 32e373e2
       },
       "RequestBody": null,
       "StatusCode": 200,
       "ResponseHeaders": {
         "Content-Length": "0",
-<<<<<<< HEAD
-        "Date": "Thu, 05 Mar 2020 21:58:33 GMT",
-        "ETag": "\u00220x8D7C150592A35F1\u0022",
-        "Last-Modified": "Thu, 05 Mar 2020 21:58:33 GMT",
-=======
         "Date": "Fri, 03 Apr 2020 21:04:37 GMT",
         "ETag": "\u00220x8D7D8129E6BBD2B\u0022",
         "Last-Modified": "Fri, 03 Apr 2020 21:04:37 GMT",
->>>>>>> 32e373e2
         "Server": [
           "Windows-Azure-Blob/1.0",
           "Microsoft-HTTPAPI/2.0"
         ],
         "x-ms-client-request-id": "ea347e53-838e-ba71-1715-c1801ccf53e5",
-<<<<<<< HEAD
-        "x-ms-request-id": "8d527018-d01e-0048-7439-f38f0c000000",
-        "x-ms-version": "2019-10-10"
-=======
         "x-ms-request-id": "9622973f-f01e-0012-2efb-093670000000",
         "x-ms-version": "2019-12-12"
->>>>>>> 32e373e2
-      },
-      "ResponseBody": []
-    },
-    {
-<<<<<<< HEAD
-      "RequestUri": "https://seanstagehierarchical.blob.core.windows.net/test-filesystem-5a055f56-088d-bec8-7484-d493fa0f4d1e?restype=container",
-      "RequestMethod": "DELETE",
-      "RequestHeaders": {
-        "Authorization": "Sanitized",
-        "traceparent": "00-8b50d87787b2634490967b04f22d3240-47d00527bd7ab644-00",
-        "User-Agent": [
-          "azsdk-net-Storage.Files.DataLake/12.0.0-dev.20200305.1",
-          "(.NET Core 4.6.28325.01; Microsoft Windows 10.0.18363 )"
-        ],
-        "x-ms-client-request-id": "1b6f6019-a445-02ef-dfd8-6a16def459b3",
-        "x-ms-date": "Thu, 05 Mar 2020 21:58:33 GMT",
-        "x-ms-return-client-request-id": "true",
-        "x-ms-version": "2019-10-10"
-=======
+      },
+      "ResponseBody": []
+    },
+    {
       "RequestUri": "http://seannsecanary.blob.core.windows.net/test-filesystem-5a055f56-088d-bec8-7484-d493fa0f4d1e?restype=container",
       "RequestMethod": "DELETE",
       "RequestHeaders": {
@@ -710,42 +385,26 @@
         "x-ms-date": "Fri, 03 Apr 2020 21:04:39 GMT",
         "x-ms-return-client-request-id": "true",
         "x-ms-version": "2019-12-12"
->>>>>>> 32e373e2
       },
       "RequestBody": null,
       "StatusCode": 202,
       "ResponseHeaders": {
         "Content-Length": "0",
-<<<<<<< HEAD
-        "Date": "Thu, 05 Mar 2020 21:58:33 GMT",
-=======
         "Date": "Fri, 03 Apr 2020 21:04:37 GMT",
->>>>>>> 32e373e2
         "Server": [
           "Windows-Azure-Blob/1.0",
           "Microsoft-HTTPAPI/2.0"
         ],
         "x-ms-client-request-id": "1b6f6019-a445-02ef-dfd8-6a16def459b3",
-<<<<<<< HEAD
-        "x-ms-request-id": "8d52701e-d01e-0048-7939-f38f0c000000",
-        "x-ms-version": "2019-10-10"
-=======
         "x-ms-request-id": "96229748-f01e-0012-36fb-093670000000",
         "x-ms-version": "2019-12-12"
->>>>>>> 32e373e2
       },
       "ResponseBody": []
     }
   ],
   "Variables": {
-<<<<<<< HEAD
-    "DateTimeOffsetNow": "2020-03-05T13:58:31.9791688-08:00",
-    "RandomSeed": "358025978",
-    "Storage_TestConfigHierarchicalNamespace": "NamespaceTenant\nseanstagehierarchical\nU2FuaXRpemVk\nhttps://seanstagehierarchical.blob.core.windows.net\nhttp://seanstagehierarchical.file.core.windows.net\nhttp://seanstagehierarchical.queue.core.windows.net\nhttp://seanstagehierarchical.table.core.windows.net\n\n\n\n\nhttp://seanstagehierarchical-secondary.blob.core.windows.net\nhttp://seanstagehierarchical-secondary.file.core.windows.net\nhttp://seanstagehierarchical-secondary.queue.core.windows.net\nhttp://seanstagehierarchical-secondary.table.core.windows.net\n68390a19-a643-458b-b726-408abf67b4fc\nSanitized\n72f988bf-86f1-41af-91ab-2d7cd011db47\nhttps://login.microsoftonline.com/\nCloud\nBlobEndpoint=https://seanstagehierarchical.blob.core.windows.net/;QueueEndpoint=http://seanstagehierarchical.queue.core.windows.net/;FileEndpoint=http://seanstagehierarchical.file.core.windows.net/;BlobSecondaryEndpoint=http://seanstagehierarchical-secondary.blob.core.windows.net/;QueueSecondaryEndpoint=http://seanstagehierarchical-secondary.queue.core.windows.net/;FileSecondaryEndpoint=http://seanstagehierarchical-secondary.file.core.windows.net/;AccountName=seanstagehierarchical;AccountKey=Sanitized\n"
-=======
     "DateTimeOffsetNow": "2020-04-03T14:04:38.1519407-07:00",
     "RandomSeed": "358025978",
     "Storage_TestConfigHierarchicalNamespace": "NamespaceTenant\nseannsecanary\nU2FuaXRpemVk\nhttp://seannsecanary.blob.core.windows.net\nhttp://seannsecanary.file.core.windows.net\nhttp://seannsecanary.queue.core.windows.net\nhttp://seannsecanary.table.core.windows.net\n\n\n\n\nhttp://seannsecanary-secondary.blob.core.windows.net\nhttp://seannsecanary-secondary.file.core.windows.net\nhttp://seannsecanary-secondary.queue.core.windows.net\nhttp://seannsecanary-secondary.table.core.windows.net\n68390a19-a643-458b-b726-408abf67b4fc\nSanitized\n72f988bf-86f1-41af-91ab-2d7cd011db47\nhttps://login.microsoftonline.com/\nCloud\nBlobEndpoint=http://seannsecanary.blob.core.windows.net/;QueueEndpoint=http://seannsecanary.queue.core.windows.net/;FileEndpoint=http://seannsecanary.file.core.windows.net/;BlobSecondaryEndpoint=http://seannsecanary-secondary.blob.core.windows.net/;QueueSecondaryEndpoint=http://seannsecanary-secondary.queue.core.windows.net/;FileSecondaryEndpoint=http://seannsecanary-secondary.file.core.windows.net/;AccountName=seannsecanary;AccountKey=Sanitized\n"
->>>>>>> 32e373e2
   }
 }