{
  "Entries": [
    {
<<<<<<< HEAD
      "RequestUri": "https://seanstagehierarchical.blob.core.windows.net/test-filesystem-be3282bc-dbe4-97b1-d79a-183681c0dd3c?restype=container",
      "RequestMethod": "PUT",
      "RequestHeaders": {
        "Authorization": "Sanitized",
        "traceparent": "00-0296cb4838056d4faddad0459214b844-a49c848bff73fc40-00",
        "User-Agent": [
          "azsdk-net-Storage.Files.DataLake/12.0.0-dev.20200305.1",
          "(.NET Core 4.6.28325.01; Microsoft Windows 10.0.18363 )"
        ],
        "x-ms-blob-public-access": "container",
        "x-ms-client-request-id": "051701f0-84f4-fbfd-c5da-f824d791a1f0",
        "x-ms-date": "Thu, 05 Mar 2020 21:59:45 GMT",
        "x-ms-return-client-request-id": "true",
        "x-ms-version": "2019-10-10"
=======
      "RequestUri": "http://seannsecanary.blob.core.windows.net/test-filesystem-be3282bc-dbe4-97b1-d79a-183681c0dd3c?restype=container",
      "RequestMethod": "PUT",
      "RequestHeaders": {
        "Authorization": "Sanitized",
        "traceparent": "00-7fb5f5fec9b92b489d65744307178b04-b40cfe95fc1c374f-00",
        "User-Agent": [
          "azsdk-net-Storage.Files.DataLake/12.1.0-dev.20200403.1",
          "(.NET Core 4.6.28325.01; Microsoft Windows 10.0.18362 )"
        ],
        "x-ms-blob-public-access": "container",
        "x-ms-client-request-id": "051701f0-84f4-fbfd-c5da-f824d791a1f0",
        "x-ms-date": "Fri, 03 Apr 2020 21:05:14 GMT",
        "x-ms-return-client-request-id": "true",
        "x-ms-version": "2019-12-12"
>>>>>>> 32e373e2
      },
      "RequestBody": null,
      "StatusCode": 201,
      "ResponseHeaders": {
        "Content-Length": "0",
<<<<<<< HEAD
        "Date": "Thu, 05 Mar 2020 21:59:45 GMT",
        "ETag": "\u00220x8D7C15084204C4C\u0022",
        "Last-Modified": "Thu, 05 Mar 2020 21:59:45 GMT",
=======
        "Date": "Fri, 03 Apr 2020 21:05:12 GMT",
        "ETag": "\u00220x8D7D812B3DCF7BE\u0022",
        "Last-Modified": "Fri, 03 Apr 2020 21:05:13 GMT",
>>>>>>> 32e373e2
        "Server": [
          "Windows-Azure-Blob/1.0",
          "Microsoft-HTTPAPI/2.0"
        ],
        "x-ms-client-request-id": "051701f0-84f4-fbfd-c5da-f824d791a1f0",
<<<<<<< HEAD
        "x-ms-request-id": "609018cb-901e-0049-3339-f3d0d0000000",
        "x-ms-version": "2019-10-10"
=======
        "x-ms-request-id": "9622a9e2-f01e-0012-62fb-093670000000",
        "x-ms-version": "2019-12-12"
>>>>>>> 32e373e2
      },
      "ResponseBody": []
    },
    {
<<<<<<< HEAD
      "RequestUri": "https://seanstagehierarchical.blob.core.windows.net/test-filesystem-be3282bc-dbe4-97b1-d79a-183681c0dd3c?comp=lease\u0026restype=container",
      "RequestMethod": "PUT",
      "RequestHeaders": {
        "Authorization": "Sanitized",
        "traceparent": "00-802047aedd3d4e46898626da167a8246-99d2b7e715d8cc41-00",
        "User-Agent": [
          "azsdk-net-Storage.Files.DataLake/12.0.0-dev.20200305.1",
          "(.NET Core 4.6.28325.01; Microsoft Windows 10.0.18363 )"
        ],
        "x-ms-client-request-id": "82b26255-25e9-8680-82af-fff0740f7373",
        "x-ms-date": "Thu, 05 Mar 2020 21:59:45 GMT",
=======
      "RequestUri": "http://seannsecanary.blob.core.windows.net/test-filesystem-be3282bc-dbe4-97b1-d79a-183681c0dd3c?comp=lease\u0026restype=container",
      "RequestMethod": "PUT",
      "RequestHeaders": {
        "Authorization": "Sanitized",
        "traceparent": "00-e10ed4da914b504595c6ada38c86aa90-79d34a070724ce4b-00",
        "User-Agent": [
          "azsdk-net-Storage.Files.DataLake/12.1.0-dev.20200403.1",
          "(.NET Core 4.6.28325.01; Microsoft Windows 10.0.18362 )"
        ],
        "x-ms-client-request-id": "82b26255-25e9-8680-82af-fff0740f7373",
        "x-ms-date": "Fri, 03 Apr 2020 21:05:15 GMT",
>>>>>>> 32e373e2
        "x-ms-lease-action": "acquire",
        "x-ms-lease-duration": "15",
        "x-ms-proposed-lease-id": "0e8a32ad-6ac6-687e-0604-0fed8852e264",
        "x-ms-return-client-request-id": "true",
<<<<<<< HEAD
        "x-ms-version": "2019-10-10"
=======
        "x-ms-version": "2019-12-12"
>>>>>>> 32e373e2
      },
      "RequestBody": null,
      "StatusCode": 201,
      "ResponseHeaders": {
        "Content-Length": "0",
<<<<<<< HEAD
        "Date": "Thu, 05 Mar 2020 21:59:45 GMT",
        "ETag": "\u00220x8D7C15084204C4C\u0022",
        "Last-Modified": "Thu, 05 Mar 2020 21:59:45 GMT",
=======
        "Date": "Fri, 03 Apr 2020 21:05:13 GMT",
        "ETag": "\u00220x8D7D812B3DCF7BE\u0022",
        "Last-Modified": "Fri, 03 Apr 2020 21:05:13 GMT",
>>>>>>> 32e373e2
        "Server": [
          "Windows-Azure-Blob/1.0",
          "Microsoft-HTTPAPI/2.0"
        ],
        "x-ms-client-request-id": "82b26255-25e9-8680-82af-fff0740f7373",
        "x-ms-lease-id": "0e8a32ad-6ac6-687e-0604-0fed8852e264",
<<<<<<< HEAD
        "x-ms-request-id": "609018d1-901e-0049-3639-f3d0d0000000",
        "x-ms-version": "2019-10-10"
=======
        "x-ms-request-id": "9622a9ef-f01e-0012-6bfb-093670000000",
        "x-ms-version": "2019-12-12"
>>>>>>> 32e373e2
      },
      "ResponseBody": []
    },
    {
<<<<<<< HEAD
      "RequestUri": "https://seanstagehierarchical.blob.core.windows.net/test-filesystem-be3282bc-dbe4-97b1-d79a-183681c0dd3c?comp=lease\u0026restype=container",
      "RequestMethod": "PUT",
      "RequestHeaders": {
        "Authorization": "Sanitized",
        "traceparent": "00-42893e445449224a93d6528ba3cbccb9-0218050cae76ed43-00",
        "User-Agent": [
          "azsdk-net-Storage.Files.DataLake/12.0.0-dev.20200305.1",
          "(.NET Core 4.6.28325.01; Microsoft Windows 10.0.18363 )"
        ],
        "x-ms-client-request-id": "2697f2ad-5fa0-407b-51bf-fdf8d8578642",
        "x-ms-date": "Thu, 05 Mar 2020 21:59:45 GMT",
        "x-ms-lease-action": "release",
        "x-ms-lease-id": "0e8a32ad-6ac6-687e-0604-0fed8852e264",
        "x-ms-return-client-request-id": "true",
        "x-ms-version": "2019-10-10"
=======
      "RequestUri": "http://seannsecanary.blob.core.windows.net/test-filesystem-be3282bc-dbe4-97b1-d79a-183681c0dd3c?comp=lease\u0026restype=container",
      "RequestMethod": "PUT",
      "RequestHeaders": {
        "Authorization": "Sanitized",
        "traceparent": "00-95a999df7bfb044bb3af021133d6f053-7c6b4e08aac73549-00",
        "User-Agent": [
          "azsdk-net-Storage.Files.DataLake/12.1.0-dev.20200403.1",
          "(.NET Core 4.6.28325.01; Microsoft Windows 10.0.18362 )"
        ],
        "x-ms-client-request-id": "2697f2ad-5fa0-407b-51bf-fdf8d8578642",
        "x-ms-date": "Fri, 03 Apr 2020 21:05:15 GMT",
        "x-ms-lease-action": "release",
        "x-ms-lease-id": "0e8a32ad-6ac6-687e-0604-0fed8852e264",
        "x-ms-return-client-request-id": "true",
        "x-ms-version": "2019-12-12"
>>>>>>> 32e373e2
      },
      "RequestBody": null,
      "StatusCode": 200,
      "ResponseHeaders": {
        "Content-Length": "0",
<<<<<<< HEAD
        "Date": "Thu, 05 Mar 2020 21:59:45 GMT",
        "ETag": "\u00220x8D7C15084204C4C\u0022",
        "Last-Modified": "Thu, 05 Mar 2020 21:59:45 GMT",
=======
        "Date": "Fri, 03 Apr 2020 21:05:13 GMT",
        "ETag": "\u00220x8D7D812B3DCF7BE\u0022",
        "Last-Modified": "Fri, 03 Apr 2020 21:05:13 GMT",
>>>>>>> 32e373e2
        "Server": [
          "Windows-Azure-Blob/1.0",
          "Microsoft-HTTPAPI/2.0"
        ],
        "x-ms-client-request-id": "2697f2ad-5fa0-407b-51bf-fdf8d8578642",
<<<<<<< HEAD
        "x-ms-request-id": "609018d5-901e-0049-3a39-f3d0d0000000",
        "x-ms-version": "2019-10-10"
=======
        "x-ms-request-id": "9622a9f7-f01e-0012-71fb-093670000000",
        "x-ms-version": "2019-12-12"
>>>>>>> 32e373e2
      },
      "ResponseBody": []
    },
    {
<<<<<<< HEAD
      "RequestUri": "https://seanstagehierarchical.blob.core.windows.net/test-filesystem-be3282bc-dbe4-97b1-d79a-183681c0dd3c?restype=container",
      "RequestMethod": "GET",
      "RequestHeaders": {
        "Authorization": "Sanitized",
        "traceparent": "00-16642dbdb92fbb4eb4847c59f15edec0-e32fe0b83d613b42-00",
        "User-Agent": [
          "azsdk-net-Storage.Files.DataLake/12.0.0-dev.20200305.1",
          "(.NET Core 4.6.28325.01; Microsoft Windows 10.0.18363 )"
        ],
        "x-ms-client-request-id": "824251a3-4c78-98d3-197d-b48d224ffc92",
        "x-ms-date": "Thu, 05 Mar 2020 21:59:45 GMT",
        "x-ms-return-client-request-id": "true",
        "x-ms-version": "2019-10-10"
=======
      "RequestUri": "http://seannsecanary.blob.core.windows.net/test-filesystem-be3282bc-dbe4-97b1-d79a-183681c0dd3c?restype=container",
      "RequestMethod": "GET",
      "RequestHeaders": {
        "Authorization": "Sanitized",
        "traceparent": "00-167510aa2ed075419bd9c24622d60484-dc18bf51fcc8cf45-00",
        "User-Agent": [
          "azsdk-net-Storage.Files.DataLake/12.1.0-dev.20200403.1",
          "(.NET Core 4.6.28325.01; Microsoft Windows 10.0.18362 )"
        ],
        "x-ms-client-request-id": "824251a3-4c78-98d3-197d-b48d224ffc92",
        "x-ms-date": "Fri, 03 Apr 2020 21:05:15 GMT",
        "x-ms-return-client-request-id": "true",
        "x-ms-version": "2019-12-12"
>>>>>>> 32e373e2
      },
      "RequestBody": null,
      "StatusCode": 200,
      "ResponseHeaders": {
        "Content-Length": "0",
<<<<<<< HEAD
        "Date": "Thu, 05 Mar 2020 21:59:45 GMT",
        "ETag": "\u00220x8D7C15084204C4C\u0022",
        "Last-Modified": "Thu, 05 Mar 2020 21:59:45 GMT",
=======
        "Date": "Fri, 03 Apr 2020 21:05:13 GMT",
        "ETag": "\u00220x8D7D812B3DCF7BE\u0022",
        "Last-Modified": "Fri, 03 Apr 2020 21:05:13 GMT",
>>>>>>> 32e373e2
        "Server": [
          "Windows-Azure-Blob/1.0",
          "Microsoft-HTTPAPI/2.0"
        ],
        "x-ms-blob-public-access": "container",
        "x-ms-client-request-id": "824251a3-4c78-98d3-197d-b48d224ffc92",
        "x-ms-default-encryption-scope": "$account-encryption-key",
        "x-ms-deny-encryption-scope-override": "false",
        "x-ms-has-immutability-policy": "false",
        "x-ms-has-legal-hold": "false",
        "x-ms-lease-state": "available",
        "x-ms-lease-status": "unlocked",
<<<<<<< HEAD
        "x-ms-request-id": "609018d8-901e-0049-3d39-f3d0d0000000",
        "x-ms-version": "2019-10-10"
=======
        "x-ms-request-id": "9622aa04-f01e-0012-7cfb-093670000000",
        "x-ms-version": "2019-12-12"
>>>>>>> 32e373e2
      },
      "ResponseBody": []
    },
    {
<<<<<<< HEAD
      "RequestUri": "https://seanstagehierarchical.blob.core.windows.net/test-filesystem-be3282bc-dbe4-97b1-d79a-183681c0dd3c?restype=container",
      "RequestMethod": "DELETE",
      "RequestHeaders": {
        "Authorization": "Sanitized",
        "traceparent": "00-41be3da02bc68d46b901ef0dffc5e7fd-573ddc3a70f67d43-00",
        "User-Agent": [
          "azsdk-net-Storage.Files.DataLake/12.0.0-dev.20200305.1",
          "(.NET Core 4.6.28325.01; Microsoft Windows 10.0.18363 )"
        ],
        "x-ms-client-request-id": "87559084-0315-41c9-d9d7-ad1d9b4413c9",
        "x-ms-date": "Thu, 05 Mar 2020 21:59:45 GMT",
        "x-ms-return-client-request-id": "true",
        "x-ms-version": "2019-10-10"
=======
      "RequestUri": "http://seannsecanary.blob.core.windows.net/test-filesystem-be3282bc-dbe4-97b1-d79a-183681c0dd3c?restype=container",
      "RequestMethod": "DELETE",
      "RequestHeaders": {
        "Authorization": "Sanitized",
        "traceparent": "00-3e0cfb2e53d6d74ebd73abd746fd6020-76a3a14d951b534e-00",
        "User-Agent": [
          "azsdk-net-Storage.Files.DataLake/12.1.0-dev.20200403.1",
          "(.NET Core 4.6.28325.01; Microsoft Windows 10.0.18362 )"
        ],
        "x-ms-client-request-id": "87559084-0315-41c9-d9d7-ad1d9b4413c9",
        "x-ms-date": "Fri, 03 Apr 2020 21:05:15 GMT",
        "x-ms-return-client-request-id": "true",
        "x-ms-version": "2019-12-12"
>>>>>>> 32e373e2
      },
      "RequestBody": null,
      "StatusCode": 202,
      "ResponseHeaders": {
        "Content-Length": "0",
<<<<<<< HEAD
        "Date": "Thu, 05 Mar 2020 21:59:45 GMT",
=======
        "Date": "Fri, 03 Apr 2020 21:05:13 GMT",
>>>>>>> 32e373e2
        "Server": [
          "Windows-Azure-Blob/1.0",
          "Microsoft-HTTPAPI/2.0"
        ],
        "x-ms-client-request-id": "87559084-0315-41c9-d9d7-ad1d9b4413c9",
<<<<<<< HEAD
        "x-ms-request-id": "609018dc-901e-0049-4039-f3d0d0000000",
        "x-ms-version": "2019-10-10"
=======
        "x-ms-request-id": "9622aa0f-f01e-0012-05fb-093670000000",
        "x-ms-version": "2019-12-12"
>>>>>>> 32e373e2
      },
      "ResponseBody": []
    }
  ],
  "Variables": {
    "RandomSeed": "1718188863",
<<<<<<< HEAD
    "Storage_TestConfigHierarchicalNamespace": "NamespaceTenant\nseanstagehierarchical\nU2FuaXRpemVk\nhttps://seanstagehierarchical.blob.core.windows.net\nhttp://seanstagehierarchical.file.core.windows.net\nhttp://seanstagehierarchical.queue.core.windows.net\nhttp://seanstagehierarchical.table.core.windows.net\n\n\n\n\nhttp://seanstagehierarchical-secondary.blob.core.windows.net\nhttp://seanstagehierarchical-secondary.file.core.windows.net\nhttp://seanstagehierarchical-secondary.queue.core.windows.net\nhttp://seanstagehierarchical-secondary.table.core.windows.net\n68390a19-a643-458b-b726-408abf67b4fc\nSanitized\n72f988bf-86f1-41af-91ab-2d7cd011db47\nhttps://login.microsoftonline.com/\nCloud\nBlobEndpoint=https://seanstagehierarchical.blob.core.windows.net/;QueueEndpoint=http://seanstagehierarchical.queue.core.windows.net/;FileEndpoint=http://seanstagehierarchical.file.core.windows.net/;BlobSecondaryEndpoint=http://seanstagehierarchical-secondary.blob.core.windows.net/;QueueSecondaryEndpoint=http://seanstagehierarchical-secondary.queue.core.windows.net/;FileSecondaryEndpoint=http://seanstagehierarchical-secondary.file.core.windows.net/;AccountName=seanstagehierarchical;AccountKey=Sanitized\n"
=======
    "Storage_TestConfigHierarchicalNamespace": "NamespaceTenant\nseannsecanary\nU2FuaXRpemVk\nhttp://seannsecanary.blob.core.windows.net\nhttp://seannsecanary.file.core.windows.net\nhttp://seannsecanary.queue.core.windows.net\nhttp://seannsecanary.table.core.windows.net\n\n\n\n\nhttp://seannsecanary-secondary.blob.core.windows.net\nhttp://seannsecanary-secondary.file.core.windows.net\nhttp://seannsecanary-secondary.queue.core.windows.net\nhttp://seannsecanary-secondary.table.core.windows.net\n68390a19-a643-458b-b726-408abf67b4fc\nSanitized\n72f988bf-86f1-41af-91ab-2d7cd011db47\nhttps://login.microsoftonline.com/\nCloud\nBlobEndpoint=http://seannsecanary.blob.core.windows.net/;QueueEndpoint=http://seannsecanary.queue.core.windows.net/;FileEndpoint=http://seannsecanary.file.core.windows.net/;BlobSecondaryEndpoint=http://seannsecanary-secondary.blob.core.windows.net/;QueueSecondaryEndpoint=http://seannsecanary-secondary.queue.core.windows.net/;FileSecondaryEndpoint=http://seannsecanary-secondary.file.core.windows.net/;AccountName=seannsecanary;AccountKey=Sanitized\n"
>>>>>>> 32e373e2
  }
}<|MERGE_RESOLUTION|>--- conflicted
+++ resolved
@@ -1,22 +1,6 @@
 {
   "Entries": [
     {
-<<<<<<< HEAD
-      "RequestUri": "https://seanstagehierarchical.blob.core.windows.net/test-filesystem-be3282bc-dbe4-97b1-d79a-183681c0dd3c?restype=container",
-      "RequestMethod": "PUT",
-      "RequestHeaders": {
-        "Authorization": "Sanitized",
-        "traceparent": "00-0296cb4838056d4faddad0459214b844-a49c848bff73fc40-00",
-        "User-Agent": [
-          "azsdk-net-Storage.Files.DataLake/12.0.0-dev.20200305.1",
-          "(.NET Core 4.6.28325.01; Microsoft Windows 10.0.18363 )"
-        ],
-        "x-ms-blob-public-access": "container",
-        "x-ms-client-request-id": "051701f0-84f4-fbfd-c5da-f824d791a1f0",
-        "x-ms-date": "Thu, 05 Mar 2020 21:59:45 GMT",
-        "x-ms-return-client-request-id": "true",
-        "x-ms-version": "2019-10-10"
-=======
       "RequestUri": "http://seannsecanary.blob.core.windows.net/test-filesystem-be3282bc-dbe4-97b1-d79a-183681c0dd3c?restype=container",
       "RequestMethod": "PUT",
       "RequestHeaders": {
@@ -31,50 +15,25 @@
         "x-ms-date": "Fri, 03 Apr 2020 21:05:14 GMT",
         "x-ms-return-client-request-id": "true",
         "x-ms-version": "2019-12-12"
->>>>>>> 32e373e2
       },
       "RequestBody": null,
       "StatusCode": 201,
       "ResponseHeaders": {
         "Content-Length": "0",
-<<<<<<< HEAD
-        "Date": "Thu, 05 Mar 2020 21:59:45 GMT",
-        "ETag": "\u00220x8D7C15084204C4C\u0022",
-        "Last-Modified": "Thu, 05 Mar 2020 21:59:45 GMT",
-=======
         "Date": "Fri, 03 Apr 2020 21:05:12 GMT",
         "ETag": "\u00220x8D7D812B3DCF7BE\u0022",
         "Last-Modified": "Fri, 03 Apr 2020 21:05:13 GMT",
->>>>>>> 32e373e2
         "Server": [
           "Windows-Azure-Blob/1.0",
           "Microsoft-HTTPAPI/2.0"
         ],
         "x-ms-client-request-id": "051701f0-84f4-fbfd-c5da-f824d791a1f0",
-<<<<<<< HEAD
-        "x-ms-request-id": "609018cb-901e-0049-3339-f3d0d0000000",
-        "x-ms-version": "2019-10-10"
-=======
         "x-ms-request-id": "9622a9e2-f01e-0012-62fb-093670000000",
         "x-ms-version": "2019-12-12"
->>>>>>> 32e373e2
       },
       "ResponseBody": []
     },
     {
-<<<<<<< HEAD
-      "RequestUri": "https://seanstagehierarchical.blob.core.windows.net/test-filesystem-be3282bc-dbe4-97b1-d79a-183681c0dd3c?comp=lease\u0026restype=container",
-      "RequestMethod": "PUT",
-      "RequestHeaders": {
-        "Authorization": "Sanitized",
-        "traceparent": "00-802047aedd3d4e46898626da167a8246-99d2b7e715d8cc41-00",
-        "User-Agent": [
-          "azsdk-net-Storage.Files.DataLake/12.0.0-dev.20200305.1",
-          "(.NET Core 4.6.28325.01; Microsoft Windows 10.0.18363 )"
-        ],
-        "x-ms-client-request-id": "82b26255-25e9-8680-82af-fff0740f7373",
-        "x-ms-date": "Thu, 05 Mar 2020 21:59:45 GMT",
-=======
       "RequestUri": "http://seannsecanary.blob.core.windows.net/test-filesystem-be3282bc-dbe4-97b1-d79a-183681c0dd3c?comp=lease\u0026restype=container",
       "RequestMethod": "PUT",
       "RequestHeaders": {
@@ -86,64 +45,31 @@
         ],
         "x-ms-client-request-id": "82b26255-25e9-8680-82af-fff0740f7373",
         "x-ms-date": "Fri, 03 Apr 2020 21:05:15 GMT",
->>>>>>> 32e373e2
         "x-ms-lease-action": "acquire",
         "x-ms-lease-duration": "15",
         "x-ms-proposed-lease-id": "0e8a32ad-6ac6-687e-0604-0fed8852e264",
         "x-ms-return-client-request-id": "true",
-<<<<<<< HEAD
-        "x-ms-version": "2019-10-10"
-=======
         "x-ms-version": "2019-12-12"
->>>>>>> 32e373e2
       },
       "RequestBody": null,
       "StatusCode": 201,
       "ResponseHeaders": {
         "Content-Length": "0",
-<<<<<<< HEAD
-        "Date": "Thu, 05 Mar 2020 21:59:45 GMT",
-        "ETag": "\u00220x8D7C15084204C4C\u0022",
-        "Last-Modified": "Thu, 05 Mar 2020 21:59:45 GMT",
-=======
         "Date": "Fri, 03 Apr 2020 21:05:13 GMT",
         "ETag": "\u00220x8D7D812B3DCF7BE\u0022",
         "Last-Modified": "Fri, 03 Apr 2020 21:05:13 GMT",
->>>>>>> 32e373e2
         "Server": [
           "Windows-Azure-Blob/1.0",
           "Microsoft-HTTPAPI/2.0"
         ],
         "x-ms-client-request-id": "82b26255-25e9-8680-82af-fff0740f7373",
         "x-ms-lease-id": "0e8a32ad-6ac6-687e-0604-0fed8852e264",
-<<<<<<< HEAD
-        "x-ms-request-id": "609018d1-901e-0049-3639-f3d0d0000000",
-        "x-ms-version": "2019-10-10"
-=======
         "x-ms-request-id": "9622a9ef-f01e-0012-6bfb-093670000000",
         "x-ms-version": "2019-12-12"
->>>>>>> 32e373e2
       },
       "ResponseBody": []
     },
     {
-<<<<<<< HEAD
-      "RequestUri": "https://seanstagehierarchical.blob.core.windows.net/test-filesystem-be3282bc-dbe4-97b1-d79a-183681c0dd3c?comp=lease\u0026restype=container",
-      "RequestMethod": "PUT",
-      "RequestHeaders": {
-        "Authorization": "Sanitized",
-        "traceparent": "00-42893e445449224a93d6528ba3cbccb9-0218050cae76ed43-00",
-        "User-Agent": [
-          "azsdk-net-Storage.Files.DataLake/12.0.0-dev.20200305.1",
-          "(.NET Core 4.6.28325.01; Microsoft Windows 10.0.18363 )"
-        ],
-        "x-ms-client-request-id": "2697f2ad-5fa0-407b-51bf-fdf8d8578642",
-        "x-ms-date": "Thu, 05 Mar 2020 21:59:45 GMT",
-        "x-ms-lease-action": "release",
-        "x-ms-lease-id": "0e8a32ad-6ac6-687e-0604-0fed8852e264",
-        "x-ms-return-client-request-id": "true",
-        "x-ms-version": "2019-10-10"
-=======
       "RequestUri": "http://seannsecanary.blob.core.windows.net/test-filesystem-be3282bc-dbe4-97b1-d79a-183681c0dd3c?comp=lease\u0026restype=container",
       "RequestMethod": "PUT",
       "RequestHeaders": {
@@ -159,52 +85,25 @@
         "x-ms-lease-id": "0e8a32ad-6ac6-687e-0604-0fed8852e264",
         "x-ms-return-client-request-id": "true",
         "x-ms-version": "2019-12-12"
->>>>>>> 32e373e2
       },
       "RequestBody": null,
       "StatusCode": 200,
       "ResponseHeaders": {
         "Content-Length": "0",
-<<<<<<< HEAD
-        "Date": "Thu, 05 Mar 2020 21:59:45 GMT",
-        "ETag": "\u00220x8D7C15084204C4C\u0022",
-        "Last-Modified": "Thu, 05 Mar 2020 21:59:45 GMT",
-=======
         "Date": "Fri, 03 Apr 2020 21:05:13 GMT",
         "ETag": "\u00220x8D7D812B3DCF7BE\u0022",
         "Last-Modified": "Fri, 03 Apr 2020 21:05:13 GMT",
->>>>>>> 32e373e2
         "Server": [
           "Windows-Azure-Blob/1.0",
           "Microsoft-HTTPAPI/2.0"
         ],
         "x-ms-client-request-id": "2697f2ad-5fa0-407b-51bf-fdf8d8578642",
-<<<<<<< HEAD
-        "x-ms-request-id": "609018d5-901e-0049-3a39-f3d0d0000000",
-        "x-ms-version": "2019-10-10"
-=======
         "x-ms-request-id": "9622a9f7-f01e-0012-71fb-093670000000",
         "x-ms-version": "2019-12-12"
->>>>>>> 32e373e2
       },
       "ResponseBody": []
     },
     {
-<<<<<<< HEAD
-      "RequestUri": "https://seanstagehierarchical.blob.core.windows.net/test-filesystem-be3282bc-dbe4-97b1-d79a-183681c0dd3c?restype=container",
-      "RequestMethod": "GET",
-      "RequestHeaders": {
-        "Authorization": "Sanitized",
-        "traceparent": "00-16642dbdb92fbb4eb4847c59f15edec0-e32fe0b83d613b42-00",
-        "User-Agent": [
-          "azsdk-net-Storage.Files.DataLake/12.0.0-dev.20200305.1",
-          "(.NET Core 4.6.28325.01; Microsoft Windows 10.0.18363 )"
-        ],
-        "x-ms-client-request-id": "824251a3-4c78-98d3-197d-b48d224ffc92",
-        "x-ms-date": "Thu, 05 Mar 2020 21:59:45 GMT",
-        "x-ms-return-client-request-id": "true",
-        "x-ms-version": "2019-10-10"
-=======
       "RequestUri": "http://seannsecanary.blob.core.windows.net/test-filesystem-be3282bc-dbe4-97b1-d79a-183681c0dd3c?restype=container",
       "RequestMethod": "GET",
       "RequestHeaders": {
@@ -218,21 +117,14 @@
         "x-ms-date": "Fri, 03 Apr 2020 21:05:15 GMT",
         "x-ms-return-client-request-id": "true",
         "x-ms-version": "2019-12-12"
->>>>>>> 32e373e2
       },
       "RequestBody": null,
       "StatusCode": 200,
       "ResponseHeaders": {
         "Content-Length": "0",
-<<<<<<< HEAD
-        "Date": "Thu, 05 Mar 2020 21:59:45 GMT",
-        "ETag": "\u00220x8D7C15084204C4C\u0022",
-        "Last-Modified": "Thu, 05 Mar 2020 21:59:45 GMT",
-=======
         "Date": "Fri, 03 Apr 2020 21:05:13 GMT",
         "ETag": "\u00220x8D7D812B3DCF7BE\u0022",
         "Last-Modified": "Fri, 03 Apr 2020 21:05:13 GMT",
->>>>>>> 32e373e2
         "Server": [
           "Windows-Azure-Blob/1.0",
           "Microsoft-HTTPAPI/2.0"
@@ -245,32 +137,12 @@
         "x-ms-has-legal-hold": "false",
         "x-ms-lease-state": "available",
         "x-ms-lease-status": "unlocked",
-<<<<<<< HEAD
-        "x-ms-request-id": "609018d8-901e-0049-3d39-f3d0d0000000",
-        "x-ms-version": "2019-10-10"
-=======
         "x-ms-request-id": "9622aa04-f01e-0012-7cfb-093670000000",
         "x-ms-version": "2019-12-12"
->>>>>>> 32e373e2
       },
       "ResponseBody": []
     },
     {
-<<<<<<< HEAD
-      "RequestUri": "https://seanstagehierarchical.blob.core.windows.net/test-filesystem-be3282bc-dbe4-97b1-d79a-183681c0dd3c?restype=container",
-      "RequestMethod": "DELETE",
-      "RequestHeaders": {
-        "Authorization": "Sanitized",
-        "traceparent": "00-41be3da02bc68d46b901ef0dffc5e7fd-573ddc3a70f67d43-00",
-        "User-Agent": [
-          "azsdk-net-Storage.Files.DataLake/12.0.0-dev.20200305.1",
-          "(.NET Core 4.6.28325.01; Microsoft Windows 10.0.18363 )"
-        ],
-        "x-ms-client-request-id": "87559084-0315-41c9-d9d7-ad1d9b4413c9",
-        "x-ms-date": "Thu, 05 Mar 2020 21:59:45 GMT",
-        "x-ms-return-client-request-id": "true",
-        "x-ms-version": "2019-10-10"
-=======
       "RequestUri": "http://seannsecanary.blob.core.windows.net/test-filesystem-be3282bc-dbe4-97b1-d79a-183681c0dd3c?restype=container",
       "RequestMethod": "DELETE",
       "RequestHeaders": {
@@ -284,39 +156,25 @@
         "x-ms-date": "Fri, 03 Apr 2020 21:05:15 GMT",
         "x-ms-return-client-request-id": "true",
         "x-ms-version": "2019-12-12"
->>>>>>> 32e373e2
       },
       "RequestBody": null,
       "StatusCode": 202,
       "ResponseHeaders": {
         "Content-Length": "0",
-<<<<<<< HEAD
-        "Date": "Thu, 05 Mar 2020 21:59:45 GMT",
-=======
         "Date": "Fri, 03 Apr 2020 21:05:13 GMT",
->>>>>>> 32e373e2
         "Server": [
           "Windows-Azure-Blob/1.0",
           "Microsoft-HTTPAPI/2.0"
         ],
         "x-ms-client-request-id": "87559084-0315-41c9-d9d7-ad1d9b4413c9",
-<<<<<<< HEAD
-        "x-ms-request-id": "609018dc-901e-0049-4039-f3d0d0000000",
-        "x-ms-version": "2019-10-10"
-=======
         "x-ms-request-id": "9622aa0f-f01e-0012-05fb-093670000000",
         "x-ms-version": "2019-12-12"
->>>>>>> 32e373e2
       },
       "ResponseBody": []
     }
   ],
   "Variables": {
     "RandomSeed": "1718188863",
-<<<<<<< HEAD
-    "Storage_TestConfigHierarchicalNamespace": "NamespaceTenant\nseanstagehierarchical\nU2FuaXRpemVk\nhttps://seanstagehierarchical.blob.core.windows.net\nhttp://seanstagehierarchical.file.core.windows.net\nhttp://seanstagehierarchical.queue.core.windows.net\nhttp://seanstagehierarchical.table.core.windows.net\n\n\n\n\nhttp://seanstagehierarchical-secondary.blob.core.windows.net\nhttp://seanstagehierarchical-secondary.file.core.windows.net\nhttp://seanstagehierarchical-secondary.queue.core.windows.net\nhttp://seanstagehierarchical-secondary.table.core.windows.net\n68390a19-a643-458b-b726-408abf67b4fc\nSanitized\n72f988bf-86f1-41af-91ab-2d7cd011db47\nhttps://login.microsoftonline.com/\nCloud\nBlobEndpoint=https://seanstagehierarchical.blob.core.windows.net/;QueueEndpoint=http://seanstagehierarchical.queue.core.windows.net/;FileEndpoint=http://seanstagehierarchical.file.core.windows.net/;BlobSecondaryEndpoint=http://seanstagehierarchical-secondary.blob.core.windows.net/;QueueSecondaryEndpoint=http://seanstagehierarchical-secondary.queue.core.windows.net/;FileSecondaryEndpoint=http://seanstagehierarchical-secondary.file.core.windows.net/;AccountName=seanstagehierarchical;AccountKey=Sanitized\n"
-=======
     "Storage_TestConfigHierarchicalNamespace": "NamespaceTenant\nseannsecanary\nU2FuaXRpemVk\nhttp://seannsecanary.blob.core.windows.net\nhttp://seannsecanary.file.core.windows.net\nhttp://seannsecanary.queue.core.windows.net\nhttp://seannsecanary.table.core.windows.net\n\n\n\n\nhttp://seannsecanary-secondary.blob.core.windows.net\nhttp://seannsecanary-secondary.file.core.windows.net\nhttp://seannsecanary-secondary.queue.core.windows.net\nhttp://seannsecanary-secondary.table.core.windows.net\n68390a19-a643-458b-b726-408abf67b4fc\nSanitized\n72f988bf-86f1-41af-91ab-2d7cd011db47\nhttps://login.microsoftonline.com/\nCloud\nBlobEndpoint=http://seannsecanary.blob.core.windows.net/;QueueEndpoint=http://seannsecanary.queue.core.windows.net/;FileEndpoint=http://seannsecanary.file.core.windows.net/;BlobSecondaryEndpoint=http://seannsecanary-secondary.blob.core.windows.net/;QueueSecondaryEndpoint=http://seannsecanary-secondary.queue.core.windows.net/;FileSecondaryEndpoint=http://seannsecanary-secondary.file.core.windows.net/;AccountName=seannsecanary;AccountKey=Sanitized\n"
->>>>>>> 32e373e2
   }
 }