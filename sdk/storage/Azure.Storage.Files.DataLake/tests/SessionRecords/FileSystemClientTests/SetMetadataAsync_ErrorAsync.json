--- conflicted
+++ resolved
@@ -1,19 +1,6 @@
 {
   "Entries": [
     {
-<<<<<<< HEAD
-      "RequestUri": "https://seanstagehierarchical.blob.core.windows.net/test-filesystem-27cee026-1ac6-5287-fa6e-a165895eab4f?restype=container\u0026comp=metadata",
-      "RequestMethod": "PUT",
-      "RequestHeaders": {
-        "Authorization": "Sanitized",
-        "traceparent": "00-40db1a9120a7af4f88a7efbe8b30f61d-64e3298c70ae6049-00",
-        "User-Agent": [
-          "azsdk-net-Storage.Files.DataLake/12.0.0-dev.20200305.1",
-          "(.NET Core 4.6.28325.01; Microsoft Windows 10.0.18363 )"
-        ],
-        "x-ms-client-request-id": "fc725c80-9f6c-60a9-8b3d-6761ea58fef9",
-        "x-ms-date": "Thu, 05 Mar 2020 22:00:02 GMT",
-=======
       "RequestUri": "http://seannsecanary.blob.core.windows.net/test-filesystem-27cee026-1ac6-5287-fa6e-a165895eab4f?restype=container\u0026comp=metadata",
       "RequestMethod": "PUT",
       "RequestHeaders": {
@@ -25,43 +12,25 @@
         ],
         "x-ms-client-request-id": "fc725c80-9f6c-60a9-8b3d-6761ea58fef9",
         "x-ms-date": "Fri, 03 Apr 2020 21:05:25 GMT",
->>>>>>> 32e373e2
         "x-ms-meta-Capital": "letter",
         "x-ms-meta-foo": "bar",
         "x-ms-meta-meta": "data",
         "x-ms-meta-UPPER": "case",
         "x-ms-return-client-request-id": "true",
-<<<<<<< HEAD
-        "x-ms-version": "2019-10-10"
-=======
         "x-ms-version": "2019-12-12"
->>>>>>> 32e373e2
       },
       "RequestBody": null,
       "StatusCode": 404,
       "ResponseHeaders": {
         "Content-Length": "225",
         "Content-Type": "application/xml",
-<<<<<<< HEAD
-        "Date": "Thu, 05 Mar 2020 22:00:01 GMT",
-=======
         "Date": "Fri, 03 Apr 2020 21:05:23 GMT",
->>>>>>> 32e373e2
         "Server": [
           "Windows-Azure-Blob/1.0",
           "Microsoft-HTTPAPI/2.0"
         ],
         "x-ms-client-request-id": "fc725c80-9f6c-60a9-8b3d-6761ea58fef9",
         "x-ms-error-code": "ContainerNotFound",
-<<<<<<< HEAD
-        "x-ms-request-id": "4281a6a1-601e-003f-7d39-f35a98000000",
-        "x-ms-version": "2019-10-10"
-      },
-      "ResponseBody": [
-        "\uFEFF\u003C?xml version=\u00221.0\u0022 encoding=\u0022utf-8\u0022?\u003E\u003CError\u003E\u003CCode\u003EContainerNotFound\u003C/Code\u003E\u003CMessage\u003EThe specified container does not exist.\n",
-        "RequestId:4281a6a1-601e-003f-7d39-f35a98000000\n",
-        "Time:2020-03-05T22:00:02.5772659Z\u003C/Message\u003E\u003C/Error\u003E"
-=======
         "x-ms-request-id": "9622aefe-f01e-0012-1cfb-093670000000",
         "x-ms-version": "2019-12-12"
       },
@@ -69,16 +38,11 @@
         "\uFEFF\u003C?xml version=\u00221.0\u0022 encoding=\u0022utf-8\u0022?\u003E\u003CError\u003E\u003CCode\u003EContainerNotFound\u003C/Code\u003E\u003CMessage\u003EThe specified container does not exist.\n",
         "RequestId:9622aefe-f01e-0012-1cfb-093670000000\n",
         "Time:2020-04-03T21:05:23.8892964Z\u003C/Message\u003E\u003C/Error\u003E"
->>>>>>> 32e373e2
       ]
     }
   ],
   "Variables": {
     "RandomSeed": "768186202",
-<<<<<<< HEAD
-    "Storage_TestConfigHierarchicalNamespace": "NamespaceTenant\nseanstagehierarchical\nU2FuaXRpemVk\nhttps://seanstagehierarchical.blob.core.windows.net\nhttp://seanstagehierarchical.file.core.windows.net\nhttp://seanstagehierarchical.queue.core.windows.net\nhttp://seanstagehierarchical.table.core.windows.net\n\n\n\n\nhttp://seanstagehierarchical-secondary.blob.core.windows.net\nhttp://seanstagehierarchical-secondary.file.core.windows.net\nhttp://seanstagehierarchical-secondary.queue.core.windows.net\nhttp://seanstagehierarchical-secondary.table.core.windows.net\n68390a19-a643-458b-b726-408abf67b4fc\nSanitized\n72f988bf-86f1-41af-91ab-2d7cd011db47\nhttps://login.microsoftonline.com/\nCloud\nBlobEndpoint=https://seanstagehierarchical.blob.core.windows.net/;QueueEndpoint=http://seanstagehierarchical.queue.core.windows.net/;FileEndpoint=http://seanstagehierarchical.file.core.windows.net/;BlobSecondaryEndpoint=http://seanstagehierarchical-secondary.blob.core.windows.net/;QueueSecondaryEndpoint=http://seanstagehierarchical-secondary.queue.core.windows.net/;FileSecondaryEndpoint=http://seanstagehierarchical-secondary.file.core.windows.net/;AccountName=seanstagehierarchical;AccountKey=Sanitized\n"
-=======
     "Storage_TestConfigHierarchicalNamespace": "NamespaceTenant\nseannsecanary\nU2FuaXRpemVk\nhttp://seannsecanary.blob.core.windows.net\nhttp://seannsecanary.file.core.windows.net\nhttp://seannsecanary.queue.core.windows.net\nhttp://seannsecanary.table.core.windows.net\n\n\n\n\nhttp://seannsecanary-secondary.blob.core.windows.net\nhttp://seannsecanary-secondary.file.core.windows.net\nhttp://seannsecanary-secondary.queue.core.windows.net\nhttp://seannsecanary-secondary.table.core.windows.net\n68390a19-a643-458b-b726-408abf67b4fc\nSanitized\n72f988bf-86f1-41af-91ab-2d7cd011db47\nhttps://login.microsoftonline.com/\nCloud\nBlobEndpoint=http://seannsecanary.blob.core.windows.net/;QueueEndpoint=http://seannsecanary.queue.core.windows.net/;FileEndpoint=http://seannsecanary.file.core.windows.net/;BlobSecondaryEndpoint=http://seannsecanary-secondary.blob.core.windows.net/;QueueSecondaryEndpoint=http://seannsecanary-secondary.queue.core.windows.net/;FileSecondaryEndpoint=http://seannsecanary-secondary.file.core.windows.net/;AccountName=seannsecanary;AccountKey=Sanitized\n"
->>>>>>> 32e373e2
   }
 }