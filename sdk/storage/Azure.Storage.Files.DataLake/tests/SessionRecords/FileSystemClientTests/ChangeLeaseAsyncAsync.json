{
  "Entries": [
    {
<<<<<<< HEAD
      "RequestUri": "https://seanstagehierarchical.blob.core.windows.net/test-filesystem-9d91d594-8748-4b0c-916d-5721fc4476ef?restype=container",
      "RequestMethod": "PUT",
      "RequestHeaders": {
        "Authorization": "Sanitized",
        "traceparent": "00-5e850dfca86403489717efdd6488d4bc-ec599671e4138e4f-00",
        "User-Agent": [
          "azsdk-net-Storage.Files.DataLake/12.0.0-dev.20200305.1",
          "(.NET Core 4.6.28325.01; Microsoft Windows 10.0.18363 )"
        ],
        "x-ms-blob-public-access": "container",
        "x-ms-client-request-id": "357d513e-ed06-512f-e104-cebad55b5b38",
        "x-ms-date": "Thu, 05 Mar 2020 21:59:00 GMT",
        "x-ms-return-client-request-id": "true",
        "x-ms-version": "2019-10-10"
=======
      "RequestUri": "http://seannsecanary.blob.core.windows.net/test-filesystem-9d91d594-8748-4b0c-916d-5721fc4476ef?restype=container",
      "RequestMethod": "PUT",
      "RequestHeaders": {
        "Authorization": "Sanitized",
        "traceparent": "00-3b1fc920fe255341a444e94b1817f7de-03347a568b743643-00",
        "User-Agent": [
          "azsdk-net-Storage.Files.DataLake/12.1.0-dev.20200403.1",
          "(.NET Core 4.6.28325.01; Microsoft Windows 10.0.18362 )"
        ],
        "x-ms-blob-public-access": "container",
        "x-ms-client-request-id": "357d513e-ed06-512f-e104-cebad55b5b38",
        "x-ms-date": "Fri, 03 Apr 2020 21:04:52 GMT",
        "x-ms-return-client-request-id": "true",
        "x-ms-version": "2019-12-12"
>>>>>>> 32e373e2
      },
      "RequestBody": null,
      "StatusCode": 201,
      "ResponseHeaders": {
        "Content-Length": "0",
<<<<<<< HEAD
        "Date": "Thu, 05 Mar 2020 21:59:00 GMT",
        "ETag": "\u00220x8D7C150695B2830\u0022",
        "Last-Modified": "Thu, 05 Mar 2020 21:59:00 GMT",
=======
        "Date": "Fri, 03 Apr 2020 21:04:50 GMT",
        "ETag": "\u00220x8D7D812A6C2C982\u0022",
        "Last-Modified": "Fri, 03 Apr 2020 21:04:51 GMT",
>>>>>>> 32e373e2
        "Server": [
          "Windows-Azure-Blob/1.0",
          "Microsoft-HTTPAPI/2.0"
        ],
        "x-ms-client-request-id": "357d513e-ed06-512f-e104-cebad55b5b38",
<<<<<<< HEAD
        "x-ms-request-id": "6afaf094-f01e-0012-4d39-f3e9eb000000",
        "x-ms-version": "2019-10-10"
=======
        "x-ms-request-id": "96229e4f-f01e-0012-7ffb-093670000000",
        "x-ms-version": "2019-12-12"
>>>>>>> 32e373e2
      },
      "ResponseBody": []
    },
    {
<<<<<<< HEAD
      "RequestUri": "https://seanstagehierarchical.blob.core.windows.net/test-filesystem-9d91d594-8748-4b0c-916d-5721fc4476ef?comp=lease\u0026restype=container",
      "RequestMethod": "PUT",
      "RequestHeaders": {
        "Authorization": "Sanitized",
        "traceparent": "00-351657032853f84d835689fe8b7577bf-163a79941935e144-00",
        "User-Agent": [
          "azsdk-net-Storage.Files.DataLake/12.0.0-dev.20200305.1",
          "(.NET Core 4.6.28325.01; Microsoft Windows 10.0.18363 )"
        ],
        "x-ms-client-request-id": "b4a47901-ed38-035c-d14f-10027a437cc2",
        "x-ms-date": "Thu, 05 Mar 2020 21:59:00 GMT",
=======
      "RequestUri": "http://seannsecanary.blob.core.windows.net/test-filesystem-9d91d594-8748-4b0c-916d-5721fc4476ef?comp=lease\u0026restype=container",
      "RequestMethod": "PUT",
      "RequestHeaders": {
        "Authorization": "Sanitized",
        "traceparent": "00-a536c3ef7d3c114e867bde8fd101c3c4-6255aa57d65ebd41-00",
        "User-Agent": [
          "azsdk-net-Storage.Files.DataLake/12.1.0-dev.20200403.1",
          "(.NET Core 4.6.28325.01; Microsoft Windows 10.0.18362 )"
        ],
        "x-ms-client-request-id": "b4a47901-ed38-035c-d14f-10027a437cc2",
        "x-ms-date": "Fri, 03 Apr 2020 21:04:53 GMT",
>>>>>>> 32e373e2
        "x-ms-lease-action": "acquire",
        "x-ms-lease-duration": "15",
        "x-ms-proposed-lease-id": "0e512148-3a66-2d7f-2404-72ecd51f7407",
        "x-ms-return-client-request-id": "true",
<<<<<<< HEAD
        "x-ms-version": "2019-10-10"
=======
        "x-ms-version": "2019-12-12"
>>>>>>> 32e373e2
      },
      "RequestBody": null,
      "StatusCode": 201,
      "ResponseHeaders": {
        "Content-Length": "0",
<<<<<<< HEAD
        "Date": "Thu, 05 Mar 2020 21:59:00 GMT",
        "ETag": "\u00220x8D7C150695B2830\u0022",
        "Last-Modified": "Thu, 05 Mar 2020 21:59:00 GMT",
=======
        "Date": "Fri, 03 Apr 2020 21:04:51 GMT",
        "ETag": "\u00220x8D7D812A6C2C982\u0022",
        "Last-Modified": "Fri, 03 Apr 2020 21:04:51 GMT",
>>>>>>> 32e373e2
        "Server": [
          "Windows-Azure-Blob/1.0",
          "Microsoft-HTTPAPI/2.0"
        ],
        "x-ms-client-request-id": "b4a47901-ed38-035c-d14f-10027a437cc2",
        "x-ms-lease-id": "0e512148-3a66-2d7f-2404-72ecd51f7407",
<<<<<<< HEAD
        "x-ms-request-id": "6afaf098-f01e-0012-4e39-f3e9eb000000",
        "x-ms-version": "2019-10-10"
=======
        "x-ms-request-id": "96229e5c-f01e-0012-08fb-093670000000",
        "x-ms-version": "2019-12-12"
>>>>>>> 32e373e2
      },
      "ResponseBody": []
    },
    {
<<<<<<< HEAD
      "RequestUri": "https://seanstagehierarchical.blob.core.windows.net/test-filesystem-9d91d594-8748-4b0c-916d-5721fc4476ef?comp=lease\u0026restype=container",
      "RequestMethod": "PUT",
      "RequestHeaders": {
        "Authorization": "Sanitized",
        "traceparent": "00-0a06f313e706dd4ba7387bf17603d13f-5430b1ab83adf54c-00",
        "User-Agent": [
          "azsdk-net-Storage.Files.DataLake/12.0.0-dev.20200305.1",
          "(.NET Core 4.6.28325.01; Microsoft Windows 10.0.18363 )"
        ],
        "x-ms-client-request-id": "d25e9f12-77ad-5157-089e-7ba839842a40",
        "x-ms-date": "Thu, 05 Mar 2020 21:59:00 GMT",
=======
      "RequestUri": "http://seannsecanary.blob.core.windows.net/test-filesystem-9d91d594-8748-4b0c-916d-5721fc4476ef?comp=lease\u0026restype=container",
      "RequestMethod": "PUT",
      "RequestHeaders": {
        "Authorization": "Sanitized",
        "traceparent": "00-3a0dc5b82281104e962835147809c65d-1e0c22617d2d2247-00",
        "User-Agent": [
          "azsdk-net-Storage.Files.DataLake/12.1.0-dev.20200403.1",
          "(.NET Core 4.6.28325.01; Microsoft Windows 10.0.18362 )"
        ],
        "x-ms-client-request-id": "d25e9f12-77ad-5157-089e-7ba839842a40",
        "x-ms-date": "Fri, 03 Apr 2020 21:04:53 GMT",
>>>>>>> 32e373e2
        "x-ms-lease-action": "change",
        "x-ms-lease-id": "0e512148-3a66-2d7f-2404-72ecd51f7407",
        "x-ms-proposed-lease-id": "3f49c690-af77-0671-3990-b3d7d990932e",
        "x-ms-return-client-request-id": "true",
<<<<<<< HEAD
        "x-ms-version": "2019-10-10"
=======
        "x-ms-version": "2019-12-12"
>>>>>>> 32e373e2
      },
      "RequestBody": null,
      "StatusCode": 200,
      "ResponseHeaders": {
        "Content-Length": "0",
<<<<<<< HEAD
        "Date": "Thu, 05 Mar 2020 21:59:00 GMT",
        "ETag": "\u00220x8D7C150695B2830\u0022",
        "Last-Modified": "Thu, 05 Mar 2020 21:59:00 GMT",
=======
        "Date": "Fri, 03 Apr 2020 21:04:51 GMT",
        "ETag": "\u00220x8D7D812A6C2C982\u0022",
        "Last-Modified": "Fri, 03 Apr 2020 21:04:51 GMT",
>>>>>>> 32e373e2
        "Server": [
          "Windows-Azure-Blob/1.0",
          "Microsoft-HTTPAPI/2.0"
        ],
        "x-ms-client-request-id": "d25e9f12-77ad-5157-089e-7ba839842a40",
        "x-ms-lease-id": "3f49c690-af77-0671-3990-b3d7d990932e",
<<<<<<< HEAD
        "x-ms-request-id": "6afaf099-f01e-0012-4f39-f3e9eb000000",
        "x-ms-version": "2019-10-10"
=======
        "x-ms-request-id": "96229e68-f01e-0012-11fb-093670000000",
        "x-ms-version": "2019-12-12"
>>>>>>> 32e373e2
      },
      "ResponseBody": []
    },
    {
<<<<<<< HEAD
      "RequestUri": "https://seanstagehierarchical.blob.core.windows.net/test-filesystem-9d91d594-8748-4b0c-916d-5721fc4476ef?comp=lease\u0026restype=container",
      "RequestMethod": "PUT",
      "RequestHeaders": {
        "Authorization": "Sanitized",
        "traceparent": "00-d66639347744c84d81321d5baa06e775-7cdcbebc399ef74a-00",
        "User-Agent": [
          "azsdk-net-Storage.Files.DataLake/12.0.0-dev.20200305.1",
          "(.NET Core 4.6.28325.01; Microsoft Windows 10.0.18363 )"
        ],
        "x-ms-client-request-id": "39c59b4a-c132-d581-4b98-52dc44264ab4",
        "x-ms-date": "Thu, 05 Mar 2020 21:59:00 GMT",
        "x-ms-lease-action": "release",
        "x-ms-lease-id": "3f49c690-af77-0671-3990-b3d7d990932e",
        "x-ms-return-client-request-id": "true",
        "x-ms-version": "2019-10-10"
=======
      "RequestUri": "http://seannsecanary.blob.core.windows.net/test-filesystem-9d91d594-8748-4b0c-916d-5721fc4476ef?comp=lease\u0026restype=container",
      "RequestMethod": "PUT",
      "RequestHeaders": {
        "Authorization": "Sanitized",
        "traceparent": "00-4cdb7dd41d033b419bae050398582e50-e78a3ae481163d4f-00",
        "User-Agent": [
          "azsdk-net-Storage.Files.DataLake/12.1.0-dev.20200403.1",
          "(.NET Core 4.6.28325.01; Microsoft Windows 10.0.18362 )"
        ],
        "x-ms-client-request-id": "39c59b4a-c132-d581-4b98-52dc44264ab4",
        "x-ms-date": "Fri, 03 Apr 2020 21:04:53 GMT",
        "x-ms-lease-action": "release",
        "x-ms-lease-id": "3f49c690-af77-0671-3990-b3d7d990932e",
        "x-ms-return-client-request-id": "true",
        "x-ms-version": "2019-12-12"
>>>>>>> 32e373e2
      },
      "RequestBody": null,
      "StatusCode": 200,
      "ResponseHeaders": {
        "Content-Length": "0",
<<<<<<< HEAD
        "Date": "Thu, 05 Mar 2020 21:59:00 GMT",
        "ETag": "\u00220x8D7C150695B2830\u0022",
        "Last-Modified": "Thu, 05 Mar 2020 21:59:00 GMT",
=======
        "Date": "Fri, 03 Apr 2020 21:04:51 GMT",
        "ETag": "\u00220x8D7D812A6C2C982\u0022",
        "Last-Modified": "Fri, 03 Apr 2020 21:04:51 GMT",
>>>>>>> 32e373e2
        "Server": [
          "Windows-Azure-Blob/1.0",
          "Microsoft-HTTPAPI/2.0"
        ],
        "x-ms-client-request-id": "39c59b4a-c132-d581-4b98-52dc44264ab4",
<<<<<<< HEAD
        "x-ms-request-id": "6afaf09d-f01e-0012-5239-f3e9eb000000",
        "x-ms-version": "2019-10-10"
=======
        "x-ms-request-id": "96229e70-f01e-0012-19fb-093670000000",
        "x-ms-version": "2019-12-12"
>>>>>>> 32e373e2
      },
      "ResponseBody": []
    },
    {
<<<<<<< HEAD
      "RequestUri": "https://seanstagehierarchical.blob.core.windows.net/test-filesystem-9d91d594-8748-4b0c-916d-5721fc4476ef?restype=container",
      "RequestMethod": "DELETE",
      "RequestHeaders": {
        "Authorization": "Sanitized",
        "traceparent": "00-57eae2f5fda970498358547a1462e6a1-c0d194c520e86d4d-00",
        "User-Agent": [
          "azsdk-net-Storage.Files.DataLake/12.0.0-dev.20200305.1",
          "(.NET Core 4.6.28325.01; Microsoft Windows 10.0.18363 )"
        ],
        "x-ms-client-request-id": "9e5e27c8-f1bf-fb0e-60df-8cbfcd6a8cd0",
        "x-ms-date": "Thu, 05 Mar 2020 21:59:00 GMT",
        "x-ms-return-client-request-id": "true",
        "x-ms-version": "2019-10-10"
=======
      "RequestUri": "http://seannsecanary.blob.core.windows.net/test-filesystem-9d91d594-8748-4b0c-916d-5721fc4476ef?restype=container",
      "RequestMethod": "DELETE",
      "RequestHeaders": {
        "Authorization": "Sanitized",
        "traceparent": "00-50f76e8c4aea2d4094545cebcb42abf0-1d3761783f4a994a-00",
        "User-Agent": [
          "azsdk-net-Storage.Files.DataLake/12.1.0-dev.20200403.1",
          "(.NET Core 4.6.28325.01; Microsoft Windows 10.0.18362 )"
        ],
        "x-ms-client-request-id": "9e5e27c8-f1bf-fb0e-60df-8cbfcd6a8cd0",
        "x-ms-date": "Fri, 03 Apr 2020 21:04:53 GMT",
        "x-ms-return-client-request-id": "true",
        "x-ms-version": "2019-12-12"
>>>>>>> 32e373e2
      },
      "RequestBody": null,
      "StatusCode": 202,
      "ResponseHeaders": {
        "Content-Length": "0",
<<<<<<< HEAD
        "Date": "Thu, 05 Mar 2020 21:59:00 GMT",
=======
        "Date": "Fri, 03 Apr 2020 21:04:51 GMT",
>>>>>>> 32e373e2
        "Server": [
          "Windows-Azure-Blob/1.0",
          "Microsoft-HTTPAPI/2.0"
        ],
        "x-ms-client-request-id": "9e5e27c8-f1bf-fb0e-60df-8cbfcd6a8cd0",
<<<<<<< HEAD
        "x-ms-request-id": "6afaf0a7-f01e-0012-5739-f3e9eb000000",
        "x-ms-version": "2019-10-10"
=======
        "x-ms-request-id": "96229e78-f01e-0012-1efb-093670000000",
        "x-ms-version": "2019-12-12"
>>>>>>> 32e373e2
      },
      "ResponseBody": []
    }
  ],
  "Variables": {
    "RandomSeed": "1897777695",
<<<<<<< HEAD
    "Storage_TestConfigHierarchicalNamespace": "NamespaceTenant\nseanstagehierarchical\nU2FuaXRpemVk\nhttps://seanstagehierarchical.blob.core.windows.net\nhttp://seanstagehierarchical.file.core.windows.net\nhttp://seanstagehierarchical.queue.core.windows.net\nhttp://seanstagehierarchical.table.core.windows.net\n\n\n\n\nhttp://seanstagehierarchical-secondary.blob.core.windows.net\nhttp://seanstagehierarchical-secondary.file.core.windows.net\nhttp://seanstagehierarchical-secondary.queue.core.windows.net\nhttp://seanstagehierarchical-secondary.table.core.windows.net\n68390a19-a643-458b-b726-408abf67b4fc\nSanitized\n72f988bf-86f1-41af-91ab-2d7cd011db47\nhttps://login.microsoftonline.com/\nCloud\nBlobEndpoint=https://seanstagehierarchical.blob.core.windows.net/;QueueEndpoint=http://seanstagehierarchical.queue.core.windows.net/;FileEndpoint=http://seanstagehierarchical.file.core.windows.net/;BlobSecondaryEndpoint=http://seanstagehierarchical-secondary.blob.core.windows.net/;QueueSecondaryEndpoint=http://seanstagehierarchical-secondary.queue.core.windows.net/;FileSecondaryEndpoint=http://seanstagehierarchical-secondary.file.core.windows.net/;AccountName=seanstagehierarchical;AccountKey=Sanitized\n"
=======
    "Storage_TestConfigHierarchicalNamespace": "NamespaceTenant\nseannsecanary\nU2FuaXRpemVk\nhttp://seannsecanary.blob.core.windows.net\nhttp://seannsecanary.file.core.windows.net\nhttp://seannsecanary.queue.core.windows.net\nhttp://seannsecanary.table.core.windows.net\n\n\n\n\nhttp://seannsecanary-secondary.blob.core.windows.net\nhttp://seannsecanary-secondary.file.core.windows.net\nhttp://seannsecanary-secondary.queue.core.windows.net\nhttp://seannsecanary-secondary.table.core.windows.net\n68390a19-a643-458b-b726-408abf67b4fc\nSanitized\n72f988bf-86f1-41af-91ab-2d7cd011db47\nhttps://login.microsoftonline.com/\nCloud\nBlobEndpoint=http://seannsecanary.blob.core.windows.net/;QueueEndpoint=http://seannsecanary.queue.core.windows.net/;FileEndpoint=http://seannsecanary.file.core.windows.net/;BlobSecondaryEndpoint=http://seannsecanary-secondary.blob.core.windows.net/;QueueSecondaryEndpoint=http://seannsecanary-secondary.queue.core.windows.net/;FileSecondaryEndpoint=http://seannsecanary-secondary.file.core.windows.net/;AccountName=seannsecanary;AccountKey=Sanitized\n"
>>>>>>> 32e373e2
  }
}<|MERGE_RESOLUTION|>--- conflicted
+++ resolved
@@ -1,22 +1,6 @@
 {
   "Entries": [
     {
-<<<<<<< HEAD
-      "RequestUri": "https://seanstagehierarchical.blob.core.windows.net/test-filesystem-9d91d594-8748-4b0c-916d-5721fc4476ef?restype=container",
-      "RequestMethod": "PUT",
-      "RequestHeaders": {
-        "Authorization": "Sanitized",
-        "traceparent": "00-5e850dfca86403489717efdd6488d4bc-ec599671e4138e4f-00",
-        "User-Agent": [
-          "azsdk-net-Storage.Files.DataLake/12.0.0-dev.20200305.1",
-          "(.NET Core 4.6.28325.01; Microsoft Windows 10.0.18363 )"
-        ],
-        "x-ms-blob-public-access": "container",
-        "x-ms-client-request-id": "357d513e-ed06-512f-e104-cebad55b5b38",
-        "x-ms-date": "Thu, 05 Mar 2020 21:59:00 GMT",
-        "x-ms-return-client-request-id": "true",
-        "x-ms-version": "2019-10-10"
-=======
       "RequestUri": "http://seannsecanary.blob.core.windows.net/test-filesystem-9d91d594-8748-4b0c-916d-5721fc4476ef?restype=container",
       "RequestMethod": "PUT",
       "RequestHeaders": {
@@ -31,50 +15,25 @@
         "x-ms-date": "Fri, 03 Apr 2020 21:04:52 GMT",
         "x-ms-return-client-request-id": "true",
         "x-ms-version": "2019-12-12"
->>>>>>> 32e373e2
       },
       "RequestBody": null,
       "StatusCode": 201,
       "ResponseHeaders": {
         "Content-Length": "0",
-<<<<<<< HEAD
-        "Date": "Thu, 05 Mar 2020 21:59:00 GMT",
-        "ETag": "\u00220x8D7C150695B2830\u0022",
-        "Last-Modified": "Thu, 05 Mar 2020 21:59:00 GMT",
-=======
         "Date": "Fri, 03 Apr 2020 21:04:50 GMT",
         "ETag": "\u00220x8D7D812A6C2C982\u0022",
         "Last-Modified": "Fri, 03 Apr 2020 21:04:51 GMT",
->>>>>>> 32e373e2
         "Server": [
           "Windows-Azure-Blob/1.0",
           "Microsoft-HTTPAPI/2.0"
         ],
         "x-ms-client-request-id": "357d513e-ed06-512f-e104-cebad55b5b38",
-<<<<<<< HEAD
-        "x-ms-request-id": "6afaf094-f01e-0012-4d39-f3e9eb000000",
-        "x-ms-version": "2019-10-10"
-=======
         "x-ms-request-id": "96229e4f-f01e-0012-7ffb-093670000000",
         "x-ms-version": "2019-12-12"
->>>>>>> 32e373e2
       },
       "ResponseBody": []
     },
     {
-<<<<<<< HEAD
-      "RequestUri": "https://seanstagehierarchical.blob.core.windows.net/test-filesystem-9d91d594-8748-4b0c-916d-5721fc4476ef?comp=lease\u0026restype=container",
-      "RequestMethod": "PUT",
-      "RequestHeaders": {
-        "Authorization": "Sanitized",
-        "traceparent": "00-351657032853f84d835689fe8b7577bf-163a79941935e144-00",
-        "User-Agent": [
-          "azsdk-net-Storage.Files.DataLake/12.0.0-dev.20200305.1",
-          "(.NET Core 4.6.28325.01; Microsoft Windows 10.0.18363 )"
-        ],
-        "x-ms-client-request-id": "b4a47901-ed38-035c-d14f-10027a437cc2",
-        "x-ms-date": "Thu, 05 Mar 2020 21:59:00 GMT",
-=======
       "RequestUri": "http://seannsecanary.blob.core.windows.net/test-filesystem-9d91d594-8748-4b0c-916d-5721fc4476ef?comp=lease\u0026restype=container",
       "RequestMethod": "PUT",
       "RequestHeaders": {
@@ -86,60 +45,31 @@
         ],
         "x-ms-client-request-id": "b4a47901-ed38-035c-d14f-10027a437cc2",
         "x-ms-date": "Fri, 03 Apr 2020 21:04:53 GMT",
->>>>>>> 32e373e2
         "x-ms-lease-action": "acquire",
         "x-ms-lease-duration": "15",
         "x-ms-proposed-lease-id": "0e512148-3a66-2d7f-2404-72ecd51f7407",
         "x-ms-return-client-request-id": "true",
-<<<<<<< HEAD
-        "x-ms-version": "2019-10-10"
-=======
         "x-ms-version": "2019-12-12"
->>>>>>> 32e373e2
       },
       "RequestBody": null,
       "StatusCode": 201,
       "ResponseHeaders": {
         "Content-Length": "0",
-<<<<<<< HEAD
-        "Date": "Thu, 05 Mar 2020 21:59:00 GMT",
-        "ETag": "\u00220x8D7C150695B2830\u0022",
-        "Last-Modified": "Thu, 05 Mar 2020 21:59:00 GMT",
-=======
         "Date": "Fri, 03 Apr 2020 21:04:51 GMT",
         "ETag": "\u00220x8D7D812A6C2C982\u0022",
         "Last-Modified": "Fri, 03 Apr 2020 21:04:51 GMT",
->>>>>>> 32e373e2
         "Server": [
           "Windows-Azure-Blob/1.0",
           "Microsoft-HTTPAPI/2.0"
         ],
         "x-ms-client-request-id": "b4a47901-ed38-035c-d14f-10027a437cc2",
         "x-ms-lease-id": "0e512148-3a66-2d7f-2404-72ecd51f7407",
-<<<<<<< HEAD
-        "x-ms-request-id": "6afaf098-f01e-0012-4e39-f3e9eb000000",
-        "x-ms-version": "2019-10-10"
-=======
         "x-ms-request-id": "96229e5c-f01e-0012-08fb-093670000000",
         "x-ms-version": "2019-12-12"
->>>>>>> 32e373e2
       },
       "ResponseBody": []
     },
     {
-<<<<<<< HEAD
-      "RequestUri": "https://seanstagehierarchical.blob.core.windows.net/test-filesystem-9d91d594-8748-4b0c-916d-5721fc4476ef?comp=lease\u0026restype=container",
-      "RequestMethod": "PUT",
-      "RequestHeaders": {
-        "Authorization": "Sanitized",
-        "traceparent": "00-0a06f313e706dd4ba7387bf17603d13f-5430b1ab83adf54c-00",
-        "User-Agent": [
-          "azsdk-net-Storage.Files.DataLake/12.0.0-dev.20200305.1",
-          "(.NET Core 4.6.28325.01; Microsoft Windows 10.0.18363 )"
-        ],
-        "x-ms-client-request-id": "d25e9f12-77ad-5157-089e-7ba839842a40",
-        "x-ms-date": "Thu, 05 Mar 2020 21:59:00 GMT",
-=======
       "RequestUri": "http://seannsecanary.blob.core.windows.net/test-filesystem-9d91d594-8748-4b0c-916d-5721fc4476ef?comp=lease\u0026restype=container",
       "RequestMethod": "PUT",
       "RequestHeaders": {
@@ -151,64 +81,31 @@
         ],
         "x-ms-client-request-id": "d25e9f12-77ad-5157-089e-7ba839842a40",
         "x-ms-date": "Fri, 03 Apr 2020 21:04:53 GMT",
->>>>>>> 32e373e2
         "x-ms-lease-action": "change",
         "x-ms-lease-id": "0e512148-3a66-2d7f-2404-72ecd51f7407",
         "x-ms-proposed-lease-id": "3f49c690-af77-0671-3990-b3d7d990932e",
         "x-ms-return-client-request-id": "true",
-<<<<<<< HEAD
-        "x-ms-version": "2019-10-10"
-=======
         "x-ms-version": "2019-12-12"
->>>>>>> 32e373e2
       },
       "RequestBody": null,
       "StatusCode": 200,
       "ResponseHeaders": {
         "Content-Length": "0",
-<<<<<<< HEAD
-        "Date": "Thu, 05 Mar 2020 21:59:00 GMT",
-        "ETag": "\u00220x8D7C150695B2830\u0022",
-        "Last-Modified": "Thu, 05 Mar 2020 21:59:00 GMT",
-=======
         "Date": "Fri, 03 Apr 2020 21:04:51 GMT",
         "ETag": "\u00220x8D7D812A6C2C982\u0022",
         "Last-Modified": "Fri, 03 Apr 2020 21:04:51 GMT",
->>>>>>> 32e373e2
         "Server": [
           "Windows-Azure-Blob/1.0",
           "Microsoft-HTTPAPI/2.0"
         ],
         "x-ms-client-request-id": "d25e9f12-77ad-5157-089e-7ba839842a40",
         "x-ms-lease-id": "3f49c690-af77-0671-3990-b3d7d990932e",
-<<<<<<< HEAD
-        "x-ms-request-id": "6afaf099-f01e-0012-4f39-f3e9eb000000",
-        "x-ms-version": "2019-10-10"
-=======
         "x-ms-request-id": "96229e68-f01e-0012-11fb-093670000000",
         "x-ms-version": "2019-12-12"
->>>>>>> 32e373e2
       },
       "ResponseBody": []
     },
     {
-<<<<<<< HEAD
-      "RequestUri": "https://seanstagehierarchical.blob.core.windows.net/test-filesystem-9d91d594-8748-4b0c-916d-5721fc4476ef?comp=lease\u0026restype=container",
-      "RequestMethod": "PUT",
-      "RequestHeaders": {
-        "Authorization": "Sanitized",
-        "traceparent": "00-d66639347744c84d81321d5baa06e775-7cdcbebc399ef74a-00",
-        "User-Agent": [
-          "azsdk-net-Storage.Files.DataLake/12.0.0-dev.20200305.1",
-          "(.NET Core 4.6.28325.01; Microsoft Windows 10.0.18363 )"
-        ],
-        "x-ms-client-request-id": "39c59b4a-c132-d581-4b98-52dc44264ab4",
-        "x-ms-date": "Thu, 05 Mar 2020 21:59:00 GMT",
-        "x-ms-lease-action": "release",
-        "x-ms-lease-id": "3f49c690-af77-0671-3990-b3d7d990932e",
-        "x-ms-return-client-request-id": "true",
-        "x-ms-version": "2019-10-10"
-=======
       "RequestUri": "http://seannsecanary.blob.core.windows.net/test-filesystem-9d91d594-8748-4b0c-916d-5721fc4476ef?comp=lease\u0026restype=container",
       "RequestMethod": "PUT",
       "RequestHeaders": {
@@ -224,52 +121,25 @@
         "x-ms-lease-id": "3f49c690-af77-0671-3990-b3d7d990932e",
         "x-ms-return-client-request-id": "true",
         "x-ms-version": "2019-12-12"
->>>>>>> 32e373e2
       },
       "RequestBody": null,
       "StatusCode": 200,
       "ResponseHeaders": {
         "Content-Length": "0",
-<<<<<<< HEAD
-        "Date": "Thu, 05 Mar 2020 21:59:00 GMT",
-        "ETag": "\u00220x8D7C150695B2830\u0022",
-        "Last-Modified": "Thu, 05 Mar 2020 21:59:00 GMT",
-=======
         "Date": "Fri, 03 Apr 2020 21:04:51 GMT",
         "ETag": "\u00220x8D7D812A6C2C982\u0022",
         "Last-Modified": "Fri, 03 Apr 2020 21:04:51 GMT",
->>>>>>> 32e373e2
         "Server": [
           "Windows-Azure-Blob/1.0",
           "Microsoft-HTTPAPI/2.0"
         ],
         "x-ms-client-request-id": "39c59b4a-c132-d581-4b98-52dc44264ab4",
-<<<<<<< HEAD
-        "x-ms-request-id": "6afaf09d-f01e-0012-5239-f3e9eb000000",
-        "x-ms-version": "2019-10-10"
-=======
         "x-ms-request-id": "96229e70-f01e-0012-19fb-093670000000",
         "x-ms-version": "2019-12-12"
->>>>>>> 32e373e2
       },
       "ResponseBody": []
     },
     {
-<<<<<<< HEAD
-      "RequestUri": "https://seanstagehierarchical.blob.core.windows.net/test-filesystem-9d91d594-8748-4b0c-916d-5721fc4476ef?restype=container",
-      "RequestMethod": "DELETE",
-      "RequestHeaders": {
-        "Authorization": "Sanitized",
-        "traceparent": "00-57eae2f5fda970498358547a1462e6a1-c0d194c520e86d4d-00",
-        "User-Agent": [
-          "azsdk-net-Storage.Files.DataLake/12.0.0-dev.20200305.1",
-          "(.NET Core 4.6.28325.01; Microsoft Windows 10.0.18363 )"
-        ],
-        "x-ms-client-request-id": "9e5e27c8-f1bf-fb0e-60df-8cbfcd6a8cd0",
-        "x-ms-date": "Thu, 05 Mar 2020 21:59:00 GMT",
-        "x-ms-return-client-request-id": "true",
-        "x-ms-version": "2019-10-10"
-=======
       "RequestUri": "http://seannsecanary.blob.core.windows.net/test-filesystem-9d91d594-8748-4b0c-916d-5721fc4476ef?restype=container",
       "RequestMethod": "DELETE",
       "RequestHeaders": {
@@ -283,39 +153,25 @@
         "x-ms-date": "Fri, 03 Apr 2020 21:04:53 GMT",
         "x-ms-return-client-request-id": "true",
         "x-ms-version": "2019-12-12"
->>>>>>> 32e373e2
       },
       "RequestBody": null,
       "StatusCode": 202,
       "ResponseHeaders": {
         "Content-Length": "0",
-<<<<<<< HEAD
-        "Date": "Thu, 05 Mar 2020 21:59:00 GMT",
-=======
         "Date": "Fri, 03 Apr 2020 21:04:51 GMT",
->>>>>>> 32e373e2
         "Server": [
           "Windows-Azure-Blob/1.0",
           "Microsoft-HTTPAPI/2.0"
         ],
         "x-ms-client-request-id": "9e5e27c8-f1bf-fb0e-60df-8cbfcd6a8cd0",
-<<<<<<< HEAD
-        "x-ms-request-id": "6afaf0a7-f01e-0012-5739-f3e9eb000000",
-        "x-ms-version": "2019-10-10"
-=======
         "x-ms-request-id": "96229e78-f01e-0012-1efb-093670000000",
         "x-ms-version": "2019-12-12"
->>>>>>> 32e373e2
       },
       "ResponseBody": []
     }
   ],
   "Variables": {
     "RandomSeed": "1897777695",
-<<<<<<< HEAD
-    "Storage_TestConfigHierarchicalNamespace": "NamespaceTenant\nseanstagehierarchical\nU2FuaXRpemVk\nhttps://seanstagehierarchical.blob.core.windows.net\nhttp://seanstagehierarchical.file.core.windows.net\nhttp://seanstagehierarchical.queue.core.windows.net\nhttp://seanstagehierarchical.table.core.windows.net\n\n\n\n\nhttp://seanstagehierarchical-secondary.blob.core.windows.net\nhttp://seanstagehierarchical-secondary.file.core.windows.net\nhttp://seanstagehierarchical-secondary.queue.core.windows.net\nhttp://seanstagehierarchical-secondary.table.core.windows.net\n68390a19-a643-458b-b726-408abf67b4fc\nSanitized\n72f988bf-86f1-41af-91ab-2d7cd011db47\nhttps://login.microsoftonline.com/\nCloud\nBlobEndpoint=https://seanstagehierarchical.blob.core.windows.net/;QueueEndpoint=http://seanstagehierarchical.queue.core.windows.net/;FileEndpoint=http://seanstagehierarchical.file.core.windows.net/;BlobSecondaryEndpoint=http://seanstagehierarchical-secondary.blob.core.windows.net/;QueueSecondaryEndpoint=http://seanstagehierarchical-secondary.queue.core.windows.net/;FileSecondaryEndpoint=http://seanstagehierarchical-secondary.file.core.windows.net/;AccountName=seanstagehierarchical;AccountKey=Sanitized\n"
-=======
     "Storage_TestConfigHierarchicalNamespace": "NamespaceTenant\nseannsecanary\nU2FuaXRpemVk\nhttp://seannsecanary.blob.core.windows.net\nhttp://seannsecanary.file.core.windows.net\nhttp://seannsecanary.queue.core.windows.net\nhttp://seannsecanary.table.core.windows.net\n\n\n\n\nhttp://seannsecanary-secondary.blob.core.windows.net\nhttp://seannsecanary-secondary.file.core.windows.net\nhttp://seannsecanary-secondary.queue.core.windows.net\nhttp://seannsecanary-secondary.table.core.windows.net\n68390a19-a643-458b-b726-408abf67b4fc\nSanitized\n72f988bf-86f1-41af-91ab-2d7cd011db47\nhttps://login.microsoftonline.com/\nCloud\nBlobEndpoint=http://seannsecanary.blob.core.windows.net/;QueueEndpoint=http://seannsecanary.queue.core.windows.net/;FileEndpoint=http://seannsecanary.file.core.windows.net/;BlobSecondaryEndpoint=http://seannsecanary-secondary.blob.core.windows.net/;QueueSecondaryEndpoint=http://seannsecanary-secondary.queue.core.windows.net/;FileSecondaryEndpoint=http://seannsecanary-secondary.file.core.windows.net/;AccountName=seannsecanary;AccountKey=Sanitized\n"
->>>>>>> 32e373e2
   }
 }