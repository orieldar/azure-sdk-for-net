--- conflicted
+++ resolved
@@ -1,21 +1,6 @@
 {
   "Entries": [
     {
-<<<<<<< HEAD
-      "RequestUri": "https://seanstagehierarchical.blob.core.windows.net/test-filesystem-b2cb0106-55ca-366e-0754-cd3b7f46dbbe?restype=container",
-      "RequestMethod": "PUT",
-      "RequestHeaders": {
-        "Authorization": "Sanitized",
-        "traceparent": "00-764cf87a7b354f4dac6b52fdb2e09bc3-45a824f8185cd84f-00",
-        "User-Agent": [
-          "azsdk-net-Storage.Files.DataLake/12.0.0-dev.20200305.1",
-          "(.NET Core 4.6.28325.01; Microsoft Windows 10.0.18363 )"
-        ],
-        "x-ms-client-request-id": "53529111-760b-b714-ea5d-84b754bed386",
-        "x-ms-date": "Thu, 05 Mar 2020 21:58:39 GMT",
-        "x-ms-return-client-request-id": "true",
-        "x-ms-version": "2019-10-10"
-=======
       "RequestUri": "http://seannsecanary.blob.core.windows.net/test-filesystem-b2cb0106-55ca-366e-0754-cd3b7f46dbbe?restype=container",
       "RequestMethod": "PUT",
       "RequestHeaders": {
@@ -29,180 +14,90 @@
         "x-ms-date": "Fri, 03 Apr 2020 21:04:41 GMT",
         "x-ms-return-client-request-id": "true",
         "x-ms-version": "2019-12-12"
->>>>>>> 32e373e2
-      },
-      "RequestBody": null,
-      "StatusCode": 201,
-      "ResponseHeaders": {
-        "Content-Length": "0",
-<<<<<<< HEAD
-        "Date": "Thu, 05 Mar 2020 21:58:39 GMT",
-        "ETag": "\u00220x8D7C1505CCC141E\u0022",
-        "Last-Modified": "Thu, 05 Mar 2020 21:58:39 GMT",
-=======
+      },
+      "RequestBody": null,
+      "StatusCode": 201,
+      "ResponseHeaders": {
+        "Content-Length": "0",
         "Date": "Fri, 03 Apr 2020 21:04:40 GMT",
         "ETag": "\u00220x8D7D812A037FA9E\u0022",
         "Last-Modified": "Fri, 03 Apr 2020 21:04:40 GMT",
->>>>>>> 32e373e2
         "Server": [
           "Windows-Azure-Blob/1.0",
           "Microsoft-HTTPAPI/2.0"
         ],
         "x-ms-client-request-id": "53529111-760b-b714-ea5d-84b754bed386",
-<<<<<<< HEAD
-        "x-ms-request-id": "3596fba3-201e-0001-4439-f3cde7000000",
-        "x-ms-version": "2019-10-10"
-=======
         "x-ms-request-id": "96229888-f01e-0012-47fb-093670000000",
         "x-ms-version": "2019-12-12"
->>>>>>> 32e373e2
-      },
-      "ResponseBody": []
-    },
-    {
-<<<<<<< HEAD
-      "RequestUri": "https://seanstagehierarchical.blob.core.windows.net/test-filesystem-b2cb0106-55ca-366e-0754-cd3b7f46dbbe?comp=lease\u0026restype=container",
-      "RequestMethod": "PUT",
-      "RequestHeaders": {
-        "Authorization": "Sanitized",
-        "traceparent": "00-402f007a97bd2e4facd45f5c55fce752-0139ef3720541643-00",
-        "User-Agent": [
-          "azsdk-net-Storage.Files.DataLake/12.0.0-dev.20200305.1",
-          "(.NET Core 4.6.28325.01; Microsoft Windows 10.0.18363 )"
+      },
+      "ResponseBody": []
+    },
+    {
+      "RequestUri": "http://seannsecanary.blob.core.windows.net/test-filesystem-b2cb0106-55ca-366e-0754-cd3b7f46dbbe?comp=lease\u0026restype=container",
+      "RequestMethod": "PUT",
+      "RequestHeaders": {
+        "Authorization": "Sanitized",
+        "traceparent": "00-3408b711fc263a49b7d80d3ad9c38143-0a2df9d726750046-00",
+        "User-Agent": [
+          "azsdk-net-Storage.Files.DataLake/12.1.0-dev.20200403.1",
+          "(.NET Core 4.6.28325.01; Microsoft Windows 10.0.18362 )"
         ],
         "x-ms-client-request-id": "466ce4d4-c241-f6c7-36ec-b306b9f1cca4",
-        "x-ms-date": "Thu, 05 Mar 2020 21:58:39 GMT",
-=======
-      "RequestUri": "http://seannsecanary.blob.core.windows.net/test-filesystem-b2cb0106-55ca-366e-0754-cd3b7f46dbbe?comp=lease\u0026restype=container",
-      "RequestMethod": "PUT",
-      "RequestHeaders": {
-        "Authorization": "Sanitized",
-        "traceparent": "00-3408b711fc263a49b7d80d3ad9c38143-0a2df9d726750046-00",
-        "User-Agent": [
-          "azsdk-net-Storage.Files.DataLake/12.1.0-dev.20200403.1",
-          "(.NET Core 4.6.28325.01; Microsoft Windows 10.0.18362 )"
-        ],
-        "x-ms-client-request-id": "466ce4d4-c241-f6c7-36ec-b306b9f1cca4",
-        "x-ms-date": "Fri, 03 Apr 2020 21:04:42 GMT",
->>>>>>> 32e373e2
+        "x-ms-date": "Fri, 03 Apr 2020 21:04:42 GMT",
         "x-ms-lease-action": "acquire",
         "x-ms-lease-duration": "15",
         "x-ms-proposed-lease-id": "5c8987bc-1b42-655a-9f04-bd23ea45683c",
         "x-ms-return-client-request-id": "true",
-<<<<<<< HEAD
-        "x-ms-version": "2019-10-10"
-=======
-        "x-ms-version": "2019-12-12"
->>>>>>> 32e373e2
-      },
-      "RequestBody": null,
-      "StatusCode": 201,
-      "ResponseHeaders": {
-        "Content-Length": "0",
-<<<<<<< HEAD
-        "Date": "Thu, 05 Mar 2020 21:58:39 GMT",
-        "ETag": "\u00220x8D7C1505CCC141E\u0022",
-        "Last-Modified": "Thu, 05 Mar 2020 21:58:39 GMT",
-=======
+        "x-ms-version": "2019-12-12"
+      },
+      "RequestBody": null,
+      "StatusCode": 201,
+      "ResponseHeaders": {
+        "Content-Length": "0",
         "Date": "Fri, 03 Apr 2020 21:04:40 GMT",
         "ETag": "\u00220x8D7D812A037FA9E\u0022",
         "Last-Modified": "Fri, 03 Apr 2020 21:04:40 GMT",
->>>>>>> 32e373e2
         "Server": [
           "Windows-Azure-Blob/1.0",
           "Microsoft-HTTPAPI/2.0"
         ],
         "x-ms-client-request-id": "466ce4d4-c241-f6c7-36ec-b306b9f1cca4",
         "x-ms-lease-id": "5c8987bc-1b42-655a-9f04-bd23ea45683c",
-<<<<<<< HEAD
-        "x-ms-request-id": "3596fbae-201e-0001-4c39-f3cde7000000",
-        "x-ms-version": "2019-10-10"
-=======
         "x-ms-request-id": "96229899-f01e-0012-56fb-093670000000",
         "x-ms-version": "2019-12-12"
->>>>>>> 32e373e2
-      },
-      "ResponseBody": []
-    },
-    {
-<<<<<<< HEAD
-      "RequestUri": "https://seanstagehierarchical.blob.core.windows.net/test-filesystem-b2cb0106-55ca-366e-0754-cd3b7f46dbbe?comp=lease\u0026restype=container",
-      "RequestMethod": "PUT",
-      "RequestHeaders": {
-        "Authorization": "Sanitized",
-        "If-Modified-Since": "Fri, 06 Mar 2020 21:58:39 GMT",
-        "traceparent": "00-345777cac184104bbd49d0cbec184105-2c42b43e28712548-00",
-        "User-Agent": [
-          "azsdk-net-Storage.Files.DataLake/12.0.0-dev.20200305.1",
-          "(.NET Core 4.6.28325.01; Microsoft Windows 10.0.18363 )"
+      },
+      "ResponseBody": []
+    },
+    {
+      "RequestUri": "http://seannsecanary.blob.core.windows.net/test-filesystem-b2cb0106-55ca-366e-0754-cd3b7f46dbbe?comp=lease\u0026restype=container",
+      "RequestMethod": "PUT",
+      "RequestHeaders": {
+        "Authorization": "Sanitized",
+        "If-Modified-Since": "Sat, 04 Apr 2020 21:04:41 GMT",
+        "traceparent": "00-5a05c1007e621c46bdb16ed2f0680a2f-072e57cbb6fa7141-00",
+        "User-Agent": [
+          "azsdk-net-Storage.Files.DataLake/12.1.0-dev.20200403.1",
+          "(.NET Core 4.6.28325.01; Microsoft Windows 10.0.18362 )"
         ],
         "x-ms-client-request-id": "064f8692-22d8-73fa-fc33-b707d3ab9460",
-        "x-ms-date": "Thu, 05 Mar 2020 21:58:39 GMT",
+        "x-ms-date": "Fri, 03 Apr 2020 21:04:42 GMT",
         "x-ms-lease-action": "renew",
         "x-ms-lease-id": "5c8987bc-1b42-655a-9f04-bd23ea45683c",
         "x-ms-return-client-request-id": "true",
-        "x-ms-version": "2019-10-10"
-=======
-      "RequestUri": "http://seannsecanary.blob.core.windows.net/test-filesystem-b2cb0106-55ca-366e-0754-cd3b7f46dbbe?comp=lease\u0026restype=container",
-      "RequestMethod": "PUT",
-      "RequestHeaders": {
-        "Authorization": "Sanitized",
-        "If-Modified-Since": "Sat, 04 Apr 2020 21:04:41 GMT",
-        "traceparent": "00-5a05c1007e621c46bdb16ed2f0680a2f-072e57cbb6fa7141-00",
-        "User-Agent": [
-          "azsdk-net-Storage.Files.DataLake/12.1.0-dev.20200403.1",
-          "(.NET Core 4.6.28325.01; Microsoft Windows 10.0.18362 )"
-        ],
-        "x-ms-client-request-id": "064f8692-22d8-73fa-fc33-b707d3ab9460",
-        "x-ms-date": "Fri, 03 Apr 2020 21:04:42 GMT",
-        "x-ms-lease-action": "renew",
-        "x-ms-lease-id": "5c8987bc-1b42-655a-9f04-bd23ea45683c",
-        "x-ms-return-client-request-id": "true",
-        "x-ms-version": "2019-12-12"
->>>>>>> 32e373e2
+        "x-ms-version": "2019-12-12"
       },
       "RequestBody": null,
       "StatusCode": 412,
       "ResponseHeaders": {
         "Content-Length": "252",
         "Content-Type": "application/xml",
-<<<<<<< HEAD
-        "Date": "Thu, 05 Mar 2020 21:58:39 GMT",
-=======
-        "Date": "Fri, 03 Apr 2020 21:04:40 GMT",
->>>>>>> 32e373e2
+        "Date": "Fri, 03 Apr 2020 21:04:40 GMT",
         "Server": [
           "Windows-Azure-Blob/1.0",
           "Microsoft-HTTPAPI/2.0"
         ],
         "x-ms-client-request-id": "064f8692-22d8-73fa-fc33-b707d3ab9460",
         "x-ms-error-code": "ConditionNotMet",
-<<<<<<< HEAD
-        "x-ms-request-id": "3596fbb1-201e-0001-4f39-f3cde7000000",
-        "x-ms-version": "2019-10-10"
-      },
-      "ResponseBody": [
-        "\uFEFF\u003C?xml version=\u00221.0\u0022 encoding=\u0022utf-8\u0022?\u003E\u003CError\u003E\u003CCode\u003EConditionNotMet\u003C/Code\u003E\u003CMessage\u003EThe condition specified using HTTP conditional header(s) is not met.\n",
-        "RequestId:3596fbb1-201e-0001-4f39-f3cde7000000\n",
-        "Time:2020-03-05T21:58:39.7897370Z\u003C/Message\u003E\u003C/Error\u003E"
-      ]
-    },
-    {
-      "RequestUri": "https://seanstagehierarchical.blob.core.windows.net/test-filesystem-b2cb0106-55ca-366e-0754-cd3b7f46dbbe?restype=container",
-      "RequestMethod": "DELETE",
-      "RequestHeaders": {
-        "Authorization": "Sanitized",
-        "traceparent": "00-10223e422fd2844b9438c91a56a58feb-a51978e06d036d4d-00",
-        "User-Agent": [
-          "azsdk-net-Storage.Files.DataLake/12.0.0-dev.20200305.1",
-          "(.NET Core 4.6.28325.01; Microsoft Windows 10.0.18363 )"
-        ],
-        "x-ms-client-request-id": "3274bea2-c5a2-d1cb-4d0d-94612d8b6029",
-        "x-ms-date": "Thu, 05 Mar 2020 21:58:39 GMT",
-        "x-ms-lease-id": "5c8987bc-1b42-655a-9f04-bd23ea45683c",
-        "x-ms-return-client-request-id": "true",
-        "x-ms-version": "2019-10-10"
-=======
         "x-ms-request-id": "962298a5-f01e-0012-60fb-093670000000",
         "x-ms-version": "2019-12-12"
       },
@@ -227,235 +122,120 @@
         "x-ms-lease-id": "5c8987bc-1b42-655a-9f04-bd23ea45683c",
         "x-ms-return-client-request-id": "true",
         "x-ms-version": "2019-12-12"
->>>>>>> 32e373e2
       },
       "RequestBody": null,
       "StatusCode": 202,
       "ResponseHeaders": {
         "Content-Length": "0",
-<<<<<<< HEAD
-        "Date": "Thu, 05 Mar 2020 21:58:39 GMT",
-=======
-        "Date": "Fri, 03 Apr 2020 21:04:40 GMT",
->>>>>>> 32e373e2
+        "Date": "Fri, 03 Apr 2020 21:04:40 GMT",
         "Server": [
           "Windows-Azure-Blob/1.0",
           "Microsoft-HTTPAPI/2.0"
         ],
         "x-ms-client-request-id": "3274bea2-c5a2-d1cb-4d0d-94612d8b6029",
-<<<<<<< HEAD
-        "x-ms-request-id": "3596fbb5-201e-0001-5339-f3cde7000000",
-        "x-ms-version": "2019-10-10"
-=======
         "x-ms-request-id": "962298ba-f01e-0012-71fb-093670000000",
         "x-ms-version": "2019-12-12"
->>>>>>> 32e373e2
-      },
-      "ResponseBody": []
-    },
-    {
-<<<<<<< HEAD
-      "RequestUri": "https://seanstagehierarchical.blob.core.windows.net/test-filesystem-ecc4a9a7-767b-b1cc-e560-b5a0b1f4bb52?restype=container",
-      "RequestMethod": "PUT",
-      "RequestHeaders": {
-        "Authorization": "Sanitized",
-        "traceparent": "00-90374f9c06badf40ab27f5bcafe3ddcb-2b5e684503b83245-00",
-        "User-Agent": [
-          "azsdk-net-Storage.Files.DataLake/12.0.0-dev.20200305.1",
-          "(.NET Core 4.6.28325.01; Microsoft Windows 10.0.18363 )"
+      },
+      "ResponseBody": []
+    },
+    {
+      "RequestUri": "http://seannsecanary.blob.core.windows.net/test-filesystem-ecc4a9a7-767b-b1cc-e560-b5a0b1f4bb52?restype=container",
+      "RequestMethod": "PUT",
+      "RequestHeaders": {
+        "Authorization": "Sanitized",
+        "traceparent": "00-b6814b55f62ab34aa264d2f963ee2683-13f62df319f76746-00",
+        "User-Agent": [
+          "azsdk-net-Storage.Files.DataLake/12.1.0-dev.20200403.1",
+          "(.NET Core 4.6.28325.01; Microsoft Windows 10.0.18362 )"
         ],
         "x-ms-client-request-id": "0e5e47d7-d7e5-2c49-f1c2-4c420f2a1f59",
-        "x-ms-date": "Thu, 05 Mar 2020 21:58:40 GMT",
-        "x-ms-return-client-request-id": "true",
-        "x-ms-version": "2019-10-10"
-=======
-      "RequestUri": "http://seannsecanary.blob.core.windows.net/test-filesystem-ecc4a9a7-767b-b1cc-e560-b5a0b1f4bb52?restype=container",
-      "RequestMethod": "PUT",
-      "RequestHeaders": {
-        "Authorization": "Sanitized",
-        "traceparent": "00-b6814b55f62ab34aa264d2f963ee2683-13f62df319f76746-00",
-        "User-Agent": [
-          "azsdk-net-Storage.Files.DataLake/12.1.0-dev.20200403.1",
-          "(.NET Core 4.6.28325.01; Microsoft Windows 10.0.18362 )"
+        "x-ms-date": "Fri, 03 Apr 2020 21:04:42 GMT",
+        "x-ms-return-client-request-id": "true",
+        "x-ms-version": "2019-12-12"
+      },
+      "RequestBody": null,
+      "StatusCode": 201,
+      "ResponseHeaders": {
+        "Content-Length": "0",
+        "Date": "Fri, 03 Apr 2020 21:04:40 GMT",
+        "ETag": "\u00220x8D7D812A07499D7\u0022",
+        "Last-Modified": "Fri, 03 Apr 2020 21:04:40 GMT",
+        "Server": [
+          "Windows-Azure-Blob/1.0",
+          "Microsoft-HTTPAPI/2.0"
         ],
         "x-ms-client-request-id": "0e5e47d7-d7e5-2c49-f1c2-4c420f2a1f59",
-        "x-ms-date": "Fri, 03 Apr 2020 21:04:42 GMT",
-        "x-ms-return-client-request-id": "true",
-        "x-ms-version": "2019-12-12"
->>>>>>> 32e373e2
-      },
-      "RequestBody": null,
-      "StatusCode": 201,
-      "ResponseHeaders": {
-        "Content-Length": "0",
-<<<<<<< HEAD
-        "Date": "Thu, 05 Mar 2020 21:58:39 GMT",
-        "ETag": "\u00220x8D7C1505D49F5F2\u0022",
-        "Last-Modified": "Thu, 05 Mar 2020 21:58:40 GMT",
-=======
-        "Date": "Fri, 03 Apr 2020 21:04:40 GMT",
-        "ETag": "\u00220x8D7D812A07499D7\u0022",
-        "Last-Modified": "Fri, 03 Apr 2020 21:04:40 GMT",
->>>>>>> 32e373e2
-        "Server": [
-          "Windows-Azure-Blob/1.0",
-          "Microsoft-HTTPAPI/2.0"
-        ],
-        "x-ms-client-request-id": "0e5e47d7-d7e5-2c49-f1c2-4c420f2a1f59",
-<<<<<<< HEAD
-        "x-ms-request-id": "ffab0f21-301e-0040-3c39-f39503000000",
-        "x-ms-version": "2019-10-10"
-=======
         "x-ms-request-id": "962298c7-f01e-0012-7dfb-093670000000",
         "x-ms-version": "2019-12-12"
->>>>>>> 32e373e2
-      },
-      "ResponseBody": []
-    },
-    {
-<<<<<<< HEAD
-      "RequestUri": "https://seanstagehierarchical.blob.core.windows.net/test-filesystem-ecc4a9a7-767b-b1cc-e560-b5a0b1f4bb52?comp=lease\u0026restype=container",
-      "RequestMethod": "PUT",
-      "RequestHeaders": {
-        "Authorization": "Sanitized",
-        "traceparent": "00-abda83e6e1f5db48afb8ada08a6baf37-93619cb1b18f464d-00",
-        "User-Agent": [
-          "azsdk-net-Storage.Files.DataLake/12.0.0-dev.20200305.1",
-          "(.NET Core 4.6.28325.01; Microsoft Windows 10.0.18363 )"
+      },
+      "ResponseBody": []
+    },
+    {
+      "RequestUri": "http://seannsecanary.blob.core.windows.net/test-filesystem-ecc4a9a7-767b-b1cc-e560-b5a0b1f4bb52?comp=lease\u0026restype=container",
+      "RequestMethod": "PUT",
+      "RequestHeaders": {
+        "Authorization": "Sanitized",
+        "traceparent": "00-34b02bcae38951498fc310a68b355957-5d69c3d48ab5b641-00",
+        "User-Agent": [
+          "azsdk-net-Storage.Files.DataLake/12.1.0-dev.20200403.1",
+          "(.NET Core 4.6.28325.01; Microsoft Windows 10.0.18362 )"
         ],
         "x-ms-client-request-id": "0aca2c04-864c-8b9e-5518-22b463f23c40",
-        "x-ms-date": "Thu, 05 Mar 2020 21:58:40 GMT",
-=======
-      "RequestUri": "http://seannsecanary.blob.core.windows.net/test-filesystem-ecc4a9a7-767b-b1cc-e560-b5a0b1f4bb52?comp=lease\u0026restype=container",
-      "RequestMethod": "PUT",
-      "RequestHeaders": {
-        "Authorization": "Sanitized",
-        "traceparent": "00-34b02bcae38951498fc310a68b355957-5d69c3d48ab5b641-00",
-        "User-Agent": [
-          "azsdk-net-Storage.Files.DataLake/12.1.0-dev.20200403.1",
-          "(.NET Core 4.6.28325.01; Microsoft Windows 10.0.18362 )"
-        ],
-        "x-ms-client-request-id": "0aca2c04-864c-8b9e-5518-22b463f23c40",
-        "x-ms-date": "Fri, 03 Apr 2020 21:04:42 GMT",
->>>>>>> 32e373e2
+        "x-ms-date": "Fri, 03 Apr 2020 21:04:42 GMT",
         "x-ms-lease-action": "acquire",
         "x-ms-lease-duration": "15",
         "x-ms-proposed-lease-id": "3af24251-4b27-45f2-eb31-7356f0b164a6",
         "x-ms-return-client-request-id": "true",
-<<<<<<< HEAD
-        "x-ms-version": "2019-10-10"
-=======
-        "x-ms-version": "2019-12-12"
->>>>>>> 32e373e2
-      },
-      "RequestBody": null,
-      "StatusCode": 201,
-      "ResponseHeaders": {
-        "Content-Length": "0",
-<<<<<<< HEAD
-        "Date": "Thu, 05 Mar 2020 21:58:39 GMT",
-        "ETag": "\u00220x8D7C1505D49F5F2\u0022",
-        "Last-Modified": "Thu, 05 Mar 2020 21:58:40 GMT",
-=======
+        "x-ms-version": "2019-12-12"
+      },
+      "RequestBody": null,
+      "StatusCode": 201,
+      "ResponseHeaders": {
+        "Content-Length": "0",
         "Date": "Fri, 03 Apr 2020 21:04:40 GMT",
         "ETag": "\u00220x8D7D812A07499D7\u0022",
         "Last-Modified": "Fri, 03 Apr 2020 21:04:40 GMT",
->>>>>>> 32e373e2
         "Server": [
           "Windows-Azure-Blob/1.0",
           "Microsoft-HTTPAPI/2.0"
         ],
         "x-ms-client-request-id": "0aca2c04-864c-8b9e-5518-22b463f23c40",
         "x-ms-lease-id": "3af24251-4b27-45f2-eb31-7356f0b164a6",
-<<<<<<< HEAD
-        "x-ms-request-id": "ffab0f2f-301e-0040-4439-f39503000000",
-        "x-ms-version": "2019-10-10"
-=======
         "x-ms-request-id": "962298d0-f01e-0012-05fb-093670000000",
         "x-ms-version": "2019-12-12"
->>>>>>> 32e373e2
-      },
-      "ResponseBody": []
-    },
-    {
-<<<<<<< HEAD
-      "RequestUri": "https://seanstagehierarchical.blob.core.windows.net/test-filesystem-ecc4a9a7-767b-b1cc-e560-b5a0b1f4bb52?comp=lease\u0026restype=container",
-      "RequestMethod": "PUT",
-      "RequestHeaders": {
-        "Authorization": "Sanitized",
-        "If-Unmodified-Since": "Wed, 04 Mar 2020 21:58:39 GMT",
-        "traceparent": "00-9118fea461454e46b55e60eab79f2b01-1aa4a33e0d272742-00",
-        "User-Agent": [
-          "azsdk-net-Storage.Files.DataLake/12.0.0-dev.20200305.1",
-          "(.NET Core 4.6.28325.01; Microsoft Windows 10.0.18363 )"
+      },
+      "ResponseBody": []
+    },
+    {
+      "RequestUri": "http://seannsecanary.blob.core.windows.net/test-filesystem-ecc4a9a7-767b-b1cc-e560-b5a0b1f4bb52?comp=lease\u0026restype=container",
+      "RequestMethod": "PUT",
+      "RequestHeaders": {
+        "Authorization": "Sanitized",
+        "If-Unmodified-Since": "Thu, 02 Apr 2020 21:04:41 GMT",
+        "traceparent": "00-9fcafc650293b54e93e007ab25226afd-4ff6d0192d4dc94e-00",
+        "User-Agent": [
+          "azsdk-net-Storage.Files.DataLake/12.1.0-dev.20200403.1",
+          "(.NET Core 4.6.28325.01; Microsoft Windows 10.0.18362 )"
         ],
         "x-ms-client-request-id": "c35225ad-5ae7-1759-513e-147d8ab834b5",
-        "x-ms-date": "Thu, 05 Mar 2020 21:58:40 GMT",
+        "x-ms-date": "Fri, 03 Apr 2020 21:04:42 GMT",
         "x-ms-lease-action": "renew",
         "x-ms-lease-id": "3af24251-4b27-45f2-eb31-7356f0b164a6",
         "x-ms-return-client-request-id": "true",
-        "x-ms-version": "2019-10-10"
-=======
-      "RequestUri": "http://seannsecanary.blob.core.windows.net/test-filesystem-ecc4a9a7-767b-b1cc-e560-b5a0b1f4bb52?comp=lease\u0026restype=container",
-      "RequestMethod": "PUT",
-      "RequestHeaders": {
-        "Authorization": "Sanitized",
-        "If-Unmodified-Since": "Thu, 02 Apr 2020 21:04:41 GMT",
-        "traceparent": "00-9fcafc650293b54e93e007ab25226afd-4ff6d0192d4dc94e-00",
-        "User-Agent": [
-          "azsdk-net-Storage.Files.DataLake/12.1.0-dev.20200403.1",
-          "(.NET Core 4.6.28325.01; Microsoft Windows 10.0.18362 )"
-        ],
-        "x-ms-client-request-id": "c35225ad-5ae7-1759-513e-147d8ab834b5",
-        "x-ms-date": "Fri, 03 Apr 2020 21:04:42 GMT",
-        "x-ms-lease-action": "renew",
-        "x-ms-lease-id": "3af24251-4b27-45f2-eb31-7356f0b164a6",
-        "x-ms-return-client-request-id": "true",
-        "x-ms-version": "2019-12-12"
->>>>>>> 32e373e2
+        "x-ms-version": "2019-12-12"
       },
       "RequestBody": null,
       "StatusCode": 412,
       "ResponseHeaders": {
         "Content-Length": "252",
         "Content-Type": "application/xml",
-<<<<<<< HEAD
-        "Date": "Thu, 05 Mar 2020 21:58:40 GMT",
-=======
-        "Date": "Fri, 03 Apr 2020 21:04:40 GMT",
->>>>>>> 32e373e2
+        "Date": "Fri, 03 Apr 2020 21:04:40 GMT",
         "Server": [
           "Windows-Azure-Blob/1.0",
           "Microsoft-HTTPAPI/2.0"
         ],
         "x-ms-client-request-id": "c35225ad-5ae7-1759-513e-147d8ab834b5",
         "x-ms-error-code": "ConditionNotMet",
-<<<<<<< HEAD
-        "x-ms-request-id": "ffab0f31-301e-0040-4639-f39503000000",
-        "x-ms-version": "2019-10-10"
-      },
-      "ResponseBody": [
-        "\uFEFF\u003C?xml version=\u00221.0\u0022 encoding=\u0022utf-8\u0022?\u003E\u003CError\u003E\u003CCode\u003EConditionNotMet\u003C/Code\u003E\u003CMessage\u003EThe condition specified using HTTP conditional header(s) is not met.\n",
-        "RequestId:ffab0f31-301e-0040-4639-f39503000000\n",
-        "Time:2020-03-05T21:58:40.5297151Z\u003C/Message\u003E\u003C/Error\u003E"
-      ]
-    },
-    {
-      "RequestUri": "https://seanstagehierarchical.blob.core.windows.net/test-filesystem-ecc4a9a7-767b-b1cc-e560-b5a0b1f4bb52?restype=container",
-      "RequestMethod": "DELETE",
-      "RequestHeaders": {
-        "Authorization": "Sanitized",
-        "traceparent": "00-1cdffa9a8351ba4183be865018fcac45-17edfe8b4c145b40-00",
-        "User-Agent": [
-          "azsdk-net-Storage.Files.DataLake/12.0.0-dev.20200305.1",
-          "(.NET Core 4.6.28325.01; Microsoft Windows 10.0.18363 )"
-        ],
-        "x-ms-client-request-id": "3d07b3e8-78a0-0359-4c8b-cd23a045191c",
-        "x-ms-date": "Thu, 05 Mar 2020 21:58:40 GMT",
-        "x-ms-lease-id": "3af24251-4b27-45f2-eb31-7356f0b164a6",
-        "x-ms-return-client-request-id": "true",
-        "x-ms-version": "2019-10-10"
-=======
         "x-ms-request-id": "962298e2-f01e-0012-14fb-093670000000",
         "x-ms-version": "2019-12-12"
       },
@@ -480,42 +260,26 @@
         "x-ms-lease-id": "3af24251-4b27-45f2-eb31-7356f0b164a6",
         "x-ms-return-client-request-id": "true",
         "x-ms-version": "2019-12-12"
->>>>>>> 32e373e2
       },
       "RequestBody": null,
       "StatusCode": 202,
       "ResponseHeaders": {
         "Content-Length": "0",
-<<<<<<< HEAD
-        "Date": "Thu, 05 Mar 2020 21:58:40 GMT",
-=======
-        "Date": "Fri, 03 Apr 2020 21:04:40 GMT",
->>>>>>> 32e373e2
+        "Date": "Fri, 03 Apr 2020 21:04:40 GMT",
         "Server": [
           "Windows-Azure-Blob/1.0",
           "Microsoft-HTTPAPI/2.0"
         ],
         "x-ms-client-request-id": "3d07b3e8-78a0-0359-4c8b-cd23a045191c",
-<<<<<<< HEAD
-        "x-ms-request-id": "ffab0f36-301e-0040-4a39-f39503000000",
-        "x-ms-version": "2019-10-10"
-=======
         "x-ms-request-id": "962298ec-f01e-0012-1dfb-093670000000",
         "x-ms-version": "2019-12-12"
->>>>>>> 32e373e2
       },
       "ResponseBody": []
     }
   ],
   "Variables": {
-<<<<<<< HEAD
-    "DateTimeOffsetNow": "2020-03-05T13:58:39.2551636-08:00",
-    "RandomSeed": "1187193227",
-    "Storage_TestConfigHierarchicalNamespace": "NamespaceTenant\nseanstagehierarchical\nU2FuaXRpemVk\nhttps://seanstagehierarchical.blob.core.windows.net\nhttp://seanstagehierarchical.file.core.windows.net\nhttp://seanstagehierarchical.queue.core.windows.net\nhttp://seanstagehierarchical.table.core.windows.net\n\n\n\n\nhttp://seanstagehierarchical-secondary.blob.core.windows.net\nhttp://seanstagehierarchical-secondary.file.core.windows.net\nhttp://seanstagehierarchical-secondary.queue.core.windows.net\nhttp://seanstagehierarchical-secondary.table.core.windows.net\n68390a19-a643-458b-b726-408abf67b4fc\nSanitized\n72f988bf-86f1-41af-91ab-2d7cd011db47\nhttps://login.microsoftonline.com/\nCloud\nBlobEndpoint=https://seanstagehierarchical.blob.core.windows.net/;QueueEndpoint=http://seanstagehierarchical.queue.core.windows.net/;FileEndpoint=http://seanstagehierarchical.file.core.windows.net/;BlobSecondaryEndpoint=http://seanstagehierarchical-secondary.blob.core.windows.net/;QueueSecondaryEndpoint=http://seanstagehierarchical-secondary.queue.core.windows.net/;FileSecondaryEndpoint=http://seanstagehierarchical-secondary.file.core.windows.net/;AccountName=seanstagehierarchical;AccountKey=Sanitized\n"
-=======
     "DateTimeOffsetNow": "2020-04-03T14:04:41.9708614-07:00",
     "RandomSeed": "1187193227",
     "Storage_TestConfigHierarchicalNamespace": "NamespaceTenant\nseannsecanary\nU2FuaXRpemVk\nhttp://seannsecanary.blob.core.windows.net\nhttp://seannsecanary.file.core.windows.net\nhttp://seannsecanary.queue.core.windows.net\nhttp://seannsecanary.table.core.windows.net\n\n\n\n\nhttp://seannsecanary-secondary.blob.core.windows.net\nhttp://seannsecanary-secondary.file.core.windows.net\nhttp://seannsecanary-secondary.queue.core.windows.net\nhttp://seannsecanary-secondary.table.core.windows.net\n68390a19-a643-458b-b726-408abf67b4fc\nSanitized\n72f988bf-86f1-41af-91ab-2d7cd011db47\nhttps://login.microsoftonline.com/\nCloud\nBlobEndpoint=http://seannsecanary.blob.core.windows.net/;QueueEndpoint=http://seannsecanary.queue.core.windows.net/;FileEndpoint=http://seannsecanary.file.core.windows.net/;BlobSecondaryEndpoint=http://seannsecanary-secondary.blob.core.windows.net/;QueueSecondaryEndpoint=http://seannsecanary-secondary.queue.core.windows.net/;FileSecondaryEndpoint=http://seannsecanary-secondary.file.core.windows.net/;AccountName=seannsecanary;AccountKey=Sanitized\n"
->>>>>>> 32e373e2
   }
 }