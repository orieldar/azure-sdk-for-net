{
  "Entries": [
    {
<<<<<<< HEAD
      "RequestUri": "https://seanstagehierarchical.blob.core.windows.net/test-filesystem-2139457c-1e71-3eca-0d76-a0fb48bd75df?restype=container",
      "RequestMethod": "PUT",
      "RequestHeaders": {
        "Authorization": "Sanitized",
        "traceparent": "00-8256c56a7dd1344f9bf4effb3457e3df-4414d862528d0f45-00",
        "User-Agent": [
          "azsdk-net-Storage.Files.DataLake/12.0.0-dev.20200305.1",
          "(.NET Core 4.6.28325.01; Microsoft Windows 10.0.18363 )"
        ],
        "x-ms-client-request-id": "bca746b0-906d-bf19-47dd-25db26c7c624",
        "x-ms-date": "Thu, 05 Mar 2020 21:59:21 GMT",
        "x-ms-return-client-request-id": "true",
        "x-ms-version": "2019-10-10"
=======
      "RequestUri": "http://seannsecanary.blob.core.windows.net/test-filesystem-2139457c-1e71-3eca-0d76-a0fb48bd75df?restype=container",
      "RequestMethod": "PUT",
      "RequestHeaders": {
        "Authorization": "Sanitized",
        "traceparent": "00-f3d69faf536cc1489a1e4329a9bfa98d-fb7117b47caddc48-00",
        "User-Agent": [
          "azsdk-net-Storage.Files.DataLake/12.1.0-dev.20200403.1",
          "(.NET Core 4.6.28325.01; Microsoft Windows 10.0.18362 )"
        ],
        "x-ms-client-request-id": "bca746b0-906d-bf19-47dd-25db26c7c624",
        "x-ms-date": "Fri, 03 Apr 2020 21:05:02 GMT",
        "x-ms-return-client-request-id": "true",
        "x-ms-version": "2019-12-12"
>>>>>>> 32e373e2
      },
      "RequestBody": null,
      "StatusCode": 201,
      "ResponseHeaders": {
        "Content-Length": "0",
<<<<<<< HEAD
        "Date": "Thu, 05 Mar 2020 21:59:22 GMT",
        "ETag": "\u00220x8D7C15076345F53\u0022",
        "Last-Modified": "Thu, 05 Mar 2020 21:59:22 GMT",
=======
        "Date": "Fri, 03 Apr 2020 21:05:00 GMT",
        "ETag": "\u00220x8D7D812AC3FEAA2\u0022",
        "Last-Modified": "Fri, 03 Apr 2020 21:05:00 GMT",
>>>>>>> 32e373e2
        "Server": [
          "Windows-Azure-Blob/1.0",
          "Microsoft-HTTPAPI/2.0"
        ],
        "x-ms-client-request-id": "bca746b0-906d-bf19-47dd-25db26c7c624",
<<<<<<< HEAD
        "x-ms-request-id": "8308186d-a01e-001f-1139-f3213f000000",
        "x-ms-version": "2019-10-10"
=======
        "x-ms-request-id": "9622a2da-f01e-0012-54fb-093670000000",
        "x-ms-version": "2019-12-12"
>>>>>>> 32e373e2
      },
      "ResponseBody": []
    },
    {
      "RequestUri": "https://login.microsoftonline.com/72f988bf-86f1-41af-91ab-2d7cd011db47/oauth2/v2.0/token",
      "RequestMethod": "POST",
      "RequestHeaders": {
        "Content-Length": "169",
        "Content-Type": "application/x-www-form-urlencoded",
<<<<<<< HEAD
        "traceparent": "00-0acb7b3ce63ecf4aae15f2b79acd9478-1a143aff438a2140-00",
        "User-Agent": [
          "azsdk-net-Identity/1.1.1",
          "(.NET Core 4.6.28325.01; Microsoft Windows 10.0.18363 )"
=======
        "traceparent": "00-d5ce8b17efd68f4bb6bede143a6950e0-fe7a6fcfbb18bb4e-00",
        "User-Agent": [
          "azsdk-net-Identity/1.1.1",
          "(.NET Core 4.6.28325.01; Microsoft Windows 10.0.18362 )"
>>>>>>> 32e373e2
        ],
        "x-ms-client-request-id": "07a69f9967ca9411f0e1c652cd08659d",
        "x-ms-return-client-request-id": "true"
      },
      "RequestBody": "response_type=token\u0026grant_type=client_credentials\u0026client_id=68390a19-a643-458b-b726-408abf67b4fc\u0026client_secret=Sanitized\u0026scope=https%3A%2F%2Fstorage.azure.com%2F.default",
      "StatusCode": 200,
      "ResponseHeaders": {
        "Cache-Control": "no-store, no-cache",
        "Content-Length": "92",
        "Content-Type": "application/json; charset=utf-8",
<<<<<<< HEAD
        "Date": "Thu, 05 Mar 2020 21:59:22 GMT",
=======
        "Date": "Fri, 03 Apr 2020 21:05:00 GMT",
>>>>>>> 32e373e2
        "Expires": "-1",
        "P3P": "CP=\u0022DSP CUR OTPi IND OTRi ONL FIN\u0022",
        "Pragma": "no-cache",
        "Set-Cookie": [
<<<<<<< HEAD
          "fpc=AijvM5qmLlNHv7N6OZJDOB_eSEc1BAAAANxs89UOAAAA; expires=Sat, 04-Apr-2020 21:59:22 GMT; path=/; secure; HttpOnly; SameSite=None",
          "x-ms-gateway-slice=corp; path=/; SameSite=None; secure; HttpOnly",
          "stsservicecookie=estscorp; path=/; secure; HttpOnly; SameSite=None"
        ],
        "Strict-Transport-Security": "max-age=31536000; includeSubDomains",
        "X-Content-Type-Options": "nosniff",
        "x-ms-ests-server": "2.1.10155.16 - WST ProdSlices",
        "x-ms-request-id": "4e75de95-7057-4af9-aea4-7eabae940700"
=======
          "fpc=AreKHrHUL65MgPNbv-hfPPDeSEc1BAAAAM-bGdYOAAAA; expires=Sun, 03-May-2020 21:05:00 GMT; path=/; secure; HttpOnly; SameSite=None",
          "x-ms-gateway-slice=prod; path=/; SameSite=None; secure; HttpOnly",
          "stsservicecookie=ests; path=/; secure; HttpOnly; SameSite=None"
        ],
        "Strict-Transport-Security": "max-age=31536000; includeSubDomains",
        "X-Content-Type-Options": "nosniff",
        "x-ms-ests-server": "2.1.10321.6 - SAN ProdSlices",
        "x-ms-request-id": "05249330-46cd-4ae1-aa48-89f00bc90800"
>>>>>>> 32e373e2
      },
      "ResponseBody": {
        "token_type": "Bearer",
        "expires_in": 86399,
        "ext_expires_in": 86399,
        "access_token": "Sanitized"
      }
    },
    {
      "RequestUri": "https://seannsecanary.blob.core.windows.net/test-filesystem-2139457c-1e71-3eca-0d76-a0fb48bd75df?restype=container",
      "RequestMethod": "GET",
      "RequestHeaders": {
        "Authorization": "Sanitized",
<<<<<<< HEAD
        "traceparent": "00-0acb7b3ce63ecf4aae15f2b79acd9478-d1d49216a1945c46-00",
        "User-Agent": [
          "azsdk-net-Storage.Files.DataLake/12.0.0-dev.20200305.1",
          "(.NET Core 4.6.28325.01; Microsoft Windows 10.0.18363 )"
        ],
        "x-ms-client-request-id": "014b3c88-b816-f772-7da7-56f09073f996",
        "x-ms-return-client-request-id": "true",
        "x-ms-version": "2019-10-10"
=======
        "traceparent": "00-d5ce8b17efd68f4bb6bede143a6950e0-5fd4da22794de746-00",
        "User-Agent": [
          "azsdk-net-Storage.Files.DataLake/12.1.0-dev.20200403.1",
          "(.NET Core 4.6.28325.01; Microsoft Windows 10.0.18362 )"
        ],
        "x-ms-client-request-id": "014b3c88-b816-f772-7da7-56f09073f996",
        "x-ms-return-client-request-id": "true",
        "x-ms-version": "2019-12-12"
>>>>>>> 32e373e2
      },
      "RequestBody": null,
      "StatusCode": 200,
      "ResponseHeaders": {
        "Content-Length": "0",
<<<<<<< HEAD
        "Date": "Thu, 05 Mar 2020 21:59:22 GMT",
        "ETag": "\u00220x8D7C15076345F53\u0022",
        "Last-Modified": "Thu, 05 Mar 2020 21:59:22 GMT",
=======
        "Date": "Fri, 03 Apr 2020 21:05:00 GMT",
        "ETag": "\u00220x8D7D812AC3FEAA2\u0022",
        "Last-Modified": "Fri, 03 Apr 2020 21:05:00 GMT",
>>>>>>> 32e373e2
        "Server": [
          "Windows-Azure-Blob/1.0",
          "Microsoft-HTTPAPI/2.0"
        ],
        "x-ms-client-request-id": "014b3c88-b816-f772-7da7-56f09073f996",
        "x-ms-default-encryption-scope": "$account-encryption-key",
        "x-ms-deny-encryption-scope-override": "false",
        "x-ms-has-immutability-policy": "false",
        "x-ms-has-legal-hold": "false",
        "x-ms-lease-state": "available",
        "x-ms-lease-status": "unlocked",
<<<<<<< HEAD
        "x-ms-request-id": "9583289e-601e-0010-1a39-f35753000000",
        "x-ms-version": "2019-10-10"
=======
        "x-ms-request-id": "0b6f8abd-c01e-008f-80fb-09c4ca000000",
        "x-ms-version": "2019-12-12"
>>>>>>> 32e373e2
      },
      "ResponseBody": []
    },
    {
<<<<<<< HEAD
      "RequestUri": "https://seanstagehierarchical.blob.core.windows.net/test-filesystem-2139457c-1e71-3eca-0d76-a0fb48bd75df?restype=container",
      "RequestMethod": "DELETE",
      "RequestHeaders": {
        "Authorization": "Sanitized",
        "traceparent": "00-f7d252435da8524b9bb5631a68788172-afc4116c755e634e-00",
        "User-Agent": [
          "azsdk-net-Storage.Files.DataLake/12.0.0-dev.20200305.1",
          "(.NET Core 4.6.28325.01; Microsoft Windows 10.0.18363 )"
        ],
        "x-ms-client-request-id": "b9782c21-7104-2121-2ab6-1035f11f2975",
        "x-ms-date": "Thu, 05 Mar 2020 21:59:22 GMT",
        "x-ms-return-client-request-id": "true",
        "x-ms-version": "2019-10-10"
=======
      "RequestUri": "http://seannsecanary.blob.core.windows.net/test-filesystem-2139457c-1e71-3eca-0d76-a0fb48bd75df?restype=container",
      "RequestMethod": "DELETE",
      "RequestHeaders": {
        "Authorization": "Sanitized",
        "traceparent": "00-14e17911a5548e42b3f65144b1931dcd-28ecbced1cbe6e4d-00",
        "User-Agent": [
          "azsdk-net-Storage.Files.DataLake/12.1.0-dev.20200403.1",
          "(.NET Core 4.6.28325.01; Microsoft Windows 10.0.18362 )"
        ],
        "x-ms-client-request-id": "b9782c21-7104-2121-2ab6-1035f11f2975",
        "x-ms-date": "Fri, 03 Apr 2020 21:05:02 GMT",
        "x-ms-return-client-request-id": "true",
        "x-ms-version": "2019-12-12"
>>>>>>> 32e373e2
      },
      "RequestBody": null,
      "StatusCode": 202,
      "ResponseHeaders": {
        "Content-Length": "0",
<<<<<<< HEAD
        "Date": "Thu, 05 Mar 2020 21:59:22 GMT",
=======
        "Date": "Fri, 03 Apr 2020 21:05:00 GMT",
>>>>>>> 32e373e2
        "Server": [
          "Windows-Azure-Blob/1.0",
          "Microsoft-HTTPAPI/2.0"
        ],
        "x-ms-client-request-id": "b9782c21-7104-2121-2ab6-1035f11f2975",
<<<<<<< HEAD
        "x-ms-request-id": "958328a1-601e-0010-1b39-f35753000000",
        "x-ms-version": "2019-10-10"
=======
        "x-ms-request-id": "9622a328-f01e-0012-0afb-093670000000",
        "x-ms-version": "2019-12-12"
>>>>>>> 32e373e2
      },
      "ResponseBody": []
    }
  ],
  "Variables": {
    "RandomSeed": "1760504121",
<<<<<<< HEAD
    "Storage_TestConfigHierarchicalNamespace": "NamespaceTenant\nseanstagehierarchical\nU2FuaXRpemVk\nhttps://seanstagehierarchical.blob.core.windows.net\nhttp://seanstagehierarchical.file.core.windows.net\nhttp://seanstagehierarchical.queue.core.windows.net\nhttp://seanstagehierarchical.table.core.windows.net\n\n\n\n\nhttp://seanstagehierarchical-secondary.blob.core.windows.net\nhttp://seanstagehierarchical-secondary.file.core.windows.net\nhttp://seanstagehierarchical-secondary.queue.core.windows.net\nhttp://seanstagehierarchical-secondary.table.core.windows.net\n68390a19-a643-458b-b726-408abf67b4fc\nSanitized\n72f988bf-86f1-41af-91ab-2d7cd011db47\nhttps://login.microsoftonline.com/\nCloud\nBlobEndpoint=https://seanstagehierarchical.blob.core.windows.net/;QueueEndpoint=http://seanstagehierarchical.queue.core.windows.net/;FileEndpoint=http://seanstagehierarchical.file.core.windows.net/;BlobSecondaryEndpoint=http://seanstagehierarchical-secondary.blob.core.windows.net/;QueueSecondaryEndpoint=http://seanstagehierarchical-secondary.queue.core.windows.net/;FileSecondaryEndpoint=http://seanstagehierarchical-secondary.file.core.windows.net/;AccountName=seanstagehierarchical;AccountKey=Sanitized\n"
=======
    "Storage_TestConfigHierarchicalNamespace": "NamespaceTenant\nseannsecanary\nU2FuaXRpemVk\nhttp://seannsecanary.blob.core.windows.net\nhttp://seannsecanary.file.core.windows.net\nhttp://seannsecanary.queue.core.windows.net\nhttp://seannsecanary.table.core.windows.net\n\n\n\n\nhttp://seannsecanary-secondary.blob.core.windows.net\nhttp://seannsecanary-secondary.file.core.windows.net\nhttp://seannsecanary-secondary.queue.core.windows.net\nhttp://seannsecanary-secondary.table.core.windows.net\n68390a19-a643-458b-b726-408abf67b4fc\nSanitized\n72f988bf-86f1-41af-91ab-2d7cd011db47\nhttps://login.microsoftonline.com/\nCloud\nBlobEndpoint=http://seannsecanary.blob.core.windows.net/;QueueEndpoint=http://seannsecanary.queue.core.windows.net/;FileEndpoint=http://seannsecanary.file.core.windows.net/;BlobSecondaryEndpoint=http://seannsecanary-secondary.blob.core.windows.net/;QueueSecondaryEndpoint=http://seannsecanary-secondary.queue.core.windows.net/;FileSecondaryEndpoint=http://seannsecanary-secondary.file.core.windows.net/;AccountName=seannsecanary;AccountKey=Sanitized\n"
>>>>>>> 32e373e2
  }
}<|MERGE_RESOLUTION|>--- conflicted
+++ resolved
@@ -1,21 +1,6 @@
 {
   "Entries": [
     {
-<<<<<<< HEAD
-      "RequestUri": "https://seanstagehierarchical.blob.core.windows.net/test-filesystem-2139457c-1e71-3eca-0d76-a0fb48bd75df?restype=container",
-      "RequestMethod": "PUT",
-      "RequestHeaders": {
-        "Authorization": "Sanitized",
-        "traceparent": "00-8256c56a7dd1344f9bf4effb3457e3df-4414d862528d0f45-00",
-        "User-Agent": [
-          "azsdk-net-Storage.Files.DataLake/12.0.0-dev.20200305.1",
-          "(.NET Core 4.6.28325.01; Microsoft Windows 10.0.18363 )"
-        ],
-        "x-ms-client-request-id": "bca746b0-906d-bf19-47dd-25db26c7c624",
-        "x-ms-date": "Thu, 05 Mar 2020 21:59:21 GMT",
-        "x-ms-return-client-request-id": "true",
-        "x-ms-version": "2019-10-10"
-=======
       "RequestUri": "http://seannsecanary.blob.core.windows.net/test-filesystem-2139457c-1e71-3eca-0d76-a0fb48bd75df?restype=container",
       "RequestMethod": "PUT",
       "RequestHeaders": {
@@ -29,33 +14,21 @@
         "x-ms-date": "Fri, 03 Apr 2020 21:05:02 GMT",
         "x-ms-return-client-request-id": "true",
         "x-ms-version": "2019-12-12"
->>>>>>> 32e373e2
       },
       "RequestBody": null,
       "StatusCode": 201,
       "ResponseHeaders": {
         "Content-Length": "0",
-<<<<<<< HEAD
-        "Date": "Thu, 05 Mar 2020 21:59:22 GMT",
-        "ETag": "\u00220x8D7C15076345F53\u0022",
-        "Last-Modified": "Thu, 05 Mar 2020 21:59:22 GMT",
-=======
         "Date": "Fri, 03 Apr 2020 21:05:00 GMT",
         "ETag": "\u00220x8D7D812AC3FEAA2\u0022",
         "Last-Modified": "Fri, 03 Apr 2020 21:05:00 GMT",
->>>>>>> 32e373e2
         "Server": [
           "Windows-Azure-Blob/1.0",
           "Microsoft-HTTPAPI/2.0"
         ],
         "x-ms-client-request-id": "bca746b0-906d-bf19-47dd-25db26c7c624",
-<<<<<<< HEAD
-        "x-ms-request-id": "8308186d-a01e-001f-1139-f3213f000000",
-        "x-ms-version": "2019-10-10"
-=======
         "x-ms-request-id": "9622a2da-f01e-0012-54fb-093670000000",
         "x-ms-version": "2019-12-12"
->>>>>>> 32e373e2
       },
       "ResponseBody": []
     },
@@ -65,17 +38,10 @@
       "RequestHeaders": {
         "Content-Length": "169",
         "Content-Type": "application/x-www-form-urlencoded",
-<<<<<<< HEAD
-        "traceparent": "00-0acb7b3ce63ecf4aae15f2b79acd9478-1a143aff438a2140-00",
-        "User-Agent": [
-          "azsdk-net-Identity/1.1.1",
-          "(.NET Core 4.6.28325.01; Microsoft Windows 10.0.18363 )"
-=======
         "traceparent": "00-d5ce8b17efd68f4bb6bede143a6950e0-fe7a6fcfbb18bb4e-00",
         "User-Agent": [
           "azsdk-net-Identity/1.1.1",
           "(.NET Core 4.6.28325.01; Microsoft Windows 10.0.18362 )"
->>>>>>> 32e373e2
         ],
         "x-ms-client-request-id": "07a69f9967ca9411f0e1c652cd08659d",
         "x-ms-return-client-request-id": "true"
@@ -86,25 +52,11 @@
         "Cache-Control": "no-store, no-cache",
         "Content-Length": "92",
         "Content-Type": "application/json; charset=utf-8",
-<<<<<<< HEAD
-        "Date": "Thu, 05 Mar 2020 21:59:22 GMT",
-=======
         "Date": "Fri, 03 Apr 2020 21:05:00 GMT",
->>>>>>> 32e373e2
         "Expires": "-1",
         "P3P": "CP=\u0022DSP CUR OTPi IND OTRi ONL FIN\u0022",
         "Pragma": "no-cache",
         "Set-Cookie": [
-<<<<<<< HEAD
-          "fpc=AijvM5qmLlNHv7N6OZJDOB_eSEc1BAAAANxs89UOAAAA; expires=Sat, 04-Apr-2020 21:59:22 GMT; path=/; secure; HttpOnly; SameSite=None",
-          "x-ms-gateway-slice=corp; path=/; SameSite=None; secure; HttpOnly",
-          "stsservicecookie=estscorp; path=/; secure; HttpOnly; SameSite=None"
-        ],
-        "Strict-Transport-Security": "max-age=31536000; includeSubDomains",
-        "X-Content-Type-Options": "nosniff",
-        "x-ms-ests-server": "2.1.10155.16 - WST ProdSlices",
-        "x-ms-request-id": "4e75de95-7057-4af9-aea4-7eabae940700"
-=======
           "fpc=AreKHrHUL65MgPNbv-hfPPDeSEc1BAAAAM-bGdYOAAAA; expires=Sun, 03-May-2020 21:05:00 GMT; path=/; secure; HttpOnly; SameSite=None",
           "x-ms-gateway-slice=prod; path=/; SameSite=None; secure; HttpOnly",
           "stsservicecookie=ests; path=/; secure; HttpOnly; SameSite=None"
@@ -113,7 +65,6 @@
         "X-Content-Type-Options": "nosniff",
         "x-ms-ests-server": "2.1.10321.6 - SAN ProdSlices",
         "x-ms-request-id": "05249330-46cd-4ae1-aa48-89f00bc90800"
->>>>>>> 32e373e2
       },
       "ResponseBody": {
         "token_type": "Bearer",
@@ -127,16 +78,6 @@
       "RequestMethod": "GET",
       "RequestHeaders": {
         "Authorization": "Sanitized",
-<<<<<<< HEAD
-        "traceparent": "00-0acb7b3ce63ecf4aae15f2b79acd9478-d1d49216a1945c46-00",
-        "User-Agent": [
-          "azsdk-net-Storage.Files.DataLake/12.0.0-dev.20200305.1",
-          "(.NET Core 4.6.28325.01; Microsoft Windows 10.0.18363 )"
-        ],
-        "x-ms-client-request-id": "014b3c88-b816-f772-7da7-56f09073f996",
-        "x-ms-return-client-request-id": "true",
-        "x-ms-version": "2019-10-10"
-=======
         "traceparent": "00-d5ce8b17efd68f4bb6bede143a6950e0-5fd4da22794de746-00",
         "User-Agent": [
           "azsdk-net-Storage.Files.DataLake/12.1.0-dev.20200403.1",
@@ -145,21 +86,14 @@
         "x-ms-client-request-id": "014b3c88-b816-f772-7da7-56f09073f996",
         "x-ms-return-client-request-id": "true",
         "x-ms-version": "2019-12-12"
->>>>>>> 32e373e2
       },
       "RequestBody": null,
       "StatusCode": 200,
       "ResponseHeaders": {
         "Content-Length": "0",
-<<<<<<< HEAD
-        "Date": "Thu, 05 Mar 2020 21:59:22 GMT",
-        "ETag": "\u00220x8D7C15076345F53\u0022",
-        "Last-Modified": "Thu, 05 Mar 2020 21:59:22 GMT",
-=======
         "Date": "Fri, 03 Apr 2020 21:05:00 GMT",
         "ETag": "\u00220x8D7D812AC3FEAA2\u0022",
         "Last-Modified": "Fri, 03 Apr 2020 21:05:00 GMT",
->>>>>>> 32e373e2
         "Server": [
           "Windows-Azure-Blob/1.0",
           "Microsoft-HTTPAPI/2.0"
@@ -171,32 +105,12 @@
         "x-ms-has-legal-hold": "false",
         "x-ms-lease-state": "available",
         "x-ms-lease-status": "unlocked",
-<<<<<<< HEAD
-        "x-ms-request-id": "9583289e-601e-0010-1a39-f35753000000",
-        "x-ms-version": "2019-10-10"
-=======
         "x-ms-request-id": "0b6f8abd-c01e-008f-80fb-09c4ca000000",
         "x-ms-version": "2019-12-12"
->>>>>>> 32e373e2
       },
       "ResponseBody": []
     },
     {
-<<<<<<< HEAD
-      "RequestUri": "https://seanstagehierarchical.blob.core.windows.net/test-filesystem-2139457c-1e71-3eca-0d76-a0fb48bd75df?restype=container",
-      "RequestMethod": "DELETE",
-      "RequestHeaders": {
-        "Authorization": "Sanitized",
-        "traceparent": "00-f7d252435da8524b9bb5631a68788172-afc4116c755e634e-00",
-        "User-Agent": [
-          "azsdk-net-Storage.Files.DataLake/12.0.0-dev.20200305.1",
-          "(.NET Core 4.6.28325.01; Microsoft Windows 10.0.18363 )"
-        ],
-        "x-ms-client-request-id": "b9782c21-7104-2121-2ab6-1035f11f2975",
-        "x-ms-date": "Thu, 05 Mar 2020 21:59:22 GMT",
-        "x-ms-return-client-request-id": "true",
-        "x-ms-version": "2019-10-10"
-=======
       "RequestUri": "http://seannsecanary.blob.core.windows.net/test-filesystem-2139457c-1e71-3eca-0d76-a0fb48bd75df?restype=container",
       "RequestMethod": "DELETE",
       "RequestHeaders": {
@@ -210,39 +124,25 @@
         "x-ms-date": "Fri, 03 Apr 2020 21:05:02 GMT",
         "x-ms-return-client-request-id": "true",
         "x-ms-version": "2019-12-12"
->>>>>>> 32e373e2
       },
       "RequestBody": null,
       "StatusCode": 202,
       "ResponseHeaders": {
         "Content-Length": "0",
-<<<<<<< HEAD
-        "Date": "Thu, 05 Mar 2020 21:59:22 GMT",
-=======
         "Date": "Fri, 03 Apr 2020 21:05:00 GMT",
->>>>>>> 32e373e2
         "Server": [
           "Windows-Azure-Blob/1.0",
           "Microsoft-HTTPAPI/2.0"
         ],
         "x-ms-client-request-id": "b9782c21-7104-2121-2ab6-1035f11f2975",
-<<<<<<< HEAD
-        "x-ms-request-id": "958328a1-601e-0010-1b39-f35753000000",
-        "x-ms-version": "2019-10-10"
-=======
         "x-ms-request-id": "9622a328-f01e-0012-0afb-093670000000",
         "x-ms-version": "2019-12-12"
->>>>>>> 32e373e2
       },
       "ResponseBody": []
     }
   ],
   "Variables": {
     "RandomSeed": "1760504121",
-<<<<<<< HEAD
-    "Storage_TestConfigHierarchicalNamespace": "NamespaceTenant\nseanstagehierarchical\nU2FuaXRpemVk\nhttps://seanstagehierarchical.blob.core.windows.net\nhttp://seanstagehierarchical.file.core.windows.net\nhttp://seanstagehierarchical.queue.core.windows.net\nhttp://seanstagehierarchical.table.core.windows.net\n\n\n\n\nhttp://seanstagehierarchical-secondary.blob.core.windows.net\nhttp://seanstagehierarchical-secondary.file.core.windows.net\nhttp://seanstagehierarchical-secondary.queue.core.windows.net\nhttp://seanstagehierarchical-secondary.table.core.windows.net\n68390a19-a643-458b-b726-408abf67b4fc\nSanitized\n72f988bf-86f1-41af-91ab-2d7cd011db47\nhttps://login.microsoftonline.com/\nCloud\nBlobEndpoint=https://seanstagehierarchical.blob.core.windows.net/;QueueEndpoint=http://seanstagehierarchical.queue.core.windows.net/;FileEndpoint=http://seanstagehierarchical.file.core.windows.net/;BlobSecondaryEndpoint=http://seanstagehierarchical-secondary.blob.core.windows.net/;QueueSecondaryEndpoint=http://seanstagehierarchical-secondary.queue.core.windows.net/;FileSecondaryEndpoint=http://seanstagehierarchical-secondary.file.core.windows.net/;AccountName=seanstagehierarchical;AccountKey=Sanitized\n"
-=======
     "Storage_TestConfigHierarchicalNamespace": "NamespaceTenant\nseannsecanary\nU2FuaXRpemVk\nhttp://seannsecanary.blob.core.windows.net\nhttp://seannsecanary.file.core.windows.net\nhttp://seannsecanary.queue.core.windows.net\nhttp://seannsecanary.table.core.windows.net\n\n\n\n\nhttp://seannsecanary-secondary.blob.core.windows.net\nhttp://seannsecanary-secondary.file.core.windows.net\nhttp://seannsecanary-secondary.queue.core.windows.net\nhttp://seannsecanary-secondary.table.core.windows.net\n68390a19-a643-458b-b726-408abf67b4fc\nSanitized\n72f988bf-86f1-41af-91ab-2d7cd011db47\nhttps://login.microsoftonline.com/\nCloud\nBlobEndpoint=http://seannsecanary.blob.core.windows.net/;QueueEndpoint=http://seannsecanary.queue.core.windows.net/;FileEndpoint=http://seannsecanary.file.core.windows.net/;BlobSecondaryEndpoint=http://seannsecanary-secondary.blob.core.windows.net/;QueueSecondaryEndpoint=http://seannsecanary-secondary.queue.core.windows.net/;FileSecondaryEndpoint=http://seannsecanary-secondary.file.core.windows.net/;AccountName=seannsecanary;AccountKey=Sanitized\n"
->>>>>>> 32e373e2
   }
 }