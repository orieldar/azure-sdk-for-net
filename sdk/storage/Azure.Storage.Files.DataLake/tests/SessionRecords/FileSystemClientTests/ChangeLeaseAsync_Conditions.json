{
  "Entries": [
    {
<<<<<<< HEAD
      "RequestUri": "https://seanstagehierarchical.blob.core.windows.net/test-filesystem-ca2a3883-6971-daf3-6531-285af562d57e?restype=container",
      "RequestMethod": "PUT",
      "RequestHeaders": {
        "Authorization": "Sanitized",
        "traceparent": "00-102bdd69165c124cb99b5d43c1971d7b-47ea3eadff87a747-00",
        "User-Agent": [
          "azsdk-net-Storage.Files.DataLake/12.0.0-dev.20200305.1",
          "(.NET Core 4.6.28325.01; Microsoft Windows 10.0.18363 )"
        ],
        "x-ms-client-request-id": "9d12f766-b34a-cf86-b07c-4a9f8040a3bc",
        "x-ms-date": "Thu, 05 Mar 2020 21:57:41 GMT",
        "x-ms-return-client-request-id": "true",
        "x-ms-version": "2019-10-10"
=======
      "RequestUri": "http://seannsecanary.blob.core.windows.net/test-filesystem-ca2a3883-6971-daf3-6531-285af562d57e?restype=container",
      "RequestMethod": "PUT",
      "RequestHeaders": {
        "Authorization": "Sanitized",
        "traceparent": "00-1a4d7c92e8ce634a8cf20fbf36374df6-0f268ef0476acb42-00",
        "User-Agent": [
          "azsdk-net-Storage.Files.DataLake/12.1.0-dev.20200403.1",
          "(.NET Core 4.6.28325.01; Microsoft Windows 10.0.18362 )"
        ],
        "x-ms-client-request-id": "9d12f766-b34a-cf86-b07c-4a9f8040a3bc",
        "x-ms-date": "Fri, 03 Apr 2020 21:04:12 GMT",
        "x-ms-return-client-request-id": "true",
        "x-ms-version": "2019-12-12"
>>>>>>> 32e373e2
      },
      "RequestBody": null,
      "StatusCode": 201,
      "ResponseHeaders": {
        "Content-Length": "0",
<<<<<<< HEAD
        "Date": "Thu, 05 Mar 2020 21:57:41 GMT",
        "ETag": "\u00220x8D7C1503A33D676\u0022",
        "Last-Modified": "Thu, 05 Mar 2020 21:57:41 GMT",
=======
        "Date": "Fri, 03 Apr 2020 21:04:11 GMT",
        "ETag": "\u00220x8D7D8128EF0AB6D\u0022",
        "Last-Modified": "Fri, 03 Apr 2020 21:04:11 GMT",
>>>>>>> 32e373e2
        "Server": [
          "Windows-Azure-Blob/1.0",
          "Microsoft-HTTPAPI/2.0"
        ],
        "x-ms-client-request-id": "9d12f766-b34a-cf86-b07c-4a9f8040a3bc",
<<<<<<< HEAD
        "x-ms-request-id": "8d526bf0-d01e-0048-0539-f38f0c000000",
        "x-ms-version": "2019-10-10"
=======
        "x-ms-request-id": "96228858-f01e-0012-72fb-093670000000",
        "x-ms-version": "2019-12-12"
>>>>>>> 32e373e2
      },
      "ResponseBody": []
    },
    {
<<<<<<< HEAD
      "RequestUri": "https://seanstagehierarchical.blob.core.windows.net/test-filesystem-ca2a3883-6971-daf3-6531-285af562d57e?comp=lease\u0026restype=container",
      "RequestMethod": "PUT",
      "RequestHeaders": {
        "Authorization": "Sanitized",
        "traceparent": "00-9a0583e15379974c8c4b37e13cc29c80-a82e5e861d58e04e-00",
        "User-Agent": [
          "azsdk-net-Storage.Files.DataLake/12.0.0-dev.20200305.1",
          "(.NET Core 4.6.28325.01; Microsoft Windows 10.0.18363 )"
        ],
        "x-ms-client-request-id": "a442c6cb-a64b-686c-3636-c7fab48310db",
        "x-ms-date": "Thu, 05 Mar 2020 21:57:41 GMT",
=======
      "RequestUri": "http://seannsecanary.blob.core.windows.net/test-filesystem-ca2a3883-6971-daf3-6531-285af562d57e?comp=lease\u0026restype=container",
      "RequestMethod": "PUT",
      "RequestHeaders": {
        "Authorization": "Sanitized",
        "traceparent": "00-b9dc0a5d7f058a4d8485358f7b1f3a64-7750223aa62a874c-00",
        "User-Agent": [
          "azsdk-net-Storage.Files.DataLake/12.1.0-dev.20200403.1",
          "(.NET Core 4.6.28325.01; Microsoft Windows 10.0.18362 )"
        ],
        "x-ms-client-request-id": "a442c6cb-a64b-686c-3636-c7fab48310db",
        "x-ms-date": "Fri, 03 Apr 2020 21:04:13 GMT",
>>>>>>> 32e373e2
        "x-ms-lease-action": "acquire",
        "x-ms-lease-duration": "15",
        "x-ms-proposed-lease-id": "6a176a9f-f71b-a48b-b9ae-812b1cd7b083",
        "x-ms-return-client-request-id": "true",
<<<<<<< HEAD
        "x-ms-version": "2019-10-10"
=======
        "x-ms-version": "2019-12-12"
>>>>>>> 32e373e2
      },
      "RequestBody": null,
      "StatusCode": 201,
      "ResponseHeaders": {
        "Content-Length": "0",
<<<<<<< HEAD
        "Date": "Thu, 05 Mar 2020 21:57:41 GMT",
        "ETag": "\u00220x8D7C1503A33D676\u0022",
        "Last-Modified": "Thu, 05 Mar 2020 21:57:41 GMT",
=======
        "Date": "Fri, 03 Apr 2020 21:04:11 GMT",
        "ETag": "\u00220x8D7D8128EF0AB6D\u0022",
        "Last-Modified": "Fri, 03 Apr 2020 21:04:11 GMT",
>>>>>>> 32e373e2
        "Server": [
          "Windows-Azure-Blob/1.0",
          "Microsoft-HTTPAPI/2.0"
        ],
        "x-ms-client-request-id": "a442c6cb-a64b-686c-3636-c7fab48310db",
        "x-ms-lease-id": "6a176a9f-f71b-a48b-b9ae-812b1cd7b083",
<<<<<<< HEAD
        "x-ms-request-id": "8d526bf4-d01e-0048-0639-f38f0c000000",
        "x-ms-version": "2019-10-10"
=======
        "x-ms-request-id": "9622886d-f01e-0012-04fb-093670000000",
        "x-ms-version": "2019-12-12"
>>>>>>> 32e373e2
      },
      "ResponseBody": []
    },
    {
<<<<<<< HEAD
      "RequestUri": "https://seanstagehierarchical.blob.core.windows.net/test-filesystem-ca2a3883-6971-daf3-6531-285af562d57e?comp=lease\u0026restype=container",
      "RequestMethod": "PUT",
      "RequestHeaders": {
        "Authorization": "Sanitized",
        "traceparent": "00-05c677101826984eaeead68233abb55a-8d021b002df8bc42-00",
        "User-Agent": [
          "azsdk-net-Storage.Files.DataLake/12.0.0-dev.20200305.1",
          "(.NET Core 4.6.28325.01; Microsoft Windows 10.0.18363 )"
        ],
        "x-ms-client-request-id": "cd3b686e-579c-fbbc-2413-8994a237b9e8",
        "x-ms-date": "Thu, 05 Mar 2020 21:57:41 GMT",
=======
      "RequestUri": "http://seannsecanary.blob.core.windows.net/test-filesystem-ca2a3883-6971-daf3-6531-285af562d57e?comp=lease\u0026restype=container",
      "RequestMethod": "PUT",
      "RequestHeaders": {
        "Authorization": "Sanitized",
        "traceparent": "00-0b68f10523d9f642aeaf13d8dd92dba0-b01eb8cdeaf25040-00",
        "User-Agent": [
          "azsdk-net-Storage.Files.DataLake/12.1.0-dev.20200403.1",
          "(.NET Core 4.6.28325.01; Microsoft Windows 10.0.18362 )"
        ],
        "x-ms-client-request-id": "cd3b686e-579c-fbbc-2413-8994a237b9e8",
        "x-ms-date": "Fri, 03 Apr 2020 21:04:13 GMT",
>>>>>>> 32e373e2
        "x-ms-lease-action": "change",
        "x-ms-lease-id": "6a176a9f-f71b-a48b-b9ae-812b1cd7b083",
        "x-ms-proposed-lease-id": "fdf4db5d-374f-e133-a221-420794defb08",
        "x-ms-return-client-request-id": "true",
<<<<<<< HEAD
        "x-ms-version": "2019-10-10"
=======
        "x-ms-version": "2019-12-12"
>>>>>>> 32e373e2
      },
      "RequestBody": null,
      "StatusCode": 200,
      "ResponseHeaders": {
        "Content-Length": "0",
<<<<<<< HEAD
        "Date": "Thu, 05 Mar 2020 21:57:41 GMT",
        "ETag": "\u00220x8D7C1503A33D676\u0022",
        "Last-Modified": "Thu, 05 Mar 2020 21:57:41 GMT",
=======
        "Date": "Fri, 03 Apr 2020 21:04:11 GMT",
        "ETag": "\u00220x8D7D8128EF0AB6D\u0022",
        "Last-Modified": "Fri, 03 Apr 2020 21:04:11 GMT",
>>>>>>> 32e373e2
        "Server": [
          "Windows-Azure-Blob/1.0",
          "Microsoft-HTTPAPI/2.0"
        ],
        "x-ms-client-request-id": "cd3b686e-579c-fbbc-2413-8994a237b9e8",
        "x-ms-lease-id": "fdf4db5d-374f-e133-a221-420794defb08",
<<<<<<< HEAD
        "x-ms-request-id": "8d526bf8-d01e-0048-0839-f38f0c000000",
        "x-ms-version": "2019-10-10"
=======
        "x-ms-request-id": "96228876-f01e-0012-0dfb-093670000000",
        "x-ms-version": "2019-12-12"
>>>>>>> 32e373e2
      },
      "ResponseBody": []
    },
    {
<<<<<<< HEAD
      "RequestUri": "https://seanstagehierarchical.blob.core.windows.net/test-filesystem-ca2a3883-6971-daf3-6531-285af562d57e?restype=container",
      "RequestMethod": "DELETE",
      "RequestHeaders": {
        "Authorization": "Sanitized",
        "traceparent": "00-19018d9b68b14046b0c89f681404d51a-2dabda140b079545-00",
        "User-Agent": [
          "azsdk-net-Storage.Files.DataLake/12.0.0-dev.20200305.1",
          "(.NET Core 4.6.28325.01; Microsoft Windows 10.0.18363 )"
        ],
        "x-ms-client-request-id": "4c8b7f86-4247-5a3e-bc8e-674767244f72",
        "x-ms-date": "Thu, 05 Mar 2020 21:57:41 GMT",
        "x-ms-lease-id": "fdf4db5d-374f-e133-a221-420794defb08",
        "x-ms-return-client-request-id": "true",
        "x-ms-version": "2019-10-10"
=======
      "RequestUri": "http://seannsecanary.blob.core.windows.net/test-filesystem-ca2a3883-6971-daf3-6531-285af562d57e?restype=container",
      "RequestMethod": "DELETE",
      "RequestHeaders": {
        "Authorization": "Sanitized",
        "traceparent": "00-286b112ee855d348b8f7511f55518e34-fef5000ff9ac9c4e-00",
        "User-Agent": [
          "azsdk-net-Storage.Files.DataLake/12.1.0-dev.20200403.1",
          "(.NET Core 4.6.28325.01; Microsoft Windows 10.0.18362 )"
        ],
        "x-ms-client-request-id": "4c8b7f86-4247-5a3e-bc8e-674767244f72",
        "x-ms-date": "Fri, 03 Apr 2020 21:04:13 GMT",
        "x-ms-lease-id": "fdf4db5d-374f-e133-a221-420794defb08",
        "x-ms-return-client-request-id": "true",
        "x-ms-version": "2019-12-12"
>>>>>>> 32e373e2
      },
      "RequestBody": null,
      "StatusCode": 202,
      "ResponseHeaders": {
        "Content-Length": "0",
<<<<<<< HEAD
        "Date": "Thu, 05 Mar 2020 21:57:41 GMT",
=======
        "Date": "Fri, 03 Apr 2020 21:04:11 GMT",
>>>>>>> 32e373e2
        "Server": [
          "Windows-Azure-Blob/1.0",
          "Microsoft-HTTPAPI/2.0"
        ],
        "x-ms-client-request-id": "4c8b7f86-4247-5a3e-bc8e-674767244f72",
<<<<<<< HEAD
        "x-ms-request-id": "8d526bf9-d01e-0048-0939-f38f0c000000",
        "x-ms-version": "2019-10-10"
=======
        "x-ms-request-id": "96228887-f01e-0012-1cfb-093670000000",
        "x-ms-version": "2019-12-12"
>>>>>>> 32e373e2
      },
      "ResponseBody": []
    },
    {
<<<<<<< HEAD
      "RequestUri": "https://seanstagehierarchical.blob.core.windows.net/test-filesystem-4c83a7cb-f7ac-4777-ea60-bf4c5df6e598?restype=container",
      "RequestMethod": "PUT",
      "RequestHeaders": {
        "Authorization": "Sanitized",
        "traceparent": "00-3a975e068636ae43b0e44c0d6b6bbce4-85ec1343ebaab54d-00",
        "User-Agent": [
          "azsdk-net-Storage.Files.DataLake/12.0.0-dev.20200305.1",
          "(.NET Core 4.6.28325.01; Microsoft Windows 10.0.18363 )"
        ],
        "x-ms-client-request-id": "6dfa87ff-c708-8ef3-0744-61e783f1fdc5",
        "x-ms-date": "Thu, 05 Mar 2020 21:57:41 GMT",
        "x-ms-return-client-request-id": "true",
        "x-ms-version": "2019-10-10"
=======
      "RequestUri": "http://seannsecanary.blob.core.windows.net/test-filesystem-4c83a7cb-f7ac-4777-ea60-bf4c5df6e598?restype=container",
      "RequestMethod": "PUT",
      "RequestHeaders": {
        "Authorization": "Sanitized",
        "traceparent": "00-1bb94fe26fcd1f4ca5fbe6d89a6b3fb3-0c68ea043895db44-00",
        "User-Agent": [
          "azsdk-net-Storage.Files.DataLake/12.1.0-dev.20200403.1",
          "(.NET Core 4.6.28325.01; Microsoft Windows 10.0.18362 )"
        ],
        "x-ms-client-request-id": "6dfa87ff-c708-8ef3-0744-61e783f1fdc5",
        "x-ms-date": "Fri, 03 Apr 2020 21:04:13 GMT",
        "x-ms-return-client-request-id": "true",
        "x-ms-version": "2019-12-12"
>>>>>>> 32e373e2
      },
      "RequestBody": null,
      "StatusCode": 201,
      "ResponseHeaders": {
        "Content-Length": "0",
<<<<<<< HEAD
        "Date": "Thu, 05 Mar 2020 21:57:41 GMT",
        "ETag": "\u00220x8D7C1503AB2397E\u0022",
        "Last-Modified": "Thu, 05 Mar 2020 21:57:42 GMT",
=======
        "Date": "Fri, 03 Apr 2020 21:04:11 GMT",
        "ETag": "\u00220x8D7D8128F3F7619\u0022",
        "Last-Modified": "Fri, 03 Apr 2020 21:04:12 GMT",
>>>>>>> 32e373e2
        "Server": [
          "Windows-Azure-Blob/1.0",
          "Microsoft-HTTPAPI/2.0"
        ],
        "x-ms-client-request-id": "6dfa87ff-c708-8ef3-0744-61e783f1fdc5",
<<<<<<< HEAD
        "x-ms-request-id": "815fb3fe-d01e-002a-0239-f34d2b000000",
        "x-ms-version": "2019-10-10"
=======
        "x-ms-request-id": "962288a2-f01e-0012-34fb-093670000000",
        "x-ms-version": "2019-12-12"
>>>>>>> 32e373e2
      },
      "ResponseBody": []
    },
    {
<<<<<<< HEAD
      "RequestUri": "https://seanstagehierarchical.blob.core.windows.net/test-filesystem-4c83a7cb-f7ac-4777-ea60-bf4c5df6e598?comp=lease\u0026restype=container",
      "RequestMethod": "PUT",
      "RequestHeaders": {
        "Authorization": "Sanitized",
        "traceparent": "00-021f6fcab7c13a4c9aff1dfc95ac1e5a-de336f8fe863cd44-00",
        "User-Agent": [
          "azsdk-net-Storage.Files.DataLake/12.0.0-dev.20200305.1",
          "(.NET Core 4.6.28325.01; Microsoft Windows 10.0.18363 )"
        ],
        "x-ms-client-request-id": "aefaacbc-27a4-31c9-3e0e-88970f5e514d",
        "x-ms-date": "Thu, 05 Mar 2020 21:57:42 GMT",
=======
      "RequestUri": "http://seannsecanary.blob.core.windows.net/test-filesystem-4c83a7cb-f7ac-4777-ea60-bf4c5df6e598?comp=lease\u0026restype=container",
      "RequestMethod": "PUT",
      "RequestHeaders": {
        "Authorization": "Sanitized",
        "traceparent": "00-1fd300b941e3a94bb13cdd903e45e3e9-b1cc14767adb2142-00",
        "User-Agent": [
          "azsdk-net-Storage.Files.DataLake/12.1.0-dev.20200403.1",
          "(.NET Core 4.6.28325.01; Microsoft Windows 10.0.18362 )"
        ],
        "x-ms-client-request-id": "aefaacbc-27a4-31c9-3e0e-88970f5e514d",
        "x-ms-date": "Fri, 03 Apr 2020 21:04:13 GMT",
>>>>>>> 32e373e2
        "x-ms-lease-action": "acquire",
        "x-ms-lease-duration": "15",
        "x-ms-proposed-lease-id": "7e47cea9-2c16-5ec6-0667-831cfb3588b4",
        "x-ms-return-client-request-id": "true",
<<<<<<< HEAD
        "x-ms-version": "2019-10-10"
=======
        "x-ms-version": "2019-12-12"
>>>>>>> 32e373e2
      },
      "RequestBody": null,
      "StatusCode": 201,
      "ResponseHeaders": {
        "Content-Length": "0",
<<<<<<< HEAD
        "Date": "Thu, 05 Mar 2020 21:57:42 GMT",
        "ETag": "\u00220x8D7C1503AB2397E\u0022",
        "Last-Modified": "Thu, 05 Mar 2020 21:57:42 GMT",
=======
        "Date": "Fri, 03 Apr 2020 21:04:11 GMT",
        "ETag": "\u00220x8D7D8128F3F7619\u0022",
        "Last-Modified": "Fri, 03 Apr 2020 21:04:12 GMT",
>>>>>>> 32e373e2
        "Server": [
          "Windows-Azure-Blob/1.0",
          "Microsoft-HTTPAPI/2.0"
        ],
        "x-ms-client-request-id": "aefaacbc-27a4-31c9-3e0e-88970f5e514d",
        "x-ms-lease-id": "7e47cea9-2c16-5ec6-0667-831cfb3588b4",
<<<<<<< HEAD
        "x-ms-request-id": "815fb424-d01e-002a-2239-f34d2b000000",
        "x-ms-version": "2019-10-10"
=======
        "x-ms-request-id": "962288c0-f01e-0012-4efb-093670000000",
        "x-ms-version": "2019-12-12"
>>>>>>> 32e373e2
      },
      "ResponseBody": []
    },
    {
<<<<<<< HEAD
      "RequestUri": "https://seanstagehierarchical.blob.core.windows.net/test-filesystem-4c83a7cb-f7ac-4777-ea60-bf4c5df6e598?comp=lease\u0026restype=container",
      "RequestMethod": "PUT",
      "RequestHeaders": {
        "Authorization": "Sanitized",
        "If-Modified-Since": "Wed, 04 Mar 2020 21:57:41 GMT",
        "traceparent": "00-1bd1ac3a7a606c4ab79d30b334656708-29399ea68107ce43-00",
        "User-Agent": [
          "azsdk-net-Storage.Files.DataLake/12.0.0-dev.20200305.1",
          "(.NET Core 4.6.28325.01; Microsoft Windows 10.0.18363 )"
        ],
        "x-ms-client-request-id": "5fac49ec-e9bf-6a32-6d67-b1e06c3cc363",
        "x-ms-date": "Thu, 05 Mar 2020 21:57:42 GMT",
=======
      "RequestUri": "http://seannsecanary.blob.core.windows.net/test-filesystem-4c83a7cb-f7ac-4777-ea60-bf4c5df6e598?comp=lease\u0026restype=container",
      "RequestMethod": "PUT",
      "RequestHeaders": {
        "Authorization": "Sanitized",
        "If-Modified-Since": "Thu, 02 Apr 2020 21:04:12 GMT",
        "traceparent": "00-112b6795dee97d428da4238c98546b6c-bf46a7b617dee941-00",
        "User-Agent": [
          "azsdk-net-Storage.Files.DataLake/12.1.0-dev.20200403.1",
          "(.NET Core 4.6.28325.01; Microsoft Windows 10.0.18362 )"
        ],
        "x-ms-client-request-id": "5fac49ec-e9bf-6a32-6d67-b1e06c3cc363",
        "x-ms-date": "Fri, 03 Apr 2020 21:04:13 GMT",
>>>>>>> 32e373e2
        "x-ms-lease-action": "change",
        "x-ms-lease-id": "7e47cea9-2c16-5ec6-0667-831cfb3588b4",
        "x-ms-proposed-lease-id": "d54dd4ec-77fc-3990-f57f-1c680cb997d7",
        "x-ms-return-client-request-id": "true",
<<<<<<< HEAD
        "x-ms-version": "2019-10-10"
=======
        "x-ms-version": "2019-12-12"
>>>>>>> 32e373e2
      },
      "RequestBody": null,
      "StatusCode": 200,
      "ResponseHeaders": {
        "Content-Length": "0",
<<<<<<< HEAD
        "Date": "Thu, 05 Mar 2020 21:57:42 GMT",
        "ETag": "\u00220x8D7C1503AB2397E\u0022",
        "Last-Modified": "Thu, 05 Mar 2020 21:57:42 GMT",
=======
        "Date": "Fri, 03 Apr 2020 21:04:11 GMT",
        "ETag": "\u00220x8D7D8128F3F7619\u0022",
        "Last-Modified": "Fri, 03 Apr 2020 21:04:12 GMT",
>>>>>>> 32e373e2
        "Server": [
          "Windows-Azure-Blob/1.0",
          "Microsoft-HTTPAPI/2.0"
        ],
        "x-ms-client-request-id": "5fac49ec-e9bf-6a32-6d67-b1e06c3cc363",
        "x-ms-lease-id": "d54dd4ec-77fc-3990-f57f-1c680cb997d7",
<<<<<<< HEAD
        "x-ms-request-id": "815fb42b-d01e-002a-2939-f34d2b000000",
        "x-ms-version": "2019-10-10"
=======
        "x-ms-request-id": "962288d1-f01e-0012-5dfb-093670000000",
        "x-ms-version": "2019-12-12"
>>>>>>> 32e373e2
      },
      "ResponseBody": []
    },
    {
<<<<<<< HEAD
      "RequestUri": "https://seanstagehierarchical.blob.core.windows.net/test-filesystem-4c83a7cb-f7ac-4777-ea60-bf4c5df6e598?restype=container",
      "RequestMethod": "DELETE",
      "RequestHeaders": {
        "Authorization": "Sanitized",
        "traceparent": "00-6e770390c360e74cba05afcb778b8933-27ebb93cb1dfe946-00",
        "User-Agent": [
          "azsdk-net-Storage.Files.DataLake/12.0.0-dev.20200305.1",
          "(.NET Core 4.6.28325.01; Microsoft Windows 10.0.18363 )"
        ],
        "x-ms-client-request-id": "c6ab6918-f2b1-e68d-791f-5734e5e48bc4",
        "x-ms-date": "Thu, 05 Mar 2020 21:57:42 GMT",
        "x-ms-lease-id": "d54dd4ec-77fc-3990-f57f-1c680cb997d7",
        "x-ms-return-client-request-id": "true",
        "x-ms-version": "2019-10-10"
=======
      "RequestUri": "http://seannsecanary.blob.core.windows.net/test-filesystem-4c83a7cb-f7ac-4777-ea60-bf4c5df6e598?restype=container",
      "RequestMethod": "DELETE",
      "RequestHeaders": {
        "Authorization": "Sanitized",
        "traceparent": "00-0387c0ddae87f342a28c1caa29c81371-799d5a989478414d-00",
        "User-Agent": [
          "azsdk-net-Storage.Files.DataLake/12.1.0-dev.20200403.1",
          "(.NET Core 4.6.28325.01; Microsoft Windows 10.0.18362 )"
        ],
        "x-ms-client-request-id": "c6ab6918-f2b1-e68d-791f-5734e5e48bc4",
        "x-ms-date": "Fri, 03 Apr 2020 21:04:13 GMT",
        "x-ms-lease-id": "d54dd4ec-77fc-3990-f57f-1c680cb997d7",
        "x-ms-return-client-request-id": "true",
        "x-ms-version": "2019-12-12"
>>>>>>> 32e373e2
      },
      "RequestBody": null,
      "StatusCode": 202,
      "ResponseHeaders": {
        "Content-Length": "0",
<<<<<<< HEAD
        "Date": "Thu, 05 Mar 2020 21:57:42 GMT",
=======
        "Date": "Fri, 03 Apr 2020 21:04:12 GMT",
>>>>>>> 32e373e2
        "Server": [
          "Windows-Azure-Blob/1.0",
          "Microsoft-HTTPAPI/2.0"
        ],
        "x-ms-client-request-id": "c6ab6918-f2b1-e68d-791f-5734e5e48bc4",
<<<<<<< HEAD
        "x-ms-request-id": "815fb433-d01e-002a-3039-f34d2b000000",
        "x-ms-version": "2019-10-10"
=======
        "x-ms-request-id": "962288ea-f01e-0012-72fb-093670000000",
        "x-ms-version": "2019-12-12"
>>>>>>> 32e373e2
      },
      "ResponseBody": []
    },
    {
<<<<<<< HEAD
      "RequestUri": "https://seanstagehierarchical.blob.core.windows.net/test-filesystem-f615afb6-5d1e-1dd3-1287-78bc3b085604?restype=container",
      "RequestMethod": "PUT",
      "RequestHeaders": {
        "Authorization": "Sanitized",
        "traceparent": "00-461676ddef47e345bbae64dfa465c418-554f6ba760daa046-00",
        "User-Agent": [
          "azsdk-net-Storage.Files.DataLake/12.0.0-dev.20200305.1",
          "(.NET Core 4.6.28325.01; Microsoft Windows 10.0.18363 )"
        ],
        "x-ms-client-request-id": "6473e977-2953-ba31-958d-b32a7ad1ab71",
        "x-ms-date": "Thu, 05 Mar 2020 21:57:42 GMT",
        "x-ms-return-client-request-id": "true",
        "x-ms-version": "2019-10-10"
=======
      "RequestUri": "http://seannsecanary.blob.core.windows.net/test-filesystem-f615afb6-5d1e-1dd3-1287-78bc3b085604?restype=container",
      "RequestMethod": "PUT",
      "RequestHeaders": {
        "Authorization": "Sanitized",
        "traceparent": "00-728f0401eec74444952476e28fdfd510-85a0e66506509b41-00",
        "User-Agent": [
          "azsdk-net-Storage.Files.DataLake/12.1.0-dev.20200403.1",
          "(.NET Core 4.6.28325.01; Microsoft Windows 10.0.18362 )"
        ],
        "x-ms-client-request-id": "6473e977-2953-ba31-958d-b32a7ad1ab71",
        "x-ms-date": "Fri, 03 Apr 2020 21:04:14 GMT",
        "x-ms-return-client-request-id": "true",
        "x-ms-version": "2019-12-12"
>>>>>>> 32e373e2
      },
      "RequestBody": null,
      "StatusCode": 201,
      "ResponseHeaders": {
        "Content-Length": "0",
<<<<<<< HEAD
        "Date": "Thu, 05 Mar 2020 21:57:45 GMT",
        "ETag": "\u00220x8D7C1503B6B44B3\u0022",
        "Last-Modified": "Thu, 05 Mar 2020 21:57:43 GMT",
=======
        "Date": "Fri, 03 Apr 2020 21:04:12 GMT",
        "ETag": "\u00220x8D7D8128F8C44A0\u0022",
        "Last-Modified": "Fri, 03 Apr 2020 21:04:12 GMT",
>>>>>>> 32e373e2
        "Server": [
          "Windows-Azure-Blob/1.0",
          "Microsoft-HTTPAPI/2.0"
        ],
        "x-ms-client-request-id": "6473e977-2953-ba31-958d-b32a7ad1ab71",
<<<<<<< HEAD
        "x-ms-request-id": "d714f211-d01e-003a-1639-f38843000000",
        "x-ms-version": "2019-10-10"
=======
        "x-ms-request-id": "962288f8-f01e-0012-7ffb-093670000000",
        "x-ms-version": "2019-12-12"
>>>>>>> 32e373e2
      },
      "ResponseBody": []
    },
    {
<<<<<<< HEAD
      "RequestUri": "https://seanstagehierarchical.blob.core.windows.net/test-filesystem-f615afb6-5d1e-1dd3-1287-78bc3b085604?comp=lease\u0026restype=container",
      "RequestMethod": "PUT",
      "RequestHeaders": {
        "Authorization": "Sanitized",
        "traceparent": "00-7e3f3ddc9a794e4e8feb8511b98ca5f6-b36e5a7441dbeb47-00",
        "User-Agent": [
          "azsdk-net-Storage.Files.DataLake/12.0.0-dev.20200305.1",
          "(.NET Core 4.6.28325.01; Microsoft Windows 10.0.18363 )"
        ],
        "x-ms-client-request-id": "04e0a3e6-598b-d6dc-a0cf-520f192e7076",
        "x-ms-date": "Thu, 05 Mar 2020 21:57:46 GMT",
=======
      "RequestUri": "http://seannsecanary.blob.core.windows.net/test-filesystem-f615afb6-5d1e-1dd3-1287-78bc3b085604?comp=lease\u0026restype=container",
      "RequestMethod": "PUT",
      "RequestHeaders": {
        "Authorization": "Sanitized",
        "traceparent": "00-08ddcc9115f6cd4c8cabf3a57c699dc7-dfaa1beab3a36448-00",
        "User-Agent": [
          "azsdk-net-Storage.Files.DataLake/12.1.0-dev.20200403.1",
          "(.NET Core 4.6.28325.01; Microsoft Windows 10.0.18362 )"
        ],
        "x-ms-client-request-id": "04e0a3e6-598b-d6dc-a0cf-520f192e7076",
        "x-ms-date": "Fri, 03 Apr 2020 21:04:14 GMT",
>>>>>>> 32e373e2
        "x-ms-lease-action": "acquire",
        "x-ms-lease-duration": "15",
        "x-ms-proposed-lease-id": "83ed52c8-871c-b932-febd-6a333fa7a610",
        "x-ms-return-client-request-id": "true",
<<<<<<< HEAD
        "x-ms-version": "2019-10-10"
=======
        "x-ms-version": "2019-12-12"
>>>>>>> 32e373e2
      },
      "RequestBody": null,
      "StatusCode": 201,
      "ResponseHeaders": {
        "Content-Length": "0",
<<<<<<< HEAD
        "Date": "Thu, 05 Mar 2020 21:57:45 GMT",
        "ETag": "\u00220x8D7C1503B6B44B3\u0022",
        "Last-Modified": "Thu, 05 Mar 2020 21:57:43 GMT",
=======
        "Date": "Fri, 03 Apr 2020 21:04:12 GMT",
        "ETag": "\u00220x8D7D8128F8C44A0\u0022",
        "Last-Modified": "Fri, 03 Apr 2020 21:04:12 GMT",
>>>>>>> 32e373e2
        "Server": [
          "Windows-Azure-Blob/1.0",
          "Microsoft-HTTPAPI/2.0"
        ],
        "x-ms-client-request-id": "04e0a3e6-598b-d6dc-a0cf-520f192e7076",
        "x-ms-lease-id": "83ed52c8-871c-b932-febd-6a333fa7a610",
<<<<<<< HEAD
        "x-ms-request-id": "d714f258-d01e-003a-5539-f38843000000",
        "x-ms-version": "2019-10-10"
=======
        "x-ms-request-id": "96228907-f01e-0012-0cfb-093670000000",
        "x-ms-version": "2019-12-12"
>>>>>>> 32e373e2
      },
      "ResponseBody": []
    },
    {
<<<<<<< HEAD
      "RequestUri": "https://seanstagehierarchical.blob.core.windows.net/test-filesystem-f615afb6-5d1e-1dd3-1287-78bc3b085604?comp=lease\u0026restype=container",
      "RequestMethod": "PUT",
      "RequestHeaders": {
        "Authorization": "Sanitized",
        "If-Unmodified-Since": "Fri, 06 Mar 2020 21:57:41 GMT",
        "traceparent": "00-8ab89ed1afe520488f9902a637e80c61-970e55039bebf741-00",
        "User-Agent": [
          "azsdk-net-Storage.Files.DataLake/12.0.0-dev.20200305.1",
          "(.NET Core 4.6.28325.01; Microsoft Windows 10.0.18363 )"
        ],
        "x-ms-client-request-id": "a61d7f92-d9a6-e62f-d08d-834568d6d688",
        "x-ms-date": "Thu, 05 Mar 2020 21:57:46 GMT",
=======
      "RequestUri": "http://seannsecanary.blob.core.windows.net/test-filesystem-f615afb6-5d1e-1dd3-1287-78bc3b085604?comp=lease\u0026restype=container",
      "RequestMethod": "PUT",
      "RequestHeaders": {
        "Authorization": "Sanitized",
        "If-Unmodified-Since": "Sat, 04 Apr 2020 21:04:12 GMT",
        "traceparent": "00-ee5616dcbc94ae48a047346c9c1216b7-8134ea558a53ef44-00",
        "User-Agent": [
          "azsdk-net-Storage.Files.DataLake/12.1.0-dev.20200403.1",
          "(.NET Core 4.6.28325.01; Microsoft Windows 10.0.18362 )"
        ],
        "x-ms-client-request-id": "a61d7f92-d9a6-e62f-d08d-834568d6d688",
        "x-ms-date": "Fri, 03 Apr 2020 21:04:14 GMT",
>>>>>>> 32e373e2
        "x-ms-lease-action": "change",
        "x-ms-lease-id": "83ed52c8-871c-b932-febd-6a333fa7a610",
        "x-ms-proposed-lease-id": "51457549-f294-1db1-310d-6d044987deba",
        "x-ms-return-client-request-id": "true",
<<<<<<< HEAD
        "x-ms-version": "2019-10-10"
=======
        "x-ms-version": "2019-12-12"
>>>>>>> 32e373e2
      },
      "RequestBody": null,
      "StatusCode": 200,
      "ResponseHeaders": {
        "Content-Length": "0",
<<<<<<< HEAD
        "Date": "Thu, 05 Mar 2020 21:57:45 GMT",
        "ETag": "\u00220x8D7C1503B6B44B3\u0022",
        "Last-Modified": "Thu, 05 Mar 2020 21:57:43 GMT",
=======
        "Date": "Fri, 03 Apr 2020 21:04:12 GMT",
        "ETag": "\u00220x8D7D8128F8C44A0\u0022",
        "Last-Modified": "Fri, 03 Apr 2020 21:04:12 GMT",
>>>>>>> 32e373e2
        "Server": [
          "Windows-Azure-Blob/1.0",
          "Microsoft-HTTPAPI/2.0"
        ],
        "x-ms-client-request-id": "a61d7f92-d9a6-e62f-d08d-834568d6d688",
        "x-ms-lease-id": "51457549-f294-1db1-310d-6d044987deba",
<<<<<<< HEAD
        "x-ms-request-id": "d714f25a-d01e-003a-5739-f38843000000",
        "x-ms-version": "2019-10-10"
=======
        "x-ms-request-id": "96228915-f01e-0012-19fb-093670000000",
        "x-ms-version": "2019-12-12"
>>>>>>> 32e373e2
      },
      "ResponseBody": []
    },
    {
<<<<<<< HEAD
      "RequestUri": "https://seanstagehierarchical.blob.core.windows.net/test-filesystem-f615afb6-5d1e-1dd3-1287-78bc3b085604?restype=container",
      "RequestMethod": "DELETE",
      "RequestHeaders": {
        "Authorization": "Sanitized",
        "traceparent": "00-80b94545d774af4b82c90cf2911974a6-e9bdd0c62325684a-00",
        "User-Agent": [
          "azsdk-net-Storage.Files.DataLake/12.0.0-dev.20200305.1",
          "(.NET Core 4.6.28325.01; Microsoft Windows 10.0.18363 )"
        ],
        "x-ms-client-request-id": "9a7d1f70-ca10-05cf-800d-c2b6fdb526b7",
        "x-ms-date": "Thu, 05 Mar 2020 21:57:46 GMT",
        "x-ms-lease-id": "51457549-f294-1db1-310d-6d044987deba",
        "x-ms-return-client-request-id": "true",
        "x-ms-version": "2019-10-10"
=======
      "RequestUri": "http://seannsecanary.blob.core.windows.net/test-filesystem-f615afb6-5d1e-1dd3-1287-78bc3b085604?restype=container",
      "RequestMethod": "DELETE",
      "RequestHeaders": {
        "Authorization": "Sanitized",
        "traceparent": "00-0b5cb40d81879344b3f8bb2a9b21ca58-284b6f8fa3ceb24b-00",
        "User-Agent": [
          "azsdk-net-Storage.Files.DataLake/12.1.0-dev.20200403.1",
          "(.NET Core 4.6.28325.01; Microsoft Windows 10.0.18362 )"
        ],
        "x-ms-client-request-id": "9a7d1f70-ca10-05cf-800d-c2b6fdb526b7",
        "x-ms-date": "Fri, 03 Apr 2020 21:04:14 GMT",
        "x-ms-lease-id": "51457549-f294-1db1-310d-6d044987deba",
        "x-ms-return-client-request-id": "true",
        "x-ms-version": "2019-12-12"
>>>>>>> 32e373e2
      },
      "RequestBody": null,
      "StatusCode": 202,
      "ResponseHeaders": {
        "Content-Length": "0",
<<<<<<< HEAD
        "Date": "Thu, 05 Mar 2020 21:57:45 GMT",
=======
        "Date": "Fri, 03 Apr 2020 21:04:12 GMT",
>>>>>>> 32e373e2
        "Server": [
          "Windows-Azure-Blob/1.0",
          "Microsoft-HTTPAPI/2.0"
        ],
        "x-ms-client-request-id": "9a7d1f70-ca10-05cf-800d-c2b6fdb526b7",
<<<<<<< HEAD
        "x-ms-request-id": "d714f25e-d01e-003a-5b39-f38843000000",
        "x-ms-version": "2019-10-10"
=======
        "x-ms-request-id": "96228920-f01e-0012-24fb-093670000000",
        "x-ms-version": "2019-12-12"
>>>>>>> 32e373e2
      },
      "ResponseBody": []
    }
  ],
  "Variables": {
<<<<<<< HEAD
    "DateTimeOffsetNow": "2020-03-05T13:57:41.2394569-08:00",
    "RandomSeed": "859838320",
    "Storage_TestConfigHierarchicalNamespace": "NamespaceTenant\nseanstagehierarchical\nU2FuaXRpemVk\nhttps://seanstagehierarchical.blob.core.windows.net\nhttp://seanstagehierarchical.file.core.windows.net\nhttp://seanstagehierarchical.queue.core.windows.net\nhttp://seanstagehierarchical.table.core.windows.net\n\n\n\n\nhttp://seanstagehierarchical-secondary.blob.core.windows.net\nhttp://seanstagehierarchical-secondary.file.core.windows.net\nhttp://seanstagehierarchical-secondary.queue.core.windows.net\nhttp://seanstagehierarchical-secondary.table.core.windows.net\n68390a19-a643-458b-b726-408abf67b4fc\nSanitized\n72f988bf-86f1-41af-91ab-2d7cd011db47\nhttps://login.microsoftonline.com/\nCloud\nBlobEndpoint=https://seanstagehierarchical.blob.core.windows.net/;QueueEndpoint=http://seanstagehierarchical.queue.core.windows.net/;FileEndpoint=http://seanstagehierarchical.file.core.windows.net/;BlobSecondaryEndpoint=http://seanstagehierarchical-secondary.blob.core.windows.net/;QueueSecondaryEndpoint=http://seanstagehierarchical-secondary.queue.core.windows.net/;FileSecondaryEndpoint=http://seanstagehierarchical-secondary.file.core.windows.net/;AccountName=seanstagehierarchical;AccountKey=Sanitized\n"
=======
    "DateTimeOffsetNow": "2020-04-03T14:04:12.9812044-07:00",
    "RandomSeed": "859838320",
    "Storage_TestConfigHierarchicalNamespace": "NamespaceTenant\nseannsecanary\nU2FuaXRpemVk\nhttp://seannsecanary.blob.core.windows.net\nhttp://seannsecanary.file.core.windows.net\nhttp://seannsecanary.queue.core.windows.net\nhttp://seannsecanary.table.core.windows.net\n\n\n\n\nhttp://seannsecanary-secondary.blob.core.windows.net\nhttp://seannsecanary-secondary.file.core.windows.net\nhttp://seannsecanary-secondary.queue.core.windows.net\nhttp://seannsecanary-secondary.table.core.windows.net\n68390a19-a643-458b-b726-408abf67b4fc\nSanitized\n72f988bf-86f1-41af-91ab-2d7cd011db47\nhttps://login.microsoftonline.com/\nCloud\nBlobEndpoint=http://seannsecanary.blob.core.windows.net/;QueueEndpoint=http://seannsecanary.queue.core.windows.net/;FileEndpoint=http://seannsecanary.file.core.windows.net/;BlobSecondaryEndpoint=http://seannsecanary-secondary.blob.core.windows.net/;QueueSecondaryEndpoint=http://seannsecanary-secondary.queue.core.windows.net/;FileSecondaryEndpoint=http://seannsecanary-secondary.file.core.windows.net/;AccountName=seannsecanary;AccountKey=Sanitized\n"
>>>>>>> 32e373e2
  }
}<|MERGE_RESOLUTION|>--- conflicted
+++ resolved
@@ -1,21 +1,6 @@
 {
   "Entries": [
     {
-<<<<<<< HEAD
-      "RequestUri": "https://seanstagehierarchical.blob.core.windows.net/test-filesystem-ca2a3883-6971-daf3-6531-285af562d57e?restype=container",
-      "RequestMethod": "PUT",
-      "RequestHeaders": {
-        "Authorization": "Sanitized",
-        "traceparent": "00-102bdd69165c124cb99b5d43c1971d7b-47ea3eadff87a747-00",
-        "User-Agent": [
-          "azsdk-net-Storage.Files.DataLake/12.0.0-dev.20200305.1",
-          "(.NET Core 4.6.28325.01; Microsoft Windows 10.0.18363 )"
-        ],
-        "x-ms-client-request-id": "9d12f766-b34a-cf86-b07c-4a9f8040a3bc",
-        "x-ms-date": "Thu, 05 Mar 2020 21:57:41 GMT",
-        "x-ms-return-client-request-id": "true",
-        "x-ms-version": "2019-10-10"
-=======
       "RequestUri": "http://seannsecanary.blob.core.windows.net/test-filesystem-ca2a3883-6971-daf3-6531-285af562d57e?restype=container",
       "RequestMethod": "PUT",
       "RequestHeaders": {
@@ -29,183 +14,97 @@
         "x-ms-date": "Fri, 03 Apr 2020 21:04:12 GMT",
         "x-ms-return-client-request-id": "true",
         "x-ms-version": "2019-12-12"
->>>>>>> 32e373e2
-      },
-      "RequestBody": null,
-      "StatusCode": 201,
-      "ResponseHeaders": {
-        "Content-Length": "0",
-<<<<<<< HEAD
-        "Date": "Thu, 05 Mar 2020 21:57:41 GMT",
-        "ETag": "\u00220x8D7C1503A33D676\u0022",
-        "Last-Modified": "Thu, 05 Mar 2020 21:57:41 GMT",
-=======
+      },
+      "RequestBody": null,
+      "StatusCode": 201,
+      "ResponseHeaders": {
+        "Content-Length": "0",
         "Date": "Fri, 03 Apr 2020 21:04:11 GMT",
         "ETag": "\u00220x8D7D8128EF0AB6D\u0022",
         "Last-Modified": "Fri, 03 Apr 2020 21:04:11 GMT",
->>>>>>> 32e373e2
         "Server": [
           "Windows-Azure-Blob/1.0",
           "Microsoft-HTTPAPI/2.0"
         ],
         "x-ms-client-request-id": "9d12f766-b34a-cf86-b07c-4a9f8040a3bc",
-<<<<<<< HEAD
-        "x-ms-request-id": "8d526bf0-d01e-0048-0539-f38f0c000000",
-        "x-ms-version": "2019-10-10"
-=======
         "x-ms-request-id": "96228858-f01e-0012-72fb-093670000000",
         "x-ms-version": "2019-12-12"
->>>>>>> 32e373e2
-      },
-      "ResponseBody": []
-    },
-    {
-<<<<<<< HEAD
-      "RequestUri": "https://seanstagehierarchical.blob.core.windows.net/test-filesystem-ca2a3883-6971-daf3-6531-285af562d57e?comp=lease\u0026restype=container",
-      "RequestMethod": "PUT",
-      "RequestHeaders": {
-        "Authorization": "Sanitized",
-        "traceparent": "00-9a0583e15379974c8c4b37e13cc29c80-a82e5e861d58e04e-00",
-        "User-Agent": [
-          "azsdk-net-Storage.Files.DataLake/12.0.0-dev.20200305.1",
-          "(.NET Core 4.6.28325.01; Microsoft Windows 10.0.18363 )"
+      },
+      "ResponseBody": []
+    },
+    {
+      "RequestUri": "http://seannsecanary.blob.core.windows.net/test-filesystem-ca2a3883-6971-daf3-6531-285af562d57e?comp=lease\u0026restype=container",
+      "RequestMethod": "PUT",
+      "RequestHeaders": {
+        "Authorization": "Sanitized",
+        "traceparent": "00-b9dc0a5d7f058a4d8485358f7b1f3a64-7750223aa62a874c-00",
+        "User-Agent": [
+          "azsdk-net-Storage.Files.DataLake/12.1.0-dev.20200403.1",
+          "(.NET Core 4.6.28325.01; Microsoft Windows 10.0.18362 )"
         ],
         "x-ms-client-request-id": "a442c6cb-a64b-686c-3636-c7fab48310db",
-        "x-ms-date": "Thu, 05 Mar 2020 21:57:41 GMT",
-=======
-      "RequestUri": "http://seannsecanary.blob.core.windows.net/test-filesystem-ca2a3883-6971-daf3-6531-285af562d57e?comp=lease\u0026restype=container",
-      "RequestMethod": "PUT",
-      "RequestHeaders": {
-        "Authorization": "Sanitized",
-        "traceparent": "00-b9dc0a5d7f058a4d8485358f7b1f3a64-7750223aa62a874c-00",
-        "User-Agent": [
-          "azsdk-net-Storage.Files.DataLake/12.1.0-dev.20200403.1",
-          "(.NET Core 4.6.28325.01; Microsoft Windows 10.0.18362 )"
-        ],
-        "x-ms-client-request-id": "a442c6cb-a64b-686c-3636-c7fab48310db",
-        "x-ms-date": "Fri, 03 Apr 2020 21:04:13 GMT",
->>>>>>> 32e373e2
+        "x-ms-date": "Fri, 03 Apr 2020 21:04:13 GMT",
         "x-ms-lease-action": "acquire",
         "x-ms-lease-duration": "15",
         "x-ms-proposed-lease-id": "6a176a9f-f71b-a48b-b9ae-812b1cd7b083",
         "x-ms-return-client-request-id": "true",
-<<<<<<< HEAD
-        "x-ms-version": "2019-10-10"
-=======
-        "x-ms-version": "2019-12-12"
->>>>>>> 32e373e2
-      },
-      "RequestBody": null,
-      "StatusCode": 201,
-      "ResponseHeaders": {
-        "Content-Length": "0",
-<<<<<<< HEAD
-        "Date": "Thu, 05 Mar 2020 21:57:41 GMT",
-        "ETag": "\u00220x8D7C1503A33D676\u0022",
-        "Last-Modified": "Thu, 05 Mar 2020 21:57:41 GMT",
-=======
+        "x-ms-version": "2019-12-12"
+      },
+      "RequestBody": null,
+      "StatusCode": 201,
+      "ResponseHeaders": {
+        "Content-Length": "0",
         "Date": "Fri, 03 Apr 2020 21:04:11 GMT",
         "ETag": "\u00220x8D7D8128EF0AB6D\u0022",
         "Last-Modified": "Fri, 03 Apr 2020 21:04:11 GMT",
->>>>>>> 32e373e2
         "Server": [
           "Windows-Azure-Blob/1.0",
           "Microsoft-HTTPAPI/2.0"
         ],
         "x-ms-client-request-id": "a442c6cb-a64b-686c-3636-c7fab48310db",
         "x-ms-lease-id": "6a176a9f-f71b-a48b-b9ae-812b1cd7b083",
-<<<<<<< HEAD
-        "x-ms-request-id": "8d526bf4-d01e-0048-0639-f38f0c000000",
-        "x-ms-version": "2019-10-10"
-=======
         "x-ms-request-id": "9622886d-f01e-0012-04fb-093670000000",
         "x-ms-version": "2019-12-12"
->>>>>>> 32e373e2
-      },
-      "ResponseBody": []
-    },
-    {
-<<<<<<< HEAD
-      "RequestUri": "https://seanstagehierarchical.blob.core.windows.net/test-filesystem-ca2a3883-6971-daf3-6531-285af562d57e?comp=lease\u0026restype=container",
-      "RequestMethod": "PUT",
-      "RequestHeaders": {
-        "Authorization": "Sanitized",
-        "traceparent": "00-05c677101826984eaeead68233abb55a-8d021b002df8bc42-00",
-        "User-Agent": [
-          "azsdk-net-Storage.Files.DataLake/12.0.0-dev.20200305.1",
-          "(.NET Core 4.6.28325.01; Microsoft Windows 10.0.18363 )"
+      },
+      "ResponseBody": []
+    },
+    {
+      "RequestUri": "http://seannsecanary.blob.core.windows.net/test-filesystem-ca2a3883-6971-daf3-6531-285af562d57e?comp=lease\u0026restype=container",
+      "RequestMethod": "PUT",
+      "RequestHeaders": {
+        "Authorization": "Sanitized",
+        "traceparent": "00-0b68f10523d9f642aeaf13d8dd92dba0-b01eb8cdeaf25040-00",
+        "User-Agent": [
+          "azsdk-net-Storage.Files.DataLake/12.1.0-dev.20200403.1",
+          "(.NET Core 4.6.28325.01; Microsoft Windows 10.0.18362 )"
         ],
         "x-ms-client-request-id": "cd3b686e-579c-fbbc-2413-8994a237b9e8",
-        "x-ms-date": "Thu, 05 Mar 2020 21:57:41 GMT",
-=======
-      "RequestUri": "http://seannsecanary.blob.core.windows.net/test-filesystem-ca2a3883-6971-daf3-6531-285af562d57e?comp=lease\u0026restype=container",
-      "RequestMethod": "PUT",
-      "RequestHeaders": {
-        "Authorization": "Sanitized",
-        "traceparent": "00-0b68f10523d9f642aeaf13d8dd92dba0-b01eb8cdeaf25040-00",
-        "User-Agent": [
-          "azsdk-net-Storage.Files.DataLake/12.1.0-dev.20200403.1",
-          "(.NET Core 4.6.28325.01; Microsoft Windows 10.0.18362 )"
-        ],
-        "x-ms-client-request-id": "cd3b686e-579c-fbbc-2413-8994a237b9e8",
-        "x-ms-date": "Fri, 03 Apr 2020 21:04:13 GMT",
->>>>>>> 32e373e2
+        "x-ms-date": "Fri, 03 Apr 2020 21:04:13 GMT",
         "x-ms-lease-action": "change",
         "x-ms-lease-id": "6a176a9f-f71b-a48b-b9ae-812b1cd7b083",
         "x-ms-proposed-lease-id": "fdf4db5d-374f-e133-a221-420794defb08",
         "x-ms-return-client-request-id": "true",
-<<<<<<< HEAD
-        "x-ms-version": "2019-10-10"
-=======
-        "x-ms-version": "2019-12-12"
->>>>>>> 32e373e2
+        "x-ms-version": "2019-12-12"
       },
       "RequestBody": null,
       "StatusCode": 200,
       "ResponseHeaders": {
         "Content-Length": "0",
-<<<<<<< HEAD
-        "Date": "Thu, 05 Mar 2020 21:57:41 GMT",
-        "ETag": "\u00220x8D7C1503A33D676\u0022",
-        "Last-Modified": "Thu, 05 Mar 2020 21:57:41 GMT",
-=======
         "Date": "Fri, 03 Apr 2020 21:04:11 GMT",
         "ETag": "\u00220x8D7D8128EF0AB6D\u0022",
         "Last-Modified": "Fri, 03 Apr 2020 21:04:11 GMT",
->>>>>>> 32e373e2
         "Server": [
           "Windows-Azure-Blob/1.0",
           "Microsoft-HTTPAPI/2.0"
         ],
         "x-ms-client-request-id": "cd3b686e-579c-fbbc-2413-8994a237b9e8",
         "x-ms-lease-id": "fdf4db5d-374f-e133-a221-420794defb08",
-<<<<<<< HEAD
-        "x-ms-request-id": "8d526bf8-d01e-0048-0839-f38f0c000000",
-        "x-ms-version": "2019-10-10"
-=======
         "x-ms-request-id": "96228876-f01e-0012-0dfb-093670000000",
         "x-ms-version": "2019-12-12"
->>>>>>> 32e373e2
-      },
-      "ResponseBody": []
-    },
-    {
-<<<<<<< HEAD
-      "RequestUri": "https://seanstagehierarchical.blob.core.windows.net/test-filesystem-ca2a3883-6971-daf3-6531-285af562d57e?restype=container",
-      "RequestMethod": "DELETE",
-      "RequestHeaders": {
-        "Authorization": "Sanitized",
-        "traceparent": "00-19018d9b68b14046b0c89f681404d51a-2dabda140b079545-00",
-        "User-Agent": [
-          "azsdk-net-Storage.Files.DataLake/12.0.0-dev.20200305.1",
-          "(.NET Core 4.6.28325.01; Microsoft Windows 10.0.18363 )"
-        ],
-        "x-ms-client-request-id": "4c8b7f86-4247-5a3e-bc8e-674767244f72",
-        "x-ms-date": "Thu, 05 Mar 2020 21:57:41 GMT",
-        "x-ms-lease-id": "fdf4db5d-374f-e133-a221-420794defb08",
-        "x-ms-return-client-request-id": "true",
-        "x-ms-version": "2019-10-10"
-=======
+      },
+      "ResponseBody": []
+    },
+    {
       "RequestUri": "http://seannsecanary.blob.core.windows.net/test-filesystem-ca2a3883-6971-daf3-6531-285af562d57e?restype=container",
       "RequestMethod": "DELETE",
       "RequestHeaders": {
@@ -220,171 +119,91 @@
         "x-ms-lease-id": "fdf4db5d-374f-e133-a221-420794defb08",
         "x-ms-return-client-request-id": "true",
         "x-ms-version": "2019-12-12"
->>>>>>> 32e373e2
       },
       "RequestBody": null,
       "StatusCode": 202,
       "ResponseHeaders": {
         "Content-Length": "0",
-<<<<<<< HEAD
-        "Date": "Thu, 05 Mar 2020 21:57:41 GMT",
-=======
-        "Date": "Fri, 03 Apr 2020 21:04:11 GMT",
->>>>>>> 32e373e2
+        "Date": "Fri, 03 Apr 2020 21:04:11 GMT",
         "Server": [
           "Windows-Azure-Blob/1.0",
           "Microsoft-HTTPAPI/2.0"
         ],
         "x-ms-client-request-id": "4c8b7f86-4247-5a3e-bc8e-674767244f72",
-<<<<<<< HEAD
-        "x-ms-request-id": "8d526bf9-d01e-0048-0939-f38f0c000000",
-        "x-ms-version": "2019-10-10"
-=======
         "x-ms-request-id": "96228887-f01e-0012-1cfb-093670000000",
         "x-ms-version": "2019-12-12"
->>>>>>> 32e373e2
-      },
-      "ResponseBody": []
-    },
-    {
-<<<<<<< HEAD
-      "RequestUri": "https://seanstagehierarchical.blob.core.windows.net/test-filesystem-4c83a7cb-f7ac-4777-ea60-bf4c5df6e598?restype=container",
-      "RequestMethod": "PUT",
-      "RequestHeaders": {
-        "Authorization": "Sanitized",
-        "traceparent": "00-3a975e068636ae43b0e44c0d6b6bbce4-85ec1343ebaab54d-00",
-        "User-Agent": [
-          "azsdk-net-Storage.Files.DataLake/12.0.0-dev.20200305.1",
-          "(.NET Core 4.6.28325.01; Microsoft Windows 10.0.18363 )"
+      },
+      "ResponseBody": []
+    },
+    {
+      "RequestUri": "http://seannsecanary.blob.core.windows.net/test-filesystem-4c83a7cb-f7ac-4777-ea60-bf4c5df6e598?restype=container",
+      "RequestMethod": "PUT",
+      "RequestHeaders": {
+        "Authorization": "Sanitized",
+        "traceparent": "00-1bb94fe26fcd1f4ca5fbe6d89a6b3fb3-0c68ea043895db44-00",
+        "User-Agent": [
+          "azsdk-net-Storage.Files.DataLake/12.1.0-dev.20200403.1",
+          "(.NET Core 4.6.28325.01; Microsoft Windows 10.0.18362 )"
         ],
         "x-ms-client-request-id": "6dfa87ff-c708-8ef3-0744-61e783f1fdc5",
-        "x-ms-date": "Thu, 05 Mar 2020 21:57:41 GMT",
-        "x-ms-return-client-request-id": "true",
-        "x-ms-version": "2019-10-10"
-=======
-      "RequestUri": "http://seannsecanary.blob.core.windows.net/test-filesystem-4c83a7cb-f7ac-4777-ea60-bf4c5df6e598?restype=container",
-      "RequestMethod": "PUT",
-      "RequestHeaders": {
-        "Authorization": "Sanitized",
-        "traceparent": "00-1bb94fe26fcd1f4ca5fbe6d89a6b3fb3-0c68ea043895db44-00",
-        "User-Agent": [
-          "azsdk-net-Storage.Files.DataLake/12.1.0-dev.20200403.1",
-          "(.NET Core 4.6.28325.01; Microsoft Windows 10.0.18362 )"
+        "x-ms-date": "Fri, 03 Apr 2020 21:04:13 GMT",
+        "x-ms-return-client-request-id": "true",
+        "x-ms-version": "2019-12-12"
+      },
+      "RequestBody": null,
+      "StatusCode": 201,
+      "ResponseHeaders": {
+        "Content-Length": "0",
+        "Date": "Fri, 03 Apr 2020 21:04:11 GMT",
+        "ETag": "\u00220x8D7D8128F3F7619\u0022",
+        "Last-Modified": "Fri, 03 Apr 2020 21:04:12 GMT",
+        "Server": [
+          "Windows-Azure-Blob/1.0",
+          "Microsoft-HTTPAPI/2.0"
         ],
         "x-ms-client-request-id": "6dfa87ff-c708-8ef3-0744-61e783f1fdc5",
-        "x-ms-date": "Fri, 03 Apr 2020 21:04:13 GMT",
-        "x-ms-return-client-request-id": "true",
-        "x-ms-version": "2019-12-12"
->>>>>>> 32e373e2
-      },
-      "RequestBody": null,
-      "StatusCode": 201,
-      "ResponseHeaders": {
-        "Content-Length": "0",
-<<<<<<< HEAD
-        "Date": "Thu, 05 Mar 2020 21:57:41 GMT",
-        "ETag": "\u00220x8D7C1503AB2397E\u0022",
-        "Last-Modified": "Thu, 05 Mar 2020 21:57:42 GMT",
-=======
-        "Date": "Fri, 03 Apr 2020 21:04:11 GMT",
-        "ETag": "\u00220x8D7D8128F3F7619\u0022",
-        "Last-Modified": "Fri, 03 Apr 2020 21:04:12 GMT",
->>>>>>> 32e373e2
-        "Server": [
-          "Windows-Azure-Blob/1.0",
-          "Microsoft-HTTPAPI/2.0"
-        ],
-        "x-ms-client-request-id": "6dfa87ff-c708-8ef3-0744-61e783f1fdc5",
-<<<<<<< HEAD
-        "x-ms-request-id": "815fb3fe-d01e-002a-0239-f34d2b000000",
-        "x-ms-version": "2019-10-10"
-=======
         "x-ms-request-id": "962288a2-f01e-0012-34fb-093670000000",
         "x-ms-version": "2019-12-12"
->>>>>>> 32e373e2
-      },
-      "ResponseBody": []
-    },
-    {
-<<<<<<< HEAD
-      "RequestUri": "https://seanstagehierarchical.blob.core.windows.net/test-filesystem-4c83a7cb-f7ac-4777-ea60-bf4c5df6e598?comp=lease\u0026restype=container",
-      "RequestMethod": "PUT",
-      "RequestHeaders": {
-        "Authorization": "Sanitized",
-        "traceparent": "00-021f6fcab7c13a4c9aff1dfc95ac1e5a-de336f8fe863cd44-00",
-        "User-Agent": [
-          "azsdk-net-Storage.Files.DataLake/12.0.0-dev.20200305.1",
-          "(.NET Core 4.6.28325.01; Microsoft Windows 10.0.18363 )"
+      },
+      "ResponseBody": []
+    },
+    {
+      "RequestUri": "http://seannsecanary.blob.core.windows.net/test-filesystem-4c83a7cb-f7ac-4777-ea60-bf4c5df6e598?comp=lease\u0026restype=container",
+      "RequestMethod": "PUT",
+      "RequestHeaders": {
+        "Authorization": "Sanitized",
+        "traceparent": "00-1fd300b941e3a94bb13cdd903e45e3e9-b1cc14767adb2142-00",
+        "User-Agent": [
+          "azsdk-net-Storage.Files.DataLake/12.1.0-dev.20200403.1",
+          "(.NET Core 4.6.28325.01; Microsoft Windows 10.0.18362 )"
         ],
         "x-ms-client-request-id": "aefaacbc-27a4-31c9-3e0e-88970f5e514d",
-        "x-ms-date": "Thu, 05 Mar 2020 21:57:42 GMT",
-=======
-      "RequestUri": "http://seannsecanary.blob.core.windows.net/test-filesystem-4c83a7cb-f7ac-4777-ea60-bf4c5df6e598?comp=lease\u0026restype=container",
-      "RequestMethod": "PUT",
-      "RequestHeaders": {
-        "Authorization": "Sanitized",
-        "traceparent": "00-1fd300b941e3a94bb13cdd903e45e3e9-b1cc14767adb2142-00",
-        "User-Agent": [
-          "azsdk-net-Storage.Files.DataLake/12.1.0-dev.20200403.1",
-          "(.NET Core 4.6.28325.01; Microsoft Windows 10.0.18362 )"
-        ],
-        "x-ms-client-request-id": "aefaacbc-27a4-31c9-3e0e-88970f5e514d",
-        "x-ms-date": "Fri, 03 Apr 2020 21:04:13 GMT",
->>>>>>> 32e373e2
+        "x-ms-date": "Fri, 03 Apr 2020 21:04:13 GMT",
         "x-ms-lease-action": "acquire",
         "x-ms-lease-duration": "15",
         "x-ms-proposed-lease-id": "7e47cea9-2c16-5ec6-0667-831cfb3588b4",
         "x-ms-return-client-request-id": "true",
-<<<<<<< HEAD
-        "x-ms-version": "2019-10-10"
-=======
-        "x-ms-version": "2019-12-12"
->>>>>>> 32e373e2
-      },
-      "RequestBody": null,
-      "StatusCode": 201,
-      "ResponseHeaders": {
-        "Content-Length": "0",
-<<<<<<< HEAD
-        "Date": "Thu, 05 Mar 2020 21:57:42 GMT",
-        "ETag": "\u00220x8D7C1503AB2397E\u0022",
-        "Last-Modified": "Thu, 05 Mar 2020 21:57:42 GMT",
-=======
+        "x-ms-version": "2019-12-12"
+      },
+      "RequestBody": null,
+      "StatusCode": 201,
+      "ResponseHeaders": {
+        "Content-Length": "0",
         "Date": "Fri, 03 Apr 2020 21:04:11 GMT",
         "ETag": "\u00220x8D7D8128F3F7619\u0022",
         "Last-Modified": "Fri, 03 Apr 2020 21:04:12 GMT",
->>>>>>> 32e373e2
         "Server": [
           "Windows-Azure-Blob/1.0",
           "Microsoft-HTTPAPI/2.0"
         ],
         "x-ms-client-request-id": "aefaacbc-27a4-31c9-3e0e-88970f5e514d",
         "x-ms-lease-id": "7e47cea9-2c16-5ec6-0667-831cfb3588b4",
-<<<<<<< HEAD
-        "x-ms-request-id": "815fb424-d01e-002a-2239-f34d2b000000",
-        "x-ms-version": "2019-10-10"
-=======
         "x-ms-request-id": "962288c0-f01e-0012-4efb-093670000000",
         "x-ms-version": "2019-12-12"
->>>>>>> 32e373e2
-      },
-      "ResponseBody": []
-    },
-    {
-<<<<<<< HEAD
-      "RequestUri": "https://seanstagehierarchical.blob.core.windows.net/test-filesystem-4c83a7cb-f7ac-4777-ea60-bf4c5df6e598?comp=lease\u0026restype=container",
-      "RequestMethod": "PUT",
-      "RequestHeaders": {
-        "Authorization": "Sanitized",
-        "If-Modified-Since": "Wed, 04 Mar 2020 21:57:41 GMT",
-        "traceparent": "00-1bd1ac3a7a606c4ab79d30b334656708-29399ea68107ce43-00",
-        "User-Agent": [
-          "azsdk-net-Storage.Files.DataLake/12.0.0-dev.20200305.1",
-          "(.NET Core 4.6.28325.01; Microsoft Windows 10.0.18363 )"
-        ],
-        "x-ms-client-request-id": "5fac49ec-e9bf-6a32-6d67-b1e06c3cc363",
-        "x-ms-date": "Thu, 05 Mar 2020 21:57:42 GMT",
-=======
+      },
+      "ResponseBody": []
+    },
+    {
       "RequestUri": "http://seannsecanary.blob.core.windows.net/test-filesystem-4c83a7cb-f7ac-4777-ea60-bf4c5df6e598?comp=lease\u0026restype=container",
       "RequestMethod": "PUT",
       "RequestHeaders": {
@@ -397,63 +216,31 @@
         ],
         "x-ms-client-request-id": "5fac49ec-e9bf-6a32-6d67-b1e06c3cc363",
         "x-ms-date": "Fri, 03 Apr 2020 21:04:13 GMT",
->>>>>>> 32e373e2
         "x-ms-lease-action": "change",
         "x-ms-lease-id": "7e47cea9-2c16-5ec6-0667-831cfb3588b4",
         "x-ms-proposed-lease-id": "d54dd4ec-77fc-3990-f57f-1c680cb997d7",
         "x-ms-return-client-request-id": "true",
-<<<<<<< HEAD
-        "x-ms-version": "2019-10-10"
-=======
-        "x-ms-version": "2019-12-12"
->>>>>>> 32e373e2
+        "x-ms-version": "2019-12-12"
       },
       "RequestBody": null,
       "StatusCode": 200,
       "ResponseHeaders": {
         "Content-Length": "0",
-<<<<<<< HEAD
-        "Date": "Thu, 05 Mar 2020 21:57:42 GMT",
-        "ETag": "\u00220x8D7C1503AB2397E\u0022",
-        "Last-Modified": "Thu, 05 Mar 2020 21:57:42 GMT",
-=======
         "Date": "Fri, 03 Apr 2020 21:04:11 GMT",
         "ETag": "\u00220x8D7D8128F3F7619\u0022",
         "Last-Modified": "Fri, 03 Apr 2020 21:04:12 GMT",
->>>>>>> 32e373e2
         "Server": [
           "Windows-Azure-Blob/1.0",
           "Microsoft-HTTPAPI/2.0"
         ],
         "x-ms-client-request-id": "5fac49ec-e9bf-6a32-6d67-b1e06c3cc363",
         "x-ms-lease-id": "d54dd4ec-77fc-3990-f57f-1c680cb997d7",
-<<<<<<< HEAD
-        "x-ms-request-id": "815fb42b-d01e-002a-2939-f34d2b000000",
-        "x-ms-version": "2019-10-10"
-=======
         "x-ms-request-id": "962288d1-f01e-0012-5dfb-093670000000",
         "x-ms-version": "2019-12-12"
->>>>>>> 32e373e2
-      },
-      "ResponseBody": []
-    },
-    {
-<<<<<<< HEAD
-      "RequestUri": "https://seanstagehierarchical.blob.core.windows.net/test-filesystem-4c83a7cb-f7ac-4777-ea60-bf4c5df6e598?restype=container",
-      "RequestMethod": "DELETE",
-      "RequestHeaders": {
-        "Authorization": "Sanitized",
-        "traceparent": "00-6e770390c360e74cba05afcb778b8933-27ebb93cb1dfe946-00",
-        "User-Agent": [
-          "azsdk-net-Storage.Files.DataLake/12.0.0-dev.20200305.1",
-          "(.NET Core 4.6.28325.01; Microsoft Windows 10.0.18363 )"
-        ],
-        "x-ms-client-request-id": "c6ab6918-f2b1-e68d-791f-5734e5e48bc4",
-        "x-ms-date": "Thu, 05 Mar 2020 21:57:42 GMT",
-        "x-ms-lease-id": "d54dd4ec-77fc-3990-f57f-1c680cb997d7",
-        "x-ms-return-client-request-id": "true",
-        "x-ms-version": "2019-10-10"
-=======
+      },
+      "ResponseBody": []
+    },
+    {
       "RequestUri": "http://seannsecanary.blob.core.windows.net/test-filesystem-4c83a7cb-f7ac-4777-ea60-bf4c5df6e598?restype=container",
       "RequestMethod": "DELETE",
       "RequestHeaders": {
@@ -468,48 +255,23 @@
         "x-ms-lease-id": "d54dd4ec-77fc-3990-f57f-1c680cb997d7",
         "x-ms-return-client-request-id": "true",
         "x-ms-version": "2019-12-12"
->>>>>>> 32e373e2
       },
       "RequestBody": null,
       "StatusCode": 202,
       "ResponseHeaders": {
         "Content-Length": "0",
-<<<<<<< HEAD
-        "Date": "Thu, 05 Mar 2020 21:57:42 GMT",
-=======
         "Date": "Fri, 03 Apr 2020 21:04:12 GMT",
->>>>>>> 32e373e2
         "Server": [
           "Windows-Azure-Blob/1.0",
           "Microsoft-HTTPAPI/2.0"
         ],
         "x-ms-client-request-id": "c6ab6918-f2b1-e68d-791f-5734e5e48bc4",
-<<<<<<< HEAD
-        "x-ms-request-id": "815fb433-d01e-002a-3039-f34d2b000000",
-        "x-ms-version": "2019-10-10"
-=======
         "x-ms-request-id": "962288ea-f01e-0012-72fb-093670000000",
         "x-ms-version": "2019-12-12"
->>>>>>> 32e373e2
-      },
-      "ResponseBody": []
-    },
-    {
-<<<<<<< HEAD
-      "RequestUri": "https://seanstagehierarchical.blob.core.windows.net/test-filesystem-f615afb6-5d1e-1dd3-1287-78bc3b085604?restype=container",
-      "RequestMethod": "PUT",
-      "RequestHeaders": {
-        "Authorization": "Sanitized",
-        "traceparent": "00-461676ddef47e345bbae64dfa465c418-554f6ba760daa046-00",
-        "User-Agent": [
-          "azsdk-net-Storage.Files.DataLake/12.0.0-dev.20200305.1",
-          "(.NET Core 4.6.28325.01; Microsoft Windows 10.0.18363 )"
-        ],
-        "x-ms-client-request-id": "6473e977-2953-ba31-958d-b32a7ad1ab71",
-        "x-ms-date": "Thu, 05 Mar 2020 21:57:42 GMT",
-        "x-ms-return-client-request-id": "true",
-        "x-ms-version": "2019-10-10"
-=======
+      },
+      "ResponseBody": []
+    },
+    {
       "RequestUri": "http://seannsecanary.blob.core.windows.net/test-filesystem-f615afb6-5d1e-1dd3-1287-78bc3b085604?restype=container",
       "RequestMethod": "PUT",
       "RequestHeaders": {
@@ -523,50 +285,25 @@
         "x-ms-date": "Fri, 03 Apr 2020 21:04:14 GMT",
         "x-ms-return-client-request-id": "true",
         "x-ms-version": "2019-12-12"
->>>>>>> 32e373e2
-      },
-      "RequestBody": null,
-      "StatusCode": 201,
-      "ResponseHeaders": {
-        "Content-Length": "0",
-<<<<<<< HEAD
-        "Date": "Thu, 05 Mar 2020 21:57:45 GMT",
-        "ETag": "\u00220x8D7C1503B6B44B3\u0022",
-        "Last-Modified": "Thu, 05 Mar 2020 21:57:43 GMT",
-=======
+      },
+      "RequestBody": null,
+      "StatusCode": 201,
+      "ResponseHeaders": {
+        "Content-Length": "0",
         "Date": "Fri, 03 Apr 2020 21:04:12 GMT",
         "ETag": "\u00220x8D7D8128F8C44A0\u0022",
         "Last-Modified": "Fri, 03 Apr 2020 21:04:12 GMT",
->>>>>>> 32e373e2
         "Server": [
           "Windows-Azure-Blob/1.0",
           "Microsoft-HTTPAPI/2.0"
         ],
         "x-ms-client-request-id": "6473e977-2953-ba31-958d-b32a7ad1ab71",
-<<<<<<< HEAD
-        "x-ms-request-id": "d714f211-d01e-003a-1639-f38843000000",
-        "x-ms-version": "2019-10-10"
-=======
         "x-ms-request-id": "962288f8-f01e-0012-7ffb-093670000000",
         "x-ms-version": "2019-12-12"
->>>>>>> 32e373e2
-      },
-      "ResponseBody": []
-    },
-    {
-<<<<<<< HEAD
-      "RequestUri": "https://seanstagehierarchical.blob.core.windows.net/test-filesystem-f615afb6-5d1e-1dd3-1287-78bc3b085604?comp=lease\u0026restype=container",
-      "RequestMethod": "PUT",
-      "RequestHeaders": {
-        "Authorization": "Sanitized",
-        "traceparent": "00-7e3f3ddc9a794e4e8feb8511b98ca5f6-b36e5a7441dbeb47-00",
-        "User-Agent": [
-          "azsdk-net-Storage.Files.DataLake/12.0.0-dev.20200305.1",
-          "(.NET Core 4.6.28325.01; Microsoft Windows 10.0.18363 )"
-        ],
-        "x-ms-client-request-id": "04e0a3e6-598b-d6dc-a0cf-520f192e7076",
-        "x-ms-date": "Thu, 05 Mar 2020 21:57:46 GMT",
-=======
+      },
+      "ResponseBody": []
+    },
+    {
       "RequestUri": "http://seannsecanary.blob.core.windows.net/test-filesystem-f615afb6-5d1e-1dd3-1287-78bc3b085604?comp=lease\u0026restype=container",
       "RequestMethod": "PUT",
       "RequestHeaders": {
@@ -578,61 +315,31 @@
         ],
         "x-ms-client-request-id": "04e0a3e6-598b-d6dc-a0cf-520f192e7076",
         "x-ms-date": "Fri, 03 Apr 2020 21:04:14 GMT",
->>>>>>> 32e373e2
         "x-ms-lease-action": "acquire",
         "x-ms-lease-duration": "15",
         "x-ms-proposed-lease-id": "83ed52c8-871c-b932-febd-6a333fa7a610",
         "x-ms-return-client-request-id": "true",
-<<<<<<< HEAD
-        "x-ms-version": "2019-10-10"
-=======
-        "x-ms-version": "2019-12-12"
->>>>>>> 32e373e2
-      },
-      "RequestBody": null,
-      "StatusCode": 201,
-      "ResponseHeaders": {
-        "Content-Length": "0",
-<<<<<<< HEAD
-        "Date": "Thu, 05 Mar 2020 21:57:45 GMT",
-        "ETag": "\u00220x8D7C1503B6B44B3\u0022",
-        "Last-Modified": "Thu, 05 Mar 2020 21:57:43 GMT",
-=======
+        "x-ms-version": "2019-12-12"
+      },
+      "RequestBody": null,
+      "StatusCode": 201,
+      "ResponseHeaders": {
+        "Content-Length": "0",
         "Date": "Fri, 03 Apr 2020 21:04:12 GMT",
         "ETag": "\u00220x8D7D8128F8C44A0\u0022",
         "Last-Modified": "Fri, 03 Apr 2020 21:04:12 GMT",
->>>>>>> 32e373e2
         "Server": [
           "Windows-Azure-Blob/1.0",
           "Microsoft-HTTPAPI/2.0"
         ],
         "x-ms-client-request-id": "04e0a3e6-598b-d6dc-a0cf-520f192e7076",
         "x-ms-lease-id": "83ed52c8-871c-b932-febd-6a333fa7a610",
-<<<<<<< HEAD
-        "x-ms-request-id": "d714f258-d01e-003a-5539-f38843000000",
-        "x-ms-version": "2019-10-10"
-=======
         "x-ms-request-id": "96228907-f01e-0012-0cfb-093670000000",
         "x-ms-version": "2019-12-12"
->>>>>>> 32e373e2
-      },
-      "ResponseBody": []
-    },
-    {
-<<<<<<< HEAD
-      "RequestUri": "https://seanstagehierarchical.blob.core.windows.net/test-filesystem-f615afb6-5d1e-1dd3-1287-78bc3b085604?comp=lease\u0026restype=container",
-      "RequestMethod": "PUT",
-      "RequestHeaders": {
-        "Authorization": "Sanitized",
-        "If-Unmodified-Since": "Fri, 06 Mar 2020 21:57:41 GMT",
-        "traceparent": "00-8ab89ed1afe520488f9902a637e80c61-970e55039bebf741-00",
-        "User-Agent": [
-          "azsdk-net-Storage.Files.DataLake/12.0.0-dev.20200305.1",
-          "(.NET Core 4.6.28325.01; Microsoft Windows 10.0.18363 )"
-        ],
-        "x-ms-client-request-id": "a61d7f92-d9a6-e62f-d08d-834568d6d688",
-        "x-ms-date": "Thu, 05 Mar 2020 21:57:46 GMT",
-=======
+      },
+      "ResponseBody": []
+    },
+    {
       "RequestUri": "http://seannsecanary.blob.core.windows.net/test-filesystem-f615afb6-5d1e-1dd3-1287-78bc3b085604?comp=lease\u0026restype=container",
       "RequestMethod": "PUT",
       "RequestHeaders": {
@@ -645,63 +352,31 @@
         ],
         "x-ms-client-request-id": "a61d7f92-d9a6-e62f-d08d-834568d6d688",
         "x-ms-date": "Fri, 03 Apr 2020 21:04:14 GMT",
->>>>>>> 32e373e2
         "x-ms-lease-action": "change",
         "x-ms-lease-id": "83ed52c8-871c-b932-febd-6a333fa7a610",
         "x-ms-proposed-lease-id": "51457549-f294-1db1-310d-6d044987deba",
         "x-ms-return-client-request-id": "true",
-<<<<<<< HEAD
-        "x-ms-version": "2019-10-10"
-=======
-        "x-ms-version": "2019-12-12"
->>>>>>> 32e373e2
+        "x-ms-version": "2019-12-12"
       },
       "RequestBody": null,
       "StatusCode": 200,
       "ResponseHeaders": {
         "Content-Length": "0",
-<<<<<<< HEAD
-        "Date": "Thu, 05 Mar 2020 21:57:45 GMT",
-        "ETag": "\u00220x8D7C1503B6B44B3\u0022",
-        "Last-Modified": "Thu, 05 Mar 2020 21:57:43 GMT",
-=======
         "Date": "Fri, 03 Apr 2020 21:04:12 GMT",
         "ETag": "\u00220x8D7D8128F8C44A0\u0022",
         "Last-Modified": "Fri, 03 Apr 2020 21:04:12 GMT",
->>>>>>> 32e373e2
         "Server": [
           "Windows-Azure-Blob/1.0",
           "Microsoft-HTTPAPI/2.0"
         ],
         "x-ms-client-request-id": "a61d7f92-d9a6-e62f-d08d-834568d6d688",
         "x-ms-lease-id": "51457549-f294-1db1-310d-6d044987deba",
-<<<<<<< HEAD
-        "x-ms-request-id": "d714f25a-d01e-003a-5739-f38843000000",
-        "x-ms-version": "2019-10-10"
-=======
         "x-ms-request-id": "96228915-f01e-0012-19fb-093670000000",
         "x-ms-version": "2019-12-12"
->>>>>>> 32e373e2
-      },
-      "ResponseBody": []
-    },
-    {
-<<<<<<< HEAD
-      "RequestUri": "https://seanstagehierarchical.blob.core.windows.net/test-filesystem-f615afb6-5d1e-1dd3-1287-78bc3b085604?restype=container",
-      "RequestMethod": "DELETE",
-      "RequestHeaders": {
-        "Authorization": "Sanitized",
-        "traceparent": "00-80b94545d774af4b82c90cf2911974a6-e9bdd0c62325684a-00",
-        "User-Agent": [
-          "azsdk-net-Storage.Files.DataLake/12.0.0-dev.20200305.1",
-          "(.NET Core 4.6.28325.01; Microsoft Windows 10.0.18363 )"
-        ],
-        "x-ms-client-request-id": "9a7d1f70-ca10-05cf-800d-c2b6fdb526b7",
-        "x-ms-date": "Thu, 05 Mar 2020 21:57:46 GMT",
-        "x-ms-lease-id": "51457549-f294-1db1-310d-6d044987deba",
-        "x-ms-return-client-request-id": "true",
-        "x-ms-version": "2019-10-10"
-=======
+      },
+      "ResponseBody": []
+    },
+    {
       "RequestUri": "http://seannsecanary.blob.core.windows.net/test-filesystem-f615afb6-5d1e-1dd3-1287-78bc3b085604?restype=container",
       "RequestMethod": "DELETE",
       "RequestHeaders": {
@@ -716,42 +391,26 @@
         "x-ms-lease-id": "51457549-f294-1db1-310d-6d044987deba",
         "x-ms-return-client-request-id": "true",
         "x-ms-version": "2019-12-12"
->>>>>>> 32e373e2
       },
       "RequestBody": null,
       "StatusCode": 202,
       "ResponseHeaders": {
         "Content-Length": "0",
-<<<<<<< HEAD
-        "Date": "Thu, 05 Mar 2020 21:57:45 GMT",
-=======
         "Date": "Fri, 03 Apr 2020 21:04:12 GMT",
->>>>>>> 32e373e2
         "Server": [
           "Windows-Azure-Blob/1.0",
           "Microsoft-HTTPAPI/2.0"
         ],
         "x-ms-client-request-id": "9a7d1f70-ca10-05cf-800d-c2b6fdb526b7",
-<<<<<<< HEAD
-        "x-ms-request-id": "d714f25e-d01e-003a-5b39-f38843000000",
-        "x-ms-version": "2019-10-10"
-=======
         "x-ms-request-id": "96228920-f01e-0012-24fb-093670000000",
         "x-ms-version": "2019-12-12"
->>>>>>> 32e373e2
       },
       "ResponseBody": []
     }
   ],
   "Variables": {
-<<<<<<< HEAD
-    "DateTimeOffsetNow": "2020-03-05T13:57:41.2394569-08:00",
-    "RandomSeed": "859838320",
-    "Storage_TestConfigHierarchicalNamespace": "NamespaceTenant\nseanstagehierarchical\nU2FuaXRpemVk\nhttps://seanstagehierarchical.blob.core.windows.net\nhttp://seanstagehierarchical.file.core.windows.net\nhttp://seanstagehierarchical.queue.core.windows.net\nhttp://seanstagehierarchical.table.core.windows.net\n\n\n\n\nhttp://seanstagehierarchical-secondary.blob.core.windows.net\nhttp://seanstagehierarchical-secondary.file.core.windows.net\nhttp://seanstagehierarchical-secondary.queue.core.windows.net\nhttp://seanstagehierarchical-secondary.table.core.windows.net\n68390a19-a643-458b-b726-408abf67b4fc\nSanitized\n72f988bf-86f1-41af-91ab-2d7cd011db47\nhttps://login.microsoftonline.com/\nCloud\nBlobEndpoint=https://seanstagehierarchical.blob.core.windows.net/;QueueEndpoint=http://seanstagehierarchical.queue.core.windows.net/;FileEndpoint=http://seanstagehierarchical.file.core.windows.net/;BlobSecondaryEndpoint=http://seanstagehierarchical-secondary.blob.core.windows.net/;QueueSecondaryEndpoint=http://seanstagehierarchical-secondary.queue.core.windows.net/;FileSecondaryEndpoint=http://seanstagehierarchical-secondary.file.core.windows.net/;AccountName=seanstagehierarchical;AccountKey=Sanitized\n"
-=======
     "DateTimeOffsetNow": "2020-04-03T14:04:12.9812044-07:00",
     "RandomSeed": "859838320",
     "Storage_TestConfigHierarchicalNamespace": "NamespaceTenant\nseannsecanary\nU2FuaXRpemVk\nhttp://seannsecanary.blob.core.windows.net\nhttp://seannsecanary.file.core.windows.net\nhttp://seannsecanary.queue.core.windows.net\nhttp://seannsecanary.table.core.windows.net\n\n\n\n\nhttp://seannsecanary-secondary.blob.core.windows.net\nhttp://seannsecanary-secondary.file.core.windows.net\nhttp://seannsecanary-secondary.queue.core.windows.net\nhttp://seannsecanary-secondary.table.core.windows.net\n68390a19-a643-458b-b726-408abf67b4fc\nSanitized\n72f988bf-86f1-41af-91ab-2d7cd011db47\nhttps://login.microsoftonline.com/\nCloud\nBlobEndpoint=http://seannsecanary.blob.core.windows.net/;QueueEndpoint=http://seannsecanary.queue.core.windows.net/;FileEndpoint=http://seannsecanary.file.core.windows.net/;BlobSecondaryEndpoint=http://seannsecanary-secondary.blob.core.windows.net/;QueueSecondaryEndpoint=http://seannsecanary-secondary.queue.core.windows.net/;FileSecondaryEndpoint=http://seannsecanary-secondary.file.core.windows.net/;AccountName=seannsecanary;AccountKey=Sanitized\n"
->>>>>>> 32e373e2
   }
 }