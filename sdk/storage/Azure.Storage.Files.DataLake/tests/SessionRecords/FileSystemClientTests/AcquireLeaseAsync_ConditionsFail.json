{
  "Entries": [
    {
<<<<<<< HEAD
      "RequestUri": "https://seanstagehierarchical.blob.core.windows.net/test-filesystem-500f2e74-596e-7af9-74de-02521ab8b291?restype=container",
      "RequestMethod": "PUT",
      "RequestHeaders": {
        "Authorization": "Sanitized",
        "traceparent": "00-e2beaac0a3f0b043a306b4fa879f36c3-13141884305d494a-00",
        "User-Agent": [
          "azsdk-net-Storage.Files.DataLake/12.0.0-dev.20200305.1",
          "(.NET Core 4.6.28325.01; Microsoft Windows 10.0.18363 )"
        ],
        "x-ms-blob-public-access": "container",
        "x-ms-client-request-id": "e9d11cb4-f470-4db6-4652-924434bd9258",
        "x-ms-date": "Thu, 05 Mar 2020 21:57:32 GMT",
        "x-ms-return-client-request-id": "true",
        "x-ms-version": "2019-10-10"
=======
      "RequestUri": "http://seannsecanary.blob.core.windows.net/test-filesystem-500f2e74-596e-7af9-74de-02521ab8b291?restype=container",
      "RequestMethod": "PUT",
      "RequestHeaders": {
        "Authorization": "Sanitized",
        "traceparent": "00-c7f15f931e429440b349409114d10cdb-2de1f823a7b1e648-00",
        "User-Agent": [
          "azsdk-net-Storage.Files.DataLake/12.1.0-dev.20200403.1",
          "(.NET Core 4.6.28325.01; Microsoft Windows 10.0.18362 )"
        ],
        "x-ms-blob-public-access": "container",
        "x-ms-client-request-id": "e9d11cb4-f470-4db6-4652-924434bd9258",
        "x-ms-date": "Fri, 03 Apr 2020 21:04:08 GMT",
        "x-ms-return-client-request-id": "true",
        "x-ms-version": "2019-12-12"
>>>>>>> 32e373e2
      },
      "RequestBody": null,
      "StatusCode": 201,
      "ResponseHeaders": {
        "Content-Length": "0",
<<<<<<< HEAD
        "Date": "Thu, 05 Mar 2020 21:57:32 GMT",
        "ETag": "\u00220x8D7C15034C93D69\u0022",
        "Last-Modified": "Thu, 05 Mar 2020 21:57:32 GMT",
=======
        "Date": "Fri, 03 Apr 2020 21:04:06 GMT",
        "ETag": "\u00220x8D7D8128C11E443\u0022",
        "Last-Modified": "Fri, 03 Apr 2020 21:04:06 GMT",
>>>>>>> 32e373e2
        "Server": [
          "Windows-Azure-Blob/1.0",
          "Microsoft-HTTPAPI/2.0"
        ],
        "x-ms-client-request-id": "e9d11cb4-f470-4db6-4652-924434bd9258",
<<<<<<< HEAD
        "x-ms-request-id": "fa0310a1-101e-001a-2739-f3f3e4000000",
        "x-ms-version": "2019-10-10"
=======
        "x-ms-request-id": "962285df-f01e-0012-52fb-093670000000",
        "x-ms-version": "2019-12-12"
>>>>>>> 32e373e2
      },
      "ResponseBody": []
    },
    {
<<<<<<< HEAD
      "RequestUri": "https://seanstagehierarchical.blob.core.windows.net/test-filesystem-500f2e74-596e-7af9-74de-02521ab8b291?comp=lease\u0026restype=container",
      "RequestMethod": "PUT",
      "RequestHeaders": {
        "Authorization": "Sanitized",
        "If-Modified-Since": "Fri, 06 Mar 2020 21:57:32 GMT",
        "traceparent": "00-1c7ef99ff7474240b7912bbe01c1cb7e-6d635c48b5174642-00",
        "User-Agent": [
          "azsdk-net-Storage.Files.DataLake/12.0.0-dev.20200305.1",
          "(.NET Core 4.6.28325.01; Microsoft Windows 10.0.18363 )"
        ],
        "x-ms-client-request-id": "0858d1dd-8168-0ce0-1f91-69e688b81d3a",
        "x-ms-date": "Thu, 05 Mar 2020 21:57:32 GMT",
=======
      "RequestUri": "http://seannsecanary.blob.core.windows.net/test-filesystem-500f2e74-596e-7af9-74de-02521ab8b291?comp=lease\u0026restype=container",
      "RequestMethod": "PUT",
      "RequestHeaders": {
        "Authorization": "Sanitized",
        "If-Modified-Since": "Sat, 04 Apr 2020 21:04:08 GMT",
        "traceparent": "00-42f998f3ffac0c4aa7af587c4d3d3da3-0e6dfbc9e65a6741-00",
        "User-Agent": [
          "azsdk-net-Storage.Files.DataLake/12.1.0-dev.20200403.1",
          "(.NET Core 4.6.28325.01; Microsoft Windows 10.0.18362 )"
        ],
        "x-ms-client-request-id": "0858d1dd-8168-0ce0-1f91-69e688b81d3a",
        "x-ms-date": "Fri, 03 Apr 2020 21:04:08 GMT",
>>>>>>> 32e373e2
        "x-ms-lease-action": "acquire",
        "x-ms-lease-duration": "15",
        "x-ms-proposed-lease-id": "6f03df95-a8b8-40fc-7f8a-6cfd2f0b9307",
        "x-ms-return-client-request-id": "true",
<<<<<<< HEAD
        "x-ms-version": "2019-10-10"
=======
        "x-ms-version": "2019-12-12"
>>>>>>> 32e373e2
      },
      "RequestBody": null,
      "StatusCode": 412,
      "ResponseHeaders": {
        "Content-Length": "252",
        "Content-Type": "application/xml",
<<<<<<< HEAD
        "Date": "Thu, 05 Mar 2020 21:57:32 GMT",
=======
        "Date": "Fri, 03 Apr 2020 21:04:06 GMT",
>>>>>>> 32e373e2
        "Server": [
          "Windows-Azure-Blob/1.0",
          "Microsoft-HTTPAPI/2.0"
        ],
        "x-ms-client-request-id": "0858d1dd-8168-0ce0-1f91-69e688b81d3a",
        "x-ms-error-code": "ConditionNotMet",
<<<<<<< HEAD
        "x-ms-request-id": "fa0310a6-101e-001a-2939-f3f3e4000000",
        "x-ms-version": "2019-10-10"
      },
      "ResponseBody": [
        "\uFEFF\u003C?xml version=\u00221.0\u0022 encoding=\u0022utf-8\u0022?\u003E\u003CError\u003E\u003CCode\u003EConditionNotMet\u003C/Code\u003E\u003CMessage\u003EThe condition specified using HTTP conditional header(s) is not met.\n",
        "RequestId:fa0310a6-101e-001a-2939-f3f3e4000000\n",
        "Time:2020-03-05T21:57:32.5562617Z\u003C/Message\u003E\u003C/Error\u003E"
      ]
    },
    {
      "RequestUri": "https://seanstagehierarchical.blob.core.windows.net/test-filesystem-500f2e74-596e-7af9-74de-02521ab8b291?restype=container",
      "RequestMethod": "DELETE",
      "RequestHeaders": {
        "Authorization": "Sanitized",
        "traceparent": "00-14d5bac70197854795151eeed5c6e9b9-af684b59195d3d43-00",
        "User-Agent": [
          "azsdk-net-Storage.Files.DataLake/12.0.0-dev.20200305.1",
          "(.NET Core 4.6.28325.01; Microsoft Windows 10.0.18363 )"
        ],
        "x-ms-client-request-id": "5e1f4639-8ab3-6c9f-8791-df555e3aa653",
        "x-ms-date": "Thu, 05 Mar 2020 21:57:32 GMT",
        "x-ms-return-client-request-id": "true",
        "x-ms-version": "2019-10-10"
=======
        "x-ms-request-id": "962285fc-f01e-0012-6cfb-093670000000",
        "x-ms-version": "2019-12-12"
      },
      "ResponseBody": [
        "\uFEFF\u003C?xml version=\u00221.0\u0022 encoding=\u0022utf-8\u0022?\u003E\u003CError\u003E\u003CCode\u003EConditionNotMet\u003C/Code\u003E\u003CMessage\u003EThe condition specified using HTTP conditional header(s) is not met.\n",
        "RequestId:962285fc-f01e-0012-6cfb-093670000000\n",
        "Time:2020-04-03T21:04:06.8779388Z\u003C/Message\u003E\u003C/Error\u003E"
      ]
    },
    {
      "RequestUri": "http://seannsecanary.blob.core.windows.net/test-filesystem-500f2e74-596e-7af9-74de-02521ab8b291?restype=container",
      "RequestMethod": "DELETE",
      "RequestHeaders": {
        "Authorization": "Sanitized",
        "traceparent": "00-fc2ea9951173cf4aa7b6b799d1bfa997-c7ae9d90e88a1b4d-00",
        "User-Agent": [
          "azsdk-net-Storage.Files.DataLake/12.1.0-dev.20200403.1",
          "(.NET Core 4.6.28325.01; Microsoft Windows 10.0.18362 )"
        ],
        "x-ms-client-request-id": "5e1f4639-8ab3-6c9f-8791-df555e3aa653",
        "x-ms-date": "Fri, 03 Apr 2020 21:04:08 GMT",
        "x-ms-return-client-request-id": "true",
        "x-ms-version": "2019-12-12"
>>>>>>> 32e373e2
      },
      "RequestBody": null,
      "StatusCode": 202,
      "ResponseHeaders": {
        "Content-Length": "0",
<<<<<<< HEAD
        "Date": "Thu, 05 Mar 2020 21:57:32 GMT",
=======
        "Date": "Fri, 03 Apr 2020 21:04:06 GMT",
>>>>>>> 32e373e2
        "Server": [
          "Windows-Azure-Blob/1.0",
          "Microsoft-HTTPAPI/2.0"
        ],
        "x-ms-client-request-id": "5e1f4639-8ab3-6c9f-8791-df555e3aa653",
<<<<<<< HEAD
        "x-ms-request-id": "fa0310a7-101e-001a-2a39-f3f3e4000000",
        "x-ms-version": "2019-10-10"
=======
        "x-ms-request-id": "96228612-f01e-0012-01fb-093670000000",
        "x-ms-version": "2019-12-12"
>>>>>>> 32e373e2
      },
      "ResponseBody": []
    },
    {
<<<<<<< HEAD
      "RequestUri": "https://seanstagehierarchical.blob.core.windows.net/test-filesystem-18f9a030-8413-4906-5f8c-49931d753fdb?restype=container",
      "RequestMethod": "PUT",
      "RequestHeaders": {
        "Authorization": "Sanitized",
        "traceparent": "00-8c7d688c5a9c864493458fe1380e20c3-b5c4aab7afae6d4e-00",
        "User-Agent": [
          "azsdk-net-Storage.Files.DataLake/12.0.0-dev.20200305.1",
          "(.NET Core 4.6.28325.01; Microsoft Windows 10.0.18363 )"
        ],
        "x-ms-blob-public-access": "container",
        "x-ms-client-request-id": "2c3b102e-854a-b402-3fd5-fe26410b4f12",
        "x-ms-date": "Thu, 05 Mar 2020 21:57:32 GMT",
        "x-ms-return-client-request-id": "true",
        "x-ms-version": "2019-10-10"
=======
      "RequestUri": "http://seannsecanary.blob.core.windows.net/test-filesystem-18f9a030-8413-4906-5f8c-49931d753fdb?restype=container",
      "RequestMethod": "PUT",
      "RequestHeaders": {
        "Authorization": "Sanitized",
        "traceparent": "00-b77274b6df5ce0489d861624c3bbcd5b-12faacea06ca5c42-00",
        "User-Agent": [
          "azsdk-net-Storage.Files.DataLake/12.1.0-dev.20200403.1",
          "(.NET Core 4.6.28325.01; Microsoft Windows 10.0.18362 )"
        ],
        "x-ms-blob-public-access": "container",
        "x-ms-client-request-id": "2c3b102e-854a-b402-3fd5-fe26410b4f12",
        "x-ms-date": "Fri, 03 Apr 2020 21:04:08 GMT",
        "x-ms-return-client-request-id": "true",
        "x-ms-version": "2019-12-12"
>>>>>>> 32e373e2
      },
      "RequestBody": null,
      "StatusCode": 201,
      "ResponseHeaders": {
        "Content-Length": "0",
<<<<<<< HEAD
        "Date": "Thu, 05 Mar 2020 21:57:32 GMT",
        "ETag": "\u00220x8D7C1503526FD48\u0022",
        "Last-Modified": "Thu, 05 Mar 2020 21:57:32 GMT",
=======
        "Date": "Fri, 03 Apr 2020 21:04:06 GMT",
        "ETag": "\u00220x8D7D8128C4A158F\u0022",
        "Last-Modified": "Fri, 03 Apr 2020 21:04:07 GMT",
>>>>>>> 32e373e2
        "Server": [
          "Windows-Azure-Blob/1.0",
          "Microsoft-HTTPAPI/2.0"
        ],
        "x-ms-client-request-id": "2c3b102e-854a-b402-3fd5-fe26410b4f12",
<<<<<<< HEAD
        "x-ms-request-id": "958323b0-601e-0010-6c39-f35753000000",
        "x-ms-version": "2019-10-10"
=======
        "x-ms-request-id": "96228631-f01e-0012-1ffb-093670000000",
        "x-ms-version": "2019-12-12"
>>>>>>> 32e373e2
      },
      "ResponseBody": []
    },
    {
<<<<<<< HEAD
      "RequestUri": "https://seanstagehierarchical.blob.core.windows.net/test-filesystem-18f9a030-8413-4906-5f8c-49931d753fdb?comp=lease\u0026restype=container",
      "RequestMethod": "PUT",
      "RequestHeaders": {
        "Authorization": "Sanitized",
        "If-Unmodified-Since": "Wed, 04 Mar 2020 21:57:32 GMT",
        "traceparent": "00-467bb8b6fbaf95498461e2e77d75b1d7-d63f023fb350ef4e-00",
        "User-Agent": [
          "azsdk-net-Storage.Files.DataLake/12.0.0-dev.20200305.1",
          "(.NET Core 4.6.28325.01; Microsoft Windows 10.0.18363 )"
        ],
        "x-ms-client-request-id": "b03c319b-62ba-caf7-56ca-148558d973c6",
        "x-ms-date": "Thu, 05 Mar 2020 21:57:33 GMT",
=======
      "RequestUri": "http://seannsecanary.blob.core.windows.net/test-filesystem-18f9a030-8413-4906-5f8c-49931d753fdb?comp=lease\u0026restype=container",
      "RequestMethod": "PUT",
      "RequestHeaders": {
        "Authorization": "Sanitized",
        "If-Unmodified-Since": "Thu, 02 Apr 2020 21:04:08 GMT",
        "traceparent": "00-b9ff415a0e256946b2f1b3b4163695c3-2e13961c0684694e-00",
        "User-Agent": [
          "azsdk-net-Storage.Files.DataLake/12.1.0-dev.20200403.1",
          "(.NET Core 4.6.28325.01; Microsoft Windows 10.0.18362 )"
        ],
        "x-ms-client-request-id": "b03c319b-62ba-caf7-56ca-148558d973c6",
        "x-ms-date": "Fri, 03 Apr 2020 21:04:08 GMT",
>>>>>>> 32e373e2
        "x-ms-lease-action": "acquire",
        "x-ms-lease-duration": "15",
        "x-ms-proposed-lease-id": "0a610351-648d-70ba-18c5-2c2841789443",
        "x-ms-return-client-request-id": "true",
<<<<<<< HEAD
        "x-ms-version": "2019-10-10"
=======
        "x-ms-version": "2019-12-12"
>>>>>>> 32e373e2
      },
      "RequestBody": null,
      "StatusCode": 412,
      "ResponseHeaders": {
        "Content-Length": "252",
        "Content-Type": "application/xml",
<<<<<<< HEAD
        "Date": "Thu, 05 Mar 2020 21:57:32 GMT",
=======
        "Date": "Fri, 03 Apr 2020 21:04:06 GMT",
>>>>>>> 32e373e2
        "Server": [
          "Windows-Azure-Blob/1.0",
          "Microsoft-HTTPAPI/2.0"
        ],
        "x-ms-client-request-id": "b03c319b-62ba-caf7-56ca-148558d973c6",
        "x-ms-error-code": "ConditionNotMet",
<<<<<<< HEAD
        "x-ms-request-id": "958323b4-601e-0010-6d39-f35753000000",
        "x-ms-version": "2019-10-10"
      },
      "ResponseBody": [
        "\uFEFF\u003C?xml version=\u00221.0\u0022 encoding=\u0022utf-8\u0022?\u003E\u003CError\u003E\u003CCode\u003EConditionNotMet\u003C/Code\u003E\u003CMessage\u003EThe condition specified using HTTP conditional header(s) is not met.\n",
        "RequestId:958323b4-601e-0010-6d39-f35753000000\n",
        "Time:2020-03-05T21:57:33.0736627Z\u003C/Message\u003E\u003C/Error\u003E"
      ]
    },
    {
      "RequestUri": "https://seanstagehierarchical.blob.core.windows.net/test-filesystem-18f9a030-8413-4906-5f8c-49931d753fdb?restype=container",
      "RequestMethod": "DELETE",
      "RequestHeaders": {
        "Authorization": "Sanitized",
        "traceparent": "00-01bf6e6e369597408ada2e5182a57f01-32f5b8a7c1e0b747-00",
        "User-Agent": [
          "azsdk-net-Storage.Files.DataLake/12.0.0-dev.20200305.1",
          "(.NET Core 4.6.28325.01; Microsoft Windows 10.0.18363 )"
        ],
        "x-ms-client-request-id": "0f8d4dd2-e43c-bc88-ce9a-b670fe0b1678",
        "x-ms-date": "Thu, 05 Mar 2020 21:57:33 GMT",
        "x-ms-return-client-request-id": "true",
        "x-ms-version": "2019-10-10"
=======
        "x-ms-request-id": "9622864d-f01e-0012-36fb-093670000000",
        "x-ms-version": "2019-12-12"
      },
      "ResponseBody": [
        "\uFEFF\u003C?xml version=\u00221.0\u0022 encoding=\u0022utf-8\u0022?\u003E\u003CError\u003E\u003CCode\u003EConditionNotMet\u003C/Code\u003E\u003CMessage\u003EThe condition specified using HTTP conditional header(s) is not met.\n",
        "RequestId:9622864d-f01e-0012-36fb-093670000000\n",
        "Time:2020-04-03T21:04:07.2532070Z\u003C/Message\u003E\u003C/Error\u003E"
      ]
    },
    {
      "RequestUri": "http://seannsecanary.blob.core.windows.net/test-filesystem-18f9a030-8413-4906-5f8c-49931d753fdb?restype=container",
      "RequestMethod": "DELETE",
      "RequestHeaders": {
        "Authorization": "Sanitized",
        "traceparent": "00-9d42a7c6a00328459444f0bdd74c084f-740c1ab038acb14e-00",
        "User-Agent": [
          "azsdk-net-Storage.Files.DataLake/12.1.0-dev.20200403.1",
          "(.NET Core 4.6.28325.01; Microsoft Windows 10.0.18362 )"
        ],
        "x-ms-client-request-id": "0f8d4dd2-e43c-bc88-ce9a-b670fe0b1678",
        "x-ms-date": "Fri, 03 Apr 2020 21:04:08 GMT",
        "x-ms-return-client-request-id": "true",
        "x-ms-version": "2019-12-12"
>>>>>>> 32e373e2
      },
      "RequestBody": null,
      "StatusCode": 202,
      "ResponseHeaders": {
        "Content-Length": "0",
<<<<<<< HEAD
        "Date": "Thu, 05 Mar 2020 21:57:32 GMT",
=======
        "Date": "Fri, 03 Apr 2020 21:04:06 GMT",
>>>>>>> 32e373e2
        "Server": [
          "Windows-Azure-Blob/1.0",
          "Microsoft-HTTPAPI/2.0"
        ],
        "x-ms-client-request-id": "0f8d4dd2-e43c-bc88-ce9a-b670fe0b1678",
<<<<<<< HEAD
        "x-ms-request-id": "958323b6-601e-0010-6f39-f35753000000",
        "x-ms-version": "2019-10-10"
=======
        "x-ms-request-id": "9622865e-f01e-0012-46fb-093670000000",
        "x-ms-version": "2019-12-12"
>>>>>>> 32e373e2
      },
      "ResponseBody": []
    }
  ],
  "Variables": {
<<<<<<< HEAD
    "DateTimeOffsetNow": "2020-03-05T13:57:32.1535509-08:00",
    "RandomSeed": "1616948421",
    "Storage_TestConfigHierarchicalNamespace": "NamespaceTenant\nseanstagehierarchical\nU2FuaXRpemVk\nhttps://seanstagehierarchical.blob.core.windows.net\nhttp://seanstagehierarchical.file.core.windows.net\nhttp://seanstagehierarchical.queue.core.windows.net\nhttp://seanstagehierarchical.table.core.windows.net\n\n\n\n\nhttp://seanstagehierarchical-secondary.blob.core.windows.net\nhttp://seanstagehierarchical-secondary.file.core.windows.net\nhttp://seanstagehierarchical-secondary.queue.core.windows.net\nhttp://seanstagehierarchical-secondary.table.core.windows.net\n68390a19-a643-458b-b726-408abf67b4fc\nSanitized\n72f988bf-86f1-41af-91ab-2d7cd011db47\nhttps://login.microsoftonline.com/\nCloud\nBlobEndpoint=https://seanstagehierarchical.blob.core.windows.net/;QueueEndpoint=http://seanstagehierarchical.queue.core.windows.net/;FileEndpoint=http://seanstagehierarchical.file.core.windows.net/;BlobSecondaryEndpoint=http://seanstagehierarchical-secondary.blob.core.windows.net/;QueueSecondaryEndpoint=http://seanstagehierarchical-secondary.queue.core.windows.net/;FileSecondaryEndpoint=http://seanstagehierarchical-secondary.file.core.windows.net/;AccountName=seanstagehierarchical;AccountKey=Sanitized\n"
=======
    "DateTimeOffsetNow": "2020-04-03T14:04:08.1605281-07:00",
    "RandomSeed": "1616948421",
    "Storage_TestConfigHierarchicalNamespace": "NamespaceTenant\nseannsecanary\nU2FuaXRpemVk\nhttp://seannsecanary.blob.core.windows.net\nhttp://seannsecanary.file.core.windows.net\nhttp://seannsecanary.queue.core.windows.net\nhttp://seannsecanary.table.core.windows.net\n\n\n\n\nhttp://seannsecanary-secondary.blob.core.windows.net\nhttp://seannsecanary-secondary.file.core.windows.net\nhttp://seannsecanary-secondary.queue.core.windows.net\nhttp://seannsecanary-secondary.table.core.windows.net\n68390a19-a643-458b-b726-408abf67b4fc\nSanitized\n72f988bf-86f1-41af-91ab-2d7cd011db47\nhttps://login.microsoftonline.com/\nCloud\nBlobEndpoint=http://seannsecanary.blob.core.windows.net/;QueueEndpoint=http://seannsecanary.queue.core.windows.net/;FileEndpoint=http://seannsecanary.file.core.windows.net/;BlobSecondaryEndpoint=http://seannsecanary-secondary.blob.core.windows.net/;QueueSecondaryEndpoint=http://seannsecanary-secondary.queue.core.windows.net/;FileSecondaryEndpoint=http://seannsecanary-secondary.file.core.windows.net/;AccountName=seannsecanary;AccountKey=Sanitized\n"
>>>>>>> 32e373e2
  }
}<|MERGE_RESOLUTION|>--- conflicted
+++ resolved
@@ -1,81 +1,39 @@
 {
   "Entries": [
     {
-<<<<<<< HEAD
-      "RequestUri": "https://seanstagehierarchical.blob.core.windows.net/test-filesystem-500f2e74-596e-7af9-74de-02521ab8b291?restype=container",
-      "RequestMethod": "PUT",
-      "RequestHeaders": {
-        "Authorization": "Sanitized",
-        "traceparent": "00-e2beaac0a3f0b043a306b4fa879f36c3-13141884305d494a-00",
-        "User-Agent": [
-          "azsdk-net-Storage.Files.DataLake/12.0.0-dev.20200305.1",
-          "(.NET Core 4.6.28325.01; Microsoft Windows 10.0.18363 )"
+      "RequestUri": "http://seannsecanary.blob.core.windows.net/test-filesystem-500f2e74-596e-7af9-74de-02521ab8b291?restype=container",
+      "RequestMethod": "PUT",
+      "RequestHeaders": {
+        "Authorization": "Sanitized",
+        "traceparent": "00-c7f15f931e429440b349409114d10cdb-2de1f823a7b1e648-00",
+        "User-Agent": [
+          "azsdk-net-Storage.Files.DataLake/12.1.0-dev.20200403.1",
+          "(.NET Core 4.6.28325.01; Microsoft Windows 10.0.18362 )"
         ],
         "x-ms-blob-public-access": "container",
         "x-ms-client-request-id": "e9d11cb4-f470-4db6-4652-924434bd9258",
-        "x-ms-date": "Thu, 05 Mar 2020 21:57:32 GMT",
-        "x-ms-return-client-request-id": "true",
-        "x-ms-version": "2019-10-10"
-=======
-      "RequestUri": "http://seannsecanary.blob.core.windows.net/test-filesystem-500f2e74-596e-7af9-74de-02521ab8b291?restype=container",
-      "RequestMethod": "PUT",
-      "RequestHeaders": {
-        "Authorization": "Sanitized",
-        "traceparent": "00-c7f15f931e429440b349409114d10cdb-2de1f823a7b1e648-00",
-        "User-Agent": [
-          "azsdk-net-Storage.Files.DataLake/12.1.0-dev.20200403.1",
-          "(.NET Core 4.6.28325.01; Microsoft Windows 10.0.18362 )"
-        ],
-        "x-ms-blob-public-access": "container",
-        "x-ms-client-request-id": "e9d11cb4-f470-4db6-4652-924434bd9258",
-        "x-ms-date": "Fri, 03 Apr 2020 21:04:08 GMT",
-        "x-ms-return-client-request-id": "true",
-        "x-ms-version": "2019-12-12"
->>>>>>> 32e373e2
+        "x-ms-date": "Fri, 03 Apr 2020 21:04:08 GMT",
+        "x-ms-return-client-request-id": "true",
+        "x-ms-version": "2019-12-12"
       },
       "RequestBody": null,
       "StatusCode": 201,
       "ResponseHeaders": {
         "Content-Length": "0",
-<<<<<<< HEAD
-        "Date": "Thu, 05 Mar 2020 21:57:32 GMT",
-        "ETag": "\u00220x8D7C15034C93D69\u0022",
-        "Last-Modified": "Thu, 05 Mar 2020 21:57:32 GMT",
-=======
         "Date": "Fri, 03 Apr 2020 21:04:06 GMT",
         "ETag": "\u00220x8D7D8128C11E443\u0022",
         "Last-Modified": "Fri, 03 Apr 2020 21:04:06 GMT",
->>>>>>> 32e373e2
         "Server": [
           "Windows-Azure-Blob/1.0",
           "Microsoft-HTTPAPI/2.0"
         ],
         "x-ms-client-request-id": "e9d11cb4-f470-4db6-4652-924434bd9258",
-<<<<<<< HEAD
-        "x-ms-request-id": "fa0310a1-101e-001a-2739-f3f3e4000000",
-        "x-ms-version": "2019-10-10"
-=======
         "x-ms-request-id": "962285df-f01e-0012-52fb-093670000000",
         "x-ms-version": "2019-12-12"
->>>>>>> 32e373e2
-      },
-      "ResponseBody": []
-    },
-    {
-<<<<<<< HEAD
-      "RequestUri": "https://seanstagehierarchical.blob.core.windows.net/test-filesystem-500f2e74-596e-7af9-74de-02521ab8b291?comp=lease\u0026restype=container",
-      "RequestMethod": "PUT",
-      "RequestHeaders": {
-        "Authorization": "Sanitized",
-        "If-Modified-Since": "Fri, 06 Mar 2020 21:57:32 GMT",
-        "traceparent": "00-1c7ef99ff7474240b7912bbe01c1cb7e-6d635c48b5174642-00",
-        "User-Agent": [
-          "azsdk-net-Storage.Files.DataLake/12.0.0-dev.20200305.1",
-          "(.NET Core 4.6.28325.01; Microsoft Windows 10.0.18363 )"
-        ],
-        "x-ms-client-request-id": "0858d1dd-8168-0ce0-1f91-69e688b81d3a",
-        "x-ms-date": "Thu, 05 Mar 2020 21:57:32 GMT",
-=======
+      },
+      "ResponseBody": []
+    },
+    {
       "RequestUri": "http://seannsecanary.blob.core.windows.net/test-filesystem-500f2e74-596e-7af9-74de-02521ab8b291?comp=lease\u0026restype=container",
       "RequestMethod": "PUT",
       "RequestHeaders": {
@@ -88,58 +46,24 @@
         ],
         "x-ms-client-request-id": "0858d1dd-8168-0ce0-1f91-69e688b81d3a",
         "x-ms-date": "Fri, 03 Apr 2020 21:04:08 GMT",
->>>>>>> 32e373e2
         "x-ms-lease-action": "acquire",
         "x-ms-lease-duration": "15",
         "x-ms-proposed-lease-id": "6f03df95-a8b8-40fc-7f8a-6cfd2f0b9307",
         "x-ms-return-client-request-id": "true",
-<<<<<<< HEAD
-        "x-ms-version": "2019-10-10"
-=======
-        "x-ms-version": "2019-12-12"
->>>>>>> 32e373e2
+        "x-ms-version": "2019-12-12"
       },
       "RequestBody": null,
       "StatusCode": 412,
       "ResponseHeaders": {
         "Content-Length": "252",
         "Content-Type": "application/xml",
-<<<<<<< HEAD
-        "Date": "Thu, 05 Mar 2020 21:57:32 GMT",
-=======
-        "Date": "Fri, 03 Apr 2020 21:04:06 GMT",
->>>>>>> 32e373e2
+        "Date": "Fri, 03 Apr 2020 21:04:06 GMT",
         "Server": [
           "Windows-Azure-Blob/1.0",
           "Microsoft-HTTPAPI/2.0"
         ],
         "x-ms-client-request-id": "0858d1dd-8168-0ce0-1f91-69e688b81d3a",
         "x-ms-error-code": "ConditionNotMet",
-<<<<<<< HEAD
-        "x-ms-request-id": "fa0310a6-101e-001a-2939-f3f3e4000000",
-        "x-ms-version": "2019-10-10"
-      },
-      "ResponseBody": [
-        "\uFEFF\u003C?xml version=\u00221.0\u0022 encoding=\u0022utf-8\u0022?\u003E\u003CError\u003E\u003CCode\u003EConditionNotMet\u003C/Code\u003E\u003CMessage\u003EThe condition specified using HTTP conditional header(s) is not met.\n",
-        "RequestId:fa0310a6-101e-001a-2939-f3f3e4000000\n",
-        "Time:2020-03-05T21:57:32.5562617Z\u003C/Message\u003E\u003C/Error\u003E"
-      ]
-    },
-    {
-      "RequestUri": "https://seanstagehierarchical.blob.core.windows.net/test-filesystem-500f2e74-596e-7af9-74de-02521ab8b291?restype=container",
-      "RequestMethod": "DELETE",
-      "RequestHeaders": {
-        "Authorization": "Sanitized",
-        "traceparent": "00-14d5bac70197854795151eeed5c6e9b9-af684b59195d3d43-00",
-        "User-Agent": [
-          "azsdk-net-Storage.Files.DataLake/12.0.0-dev.20200305.1",
-          "(.NET Core 4.6.28325.01; Microsoft Windows 10.0.18363 )"
-        ],
-        "x-ms-client-request-id": "5e1f4639-8ab3-6c9f-8791-df555e3aa653",
-        "x-ms-date": "Thu, 05 Mar 2020 21:57:32 GMT",
-        "x-ms-return-client-request-id": "true",
-        "x-ms-version": "2019-10-10"
-=======
         "x-ms-request-id": "962285fc-f01e-0012-6cfb-093670000000",
         "x-ms-version": "2019-12-12"
       },
@@ -163,108 +87,56 @@
         "x-ms-date": "Fri, 03 Apr 2020 21:04:08 GMT",
         "x-ms-return-client-request-id": "true",
         "x-ms-version": "2019-12-12"
->>>>>>> 32e373e2
       },
       "RequestBody": null,
       "StatusCode": 202,
       "ResponseHeaders": {
         "Content-Length": "0",
-<<<<<<< HEAD
-        "Date": "Thu, 05 Mar 2020 21:57:32 GMT",
-=======
-        "Date": "Fri, 03 Apr 2020 21:04:06 GMT",
->>>>>>> 32e373e2
+        "Date": "Fri, 03 Apr 2020 21:04:06 GMT",
         "Server": [
           "Windows-Azure-Blob/1.0",
           "Microsoft-HTTPAPI/2.0"
         ],
         "x-ms-client-request-id": "5e1f4639-8ab3-6c9f-8791-df555e3aa653",
-<<<<<<< HEAD
-        "x-ms-request-id": "fa0310a7-101e-001a-2a39-f3f3e4000000",
-        "x-ms-version": "2019-10-10"
-=======
         "x-ms-request-id": "96228612-f01e-0012-01fb-093670000000",
         "x-ms-version": "2019-12-12"
->>>>>>> 32e373e2
-      },
-      "ResponseBody": []
-    },
-    {
-<<<<<<< HEAD
-      "RequestUri": "https://seanstagehierarchical.blob.core.windows.net/test-filesystem-18f9a030-8413-4906-5f8c-49931d753fdb?restype=container",
-      "RequestMethod": "PUT",
-      "RequestHeaders": {
-        "Authorization": "Sanitized",
-        "traceparent": "00-8c7d688c5a9c864493458fe1380e20c3-b5c4aab7afae6d4e-00",
-        "User-Agent": [
-          "azsdk-net-Storage.Files.DataLake/12.0.0-dev.20200305.1",
-          "(.NET Core 4.6.28325.01; Microsoft Windows 10.0.18363 )"
+      },
+      "ResponseBody": []
+    },
+    {
+      "RequestUri": "http://seannsecanary.blob.core.windows.net/test-filesystem-18f9a030-8413-4906-5f8c-49931d753fdb?restype=container",
+      "RequestMethod": "PUT",
+      "RequestHeaders": {
+        "Authorization": "Sanitized",
+        "traceparent": "00-b77274b6df5ce0489d861624c3bbcd5b-12faacea06ca5c42-00",
+        "User-Agent": [
+          "azsdk-net-Storage.Files.DataLake/12.1.0-dev.20200403.1",
+          "(.NET Core 4.6.28325.01; Microsoft Windows 10.0.18362 )"
         ],
         "x-ms-blob-public-access": "container",
         "x-ms-client-request-id": "2c3b102e-854a-b402-3fd5-fe26410b4f12",
-        "x-ms-date": "Thu, 05 Mar 2020 21:57:32 GMT",
-        "x-ms-return-client-request-id": "true",
-        "x-ms-version": "2019-10-10"
-=======
-      "RequestUri": "http://seannsecanary.blob.core.windows.net/test-filesystem-18f9a030-8413-4906-5f8c-49931d753fdb?restype=container",
-      "RequestMethod": "PUT",
-      "RequestHeaders": {
-        "Authorization": "Sanitized",
-        "traceparent": "00-b77274b6df5ce0489d861624c3bbcd5b-12faacea06ca5c42-00",
-        "User-Agent": [
-          "azsdk-net-Storage.Files.DataLake/12.1.0-dev.20200403.1",
-          "(.NET Core 4.6.28325.01; Microsoft Windows 10.0.18362 )"
-        ],
-        "x-ms-blob-public-access": "container",
-        "x-ms-client-request-id": "2c3b102e-854a-b402-3fd5-fe26410b4f12",
-        "x-ms-date": "Fri, 03 Apr 2020 21:04:08 GMT",
-        "x-ms-return-client-request-id": "true",
-        "x-ms-version": "2019-12-12"
->>>>>>> 32e373e2
+        "x-ms-date": "Fri, 03 Apr 2020 21:04:08 GMT",
+        "x-ms-return-client-request-id": "true",
+        "x-ms-version": "2019-12-12"
       },
       "RequestBody": null,
       "StatusCode": 201,
       "ResponseHeaders": {
         "Content-Length": "0",
-<<<<<<< HEAD
-        "Date": "Thu, 05 Mar 2020 21:57:32 GMT",
-        "ETag": "\u00220x8D7C1503526FD48\u0022",
-        "Last-Modified": "Thu, 05 Mar 2020 21:57:32 GMT",
-=======
         "Date": "Fri, 03 Apr 2020 21:04:06 GMT",
         "ETag": "\u00220x8D7D8128C4A158F\u0022",
         "Last-Modified": "Fri, 03 Apr 2020 21:04:07 GMT",
->>>>>>> 32e373e2
         "Server": [
           "Windows-Azure-Blob/1.0",
           "Microsoft-HTTPAPI/2.0"
         ],
         "x-ms-client-request-id": "2c3b102e-854a-b402-3fd5-fe26410b4f12",
-<<<<<<< HEAD
-        "x-ms-request-id": "958323b0-601e-0010-6c39-f35753000000",
-        "x-ms-version": "2019-10-10"
-=======
         "x-ms-request-id": "96228631-f01e-0012-1ffb-093670000000",
         "x-ms-version": "2019-12-12"
->>>>>>> 32e373e2
-      },
-      "ResponseBody": []
-    },
-    {
-<<<<<<< HEAD
-      "RequestUri": "https://seanstagehierarchical.blob.core.windows.net/test-filesystem-18f9a030-8413-4906-5f8c-49931d753fdb?comp=lease\u0026restype=container",
-      "RequestMethod": "PUT",
-      "RequestHeaders": {
-        "Authorization": "Sanitized",
-        "If-Unmodified-Since": "Wed, 04 Mar 2020 21:57:32 GMT",
-        "traceparent": "00-467bb8b6fbaf95498461e2e77d75b1d7-d63f023fb350ef4e-00",
-        "User-Agent": [
-          "azsdk-net-Storage.Files.DataLake/12.0.0-dev.20200305.1",
-          "(.NET Core 4.6.28325.01; Microsoft Windows 10.0.18363 )"
-        ],
-        "x-ms-client-request-id": "b03c319b-62ba-caf7-56ca-148558d973c6",
-        "x-ms-date": "Thu, 05 Mar 2020 21:57:33 GMT",
-=======
+      },
+      "ResponseBody": []
+    },
+    {
       "RequestUri": "http://seannsecanary.blob.core.windows.net/test-filesystem-18f9a030-8413-4906-5f8c-49931d753fdb?comp=lease\u0026restype=container",
       "RequestMethod": "PUT",
       "RequestHeaders": {
@@ -277,58 +149,24 @@
         ],
         "x-ms-client-request-id": "b03c319b-62ba-caf7-56ca-148558d973c6",
         "x-ms-date": "Fri, 03 Apr 2020 21:04:08 GMT",
->>>>>>> 32e373e2
         "x-ms-lease-action": "acquire",
         "x-ms-lease-duration": "15",
         "x-ms-proposed-lease-id": "0a610351-648d-70ba-18c5-2c2841789443",
         "x-ms-return-client-request-id": "true",
-<<<<<<< HEAD
-        "x-ms-version": "2019-10-10"
-=======
-        "x-ms-version": "2019-12-12"
->>>>>>> 32e373e2
+        "x-ms-version": "2019-12-12"
       },
       "RequestBody": null,
       "StatusCode": 412,
       "ResponseHeaders": {
         "Content-Length": "252",
         "Content-Type": "application/xml",
-<<<<<<< HEAD
-        "Date": "Thu, 05 Mar 2020 21:57:32 GMT",
-=======
-        "Date": "Fri, 03 Apr 2020 21:04:06 GMT",
->>>>>>> 32e373e2
+        "Date": "Fri, 03 Apr 2020 21:04:06 GMT",
         "Server": [
           "Windows-Azure-Blob/1.0",
           "Microsoft-HTTPAPI/2.0"
         ],
         "x-ms-client-request-id": "b03c319b-62ba-caf7-56ca-148558d973c6",
         "x-ms-error-code": "ConditionNotMet",
-<<<<<<< HEAD
-        "x-ms-request-id": "958323b4-601e-0010-6d39-f35753000000",
-        "x-ms-version": "2019-10-10"
-      },
-      "ResponseBody": [
-        "\uFEFF\u003C?xml version=\u00221.0\u0022 encoding=\u0022utf-8\u0022?\u003E\u003CError\u003E\u003CCode\u003EConditionNotMet\u003C/Code\u003E\u003CMessage\u003EThe condition specified using HTTP conditional header(s) is not met.\n",
-        "RequestId:958323b4-601e-0010-6d39-f35753000000\n",
-        "Time:2020-03-05T21:57:33.0736627Z\u003C/Message\u003E\u003C/Error\u003E"
-      ]
-    },
-    {
-      "RequestUri": "https://seanstagehierarchical.blob.core.windows.net/test-filesystem-18f9a030-8413-4906-5f8c-49931d753fdb?restype=container",
-      "RequestMethod": "DELETE",
-      "RequestHeaders": {
-        "Authorization": "Sanitized",
-        "traceparent": "00-01bf6e6e369597408ada2e5182a57f01-32f5b8a7c1e0b747-00",
-        "User-Agent": [
-          "azsdk-net-Storage.Files.DataLake/12.0.0-dev.20200305.1",
-          "(.NET Core 4.6.28325.01; Microsoft Windows 10.0.18363 )"
-        ],
-        "x-ms-client-request-id": "0f8d4dd2-e43c-bc88-ce9a-b670fe0b1678",
-        "x-ms-date": "Thu, 05 Mar 2020 21:57:33 GMT",
-        "x-ms-return-client-request-id": "true",
-        "x-ms-version": "2019-10-10"
-=======
         "x-ms-request-id": "9622864d-f01e-0012-36fb-093670000000",
         "x-ms-version": "2019-12-12"
       },
@@ -352,42 +190,26 @@
         "x-ms-date": "Fri, 03 Apr 2020 21:04:08 GMT",
         "x-ms-return-client-request-id": "true",
         "x-ms-version": "2019-12-12"
->>>>>>> 32e373e2
       },
       "RequestBody": null,
       "StatusCode": 202,
       "ResponseHeaders": {
         "Content-Length": "0",
-<<<<<<< HEAD
-        "Date": "Thu, 05 Mar 2020 21:57:32 GMT",
-=======
-        "Date": "Fri, 03 Apr 2020 21:04:06 GMT",
->>>>>>> 32e373e2
+        "Date": "Fri, 03 Apr 2020 21:04:06 GMT",
         "Server": [
           "Windows-Azure-Blob/1.0",
           "Microsoft-HTTPAPI/2.0"
         ],
         "x-ms-client-request-id": "0f8d4dd2-e43c-bc88-ce9a-b670fe0b1678",
-<<<<<<< HEAD
-        "x-ms-request-id": "958323b6-601e-0010-6f39-f35753000000",
-        "x-ms-version": "2019-10-10"
-=======
         "x-ms-request-id": "9622865e-f01e-0012-46fb-093670000000",
         "x-ms-version": "2019-12-12"
->>>>>>> 32e373e2
       },
       "ResponseBody": []
     }
   ],
   "Variables": {
-<<<<<<< HEAD
-    "DateTimeOffsetNow": "2020-03-05T13:57:32.1535509-08:00",
-    "RandomSeed": "1616948421",
-    "Storage_TestConfigHierarchicalNamespace": "NamespaceTenant\nseanstagehierarchical\nU2FuaXRpemVk\nhttps://seanstagehierarchical.blob.core.windows.net\nhttp://seanstagehierarchical.file.core.windows.net\nhttp://seanstagehierarchical.queue.core.windows.net\nhttp://seanstagehierarchical.table.core.windows.net\n\n\n\n\nhttp://seanstagehierarchical-secondary.blob.core.windows.net\nhttp://seanstagehierarchical-secondary.file.core.windows.net\nhttp://seanstagehierarchical-secondary.queue.core.windows.net\nhttp://seanstagehierarchical-secondary.table.core.windows.net\n68390a19-a643-458b-b726-408abf67b4fc\nSanitized\n72f988bf-86f1-41af-91ab-2d7cd011db47\nhttps://login.microsoftonline.com/\nCloud\nBlobEndpoint=https://seanstagehierarchical.blob.core.windows.net/;QueueEndpoint=http://seanstagehierarchical.queue.core.windows.net/;FileEndpoint=http://seanstagehierarchical.file.core.windows.net/;BlobSecondaryEndpoint=http://seanstagehierarchical-secondary.blob.core.windows.net/;QueueSecondaryEndpoint=http://seanstagehierarchical-secondary.queue.core.windows.net/;FileSecondaryEndpoint=http://seanstagehierarchical-secondary.file.core.windows.net/;AccountName=seanstagehierarchical;AccountKey=Sanitized\n"
-=======
     "DateTimeOffsetNow": "2020-04-03T14:04:08.1605281-07:00",
     "RandomSeed": "1616948421",
     "Storage_TestConfigHierarchicalNamespace": "NamespaceTenant\nseannsecanary\nU2FuaXRpemVk\nhttp://seannsecanary.blob.core.windows.net\nhttp://seannsecanary.file.core.windows.net\nhttp://seannsecanary.queue.core.windows.net\nhttp://seannsecanary.table.core.windows.net\n\n\n\n\nhttp://seannsecanary-secondary.blob.core.windows.net\nhttp://seannsecanary-secondary.file.core.windows.net\nhttp://seannsecanary-secondary.queue.core.windows.net\nhttp://seannsecanary-secondary.table.core.windows.net\n68390a19-a643-458b-b726-408abf67b4fc\nSanitized\n72f988bf-86f1-41af-91ab-2d7cd011db47\nhttps://login.microsoftonline.com/\nCloud\nBlobEndpoint=http://seannsecanary.blob.core.windows.net/;QueueEndpoint=http://seannsecanary.queue.core.windows.net/;FileEndpoint=http://seannsecanary.file.core.windows.net/;BlobSecondaryEndpoint=http://seannsecanary-secondary.blob.core.windows.net/;QueueSecondaryEndpoint=http://seannsecanary-secondary.queue.core.windows.net/;FileSecondaryEndpoint=http://seannsecanary-secondary.file.core.windows.net/;AccountName=seannsecanary;AccountKey=Sanitized\n"
->>>>>>> 32e373e2
   }
 }