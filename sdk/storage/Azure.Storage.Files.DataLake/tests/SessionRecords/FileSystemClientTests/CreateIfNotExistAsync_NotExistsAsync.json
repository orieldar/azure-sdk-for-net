--- conflicted
+++ resolved
@@ -1,21 +1,6 @@
 {
   "Entries": [
     {
-<<<<<<< HEAD
-      "RequestUri": "https://seanstagehierarchical.blob.core.windows.net/test-filesystem-fd7ccbe6-1cb3-4486-3ce0-24906f82b7c4?restype=container",
-      "RequestMethod": "PUT",
-      "RequestHeaders": {
-        "Authorization": "Sanitized",
-        "traceparent": "00-1487a57750bc2f4fb297dbcd9f24be19-de46bf972ac76245-00",
-        "User-Agent": [
-          "azsdk-net-Storage.Files.DataLake/12.0.0-dev.20200305.1",
-          "(.NET Core 4.6.28325.01; Microsoft Windows 10.0.18363 )"
-        ],
-        "x-ms-client-request-id": "0af0a929-55c2-a338-a371-3a7b184f6f98",
-        "x-ms-date": "Thu, 05 Mar 2020 21:59:20 GMT",
-        "x-ms-return-client-request-id": "true",
-        "x-ms-version": "2019-10-10"
-=======
       "RequestUri": "http://seannsecanary.blob.core.windows.net/test-filesystem-fd7ccbe6-1cb3-4486-3ce0-24906f82b7c4?restype=container",
       "RequestMethod": "PUT",
       "RequestHeaders": {
@@ -29,52 +14,25 @@
         "x-ms-date": "Fri, 03 Apr 2020 21:05:01 GMT",
         "x-ms-return-client-request-id": "true",
         "x-ms-version": "2019-12-12"
->>>>>>> 32e373e2
       },
       "RequestBody": null,
       "StatusCode": 201,
       "ResponseHeaders": {
         "Content-Length": "0",
-<<<<<<< HEAD
-        "Date": "Thu, 05 Mar 2020 21:59:20 GMT",
-        "ETag": "\u00220x8D7C150755F7865\u0022",
-        "Last-Modified": "Thu, 05 Mar 2020 21:59:20 GMT",
-=======
         "Date": "Fri, 03 Apr 2020 21:04:59 GMT",
         "ETag": "\u00220x8D7D812ABE4E892\u0022",
         "Last-Modified": "Fri, 03 Apr 2020 21:05:00 GMT",
->>>>>>> 32e373e2
         "Server": [
           "Windows-Azure-Blob/1.0",
           "Microsoft-HTTPAPI/2.0"
         ],
         "x-ms-client-request-id": "0af0a929-55c2-a338-a371-3a7b184f6f98",
-<<<<<<< HEAD
-        "x-ms-request-id": "69f8febb-701e-0033-3639-f3cd90000000",
-        "x-ms-version": "2019-10-10"
-=======
         "x-ms-request-id": "9622a282-f01e-0012-0bfb-093670000000",
         "x-ms-version": "2019-12-12"
->>>>>>> 32e373e2
       },
       "ResponseBody": []
     },
     {
-<<<<<<< HEAD
-      "RequestUri": "https://seanstagehierarchical.blob.core.windows.net/test-filesystem-fd7ccbe6-1cb3-4486-3ce0-24906f82b7c4?restype=container",
-      "RequestMethod": "DELETE",
-      "RequestHeaders": {
-        "Authorization": "Sanitized",
-        "traceparent": "00-299cd4b4a444984cbb74c35a73518130-c6916595c54d1a41-00",
-        "User-Agent": [
-          "azsdk-net-Storage.Files.DataLake/12.0.0-dev.20200305.1",
-          "(.NET Core 4.6.28325.01; Microsoft Windows 10.0.18363 )"
-        ],
-        "x-ms-client-request-id": "c6675ef9-ad92-ff01-eb3f-3b6c438f2a00",
-        "x-ms-date": "Thu, 05 Mar 2020 21:59:20 GMT",
-        "x-ms-return-client-request-id": "true",
-        "x-ms-version": "2019-10-10"
-=======
       "RequestUri": "http://seannsecanary.blob.core.windows.net/test-filesystem-fd7ccbe6-1cb3-4486-3ce0-24906f82b7c4?restype=container",
       "RequestMethod": "DELETE",
       "RequestHeaders": {
@@ -88,39 +46,25 @@
         "x-ms-date": "Fri, 03 Apr 2020 21:05:01 GMT",
         "x-ms-return-client-request-id": "true",
         "x-ms-version": "2019-12-12"
->>>>>>> 32e373e2
       },
       "RequestBody": null,
       "StatusCode": 202,
       "ResponseHeaders": {
         "Content-Length": "0",
-<<<<<<< HEAD
-        "Date": "Thu, 05 Mar 2020 21:59:20 GMT",
-=======
         "Date": "Fri, 03 Apr 2020 21:04:59 GMT",
->>>>>>> 32e373e2
         "Server": [
           "Windows-Azure-Blob/1.0",
           "Microsoft-HTTPAPI/2.0"
         ],
         "x-ms-client-request-id": "c6675ef9-ad92-ff01-eb3f-3b6c438f2a00",
-<<<<<<< HEAD
-        "x-ms-request-id": "69f8fec1-701e-0033-3839-f3cd90000000",
-        "x-ms-version": "2019-10-10"
-=======
         "x-ms-request-id": "9622a298-f01e-0012-1bfb-093670000000",
         "x-ms-version": "2019-12-12"
->>>>>>> 32e373e2
       },
       "ResponseBody": []
     }
   ],
   "Variables": {
     "RandomSeed": "1744484975",
-<<<<<<< HEAD
-    "Storage_TestConfigHierarchicalNamespace": "NamespaceTenant\nseanstagehierarchical\nU2FuaXRpemVk\nhttps://seanstagehierarchical.blob.core.windows.net\nhttp://seanstagehierarchical.file.core.windows.net\nhttp://seanstagehierarchical.queue.core.windows.net\nhttp://seanstagehierarchical.table.core.windows.net\n\n\n\n\nhttp://seanstagehierarchical-secondary.blob.core.windows.net\nhttp://seanstagehierarchical-secondary.file.core.windows.net\nhttp://seanstagehierarchical-secondary.queue.core.windows.net\nhttp://seanstagehierarchical-secondary.table.core.windows.net\n68390a19-a643-458b-b726-408abf67b4fc\nSanitized\n72f988bf-86f1-41af-91ab-2d7cd011db47\nhttps://login.microsoftonline.com/\nCloud\nBlobEndpoint=https://seanstagehierarchical.blob.core.windows.net/;QueueEndpoint=http://seanstagehierarchical.queue.core.windows.net/;FileEndpoint=http://seanstagehierarchical.file.core.windows.net/;BlobSecondaryEndpoint=http://seanstagehierarchical-secondary.blob.core.windows.net/;QueueSecondaryEndpoint=http://seanstagehierarchical-secondary.queue.core.windows.net/;FileSecondaryEndpoint=http://seanstagehierarchical-secondary.file.core.windows.net/;AccountName=seanstagehierarchical;AccountKey=Sanitized\n"
-=======
     "Storage_TestConfigHierarchicalNamespace": "NamespaceTenant\nseannsecanary\nU2FuaXRpemVk\nhttp://seannsecanary.blob.core.windows.net\nhttp://seannsecanary.file.core.windows.net\nhttp://seannsecanary.queue.core.windows.net\nhttp://seannsecanary.table.core.windows.net\n\n\n\n\nhttp://seannsecanary-secondary.blob.core.windows.net\nhttp://seannsecanary-secondary.file.core.windows.net\nhttp://seannsecanary-secondary.queue.core.windows.net\nhttp://seannsecanary-secondary.table.core.windows.net\n68390a19-a643-458b-b726-408abf67b4fc\nSanitized\n72f988bf-86f1-41af-91ab-2d7cd011db47\nhttps://login.microsoftonline.com/\nCloud\nBlobEndpoint=http://seannsecanary.blob.core.windows.net/;QueueEndpoint=http://seannsecanary.queue.core.windows.net/;FileEndpoint=http://seannsecanary.file.core.windows.net/;BlobSecondaryEndpoint=http://seannsecanary-secondary.blob.core.windows.net/;QueueSecondaryEndpoint=http://seannsecanary-secondary.queue.core.windows.net/;FileSecondaryEndpoint=http://seannsecanary-secondary.file.core.windows.net/;AccountName=seannsecanary;AccountKey=Sanitized\n"
->>>>>>> 32e373e2
   }
 }