--- conflicted
+++ resolved
@@ -6,17 +6,10 @@
       "RequestHeaders": {
         "Content-Length": "169",
         "Content-Type": "application/x-www-form-urlencoded",
-<<<<<<< HEAD
-        "traceparent": "00-6db66ddadea04941bbb3000c56fb7bfa-7f1a721208f66c47-00",
-        "User-Agent": [
-          "azsdk-net-Identity/1.1.1",
-          "(.NET Core 4.6.28325.01; Microsoft Windows 10.0.18363 )"
-=======
         "traceparent": "00-5a5571ff80cefc46a83605c7cc8f22e4-222fbc37507cfd45-00",
         "User-Agent": [
           "azsdk-net-Identity/1.1.1",
           "(.NET Core 4.6.28325.01; Microsoft Windows 10.0.18362 )"
->>>>>>> 32e373e2
         ],
         "x-ms-client-request-id": "26db77c8566ad49bc4d28be07e0453b9",
         "x-ms-return-client-request-id": "true"
@@ -27,25 +20,11 @@
         "Cache-Control": "no-store, no-cache",
         "Content-Length": "92",
         "Content-Type": "application/json; charset=utf-8",
-<<<<<<< HEAD
-        "Date": "Thu, 05 Mar 2020 21:59:05 GMT",
-=======
         "Date": "Fri, 03 Apr 2020 21:04:54 GMT",
->>>>>>> 32e373e2
         "Expires": "-1",
         "P3P": "CP=\u0022DSP CUR OTPi IND OTRi ONL FIN\u0022",
         "Pragma": "no-cache",
         "Set-Cookie": [
-<<<<<<< HEAD
-          "fpc=AijvM5qmLlNHv7N6OZJDOB_eSEc1AwAAANxs89UOAAAA; expires=Sat, 04-Apr-2020 21:59:06 GMT; path=/; secure; HttpOnly; SameSite=None",
-          "x-ms-gateway-slice=corp; path=/; SameSite=None; secure; HttpOnly",
-          "stsservicecookie=estscorp; path=/; secure; HttpOnly; SameSite=None"
-        ],
-        "Strict-Transport-Security": "max-age=31536000; includeSubDomains",
-        "X-Content-Type-Options": "nosniff",
-        "x-ms-ests-server": "2.1.10155.16 - SAN ProdSlices",
-        "x-ms-request-id": "334347d5-8e4d-4fd9-89f6-467ee39f0600"
-=======
           "fpc=AreKHrHUL65MgPNbv-hfPPDeSEc1AwAAAM-bGdYOAAAA; expires=Sun, 03-May-2020 21:04:55 GMT; path=/; secure; HttpOnly; SameSite=None",
           "x-ms-gateway-slice=prod; path=/; SameSite=None; secure; HttpOnly",
           "stsservicecookie=ests; path=/; secure; HttpOnly; SameSite=None"
@@ -54,7 +33,6 @@
         "X-Content-Type-Options": "nosniff",
         "x-ms-ests-server": "2.1.10321.6 - SAN ProdSlices",
         "x-ms-request-id": "291db6ab-15d0-4ac2-81bc-510221170a00"
->>>>>>> 32e373e2
       },
       "ResponseBody": {
         "token_type": "Bearer",
@@ -68,16 +46,6 @@
       "RequestMethod": "PUT",
       "RequestHeaders": {
         "Authorization": "Sanitized",
-<<<<<<< HEAD
-        "traceparent": "00-6db66ddadea04941bbb3000c56fb7bfa-d8f9f1661edb7d43-00",
-        "User-Agent": [
-          "azsdk-net-Storage.Files.DataLake/12.0.0-dev.20200305.1",
-          "(.NET Core 4.6.28325.01; Microsoft Windows 10.0.18363 )"
-        ],
-        "x-ms-client-request-id": "63bd5cef-018c-aa0a-06de-a2e2fae78633",
-        "x-ms-return-client-request-id": "true",
-        "x-ms-version": "2019-10-10"
-=======
         "traceparent": "00-5a5571ff80cefc46a83605c7cc8f22e4-146422078a8f8448-00",
         "User-Agent": [
           "azsdk-net-Storage.Files.DataLake/12.1.0-dev.20200403.1",
@@ -86,33 +54,21 @@
         "x-ms-client-request-id": "63bd5cef-018c-aa0a-06de-a2e2fae78633",
         "x-ms-return-client-request-id": "true",
         "x-ms-version": "2019-12-12"
->>>>>>> 32e373e2
       },
       "RequestBody": null,
       "StatusCode": 201,
       "ResponseHeaders": {
         "Content-Length": "0",
-<<<<<<< HEAD
-        "Date": "Thu, 05 Mar 2020 21:59:07 GMT",
-        "ETag": "\u00220x8D7C1506D7841F8\u0022",
-        "Last-Modified": "Thu, 05 Mar 2020 21:59:07 GMT",
-=======
         "Date": "Fri, 03 Apr 2020 21:04:54 GMT",
         "ETag": "\u00220x8D7D812A92C634D\u0022",
         "Last-Modified": "Fri, 03 Apr 2020 21:04:55 GMT",
->>>>>>> 32e373e2
         "Server": [
           "Windows-Azure-Blob/1.0",
           "Microsoft-HTTPAPI/2.0"
         ],
         "x-ms-client-request-id": "63bd5cef-018c-aa0a-06de-a2e2fae78633",
-<<<<<<< HEAD
-        "x-ms-request-id": "95832808-601e-0010-2c39-f35753000000",
-        "x-ms-version": "2019-10-10"
-=======
         "x-ms-request-id": "b36db9a8-601e-0000-3afb-094da0000000",
         "x-ms-version": "2019-12-12"
->>>>>>> 32e373e2
       },
       "ResponseBody": []
     },
@@ -121,16 +77,6 @@
       "RequestMethod": "DELETE",
       "RequestHeaders": {
         "Authorization": "Sanitized",
-<<<<<<< HEAD
-        "traceparent": "00-463342d470a9f346bd5ab7e7791db66f-c106a07b00b5d74c-00",
-        "User-Agent": [
-          "azsdk-net-Storage.Files.DataLake/12.0.0-dev.20200305.1",
-          "(.NET Core 4.6.28325.01; Microsoft Windows 10.0.18363 )"
-        ],
-        "x-ms-client-request-id": "b36da7b1-ce86-991d-c0e9-9eb976292c02",
-        "x-ms-return-client-request-id": "true",
-        "x-ms-version": "2019-10-10"
-=======
         "traceparent": "00-4480118ba97d9345a85bb783461d4367-ee4a72d20e26d048-00",
         "User-Agent": [
           "azsdk-net-Storage.Files.DataLake/12.1.0-dev.20200403.1",
@@ -139,39 +85,25 @@
         "x-ms-client-request-id": "b36da7b1-ce86-991d-c0e9-9eb976292c02",
         "x-ms-return-client-request-id": "true",
         "x-ms-version": "2019-12-12"
->>>>>>> 32e373e2
       },
       "RequestBody": null,
       "StatusCode": 202,
       "ResponseHeaders": {
         "Content-Length": "0",
-<<<<<<< HEAD
-        "Date": "Thu, 05 Mar 2020 21:59:07 GMT",
-=======
         "Date": "Fri, 03 Apr 2020 21:04:54 GMT",
->>>>>>> 32e373e2
         "Server": [
           "Windows-Azure-Blob/1.0",
           "Microsoft-HTTPAPI/2.0"
         ],
         "x-ms-client-request-id": "b36da7b1-ce86-991d-c0e9-9eb976292c02",
-<<<<<<< HEAD
-        "x-ms-request-id": "9583280f-601e-0010-3039-f35753000000",
-        "x-ms-version": "2019-10-10"
-=======
         "x-ms-request-id": "b36db9c5-601e-0000-51fb-094da0000000",
         "x-ms-version": "2019-12-12"
->>>>>>> 32e373e2
       },
       "ResponseBody": []
     }
   ],
   "Variables": {
     "RandomSeed": "206158062",
-<<<<<<< HEAD
-    "Storage_TestConfigHierarchicalNamespace": "NamespaceTenant\nseanstagehierarchical\nU2FuaXRpemVk\nhttps://seanstagehierarchical.blob.core.windows.net\nhttp://seanstagehierarchical.file.core.windows.net\nhttp://seanstagehierarchical.queue.core.windows.net\nhttp://seanstagehierarchical.table.core.windows.net\n\n\n\n\nhttp://seanstagehierarchical-secondary.blob.core.windows.net\nhttp://seanstagehierarchical-secondary.file.core.windows.net\nhttp://seanstagehierarchical-secondary.queue.core.windows.net\nhttp://seanstagehierarchical-secondary.table.core.windows.net\n68390a19-a643-458b-b726-408abf67b4fc\nSanitized\n72f988bf-86f1-41af-91ab-2d7cd011db47\nhttps://login.microsoftonline.com/\nCloud\nBlobEndpoint=https://seanstagehierarchical.blob.core.windows.net/;QueueEndpoint=http://seanstagehierarchical.queue.core.windows.net/;FileEndpoint=http://seanstagehierarchical.file.core.windows.net/;BlobSecondaryEndpoint=http://seanstagehierarchical-secondary.blob.core.windows.net/;QueueSecondaryEndpoint=http://seanstagehierarchical-secondary.queue.core.windows.net/;FileSecondaryEndpoint=http://seanstagehierarchical-secondary.file.core.windows.net/;AccountName=seanstagehierarchical;AccountKey=Sanitized\n"
-=======
     "Storage_TestConfigHierarchicalNamespace": "NamespaceTenant\nseannsecanary\nU2FuaXRpemVk\nhttp://seannsecanary.blob.core.windows.net\nhttp://seannsecanary.file.core.windows.net\nhttp://seannsecanary.queue.core.windows.net\nhttp://seannsecanary.table.core.windows.net\n\n\n\n\nhttp://seannsecanary-secondary.blob.core.windows.net\nhttp://seannsecanary-secondary.file.core.windows.net\nhttp://seannsecanary-secondary.queue.core.windows.net\nhttp://seannsecanary-secondary.table.core.windows.net\n68390a19-a643-458b-b726-408abf67b4fc\nSanitized\n72f988bf-86f1-41af-91ab-2d7cd011db47\nhttps://login.microsoftonline.com/\nCloud\nBlobEndpoint=http://seannsecanary.blob.core.windows.net/;QueueEndpoint=http://seannsecanary.queue.core.windows.net/;FileEndpoint=http://seannsecanary.file.core.windows.net/;BlobSecondaryEndpoint=http://seannsecanary-secondary.blob.core.windows.net/;QueueSecondaryEndpoint=http://seannsecanary-secondary.queue.core.windows.net/;FileSecondaryEndpoint=http://seannsecanary-secondary.file.core.windows.net/;AccountName=seannsecanary;AccountKey=Sanitized\n"
->>>>>>> 32e373e2
   }
 }