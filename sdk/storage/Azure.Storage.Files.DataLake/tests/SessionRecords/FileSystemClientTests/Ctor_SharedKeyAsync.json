--- conflicted
+++ resolved
@@ -1,21 +1,6 @@
 {
   "Entries": [
     {
-<<<<<<< HEAD
-      "RequestUri": "https://seanstagehierarchical.blob.core.windows.net/test-filesystem-8700e04c-ac26-1d8a-239e-9da0d0ccb9b4?restype=container",
-      "RequestMethod": "PUT",
-      "RequestHeaders": {
-        "Authorization": "Sanitized",
-        "traceparent": "00-088169696ad6ad468efdc3f72dbb4c3f-9096b8233ce08a41-00",
-        "User-Agent": [
-          "azsdk-net-Storage.Files.DataLake/12.0.0-dev.20200305.1",
-          "(.NET Core 4.6.28325.01; Microsoft Windows 10.0.18363 )"
-        ],
-        "x-ms-client-request-id": "de415e6e-fa0d-283d-6684-ae8fd1857205",
-        "x-ms-date": "Thu, 05 Mar 2020 21:59:21 GMT",
-        "x-ms-return-client-request-id": "true",
-        "x-ms-version": "2019-10-10"
-=======
       "RequestUri": "http://seannsecanary.blob.core.windows.net/test-filesystem-8700e04c-ac26-1d8a-239e-9da0d0ccb9b4?restype=container",
       "RequestMethod": "PUT",
       "RequestHeaders": {
@@ -29,52 +14,25 @@
         "x-ms-date": "Fri, 03 Apr 2020 21:05:01 GMT",
         "x-ms-return-client-request-id": "true",
         "x-ms-version": "2019-12-12"
->>>>>>> 32e373e2
       },
       "RequestBody": null,
       "StatusCode": 201,
       "ResponseHeaders": {
         "Content-Length": "0",
-<<<<<<< HEAD
-        "Date": "Thu, 05 Mar 2020 21:59:21 GMT",
-        "ETag": "\u00220x8D7C15075CB17CE\u0022",
-        "Last-Modified": "Thu, 05 Mar 2020 21:59:21 GMT",
-=======
         "Date": "Fri, 03 Apr 2020 21:04:59 GMT",
         "ETag": "\u00220x8D7D812AC0DD4DF\u0022",
         "Last-Modified": "Fri, 03 Apr 2020 21:05:00 GMT",
->>>>>>> 32e373e2
         "Server": [
           "Windows-Azure-Blob/1.0",
           "Microsoft-HTTPAPI/2.0"
         ],
         "x-ms-client-request-id": "de415e6e-fa0d-283d-6684-ae8fd1857205",
-<<<<<<< HEAD
-        "x-ms-request-id": "6afaf2db-f01e-0012-5439-f3e9eb000000",
-        "x-ms-version": "2019-10-10"
-=======
         "x-ms-request-id": "9622a2b2-f01e-0012-32fb-093670000000",
         "x-ms-version": "2019-12-12"
->>>>>>> 32e373e2
       },
       "ResponseBody": []
     },
     {
-<<<<<<< HEAD
-      "RequestUri": "https://seanstagehierarchical.blob.core.windows.net/test-filesystem-8700e04c-ac26-1d8a-239e-9da0d0ccb9b4?restype=container",
-      "RequestMethod": "GET",
-      "RequestHeaders": {
-        "Authorization": "Sanitized",
-        "traceparent": "00-54b40acdadba764aaca66526cf9c3615-c696b70ce6946745-00",
-        "User-Agent": [
-          "azsdk-net-Storage.Files.DataLake/12.0.0-dev.20200305.1",
-          "(.NET Core 4.6.28325.01; Microsoft Windows 10.0.18363 )"
-        ],
-        "x-ms-client-request-id": "71320515-da8b-9ba6-e8a4-d3bb09b8712b",
-        "x-ms-date": "Thu, 05 Mar 2020 21:59:21 GMT",
-        "x-ms-return-client-request-id": "true",
-        "x-ms-version": "2019-10-10"
-=======
       "RequestUri": "http://seannsecanary.blob.core.windows.net/test-filesystem-8700e04c-ac26-1d8a-239e-9da0d0ccb9b4?restype=container",
       "RequestMethod": "GET",
       "RequestHeaders": {
@@ -88,21 +46,14 @@
         "x-ms-date": "Fri, 03 Apr 2020 21:05:01 GMT",
         "x-ms-return-client-request-id": "true",
         "x-ms-version": "2019-12-12"
->>>>>>> 32e373e2
       },
       "RequestBody": null,
       "StatusCode": 200,
       "ResponseHeaders": {
         "Content-Length": "0",
-<<<<<<< HEAD
-        "Date": "Thu, 05 Mar 2020 21:59:21 GMT",
-        "ETag": "\u00220x8D7C15075CB17CE\u0022",
-        "Last-Modified": "Thu, 05 Mar 2020 21:59:21 GMT",
-=======
         "Date": "Fri, 03 Apr 2020 21:04:59 GMT",
         "ETag": "\u00220x8D7D812AC0DD4DF\u0022",
         "Last-Modified": "Fri, 03 Apr 2020 21:05:00 GMT",
->>>>>>> 32e373e2
         "Server": [
           "Windows-Azure-Blob/1.0",
           "Microsoft-HTTPAPI/2.0"
@@ -114,32 +65,12 @@
         "x-ms-has-legal-hold": "false",
         "x-ms-lease-state": "available",
         "x-ms-lease-status": "unlocked",
-<<<<<<< HEAD
-        "x-ms-request-id": "9d522e10-c01e-0044-4939-f31804000000",
-        "x-ms-version": "2019-10-10"
-=======
         "x-ms-request-id": "9622a2c9-f01e-0012-44fb-093670000000",
         "x-ms-version": "2019-12-12"
->>>>>>> 32e373e2
       },
       "ResponseBody": []
     },
     {
-<<<<<<< HEAD
-      "RequestUri": "https://seanstagehierarchical.blob.core.windows.net/test-filesystem-8700e04c-ac26-1d8a-239e-9da0d0ccb9b4?restype=container",
-      "RequestMethod": "DELETE",
-      "RequestHeaders": {
-        "Authorization": "Sanitized",
-        "traceparent": "00-163e84ec42c5744392ac9f5a13153915-909d1af57cb63346-00",
-        "User-Agent": [
-          "azsdk-net-Storage.Files.DataLake/12.0.0-dev.20200305.1",
-          "(.NET Core 4.6.28325.01; Microsoft Windows 10.0.18363 )"
-        ],
-        "x-ms-client-request-id": "cb7a5728-0152-d07a-09b6-edd614a78ade",
-        "x-ms-date": "Thu, 05 Mar 2020 21:59:21 GMT",
-        "x-ms-return-client-request-id": "true",
-        "x-ms-version": "2019-10-10"
-=======
       "RequestUri": "http://seannsecanary.blob.core.windows.net/test-filesystem-8700e04c-ac26-1d8a-239e-9da0d0ccb9b4?restype=container",
       "RequestMethod": "DELETE",
       "RequestHeaders": {
@@ -153,39 +84,25 @@
         "x-ms-date": "Fri, 03 Apr 2020 21:05:02 GMT",
         "x-ms-return-client-request-id": "true",
         "x-ms-version": "2019-12-12"
->>>>>>> 32e373e2
       },
       "RequestBody": null,
       "StatusCode": 202,
       "ResponseHeaders": {
         "Content-Length": "0",
-<<<<<<< HEAD
-        "Date": "Thu, 05 Mar 2020 21:59:21 GMT",
-=======
         "Date": "Fri, 03 Apr 2020 21:05:00 GMT",
->>>>>>> 32e373e2
         "Server": [
           "Windows-Azure-Blob/1.0",
           "Microsoft-HTTPAPI/2.0"
         ],
         "x-ms-client-request-id": "cb7a5728-0152-d07a-09b6-edd614a78ade",
-<<<<<<< HEAD
-        "x-ms-request-id": "9d522e14-c01e-0044-4b39-f31804000000",
-        "x-ms-version": "2019-10-10"
-=======
         "x-ms-request-id": "9622a2cf-f01e-0012-49fb-093670000000",
         "x-ms-version": "2019-12-12"
->>>>>>> 32e373e2
       },
       "ResponseBody": []
     }
   ],
   "Variables": {
     "RandomSeed": "1314338990",
-<<<<<<< HEAD
-    "Storage_TestConfigHierarchicalNamespace": "NamespaceTenant\nseanstagehierarchical\nU2FuaXRpemVk\nhttps://seanstagehierarchical.blob.core.windows.net\nhttp://seanstagehierarchical.file.core.windows.net\nhttp://seanstagehierarchical.queue.core.windows.net\nhttp://seanstagehierarchical.table.core.windows.net\n\n\n\n\nhttp://seanstagehierarchical-secondary.blob.core.windows.net\nhttp://seanstagehierarchical-secondary.file.core.windows.net\nhttp://seanstagehierarchical-secondary.queue.core.windows.net\nhttp://seanstagehierarchical-secondary.table.core.windows.net\n68390a19-a643-458b-b726-408abf67b4fc\nSanitized\n72f988bf-86f1-41af-91ab-2d7cd011db47\nhttps://login.microsoftonline.com/\nCloud\nBlobEndpoint=https://seanstagehierarchical.blob.core.windows.net/;QueueEndpoint=http://seanstagehierarchical.queue.core.windows.net/;FileEndpoint=http://seanstagehierarchical.file.core.windows.net/;BlobSecondaryEndpoint=http://seanstagehierarchical-secondary.blob.core.windows.net/;QueueSecondaryEndpoint=http://seanstagehierarchical-secondary.queue.core.windows.net/;FileSecondaryEndpoint=http://seanstagehierarchical-secondary.file.core.windows.net/;AccountName=seanstagehierarchical;AccountKey=Sanitized\n"
-=======
     "Storage_TestConfigHierarchicalNamespace": "NamespaceTenant\nseannsecanary\nU2FuaXRpemVk\nhttp://seannsecanary.blob.core.windows.net\nhttp://seannsecanary.file.core.windows.net\nhttp://seannsecanary.queue.core.windows.net\nhttp://seannsecanary.table.core.windows.net\n\n\n\n\nhttp://seannsecanary-secondary.blob.core.windows.net\nhttp://seannsecanary-secondary.file.core.windows.net\nhttp://seannsecanary-secondary.queue.core.windows.net\nhttp://seannsecanary-secondary.table.core.windows.net\n68390a19-a643-458b-b726-408abf67b4fc\nSanitized\n72f988bf-86f1-41af-91ab-2d7cd011db47\nhttps://login.microsoftonline.com/\nCloud\nBlobEndpoint=http://seannsecanary.blob.core.windows.net/;QueueEndpoint=http://seannsecanary.queue.core.windows.net/;FileEndpoint=http://seannsecanary.file.core.windows.net/;BlobSecondaryEndpoint=http://seannsecanary-secondary.blob.core.windows.net/;QueueSecondaryEndpoint=http://seannsecanary-secondary.queue.core.windows.net/;FileSecondaryEndpoint=http://seannsecanary-secondary.file.core.windows.net/;AccountName=seannsecanary;AccountKey=Sanitized\n"
->>>>>>> 32e373e2
   }
 }