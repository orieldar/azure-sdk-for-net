{
  "Entries": [
    {
<<<<<<< HEAD
      "RequestUri": "https://seanstagehierarchical.blob.core.windows.net/test-filesystem-c568f82d-5806-1cc0-de41-9fa5139fca08?restype=container",
      "RequestMethod": "PUT",
      "RequestHeaders": {
        "Authorization": "Sanitized",
        "traceparent": "00-27fc618da8d36546ab4b3f385e9ca210-7e078f5a7013f645-00",
        "User-Agent": [
          "azsdk-net-Storage.Files.DataLake/12.0.0-dev.20200305.1",
          "(.NET Core 4.6.28325.01; Microsoft Windows 10.0.18363 )"
        ],
        "x-ms-blob-public-access": "container",
        "x-ms-client-request-id": "377488cd-d315-45cf-e2c1-7130ae7f824b",
        "x-ms-date": "Thu, 05 Mar 2020 21:57:55 GMT",
        "x-ms-return-client-request-id": "true",
        "x-ms-version": "2019-10-10"
=======
      "RequestUri": "http://seannsecanary.blob.core.windows.net/test-filesystem-c568f82d-5806-1cc0-de41-9fa5139fca08?restype=container",
      "RequestMethod": "PUT",
      "RequestHeaders": {
        "Authorization": "Sanitized",
        "traceparent": "00-3156460f0cec174c8fddb7fad02b9d54-0f0b42d9faedb348-00",
        "User-Agent": [
          "azsdk-net-Storage.Files.DataLake/12.1.0-dev.20200403.1",
          "(.NET Core 4.6.28325.01; Microsoft Windows 10.0.18362 )"
        ],
        "x-ms-blob-public-access": "container",
        "x-ms-client-request-id": "377488cd-d315-45cf-e2c1-7130ae7f824b",
        "x-ms-date": "Fri, 03 Apr 2020 21:04:20 GMT",
        "x-ms-return-client-request-id": "true",
        "x-ms-version": "2019-12-12"
>>>>>>> 32e373e2
      },
      "RequestBody": null,
      "StatusCode": 201,
      "ResponseHeaders": {
        "Content-Length": "0",
<<<<<<< HEAD
        "Date": "Thu, 05 Mar 2020 21:57:55 GMT",
        "ETag": "\u00220x8D7C150429BCA90\u0022",
        "Last-Modified": "Thu, 05 Mar 2020 21:57:55 GMT",
=======
        "Date": "Fri, 03 Apr 2020 21:04:18 GMT",
        "ETag": "\u00220x8D7D81293273EEF\u0022",
        "Last-Modified": "Fri, 03 Apr 2020 21:04:18 GMT",
>>>>>>> 32e373e2
        "Server": [
          "Windows-Azure-Blob/1.0",
          "Microsoft-HTTPAPI/2.0"
        ],
        "x-ms-client-request-id": "377488cd-d315-45cf-e2c1-7130ae7f824b",
<<<<<<< HEAD
        "x-ms-request-id": "33ba9f15-201e-002e-1039-f3c02c000000",
        "x-ms-version": "2019-10-10"
=======
        "x-ms-request-id": "96228c4a-f01e-0012-49fb-093670000000",
        "x-ms-version": "2019-12-12"
>>>>>>> 32e373e2
      },
      "ResponseBody": []
    },
    {
<<<<<<< HEAD
      "RequestUri": "https://seanstagehierarchical.dfs.core.windows.net/test-filesystem-c568f82d-5806-1cc0-de41-9fa5139fca08/test-directory-6a8923f9-9cba-4718-3bd2-bdfd74ec37f0?resource=directory",
      "RequestMethod": "PUT",
      "RequestHeaders": {
        "Authorization": "Sanitized",
        "traceparent": "00-639a060a17e0b04f94f00f145c9aa4c0-f29043553a009040-00",
        "User-Agent": [
          "azsdk-net-Storage.Files.DataLake/12.0.0-dev.20200305.1",
          "(.NET Core 4.6.28325.01; Microsoft Windows 10.0.18363 )"
        ],
        "x-ms-client-request-id": "c1da9887-5e64-307b-702d-fc4315d1d1f5",
        "x-ms-date": "Thu, 05 Mar 2020 21:57:56 GMT",
        "x-ms-properties": "foo=YmFy,meta=ZGF0YQ==,Capital=bGV0dGVy,UPPER=Y2FzZQ==",
        "x-ms-return-client-request-id": "true",
        "x-ms-version": "2019-10-10"
=======
      "RequestUri": "http://seannsecanary.dfs.core.windows.net/test-filesystem-c568f82d-5806-1cc0-de41-9fa5139fca08/test-directory-6a8923f9-9cba-4718-3bd2-bdfd74ec37f0?resource=directory",
      "RequestMethod": "PUT",
      "RequestHeaders": {
        "Authorization": "Sanitized",
        "traceparent": "00-fd7c1aa7bbe84f4d9453412cf3dd554d-cc5cb15710b64243-00",
        "User-Agent": [
          "azsdk-net-Storage.Files.DataLake/12.1.0-dev.20200403.1",
          "(.NET Core 4.6.28325.01; Microsoft Windows 10.0.18362 )"
        ],
        "x-ms-client-request-id": "c1da9887-5e64-307b-702d-fc4315d1d1f5",
        "x-ms-date": "Fri, 03 Apr 2020 21:04:20 GMT",
        "x-ms-properties": "foo=YmFy,meta=ZGF0YQ==,Capital=bGV0dGVy,UPPER=Y2FzZQ==",
        "x-ms-return-client-request-id": "true",
        "x-ms-version": "2019-12-12"
>>>>>>> 32e373e2
      },
      "RequestBody": null,
      "StatusCode": 201,
      "ResponseHeaders": {
        "Content-Length": "0",
<<<<<<< HEAD
        "Date": "Thu, 05 Mar 2020 21:57:56 GMT",
        "ETag": "\u00220x8D7C1504316DD69\u0022",
        "Last-Modified": "Thu, 05 Mar 2020 21:57:56 GMT",
=======
        "Date": "Fri, 03 Apr 2020 21:04:18 GMT",
        "ETag": "\u00220x8D7D812934D1628\u0022",
        "Last-Modified": "Fri, 03 Apr 2020 21:04:18 GMT",
>>>>>>> 32e373e2
        "Server": [
          "Windows-Azure-HDFS/1.0",
          "Microsoft-HTTPAPI/2.0"
        ],
        "x-ms-client-request-id": "c1da9887-5e64-307b-702d-fc4315d1d1f5",
<<<<<<< HEAD
        "x-ms-request-id": "24af86c2-101f-0025-7a39-f33b47000000",
        "x-ms-version": "2019-10-10"
=======
        "x-ms-request-id": "fa44039b-201f-0097-0cfb-091bad000000",
        "x-ms-version": "2019-12-12"
>>>>>>> 32e373e2
      },
      "ResponseBody": []
    },
    {
<<<<<<< HEAD
      "RequestUri": "https://seanstagehierarchical.blob.core.windows.net/test-filesystem-c568f82d-5806-1cc0-de41-9fa5139fca08/test-directory-6a8923f9-9cba-4718-3bd2-bdfd74ec37f0",
=======
      "RequestUri": "http://seannsecanary.blob.core.windows.net/test-filesystem-c568f82d-5806-1cc0-de41-9fa5139fca08/test-directory-6a8923f9-9cba-4718-3bd2-bdfd74ec37f0",
>>>>>>> 32e373e2
      "RequestMethod": "HEAD",
      "RequestHeaders": {
        "Authorization": "Sanitized",
        "User-Agent": [
<<<<<<< HEAD
          "azsdk-net-Storage.Files.DataLake/12.0.0-dev.20200305.1",
          "(.NET Core 4.6.28325.01; Microsoft Windows 10.0.18363 )"
        ],
        "x-ms-client-request-id": "db7635ec-7511-198c-eda7-1afd96afebef",
        "x-ms-date": "Thu, 05 Mar 2020 21:57:56 GMT",
        "x-ms-return-client-request-id": "true",
        "x-ms-version": "2019-10-10"
=======
          "azsdk-net-Storage.Files.DataLake/12.1.0-dev.20200403.1",
          "(.NET Core 4.6.28325.01; Microsoft Windows 10.0.18362 )"
        ],
        "x-ms-client-request-id": "db7635ec-7511-198c-eda7-1afd96afebef",
        "x-ms-date": "Fri, 03 Apr 2020 21:04:20 GMT",
        "x-ms-return-client-request-id": "true",
        "x-ms-version": "2019-12-12"
>>>>>>> 32e373e2
      },
      "RequestBody": null,
      "StatusCode": 200,
      "ResponseHeaders": {
        "Accept-Ranges": "bytes",
        "Content-Length": "0",
        "Content-Type": "application/octet-stream",
<<<<<<< HEAD
        "Date": "Thu, 05 Mar 2020 21:57:55 GMT",
        "ETag": "\u00220x8D7C1504316DD69\u0022",
        "Last-Modified": "Thu, 05 Mar 2020 21:57:56 GMT",
=======
        "Date": "Fri, 03 Apr 2020 21:04:18 GMT",
        "ETag": "\u00220x8D7D812934D1628\u0022",
        "Last-Modified": "Fri, 03 Apr 2020 21:04:18 GMT",
>>>>>>> 32e373e2
        "Server": [
          "Windows-Azure-Blob/1.0",
          "Microsoft-HTTPAPI/2.0"
        ],
        "x-ms-access-tier": "Hot",
        "x-ms-access-tier-inferred": "true",
        "x-ms-blob-type": "BlockBlob",
        "x-ms-client-request-id": "db7635ec-7511-198c-eda7-1afd96afebef",
<<<<<<< HEAD
        "x-ms-creation-time": "Thu, 05 Mar 2020 21:57:56 GMT",
=======
        "x-ms-creation-time": "Fri, 03 Apr 2020 21:04:18 GMT",
>>>>>>> 32e373e2
        "x-ms-lease-state": "available",
        "x-ms-lease-status": "unlocked",
        "x-ms-meta-Capital": "letter",
        "x-ms-meta-foo": "bar",
        "x-ms-meta-hdi_isfolder": "true",
        "x-ms-meta-meta": "data",
        "x-ms-meta-UPPER": "case",
<<<<<<< HEAD
        "x-ms-request-id": "33ba9f37-201e-002e-2a39-f3c02c000000",
        "x-ms-server-encrypted": "true",
        "x-ms-version": "2019-10-10"
=======
        "x-ms-request-id": "96228c76-f01e-0012-6dfb-093670000000",
        "x-ms-server-encrypted": "true",
        "x-ms-version": "2019-12-12"
>>>>>>> 32e373e2
      },
      "ResponseBody": []
    },
    {
<<<<<<< HEAD
      "RequestUri": "https://seanstagehierarchical.blob.core.windows.net/test-filesystem-c568f82d-5806-1cc0-de41-9fa5139fca08?restype=container",
      "RequestMethod": "DELETE",
      "RequestHeaders": {
        "Authorization": "Sanitized",
        "traceparent": "00-c59715188eb5eb4d87e41200823ff182-4d8504a723aa024d-00",
        "User-Agent": [
          "azsdk-net-Storage.Files.DataLake/12.0.0-dev.20200305.1",
          "(.NET Core 4.6.28325.01; Microsoft Windows 10.0.18363 )"
        ],
        "x-ms-client-request-id": "e0574d5a-f65b-15e4-f49f-57ffdd23d081",
        "x-ms-date": "Thu, 05 Mar 2020 21:57:56 GMT",
        "x-ms-return-client-request-id": "true",
        "x-ms-version": "2019-10-10"
=======
      "RequestUri": "http://seannsecanary.blob.core.windows.net/test-filesystem-c568f82d-5806-1cc0-de41-9fa5139fca08?restype=container",
      "RequestMethod": "DELETE",
      "RequestHeaders": {
        "Authorization": "Sanitized",
        "traceparent": "00-20b2edb047cbc74b84a28bb82ecf68c4-74d0ee825756f441-00",
        "User-Agent": [
          "azsdk-net-Storage.Files.DataLake/12.1.0-dev.20200403.1",
          "(.NET Core 4.6.28325.01; Microsoft Windows 10.0.18362 )"
        ],
        "x-ms-client-request-id": "e0574d5a-f65b-15e4-f49f-57ffdd23d081",
        "x-ms-date": "Fri, 03 Apr 2020 21:04:20 GMT",
        "x-ms-return-client-request-id": "true",
        "x-ms-version": "2019-12-12"
>>>>>>> 32e373e2
      },
      "RequestBody": null,
      "StatusCode": 202,
      "ResponseHeaders": {
        "Content-Length": "0",
<<<<<<< HEAD
        "Date": "Thu, 05 Mar 2020 21:57:56 GMT",
=======
        "Date": "Fri, 03 Apr 2020 21:04:18 GMT",
>>>>>>> 32e373e2
        "Server": [
          "Windows-Azure-Blob/1.0",
          "Microsoft-HTTPAPI/2.0"
        ],
        "x-ms-client-request-id": "e0574d5a-f65b-15e4-f49f-57ffdd23d081",
<<<<<<< HEAD
        "x-ms-request-id": "33ba9f3d-201e-002e-2f39-f3c02c000000",
        "x-ms-version": "2019-10-10"
=======
        "x-ms-request-id": "96228c7c-f01e-0012-72fb-093670000000",
        "x-ms-version": "2019-12-12"
>>>>>>> 32e373e2
      },
      "ResponseBody": []
    }
  ],
  "Variables": {
    "RandomSeed": "2028764040",
<<<<<<< HEAD
    "Storage_TestConfigHierarchicalNamespace": "NamespaceTenant\nseanstagehierarchical\nU2FuaXRpemVk\nhttps://seanstagehierarchical.blob.core.windows.net\nhttp://seanstagehierarchical.file.core.windows.net\nhttp://seanstagehierarchical.queue.core.windows.net\nhttp://seanstagehierarchical.table.core.windows.net\n\n\n\n\nhttp://seanstagehierarchical-secondary.blob.core.windows.net\nhttp://seanstagehierarchical-secondary.file.core.windows.net\nhttp://seanstagehierarchical-secondary.queue.core.windows.net\nhttp://seanstagehierarchical-secondary.table.core.windows.net\n68390a19-a643-458b-b726-408abf67b4fc\nSanitized\n72f988bf-86f1-41af-91ab-2d7cd011db47\nhttps://login.microsoftonline.com/\nCloud\nBlobEndpoint=https://seanstagehierarchical.blob.core.windows.net/;QueueEndpoint=http://seanstagehierarchical.queue.core.windows.net/;FileEndpoint=http://seanstagehierarchical.file.core.windows.net/;BlobSecondaryEndpoint=http://seanstagehierarchical-secondary.blob.core.windows.net/;QueueSecondaryEndpoint=http://seanstagehierarchical-secondary.queue.core.windows.net/;FileSecondaryEndpoint=http://seanstagehierarchical-secondary.file.core.windows.net/;AccountName=seanstagehierarchical;AccountKey=Sanitized\n"
=======
    "Storage_TestConfigHierarchicalNamespace": "NamespaceTenant\nseannsecanary\nU2FuaXRpemVk\nhttp://seannsecanary.blob.core.windows.net\nhttp://seannsecanary.file.core.windows.net\nhttp://seannsecanary.queue.core.windows.net\nhttp://seannsecanary.table.core.windows.net\n\n\n\n\nhttp://seannsecanary-secondary.blob.core.windows.net\nhttp://seannsecanary-secondary.file.core.windows.net\nhttp://seannsecanary-secondary.queue.core.windows.net\nhttp://seannsecanary-secondary.table.core.windows.net\n68390a19-a643-458b-b726-408abf67b4fc\nSanitized\n72f988bf-86f1-41af-91ab-2d7cd011db47\nhttps://login.microsoftonline.com/\nCloud\nBlobEndpoint=http://seannsecanary.blob.core.windows.net/;QueueEndpoint=http://seannsecanary.queue.core.windows.net/;FileEndpoint=http://seannsecanary.file.core.windows.net/;BlobSecondaryEndpoint=http://seannsecanary-secondary.blob.core.windows.net/;QueueSecondaryEndpoint=http://seannsecanary-secondary.queue.core.windows.net/;FileSecondaryEndpoint=http://seannsecanary-secondary.file.core.windows.net/;AccountName=seannsecanary;AccountKey=Sanitized\n"
>>>>>>> 32e373e2
  }
}<|MERGE_RESOLUTION|>--- conflicted
+++ resolved
@@ -1,22 +1,6 @@
 {
   "Entries": [
     {
-<<<<<<< HEAD
-      "RequestUri": "https://seanstagehierarchical.blob.core.windows.net/test-filesystem-c568f82d-5806-1cc0-de41-9fa5139fca08?restype=container",
-      "RequestMethod": "PUT",
-      "RequestHeaders": {
-        "Authorization": "Sanitized",
-        "traceparent": "00-27fc618da8d36546ab4b3f385e9ca210-7e078f5a7013f645-00",
-        "User-Agent": [
-          "azsdk-net-Storage.Files.DataLake/12.0.0-dev.20200305.1",
-          "(.NET Core 4.6.28325.01; Microsoft Windows 10.0.18363 )"
-        ],
-        "x-ms-blob-public-access": "container",
-        "x-ms-client-request-id": "377488cd-d315-45cf-e2c1-7130ae7f824b",
-        "x-ms-date": "Thu, 05 Mar 2020 21:57:55 GMT",
-        "x-ms-return-client-request-id": "true",
-        "x-ms-version": "2019-10-10"
-=======
       "RequestUri": "http://seannsecanary.blob.core.windows.net/test-filesystem-c568f82d-5806-1cc0-de41-9fa5139fca08?restype=container",
       "RequestMethod": "PUT",
       "RequestHeaders": {
@@ -31,53 +15,25 @@
         "x-ms-date": "Fri, 03 Apr 2020 21:04:20 GMT",
         "x-ms-return-client-request-id": "true",
         "x-ms-version": "2019-12-12"
->>>>>>> 32e373e2
       },
       "RequestBody": null,
       "StatusCode": 201,
       "ResponseHeaders": {
         "Content-Length": "0",
-<<<<<<< HEAD
-        "Date": "Thu, 05 Mar 2020 21:57:55 GMT",
-        "ETag": "\u00220x8D7C150429BCA90\u0022",
-        "Last-Modified": "Thu, 05 Mar 2020 21:57:55 GMT",
-=======
         "Date": "Fri, 03 Apr 2020 21:04:18 GMT",
         "ETag": "\u00220x8D7D81293273EEF\u0022",
         "Last-Modified": "Fri, 03 Apr 2020 21:04:18 GMT",
->>>>>>> 32e373e2
         "Server": [
           "Windows-Azure-Blob/1.0",
           "Microsoft-HTTPAPI/2.0"
         ],
         "x-ms-client-request-id": "377488cd-d315-45cf-e2c1-7130ae7f824b",
-<<<<<<< HEAD
-        "x-ms-request-id": "33ba9f15-201e-002e-1039-f3c02c000000",
-        "x-ms-version": "2019-10-10"
-=======
         "x-ms-request-id": "96228c4a-f01e-0012-49fb-093670000000",
         "x-ms-version": "2019-12-12"
->>>>>>> 32e373e2
       },
       "ResponseBody": []
     },
     {
-<<<<<<< HEAD
-      "RequestUri": "https://seanstagehierarchical.dfs.core.windows.net/test-filesystem-c568f82d-5806-1cc0-de41-9fa5139fca08/test-directory-6a8923f9-9cba-4718-3bd2-bdfd74ec37f0?resource=directory",
-      "RequestMethod": "PUT",
-      "RequestHeaders": {
-        "Authorization": "Sanitized",
-        "traceparent": "00-639a060a17e0b04f94f00f145c9aa4c0-f29043553a009040-00",
-        "User-Agent": [
-          "azsdk-net-Storage.Files.DataLake/12.0.0-dev.20200305.1",
-          "(.NET Core 4.6.28325.01; Microsoft Windows 10.0.18363 )"
-        ],
-        "x-ms-client-request-id": "c1da9887-5e64-307b-702d-fc4315d1d1f5",
-        "x-ms-date": "Thu, 05 Mar 2020 21:57:56 GMT",
-        "x-ms-properties": "foo=YmFy,meta=ZGF0YQ==,Capital=bGV0dGVy,UPPER=Y2FzZQ==",
-        "x-ms-return-client-request-id": "true",
-        "x-ms-version": "2019-10-10"
-=======
       "RequestUri": "http://seannsecanary.dfs.core.windows.net/test-filesystem-c568f82d-5806-1cc0-de41-9fa5139fca08/test-directory-6a8923f9-9cba-4718-3bd2-bdfd74ec37f0?resource=directory",
       "RequestMethod": "PUT",
       "RequestHeaders": {
@@ -92,55 +48,30 @@
         "x-ms-properties": "foo=YmFy,meta=ZGF0YQ==,Capital=bGV0dGVy,UPPER=Y2FzZQ==",
         "x-ms-return-client-request-id": "true",
         "x-ms-version": "2019-12-12"
->>>>>>> 32e373e2
       },
       "RequestBody": null,
       "StatusCode": 201,
       "ResponseHeaders": {
         "Content-Length": "0",
-<<<<<<< HEAD
-        "Date": "Thu, 05 Mar 2020 21:57:56 GMT",
-        "ETag": "\u00220x8D7C1504316DD69\u0022",
-        "Last-Modified": "Thu, 05 Mar 2020 21:57:56 GMT",
-=======
         "Date": "Fri, 03 Apr 2020 21:04:18 GMT",
         "ETag": "\u00220x8D7D812934D1628\u0022",
         "Last-Modified": "Fri, 03 Apr 2020 21:04:18 GMT",
->>>>>>> 32e373e2
         "Server": [
           "Windows-Azure-HDFS/1.0",
           "Microsoft-HTTPAPI/2.0"
         ],
         "x-ms-client-request-id": "c1da9887-5e64-307b-702d-fc4315d1d1f5",
-<<<<<<< HEAD
-        "x-ms-request-id": "24af86c2-101f-0025-7a39-f33b47000000",
-        "x-ms-version": "2019-10-10"
-=======
         "x-ms-request-id": "fa44039b-201f-0097-0cfb-091bad000000",
         "x-ms-version": "2019-12-12"
->>>>>>> 32e373e2
       },
       "ResponseBody": []
     },
     {
-<<<<<<< HEAD
-      "RequestUri": "https://seanstagehierarchical.blob.core.windows.net/test-filesystem-c568f82d-5806-1cc0-de41-9fa5139fca08/test-directory-6a8923f9-9cba-4718-3bd2-bdfd74ec37f0",
-=======
       "RequestUri": "http://seannsecanary.blob.core.windows.net/test-filesystem-c568f82d-5806-1cc0-de41-9fa5139fca08/test-directory-6a8923f9-9cba-4718-3bd2-bdfd74ec37f0",
->>>>>>> 32e373e2
       "RequestMethod": "HEAD",
       "RequestHeaders": {
         "Authorization": "Sanitized",
         "User-Agent": [
-<<<<<<< HEAD
-          "azsdk-net-Storage.Files.DataLake/12.0.0-dev.20200305.1",
-          "(.NET Core 4.6.28325.01; Microsoft Windows 10.0.18363 )"
-        ],
-        "x-ms-client-request-id": "db7635ec-7511-198c-eda7-1afd96afebef",
-        "x-ms-date": "Thu, 05 Mar 2020 21:57:56 GMT",
-        "x-ms-return-client-request-id": "true",
-        "x-ms-version": "2019-10-10"
-=======
           "azsdk-net-Storage.Files.DataLake/12.1.0-dev.20200403.1",
           "(.NET Core 4.6.28325.01; Microsoft Windows 10.0.18362 )"
         ],
@@ -148,7 +79,6 @@
         "x-ms-date": "Fri, 03 Apr 2020 21:04:20 GMT",
         "x-ms-return-client-request-id": "true",
         "x-ms-version": "2019-12-12"
->>>>>>> 32e373e2
       },
       "RequestBody": null,
       "StatusCode": 200,
@@ -156,15 +86,9 @@
         "Accept-Ranges": "bytes",
         "Content-Length": "0",
         "Content-Type": "application/octet-stream",
-<<<<<<< HEAD
-        "Date": "Thu, 05 Mar 2020 21:57:55 GMT",
-        "ETag": "\u00220x8D7C1504316DD69\u0022",
-        "Last-Modified": "Thu, 05 Mar 2020 21:57:56 GMT",
-=======
         "Date": "Fri, 03 Apr 2020 21:04:18 GMT",
         "ETag": "\u00220x8D7D812934D1628\u0022",
         "Last-Modified": "Fri, 03 Apr 2020 21:04:18 GMT",
->>>>>>> 32e373e2
         "Server": [
           "Windows-Azure-Blob/1.0",
           "Microsoft-HTTPAPI/2.0"
@@ -173,11 +97,7 @@
         "x-ms-access-tier-inferred": "true",
         "x-ms-blob-type": "BlockBlob",
         "x-ms-client-request-id": "db7635ec-7511-198c-eda7-1afd96afebef",
-<<<<<<< HEAD
-        "x-ms-creation-time": "Thu, 05 Mar 2020 21:57:56 GMT",
-=======
         "x-ms-creation-time": "Fri, 03 Apr 2020 21:04:18 GMT",
->>>>>>> 32e373e2
         "x-ms-lease-state": "available",
         "x-ms-lease-status": "unlocked",
         "x-ms-meta-Capital": "letter",
@@ -185,34 +105,13 @@
         "x-ms-meta-hdi_isfolder": "true",
         "x-ms-meta-meta": "data",
         "x-ms-meta-UPPER": "case",
-<<<<<<< HEAD
-        "x-ms-request-id": "33ba9f37-201e-002e-2a39-f3c02c000000",
-        "x-ms-server-encrypted": "true",
-        "x-ms-version": "2019-10-10"
-=======
         "x-ms-request-id": "96228c76-f01e-0012-6dfb-093670000000",
         "x-ms-server-encrypted": "true",
         "x-ms-version": "2019-12-12"
->>>>>>> 32e373e2
       },
       "ResponseBody": []
     },
     {
-<<<<<<< HEAD
-      "RequestUri": "https://seanstagehierarchical.blob.core.windows.net/test-filesystem-c568f82d-5806-1cc0-de41-9fa5139fca08?restype=container",
-      "RequestMethod": "DELETE",
-      "RequestHeaders": {
-        "Authorization": "Sanitized",
-        "traceparent": "00-c59715188eb5eb4d87e41200823ff182-4d8504a723aa024d-00",
-        "User-Agent": [
-          "azsdk-net-Storage.Files.DataLake/12.0.0-dev.20200305.1",
-          "(.NET Core 4.6.28325.01; Microsoft Windows 10.0.18363 )"
-        ],
-        "x-ms-client-request-id": "e0574d5a-f65b-15e4-f49f-57ffdd23d081",
-        "x-ms-date": "Thu, 05 Mar 2020 21:57:56 GMT",
-        "x-ms-return-client-request-id": "true",
-        "x-ms-version": "2019-10-10"
-=======
       "RequestUri": "http://seannsecanary.blob.core.windows.net/test-filesystem-c568f82d-5806-1cc0-de41-9fa5139fca08?restype=container",
       "RequestMethod": "DELETE",
       "RequestHeaders": {
@@ -226,39 +125,25 @@
         "x-ms-date": "Fri, 03 Apr 2020 21:04:20 GMT",
         "x-ms-return-client-request-id": "true",
         "x-ms-version": "2019-12-12"
->>>>>>> 32e373e2
       },
       "RequestBody": null,
       "StatusCode": 202,
       "ResponseHeaders": {
         "Content-Length": "0",
-<<<<<<< HEAD
-        "Date": "Thu, 05 Mar 2020 21:57:56 GMT",
-=======
         "Date": "Fri, 03 Apr 2020 21:04:18 GMT",
->>>>>>> 32e373e2
         "Server": [
           "Windows-Azure-Blob/1.0",
           "Microsoft-HTTPAPI/2.0"
         ],
         "x-ms-client-request-id": "e0574d5a-f65b-15e4-f49f-57ffdd23d081",
-<<<<<<< HEAD
-        "x-ms-request-id": "33ba9f3d-201e-002e-2f39-f3c02c000000",
-        "x-ms-version": "2019-10-10"
-=======
         "x-ms-request-id": "96228c7c-f01e-0012-72fb-093670000000",
         "x-ms-version": "2019-12-12"
->>>>>>> 32e373e2
       },
       "ResponseBody": []
     }
   ],
   "Variables": {
     "RandomSeed": "2028764040",
-<<<<<<< HEAD
-    "Storage_TestConfigHierarchicalNamespace": "NamespaceTenant\nseanstagehierarchical\nU2FuaXRpemVk\nhttps://seanstagehierarchical.blob.core.windows.net\nhttp://seanstagehierarchical.file.core.windows.net\nhttp://seanstagehierarchical.queue.core.windows.net\nhttp://seanstagehierarchical.table.core.windows.net\n\n\n\n\nhttp://seanstagehierarchical-secondary.blob.core.windows.net\nhttp://seanstagehierarchical-secondary.file.core.windows.net\nhttp://seanstagehierarchical-secondary.queue.core.windows.net\nhttp://seanstagehierarchical-secondary.table.core.windows.net\n68390a19-a643-458b-b726-408abf67b4fc\nSanitized\n72f988bf-86f1-41af-91ab-2d7cd011db47\nhttps://login.microsoftonline.com/\nCloud\nBlobEndpoint=https://seanstagehierarchical.blob.core.windows.net/;QueueEndpoint=http://seanstagehierarchical.queue.core.windows.net/;FileEndpoint=http://seanstagehierarchical.file.core.windows.net/;BlobSecondaryEndpoint=http://seanstagehierarchical-secondary.blob.core.windows.net/;QueueSecondaryEndpoint=http://seanstagehierarchical-secondary.queue.core.windows.net/;FileSecondaryEndpoint=http://seanstagehierarchical-secondary.file.core.windows.net/;AccountName=seanstagehierarchical;AccountKey=Sanitized\n"
-=======
     "Storage_TestConfigHierarchicalNamespace": "NamespaceTenant\nseannsecanary\nU2FuaXRpemVk\nhttp://seannsecanary.blob.core.windows.net\nhttp://seannsecanary.file.core.windows.net\nhttp://seannsecanary.queue.core.windows.net\nhttp://seannsecanary.table.core.windows.net\n\n\n\n\nhttp://seannsecanary-secondary.blob.core.windows.net\nhttp://seannsecanary-secondary.file.core.windows.net\nhttp://seannsecanary-secondary.queue.core.windows.net\nhttp://seannsecanary-secondary.table.core.windows.net\n68390a19-a643-458b-b726-408abf67b4fc\nSanitized\n72f988bf-86f1-41af-91ab-2d7cd011db47\nhttps://login.microsoftonline.com/\nCloud\nBlobEndpoint=http://seannsecanary.blob.core.windows.net/;QueueEndpoint=http://seannsecanary.queue.core.windows.net/;FileEndpoint=http://seannsecanary.file.core.windows.net/;BlobSecondaryEndpoint=http://seannsecanary-secondary.blob.core.windows.net/;QueueSecondaryEndpoint=http://seannsecanary-secondary.queue.core.windows.net/;FileSecondaryEndpoint=http://seannsecanary-secondary.file.core.windows.net/;AccountName=seannsecanary;AccountKey=Sanitized\n"
->>>>>>> 32e373e2
   }
 }