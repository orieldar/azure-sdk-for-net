--- conflicted
+++ resolved
@@ -62,14 +62,8 @@
         /// </param>
         public DataLakeClientOptions(ServiceVersion version = LatestVersion)
         {
-<<<<<<< HEAD
-            if (version == ServiceVersion.V2019_12_12
-                || version == ServiceVersion.V2019_07_07
-                || version == ServiceVersion.V2019_02_02)
-=======
             if (ServiceVersion.V2019_02_02 <= version
                 && version <= LatestVersion)
->>>>>>> 5924e015
             {
                 Version = version;
             }
