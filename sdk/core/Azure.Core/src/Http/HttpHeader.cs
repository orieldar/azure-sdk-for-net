--- conflicted
+++ resolved
@@ -58,14 +58,11 @@
             public static string Accept => "Accept";
             public static string Authorization => "Authorization";
             public static string Range => "Range";
-<<<<<<< HEAD
             public static string XMsRange => "x-ms-range";
-=======
             public static string IfMatch => "If-Match";
             public static string IfNoneMatch => "If-None-Match";
             public static string IfModifiedSince => "If-Modified-Since";
             public static string IfUnmodifiedSince => "If-Unmodified-Since";
->>>>>>> c4f62d2f
         }
 
 #pragma warning disable CA1034 // Nested types should not be visible
