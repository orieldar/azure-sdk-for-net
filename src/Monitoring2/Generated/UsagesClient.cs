// 
// Copyright (c) Microsoft and contributors.  All rights reserved.
// 
// Licensed under the Apache License, Version 2.0 (the "License");
// you may not use this file except in compliance with the License.
// You may obtain a copy of the License at
//   http://www.apache.org/licenses/LICENSE-2.0
// 
// Unless required by applicable law or agreed to in writing, software
// distributed under the License is distributed on an "AS IS" BASIS,
// WITHOUT WARRANTIES OR CONDITIONS OF ANY KIND, either express or implied.
// 
// See the License for the specific language governing permissions and
// limitations under the License.
// 

// Warning: This code was generated by a tool.
// 
// Changes to this file may cause incorrect behavior and will be lost if the
// code is regenerated.

using System;
using System.Collections.Generic;
using System.Linq;
using System.Net;
using System.Net.Http;
using System.Threading;
using System.Threading.Tasks;
using Microsoft.WindowsAzure;
using Microsoft.WindowsAzure.Common;
using Microsoft.WindowsAzure.Common.Internals;
using Microsoft.WindowsAzure.Management.Monitoring.Usages;
using Microsoft.WindowsAzure.Management.Monitoring.Usages.Models;
using Newtonsoft.Json.Linq;

namespace Microsoft.WindowsAzure.Management.Monitoring.Usages.Models
{
    /// <summary>
    /// Usage Metric data.
    /// </summary>
    public partial class UsageMetric
    {
        private double _currentValue;
        
        /// <summary>
        /// The current value for the usage metric.
        /// </summary>
        public double CurrentValue
        {
            get { return this._currentValue; }
            set { this._currentValue = value; }
        }
        
        private string _displayName;
        
        /// <summary>
        /// Get the usage display name.
        /// </summary>
        public string DisplayName
        {
            get { return this._displayName; }
            set { this._displayName = value; }
        }
        
        private double _limit;
        
        /// <summary>
        /// The quota limit the usage metric.
        /// </summary>
        public double Limit
        {
            get { return this._limit; }
            set { this._limit = value; }
        }
        
        private string _name;
        
        /// <summary>
        /// Get the usage metric name.
        /// </summary>
        public string Name
        {
            get { return this._name; }
            set { this._name = value; }
        }
        
        private string _nextResetTime;
        
        /// <summary>
        /// When the current value gets reset.
        /// </summary>
        public string NextResetTime
        {
            get { return this._nextResetTime; }
            set { this._nextResetTime = value; }
        }
        
        private System.TimeSpan? _quotaPeriod;
        
        /// <summary>
        /// When the current value gets reset.
        /// </summary>
        public System.TimeSpan? QuotaPeriod
        {
            get { return this._quotaPeriod; }
            set { this._quotaPeriod = value; }
        }
        
        private string _unit;
        
        /// <summary>
        /// The unit for the usage metric.
        /// </summary>
        public string Unit
        {
            get { return this._unit; }
            set { this._unit = value; }
        }
        
        /// <summary>
        /// Initializes a new instance of the UsageMetric class.
        /// </summary>
        public UsageMetric()
        {
        }
    }
    
    /// <summary>
    /// Represents collection of usage metrics.
    /// </summary>
    public partial class UsageMetricCollection
    {
        private IList<UsageMetric> _properties;
        
        /// <summary>
        /// The usage values.
        /// </summary>
        public IList<UsageMetric> Properties
        {
            get { return this._properties; }
            set { this._properties = value; }
        }
        
        private IList<UsageMetric> _value;
        
        /// <summary>
        /// The usage values.
        /// </summary>
        public IList<UsageMetric> Value
        {
            get { return this._value; }
            set { this._value = value; }
        }
        
        /// <summary>
        /// Initializes a new instance of the UsageMetricCollection class.
        /// </summary>
        public UsageMetricCollection()
        {
            this.Properties = new List<UsageMetric>();
            this.Value = new List<UsageMetric>();
        }
    }
    
    /// <summary>
    /// The List Usage Metric operation response.
    /// </summary>
    public partial class UsageMetricListResponse : OperationResponse
    {
        private UsageMetricCollection _usageMetricCollection;
        
        /// <summary>
        /// The list of usage metrics.
        /// </summary>
        public UsageMetricCollection UsageMetricCollection
        {
            get { return this._usageMetricCollection; }
            set { this._usageMetricCollection = value; }
        }
        
        /// <summary>
        /// Initializes a new instance of the UsageMetricListResponse class.
        /// </summary>
        public UsageMetricListResponse()
        {
        }
    }
}

namespace Microsoft.WindowsAzure.Management.Monitoring.Usages
{
    public partial interface IUsagesClient
    {
        /// <summary>
        /// Gets the API version.
        /// </summary>
        string ApiVersion
        {
            get; 
        }
        
        /// <summary>
        /// Gets the URI used as the base for all cloud service requests.
        /// </summary>
        Uri BaseUri
        {
            get; 
        }
        
        /// <summary>
        /// Gets subscription credentials which uniquely identify Microsoft
        /// Azure subscription. The subscription ID forms part of the URI for
        /// every service call.
        /// </summary>
        SubscriptionCloudCredentials Credentials
        {
            get; 
        }
        
        /// <summary>
        /// Gets or sets the initial timeout for Long Running Operations.
        /// </summary>
        int LongRunningOperationInitialTimeout
        {
            get; set; 
        }
        
        /// <summary>
        /// Gets or sets the retry timeout for Long Running Operations.
        /// </summary>
        int LongRunningOperationRetryTimeout
        {
            get; set; 
        }
        
        IUsageMetricsOperations UsageMetrics
        {
            get; 
        }
    }
    
    public static partial class UsagesClientExtensions
    {
    }
    
    public partial class UsagesClient : ServiceClient<UsagesClient>, IUsagesClient
    {
        private string _apiVersion;
        
        /// <summary>
        /// Gets the API version.
        /// </summary>
        public string ApiVersion
        {
            get { return this._apiVersion; }
        }
        
        private Uri _baseUri;
        
        /// <summary>
        /// Gets the URI used as the base for all cloud service requests.
        /// </summary>
        public Uri BaseUri
        {
            get { return this._baseUri; }
        }
        
        private SubscriptionCloudCredentials _credentials;
        
        /// <summary>
        /// Gets subscription credentials which uniquely identify Microsoft
        /// Azure subscription. The subscription ID forms part of the URI for
        /// every service call.
        /// </summary>
        public SubscriptionCloudCredentials Credentials
        {
            get { return this._credentials; }
        }
        
        private int _longRunningOperationInitialTimeout;
        
        /// <summary>
        /// Gets or sets the initial timeout for Long Running Operations.
        /// </summary>
        public int LongRunningOperationInitialTimeout
        {
            get { return this._longRunningOperationInitialTimeout; }
            set { this._longRunningOperationInitialTimeout = value; }
        }
        
        private int _longRunningOperationRetryTimeout;
        
        /// <summary>
        /// Gets or sets the retry timeout for Long Running Operations.
        /// </summary>
        public int LongRunningOperationRetryTimeout
        {
            get { return this._longRunningOperationRetryTimeout; }
            set { this._longRunningOperationRetryTimeout = value; }
        }
        
        private IUsageMetricsOperations _usageMetrics;
        
        public virtual IUsageMetricsOperations UsageMetrics
        {
            get { return this._usageMetrics; }
        }
        
        /// <summary>
        /// Initializes a new instance of the UsagesClient class.
        /// </summary>
        private UsagesClient()
            : base()
        {
            this._usageMetrics = new UsageMetricsOperations(this);
            this._apiVersion = "2014-01";
            this._longRunningOperationInitialTimeout = -1;
            this._longRunningOperationRetryTimeout = -1;
            this.HttpClient.Timeout = TimeSpan.FromSeconds(300);
        }
        
        /// <summary>
        /// Initializes a new instance of the UsagesClient class.
        /// </summary>
        /// <param name='credentials'>
<<<<<<< HEAD
        /// Windows Azure subscription id.
        /// </param>
        /// <param name='baseUri'>
        /// Optional base uri parameter.
=======
        /// Required. Gets subscription credentials which uniquely identify
        /// Microsoft Azure subscription. The subscription ID forms part of
        /// the URI for every service call.
        /// </param>
        /// <param name='baseUri'>
        /// Required. Gets the URI used as the base for all cloud service
        /// requests.
>>>>>>> 34c60089
        /// </param>
        public UsagesClient(SubscriptionCloudCredentials credentials, Uri baseUri)
            : this()
        {
            if (credentials == null)
            {
                throw new ArgumentNullException("credentials");
            }
            if (baseUri == null)
            {
                throw new ArgumentNullException("baseUri");
            }
            this._credentials = credentials;
            this._baseUri = baseUri;
            
            this.Credentials.InitializeServiceClient(this);
        }
        
        /// <summary>
        /// Initializes a new instance of the UsagesClient class.
        /// </summary>
        /// <param name='credentials'>
<<<<<<< HEAD
        /// Windows Azure subscription id.
=======
        /// Required. Gets subscription credentials which uniquely identify
        /// Microsoft Azure subscription. The subscription ID forms part of
        /// the URI for every service call.
>>>>>>> 34c60089
        /// </param>
        public UsagesClient(SubscriptionCloudCredentials credentials)
            : this()
        {
            if (credentials == null)
            {
                throw new ArgumentNullException("credentials");
            }
            this._credentials = credentials;
            this._baseUri = new Uri("https://management.core.windows.net");
            
            this.Credentials.InitializeServiceClient(this);
        }
        
        /// <summary>
        /// Initializes a new instance of the UsagesClient class.
        /// </summary>
        /// <param name='httpClient'>
        /// The Http client
        /// </param>
        private UsagesClient(HttpClient httpClient)
            : base(httpClient)
        {
            this._usageMetrics = new UsageMetricsOperations(this);
            this._apiVersion = "2014-01";
            this._longRunningOperationInitialTimeout = -1;
            this._longRunningOperationRetryTimeout = -1;
            this.HttpClient.Timeout = TimeSpan.FromSeconds(300);
        }
        
        /// <summary>
        /// Initializes a new instance of the UsagesClient class.
        /// </summary>
        /// <param name='credentials'>
        /// Required. Gets subscription credentials which uniquely identify
        /// Microsoft Azure subscription. The subscription ID forms part of
        /// the URI for every service call.
        /// </param>
        /// <param name='baseUri'>
        /// Required. Gets the URI used as the base for all cloud service
        /// requests.
        /// </param>
        /// <param name='httpClient'>
        /// The Http client
        /// </param>
        public UsagesClient(SubscriptionCloudCredentials credentials, Uri baseUri, HttpClient httpClient)
            : this(httpClient)
        {
            if (credentials == null)
            {
                throw new ArgumentNullException("credentials");
            }
            if (baseUri == null)
            {
                throw new ArgumentNullException("baseUri");
            }
            this._credentials = credentials;
            this._baseUri = baseUri;
            
            this.Credentials.InitializeServiceClient(this);
        }
        
        /// <summary>
        /// Initializes a new instance of the UsagesClient class.
        /// </summary>
        /// <param name='credentials'>
        /// Required. Gets subscription credentials which uniquely identify
        /// Microsoft Azure subscription. The subscription ID forms part of
        /// the URI for every service call.
        /// </param>
        /// <param name='httpClient'>
        /// The Http client
        /// </param>
        public UsagesClient(SubscriptionCloudCredentials credentials, HttpClient httpClient)
            : this(httpClient)
        {
            if (credentials == null)
            {
                throw new ArgumentNullException("credentials");
            }
            this._credentials = credentials;
            this._baseUri = new Uri("https://management.core.windows.net");
            
            this.Credentials.InitializeServiceClient(this);
        }
        
        /// <summary>
        /// Clones properties from current instance to another UsagesClient
        /// instance
        /// </summary>
        /// <param name='client'>
        /// Instance of UsagesClient to clone to
        /// </param>
        protected override void Clone(ServiceClient<UsagesClient> client)
        {
            base.Clone(client);
            
            if (client is UsagesClient)
            {
                UsagesClient clonedClient = ((UsagesClient)client);
                
                clonedClient._credentials = this._credentials;
                clonedClient._baseUri = this._baseUri;
                clonedClient._apiVersion = this._apiVersion;
                clonedClient._longRunningOperationInitialTimeout = this._longRunningOperationInitialTimeout;
                clonedClient._longRunningOperationRetryTimeout = this._longRunningOperationRetryTimeout;
                
                clonedClient.Credentials.InitializeServiceClient(clonedClient);
            }
        }
    }
    
    public partial interface IUsageMetricsOperations
    {
        /// <summary>
        /// The List operation lists the usage metrics for the resource.
        /// </summary>
        /// <param name='cancellationToken'>
        /// Cancellation token.
        /// </param>
        /// <returns>
        /// The List Usage Metric operation response.
        /// </returns>
        Task<UsageMetricListResponse> ListAsync(string resourceUri, IList<string> metricNames, CancellationToken cancellationToken);
    }
    
    public static partial class UsageMetricsOperationsExtensions
    {
        /// <summary>
        /// The List operation lists the usage metrics for the resource.
        /// </summary>
        /// <param name='operations'>
        /// Reference to the
        /// Microsoft.WindowsAzure.Management.Monitoring.Usages.IUsageMetricsOperations.
        /// </param>
        /// <returns>
        /// The List Usage Metric operation response.
        /// </returns>
        public static UsageMetricListResponse List(this IUsageMetricsOperations operations, string resourceUri, IList<string> metricNames)
        {
            try
            {
                return operations.ListAsync(resourceUri, metricNames).Result;
            }
            catch (AggregateException ex)
            {
                if (ex.InnerExceptions.Count > 1)
                {
                    throw;
                }
                else
                {
                    throw ex.InnerException;
                }
            }
        }
        
        /// <summary>
        /// The List operation lists the usage metrics for the resource.
        /// </summary>
        /// <param name='operations'>
        /// Reference to the
        /// Microsoft.WindowsAzure.Management.Monitoring.Usages.IUsageMetricsOperations.
        /// </param>
        /// <returns>
        /// The List Usage Metric operation response.
        /// </returns>
        public static Task<UsageMetricListResponse> ListAsync(this IUsageMetricsOperations operations, string resourceUri, IList<string> metricNames)
        {
            return operations.ListAsync(resourceUri, metricNames, CancellationToken.None);
        }
    }
    
    internal partial class UsageMetricsOperations : IServiceOperations<UsagesClient>, IUsageMetricsOperations
    {
        /// <summary>
        /// Initializes a new instance of the UsageMetricsOperations class.
        /// </summary>
        /// <param name='client'>
        /// Reference to the service client.
        /// </param>
        internal UsageMetricsOperations(UsagesClient client)
        {
            this._client = client;
        }
        
        private UsagesClient _client;
        
        /// <summary>
        /// Gets a reference to the
        /// Microsoft.WindowsAzure.Management.Monitoring.Usages.UsagesClient.
        /// </summary>
        public UsagesClient Client
        {
            get { return this._client; }
        }
        
        /// <summary>
        /// The List operation lists the usage metrics for the resource.
        /// </summary>
        /// <param name='cancellationToken'>
        /// Cancellation token.
        /// </param>
        /// <returns>
        /// The List Usage Metric operation response.
        /// </returns>
        public async Task<UsageMetricListResponse> ListAsync(string resourceUri, IList<string> metricNames, CancellationToken cancellationToken)
        {
            // Validate
            if (resourceUri == null)
            {
                throw new ArgumentNullException("resourceUri");
            }
            if (metricNames == null)
            {
                throw new ArgumentNullException("metricNames");
            }
            
            // Tracing
            bool shouldTrace = CloudContext.Configuration.Tracing.IsEnabled;
            string invocationId = null;
            if (shouldTrace)
            {
                invocationId = Tracing.NextInvocationId.ToString();
                Dictionary<string, object> tracingParameters = new Dictionary<string, object>();
                tracingParameters.Add("resourceUri", resourceUri);
                tracingParameters.Add("metricNames", metricNames);
                Tracing.Enter(invocationId, this, "ListAsync", tracingParameters);
            }
            
            // Construct URL
<<<<<<< HEAD
            string url = this.Client.BaseUri + "/" + resourceUri + "/usages?";
            url = url + "api-version=2014-04-01";
            url = url + "&names=" + Uri.EscapeUriString(string.Join(",", metricNames));
=======
            string url = "/" + resourceUri.Trim() + "/usages?";
            url = url + "api-version=2014-01";
            url = url + "&names=" + Uri.EscapeDataString(string.Join(",", metricNames));
            string baseUrl = this.Client.BaseUri.AbsoluteUri;
            // Trim '/' character from the end of baseUrl and beginning of url.
            if (baseUrl[baseUrl.Length - 1] == '/')
            {
                baseUrl = baseUrl.Substring(0, baseUrl.Length - 1);
            }
            if (url[0] == '/')
            {
                url = url.Substring(1);
            }
            url = baseUrl + "/" + url;
            url = url.Replace(" ", "%20");
>>>>>>> 34c60089
            
            // Create HTTP transport objects
            HttpRequestMessage httpRequest = null;
            try
            {
                httpRequest = new HttpRequestMessage();
                httpRequest.Method = HttpMethod.Get;
                httpRequest.RequestUri = new Uri(url);
                
                // Set Headers
                httpRequest.Headers.Add("Accept", "application/json");
                httpRequest.Headers.Add("x-ms-version", "2014-04-01");
                
                // Set Credentials
                cancellationToken.ThrowIfCancellationRequested();
                await this.Client.Credentials.ProcessHttpRequestAsync(httpRequest, cancellationToken).ConfigureAwait(false);
                
                // Send Request
                HttpResponseMessage httpResponse = null;
                try
                {
                    if (shouldTrace)
                    {
                        Tracing.SendRequest(invocationId, httpRequest);
                    }
                    cancellationToken.ThrowIfCancellationRequested();
                    httpResponse = await this.Client.HttpClient.SendAsync(httpRequest, cancellationToken).ConfigureAwait(false);
                    if (shouldTrace)
                    {
                        Tracing.ReceiveResponse(invocationId, httpResponse);
                    }
                    HttpStatusCode statusCode = httpResponse.StatusCode;
                    if (statusCode != HttpStatusCode.OK)
                    {
                        cancellationToken.ThrowIfCancellationRequested();
                        CloudException ex = CloudException.Create(httpRequest, null, httpResponse, await httpResponse.Content.ReadAsStringAsync().ConfigureAwait(false));
                        if (shouldTrace)
                        {
                            Tracing.Error(invocationId, ex);
                        }
                        throw ex;
                    }
                    
                    // Create Result
                    UsageMetricListResponse result = null;
                    // Deserialize Response
                    cancellationToken.ThrowIfCancellationRequested();
                    string responseContent = await httpResponse.Content.ReadAsStringAsync().ConfigureAwait(false);
                    result = new UsageMetricListResponse();
                    JToken responseDoc = JToken.Parse(responseContent);
                    
                    if (responseDoc != null)
                    {
                        UsageMetricCollection usageMetricCollectionInstance = new UsageMetricCollection();
                        result.UsageMetricCollection = usageMetricCollectionInstance;
                        
                        JArray valueArray = (JArray)responseDoc["value"];
                        if (valueArray != null)
                        {
                            foreach (JToken valueValue in valueArray)
                            {
                                UsageMetric usageMetricInstance = new UsageMetric();
                                usageMetricCollectionInstance.Value.Add(usageMetricInstance);
                                
                                JToken nameValue = valueValue["name"];
                                if (nameValue != null)
                                {
                                    string nameInstance = (string)nameValue;
                                    usageMetricInstance.Name = nameInstance;
                                }
                                
                                JToken displayNameValue = valueValue["displayName"];
                                if (displayNameValue != null)
                                {
                                    string displayNameInstance = (string)displayNameValue;
                                    usageMetricInstance.DisplayName = displayNameInstance;
                                }
                                
                                JToken currentValueValue = valueValue["currentValue"];
                                if (currentValueValue != null)
                                {
                                    double currentValueInstance = (double)currentValueValue;
                                    usageMetricInstance.CurrentValue = currentValueInstance;
                                }
                                
                                JToken limitValue = valueValue["limit"];
                                if (limitValue != null)
                                {
                                    double limitInstance = (double)limitValue;
                                    usageMetricInstance.Limit = limitInstance;
                                }
                                
                                JToken unitValue = valueValue["unit"];
                                if (unitValue != null)
                                {
                                    string unitInstance = (string)unitValue;
                                    usageMetricInstance.Unit = unitInstance;
                                }
                                
                                JToken nextResetTimeValue = valueValue["nextResetTime"];
                                if (nextResetTimeValue != null)
                                {
                                    string nextResetTimeInstance = (string)nextResetTimeValue;
                                    usageMetricInstance.NextResetTime = nextResetTimeInstance;
                                }
                                
                                JToken quotaPeriodValue = valueValue["quotaPeriod"];
                                if (quotaPeriodValue != null)
                                {
                                    TimeSpan quotaPeriodInstance = TypeConversion.From8601TimeSpan((string)quotaPeriodValue);
                                    usageMetricInstance.QuotaPeriod = quotaPeriodInstance;
                                }
                            }
                        }
                        
                        JArray propertiesArray = (JArray)responseDoc["properties"];
                        if (propertiesArray != null)
                        {
                            foreach (JToken propertiesValue in propertiesArray)
                            {
                                UsageMetric usageMetricInstance2 = new UsageMetric();
                                usageMetricCollectionInstance.Properties.Add(usageMetricInstance2);
                                
                                JToken nameValue2 = propertiesValue["name"];
                                if (nameValue2 != null)
                                {
                                    string nameInstance2 = (string)nameValue2;
                                    usageMetricInstance2.Name = nameInstance2;
                                }
                                
                                JToken displayNameValue2 = propertiesValue["displayName"];
                                if (displayNameValue2 != null)
                                {
                                    string displayNameInstance2 = (string)displayNameValue2;
                                    usageMetricInstance2.DisplayName = displayNameInstance2;
                                }
                                
                                JToken currentValueValue2 = propertiesValue["currentValue"];
                                if (currentValueValue2 != null)
                                {
                                    double currentValueInstance2 = (double)currentValueValue2;
                                    usageMetricInstance2.CurrentValue = currentValueInstance2;
                                }
                                
                                JToken limitValue2 = propertiesValue["limit"];
                                if (limitValue2 != null)
                                {
                                    double limitInstance2 = (double)limitValue2;
                                    usageMetricInstance2.Limit = limitInstance2;
                                }
                                
                                JToken unitValue2 = propertiesValue["unit"];
                                if (unitValue2 != null)
                                {
                                    string unitInstance2 = (string)unitValue2;
                                    usageMetricInstance2.Unit = unitInstance2;
                                }
                                
                                JToken nextResetTimeValue2 = propertiesValue["nextResetTime"];
                                if (nextResetTimeValue2 != null)
                                {
                                    string nextResetTimeInstance2 = (string)nextResetTimeValue2;
                                    usageMetricInstance2.NextResetTime = nextResetTimeInstance2;
                                }
                                
                                JToken quotaPeriodValue2 = propertiesValue["quotaPeriod"];
                                if (quotaPeriodValue2 != null)
                                {
                                    TimeSpan quotaPeriodInstance2 = TypeConversion.From8601TimeSpan((string)quotaPeriodValue2);
                                    usageMetricInstance2.QuotaPeriod = quotaPeriodInstance2;
                                }
                            }
                        }
                    }
                    
                    result.StatusCode = statusCode;
                    if (httpResponse.Headers.Contains("x-ms-request-id"))
                    {
                        result.RequestId = httpResponse.Headers.GetValues("x-ms-request-id").FirstOrDefault();
                    }
                    
                    if (shouldTrace)
                    {
                        Tracing.Exit(invocationId, result);
                    }
                    return result;
                }
                finally
                {
                    if (httpResponse != null)
                    {
                        httpResponse.Dispose();
                    }
                }
            }
            finally
            {
                if (httpRequest != null)
                {
                    httpRequest.Dispose();
                }
            }
        }
    }
}<|MERGE_RESOLUTION|>--- conflicted
+++ resolved
@@ -43,7 +43,7 @@
         private double _currentValue;
         
         /// <summary>
-        /// The current value for the usage metric.
+        /// Optional. The current value for the usage metric.
         /// </summary>
         public double CurrentValue
         {
@@ -54,7 +54,7 @@
         private string _displayName;
         
         /// <summary>
-        /// Get the usage display name.
+        /// Optional. Get the usage display name.
         /// </summary>
         public string DisplayName
         {
@@ -65,7 +65,7 @@
         private double _limit;
         
         /// <summary>
-        /// The quota limit the usage metric.
+        /// Optional. The quota limit the usage metric.
         /// </summary>
         public double Limit
         {
@@ -76,7 +76,7 @@
         private string _name;
         
         /// <summary>
-        /// Get the usage metric name.
+        /// Optional. Get the usage metric name.
         /// </summary>
         public string Name
         {
@@ -84,12 +84,12 @@
             set { this._name = value; }
         }
         
-        private string _nextResetTime;
-        
-        /// <summary>
-        /// When the current value gets reset.
-        /// </summary>
-        public string NextResetTime
+        private System.DateTime? _nextResetTime;
+        
+        /// <summary>
+        /// Optional. When the current value gets reset.
+        /// </summary>
+        public System.DateTime? NextResetTime
         {
             get { return this._nextResetTime; }
             set { this._nextResetTime = value; }
@@ -98,7 +98,7 @@
         private System.TimeSpan? _quotaPeriod;
         
         /// <summary>
-        /// When the current value gets reset.
+        /// Optional. When the current value gets reset.
         /// </summary>
         public System.TimeSpan? QuotaPeriod
         {
@@ -109,7 +109,7 @@
         private string _unit;
         
         /// <summary>
-        /// The unit for the usage metric.
+        /// Optional. The unit for the usage metric.
         /// </summary>
         public string Unit
         {
@@ -133,7 +133,7 @@
         private IList<UsageMetric> _properties;
         
         /// <summary>
-        /// The usage values.
+        /// Optional. The usage values.
         /// </summary>
         public IList<UsageMetric> Properties
         {
@@ -144,7 +144,7 @@
         private IList<UsageMetric> _value;
         
         /// <summary>
-        /// The usage values.
+        /// Optional. The usage values.
         /// </summary>
         public IList<UsageMetric> Value
         {
@@ -170,7 +170,7 @@
         private UsageMetricCollection _usageMetricCollection;
         
         /// <summary>
-        /// The list of usage metrics.
+        /// Optional. The list of usage metrics.
         /// </summary>
         public UsageMetricCollection UsageMetricCollection
         {
@@ -189,7 +189,11 @@
 
 namespace Microsoft.WindowsAzure.Management.Monitoring.Usages
 {
-    public partial interface IUsagesClient
+    public static partial class UsagesClientExtensions
+    {
+    }
+    
+    public partial interface IUsagesClient : IDisposable
     {
         /// <summary>
         /// Gets the API version.
@@ -237,10 +241,6 @@
         {
             get; 
         }
-    }
-    
-    public static partial class UsagesClientExtensions
-    {
     }
     
     public partial class UsagesClient : ServiceClient<UsagesClient>, IUsagesClient
@@ -323,12 +323,6 @@
         /// Initializes a new instance of the UsagesClient class.
         /// </summary>
         /// <param name='credentials'>
-<<<<<<< HEAD
-        /// Windows Azure subscription id.
-        /// </param>
-        /// <param name='baseUri'>
-        /// Optional base uri parameter.
-=======
         /// Required. Gets subscription credentials which uniquely identify
         /// Microsoft Azure subscription. The subscription ID forms part of
         /// the URI for every service call.
@@ -336,7 +330,6 @@
         /// <param name='baseUri'>
         /// Required. Gets the URI used as the base for all cloud service
         /// requests.
->>>>>>> 34c60089
         /// </param>
         public UsagesClient(SubscriptionCloudCredentials credentials, Uri baseUri)
             : this()
@@ -359,13 +352,9 @@
         /// Initializes a new instance of the UsagesClient class.
         /// </summary>
         /// <param name='credentials'>
-<<<<<<< HEAD
-        /// Windows Azure subscription id.
-=======
         /// Required. Gets subscription credentials which uniquely identify
         /// Microsoft Azure subscription. The subscription ID forms part of
         /// the URI for every service call.
->>>>>>> 34c60089
         /// </param>
         public UsagesClient(SubscriptionCloudCredentials credentials)
             : this()
@@ -478,6 +467,55 @@
         }
     }
     
+    public static partial class UsageMetricsOperationsExtensions
+    {
+        /// <summary>
+        /// The List operation lists the usage metrics for the resource.
+        /// </summary>
+        /// <param name='operations'>
+        /// Reference to the
+        /// Microsoft.WindowsAzure.Management.Monitoring.Usages.IUsageMetricsOperations.
+        /// </param>
+        /// <param name='resourceUri'>
+        /// Required.
+        /// </param>
+        /// <param name='metricNames'>
+        /// Required.
+        /// </param>
+        /// <returns>
+        /// The List Usage Metric operation response.
+        /// </returns>
+        public static UsageMetricListResponse List(this IUsageMetricsOperations operations, string resourceUri, IList<string> metricNames)
+        {
+            return Task.Factory.StartNew((object s) => 
+            {
+                return ((IUsageMetricsOperations)s).ListAsync(resourceUri, metricNames);
+            }
+            , operations, CancellationToken.None, TaskCreationOptions.None, TaskScheduler.Default).Unwrap().GetAwaiter().GetResult();
+        }
+        
+        /// <summary>
+        /// The List operation lists the usage metrics for the resource.
+        /// </summary>
+        /// <param name='operations'>
+        /// Reference to the
+        /// Microsoft.WindowsAzure.Management.Monitoring.Usages.IUsageMetricsOperations.
+        /// </param>
+        /// <param name='resourceUri'>
+        /// Required.
+        /// </param>
+        /// <param name='metricNames'>
+        /// Required.
+        /// </param>
+        /// <returns>
+        /// The List Usage Metric operation response.
+        /// </returns>
+        public static Task<UsageMetricListResponse> ListAsync(this IUsageMetricsOperations operations, string resourceUri, IList<string> metricNames)
+        {
+            return operations.ListAsync(resourceUri, metricNames, CancellationToken.None);
+        }
+    }
+    
     public partial interface IUsageMetricsOperations
     {
         /// <summary>
@@ -492,53 +530,6 @@
         Task<UsageMetricListResponse> ListAsync(string resourceUri, IList<string> metricNames, CancellationToken cancellationToken);
     }
     
-    public static partial class UsageMetricsOperationsExtensions
-    {
-        /// <summary>
-        /// The List operation lists the usage metrics for the resource.
-        /// </summary>
-        /// <param name='operations'>
-        /// Reference to the
-        /// Microsoft.WindowsAzure.Management.Monitoring.Usages.IUsageMetricsOperations.
-        /// </param>
-        /// <returns>
-        /// The List Usage Metric operation response.
-        /// </returns>
-        public static UsageMetricListResponse List(this IUsageMetricsOperations operations, string resourceUri, IList<string> metricNames)
-        {
-            try
-            {
-                return operations.ListAsync(resourceUri, metricNames).Result;
-            }
-            catch (AggregateException ex)
-            {
-                if (ex.InnerExceptions.Count > 1)
-                {
-                    throw;
-                }
-                else
-                {
-                    throw ex.InnerException;
-                }
-            }
-        }
-        
-        /// <summary>
-        /// The List operation lists the usage metrics for the resource.
-        /// </summary>
-        /// <param name='operations'>
-        /// Reference to the
-        /// Microsoft.WindowsAzure.Management.Monitoring.Usages.IUsageMetricsOperations.
-        /// </param>
-        /// <returns>
-        /// The List Usage Metric operation response.
-        /// </returns>
-        public static Task<UsageMetricListResponse> ListAsync(this IUsageMetricsOperations operations, string resourceUri, IList<string> metricNames)
-        {
-            return operations.ListAsync(resourceUri, metricNames, CancellationToken.None);
-        }
-    }
-    
     internal partial class UsageMetricsOperations : IServiceOperations<UsagesClient>, IUsageMetricsOperations
     {
         /// <summary>
@@ -566,6 +557,12 @@
         /// <summary>
         /// The List operation lists the usage metrics for the resource.
         /// </summary>
+        /// <param name='resourceUri'>
+        /// Required.
+        /// </param>
+        /// <param name='metricNames'>
+        /// Required.
+        /// </param>
         /// <param name='cancellationToken'>
         /// Cancellation token.
         /// </param>
@@ -597,11 +594,6 @@
             }
             
             // Construct URL
-<<<<<<< HEAD
-            string url = this.Client.BaseUri + "/" + resourceUri + "/usages?";
-            url = url + "api-version=2014-04-01";
-            url = url + "&names=" + Uri.EscapeUriString(string.Join(",", metricNames));
-=======
             string url = "/" + resourceUri.Trim() + "/usages?";
             url = url + "api-version=2014-01";
             url = url + "&names=" + Uri.EscapeDataString(string.Join(",", metricNames));
@@ -617,7 +609,6 @@
             }
             url = baseUrl + "/" + url;
             url = url.Replace(" ", "%20");
->>>>>>> 34c60089
             
             // Create HTTP transport objects
             HttpRequestMessage httpRequest = null;
@@ -629,7 +620,7 @@
                 
                 // Set Headers
                 httpRequest.Headers.Add("Accept", "application/json");
-                httpRequest.Headers.Add("x-ms-version", "2014-04-01");
+                httpRequest.Headers.Add("x-ms-version", "2014-01");
                 
                 // Set Credentials
                 cancellationToken.ThrowIfCancellationRequested();
@@ -667,126 +658,130 @@
                     cancellationToken.ThrowIfCancellationRequested();
                     string responseContent = await httpResponse.Content.ReadAsStringAsync().ConfigureAwait(false);
                     result = new UsageMetricListResponse();
-                    JToken responseDoc = JToken.Parse(responseContent);
+                    JToken responseDoc = null;
+                    if (string.IsNullOrEmpty(responseContent) == false)
+                    {
+                        responseDoc = JToken.Parse(responseContent);
+                    }
                     
-                    if (responseDoc != null)
+                    if (responseDoc != null && responseDoc.Type != JTokenType.Null)
                     {
                         UsageMetricCollection usageMetricCollectionInstance = new UsageMetricCollection();
                         result.UsageMetricCollection = usageMetricCollectionInstance;
                         
-                        JArray valueArray = (JArray)responseDoc["value"];
-                        if (valueArray != null)
+                        JToken valueArray = responseDoc["value"];
+                        if (valueArray != null && valueArray.Type != JTokenType.Null)
                         {
-                            foreach (JToken valueValue in valueArray)
+                            foreach (JToken valueValue in ((JArray)valueArray))
                             {
                                 UsageMetric usageMetricInstance = new UsageMetric();
                                 usageMetricCollectionInstance.Value.Add(usageMetricInstance);
                                 
                                 JToken nameValue = valueValue["name"];
-                                if (nameValue != null)
-                                {
-                                    string nameInstance = (string)nameValue;
+                                if (nameValue != null && nameValue.Type != JTokenType.Null)
+                                {
+                                    string nameInstance = ((string)nameValue);
                                     usageMetricInstance.Name = nameInstance;
                                 }
                                 
                                 JToken displayNameValue = valueValue["displayName"];
-                                if (displayNameValue != null)
-                                {
-                                    string displayNameInstance = (string)displayNameValue;
+                                if (displayNameValue != null && displayNameValue.Type != JTokenType.Null)
+                                {
+                                    string displayNameInstance = ((string)displayNameValue);
                                     usageMetricInstance.DisplayName = displayNameInstance;
                                 }
                                 
                                 JToken currentValueValue = valueValue["currentValue"];
-                                if (currentValueValue != null)
-                                {
-                                    double currentValueInstance = (double)currentValueValue;
+                                if (currentValueValue != null && currentValueValue.Type != JTokenType.Null)
+                                {
+                                    double currentValueInstance = ((double)currentValueValue);
                                     usageMetricInstance.CurrentValue = currentValueInstance;
                                 }
                                 
                                 JToken limitValue = valueValue["limit"];
-                                if (limitValue != null)
-                                {
-                                    double limitInstance = (double)limitValue;
+                                if (limitValue != null && limitValue.Type != JTokenType.Null)
+                                {
+                                    double limitInstance = ((double)limitValue);
                                     usageMetricInstance.Limit = limitInstance;
                                 }
                                 
                                 JToken unitValue = valueValue["unit"];
-                                if (unitValue != null)
-                                {
-                                    string unitInstance = (string)unitValue;
+                                if (unitValue != null && unitValue.Type != JTokenType.Null)
+                                {
+                                    string unitInstance = ((string)unitValue);
                                     usageMetricInstance.Unit = unitInstance;
                                 }
                                 
                                 JToken nextResetTimeValue = valueValue["nextResetTime"];
-                                if (nextResetTimeValue != null)
-                                {
-                                    string nextResetTimeInstance = (string)nextResetTimeValue;
+                                if (nextResetTimeValue != null && nextResetTimeValue.Type != JTokenType.Null)
+                                {
+                                    DateTime nextResetTimeInstance = ((DateTime)nextResetTimeValue);
                                     usageMetricInstance.NextResetTime = nextResetTimeInstance;
                                 }
                                 
                                 JToken quotaPeriodValue = valueValue["quotaPeriod"];
-                                if (quotaPeriodValue != null)
-                                {
-                                    TimeSpan quotaPeriodInstance = TypeConversion.From8601TimeSpan((string)quotaPeriodValue);
+                                if (quotaPeriodValue != null && quotaPeriodValue.Type != JTokenType.Null)
+                                {
+                                    TimeSpan quotaPeriodInstance = TypeConversion.From8601TimeSpan(((string)quotaPeriodValue));
                                     usageMetricInstance.QuotaPeriod = quotaPeriodInstance;
                                 }
                             }
                         }
                         
-                        JArray propertiesArray = (JArray)responseDoc["properties"];
-                        if (propertiesArray != null)
+                        JToken propertiesArray = responseDoc["properties"];
+                        if (propertiesArray != null && propertiesArray.Type != JTokenType.Null)
                         {
-                            foreach (JToken propertiesValue in propertiesArray)
+                            foreach (JToken propertiesValue in ((JArray)propertiesArray))
                             {
                                 UsageMetric usageMetricInstance2 = new UsageMetric();
                                 usageMetricCollectionInstance.Properties.Add(usageMetricInstance2);
                                 
                                 JToken nameValue2 = propertiesValue["name"];
-                                if (nameValue2 != null)
-                                {
-                                    string nameInstance2 = (string)nameValue2;
+                                if (nameValue2 != null && nameValue2.Type != JTokenType.Null)
+                                {
+                                    string nameInstance2 = ((string)nameValue2);
                                     usageMetricInstance2.Name = nameInstance2;
                                 }
                                 
                                 JToken displayNameValue2 = propertiesValue["displayName"];
-                                if (displayNameValue2 != null)
-                                {
-                                    string displayNameInstance2 = (string)displayNameValue2;
+                                if (displayNameValue2 != null && displayNameValue2.Type != JTokenType.Null)
+                                {
+                                    string displayNameInstance2 = ((string)displayNameValue2);
                                     usageMetricInstance2.DisplayName = displayNameInstance2;
                                 }
                                 
                                 JToken currentValueValue2 = propertiesValue["currentValue"];
-                                if (currentValueValue2 != null)
-                                {
-                                    double currentValueInstance2 = (double)currentValueValue2;
+                                if (currentValueValue2 != null && currentValueValue2.Type != JTokenType.Null)
+                                {
+                                    double currentValueInstance2 = ((double)currentValueValue2);
                                     usageMetricInstance2.CurrentValue = currentValueInstance2;
                                 }
                                 
                                 JToken limitValue2 = propertiesValue["limit"];
-                                if (limitValue2 != null)
-                                {
-                                    double limitInstance2 = (double)limitValue2;
+                                if (limitValue2 != null && limitValue2.Type != JTokenType.Null)
+                                {
+                                    double limitInstance2 = ((double)limitValue2);
                                     usageMetricInstance2.Limit = limitInstance2;
                                 }
                                 
                                 JToken unitValue2 = propertiesValue["unit"];
-                                if (unitValue2 != null)
-                                {
-                                    string unitInstance2 = (string)unitValue2;
+                                if (unitValue2 != null && unitValue2.Type != JTokenType.Null)
+                                {
+                                    string unitInstance2 = ((string)unitValue2);
                                     usageMetricInstance2.Unit = unitInstance2;
                                 }
                                 
                                 JToken nextResetTimeValue2 = propertiesValue["nextResetTime"];
-                                if (nextResetTimeValue2 != null)
-                                {
-                                    string nextResetTimeInstance2 = (string)nextResetTimeValue2;
+                                if (nextResetTimeValue2 != null && nextResetTimeValue2.Type != JTokenType.Null)
+                                {
+                                    DateTime nextResetTimeInstance2 = ((DateTime)nextResetTimeValue2);
                                     usageMetricInstance2.NextResetTime = nextResetTimeInstance2;
                                 }
                                 
                                 JToken quotaPeriodValue2 = propertiesValue["quotaPeriod"];
-                                if (quotaPeriodValue2 != null)
-                                {
-                                    TimeSpan quotaPeriodInstance2 = TypeConversion.From8601TimeSpan((string)quotaPeriodValue2);
+                                if (quotaPeriodValue2 != null && quotaPeriodValue2.Type != JTokenType.Null)
+                                {
+                                    TimeSpan quotaPeriodInstance2 = TypeConversion.From8601TimeSpan(((string)quotaPeriodValue2));
                                     usageMetricInstance2.QuotaPeriod = quotaPeriodInstance2;
                                 }
                             }
