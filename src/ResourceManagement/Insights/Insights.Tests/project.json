{
  "version": "1.0.0-*",
  "description": "Insights.Tests Class library",
  "authors": [ "Microsoft" ],

  "packOptions": {
    "summary": "Insights.Tests Tests",
    "projectUrl": "",
    "licenseUrl": "",
    "tags": [ "" ]
  },

  "buildOptions": {
    "delaySign": true,
    "publicSign": false,
    "keyFile": "../../../../tools/MSSharedLibKey.snk",
    "compile": "../../../../tools/DisableTestRunParallel.cs"
  },

  "testRunner": "xunit",
  "frameworks": {
    "netcoreapp1.0": {
      "imports": [ "dnxcore50", "portable-net45+win8" ],
      "dependencies": {
        "System.Diagnostics.Tracing": "4.1.0"
      }
    }
  },

  "dependencies": {
    "Microsoft.NETCore.App": {
      "type": "platform",
      "version": "1.0.0"
    },
<<<<<<< HEAD
    "Microsoft.Rest.ClientRuntime.Azure.TestFramework": "[1.4.0-preview,2.0.0)",
=======
    "Microsoft.Azure.Test.HttpRecorder": "[1.6.7-preview,2.0.0)",
    "Microsoft.Rest.ClientRuntime.Azure.TestFramework": "[1.5.0-preview,2.0.0)",
>>>>>>> 653cfb5b
    "Microsoft.Azure.Insights": "0.14.1-preview",
    "xunit": "2.2.0-beta2-build3300",
    "dotnet-test-xunit": "2.2.0-preview2-build1029"
  }
}<|MERGE_RESOLUTION|>--- conflicted
+++ resolved
@@ -32,12 +32,8 @@
       "type": "platform",
       "version": "1.0.0"
     },
-<<<<<<< HEAD
-    "Microsoft.Rest.ClientRuntime.Azure.TestFramework": "[1.4.0-preview,2.0.0)",
-=======
     "Microsoft.Azure.Test.HttpRecorder": "[1.6.7-preview,2.0.0)",
     "Microsoft.Rest.ClientRuntime.Azure.TestFramework": "[1.5.0-preview,2.0.0)",
->>>>>>> 653cfb5b
     "Microsoft.Azure.Insights": "0.14.1-preview",
     "xunit": "2.2.0-beta2-build3300",
     "dotnet-test-xunit": "2.2.0-preview2-build1029"
