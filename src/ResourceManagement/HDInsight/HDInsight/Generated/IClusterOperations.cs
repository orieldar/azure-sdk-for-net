--- conflicted
+++ resolved
@@ -248,11 +248,7 @@
         /// The name of the cluster.
         /// </param>
         /// <param name='configurationName'>
-<<<<<<< HEAD
         /// The type name of the hadoop configuration.
-=======
-        /// The type name of the hadoop congfiguration.
->>>>>>> f99c7de5
         /// </param>
         /// <param name='cancellationToken'>
         /// Cancellation token.
