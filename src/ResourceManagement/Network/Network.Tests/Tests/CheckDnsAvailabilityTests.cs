--- conflicted
+++ resolved
@@ -18,18 +18,10 @@
             var handler1 = new RecordedDelegatingHandler {StatusCodeToReturn = HttpStatusCode.OK};
             var handler2 = new RecordedDelegatingHandler { StatusCodeToReturn = HttpStatusCode.OK };
 
-<<<<<<< HEAD
             using (MockContext context = MockContext.Start(this.GetType().FullName))
-            {               
-                var resourcesClient = ResourcesManagementTestUtilities.GetResourceManagementClientWithHandler(context, handler);
-                var networkResourceProviderClient = NetworkManagementTestUtilities.GetNetworkResourceProviderClient(context, handler);
-=======
-            using (var context = MockContext.Start())
-            {
-                
+            {                             
                 var resourcesClient = ResourcesManagementTestUtilities.GetResourceManagementClientWithHandler(context, handler1);
                 var networkManagementClient = NetworkManagementTestUtilities.GetNetworkManagementClientWithHandler(context, handler2);
->>>>>>> 02400d68
 
                 var location = NetworkManagementTestUtilities.GetResourceLocation(resourcesClient, "Microsoft.Network/publicIPAddresses");
                 location = location.Replace(" ", "");
