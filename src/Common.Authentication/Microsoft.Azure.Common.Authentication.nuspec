<?xml version="1.0"?>
<package xmlns="http://schemas.microsoft.com/packaging/2011/08/nuspec.xsd">
  <metadata minClientVersion="2.5">
    <id>Microsoft.Azure.Common.Authentication</id>
    <title>Microsoft Azure Common Authentication Library</title>
    <version>$version$</version>
    <authors>Microsoft</authors>
    <owners>azure-sdk, Microsoft</owners>
    <licenseUrl>http://aka.ms/windowsazureapache2</licenseUrl>
    <projectUrl>https://github.com/WindowsAzure/azure-sdk-for-net</projectUrl>
    <iconUrl>http://go.microsoft.com/fwlink/?LinkID=288890</iconUrl>
    <requireLicenseAcceptance>true</requireLicenseAcceptance>
    <summary>Provides infrastructure for common authentication and additional convenience APIs for Azure REST clients.</summary>
    <description>Provides infrastructure for common authentication and additional convenience APIs for Azure REST clients.</description>
    <copyright>Copyright © Microsoft Corporation</copyright>
    <tags>Microsoft "Microsoft Azure" Azure cloud REST HTTP client core common azureofficial windowsazureofficial</tags>
    <dependencies>
<<<<<<< HEAD
      <dependency id="Microsoft.Azure.Common" version="[2.0.4,3.0)" />
      <dependency id="Microsoft.IdentityModel.Clients.ActiveDirectory" version="2.14.201151115" />
=======
      <dependency id="Microsoft.Azure.Common" version="[2.1.0,3.0)" />
      <dependency id="Microsoft.IdentityModel.Clients.ActiveDirectory" version="2.12.111071459" />
>>>>>>> 98113f08
    </dependencies>
  </metadata>
  <files>
    <file src="Common.Authentication\**\*.cs" target="src\Common.Authentication" />
    <file src="Common.Authentication\Properties\*.resx" target="src\Common.Authentication\Properties" />
    <file src="..\binaries\net45\Microsoft.Azure.Common.Authentication.dll" target="lib\net45" />
    <file src="..\binaries\net45\Microsoft.Azure.Common.Authentication.pdb" target="lib\net45" />
    <file src="..\binaries\net45\Microsoft.Azure.Common.Authentication.xml" target="lib\net45" />
  </files>
</package><|MERGE_RESOLUTION|>--- conflicted
+++ resolved
@@ -15,13 +15,8 @@
     <copyright>Copyright © Microsoft Corporation</copyright>
     <tags>Microsoft "Microsoft Azure" Azure cloud REST HTTP client core common azureofficial windowsazureofficial</tags>
     <dependencies>
-<<<<<<< HEAD
-      <dependency id="Microsoft.Azure.Common" version="[2.0.4,3.0)" />
+      <dependency id="Microsoft.Azure.Common" version="[2.1.0,3.0)" />
       <dependency id="Microsoft.IdentityModel.Clients.ActiveDirectory" version="2.14.201151115" />
-=======
-      <dependency id="Microsoft.Azure.Common" version="[2.1.0,3.0)" />
-      <dependency id="Microsoft.IdentityModel.Clients.ActiveDirectory" version="2.12.111071459" />
->>>>>>> 98113f08
     </dependencies>
   </metadata>
   <files>
