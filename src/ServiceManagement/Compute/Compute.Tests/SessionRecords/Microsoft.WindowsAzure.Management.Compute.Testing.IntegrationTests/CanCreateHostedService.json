--- conflicted
+++ resolved
@@ -142,11 +142,7 @@
           "204"
         ],
         "x-ms-version": [
-<<<<<<< HEAD
-          "2015-09-01"
-=======
           "2016-03-01"
->>>>>>> 4aecb5af
         ],
         "User-Agent": [
           "Microsoft.WindowsAzure.Management.Compute.ComputeManagementClient/12.0.0.0"
@@ -190,11 +186,7 @@
       "RequestBody": "",
       "RequestHeaders": {
         "x-ms-version": [
-<<<<<<< HEAD
-          "2015-09-01"
-=======
           "2016-03-01"
->>>>>>> 4aecb5af
         ],
         "User-Agent": [
           "Microsoft.WindowsAzure.Management.Compute.ComputeManagementClient/12.0.0.0"
