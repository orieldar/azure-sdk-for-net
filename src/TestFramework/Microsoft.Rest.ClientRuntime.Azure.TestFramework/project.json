{
    "version": "1.0.1-preview",
    "description": "Microsoft.Rest.ClientRuntime.Azure.TestFramework",
    "authors": [ "Microsoft Corporation" ],
    "projectUrl": "https://github.com/Azure/azure-sdk-for-net",
    "licenseUrl": "https://raw.githubusercontent.com/Microsoft/dotnet/master/LICENSE",
    "compilationOptions": {
        "delaySign": true,
        "keyFile": "../../../tools/MSSharedLibKey.snk"
    },
    "frameworks": {
        "net45": {
            "dependencies": {
                "Microsoft.Rest.ClientRuntime.Azure.Authentication": "0.11.0"
            },
            "frameworkAssemblies": {
                "System.Net.Http": "",
                "System.Runtime": { "type": "build" },
                "System.Threading.Tasks": { "type": "build" }
            }
        },
        "dnxcore50": {
            "dependencies": {
                "Microsoft.Rest.ClientRuntime.Azure.Authentication": "1.0.0-preview",
                "System.Console": "4.0.0-beta-23516",
                "System.Diagnostics.Debug": "4.0.11-beta-23516",
                "System.Diagnostics.StackTrace": "4.0.1-beta-23516",
                "System.Threading.Thread": "4.0.0-beta-23516",
                "Microsoft.CSharp": "4.0.1-beta-23516",
                "System.Collections": "4.0.11-beta-23516",
                "System.Linq": "4.0.1-beta-23516",
                "System.Runtime": "4.0.21-beta-23516",
                "System.Threading": "4.0.11-beta-23516",
                "System.Net.Http": "4.0.1-beta-23516"
            }
        }
    },
    "dependencies": {
        "Microsoft.Azure.Test.HttpRecorder": "",
<<<<<<< HEAD
      "Microsoft.Rest.ClientRuntime.Azure": "2.2.0"
=======
        "Microsoft.Rest.ClientRuntime.Azure": "2.2.0"
>>>>>>> ded18235
    }
}<|MERGE_RESOLUTION|>--- conflicted
+++ resolved
@@ -1,4 +1,4 @@
-{
+﻿{
     "version": "1.0.1-preview",
     "description": "Microsoft.Rest.ClientRuntime.Azure.TestFramework",
     "authors": [ "Microsoft Corporation" ],
@@ -37,10 +37,6 @@
     },
     "dependencies": {
         "Microsoft.Azure.Test.HttpRecorder": "",
-<<<<<<< HEAD
-      "Microsoft.Rest.ClientRuntime.Azure": "2.2.0"
-=======
         "Microsoft.Rest.ClientRuntime.Azure": "2.2.0"
->>>>>>> ded18235
     }
 }