--- conflicted
+++ resolved
@@ -5,12 +5,7 @@
 Microsoft.Azure.Common.Authentication
 -->
     <SdkNuGetPackage Include="Microsoft.Azure.Common.Authentication">
-<<<<<<< HEAD
-      <PackageVersion>1.1.6-preview</PackageVersion>
-=======
-      <PackageVersion>1.3.3-preview</PackageVersion>
->>>>>>> 11d5e6d8
-      <Folder>$(MSBuildThisFileDirectory)</Folder>
+      <PackageVersion>1.3.4-preview</PackageVersion>      <Folder>$(MSBuildThisFileDirectory)</Folder>
     </SdkNuGetPackage>
   </ItemGroup>
 </Project>